/**
 * Creating a sidebar enables you to:
 - create an ordered group of docs
 - render a sidebar for each doc of that group
 - provide next/previous navigation

 The sidebars can be generated from the filesystem, or explicitly defined here.

 Create as many sidebars as you want.
 */

// @ts-check

/** @type {import('@docusaurus/plugin-content-docs').SidebarsConfig} */
const sidebars = {
  docs: [
    {
      type: "category",
      label: "Introduction",
      link: {
        type: "doc",
        id: "introduction/get-started",
      },
      items: ["introduction/development", "introduction/contributing"],
    },
    {
      type: "category",
      label: "@excalidraw/excalidraw",
      collapsed: false,
      items: [
        "@excalidraw/excalidraw/installation",
        "@excalidraw/excalidraw/integration",
        "@excalidraw/excalidraw/customizing-styles",
        {
          type: "category",
          label: "API",
          link: {
            type: "doc",
            id: "@excalidraw/excalidraw/api/api-intro",
          },
          items: [
            {
              type: "category",
              label: "Props",
              link: {
                type: "doc",
                id: "@excalidraw/excalidraw/api/props/props",
              },
              items: [
                "@excalidraw/excalidraw/api/props/initialdata",
                "@excalidraw/excalidraw/api/props/ref",
                "@excalidraw/excalidraw/api/props/render-props",
                "@excalidraw/excalidraw/api/props/ui-options",
              ],
            },
            {
              type: "category",
              label: "Children Components",
              link: {
                type: "doc",
                id: "@excalidraw/excalidraw/api/children-components/children-components-intro",
              },
              items: [
                "@excalidraw/excalidraw/api/children-components/main-menu",
                "@excalidraw/excalidraw/api/children-components/welcome-screen",
                "@excalidraw/excalidraw/api/children-components/footer",
                "@excalidraw/excalidraw/api/children-components/live-collaboration-trigger",
              ],
            },
            {
              type: "category",
              label: "Utils",
              link: {
                type: "doc",
                id: "@excalidraw/excalidraw/api/utils/utils-intro",
              },
              items: [
                "@excalidraw/excalidraw/api/utils/export",
                "@excalidraw/excalidraw/api/utils/restore",
              ],
            },
            {
              type: "category",
              label: "Constants",
              link: { type: "doc", id: "@excalidraw/excalidraw/api/constants" },
              items: [],
            },
          ],
        },
        "@excalidraw/excalidraw/faq",
        "@excalidraw/excalidraw/development",
      ],
    },
    {
      type: "category",
<<<<<<< HEAD
      label: "@excalidraw/mermaid-to-excalidraw",
      collapsed: true,
      items: [
        "@excalidraw/mermaid-to-excalidraw/installation",
        "@excalidraw/mermaid-to-excalidraw/api",
      ],
=======
      label: "Codebase",
      items: ["codebase/json-schema"],
>>>>>>> 56c21529
    },
  ],
};

module.exports = sidebars;<|MERGE_RESOLUTION|>--- conflicted
+++ resolved
@@ -91,19 +91,15 @@
         "@excalidraw/excalidraw/development",
       ],
     },
+    { type: "category", label: "Codebase", items: ["codebase/json-schema"] },
     {
       type: "category",
-<<<<<<< HEAD
       label: "@excalidraw/mermaid-to-excalidraw",
       collapsed: true,
       items: [
         "@excalidraw/mermaid-to-excalidraw/installation",
         "@excalidraw/mermaid-to-excalidraw/api",
       ],
-=======
-      label: "Codebase",
-      items: ["codebase/json-schema"],
->>>>>>> 56c21529
     },
   ],
 };
