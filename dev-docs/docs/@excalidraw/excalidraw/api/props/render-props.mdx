--- conflicted
+++ resolved
@@ -6,8 +6,7 @@
   (isMobile: boolean, appState:
   <a href="https://github.com/excalidraw/excalidraw/blob/master/src/types.ts#L95">
     AppState
-  </a>
-  ) => JSX | null
+  </a>) => JSX | null
 </pre>
 
 A function returning `JSX` to render `custom` UI in the top right corner of the app.
@@ -63,72 +62,14 @@
 }
 ```
 
-<<<<<<< HEAD
-=======
-## renderSidebar
-
-```tsx
-() => JSX | null;
-```
-
-You can render `custom sidebar` using this prop. This sidebar is the same that the library menu sidebar is using, and can be used for any purposes your app needs.
-
-You need to import the `Sidebar` component from `excalidraw` package and pass your content as its `children`. The function `renderSidebar` should return the `Sidebar` instance.
-
-### Sidebar
-The `<Sidebar>` component takes these props (all are optional except `children`):
-
-| Prop | Type | Description |
-| --- | --- | --- |
-| `children` | `React.ReactNode` | Content you want to render inside the `sidebar`. |
-| `onClose` | `function` | Invoked when the component is closed (by user, or the editor). No need to act on this event, as the editor manages the sidebar open state on its own. |
-| `onDock` | `function` | Invoked when the user toggles the `dock` button. The callback receives a `boolean` parameter `isDocked` which indicates whether the sidebar is `docked` |
-| `docked` | `boolean` | Indicates whether the sidebar is`docked`. By default, the sidebar is `undocked`. If passed, the docking becomes controlled, and you are responsible for updating the `docked` state by listening on `onDock` callback. To decide the breakpoint for docking you can use [UIOptions.dockedSidebarBreakpoint](/docs/@excalidraw/excalidraw/api/props/ui-options#dockedsidebarbreakpoint) for more info on docking. |
-| `dockable` | `boolean` | Indicates whether to show the `dock` button so that user can `dock` the sidebar. If `false`, you can still dock programmatically by passing `docked` as `true`. |
-
-The sidebar will always include a header with `close / dock` buttons (when applicable).
-You can also add custom content to the header, by rendering `<Sidebar.Header>` as a child of the `<Sidebar>` component. Note that the custom header will still include the default buttons.
-
-
-### Sidebar.Header
-
-| name | type | description |
-| --- | --- | --- |
-| children | `React.ReactNode` | Content you want to render inside the sidebar header as a sibling of `close` / `dock` buttons. |
-
-To control the visibility of the sidebar you can use [`toggleMenu("customSidebar")`](/docs/@excalidraw/excalidraw/api/props/ref#togglemenu) api available via `ref`.
-
-```tsx live
-function App() {
-  const [excalidrawAPI, setExcalidrawAPI] = useState(null);
-
-  return (
-    <div style={{ height: "500px" }}>
-      <button className="custom-button" onClick={() => excalidrawAPI.toggleMenu("customSidebar")}>
-        Toggle Custom Sidebar
-      </button>
-      <Excalidraw
-        UIOptions={{ dockedSidebarBreakpoint: 100 }}
-        ref={(api) => setExcalidrawAPI(api)}
-        renderSidebar={() => {
-          return (
-            <Sidebar dockable={true}>
-              <Sidebar.Header>Custom Sidebar Header </Sidebar.Header>
-              <p style={{ padding: "1rem" }}> custom Sidebar Content </p>
-            </Sidebar>
-          );
-        }}
-      />
-    </div>
-  );
-}
-```
-
->>>>>>> d73cd14d
 ## renderEmbeddable
 
 <pre>
-  (element: NonDeleted&lt;ExcalidrawEmbeddableElement&gt;, appState: <a href="https://github.com/excalidraw/excalidraw/blob/master/src/types.ts#L95">AppState</a>) => JSX.Element | null
+  (element: NonDeleted&lt;ExcalidrawEmbeddableElement&gt;, appState:{" "}
+  <a href="https://github.com/excalidraw/excalidraw/blob/master/src/types.ts#L95">
+    AppState
+  </a>
+  ) => JSX.Element | null
 </pre>
 
 Allows you to replace the renderer for embeddable elements (which renders `<iframe>` elements).
