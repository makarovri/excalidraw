--- conflicted
+++ resolved
@@ -78,9 +78,6 @@
       type="font/ttf"
       crossorigin="anonymous"
     />
-<<<<<<< HEAD
-=======
-
     <link rel="manifest" href="manifest.json" />
     <link
       href="splashscreen_images/iphone5_splash.png"
@@ -132,19 +129,6 @@
       media="(device-width: 1024px) and (device-height: 1366px) and (-webkit-device-pixel-ratio: 2)"
       rel="apple-touch-startup-image"
     />
-    <script
-      async
-      src="https://www.googletagmanager.com/gtag/js?id=UA-387204-13"
-    ></script>
-    <script>
-      window.dataLayer = window.dataLayer || [];
-      function gtag() {
-        dataLayer.push(arguments);
-      }
-      gtag("js", new Date());
-      gtag("config", "UA-387204-13");
-    </script>
->>>>>>> 463854e4
   </head>
 
   <body>
