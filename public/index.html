<!DOCTYPE html>
<html lang="en">
  <head>
    <meta charset="utf-8" />
    <title>Excalidraw | Hand-drawn look & feel • Collaborative • Secure</title>
    <meta
      name="viewport"
      content="width=device-width, initial-scale=1, maximum-scale=1, user-scalable=no, viewport-fit=cover, shrink-to-fit=no"
    />
    <meta name="referrer" content="origin" />

    <meta name="mobile-web-app-capable" content="yes" />

    <meta name="theme-color" content="#000" />

    <!-- Origin Trial token for the Native File System API v2 https://developers.chrome.com/origintrials/#/view_trial/4019462667428167681 (Chrome 83–85) -->
    <meta
      http-equiv="origin-trial"
      content="Ag2afDDmKkXbWBa0WWEivwM9B4oGemwawLxOF39ysoRt8fagTYAfEOGlKr0QV4EIX3N4RWSASp2q/YGKFlmG9AgAAABZeyJvcmlnaW4iOiJodHRwczovL2V4Y2FsaWRyYXcuY29tOjQ0MyIsImZlYXR1cmUiOiJOYXRpdmVGaWxlU3lzdGVtMiIsImV4cGlyeSI6MTU5NDA0NDQ1Nn0="
    />

    <!-- General tags -->
    <meta
      name="description"
      content="Excalidraw is a virtual collaborative whiteboard tool that lets you easily sketch diagrams that have a hand-drawn feel to them."
    />
    <meta name="image" content="og-image.png" />

    <!-- OpenGraph tags -->
    <meta property="og:url" content="https://excalidraw.com" />
    <meta property="og:site_name" content="Excalidraw" />
    <meta property="og:type" content="website" />
    <meta property="og:title" content="Excalidraw" />
    <meta
      property="og:description"
      content="Excalidraw is a whiteboard tool that lets you easily sketch diagrams that have a hand-drawn feel to them."
    />
    <!-- OG tags require an absolute url for images -->
    <meta
      property="og:image"
      name="twitter:image"
      content="https://excalidraw.com/og-image.png"
    />
    <meta
      property="og:image:secure_url"
      name="twitter:image"
      content="https://excalidraw.com/og-image.png"
    />
    <meta property="og:image:width" content="1280" />
    <meta property="og:image:height" content="669" />
    <meta property="og:image:alt" content="Excalidraw logo with byline." />

    <!-- Twitter Card tags -->
    <meta name="twitter:card" content="summary_large_image" />
    <meta name="twitter:title" content="Excalidraw" />
    <meta
      name="twitter:description"
      content="Excalidraw is a whiteboard tool that lets you easily sketch diagrams that have a hand-drawn feel to them."
    />
    <!-- OG tags require absolute url for images -->
    <meta name="twitter:image" content="https://excalidraw.com/og-image.png" />
    <link rel="shortcut icon" href="favicon.ico" type="image/x-icon" />
    <link rel="stylesheet" href="fonts.css" type="text/css" />
    <link rel="stylesheet" href="app.css" type="text/css" />
<<<<<<< HEAD
=======

>>>>>>> dadf054e
    <link
      rel="preload"
      href="FG_Virgil.woff2"
      as="font"
      type="font/woff2"
      crossorigin="anonymous"
    />
    <link
      rel="preload"
      href="Cascadia.woff2"
      as="font"
      type="font/woff2"
      crossorigin="anonymous"
    />

    <link
      href="https://excalidraw-socket.herokuapp.com/socket.io"
      rel="preconnect"
      crossorigin="anonymous"
    />

    <link
      rel="manifest"
      href="manifest.json"
      style="--pwacompat-splash-font: 24px Virgil;"
    />

<<<<<<< HEAD
    <style>
      body {
        margin: 0;
        width: 100vw;
        height: 100vh;
        --ui-font: system-ui, BlinkMacSystemFont, -apple-system, Segoe UI,
          Roboto, Helvetica, Arial, sans-serif;
        font-family: var(--ui-font);
        color: var(--text-color-primary);
      }
    </style>
=======
>>>>>>> dadf054e
    <script
      async
      src="https://www.googletagmanager.com/gtag/js?id=UA-387204-13"
    ></script>
    <script>
      window.dataLayer = window.dataLayer || [];
      function gtag() {
        dataLayer.push(arguments);
      }
      gtag("js", new Date());
      gtag("config", "UA-387204-13");
    </script>
  </head>

  <body>
    <noscript>
      You need to enable JavaScript to run this app.
    </noscript>
    <header>
      <h1 class="visually-hidden">Excalidraw</h1>
    </header>
    <div id="root">
      <div class="LoadingMessage">
        <span>Loading scene...</span>
      </div>
    </div>
  </body>
</html><|MERGE_RESOLUTION|>--- conflicted
+++ resolved
@@ -62,10 +62,7 @@
     <link rel="shortcut icon" href="favicon.ico" type="image/x-icon" />
     <link rel="stylesheet" href="fonts.css" type="text/css" />
     <link rel="stylesheet" href="app.css" type="text/css" />
-<<<<<<< HEAD
-=======
 
->>>>>>> dadf054e
     <link
       rel="preload"
       href="FG_Virgil.woff2"
@@ -93,7 +90,6 @@
       style="--pwacompat-splash-font: 24px Virgil;"
     />
 
-<<<<<<< HEAD
     <style>
       body {
         margin: 0;
@@ -105,8 +101,6 @@
         color: var(--text-color-primary);
       }
     </style>
-=======
->>>>>>> dadf054e
     <script
       async
       src="https://www.googletagmanager.com/gtag/js?id=UA-387204-13"
