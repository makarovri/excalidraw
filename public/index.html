--- conflicted
+++ resolved
@@ -64,11 +64,7 @@
     <meta name="twitter:image" content="https://excalidraw.com/og-image.png" />
     <meta
       http-equiv="Content-Security-Policy"
-<<<<<<< HEAD
-      content="block-all-mixed-content; child-src 'none'; worker-src 'self'; connect-src 'self' https: wss: http: ws:; default-src 'self'; font-src 'self' data: https: filesystem:; img-src 'self' data: https:; script-src 'self' 'unsafe-inline' https://www.googletagmanager.com https://www.google-analytics.com; style-src 'self' 'unsafe-inline' https:;"
-=======
-      content="block-all-mixed-content; child-src 'self' https://codesandbox.io https://*.csb.app; connect-src 'self' https: wss: http: ws:; default-src 'self'; font-src 'self' data: https: filesystem:; img-src 'self' data: https:; script-src 'self' 'unsafe-inline' 'unsafe-eval' https://www.googletagmanager.com https://www.google-analytics.com https://codesandbox.io https://*.csb.app https://cdnjs.cloudflare.com; style-src 'self' 'unsafe-inline' https:;"
->>>>>>> 0ffbde77
+      content="block-all-mixed-content; child-src 'self' https://codesandbox.io https://*.csb.app; worker-src 'self'; connect-src 'self' https: wss: http: ws:; default-src 'self'; font-src 'self' data: https: filesystem:; img-src 'self' data: https:; script-src 'self' 'unsafe-inline' 'unsafe-eval' https://www.googletagmanager.com https://www.google-analytics.com https://codesandbox.io https://*.csb.app https://cdnjs.cloudflare.com; style-src 'self' 'unsafe-inline' https:;"
     />
     <link rel="shortcut icon" href="favicon.ico" type="image/x-icon" />
     <link
