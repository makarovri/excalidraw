const { exec } = require("child_process");

const normalizePath = (path) => path.replace(/\\+/g, "/").trim().toLowerCase();

<<<<<<< HEAD
const IGNORED_PATHS = [
  "src/excalidraw-app",
  "packages/utils",
  "CHANGELOG.md",
  "README.md",
].map(normalizePath);
=======
      if (!stdout || stdout.includes("packages/excalidraw/CHANGELOG.md")) {
        process.exit(0);
      }
>>>>>>> 325d1bec

exec("git diff origin/master --cached --name-only", (error, stdout, stderr) => {
  if (error || stderr) {
    process.exit(1);
  }

  if (!stdout || stdout.includes("packages/excalidraw/CHANGELOG.MD")) {
    process.exit(0);
  }

  const changedFiles = stdout.trim().split("\n").map(normalizePath);

  const excalidrawPackageFiles = changedFiles.filter((filename) => {
    return (
      filename.includes("src") &&
      !IGNORED_PATHS.find((ignoredPath) => filename.includes(ignoredPath))
    );
  });

  if (excalidrawPackageFiles.length) {
    process.exit(1);
  }
  process.exit(0);
});<|MERGE_RESOLUTION|>--- conflicted
+++ resolved
@@ -2,25 +2,19 @@
 
 const normalizePath = (path) => path.replace(/\\+/g, "/").trim().toLowerCase();
 
-<<<<<<< HEAD
 const IGNORED_PATHS = [
   "src/excalidraw-app",
   "packages/utils",
   "CHANGELOG.md",
   "README.md",
 ].map(normalizePath);
-=======
-      if (!stdout || stdout.includes("packages/excalidraw/CHANGELOG.md")) {
-        process.exit(0);
-      }
->>>>>>> 325d1bec
 
 exec("git diff origin/master --cached --name-only", (error, stdout, stderr) => {
   if (error || stderr) {
     process.exit(1);
   }
 
-  if (!stdout || stdout.includes("packages/excalidraw/CHANGELOG.MD")) {
+  if (!stdout || stdout.includes("packages/excalidraw/CHANGELOG.md")) {
     process.exit(0);
   }
 
