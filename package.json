{
  "browserslist": [
    ">0.2%",
    "not dead",
    "not ie <= 11",
    "not op_mini all"
  ],
  "dependencies": {
    "browser-nativefs": "0.2.0",
    "i18next-browser-languagedetector": "4.0.1",
    "nanoid": "2.1.10",
    "react": "16.12.0",
    "react-dom": "16.12.0",
    "react-scripts": "3.3.0",
    "roughjs": "4.0.4"
  },
  "description": "",
  "devDependencies": {
    "@types/jest": "25.1.0",
    "@types/nanoid": "2.1.0",
    "@types/react": "16.9.19",
    "@types/react-dom": "16.9.5",
<<<<<<< HEAD
    "enzyme": "3.11.0",
    "enzyme-adapter-react-16": "1.15.2",
    "eslint": "6.8.0",
    "eslint-config-prettier": "6.10.0",
    "eslint-plugin-prettier": "3.1.2",
=======
>>>>>>> f8a41cee
    "husky": "4.2.1",
    "lint-staged": "10.0.3",
    "node-sass": "4.13.1",
    "prettier": "1.19.1",
    "rewire": "4.0.1",
    "typescript": "3.7.5"
  },
  "eslintConfig": {
    "extends": [
      "prettier",
      "react-app"
    ],
    "plugins": [
      "prettier"
    ],
    "rules": {
      "curly": "error",
      "no-console": [
        "error",
        {
          "allow": [
            "warn",
            "error",
            "info"
          ]
        }
      ],
      "no-useless-return": "error",
      "prettier/prettier": "error"
    }
  },
  "homepage": "https://excalidraw.com",
  "husky": {
    "hooks": {
      "pre-commit": "lint-staged"
    }
  },
  "main": "src/index.js",
  "name": "excalidraw",
  "scripts": {
    "build": "react-scripts build",
    "build-node": "./scripts/build-node.js",
    "eject": "react-scripts eject",
    "fix": "npm run fix:other && npm run fix:code",
    "fix:code": "npm run test:code -- --fix",
    "fix:other": "npm run prettier -- --write",
    "prettier": "prettier \"**/*.{css,scss,json,md,html,yml}\" --ignore-path=.eslintignore",
    "start": "react-scripts start",
    "test": "npm run test:app",
    "test:app": "react-scripts test --env=jsdom --passWithNoTests",
    "test:code": "eslint --ignore-path .gitignore --ext .js,.ts,.tsx .",
    "test:other": "npm run prettier -- --list-different"
  },
  "version": "1.0.0",
  "license": "MIT",
  "repository": {
    "type": "git",
    "url": "https://github.com/excalidraw/excalidraw.git"
  }
}<|MERGE_RESOLUTION|>--- conflicted
+++ resolved
@@ -20,14 +20,9 @@
     "@types/nanoid": "2.1.0",
     "@types/react": "16.9.19",
     "@types/react-dom": "16.9.5",
-<<<<<<< HEAD
-    "enzyme": "3.11.0",
-    "enzyme-adapter-react-16": "1.15.2",
     "eslint": "6.8.0",
     "eslint-config-prettier": "6.10.0",
     "eslint-plugin-prettier": "3.1.2",
-=======
->>>>>>> f8a41cee
     "husky": "4.2.1",
     "lint-staged": "10.0.3",
     "node-sass": "4.13.1",
@@ -56,6 +51,7 @@
         }
       ],
       "no-useless-return": "error",
+      "prefer-template": "error",
       "prettier/prettier": "error"
     }
   },
