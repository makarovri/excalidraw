--- conflicted
+++ resolved
@@ -42,15 +42,9 @@
     "png-chunks-extract": "1.0.0",
     "points-on-curve": "0.2.0",
     "pwacompat": "2.0.17",
-<<<<<<< HEAD
-    "react": "16.14.0",
-    "react-dom": "16.14.0",
-    "react-scripts": "4.0.0",
-=======
     "react": "17.0.1",
     "react-dom": "17.0.1",
-    "react-scripts": "3.4.3",
->>>>>>> 44af6b4a
+    "react-scripts": "4.0.0",
     "roughjs": "4.3.1",
     "socket.io-client": "2.3.1",
     "typescript": "3.9.7"
