{
  "browserslist": {
    "production": [
      ">0.2%",
      "not dead",
      "not ie <= 11",
      "not op_mini all",
      "not safari < 12",
      "not kaios <= 2.5",
      "not edge < 79",
      "not chrome < 70",
      "not and_uc < 13",
      "not samsung < 10"
    ],
    "development": [
      "last 1 chrome version",
      "last 1 firefox version",
      "last 1 safari version"
    ]
  },
  "dependencies": {
    "@sentry/browser": "6.2.5",
    "@sentry/integrations": "6.2.5",
    "@testing-library/jest-dom": "5.16.1",
    "@testing-library/react": "12.1.2",
    "@tldraw/vec": "1.4.0",
    "@types/jest": "27.0.3",
    "@types/pica": "5.1.3",
    "@types/react": "17.0.38",
    "@types/react-dom": "17.0.11",
    "@types/socket.io-client": "1.4.36",
    "browser-fs-access": "0.23.0",
    "clsx": "1.1.1",
    "fake-indexeddb": "3.1.7",
    "firebase": "8.3.3",
    "i18next-browser-languagedetector": "6.1.2",
    "js-search": "2.0.0",
    "idb-keyval": "6.0.3",
    "image-blob-reduce": "3.0.1",
    "lodash.throttle": "4.1.1",
    "nanoid": "3.1.30",
    "open-color": "1.9.1",
    "pako": "1.0.11",
    "perfect-freehand": "1.0.16",
    "png-chunk-text": "1.0.0",
    "png-chunks-encode": "1.0.0",
    "png-chunks-extract": "1.0.0",
    "points-on-curve": "0.2.0",
    "pwacompat": "2.0.17",
    "react": "17.0.2",
    "react-dom": "17.0.2",
    "react-scripts": "4.0.3",
    "roughjs": "4.5.2",
    "sass": "1.45.2",
    "socket.io-client": "2.3.1",
    "typescript": "4.5.4"
  },
  "devDependencies": {
    "@excalidraw/eslint-config": "1.0.0",
    "@excalidraw/prettier-config": "1.0.2",
    "@types/chai": "4.3.0",
    "@types/lodash.throttle": "4.1.6",
<<<<<<< HEAD
    "@types/js-search": "1.4.0",
    "@types/pako": "1.0.2",
=======
    "@types/pako": "1.0.3",
>>>>>>> 28546fbb
    "@types/resize-observer-browser": "0.1.6",
    "chai": "4.3.4",
    "dotenv": "10.0.0",
    "eslint-config-prettier": "8.3.0",
    "eslint-plugin-prettier": "3.3.1",
    "firebase-tools": "9.23.0",
    "husky": "7.0.4",
    "jest-canvas-mock": "2.3.1",
    "lint-staged": "12.1.4",
    "pepjs": "0.5.3",
    "prettier": "2.5.1",
    "rewire": "5.0.0"
  },
  "resolutions": {
    "@typescript-eslint/typescript-estree": "5.3.0"
  },
  "engines": {
    "node": ">=14.0.0"
  },
  "homepage": ".",
  "jest": {
    "transformIgnorePatterns": [
      "node_modules/(?!(roughjs|points-on-curve|path-data-parser|points-on-path|browser-fs-access)/)"
    ],
    "resetMocks": false
  },
  "name": "excalidraw",
  "prettier": "@excalidraw/prettier-config",
  "private": true,
  "scripts": {
    "build-node": "node ./scripts/build-node.js",
    "build:app:docker": "REACT_APP_DISABLE_SENTRY=true react-scripts build",
    "build:app": "REACT_APP_GIT_SHA=$VERCEL_GIT_COMMIT_SHA react-scripts build",
    "build:version": "node ./scripts/build-version.js",
    "build": "yarn build:app && yarn build:version",
    "eject": "react-scripts eject",
    "fix:code": "yarn test:code --fix",
    "fix:other": "yarn prettier --write",
    "fix": "yarn fix:other && yarn fix:code",
    "locales-coverage": "node scripts/build-locales-coverage.js",
    "locales-coverage:description": "node scripts/locales-coverage-description.js",
    "prepare": "husky install",
    "prettier": "prettier \"**/*.{css,scss,json,md,html,yml}\" --ignore-path=.eslintignore",
    "start": "react-scripts start",
    "test:all": "yarn test:typecheck && yarn test:code && yarn test:other && yarn test:app --watchAll=false",
    "test:app": "react-scripts test --passWithNoTests",
    "test:code": "eslint --max-warnings=0 --ext .js,.ts,.tsx .",
    "test:debug": "react-scripts --inspect-brk test --runInBand --no-cache",
    "test:other": "yarn prettier --list-different",
    "test:typecheck": "tsc",
    "test:update": "yarn test:app --updateSnapshot --watchAll=false",
    "test": "yarn test:app",
    "autorelease": "node scripts/autorelease.js"
  }
}<|MERGE_RESOLUTION|>--- conflicted
+++ resolved
@@ -60,12 +60,8 @@
     "@excalidraw/prettier-config": "1.0.2",
     "@types/chai": "4.3.0",
     "@types/lodash.throttle": "4.1.6",
-<<<<<<< HEAD
     "@types/js-search": "1.4.0",
-    "@types/pako": "1.0.2",
-=======
     "@types/pako": "1.0.3",
->>>>>>> 28546fbb
     "@types/resize-observer-browser": "0.1.6",
     "chai": "4.3.4",
     "dotenv": "10.0.0",
