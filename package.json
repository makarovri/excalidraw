{
  "private": true,
  "name": "excalidraw-monorepo",
  "workspaces": [
    "excalidraw-app",
    "packages/excalidraw",
    "packages/utils",
    "examples/excalidraw",
    "examples/excalidraw/*"
  ],
  "dependencies": {
    "@excalidraw/random-username": "1.0.0",
    "@sentry/browser": "6.2.5",
    "@sentry/integrations": "6.2.5",
    "firebase": "8.3.3",
    "i18next-browser-languagedetector": "6.1.4",
    "idb-keyval": "6.0.3",
    "jotai": "1.13.1",
    "react": "18.2.0",
    "react-dom": "18.2.0",
    "socket.io-client": "4.7.2"
  },
  "devDependencies": {
    "@excalidraw/eslint-config": "1.0.3",
    "@excalidraw/prettier-config": "1.0.2",
    "@types/chai": "4.3.0",
    "@types/jest": "27.4.0",
    "@types/lodash.throttle": "4.1.7",
    "@types/react": "18.2.0",
    "@types/react-dom": "18.2.0",
    "@types/socket.io-client": "3.0.0",
    "@vitejs/plugin-react": "3.1.0",
    "@vitest/coverage-v8": "0.33.0",
    "@vitest/ui": "0.32.2",
    "chai": "4.3.6",
    "dotenv": "16.0.1",
    "eslint-config-prettier": "8.5.0",
    "eslint-config-react-app": "7.0.1",
    "eslint-plugin-prettier": "3.3.1",
    "http-server": "14.1.1",
    "husky": "7.0.4",
    "jsdom": "22.1.0",
    "lint-staged": "12.3.7",
    "pepjs": "0.5.3",
    "prettier": "2.6.2",
    "rewire": "6.0.0",
    "typescript": "4.9.4",
    "vite": "5.0.12",
    "vite-plugin-checker": "0.6.1",
    "vite-plugin-ejs": "1.7.0",
    "vite-plugin-pwa": "0.17.4",
    "vite-plugin-svgr": "2.4.0",
    "vitest": "1.5.3",
    "vitest-canvas-mock": "0.3.2"
  },
  "engines": {
    "node": "18.0.0 - 20.x.x"
  },
  "homepage": ".",
  "prettier": "@excalidraw/prettier-config",
  "scripts": {
    "build-node": "node ./scripts/build-node.js",
<<<<<<< HEAD
    "build:app:docker": "cross-env VITE_APP_DISABLE_SENTRY=true VITE_APP_DISABLE_TRACKING=true vite build",
    "build:app": "cross-env VITE_APP_GIT_SHA=$VERCEL_GIT_COMMIT_SHA vite build",
    "build:version": "node ./scripts/build-version.js",
    "build": "yarn workspace @excalidraw/utils build:esm && yarn --cwd ./excalidraw-app build",
    "clear:workspaces": "yarn workspace @excalidraw/utils run clear && yarn workspace @excalidraw/excalidraw run clear",
=======
    "build:app:docker": "yarn --cwd ./excalidraw-app build:app:docker",
    "build:app": "yarn --cwd ./excalidraw-app build:app",
    "build:version": "yarn --cwd ./excalidraw-app build:version",
    "build": "yarn --cwd ./excalidraw-app build",
>>>>>>> 1ed53b15
    "fix:code": "yarn test:code --fix",
    "fix:other": "yarn prettier --write",
    "fix": "yarn fix:other && yarn fix:code",
    "locales-coverage": "node scripts/build-locales-coverage.js",
    "locales-coverage:description": "node scripts/locales-coverage-description.js",
    "prepare": "husky install",
    "prettier": "prettier \"**/*.{css,scss,json,md,html,yml}\" --ignore-path=.eslintignore",
    "start": "yarn clear:workspaces && yarn workspace @excalidraw/utils run build:esm && yarn --cwd ./excalidraw-app start",
    "start:app:production": "npm run build && npx http-server build -a localhost -p 5001 -o",
    "test:all": "yarn test:typecheck && yarn test:code && yarn test:other && yarn test:app --watch=false",
    "test:app": "vitest",
    "test:code": "eslint --max-warnings=0 --ext .js,.ts,.tsx .",
    "test:other": "yarn prettier --list-different",
    "test:typecheck": "tsc",
    "test:update": "yarn test:app --update --watch=false",
    "test": "yarn clear:workspaces && yarn workspace @excalidraw/utils build:esm && yarn test:app",
    "test:coverage": "yarn clear:workspaces && yarn workspace @excalidraw/utils build:esm && yarn test:app --coverage",
    "test:coverage:watch": "vitest --coverage --watch",
    "test:ui": "yarn test --ui --coverage.enabled=true",
    "autorelease": "node scripts/autorelease.js",
    "prerelease:excalidraw": "node scripts/prerelease.js",
    "build:preview": "yarn build && vite preview --port 5000",
    "release:excalidraw": "node scripts/release.js"
  }
}<|MERGE_RESOLUTION|>--- conflicted
+++ resolved
@@ -60,18 +60,11 @@
   "prettier": "@excalidraw/prettier-config",
   "scripts": {
     "build-node": "node ./scripts/build-node.js",
-<<<<<<< HEAD
-    "build:app:docker": "cross-env VITE_APP_DISABLE_SENTRY=true VITE_APP_DISABLE_TRACKING=true vite build",
-    "build:app": "cross-env VITE_APP_GIT_SHA=$VERCEL_GIT_COMMIT_SHA vite build",
-    "build:version": "node ./scripts/build-version.js",
-    "build": "yarn workspace @excalidraw/utils build:esm && yarn --cwd ./excalidraw-app build",
-    "clear:workspaces": "yarn workspace @excalidraw/utils run clear && yarn workspace @excalidraw/excalidraw run clear",
-=======
     "build:app:docker": "yarn --cwd ./excalidraw-app build:app:docker",
     "build:app": "yarn --cwd ./excalidraw-app build:app",
     "build:version": "yarn --cwd ./excalidraw-app build:version",
-    "build": "yarn --cwd ./excalidraw-app build",
->>>>>>> 1ed53b15
+    "build": "yarn workspace @excalidraw/utils build:esm && yarn --cwd ./excalidraw-app build",
+    "clear:workspaces": "yarn workspace @excalidraw/utils run clear && yarn workspace @excalidraw/excalidraw run clear",
     "fix:code": "yarn test:code --fix",
     "fix:other": "yarn prettier --write",
     "fix": "yarn fix:other && yarn fix:code",
