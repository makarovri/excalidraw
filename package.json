--- conflicted
+++ resolved
@@ -18,11 +18,7 @@
   },
   "devDependencies": {
     "@testing-library/jest-dom": "5.1.1",
-<<<<<<< HEAD
-    "@testing-library/react": "9.4.1",
-=======
     "@testing-library/react": "9.5.0",
->>>>>>> d3771b7e
     "@types/jest": "25.1.4",
     "@types/nanoid": "2.1.0",
     "@types/react": "16.9.23",
