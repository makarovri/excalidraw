--- conflicted
+++ resolved
@@ -38,12 +38,8 @@
     "image-blob-reduce": "3.0.1",
     "jotai": "1.6.4",
     "lodash.throttle": "4.1.1",
-<<<<<<< HEAD
     "mathjax-full": "3.2.0",
-    "nanoid": "3.1.32",
-=======
     "nanoid": "3.3.3",
->>>>>>> 737c0498
     "open-color": "1.9.1",
     "pako": "1.0.11",
     "perfect-freehand": "1.0.16",
