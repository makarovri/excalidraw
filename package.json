--- conflicted
+++ resolved
@@ -27,12 +27,8 @@
     "@types/react": "17.0.3",
     "@types/react-dom": "17.0.3",
     "@types/socket.io-client": "1.4.36",
-<<<<<<< HEAD
-    "browser-fs-access": "0.16.0",
+    "browser-fs-access": "0.16.4",
     "browser-nativefs": "0.12.0",
-=======
-    "browser-fs-access": "0.16.4",
->>>>>>> 89472c14
     "clsx": "1.1.1",
     "firebase": "8.3.2",
     "i18next-browser-languagedetector": "6.1.0",
