--- conflicted
+++ resolved
@@ -29,12 +29,8 @@
     "@types/react-dom": "16.9.8",
     "@types/socket.io-client": "1.4.33",
     "browser-nativefs": "0.7.3",
-<<<<<<< HEAD
-    "i18next-browser-languagedetector": "4.1.1",
+    "i18next-browser-languagedetector": "4.2.0",
     "idb-keyval": "3.2.0",
-=======
-    "i18next-browser-languagedetector": "4.2.0",
->>>>>>> 0db7ac78
     "lodash.throttle": "4.1.1",
     "nanoid": "2.1.11",
     "node-sass": "4.14.1",
