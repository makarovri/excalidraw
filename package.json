{
  "browserslist": {
    "production": [
      ">0.2%",
      "not dead",
      "not ie <= 11",
      "not op_mini all",
      "not safari < 12",
      "not kaios <= 2.5",
      "not edge < 79",
      "not chrome < 70",
      "not and_uc < 13",
      "not samsung < 10"
    ],
    "development": [
      "last 1 chrome version",
      "last 1 firefox version",
      "last 1 safari version"
    ]
  },
  "dependencies": {
    "@braintree/sanitize-url": "6.0.2",
    "@excalidraw/laser-pointer": "1.2.0",
    "@excalidraw/random-username": "1.0.0",
    "@radix-ui/react-popover": "1.0.3",
    "@radix-ui/react-tabs": "1.0.2",
    "@sentry/browser": "6.2.5",
    "@sentry/integrations": "6.2.5",
    "@testing-library/jest-dom": "5.16.2",
    "@testing-library/react": "12.1.5",
    "@tldraw/vec": "1.7.1",
    "browser-fs-access": "0.29.1",
    "canvas-roundrect-polyfill": "0.0.1",
    "clsx": "1.1.1",
    "cross-env": "7.0.3",
    "eslint-plugin-react": "7.32.2",
    "fake-indexeddb": "3.1.7",
    "firebase": "8.3.3",
    "i18next-browser-languagedetector": "6.1.4",
    "idb-keyval": "6.0.3",
    "image-blob-reduce": "3.0.1",
    "jotai": "1.13.1",
    "lodash.throttle": "4.1.1",
    "mathjax-full": "3.2.2",
    "nanoid": "3.3.3",
    "open-color": "1.9.1",
    "pako": "1.0.11",
    "patch-package": "8.0.0",
    "perfect-freehand": "1.2.0",
    "pica": "7.1.1",
    "png-chunk-text": "1.0.0",
    "png-chunks-encode": "1.0.0",
    "png-chunks-extract": "1.0.0",
<<<<<<< HEAD
    "points-on-curve": "0.2.0",
    "postinstall-postinstall": "2.1.0",
=======
    "points-on-curve": "1.0.1",
>>>>>>> 9b8de8a1
    "pwacompat": "2.0.17",
    "react": "18.2.0",
    "react-dom": "18.2.0",
    "roughjs": "4.6.4",
    "sass": "1.51.0",
    "socket.io-client": "2.3.1",
    "tunnel-rat": "0.1.2"
  },
  "devDependencies": {
    "@excalidraw/eslint-config": "1.0.3",
    "@excalidraw/prettier-config": "1.0.2",
    "@types/chai": "4.3.0",
    "@types/jest": "27.4.0",
    "@types/lodash.throttle": "4.1.7",
    "@types/pako": "1.0.3",
    "@types/pica": "5.1.3",
    "@types/react": "18.0.15",
    "@types/react-dom": "18.0.6",
    "@types/resize-observer-browser": "0.1.7",
    "@types/socket.io-client": "1.4.36",
    "@vitejs/plugin-react": "3.1.0",
    "@vitest/coverage-v8": "0.33.0",
    "@vitest/ui": "0.32.2",
    "chai": "4.3.6",
    "dotenv": "16.0.1",
    "eslint-config-prettier": "8.5.0",
    "eslint-config-react-app": "7.0.1",
    "eslint-plugin-prettier": "3.3.1",
    "http-server": "14.1.1",
    "husky": "7.0.4",
    "jsdom": "22.1.0",
    "lint-staged": "12.3.7",
    "pepjs": "0.5.3",
    "prettier": "2.6.2",
    "rewire": "6.0.0",
    "typescript": "4.9.4",
    "vite": "4.4.2",
    "vite-plugin-checker": "0.6.1",
    "vite-plugin-ejs": "1.6.4",
    "vite-plugin-pwa": "0.16.4",
    "vite-plugin-svgr": "2.4.0",
    "vitest": "0.34.1",
    "vitest-canvas-mock": "0.3.2"
  },
  "engines": {
    "node": ">=18.0.0"
  },
  "homepage": ".",
  "name": "excalidraw",
  "prettier": "@excalidraw/prettier-config",
  "private": true,
  "scripts": {
    "build-node": "node ./scripts/build-node.js",
    "build:app:docker": "cross-env VITE_APP_DISABLE_SENTRY=true VITE_APP_DISABLE_TRACKING=true vite build",
    "build:app": "cross-env VITE_APP_GIT_SHA=$VERCEL_GIT_COMMIT_SHA vite build",
    "build:version": "node ./scripts/build-version.js",
    "build": "yarn build:app && yarn build:version",
    "fix:code": "yarn test:code --fix",
    "fix:other": "yarn prettier --write",
    "fix": "yarn fix:other && yarn fix:code",
    "locales-coverage": "node scripts/build-locales-coverage.js",
    "locales-coverage:description": "node scripts/locales-coverage-description.js",
    "postinstall": "patch-package",
    "prepare": "husky install",
    "prettier": "prettier \"**/*.{css,scss,json,md,html,yml}\" --ignore-path=.eslintignore",
    "start": "vite",
    "start:production": "npm run build && npx http-server build -a localhost -p 5001 -o",
    "test:all": "yarn test:typecheck && yarn test:code && yarn test:other && yarn test:app --watch=false",
    "test:app": "vitest --config vitest.config.ts",
    "test:code": "eslint --max-warnings=0 --ext .js,.ts,.tsx .",
    "test:other": "yarn prettier --list-different",
    "test:typecheck": "tsc",
    "test:update": "yarn test:app --update --watch=false",
    "test": "yarn test:app",
    "test:coverage": "vitest --coverage",
    "test:coverage:watch": "vitest --coverage --watch",
    "test:ui": "yarn test --ui",
    "autorelease": "node scripts/autorelease.js",
    "prerelease": "node scripts/prerelease.js",
    "build:preview": "yarn build && vite preview --port 5000",
    "release": "node scripts/release.js"
  }
}<|MERGE_RESOLUTION|>--- conflicted
+++ resolved
@@ -51,12 +51,8 @@
     "png-chunk-text": "1.0.0",
     "png-chunks-encode": "1.0.0",
     "png-chunks-extract": "1.0.0",
-<<<<<<< HEAD
-    "points-on-curve": "0.2.0",
+    "points-on-curve": "1.0.1",
     "postinstall-postinstall": "2.1.0",
-=======
-    "points-on-curve": "1.0.1",
->>>>>>> 9b8de8a1
     "pwacompat": "2.0.17",
     "react": "18.2.0",
     "react-dom": "18.2.0",
