--- conflicted
+++ resolved
@@ -32,12 +32,8 @@
     "firebase": "8.2.10",
     "i18next-browser-languagedetector": "6.0.1",
     "lodash.throttle": "4.1.1",
-<<<<<<< HEAD
     "mathjax-full": "3.1.2",
-    "nanoid": "3.1.20",
-=======
     "nanoid": "3.1.22",
->>>>>>> 0d818f38
     "open-color": "1.8.0",
     "pako": "1.0.11",
     "png-chunk-text": "1.0.0",
