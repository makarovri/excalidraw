--- conflicted
+++ resolved
@@ -19,18 +19,6 @@
     ]
   },
   "dependencies": {
-<<<<<<< HEAD
-    "browser-nativefs": "0.2.0",
-    "i18next": "19.0.3",
-    "i18next-browser-languagedetector": "4.0.1",
-    "i18next-xhr-backend": "3.2.2",
-    "nanoid": "2.1.10",
-    "react": "16.12.0",
-    "react-dom": "16.12.0",
-    "react-i18next": "11.3.1",
-    "react-scripts": "3.3.0",
-    "roughjs": "4.0.4"
-=======
     "@sentry/browser": "5.15.5",
     "@sentry/integrations": "5.15.5",
     "@testing-library/jest-dom": "5.9.0",
@@ -54,7 +42,6 @@
     "roughjs": "4.3.1",
     "socket.io-client": "2.3.0",
     "typescript": "3.9.5"
->>>>>>> a3b829b9
   },
   "devDependencies": {
     "@types/lodash.throttle": "4.1.6",
