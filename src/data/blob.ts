import { nanoid } from "nanoid";
import { cleanAppStateForExport } from "../appState";
import {
  ALLOWED_IMAGE_MIME_TYPES,
  EXPORT_DATA_TYPES,
  MIME_TYPES,
} from "../constants";
import { clearElementsForExport } from "../element";
import { ExcalidrawElement, FileId } from "../element/types";
import { CanvasError } from "../errors";
import { t } from "../i18n";
import { calculateScrollCenter } from "../scene";
import { AppState, DataURL } from "../types";
import { bytesToHexString } from "../utils";
import { FileSystemHandle } from "./filesystem";
import { isValidExcalidrawData } from "./json";
import { restore } from "./restore";
import { ImportedLibraryData } from "./types";

const parseFileContents = async (blob: Blob | File) => {
  let contents: string;

  if (blob.type === MIME_TYPES.png) {
    try {
      return await (
        await import(/* webpackChunkName: "image" */ "./image")
      ).decodePngMetadata(blob);
    } catch (error: any) {
      if (error.message === "INVALID") {
        throw new DOMException(
          t("alerts.imageDoesNotContainScene"),
          "EncodingError",
        );
      } else {
        throw new DOMException(
          t("alerts.cannotRestoreFromImage"),
          "EncodingError",
        );
      }
    }
  } else {
    if ("text" in Blob) {
      contents = await blob.text();
    } else {
      contents = await new Promise((resolve) => {
        const reader = new FileReader();
        reader.readAsText(blob, "utf8");
        reader.onloadend = () => {
          if (reader.readyState === FileReader.DONE) {
            resolve(reader.result as string);
          }
        };
      });
    }
    if (blob.type === MIME_TYPES.svg) {
      try {
        return await (
          await import(/* webpackChunkName: "image" */ "./image")
        ).decodeSvgMetadata({
          svg: contents,
        });
      } catch (error: any) {
        if (error.message === "INVALID") {
          throw new DOMException(
            t("alerts.imageDoesNotContainScene"),
            "EncodingError",
          );
        } else {
          throw new DOMException(
            t("alerts.cannotRestoreFromImage"),
            "EncodingError",
          );
        }
      }
    }
  }
  return contents;
};

export const getMimeType = (blob: Blob | string): string => {
  let name: string;
  if (typeof blob === "string") {
    name = blob;
  } else {
    if (blob.type) {
      return blob.type;
    }
    name = blob.name || "";
  }
  if (/\.(excalidraw|json)$/.test(name)) {
    return MIME_TYPES.json;
  } else if (/\.png$/.test(name)) {
    return MIME_TYPES.png;
  } else if (/\.jpe?g$/.test(name)) {
    return MIME_TYPES.jpg;
  } else if (/\.svg$/.test(name)) {
    return MIME_TYPES.svg;
  }
  return "";
};

export const getFileHandleType = (handle: FileSystemHandle | null) => {
  if (!handle) {
    return null;
  }

  return handle.name.match(/\.(json|excalidraw|png|svg)$/)?.[1] || null;
};

export const isImageFileHandleType = (
  type: string | null,
): type is "png" | "svg" => {
  return type === "png" || type === "svg";
};

export const isImageFileHandle = (handle: FileSystemHandle | null) => {
  const type = getFileHandleType(handle);
  return type === "png" || type === "svg";
};

export const isSupportedImageFile = (
  blob: Blob | null | undefined,
): blob is Blob & { type: typeof ALLOWED_IMAGE_MIME_TYPES[number] } => {
  const { type } = blob || {};
  return (
    !!type && (ALLOWED_IMAGE_MIME_TYPES as readonly string[]).includes(type)
  );
};

export const loadFromBlob = async (
  blob: Blob,
  /** @see restore.localAppState */
  localAppState: AppState | null,
  localElements: readonly ExcalidrawElement[] | null,
) => {
  const contents = await parseFileContents(blob);
  try {
    const data = JSON.parse(contents);
    if (!isValidExcalidrawData(data)) {
      throw new Error(t("alerts.couldNotLoadInvalidFile"));
    }
    const result = restore(
      {
        elements: clearElementsForExport(data.elements || []),
        appState: {
          theme: localAppState?.theme,
          fileHandle: blob.handle || null,
          ...cleanAppStateForExport(data.appState || {}),
          ...(localAppState
            ? calculateScrollCenter(data.elements || [], localAppState, null)
            : {}),
        },
        files: data.files,
      },
      localAppState,
      localElements,
    );

    return result;
  } catch (error: any) {
    console.error(error.message);
    throw new Error(t("alerts.couldNotLoadInvalidFile"));
  }
};

export const loadLibraryFromBlob = async (blob: Blob) => {
  const contents = await parseFileContents(blob);
  const data: ImportedLibraryData = JSON.parse(contents);
  if (data.type !== EXPORT_DATA_TYPES.excalidrawLibrary) {
    throw new Error(t("alerts.couldNotLoadInvalidFile"));
  }
  return data;
};

export const canvasToBlob = async (
  canvas: HTMLCanvasElement,
): Promise<Blob> => {
  return new Promise((resolve, reject) => {
    try {
      canvas.toBlob((blob) => {
        if (!blob) {
          return reject(
            new CanvasError(
              t("canvasError.canvasTooBig"),
              "CANVAS_POSSIBLY_TOO_BIG",
            ),
          );
        }
        resolve(blob);
      });
    } catch (error: any) {
      reject(error);
    }
  });
};

/** generates SHA-1 digest from supplied file (if not supported, falls back
    to a 40-char base64 random id) */
export const generateIdFromFile = async (file: File): Promise<FileId> => {
  try {
    const hashBuffer = await window.crypto.subtle.digest(
      "SHA-1",
      await file.arrayBuffer(),
    );
<<<<<<< HEAD
    return bytesToHexString(new Uint8Array(hashBuffer)) as FileId;
  } catch (error) {
=======
    id =
      // convert buffer to byte array
      Array.from(new Uint8Array(hashBuffer))
        // convert to hex string
        .map((byte) => byte.toString(16).padStart(2, "0"))
        .join("") as FileId;
  } catch (error: any) {
>>>>>>> f59e608f
    console.error(error);
    // length 40 to align with the HEX length of SHA-1 (which is 160 bit)
    return nanoid(40) as FileId;
  }
};

export const getDataURL = async (file: Blob | File): Promise<DataURL> => {
  return new Promise((resolve, reject) => {
    const reader = new FileReader();
    reader.onload = () => {
      const dataURL = reader.result as DataURL;
      resolve(dataURL);
    };
    reader.onerror = (error) => reject(error);
    reader.readAsDataURL(file);
  });
};

export const dataURLToFile = (dataURL: DataURL, filename = "") => {
  const dataIndexStart = dataURL.indexOf(",");
  const byteString = atob(dataURL.slice(dataIndexStart + 1));
  const mimeType = dataURL.slice(0, dataIndexStart).split(":")[1].split(";")[0];

  const ab = new ArrayBuffer(byteString.length);
  const ia = new Uint8Array(ab);
  for (let i = 0; i < byteString.length; i++) {
    ia[i] = byteString.charCodeAt(i);
  }
  return new File([ab], filename, { type: mimeType });
};

export const resizeImageFile = async (
  file: File,
  maxWidthOrHeight: number,
): Promise<File> => {
  // SVG files shouldn't a can't be resized
  if (file.type === MIME_TYPES.svg) {
    return file;
  }

  const [pica, imageBlobReduce] = await Promise.all([
    import("pica").then((res) => res.default),
    // a wrapper for pica for better API
    import("image-blob-reduce").then((res) => res.default),
  ]);

  // CRA's minification settings break pica in WebWorkers, so let's disable
  // them for now
  // https://github.com/nodeca/image-blob-reduce/issues/21#issuecomment-757365513
  const reduce = imageBlobReduce({
    pica: pica({ features: ["js", "wasm"] }),
  });

  const fileType = file.type;

  if (!isSupportedImageFile(file)) {
    throw new Error(t("errors.unsupportedFileType"));
  }

  return new File(
    [await reduce.toBlob(file, { max: maxWidthOrHeight })],
    file.name,
    { type: fileType },
  );
};

export const SVGStringToFile = (SVGString: string, filename: string = "") => {
  return new File([new TextEncoder().encode(SVGString)], filename, {
    type: MIME_TYPES.svg,
  }) as File & { type: typeof MIME_TYPES.svg };
};<|MERGE_RESOLUTION|>--- conflicted
+++ resolved
@@ -202,18 +202,8 @@
       "SHA-1",
       await file.arrayBuffer(),
     );
-<<<<<<< HEAD
     return bytesToHexString(new Uint8Array(hashBuffer)) as FileId;
-  } catch (error) {
-=======
-    id =
-      // convert buffer to byte array
-      Array.from(new Uint8Array(hashBuffer))
-        // convert to hex string
-        .map((byte) => byte.toString(16).padStart(2, "0"))
-        .join("") as FileId;
   } catch (error: any) {
->>>>>>> f59e608f
     console.error(error);
     // length 40 to align with the HEX length of SHA-1 (which is 160 bit)
     return nanoid(40) as FileId;
