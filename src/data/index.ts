--- conflicted
+++ resolved
@@ -298,13 +298,8 @@
     name: string;
     scale?: number;
   },
-<<<<<<< HEAD
 ) => {
-  if (!hasNonDeletedElements(elements)) {
-=======
-) {
   if (elements.length === 0) {
->>>>>>> d04eaf70
     return window.alert(t("alerts.cannotExportEmptyCanvas"));
   }
   if (type === "svg" || type === "clipboard-svg") {
