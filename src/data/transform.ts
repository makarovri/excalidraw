import {
  DEFAULT_FONT_FAMILY,
  DEFAULT_FONT_SIZE,
  TEXT_ALIGN,
  VERTICAL_ALIGN,
} from "../constants";
import {
  getCommonBounds,
  newElement,
  newLinearElement,
  redrawTextBoundingBox,
} from "../element";
import { bindLinearElement } from "../element/binding";
import {
  ElementConstructorOpts,
  newFrameElement,
  newImageElement,
  newTextElement,
} from "../element/newElement";
import {
  getDefaultLineHeight,
  measureText,
  normalizeText,
} from "../element/textElement";
import {
  ExcalidrawArrowElement,
  ExcalidrawBindableElement,
  ExcalidrawElement,
  ExcalidrawEmbeddableElement,
  ExcalidrawFrameElement,
  ExcalidrawFreeDrawElement,
  ExcalidrawGenericElement,
  ExcalidrawImageElement,
  ExcalidrawLinearElement,
  ExcalidrawSelectionElement,
  ExcalidrawTextElement,
  FileId,
  FontFamilyValues,
  TextAlign,
  VerticalAlign,
} from "../element/types";
import { MarkOptional } from "../utility-types";
import { assertNever, getFontString } from "../utils";
import { getSizeFromPoints } from "../points";
import { randomId } from "../random";

export type ValidLinearElement = {
  type: "arrow" | "line";
  x: number;
  y: number;
  label?: {
    text: string;
    fontSize?: number;
    fontFamily?: FontFamilyValues;
    textAlign?: TextAlign;
    verticalAlign?: VerticalAlign;
  } & MarkOptional<ElementConstructorOpts, "x" | "y">;
  end?:
    | (
        | (
            | {
                type: Exclude<
                  ExcalidrawBindableElement["type"],
                  "image" | "text" | "frame" | "embeddable"
                >;
                id?: ExcalidrawGenericElement["id"];
              }
            | {
                id: ExcalidrawGenericElement["id"];
                type?: Exclude<
                  ExcalidrawBindableElement["type"],
                  "image" | "text" | "frame" | "embeddable"
                >;
              }
          )
        | ((
            | {
                type: "text";
                text: string;
              }
            | {
                type?: "text";
                id: ExcalidrawTextElement["id"];
                text: string;
              }
          ) &
            Partial<ExcalidrawTextElement>)
      ) &
        MarkOptional<ElementConstructorOpts, "x" | "y">;
  start?:
    | (
        | (
            | {
                type: Exclude<
                  ExcalidrawBindableElement["type"],
                  "image" | "text" | "frame" | "embeddable"
                >;
                id?: ExcalidrawGenericElement["id"];
              }
            | {
                id: ExcalidrawGenericElement["id"];
                type?: Exclude<
                  ExcalidrawBindableElement["type"],
                  "image" | "text" | "frame" | "embeddable"
                >;
              }
          )
        | ((
            | {
                type: "text";
                text: string;
              }
            | {
                type?: "text";
                id: ExcalidrawTextElement["id"];
                text: string;
              }
          ) &
            Partial<ExcalidrawTextElement>)
      ) &
        MarkOptional<ElementConstructorOpts, "x" | "y">;
} & Partial<ExcalidrawLinearElement>;

export type ValidContainer =
  | {
      type: Exclude<ExcalidrawGenericElement["type"], "selection">;
      id?: ExcalidrawGenericElement["id"];
      label?: {
        text: string;
        fontSize?: number;
        fontFamily?: FontFamilyValues;
        textAlign?: TextAlign;
        verticalAlign?: VerticalAlign;
      } & MarkOptional<ElementConstructorOpts, "x" | "y">;
    } & ElementConstructorOpts;

export type ExcalidrawElementSkeleton =
  | Extract<
      Exclude<ExcalidrawElement, ExcalidrawSelectionElement>,
      ExcalidrawEmbeddableElement | ExcalidrawFreeDrawElement
    >
  | ({
      type: Extract<ExcalidrawLinearElement["type"], "line">;
      x: number;
      y: number;
    } & Partial<ExcalidrawLinearElement>)
  | ValidContainer
  | ValidLinearElement
  | ({
      type: "text";
      text: string;
      x: number;
      y: number;
      id?: ExcalidrawTextElement["id"];
    } & Partial<ExcalidrawTextElement>)
  | ({
      type: Extract<ExcalidrawImageElement["type"], "image">;
      x: number;
      y: number;
      fileId: FileId;
    } & Partial<ExcalidrawImageElement>)
  | ({
      type: "frame";
      children: readonly ExcalidrawElement["id"][];
      name?: string;
    } & Partial<ExcalidrawFrameElement>);

const DEFAULT_LINEAR_ELEMENT_PROPS = {
  width: 100,
  height: 0,
};

const DEFAULT_DIMENSION = 100;

const bindTextToContainer = (
  container: ExcalidrawElement,
  textProps: { text: string } & MarkOptional<ElementConstructorOpts, "x" | "y">,
) => {
  const textElement: ExcalidrawTextElement = newTextElement({
    x: 0,
    y: 0,
    textAlign: TEXT_ALIGN.CENTER,
    verticalAlign: VERTICAL_ALIGN.MIDDLE,
    ...textProps,
    containerId: container.id,
    strokeColor: textProps.strokeColor || container.strokeColor,
  });

  Object.assign(container, {
    boundElements: (container.boundElements || []).concat({
      type: "text",
      id: textElement.id,
    }),
  });

  redrawTextBoundingBox(textElement, container);
  return [container, textElement] as const;
};

const bindLinearElementToElement = (
  linearElement: ExcalidrawArrowElement,
  start: ValidLinearElement["start"],
  end: ValidLinearElement["end"],
  elementStore: ElementStore,
): {
  linearElement: ExcalidrawLinearElement;
  startBoundElement?: ExcalidrawElement;
  endBoundElement?: ExcalidrawElement;
} => {
  let startBoundElement;
  let endBoundElement;

  Object.assign(linearElement, {
    startBinding: linearElement?.startBinding || null,
    endBinding: linearElement.endBinding || null,
  });

  if (start) {
    const width = start?.width ?? DEFAULT_DIMENSION;
    const height = start?.height ?? DEFAULT_DIMENSION;

    let existingElement;
    if (start.id) {
      existingElement = elementStore.getElement(start.id);
      if (!existingElement) {
        console.error(`No element for start binding with id ${start.id} found`);
      }
    }

    const startX = start.x || linearElement.x - width;
    const startY = start.y || linearElement.y - height / 2;
    const startType = existingElement ? existingElement.type : start.type;

    if (startType) {
      if (startType === "text") {
        let text = "";
        if (existingElement && existingElement.type === "text") {
          text = existingElement.text;
        } else if (start.type === "text") {
          text = start.text;
        }
        if (!text) {
          console.error(
            `No text found for start binding text element for ${linearElement.id}`,
          );
        }
        startBoundElement = newTextElement({
          x: startX,
          y: startY,
          type: "text",
          ...existingElement,
          ...start,
          text,
        });
        // to position the text correctly when coordinates not provided
        Object.assign(startBoundElement, {
          x: start.x || linearElement.x - startBoundElement.width,
          y: start.y || linearElement.y - startBoundElement.height / 2,
        });
      } else {
        switch (startType) {
          case "rectangle":
          case "ellipse":
          case "diamond": {
            startBoundElement = newElement({
              x: startX,
              y: startY,
              width,
              height,
              ...existingElement,
              ...start,
              type: startType,
            });
            break;
          }
          default: {
            assertNever(
              linearElement as never,
              `Unhandled element start type "${start.type}"`,
              true,
            );
          }
        }
      }

      bindLinearElement(
        linearElement,
        startBoundElement as ExcalidrawBindableElement,
        "start",
      );
    }
  }
  if (end) {
    const height = end?.height ?? DEFAULT_DIMENSION;
    const width = end?.width ?? DEFAULT_DIMENSION;

    let existingElement;
    if (end.id) {
      existingElement = elementStore.getElement(end.id);
      if (!existingElement) {
        console.error(`No element for end binding with id ${end.id} found`);
      }
    }
    const endX = end.x || linearElement.x + linearElement.width;
    const endY = end.y || linearElement.y - height / 2;
    const endType = existingElement ? existingElement.type : end.type;

    if (endType) {
      if (endType === "text") {
        let text = "";
        if (existingElement && existingElement.type === "text") {
          text = existingElement.text;
        } else if (end.type === "text") {
          text = end.text;
        }

        if (!text) {
          console.error(
            `No text found for end binding text element for ${linearElement.id}`,
          );
        }
        endBoundElement = newTextElement({
          x: endX,
          y: endY,
          type: "text",
          ...existingElement,
          ...end,
          text,
        });
        // to position the text correctly when coordinates not provided
        Object.assign(endBoundElement, {
          y: end.y || linearElement.y - endBoundElement.height / 2,
        });
      } else {
        switch (endType) {
          case "rectangle":
          case "ellipse":
          case "diamond": {
            endBoundElement = newElement({
              x: endX,
              y: endY,
              width,
              height,
              ...existingElement,
              ...end,
              type: endType,
            });
            break;
          }
          default: {
            assertNever(
              linearElement as never,
              `Unhandled element end type "${endType}"`,
              true,
            );
          }
        }
      }

      bindLinearElement(
        linearElement,
        endBoundElement as ExcalidrawBindableElement,
        "end",
      );
    }
  }

  // Update start/end points by 0.5 so bindings don't overlap with start/end bound element coordinates.
  const endPointIndex = linearElement.points.length - 1;
  const delta = 0.5;
  const newPoints = JSON.parse(JSON.stringify(linearElement.points));
  // left to right so shift the arrow towards right
  if (
    linearElement.points[endPointIndex][0] >
    linearElement.points[endPointIndex - 1][0]
  ) {
    newPoints[0][0] = delta;
    newPoints[endPointIndex][0] -= delta;
  }

  // right to left so shift the arrow towards left
  if (
    linearElement.points[endPointIndex][0] <
    linearElement.points[endPointIndex - 1][0]
  ) {
    newPoints[0][0] = -delta;
    newPoints[endPointIndex][0] += delta;
  }
  // top to bottom so shift the arrow towards top
  if (
    linearElement.points[endPointIndex][1] >
    linearElement.points[endPointIndex - 1][1]
  ) {
    newPoints[0][1] = delta;
    newPoints[endPointIndex][1] -= delta;
  }

  // bottom to top so shift the arrow towards bottom
  if (
    linearElement.points[endPointIndex][1] <
    linearElement.points[endPointIndex - 1][1]
  ) {
    newPoints[0][1] = -delta;
    newPoints[endPointIndex][1] += delta;
  }

  Object.assign(linearElement, { points: newPoints });

  return {
    linearElement,
    startBoundElement,
    endBoundElement,
  };
};

class ElementStore {
  excalidrawElements = new Map<string, ExcalidrawElement>();

  add = (ele?: ExcalidrawElement, originalId?: string) => {
    if (!ele) {
      return;
    }

    this.excalidrawElements.set(ele.id, ele);
  };
  getElements = () => {
    return Array.from(this.excalidrawElements.values());
  };

  getElement = (id: string) => {
    return this.excalidrawElements.get(id);
  };
}

export const convertToExcalidrawElements = (
  elementsSkeleton: ExcalidrawElementSkeleton[] | null,
  opts?: { regenerateIds: boolean },
) => {
  if (!elementsSkeleton) {
    return [];
  }
  const elements: ExcalidrawElementSkeleton[] = JSON.parse(
    JSON.stringify(elementsSkeleton),
  );
  const elementStore = new ElementStore();
  const elementsWithIds = new Map<string, ExcalidrawElementSkeleton>();
  const oldToNewElementIdMap = new Map<string, string>();

  // Create individual elements
  for (const element of elements) {
    let excalidrawElement: ExcalidrawElement;
    const originalId = element.id;
    if (opts?.regenerateIds !== false) {
      Object.assign(element, { id: randomId() });
    }

    switch (element.type) {
      case "rectangle":
      case "ellipse":
      case "diamond": {
        const width =
          element?.label?.text && element.width === undefined
            ? 0
            : element?.width || DEFAULT_DIMENSION;
        const height =
          element?.label?.text && element.height === undefined
            ? 0
            : element?.height || DEFAULT_DIMENSION;
        excalidrawElement = newElement({
          ...element,
          width,
          height,
        });

        break;
      }
      case "line": {
        const width = element.width || DEFAULT_LINEAR_ELEMENT_PROPS.width;
        const height = element.height || DEFAULT_LINEAR_ELEMENT_PROPS.height;
        excalidrawElement = newLinearElement({
          width,
          height,
          points: [
            [0, 0],
            [width, height],
          ],
          ...element,
        });

        break;
      }
      case "arrow": {
        const width = element.width || DEFAULT_LINEAR_ELEMENT_PROPS.width;
        const height = element.height || DEFAULT_LINEAR_ELEMENT_PROPS.height;
        excalidrawElement = newLinearElement({
          width,
          height,
          endArrowhead: "arrow",
          points: [
            [0, 0],
            [width, height],
          ],
          ...element,
        });

        Object.assign(
          excalidrawElement,
          getSizeFromPoints(excalidrawElement.points),
        );
        break;
      }
      case "text": {
        const fontFamily = element?.fontFamily || DEFAULT_FONT_FAMILY;
        const fontSize = element?.fontSize || DEFAULT_FONT_SIZE;
        const lineHeight =
          element?.lineHeight || getDefaultLineHeight(fontFamily);
        const text = element.text ?? "";
        const normalizedText = normalizeText(text);
        const metrics = measureText(
          normalizedText,
          getFontString({ fontFamily, fontSize }),
          lineHeight,
        );

        excalidrawElement = newTextElement({
          width: metrics.width,
          height: metrics.height,
          fontFamily,
          fontSize,
          ...element,
        });
        break;
      }
      case "image": {
        excalidrawElement = newImageElement({
          width: element?.width || DEFAULT_DIMENSION,
          height: element?.height || DEFAULT_DIMENSION,
          ...element,
        });

        break;
      }
      case "frame": {
        excalidrawElement = newFrameElement({
          x: 0,
          y: 0,
          ...element,
        });
        break;
      }
      case "freedraw":
      case "embeddable": {
        excalidrawElement = element;
        break;
      }

      default: {
        excalidrawElement = element;
        assertNever(
          element,
          `Unhandled element type "${(element as any).type}"`,
          true,
        );
      }
    }
    const existingElement = elementStore.getElement(excalidrawElement.id);
    if (existingElement) {
      console.error(`Duplicate id found for ${excalidrawElement.id}`);
    } else {
      elementStore.add(excalidrawElement);
      elementsWithIds.set(excalidrawElement.id, element);
      if (originalId) {
        oldToNewElementIdMap.set(originalId, excalidrawElement.id);
      }
    }
  }

  // Add labels and arrow bindings
  for (const [id, element] of elementsWithIds) {
    const excalidrawElement = elementStore.getElement(id)!;

    switch (element.type) {
      case "rectangle":
      case "ellipse":
      case "diamond":
      case "arrow": {
        if (element.label?.text) {
          let [container, text] = bindTextToContainer(
            excalidrawElement,
            element?.label,
          );
          elementStore.add(container);
          elementStore.add(text);

          if (container.type === "arrow") {
            const originalStart =
              element.type === "arrow" ? element?.start : undefined;
            const originalEnd =
              element.type === "arrow" ? element?.end : undefined;
            if (originalStart && originalStart.id) {
              const newStartId = oldToNewElementIdMap.get(originalStart.id);
              if (newStartId) {
                Object.assign(originalStart, { id: newStartId });
              }
            }
            if (originalEnd && originalEnd.id) {
              const newEndId = oldToNewElementIdMap.get(originalEnd.id);
              if (newEndId) {
                Object.assign(originalEnd, { id: newEndId });
              }
            }
            const { linearElement, startBoundElement, endBoundElement } =
              bindLinearElementToElement(
                container as ExcalidrawArrowElement,
                originalStart,
                originalEnd,
                elementStore,
              );
            container = linearElement;
            elementStore.add(linearElement);
            elementStore.add(startBoundElement);
            elementStore.add(endBoundElement);
          }
        } else {
          switch (element.type) {
            case "arrow": {
              const { start, end } = element;
              if (start && start.id) {
                const newStartId = oldToNewElementIdMap.get(start.id);
                Object.assign(start, { id: newStartId });
              }
              if (end && end.id) {
                const newEndId = oldToNewElementIdMap.get(end.id);
                Object.assign(end, { id: newEndId });
              }
              const { linearElement, startBoundElement, endBoundElement } =
                bindLinearElementToElement(
                  excalidrawElement as ExcalidrawArrowElement,
                  start,
                  end,
                  elementStore,
                );

              elementStore.add(linearElement);
              elementStore.add(startBoundElement);
              elementStore.add(endBoundElement);
              break;
            }
          }
        }
        break;
      }
    }
  }
<<<<<<< HEAD
  // update frame id of elements with the newly generated frame id
  elementStore.getElements().forEach((element) => {
    if (element.frameId) {
      const newFrameId = oldToNewElementIdMap.get(element.frameId);
      if (newFrameId) {
        Object.assign(element, { frameId: newFrameId });
      }
    }
  });
=======

  // Once all the excalidraw elements are created, we can add frames since we
  // need to calculate coordinates and dimensions of frame which is possibe after all
  // frame children are processed.
  for (const [id, element] of elementsWithIds) {
    if (element.type !== "frame") {
      continue;
    }
    const frame = elementStore.getElement(id);

    if (!frame) {
      throw new Error(`Excalidraw element with id ${id} doesn't exist`);
    }
    const childrenElements: ExcalidrawElement[] = [];

    element.children.forEach((id) => {
      const newElementId = oldToNewElementIdMap.get(id);
      if (!newElementId) {
        throw new Error(`Element with ${id} wasn't mapped correctly`);
      }

      const elementInFrame = elementStore.getElement(newElementId);
      if (!elementInFrame) {
        throw new Error(`Frame element with id ${newElementId} doesn't exist`);
      }
      Object.assign(elementInFrame, { frameId: frame.id });

      elementInFrame?.boundElements?.forEach((boundElement) => {
        const ele = elementStore.getElement(boundElement.id);
        if (!ele) {
          throw new Error(
            `Bound element with id ${boundElement.id} doesn't exist`,
          );
        }
        Object.assign(ele, { frameId: frame.id });
        childrenElements.push(ele);
      });

      childrenElements.push(elementInFrame);
    });

    let [minX, minY, maxX, maxY] = getCommonBounds(childrenElements);

    const PADDING = 10;
    minX = minX - PADDING;
    minY = minY - PADDING;
    maxX = maxX + PADDING;
    maxY = maxY + PADDING;

    // Take the max of calculated and provided frame dimensions, whichever is higher
    const width = Math.max(frame?.width, maxX - minX);
    const height = Math.max(frame?.height, maxY - minY);
    Object.assign(frame, { x: minX, y: minY, width, height });
  }
>>>>>>> f5c91c3a

  return elementStore.getElements();
};<|MERGE_RESOLUTION|>--- conflicted
+++ resolved
@@ -652,17 +652,6 @@
       }
     }
   }
-<<<<<<< HEAD
-  // update frame id of elements with the newly generated frame id
-  elementStore.getElements().forEach((element) => {
-    if (element.frameId) {
-      const newFrameId = oldToNewElementIdMap.get(element.frameId);
-      if (newFrameId) {
-        Object.assign(element, { frameId: newFrameId });
-      }
-    }
-  });
-=======
 
   // Once all the excalidraw elements are created, we can add frames since we
   // need to calculate coordinates and dimensions of frame which is possibe after all
@@ -717,7 +706,6 @@
     const height = Math.max(frame?.height, maxY - minY);
     Object.assign(frame, { x: minX, y: minY, width, height });
   }
->>>>>>> f5c91c3a
 
   return elementStore.getElements();
 };