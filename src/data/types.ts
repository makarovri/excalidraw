--- conflicted
+++ resolved
@@ -19,12 +19,8 @@
   elements?: readonly ExcalidrawElement[] | null;
   appState?: Readonly<Partial<AppState>> | null;
   scrollToContent?: boolean;
-<<<<<<< HEAD
   zoomToFit?: boolean | { margin?: number; maxZoom?: number };
-  libraryItems?: LibraryItems;
-=======
   libraryItems?: LibraryItems | LibraryItems_v1;
->>>>>>> 54bdd8aa
   files?: BinaryFiles;
 }
 
