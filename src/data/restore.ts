--- conflicted
+++ resolved
@@ -41,15 +41,11 @@
   getDefaultLineHeight,
   measureBaseline,
 } from "../element/textElement";
-<<<<<<< HEAD
 import {
   ExcalidrawProgrammaticAPI,
   convertToExcalidrawElements,
 } from "../data/transform";
-=======
-import { COLOR_PALETTE } from "../colors";
 import { normalizeLink } from "./url";
->>>>>>> cf041333
 
 type RestoredAppState = Omit<
   AppState,
