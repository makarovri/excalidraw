--- conflicted
+++ resolved
@@ -174,12 +174,8 @@
       element = restoreElementWithProperties(element, {
         fontSize,
         fontFamily,
-<<<<<<< HEAD
-        text: element.text ?? "",
+        text,
         rawText: element.rawText ?? "", //zsviczian
-=======
-        text,
->>>>>>> 25bb6738
         textAlign: element.textAlign || DEFAULT_TEXT_ALIGN,
         verticalAlign: element.verticalAlign || DEFAULT_VERTICAL_ALIGN,
         containerId: element.containerId ?? null,
