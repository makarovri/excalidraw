import {
  ExcalidrawElement,
  ExcalidrawSelectionElement,
  FontFamilyValues,
} from "../element/types";
import { restoreTextElement } from "../textlike";
import {
  AppState,
  BinaryFiles,
  LibraryItem,
  NormalizedZoomValue,
} from "../types";
import { ImportedDataState } from "./types";
import { getNormalizedDimensions, isInvisiblySmallElement } from "../element";
import { isLinearElementType } from "../element/typeChecks";
import { randomId } from "../random";
import {
  DEFAULT_FONT_FAMILY,
  DEFAULT_TEXT_ALIGN,
  DEFAULT_VERTICAL_ALIGN,
  FONT_FAMILY,
} from "../constants";
import { getDefaultAppState } from "../appState";
import { LinearElementEditor } from "../element/linearElementEditor";
import { bumpVersion } from "../element/mutateElement";
import { getUpdatedTimestamp } from "../utils";
import { arrayToMap } from "../utils";

type RestoredAppState = Omit<
  AppState,
  "offsetTop" | "offsetLeft" | "width" | "height"
>;

export const AllowedExcalidrawElementTypes: Record<
  ExcalidrawElement["type"],
  true
> = {
  selection: true,
  text: true,
  rectangle: true,
  diamond: true,
  ellipse: true,
  line: true,
  image: true,
  arrow: true,
  freedraw: true,
};

export type RestoredDataState = {
  elements: ExcalidrawElement[];
  appState: RestoredAppState;
  files: BinaryFiles;
};

const getFontFamilyByName = (fontFamilyName: string): FontFamilyValues => {
  if (Object.keys(FONT_FAMILY).includes(fontFamilyName)) {
    return FONT_FAMILY[
      fontFamilyName as keyof typeof FONT_FAMILY
    ] as FontFamilyValues;
  }
  return DEFAULT_FONT_FAMILY;
};

const restoreElementWithProperties = <
  T extends ExcalidrawElement,
  K extends Pick<T, keyof Omit<Required<T>, keyof ExcalidrawElement>>,
>(
  element: Required<T> & {
    /** @deprecated */
    boundElementIds?: readonly ExcalidrawElement["id"][];
  },
  extra: Pick<
    T,
    // This extra Pick<T, keyof K> ensure no excess properties are passed.
    // @ts-ignore TS complains here but type checks the call sites fine.
    keyof K
  > &
    Partial<Pick<ExcalidrawElement, "type" | "x" | "y">>,
): T => {
  const base: Pick<T, keyof ExcalidrawElement> = {
    type: extra.type || element.type,
    // all elements must have version > 0 so getSceneVersion() will pick up
    // newly added elements
    version: element.version || 1,
    versionNonce: element.versionNonce ?? 0,
    isDeleted: element.isDeleted ?? false,
    id: element.id || randomId(),
    fillStyle: element.fillStyle || "hachure",
    strokeWidth: element.strokeWidth || 1,
    strokeStyle: element.strokeStyle ?? "solid",
    roughness: element.roughness ?? 1,
    opacity: element.opacity == null ? 100 : element.opacity,
    angle: element.angle || 0,
    x: extra.x ?? element.x ?? 0,
    y: extra.y ?? element.y ?? 0,
    strokeColor: element.strokeColor,
    backgroundColor: element.backgroundColor,
    width: element.width || 0,
    height: element.height || 0,
    seed: element.seed ?? 1,
    groupIds: element.groupIds ?? [],
    strokeSharpness:
      element.strokeSharpness ??
      (isLinearElementType(element.type) ? "round" : "sharp"),
    boundElements: element.boundElementIds
      ? element.boundElementIds.map((id) => ({ type: "arrow", id }))
      : element.boundElements ?? [],
    updated: element.updated ?? getUpdatedTimestamp(),
  };

  return {
    ...base,
    ...getNormalizedDimensions(base),
    ...extra,
  } as unknown as T;
};

const restoreElement = (
  element: Exclude<ExcalidrawElement, ExcalidrawSelectionElement>,
): typeof element | null => {
  switch (element.type) {
    case "text":
      let fontSize = element.fontSize;
      let fontFamily = element.fontFamily;
      if ("font" in element) {
        const [fontPx, _fontFamily]: [string, string] = (
          element as any
        ).font.split(" ");
        fontSize = parseInt(fontPx, 10);
        fontFamily = getFontFamilyByName(_fontFamily);
      }
      const opts = {
        fontSize,
        fontFamily,
        text: element.text ?? "",
        baseline: element.baseline,
        textAlign: element.textAlign || DEFAULT_TEXT_ALIGN,
        verticalAlign: element.verticalAlign || DEFAULT_VERTICAL_ALIGN,
<<<<<<< HEAD
        subtype: element.subtype,
      };
      return restoreTextElement(
        element,
        restoreElementWithProperties(element, opts),
      );
=======
        containerId: element.containerId ?? null,
        originalText: element.originalText ?? "",
      });
>>>>>>> 28546fbb
    case "freedraw": {
      return restoreElementWithProperties(element, {
        points: element.points,
        lastCommittedPoint: null,
        simulatePressure: element.simulatePressure,
        pressures: element.pressures,
      });
    }
    case "image":
      return restoreElementWithProperties(element, {
        status: element.status || "pending",
        fileId: element.fileId,
        scale: element.scale || [1, 1],
      });
    case "line":
    // @ts-ignore LEGACY type
    // eslint-disable-next-line no-fallthrough
    case "draw":
    case "arrow": {
      const {
        startArrowhead = null,
        endArrowhead = element.type === "arrow" ? "arrow" : null,
      } = element;

      let x = element.x;
      let y = element.y;
      let points = // migrate old arrow model to new one
        !Array.isArray(element.points) || element.points.length < 2
          ? [
              [0, 0],
              [element.width, element.height],
            ]
          : element.points;

      if (points[0][0] !== 0 || points[0][1] !== 0) {
        ({ points, x, y } = LinearElementEditor.getNormalizedPoints(element));
      }

      return restoreElementWithProperties(element, {
        type:
          (element.type as ExcalidrawElement["type"] | "draw") === "draw"
            ? "line"
            : element.type,
        startBinding: element.startBinding,
        endBinding: element.endBinding,
        lastCommittedPoint: null,
        startArrowhead,
        endArrowhead,
        points,
        x,
        y,
      });
    }
    // generic elements
    case "ellipse":
      return restoreElementWithProperties(element, {});
    case "rectangle":
      return restoreElementWithProperties(element, {});
    case "diamond":
      return restoreElementWithProperties(element, {});

    // Don't use default case so as to catch a missing an element type case.
    // We also don't want to throw, but instead return void so we filter
    // out these unsupported elements from the restored array.
  }
};

export const restoreElements = (
  elements: ImportedDataState["elements"],
  /** NOTE doesn't serve for reconciliation */
  localElements: readonly ExcalidrawElement[] | null | undefined,
): ExcalidrawElement[] => {
  const localElementsMap = localElements ? arrayToMap(localElements) : null;
  return (elements || []).reduce((elements, element) => {
    // filtering out selection, which is legacy, no longer kept in elements,
    // and causing issues if retained
    if (element.type !== "selection" && !isInvisiblySmallElement(element)) {
      let migratedElement: ExcalidrawElement | null = restoreElement(element);
      if (migratedElement) {
        const localElement = localElementsMap?.get(element.id);
        if (localElement && localElement.version > migratedElement.version) {
          migratedElement = bumpVersion(migratedElement, localElement.version);
        }
        elements.push(migratedElement);
      }
    }
    return elements;
  }, [] as ExcalidrawElement[]);
};

export const restoreAppState = (
  appState: ImportedDataState["appState"],
  localAppState: Partial<AppState> | null | undefined,
): RestoredAppState => {
  appState = appState || {};

  const defaultAppState = getDefaultAppState();
  const nextAppState = {} as typeof defaultAppState;

  for (const [key, defaultValue] of Object.entries(defaultAppState) as [
    keyof typeof defaultAppState,
    any,
  ][]) {
    const suppliedValue = appState[key];
    const localValue = localAppState ? localAppState[key] : undefined;
    (nextAppState as any)[key] =
      suppliedValue !== undefined
        ? suppliedValue
        : localValue !== undefined
        ? localValue
        : defaultValue;
  }

  return {
    ...nextAppState,
    elementType: AllowedExcalidrawElementTypes[nextAppState.elementType]
      ? nextAppState.elementType
      : "selection",
    // Migrates from previous version where appState.zoom was a number
    zoom:
      typeof appState.zoom === "number"
        ? {
            value: appState.zoom as NormalizedZoomValue,
            translation: defaultAppState.zoom.translation,
          }
        : appState.zoom || defaultAppState.zoom,
  };
};

export const restore = (
  data: ImportedDataState | null,
  /**
   * Local AppState (`this.state` or initial state from localStorage) so that we
   * don't overwrite local state with default values (when values not
   * explicitly specified).
   * Supply `null` if you can't get access to it.
   */
  localAppState: Partial<AppState> | null | undefined,
  localElements: readonly ExcalidrawElement[] | null | undefined,
): RestoredDataState => {
  return {
    elements: restoreElements(data?.elements, localElements),
    appState: restoreAppState(data?.appState, localAppState || null),
    files: data?.files || {},
  };
};

export const restoreLibraryItems = (
  libraryItems: NonOptional<ImportedDataState["libraryItems"]>,
  defaultStatus: LibraryItem["status"],
) => {
  const restoredItems: LibraryItem[] = [];
  for (const item of libraryItems) {
    // migrate older libraries
    if (Array.isArray(item)) {
      restoredItems.push({
        status: defaultStatus,
        elements: item,
        id: randomId(),
        created: Date.now(),
      });
    } else {
      const _item = item as MarkOptional<LibraryItem, "id" | "status">;
      restoredItems.push({
        ..._item,
        id: _item.id || randomId(),
        status: _item.status || defaultStatus,
        created: _item.created || Date.now(),
      });
    }
  }
  return restoredItems;
};<|MERGE_RESOLUTION|>--- conflicted
+++ resolved
@@ -136,18 +136,14 @@
         baseline: element.baseline,
         textAlign: element.textAlign || DEFAULT_TEXT_ALIGN,
         verticalAlign: element.verticalAlign || DEFAULT_VERTICAL_ALIGN,
-<<<<<<< HEAD
+        containerId: element.containerId ?? null,
+        originalText: element.originalText ?? "",
         subtype: element.subtype,
       };
       return restoreTextElement(
         element,
         restoreElementWithProperties(element, opts),
       );
-=======
-        containerId: element.containerId ?? null,
-        originalText: element.originalText ?? "",
-      });
->>>>>>> 28546fbb
     case "freedraw": {
       return restoreElementWithProperties(element, {
         points: element.points,
