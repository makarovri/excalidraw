import {
  ExcalidrawElement,
  ExcalidrawSelectionElement,
  FontFamilyValues,
} from "../element/types";
import {
  AppState,
  BinaryFiles,
  LibraryItem,
  NormalizedZoomValue,
} from "../types";
import { ImportedDataState, LegacyAppState } from "./types";
import {
  getNonDeletedElements,
  getNormalizedDimensions,
  isInvisiblySmallElement,
  refreshTextDimensions,
} from "../element";
import {
  isFreeDrawElement,
  isLinearElement,
  isLinearElementType,
} from "../element/typeChecks";
import { randomId } from "../random";
import {
  DEFAULT_FONT_FAMILY,
  DEFAULT_TEXT_ALIGN,
  DEFAULT_VERTICAL_ALIGN,
  PRECEDING_ELEMENT_KEY,
  FONT_FAMILY,
} from "../constants";
import { getDefaultAppState } from "../appState";
import { LinearElementEditor } from "../element/linearElementEditor";
import { bumpVersion } from "../element/mutateElement";
import { getUpdatedTimestamp, updateActiveTool } from "../utils";
import { arrayToMap } from "../utils";

type RestoredAppState = Omit<
  AppState,
  "offsetTop" | "offsetLeft" | "width" | "height"
>;

export const AllowedExcalidrawActiveTools: Record<
  AppState["activeTool"]["type"],
  boolean
> = {
  selection: true,
  text: true,
  rectangle: true,
  diamond: true,
  ellipse: true,
  line: true,
  image: true,
  arrow: true,
  freedraw: true,
  eraser: false,
  custom: true,
};

export type RestoredDataState = {
  elements: ExcalidrawElement[];
  appState: RestoredAppState;
  files: BinaryFiles;
};

const getFontFamilyByName = (fontFamilyName: string): FontFamilyValues => {
  if (Object.keys(FONT_FAMILY).includes(fontFamilyName)) {
    return FONT_FAMILY[
      fontFamilyName as keyof typeof FONT_FAMILY
    ] as FontFamilyValues;
  }
  return DEFAULT_FONT_FAMILY;
};

const restoreElementWithProperties = <
  T extends Required<Omit<ExcalidrawElement, "customData">> & {
    customData?: ExcalidrawElement["customData"];
    /** @deprecated */
    boundElementIds?: readonly ExcalidrawElement["id"][];
    /** metadata that may be present in elements during collaboration */
    [PRECEDING_ELEMENT_KEY]?: string;
  },
  K extends Pick<T, keyof Omit<Required<T>, keyof ExcalidrawElement>>,
>(
  element: T,
  extra: Pick<
    T,
    // This extra Pick<T, keyof K> ensure no excess properties are passed.
    // @ts-ignore TS complains here but type checks the call sites fine.
    keyof K
  > &
    Partial<Pick<ExcalidrawElement, "type" | "x" | "y">>,
): T => {
  const base: Pick<T, keyof ExcalidrawElement> & {
    [PRECEDING_ELEMENT_KEY]?: string;
  } = {
    type: extra.type || element.type,
    // all elements must have version > 0 so getSceneVersion() will pick up
    // newly added elements
    version: element.version || 1,
    versionNonce: element.versionNonce ?? 0,
    isDeleted: element.isDeleted ?? false,
    id: element.id || randomId(),
    fillStyle: element.fillStyle || "hachure",
    strokeWidth: element.strokeWidth || 1,
    strokeStyle: element.strokeStyle ?? "solid",
    roughness: element.roughness ?? 1,
    opacity: element.opacity == null ? 100 : element.opacity,
    angle: element.angle || 0,
    x: extra.x ?? element.x ?? 0,
    y: extra.y ?? element.y ?? 0,
    strokeColor: element.strokeColor,
    backgroundColor: element.backgroundColor,
    width: element.width || 0,
    height: element.height || 0,
    seed: element.seed ?? 1,
    groupIds: element.groupIds ?? [],
    strokeSharpness:
      element.strokeSharpness ??
      (isLinearElementType(element.type) ? "round" : "sharp"),
    boundElements: element.boundElementIds
      ? element.boundElementIds.map((id) => ({ type: "arrow", id }))
      : element.boundElements ?? [],
    updated: element.updated ?? getUpdatedTimestamp(),
    link: element.link ?? null,
    locked: element.locked ?? false,
  };

  if ("customData" in element) {
    base.customData = element.customData;
  }

  if (PRECEDING_ELEMENT_KEY in element) {
    base[PRECEDING_ELEMENT_KEY] = element[PRECEDING_ELEMENT_KEY];
  }

  return {
    ...base,
    ...getNormalizedDimensions(base),
    ...extra,
  } as unknown as T;
};

const restoreElement = (
  element: Exclude<ExcalidrawElement, ExcalidrawSelectionElement>,
  refreshDimensions = true,
): typeof element | null => {
  switch (element.type) {
    case "text":
      let fontSize = element.fontSize;
      let fontFamily = element.fontFamily;
      if ("font" in element) {
        const [fontPx, _fontFamily]: [string, string] = (
          element as any
        ).font.split(" ");
        fontSize = parseInt(fontPx, 10);
        fontFamily = getFontFamilyByName(_fontFamily);
      }
      element = restoreElementWithProperties(element, {
        fontSize,
        fontFamily,
        text: element.text ?? "",
        baseline: element.baseline,
        textAlign: element.textAlign || DEFAULT_TEXT_ALIGN,
        verticalAlign: element.verticalAlign || DEFAULT_VERTICAL_ALIGN,
        containerId: element.containerId ?? null,
        originalText: element.originalText || element.text,
      });

      if (refreshDimensions) {
        element = { ...element, ...refreshTextDimensions(element) };
      }
      return element;
    case "freedraw": {
      return restoreElementWithProperties(element, {
        points: element.points,
        lastCommittedPoint: null,
        simulatePressure: element.simulatePressure,
        pressures: element.pressures,
      });
    }
    case "image":
      return restoreElementWithProperties(element, {
        status: element.status || "pending",
        fileId: element.fileId,
        scale: element.scale || [1, 1],
      });
    case "line":
    // @ts-ignore LEGACY type
    // eslint-disable-next-line no-fallthrough
    case "draw":
    case "arrow": {
      const {
        startArrowhead = null,
        endArrowhead = element.type === "arrow" ? "arrow" : null,
      } = element;

      let x = element.x;
      let y = element.y;
      let points = // migrate old arrow model to new one
        !Array.isArray(element.points) || element.points.length < 2
          ? [
              [0, 0],
              [element.width, element.height],
            ]
          : element.points;

      if (points[0][0] !== 0 || points[0][1] !== 0) {
        ({ points, x, y } = LinearElementEditor.getNormalizedPoints(element));
      }

      return restoreElementWithProperties(element, {
        type:
          (element.type as ExcalidrawElement["type"] | "draw") === "draw"
            ? "line"
            : element.type,
        startBinding: element.startBinding,
        endBinding: element.endBinding,
        lastCommittedPoint: null,
        startArrowhead,
        endArrowhead,
        points,
        x,
        y,
      });
    }

    // generic elements
    case "ellipse":
      return restoreElementWithProperties(element, {});
    case "rectangle":
      return restoreElementWithProperties(element, {});
    case "diamond":
      return restoreElementWithProperties(element, {});

    // Don't use default case so as to catch a missing an element type case.
    // We also don't want to throw, but instead return void so we filter
    // out these unsupported elements from the restored array.
  }
};

export const restoreElements = (
  elements: ImportedDataState["elements"],
  /** NOTE doesn't serve for reconciliation */
  localElements: readonly ExcalidrawElement[] | null | undefined,
  refreshDimensions = true,
): ExcalidrawElement[] => {
  const localElementsMap = localElements ? arrayToMap(localElements) : null;
  return (elements || []).reduce((elements, element) => {
    // filtering out selection, which is legacy, no longer kept in elements,
    // and causing issues if retained
<<<<<<< HEAD
    if (element.type !== "selection") {
      if (
        !isLinearElement(element) &&
        !isFreeDrawElement(element) &&
        isInvisiblySmallElement(element)
      ) {
        return elements;
      }
      let migratedElement: ExcalidrawElement | null = restoreElement(element);
=======
    if (element.type !== "selection" && !isInvisiblySmallElement(element)) {
      let migratedElement: ExcalidrawElement | null = restoreElement(
        element,
        refreshDimensions,
      );
>>>>>>> c8f6e3fa
      if (migratedElement) {
        const localElement = localElementsMap?.get(element.id);
        if (localElement && localElement.version > migratedElement.version) {
          migratedElement = bumpVersion(migratedElement, localElement.version);
        }
        elements.push(migratedElement);
      }
    }
    return elements;
  }, [] as ExcalidrawElement[]);
};

const coalesceAppStateValue = <
  T extends keyof ReturnType<typeof getDefaultAppState>,
>(
  key: T,
  appState: Exclude<ImportedDataState["appState"], null | undefined>,
  defaultAppState: ReturnType<typeof getDefaultAppState>,
) => {
  const value = appState[key];
  // NOTE the value! assertion is needed in TS 4.5.5 (fixed in newer versions)
  return value !== undefined ? value! : defaultAppState[key];
};

const LegacyAppStateMigrations: {
  [K in keyof LegacyAppState]: (
    ImportedDataState: Exclude<ImportedDataState["appState"], null | undefined>,
    defaultAppState: ReturnType<typeof getDefaultAppState>,
  ) => [LegacyAppState[K][1], AppState[LegacyAppState[K][1]]];
} = {
  isLibraryOpen: (appState, defaultAppState) => {
    return [
      "openSidebar",
      "isLibraryOpen" in appState
        ? appState.isLibraryOpen
          ? "library"
          : null
        : coalesceAppStateValue("openSidebar", appState, defaultAppState),
    ];
  },
  isLibraryMenuDocked: (appState, defaultAppState) => {
    return [
      "isSidebarDocked",
      appState.isLibraryMenuDocked ??
        coalesceAppStateValue("isSidebarDocked", appState, defaultAppState),
    ];
  },
};

export const restoreAppState = (
  appState: ImportedDataState["appState"],
  localAppState: Partial<AppState> | null | undefined,
): RestoredAppState => {
  appState = appState || {};
  const defaultAppState = getDefaultAppState();
  const nextAppState = {} as typeof defaultAppState;

  // first, migrate all legacy AppState properties to new ones. We do it
  // in one go before migrate the rest of the properties in case the new ones
  // depend on checking any other key (i.e. they are coupled)
  for (const legacyKey of Object.keys(
    LegacyAppStateMigrations,
  ) as (keyof typeof LegacyAppStateMigrations)[]) {
    if (legacyKey in appState) {
      const [nextKey, nextValue] = LegacyAppStateMigrations[legacyKey](
        appState,
        defaultAppState,
      );
      (nextAppState as any)[nextKey] = nextValue;
    }
  }

  for (const [key, defaultValue] of Object.entries(defaultAppState) as [
    keyof typeof defaultAppState,
    any,
  ][]) {
    // if AppState contains a legacy key, prefer that one and migrate its
    // value to the new one
    const suppliedValue = appState[key];

    const localValue = localAppState ? localAppState[key] : undefined;
    (nextAppState as any)[key] =
      suppliedValue !== undefined
        ? suppliedValue
        : localValue !== undefined
        ? localValue
        : defaultValue;
  }

  return {
    ...nextAppState,
    cursorButton: localAppState?.cursorButton || "up",
    // reset on fresh restore so as to hide the UI button if penMode not active
    penDetected:
      localAppState?.penDetected ??
      (appState.penMode ? appState.penDetected ?? false : false),
    activeTool: {
      ...updateActiveTool(
        defaultAppState,
        nextAppState.activeTool.type &&
          AllowedExcalidrawActiveTools[nextAppState.activeTool.type]
          ? nextAppState.activeTool
          : { type: "selection" },
      ),
      lastActiveToolBeforeEraser: null,
      locked: nextAppState.activeTool.locked ?? false,
    },
    // Migrates from previous version where appState.zoom was a number
    zoom:
      typeof appState.zoom === "number"
        ? {
            value: appState.zoom as NormalizedZoomValue,
          }
        : appState.zoom || defaultAppState.zoom,
    // when sidebar docked and user left it open in last session,
    // keep it open. If not docked, keep it closed irrespective of last state.
    openSidebar:
      nextAppState.openSidebar === "library"
        ? nextAppState.isSidebarDocked
          ? "library"
          : null
        : nextAppState.openSidebar,
  };
};

export const restore = (
  data: Pick<ImportedDataState, "appState" | "elements" | "files"> | null,
  /**
   * Local AppState (`this.state` or initial state from localStorage) so that we
   * don't overwrite local state with default values (when values not
   * explicitly specified).
   * Supply `null` if you can't get access to it.
   */
  localAppState: Partial<AppState> | null | undefined,
  localElements: readonly ExcalidrawElement[] | null | undefined,
): RestoredDataState => {
  return {
    elements: restoreElements(data?.elements, localElements, true),
    appState: restoreAppState(data?.appState, localAppState || null),
    files: data?.files || {},
  };
};

const restoreLibraryItem = (libraryItem: LibraryItem) => {
  const elements = restoreElements(
    getNonDeletedElements(libraryItem.elements),
    null,
  );
  return elements.length ? { ...libraryItem, elements } : null;
};

export const restoreLibraryItems = (
  libraryItems: ImportedDataState["libraryItems"] = [],
  defaultStatus: LibraryItem["status"],
) => {
  const restoredItems: LibraryItem[] = [];
  for (const item of libraryItems) {
    // migrate older libraries
    if (Array.isArray(item)) {
      const restoredItem = restoreLibraryItem({
        status: defaultStatus,
        elements: item,
        id: randomId(),
        created: Date.now(),
      });
      if (restoredItem) {
        restoredItems.push(restoredItem);
      }
    } else {
      const _item = item as MarkOptional<
        LibraryItem,
        "id" | "status" | "created"
      >;
      const restoredItem = restoreLibraryItem({
        ..._item,
        id: _item.id || randomId(),
        status: _item.status || defaultStatus,
        created: _item.created || Date.now(),
      });
      if (restoredItem) {
        restoredItems.push(restoredItem);
      }
    }
  }
  return restoredItems;
};<|MERGE_RESOLUTION|>--- conflicted
+++ resolved
@@ -249,7 +249,6 @@
   return (elements || []).reduce((elements, element) => {
     // filtering out selection, which is legacy, no longer kept in elements,
     // and causing issues if retained
-<<<<<<< HEAD
     if (element.type !== "selection") {
       if (
         !isLinearElement(element) &&
@@ -258,14 +257,10 @@
       ) {
         return elements;
       }
-      let migratedElement: ExcalidrawElement | null = restoreElement(element);
-=======
-    if (element.type !== "selection" && !isInvisiblySmallElement(element)) {
       let migratedElement: ExcalidrawElement | null = restoreElement(
         element,
         refreshDimensions,
       );
->>>>>>> c8f6e3fa
       if (migratedElement) {
         const localElement = localElementsMap?.get(element.id);
         if (localElement && localElement.version > migratedElement.version) {
