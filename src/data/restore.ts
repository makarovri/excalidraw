import {
  ExcalidrawElement,
  ExcalidrawSelectionElement,
  FontFamilyValues,
} from "../element/types";
import { restoreTextElement } from "../textlike";
import {
  AppState,
  BinaryFiles,
  LibraryItem,
  NormalizedZoomValue,
} from "../types";
import { ImportedDataState } from "./types";
import { getNormalizedDimensions, isInvisiblySmallElement } from "../element";
import { isLinearElementType } from "../element/typeChecks";
import { randomId } from "../random";
import {
  DEFAULT_FONT_FAMILY,
  DEFAULT_TEXT_ALIGN,
  DEFAULT_VERTICAL_ALIGN,
  FONT_FAMILY,
} from "../constants";
import { getDefaultAppState } from "../appState";
import { LinearElementEditor } from "../element/linearElementEditor";
import { bumpVersion } from "../element/mutateElement";
import { getUpdatedTimestamp } from "../utils";
import { arrayToMap } from "../utils";

type RestoredAppState = Omit<
  AppState,
  "offsetTop" | "offsetLeft" | "width" | "height"
>;

export const AllowedExcalidrawElementTypes: Record<
  ExcalidrawElement["type"],
  true
> = {
  selection: true,
  text: true,
  rectangle: true,
  diamond: true,
  ellipse: true,
  line: true,
  image: true,
  arrow: true,
  freedraw: true,
};

export type RestoredDataState = {
  elements: ExcalidrawElement[];
  appState: RestoredAppState;
  files: BinaryFiles;
};

const getFontFamilyByName = (fontFamilyName: string): FontFamilyValues => {
  if (Object.keys(FONT_FAMILY).includes(fontFamilyName)) {
    return FONT_FAMILY[
      fontFamilyName as keyof typeof FONT_FAMILY
    ] as FontFamilyValues;
  }
  return DEFAULT_FONT_FAMILY;
};

const restoreElementWithProperties = <
  T extends ExcalidrawElement,
  K extends Pick<T, keyof Omit<Required<T>, keyof ExcalidrawElement>>,
>(
  element: Required<T> & {
    /** @deprecated */
    boundElementIds?: readonly ExcalidrawElement["id"][];
  },
  extra: Pick<
    T,
    // This extra Pick<T, keyof K> ensure no excess properties are passed.
    // @ts-ignore TS complains here but type checks the call sites fine.
    keyof K
  > &
    Partial<Pick<ExcalidrawElement, "type" | "x" | "y">>,
): T => {
  const base: Pick<T, keyof ExcalidrawElement> = {
    type: extra.type || element.type,
    // all elements must have version > 0 so getSceneVersion() will pick up
    // newly added elements
    version: element.version || 1,
    versionNonce: element.versionNonce ?? 0,
    isDeleted: element.isDeleted ?? false,
    id: element.id || randomId(),
    fillStyle: element.fillStyle || "hachure",
    strokeWidth: element.strokeWidth || 1,
    strokeStyle: element.strokeStyle ?? "solid",
    roughness: element.roughness ?? 1,
    opacity: element.opacity == null ? 100 : element.opacity,
    angle: element.angle || 0,
    x: extra.x ?? element.x ?? 0,
    y: extra.y ?? element.y ?? 0,
    strokeColor: element.strokeColor,
    backgroundColor: element.backgroundColor,
    width: element.width || 0,
    height: element.height || 0,
    seed: element.seed ?? 1,
    groupIds: element.groupIds ?? [],
    strokeSharpness:
      element.strokeSharpness ??
      (isLinearElementType(element.type) ? "round" : "sharp"),
    boundElements: element.boundElementIds
      ? element.boundElementIds.map((id) => ({ type: "arrow", id }))
      : element.boundElements ?? [],
    updated: element.updated ?? getUpdatedTimestamp(),
  };

  return {
    ...base,
    ...getNormalizedDimensions(base),
    ...extra,
  } as unknown as T;
};

const restoreElement = (
  element: Exclude<ExcalidrawElement, ExcalidrawSelectionElement>,
): typeof element | null => {
  switch (element.type) {
    case "text":
      let fontSize = element.fontSize;
      let fontFamily = element.fontFamily;
      if ("font" in element) {
        const [fontPx, _fontFamily]: [string, string] = (
          element as any
        ).font.split(" ");
        fontSize = parseInt(fontPx, 10);
        fontFamily = getFontFamilyByName(_fontFamily);
      }
      const opts = {
        fontSize,
        fontFamily,
        text: element.text ?? "",
        baseline: element.baseline,
        textAlign: element.textAlign || DEFAULT_TEXT_ALIGN,
        verticalAlign: element.verticalAlign || DEFAULT_VERTICAL_ALIGN,
        containerId: element.containerId ?? null,
<<<<<<< HEAD
        originalText: element.originalText ?? "",
        subtype: element.subtype,
      };
      return restoreTextElement(
        element,
        restoreElementWithProperties(element, opts),
      );
=======
        originalText: element.originalText || element.text,
      });
>>>>>>> 93739618
    case "freedraw": {
      return restoreElementWithProperties(element, {
        points: element.points,
        lastCommittedPoint: null,
        simulatePressure: element.simulatePressure,
        pressures: element.pressures,
      });
    }
    case "image":
      return restoreElementWithProperties(element, {
        status: element.status || "pending",
        fileId: element.fileId,
        scale: element.scale || [1, 1],
      });
    case "line":
    // @ts-ignore LEGACY type
    // eslint-disable-next-line no-fallthrough
    case "draw":
    case "arrow": {
      const {
        startArrowhead = null,
        endArrowhead = element.type === "arrow" ? "arrow" : null,
      } = element;

      let x = element.x;
      let y = element.y;
      let points = // migrate old arrow model to new one
        !Array.isArray(element.points) || element.points.length < 2
          ? [
              [0, 0],
              [element.width, element.height],
            ]
          : element.points;

      if (points[0][0] !== 0 || points[0][1] !== 0) {
        ({ points, x, y } = LinearElementEditor.getNormalizedPoints(element));
      }

      return restoreElementWithProperties(element, {
        type:
          (element.type as ExcalidrawElement["type"] | "draw") === "draw"
            ? "line"
            : element.type,
        startBinding: element.startBinding,
        endBinding: element.endBinding,
        lastCommittedPoint: null,
        startArrowhead,
        endArrowhead,
        points,
        x,
        y,
      });
    }
    // generic elements
    case "ellipse":
      return restoreElementWithProperties(element, {});
    case "rectangle":
      return restoreElementWithProperties(element, {});
    case "diamond":
      return restoreElementWithProperties(element, {});

    // Don't use default case so as to catch a missing an element type case.
    // We also don't want to throw, but instead return void so we filter
    // out these unsupported elements from the restored array.
  }
};

export const restoreElements = (
  elements: ImportedDataState["elements"],
  /** NOTE doesn't serve for reconciliation */
  localElements: readonly ExcalidrawElement[] | null | undefined,
): ExcalidrawElement[] => {
  const localElementsMap = localElements ? arrayToMap(localElements) : null;
  return (elements || []).reduce((elements, element) => {
    // filtering out selection, which is legacy, no longer kept in elements,
    // and causing issues if retained
    if (element.type !== "selection" && !isInvisiblySmallElement(element)) {
      let migratedElement: ExcalidrawElement | null = restoreElement(element);
      if (migratedElement) {
        const localElement = localElementsMap?.get(element.id);
        if (localElement && localElement.version > migratedElement.version) {
          migratedElement = bumpVersion(migratedElement, localElement.version);
        }
        elements.push(migratedElement);
      }
    }
    return elements;
  }, [] as ExcalidrawElement[]);
};

export const restoreAppState = (
  appState: ImportedDataState["appState"],
  localAppState: Partial<AppState> | null | undefined,
): RestoredAppState => {
  appState = appState || {};

  const defaultAppState = getDefaultAppState();
  const nextAppState = {} as typeof defaultAppState;

  for (const [key, defaultValue] of Object.entries(defaultAppState) as [
    keyof typeof defaultAppState,
    any,
  ][]) {
    const suppliedValue = appState[key];
    const localValue = localAppState ? localAppState[key] : undefined;
    (nextAppState as any)[key] =
      suppliedValue !== undefined
        ? suppliedValue
        : localValue !== undefined
        ? localValue
        : defaultValue;
  }

  return {
    ...nextAppState,
    elementType: AllowedExcalidrawElementTypes[nextAppState.elementType]
      ? nextAppState.elementType
      : "selection",
    // Migrates from previous version where appState.zoom was a number
    zoom:
      typeof appState.zoom === "number"
        ? {
            value: appState.zoom as NormalizedZoomValue,
            translation: defaultAppState.zoom.translation,
          }
        : appState.zoom || defaultAppState.zoom,
  };
};

export const restore = (
  data: ImportedDataState | null,
  /**
   * Local AppState (`this.state` or initial state from localStorage) so that we
   * don't overwrite local state with default values (when values not
   * explicitly specified).
   * Supply `null` if you can't get access to it.
   */
  localAppState: Partial<AppState> | null | undefined,
  localElements: readonly ExcalidrawElement[] | null | undefined,
): RestoredDataState => {
  return {
    elements: restoreElements(data?.elements, localElements),
    appState: restoreAppState(data?.appState, localAppState || null),
    files: data?.files || {},
  };
};

export const restoreLibraryItems = (
  libraryItems: NonOptional<ImportedDataState["libraryItems"]>,
  defaultStatus: LibraryItem["status"],
) => {
  const restoredItems: LibraryItem[] = [];
  for (const item of libraryItems) {
    // migrate older libraries
    if (Array.isArray(item)) {
      restoredItems.push({
        status: defaultStatus,
        elements: item,
        id: randomId(),
        created: Date.now(),
      });
    } else {
      const _item = item as MarkOptional<LibraryItem, "id" | "status">;
      restoredItems.push({
        ..._item,
        id: _item.id || randomId(),
        status: _item.status || defaultStatus,
        created: _item.created || Date.now(),
      });
    }
  }
  return restoredItems;
};<|MERGE_RESOLUTION|>--- conflicted
+++ resolved
@@ -137,18 +137,13 @@
         textAlign: element.textAlign || DEFAULT_TEXT_ALIGN,
         verticalAlign: element.verticalAlign || DEFAULT_VERTICAL_ALIGN,
         containerId: element.containerId ?? null,
-<<<<<<< HEAD
-        originalText: element.originalText ?? "",
+        originalText: element.originalText || element.text,
         subtype: element.subtype,
       };
       return restoreTextElement(
         element,
         restoreElementWithProperties(element, opts),
       );
-=======
-        originalText: element.originalText || element.text,
-      });
->>>>>>> 93739618
     case "freedraw": {
       return restoreElementWithProperties(element, {
         points: element.points,
