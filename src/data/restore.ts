--- conflicted
+++ resolved
@@ -33,11 +33,8 @@
 import { bumpVersion } from "../element/mutateElement";
 import { getUpdatedTimestamp, updateActiveTool } from "../utils";
 import { arrayToMap } from "../utils";
-<<<<<<< HEAD
 import { isValidSubtype } from "../subtypes";
-=======
 import oc from "open-color";
->>>>>>> 539505af
 
 type RestoredAppState = Omit<
   AppState,
