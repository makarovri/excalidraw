import {
  ExcalidrawElement,
  ExcalidrawSelectionElement,
  ExcalidrawTextElement,
  FontFamilyValues,
  PointBinding,
  StrokeRoundness,
} from "../element/types";
import {
  AppState,
  BinaryFiles,
  LibraryItem,
  NormalizedZoomValue,
} from "../types";
import { ImportedDataState, LegacyAppState } from "./types";
import {
  getNonDeletedElements,
  getNormalizedDimensions,
  isInvisiblySmallElement,
  refreshTextDimensions,
} from "../element";
import { isTextElement, isUsingAdaptiveRadius } from "../element/typeChecks";
import { randomId } from "../random";
import {
  DEFAULT_FONT_FAMILY,
  DEFAULT_TEXT_ALIGN,
  DEFAULT_VERTICAL_ALIGN,
  PRECEDING_ELEMENT_KEY,
  FONT_FAMILY,
  ROUNDNESS,
  DEFAULT_SIDEBAR,
  DEFAULT_ELEMENT_PROPS,
} from "../constants";
import { getDefaultAppState } from "../appState";
import { LinearElementEditor } from "../element/linearElementEditor";
import { bumpVersion } from "../element/mutateElement";
import { getFontString, getUpdatedTimestamp, updateActiveTool } from "../utils";
import { arrayToMap } from "../utils";
import { MarkOptional, Mutable } from "../utility-types";
import {
  detectLineHeight,
  getDefaultLineHeight,
  measureBaseline,
} from "../element/textElement";
import { normalizeLink } from "./url";
import { isValidFrameChild } from "../frame";

type RestoredAppState = Omit<
  AppState,
  "offsetTop" | "offsetLeft" | "width" | "height"
>;

export const AllowedExcalidrawActiveTools: Record<
  AppState["activeTool"]["type"],
  boolean
> = {
  selection: true,
  text: true,
  rectangle: true,
  diamond: true,
  ellipse: true,
  line: true,
  image: true,
  arrow: true,
  freedraw: true,
  eraser: false,
  custom: true,
  frame: true,
  embeddable: true,
  hand: true,
<<<<<<< HEAD
  mermaid: true,
=======
  laser: false,
>>>>>>> afea0df1
};

export type RestoredDataState = {
  elements: ExcalidrawElement[];
  appState: RestoredAppState;
  files: BinaryFiles;
};

const getFontFamilyByName = (fontFamilyName: string): FontFamilyValues => {
  if (Object.keys(FONT_FAMILY).includes(fontFamilyName)) {
    return FONT_FAMILY[
      fontFamilyName as keyof typeof FONT_FAMILY
    ] as FontFamilyValues;
  }
  return DEFAULT_FONT_FAMILY;
};

const repairBinding = (binding: PointBinding | null) => {
  if (!binding) {
    return null;
  }
  return { ...binding, focus: binding.focus || 0 };
};

const restoreElementWithProperties = <
  T extends Required<Omit<ExcalidrawElement, "customData">> & {
    customData?: ExcalidrawElement["customData"];
    /** @deprecated */
    boundElementIds?: readonly ExcalidrawElement["id"][];
    /** @deprecated */
    strokeSharpness?: StrokeRoundness;
    /** metadata that may be present in elements during collaboration */
    [PRECEDING_ELEMENT_KEY]?: string;
  },
  K extends Pick<T, keyof Omit<Required<T>, keyof ExcalidrawElement>>,
>(
  element: T,
  extra: Pick<
    T,
    // This extra Pick<T, keyof K> ensure no excess properties are passed.
    // @ts-ignore TS complains here but type checks the call sites fine.
    keyof K
  > &
    Partial<Pick<ExcalidrawElement, "type" | "x" | "y">>,
): T => {
  const base: Pick<T, keyof ExcalidrawElement> & {
    [PRECEDING_ELEMENT_KEY]?: string;
  } = {
    type: extra.type || element.type,
    // all elements must have version > 0 so getSceneVersion() will pick up
    // newly added elements
    version: element.version || 1,
    versionNonce: element.versionNonce ?? 0,
    isDeleted: element.isDeleted ?? false,
    id: element.id || randomId(),
    fillStyle: element.fillStyle || DEFAULT_ELEMENT_PROPS.fillStyle,
    strokeWidth: element.strokeWidth || DEFAULT_ELEMENT_PROPS.strokeWidth,
    strokeStyle: element.strokeStyle ?? DEFAULT_ELEMENT_PROPS.strokeStyle,
    roughness: element.roughness ?? DEFAULT_ELEMENT_PROPS.roughness,
    opacity:
      element.opacity == null ? DEFAULT_ELEMENT_PROPS.opacity : element.opacity,
    angle: element.angle || 0,
    x: extra.x ?? element.x ?? 0,
    y: extra.y ?? element.y ?? 0,
    strokeColor: element.strokeColor || DEFAULT_ELEMENT_PROPS.strokeColor,
    backgroundColor:
      element.backgroundColor || DEFAULT_ELEMENT_PROPS.backgroundColor,
    width: element.width || 0,
    height: element.height || 0,
    seed: element.seed ?? 1,
    groupIds: element.groupIds ?? [],
    frameId: element.frameId ?? null,
    roundness: element.roundness
      ? element.roundness
      : element.strokeSharpness === "round"
      ? {
          // for old elements that would now use adaptive radius algo,
          // use legacy algo instead
          type: isUsingAdaptiveRadius(element.type)
            ? ROUNDNESS.LEGACY
            : ROUNDNESS.PROPORTIONAL_RADIUS,
        }
      : null,
    boundElements: element.boundElementIds
      ? element.boundElementIds.map((id) => ({ type: "arrow", id }))
      : element.boundElements ?? [],
    updated: element.updated ?? getUpdatedTimestamp(),
    link: element.link ? normalizeLink(element.link) : null,
    locked: element.locked ?? false,
  };

  if ("customData" in element) {
    base.customData = element.customData;
  }

  if (PRECEDING_ELEMENT_KEY in element) {
    base[PRECEDING_ELEMENT_KEY] = element[PRECEDING_ELEMENT_KEY];
  }

  return {
    ...base,
    ...getNormalizedDimensions(base),
    ...extra,
  } as unknown as T;
};

const restoreElement = (
  element: Exclude<ExcalidrawElement, ExcalidrawSelectionElement>,
  refreshDimensions = false,
): typeof element | null => {
  switch (element.type) {
    case "text":
      let fontSize = element.fontSize;
      let fontFamily = element.fontFamily;
      if ("font" in element) {
        const [fontPx, _fontFamily]: [string, string] = (
          element as any
        ).font.split(" ");
        fontSize = parseFloat(fontPx);
        fontFamily = getFontFamilyByName(_fontFamily);
      }
      const text = (typeof element.text === "string" && element.text) || "";

      // line-height might not be specified either when creating elements
      // programmatically, or when importing old diagrams.
      // For the latter we want to detect the original line height which
      // will likely differ from our per-font fixed line height we now use,
      // to maintain backward compatibility.
      const lineHeight =
        element.lineHeight ||
        (element.height
          ? // detect line-height from current element height and font-size
            detectLineHeight(element)
          : // no element height likely means programmatic use, so default
            // to a fixed line height
            getDefaultLineHeight(element.fontFamily));
      const baseline = measureBaseline(
        element.text,
        getFontString(element),
        lineHeight,
      );
      element = restoreElementWithProperties(element, {
        fontSize,
        fontFamily,
        text,
        textAlign: element.textAlign || DEFAULT_TEXT_ALIGN,
        verticalAlign: element.verticalAlign || DEFAULT_VERTICAL_ALIGN,
        containerId: element.containerId ?? null,
        originalText: element.originalText || text,

        lineHeight,
        baseline,
      });

      // if empty text, mark as deleted. We keep in array
      // for data integrity purposes (collab etc.)
      if (!text && !element.isDeleted) {
        element = { ...element, originalText: text, isDeleted: true };
        element = bumpVersion(element);
      }

      if (refreshDimensions) {
        element = { ...element, ...refreshTextDimensions(element) };
      }

      return element;
    case "freedraw": {
      return restoreElementWithProperties(element, {
        points: element.points,
        lastCommittedPoint: null,
        simulatePressure: element.simulatePressure,
        pressures: element.pressures,
      });
    }
    case "image":
      return restoreElementWithProperties(element, {
        status: element.status || "pending",
        fileId: element.fileId,
        scale: element.scale || [1, 1],
      });
    case "line":
    // @ts-ignore LEGACY type
    // eslint-disable-next-line no-fallthrough
    case "draw":
    case "arrow": {
      const {
        startArrowhead = null,
        endArrowhead = element.type === "arrow" ? "arrow" : null,
      } = element;
      let x = element.x;
      let y = element.y;
      let points = // migrate old arrow model to new one
        !Array.isArray(element.points) || element.points.length < 2
          ? [
              [0, 0],
              [element.width, element.height],
            ]
          : element.points;

      if (points[0][0] !== 0 || points[0][1] !== 0) {
        ({ points, x, y } = LinearElementEditor.getNormalizedPoints(element));
      }

      return restoreElementWithProperties(element, {
        type:
          (element.type as ExcalidrawElement["type"] | "draw") === "draw"
            ? "line"
            : element.type,
        startBinding: repairBinding(element.startBinding),
        endBinding: repairBinding(element.endBinding),
        lastCommittedPoint: null,
        startArrowhead,
        endArrowhead,
        points,
        x,
        y,
      });
    }

    // generic elements
    case "ellipse":
      return restoreElementWithProperties(element, {});
    case "rectangle":
      return restoreElementWithProperties(element, {});
    case "diamond":
      return restoreElementWithProperties(element, {});
    case "embeddable":
      return restoreElementWithProperties(element, {
        validated: null,
      });
    case "frame":
      return restoreElementWithProperties(element, {
        name: element.name ?? null,
      });

    // Don't use default case so as to catch a missing an element type case.
    // We also don't want to throw, but instead return void so we filter
    // out these unsupported elements from the restored array.
  }
  return null;
};

/**
 * Repairs contaienr element's boundElements array by removing duplicates and
 * fixing containerId of bound elements if not present. Also removes any
 * bound elements that do not exist in the elements array.
 *
 * NOTE mutates elements.
 */
const repairContainerElement = (
  container: Mutable<ExcalidrawElement>,
  elementsMap: Map<string, Mutable<ExcalidrawElement>>,
) => {
  if (container.boundElements) {
    // copy because we're not cloning on restore, and we don't want to mutate upstream
    const boundElements = container.boundElements.slice();

    // dedupe bindings & fix boundElement.containerId if not set already
    const boundIds = new Set<ExcalidrawElement["id"]>();
    container.boundElements = boundElements.reduce(
      (
        acc: Mutable<NonNullable<ExcalidrawElement["boundElements"]>>,
        binding,
      ) => {
        const boundElement = elementsMap.get(binding.id);
        if (boundElement && !boundIds.has(binding.id)) {
          boundIds.add(binding.id);

          if (boundElement.isDeleted) {
            return acc;
          }

          acc.push(binding);

          if (
            isTextElement(boundElement) &&
            // being slightly conservative here, preserving existing containerId
            // if defined, lest boundElements is stale
            !boundElement.containerId
          ) {
            (boundElement as Mutable<ExcalidrawTextElement>).containerId =
              container.id;
          }
        }
        return acc;
      },
      [],
    );
  }
};

/**
 * Repairs target bound element's container's boundElements array,
 * or removes contaienrId if container does not exist.
 *
 * NOTE mutates elements.
 */
const repairBoundElement = (
  boundElement: Mutable<ExcalidrawTextElement>,
  elementsMap: Map<string, Mutable<ExcalidrawElement>>,
) => {
  const container = boundElement.containerId
    ? elementsMap.get(boundElement.containerId)
    : null;

  if (!container) {
    boundElement.containerId = null;
    return;
  }

  if (boundElement.isDeleted) {
    return;
  }

  if (
    container.boundElements &&
    !container.boundElements.find((binding) => binding.id === boundElement.id)
  ) {
    // copy because we're not cloning on restore, and we don't want to mutate upstream
    const boundElements = (
      container.boundElements || (container.boundElements = [])
    ).slice();
    boundElements.push({ type: "text", id: boundElement.id });
    container.boundElements = boundElements;
  }
};

/**
 * resets `frameId` if no longer applicable.
 *
 * NOTE mutates elements.
 */
const repairFrameMembership = (
  element: Mutable<ExcalidrawElement>,
  elementsMap: Map<string, Mutable<ExcalidrawElement>>,
) => {
  if (!element.frameId) {
    return;
  }

  if (
    !isValidFrameChild(element) ||
    // target frame not exists
    !elementsMap.get(element.frameId)
  ) {
    element.frameId = null;
  }
};

export const restoreElements = (
  elements: ImportedDataState["elements"],
  /** NOTE doesn't serve for reconciliation */
  localElements: readonly ExcalidrawElement[] | null | undefined,
  opts?: { refreshDimensions?: boolean; repairBindings?: boolean } | undefined,
): ExcalidrawElement[] => {
  // used to detect duplicate top-level element ids
  const existingIds = new Set<string>();
  const localElementsMap = localElements ? arrayToMap(localElements) : null;
  const restoredElements = (elements || []).reduce((elements, element) => {
    // filtering out selection, which is legacy, no longer kept in elements,
    // and causing issues if retained
    if (element.type !== "selection" && !isInvisiblySmallElement(element)) {
      let migratedElement: ExcalidrawElement | null = restoreElement(
        element,
        opts?.refreshDimensions,
      );
      if (migratedElement) {
        const localElement = localElementsMap?.get(element.id);
        if (localElement && localElement.version > migratedElement.version) {
          migratedElement = bumpVersion(migratedElement, localElement.version);
        }
        if (existingIds.has(migratedElement.id)) {
          migratedElement = { ...migratedElement, id: randomId() };
        }
        existingIds.add(migratedElement.id);

        elements.push(migratedElement);
      }
    }
    return elements;
  }, [] as ExcalidrawElement[]);

  if (!opts?.repairBindings) {
    return restoredElements;
  }

  // repair binding. Mutates elements.
  const restoredElementsMap = arrayToMap(restoredElements);
  for (const element of restoredElements) {
    // repair frame membership *after* bindings we do in restoreElement()
    // since we rely on bindings to be correct
    if (element.frameId) {
      repairFrameMembership(element, restoredElementsMap);
    }

    if (isTextElement(element) && element.containerId) {
      repairBoundElement(element, restoredElementsMap);
    } else if (element.boundElements) {
      repairContainerElement(element, restoredElementsMap);
    }
  }

  return restoredElements;
};

const coalesceAppStateValue = <
  T extends keyof ReturnType<typeof getDefaultAppState>,
>(
  key: T,
  appState: Exclude<ImportedDataState["appState"], null | undefined>,
  defaultAppState: ReturnType<typeof getDefaultAppState>,
) => {
  const value = appState[key];
  // NOTE the value! assertion is needed in TS 4.5.5 (fixed in newer versions)
  return value !== undefined ? value! : defaultAppState[key];
};

const LegacyAppStateMigrations: {
  [K in keyof LegacyAppState]: (
    ImportedDataState: Exclude<ImportedDataState["appState"], null | undefined>,
    defaultAppState: ReturnType<typeof getDefaultAppState>,
  ) => [LegacyAppState[K][1], AppState[LegacyAppState[K][1]]];
} = {
  isSidebarDocked: (appState, defaultAppState) => {
    return [
      "defaultSidebarDockedPreference",
      appState.isSidebarDocked ??
        coalesceAppStateValue(
          "defaultSidebarDockedPreference",
          appState,
          defaultAppState,
        ),
    ];
  },
};

export const restoreAppState = (
  appState: ImportedDataState["appState"],
  localAppState: Partial<AppState> | null | undefined,
): RestoredAppState => {
  appState = appState || {};
  const defaultAppState = getDefaultAppState();
  const nextAppState = {} as typeof defaultAppState;

  // first, migrate all legacy AppState properties to new ones. We do it
  // in one go before migrate the rest of the properties in case the new ones
  // depend on checking any other key (i.e. they are coupled)
  for (const legacyKey of Object.keys(
    LegacyAppStateMigrations,
  ) as (keyof typeof LegacyAppStateMigrations)[]) {
    if (legacyKey in appState) {
      const [nextKey, nextValue] = LegacyAppStateMigrations[legacyKey](
        appState,
        defaultAppState,
      );
      (nextAppState as any)[nextKey] = nextValue;
    }
  }

  for (const [key, defaultValue] of Object.entries(defaultAppState) as [
    keyof typeof defaultAppState,
    any,
  ][]) {
    // if AppState contains a legacy key, prefer that one and migrate its
    // value to the new one
    const suppliedValue = appState[key];

    const localValue = localAppState ? localAppState[key] : undefined;
    (nextAppState as any)[key] =
      suppliedValue !== undefined
        ? suppliedValue
        : localValue !== undefined
        ? localValue
        : defaultValue;
  }

  return {
    ...nextAppState,
    cursorButton: localAppState?.cursorButton || "up",
    // reset on fresh restore so as to hide the UI button if penMode not active
    penDetected:
      localAppState?.penDetected ??
      (appState.penMode ? appState.penDetected ?? false : false),
    activeTool: {
      ...updateActiveTool(
        defaultAppState,
        nextAppState.activeTool.type &&
          AllowedExcalidrawActiveTools[nextAppState.activeTool.type]
          ? nextAppState.activeTool
          : { type: "selection" },
      ),
      lastActiveTool: null,
      locked: nextAppState.activeTool.locked ?? false,
    },
    // Migrates from previous version where appState.zoom was a number
    zoom:
      typeof appState.zoom === "number"
        ? {
            value: appState.zoom as NormalizedZoomValue,
          }
        : appState.zoom?.value
        ? appState.zoom
        : defaultAppState.zoom,
    openSidebar:
      // string (legacy)
      typeof (appState.openSidebar as any as string) === "string"
        ? { name: DEFAULT_SIDEBAR.name }
        : nextAppState.openSidebar,
  };
};

export const restore = (
  data: Pick<ImportedDataState, "appState" | "elements" | "files"> | null,
  /**
   * Local AppState (`this.state` or initial state from localStorage) so that we
   * don't overwrite local state with default values (when values not
   * explicitly specified).
   * Supply `null` if you can't get access to it.
   */
  localAppState: Partial<AppState> | null | undefined,
  localElements: readonly ExcalidrawElement[] | null | undefined,
  elementsConfig?: { refreshDimensions?: boolean; repairBindings?: boolean },
): RestoredDataState => {
  return {
    elements: restoreElements(data?.elements, localElements, elementsConfig),
    appState: restoreAppState(data?.appState, localAppState || null),
    files: data?.files || {},
  };
};

const restoreLibraryItem = (libraryItem: LibraryItem) => {
  const elements = restoreElements(
    getNonDeletedElements(libraryItem.elements),
    null,
  );
  return elements.length ? { ...libraryItem, elements } : null;
};

export const restoreLibraryItems = (
  libraryItems: ImportedDataState["libraryItems"] = [],
  defaultStatus: LibraryItem["status"],
) => {
  const restoredItems: LibraryItem[] = [];
  for (const item of libraryItems) {
    // migrate older libraries
    if (Array.isArray(item)) {
      const restoredItem = restoreLibraryItem({
        status: defaultStatus,
        elements: item,
        id: randomId(),
        created: Date.now(),
      });
      if (restoredItem) {
        restoredItems.push(restoredItem);
      }
    } else {
      const _item = item as MarkOptional<
        LibraryItem,
        "id" | "status" | "created"
      >;
      const restoredItem = restoreLibraryItem({
        ..._item,
        id: _item.id || randomId(),
        status: _item.status || defaultStatus,
        created: _item.created || Date.now(),
      });
      if (restoredItem) {
        restoredItems.push(restoredItem);
      }
    }
  }
  return restoredItems;
};<|MERGE_RESOLUTION|>--- conflicted
+++ resolved
@@ -68,11 +68,8 @@
   frame: true,
   embeddable: true,
   hand: true,
-<<<<<<< HEAD
   mermaid: true,
-=======
   laser: false,
->>>>>>> afea0df1
 };
 
 export type RestoredDataState = {
