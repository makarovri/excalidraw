--- conflicted
+++ resolved
@@ -6,11 +6,7 @@
 import { AppState } from "../types";
 import { DataState } from "./types";
 import { isInvisiblySmallElement, getNormalizedDimensions } from "../element";
-<<<<<<< HEAD
 import { isLinearElement } from "../element/typeChecks";
-import { calculateScrollCenter } from "../scene";
-=======
->>>>>>> 0eff9d52
 import { randomId } from "../random";
 import {
   FONT_FAMILY,
@@ -55,7 +51,8 @@
     seed: element.seed ?? 1,
     groupIds: element.groupIds || [],
     strokeSharpness:
-      element.strokeSharpness ?? (isLinearElement(element) ? "round" : "sharp"),
+      element.strokeSharpness ??
+      (isLinearElement(element as ExcalidrawElement) ? "round" : "sharp"),
   };
 
   return {
