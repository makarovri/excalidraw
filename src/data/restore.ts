--- conflicted
+++ resolved
@@ -41,11 +41,8 @@
   getDefaultLineHeight,
   measureBaseline,
 } from "../element/textElement";
-<<<<<<< HEAD
 import { convertToExcalidrawElements } from "../element/newElement";
-=======
 import { COLOR_PALETTE } from "../colors";
->>>>>>> a8f0a146
 
 type RestoredAppState = Omit<
   AppState,
@@ -125,14 +122,9 @@
     angle: element.angle || 0,
     x: extra.x ?? element.x ?? 0,
     y: extra.y ?? element.y ?? 0,
-<<<<<<< HEAD
     strokeColor: element.strokeColor || DEFAULT_ELEMENT_PROPS.strokeColor,
     backgroundColor:
       element.backgroundColor || DEFAULT_ELEMENT_PROPS.backgroundColor,
-=======
-    strokeColor: element.strokeColor || COLOR_PALETTE.black,
-    backgroundColor: element.backgroundColor || COLOR_PALETTE.transparent,
->>>>>>> a8f0a146
     width: element.width || 0,
     height: element.height || 0,
     seed: element.seed ?? 1,
