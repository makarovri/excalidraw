import {
  ExcalidrawElement,
  ExcalidrawSelectionElement,
  ExcalidrawTextElement,
  FontFamilyValues,
  StrokeRoundness,
} from "../element/types";
import {
  AppState,
  BinaryFiles,
  LibraryItem,
  NormalizedZoomValue,
} from "../types";
import { ImportedDataState, LegacyAppState } from "./types";
import {
  getNonDeletedElements,
  getNormalizedDimensions,
  isInvisiblySmallElement,
  refreshTextDimensions,
} from "../element";
import { isTextElement, isUsingAdaptiveRadius } from "../element/typeChecks";
import { randomId } from "../random";
import {
  DEFAULT_FONT_FAMILY,
  DEFAULT_TEXT_ALIGN,
  DEFAULT_VERTICAL_ALIGN,
  PRECEDING_ELEMENT_KEY,
  FONT_FAMILY,
  ROUNDNESS,
} from "../constants";
import { getDefaultAppState } from "../appState";
import { LinearElementEditor } from "../element/linearElementEditor";
import { bumpVersion } from "../element/mutateElement";
import { getUpdatedTimestamp, updateActiveTool } from "../utils";
import { arrayToMap } from "../utils";
import oc from "open-color";

type RestoredAppState = Omit<
  AppState,
  "offsetTop" | "offsetLeft" | "width" | "height"
>;

export const AllowedExcalidrawActiveTools: Record<
  AppState["activeTool"]["type"],
  boolean
> = {
  selection: true,
  text: true,
  rectangle: true,
  diamond: true,
  ellipse: true,
  line: true,
  image: true,
  arrow: true,
  freedraw: true,
  eraser: false,
  custom: true,
<<<<<<< HEAD
  frame: true,
=======
  hand: true,
>>>>>>> a9c5bdb8
};

export type RestoredDataState = {
  elements: ExcalidrawElement[];
  appState: RestoredAppState;
  files: BinaryFiles;
};

const getFontFamilyByName = (fontFamilyName: string): FontFamilyValues => {
  if (Object.keys(FONT_FAMILY).includes(fontFamilyName)) {
    return FONT_FAMILY[
      fontFamilyName as keyof typeof FONT_FAMILY
    ] as FontFamilyValues;
  }
  return DEFAULT_FONT_FAMILY;
};

const restoreElementWithProperties = <
  T extends Required<Omit<ExcalidrawElement, "customData">> & {
    customData?: ExcalidrawElement["customData"];
    /** @deprecated */
    boundElementIds?: readonly ExcalidrawElement["id"][];
    /** @deprecated */
    strokeSharpness?: StrokeRoundness;
    /** metadata that may be present in elements during collaboration */
    [PRECEDING_ELEMENT_KEY]?: string;
  },
  K extends Pick<T, keyof Omit<Required<T>, keyof ExcalidrawElement>>,
>(
  element: T,
  extra: Pick<
    T,
    // This extra Pick<T, keyof K> ensure no excess properties are passed.
    // @ts-ignore TS complains here but type checks the call sites fine.
    keyof K
  > &
    Partial<Pick<ExcalidrawElement, "type" | "x" | "y">>,
): T => {
  const base: Pick<T, keyof ExcalidrawElement> & {
    [PRECEDING_ELEMENT_KEY]?: string;
  } = {
    type: extra.type || element.type,
    // all elements must have version > 0 so getSceneVersion() will pick up
    // newly added elements
    version: element.version || 1,
    versionNonce: element.versionNonce ?? 0,
    isDeleted: element.isDeleted ?? false,
    id: element.id || randomId(),
    fillStyle: element.fillStyle || "hachure",
    strokeWidth: element.strokeWidth || 1,
    strokeStyle: element.strokeStyle ?? "solid",
    roughness: element.roughness ?? 1,
    opacity: element.opacity == null ? 100 : element.opacity,
    angle: element.angle || 0,
    x: extra.x ?? element.x ?? 0,
    y: extra.y ?? element.y ?? 0,
    strokeColor: element.strokeColor || oc.black,
    backgroundColor: element.backgroundColor || "transparent",
    width: element.width || 0,
    height: element.height || 0,
    seed: element.seed ?? 1,
    groupIds: element.groupIds ?? [],
    frameId: element.frameId ?? null,
    roundness: element.roundness
      ? element.roundness
      : element.strokeSharpness === "round"
      ? {
          // for old elements that would now use adaptive radius algo,
          // use legacy algo instead
          type: isUsingAdaptiveRadius(element.type)
            ? ROUNDNESS.LEGACY
            : ROUNDNESS.PROPORTIONAL_RADIUS,
        }
      : null,
    boundElements: element.boundElementIds
      ? element.boundElementIds.map((id) => ({ type: "arrow", id }))
      : element.boundElements ?? [],
    updated: element.updated ?? getUpdatedTimestamp(),
    link: element.link ?? null,
    locked: element.locked ?? false,
  };

  if ("customData" in element) {
    base.customData = element.customData;
  }

  if (PRECEDING_ELEMENT_KEY in element) {
    base[PRECEDING_ELEMENT_KEY] = element[PRECEDING_ELEMENT_KEY];
  }

  return {
    ...base,
    ...getNormalizedDimensions(base),
    ...extra,
  } as unknown as T;
};

const restoreElement = (
  element: Exclude<ExcalidrawElement, ExcalidrawSelectionElement>,
  refreshDimensions = false,
): typeof element | null => {
  switch (element.type) {
    case "text":
      let fontSize = element.fontSize;
      let fontFamily = element.fontFamily;
      if ("font" in element) {
        const [fontPx, _fontFamily]: [string, string] = (
          element as any
        ).font.split(" ");
        fontSize = parseInt(fontPx, 10);
        fontFamily = getFontFamilyByName(_fontFamily);
      }
      element = restoreElementWithProperties(element, {
        fontSize,
        fontFamily,
        text: element.text ?? "",
        baseline: element.baseline,
        textAlign: element.textAlign || DEFAULT_TEXT_ALIGN,
        verticalAlign: element.verticalAlign || DEFAULT_VERTICAL_ALIGN,
        containerId: element.containerId ?? null,
        originalText: element.originalText || element.text,
      });

      if (refreshDimensions) {
        element = { ...element, ...refreshTextDimensions(element) };
      }
      return element;
    case "freedraw": {
      return restoreElementWithProperties(element, {
        points: element.points,
        lastCommittedPoint: null,
        simulatePressure: element.simulatePressure,
        pressures: element.pressures,
      });
    }
    case "image":
      return restoreElementWithProperties(element, {
        status: element.status || "pending",
        fileId: element.fileId,
        scale: element.scale || [1, 1],
      });
    case "line":
    // @ts-ignore LEGACY type
    // eslint-disable-next-line no-fallthrough
    case "draw":
    case "arrow": {
      const {
        startArrowhead = null,
        endArrowhead = element.type === "arrow" ? "arrow" : null,
      } = element;

      let x = element.x;
      let y = element.y;
      let points = // migrate old arrow model to new one
        !Array.isArray(element.points) || element.points.length < 2
          ? [
              [0, 0],
              [element.width, element.height],
            ]
          : element.points;

      if (points[0][0] !== 0 || points[0][1] !== 0) {
        ({ points, x, y } = LinearElementEditor.getNormalizedPoints(element));
      }

      return restoreElementWithProperties(element, {
        type:
          (element.type as ExcalidrawElement["type"] | "draw") === "draw"
            ? "line"
            : element.type,
        startBinding: element.startBinding,
        endBinding: element.endBinding,
        lastCommittedPoint: null,
        startArrowhead,
        endArrowhead,
        points,
        x,
        y,
      });
    }

    // generic elements
    case "ellipse":
      return restoreElementWithProperties(element, {});
    case "rectangle":
      return restoreElementWithProperties(element, {});
    case "diamond":
      return restoreElementWithProperties(element, {});
    case "frame":
      return restoreElementWithProperties(element, {
        name: element.name ?? "Frame",
      });

    // Don't use default case so as to catch a missing an element type case.
    // We also don't want to throw, but instead return void so we filter
    // out these unsupported elements from the restored array.
  }
};

/**
 * Repairs contaienr element's boundElements array by removing duplicates and
 * fixing containerId of bound elements if not present. Also removes any
 * bound elements that do not exist in the elements array.
 *
 * NOTE mutates elements.
 */
const repairContainerElement = (
  container: Mutable<ExcalidrawElement>,
  elementsMap: Map<string, Mutable<ExcalidrawElement>>,
) => {
  if (container.boundElements) {
    // copy because we're not cloning on restore, and we don't want to mutate upstream
    const boundElements = container.boundElements.slice();

    // dedupe bindings & fix boundElement.containerId if not set already
    const boundIds = new Set<ExcalidrawElement["id"]>();
    container.boundElements = boundElements.reduce(
      (
        acc: Mutable<NonNullable<ExcalidrawElement["boundElements"]>>,
        binding,
      ) => {
        const boundElement = elementsMap.get(binding.id);
        if (boundElement && !boundIds.has(binding.id)) {
          boundIds.add(binding.id);

          if (boundElement.isDeleted) {
            return acc;
          }

          acc.push(binding);

          if (
            isTextElement(boundElement) &&
            // being slightly conservative here, preserving existing containerId
            // if defined, lest boundElements is stale
            !boundElement.containerId
          ) {
            (boundElement as Mutable<ExcalidrawTextElement>).containerId =
              container.id;
          }
        }
        return acc;
      },
      [],
    );
  }
};

/**
 * Repairs target bound element's container's boundElements array,
 * or removes contaienrId if container does not exist.
 *
 * NOTE mutates elements.
 */
const repairBoundElement = (
  boundElement: Mutable<ExcalidrawTextElement>,
  elementsMap: Map<string, Mutable<ExcalidrawElement>>,
) => {
  const container = boundElement.containerId
    ? elementsMap.get(boundElement.containerId)
    : null;

  if (!container) {
    boundElement.containerId = null;
    return;
  }

  if (boundElement.isDeleted) {
    return;
  }

  if (
    container.boundElements &&
    !container.boundElements.find((binding) => binding.id === boundElement.id)
  ) {
    // copy because we're not cloning on restore, and we don't want to mutate upstream
    const boundElements = (
      container.boundElements || (container.boundElements = [])
    ).slice();
    boundElements.push({ type: "text", id: boundElement.id });
    container.boundElements = boundElements;
  }
};

export const restoreElements = (
  elements: ImportedDataState["elements"],
  /** NOTE doesn't serve for reconciliation */
  localElements: readonly ExcalidrawElement[] | null | undefined,
  refreshDimensions = false,
): ExcalidrawElement[] => {
  const localElementsMap = localElements ? arrayToMap(localElements) : null;
  const restoredElements = (elements || []).reduce((elements, element) => {
    // filtering out selection, which is legacy, no longer kept in elements,
    // and causing issues if retained
    if (element.type !== "selection" && !isInvisiblySmallElement(element)) {
      let migratedElement: ExcalidrawElement | null = restoreElement(
        element,
        refreshDimensions,
      );
      if (migratedElement) {
        const localElement = localElementsMap?.get(element.id);
        if (localElement && localElement.version > migratedElement.version) {
          migratedElement = bumpVersion(migratedElement, localElement.version);
        }
        elements.push(migratedElement);
      }
    }
    return elements;
  }, [] as ExcalidrawElement[]);

  // repair binding. Mutates elements.
  const restoredElementsMap = arrayToMap(restoredElements);
  for (const element of restoredElements) {
    if (isTextElement(element) && element.containerId) {
      repairBoundElement(element, restoredElementsMap);
    } else if (element.boundElements) {
      repairContainerElement(element, restoredElementsMap);
    }
  }

  return restoredElements;
};

const coalesceAppStateValue = <
  T extends keyof ReturnType<typeof getDefaultAppState>,
>(
  key: T,
  appState: Exclude<ImportedDataState["appState"], null | undefined>,
  defaultAppState: ReturnType<typeof getDefaultAppState>,
) => {
  const value = appState[key];
  // NOTE the value! assertion is needed in TS 4.5.5 (fixed in newer versions)
  return value !== undefined ? value! : defaultAppState[key];
};

const LegacyAppStateMigrations: {
  [K in keyof LegacyAppState]: (
    ImportedDataState: Exclude<ImportedDataState["appState"], null | undefined>,
    defaultAppState: ReturnType<typeof getDefaultAppState>,
  ) => [LegacyAppState[K][1], AppState[LegacyAppState[K][1]]];
} = {
  isLibraryOpen: (appState, defaultAppState) => {
    return [
      "openSidebar",
      "isLibraryOpen" in appState
        ? appState.isLibraryOpen
          ? "library"
          : null
        : coalesceAppStateValue("openSidebar", appState, defaultAppState),
    ];
  },
  isLibraryMenuDocked: (appState, defaultAppState) => {
    return [
      "isSidebarDocked",
      appState.isLibraryMenuDocked ??
        coalesceAppStateValue("isSidebarDocked", appState, defaultAppState),
    ];
  },
};

export const restoreAppState = (
  appState: ImportedDataState["appState"],
  localAppState: Partial<AppState> | null | undefined,
): RestoredAppState => {
  appState = appState || {};
  const defaultAppState = getDefaultAppState();
  const nextAppState = {} as typeof defaultAppState;

  // first, migrate all legacy AppState properties to new ones. We do it
  // in one go before migrate the rest of the properties in case the new ones
  // depend on checking any other key (i.e. they are coupled)
  for (const legacyKey of Object.keys(
    LegacyAppStateMigrations,
  ) as (keyof typeof LegacyAppStateMigrations)[]) {
    if (legacyKey in appState) {
      const [nextKey, nextValue] = LegacyAppStateMigrations[legacyKey](
        appState,
        defaultAppState,
      );
      (nextAppState as any)[nextKey] = nextValue;
    }
  }

  for (const [key, defaultValue] of Object.entries(defaultAppState) as [
    keyof typeof defaultAppState,
    any,
  ][]) {
    // if AppState contains a legacy key, prefer that one and migrate its
    // value to the new one
    const suppliedValue = appState[key];

    const localValue = localAppState ? localAppState[key] : undefined;
    (nextAppState as any)[key] =
      suppliedValue !== undefined
        ? suppliedValue
        : localValue !== undefined
        ? localValue
        : defaultValue;
  }

  return {
    ...nextAppState,
    cursorButton: localAppState?.cursorButton || "up",
    // reset on fresh restore so as to hide the UI button if penMode not active
    penDetected:
      localAppState?.penDetected ??
      (appState.penMode ? appState.penDetected ?? false : false),
    activeTool: {
      ...updateActiveTool(
        defaultAppState,
        nextAppState.activeTool.type &&
          AllowedExcalidrawActiveTools[nextAppState.activeTool.type]
          ? nextAppState.activeTool
          : { type: "selection" },
      ),
      lastActiveTool: null,
      locked: nextAppState.activeTool.locked ?? false,
    },
    // Migrates from previous version where appState.zoom was a number
    zoom:
      typeof appState.zoom === "number"
        ? {
            value: appState.zoom as NormalizedZoomValue,
          }
        : appState.zoom || defaultAppState.zoom,
    // when sidebar docked and user left it open in last session,
    // keep it open. If not docked, keep it closed irrespective of last state.
    openSidebar:
      nextAppState.openSidebar === "library"
        ? nextAppState.isSidebarDocked
          ? "library"
          : null
        : nextAppState.openSidebar,
  };
};

export const restore = (
  data: Pick<ImportedDataState, "appState" | "elements" | "files"> | null,
  /**
   * Local AppState (`this.state` or initial state from localStorage) so that we
   * don't overwrite local state with default values (when values not
   * explicitly specified).
   * Supply `null` if you can't get access to it.
   */
  localAppState: Partial<AppState> | null | undefined,
  localElements: readonly ExcalidrawElement[] | null | undefined,
): RestoredDataState => {
  return {
    elements: restoreElements(data?.elements, localElements),
    appState: restoreAppState(data?.appState, localAppState || null),
    files: data?.files || {},
  };
};

const restoreLibraryItem = (libraryItem: LibraryItem) => {
  const elements = restoreElements(
    getNonDeletedElements(libraryItem.elements),
    null,
  );
  return elements.length ? { ...libraryItem, elements } : null;
};

export const restoreLibraryItems = (
  libraryItems: ImportedDataState["libraryItems"] = [],
  defaultStatus: LibraryItem["status"],
) => {
  const restoredItems: LibraryItem[] = [];
  for (const item of libraryItems) {
    // migrate older libraries
    if (Array.isArray(item)) {
      const restoredItem = restoreLibraryItem({
        status: defaultStatus,
        elements: item,
        id: randomId(),
        created: Date.now(),
      });
      if (restoredItem) {
        restoredItems.push(restoredItem);
      }
    } else {
      const _item = item as MarkOptional<
        LibraryItem,
        "id" | "status" | "created"
      >;
      const restoredItem = restoreLibraryItem({
        ..._item,
        id: _item.id || randomId(),
        status: _item.status || defaultStatus,
        created: _item.created || Date.now(),
      });
      if (restoredItem) {
        restoredItems.push(restoredItem);
      }
    }
  }
  return restoredItems;
};<|MERGE_RESOLUTION|>--- conflicted
+++ resolved
@@ -55,11 +55,8 @@
   freedraw: true,
   eraser: false,
   custom: true,
-<<<<<<< HEAD
   frame: true,
-=======
   hand: true,
->>>>>>> a9c5bdb8
 };
 
 export type RestoredDataState = {
