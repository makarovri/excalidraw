--- conflicted
+++ resolved
@@ -3,12 +3,8 @@
   ExcalidrawSelectionElement,
   FontFamilyValues,
 } from "../element/types";
-<<<<<<< HEAD
 import { restoreTextElement } from "../textlike";
-import { AppState, NormalizedZoomValue } from "../types";
-=======
 import { AppState, BinaryFiles, NormalizedZoomValue } from "../types";
->>>>>>> 8df1a115
 import { ImportedDataState } from "./types";
 import {
   getElementMap,
