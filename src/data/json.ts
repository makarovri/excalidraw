--- conflicted
+++ resolved
@@ -50,8 +50,7 @@
     extensions: ["json", "excalidraw"],
     mimeTypes: ["application/json"],
   });
-<<<<<<< HEAD
-  return loadFromBlob(blob);
+  return loadFromBlob(blob, appState);
 };
 
 export const saveLibraryAsJSON = async () => {
@@ -83,7 +82,4 @@
     mimeTypes: ["application/json"],
   });
   Library.importLibrary(blob);
-=======
-  return loadFromBlob(blob, appState);
->>>>>>> 7eff6893
 };