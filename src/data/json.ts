--- conflicted
+++ resolved
@@ -1,10 +1,5 @@
-<<<<<<< HEAD
-import { fileOpen, fileSave } from "@dwelle/browser-fs-access";
+import { fileOpen, fileSave } from "./filesystem";
 import { cleanAppStateForExport, clearAppStateForDatabase } from "../appState";
-=======
-import { fileOpen, fileSave } from "./filesystem";
-import { cleanAppStateForExport } from "../appState";
->>>>>>> 54739cd2
 import { EXPORT_DATA_TYPES, EXPORT_SOURCE, MIME_TYPES } from "../constants";
 import { clearElementsForDatabase, clearElementsForExport } from "../element";
 import { ExcalidrawElement } from "../element/types";
