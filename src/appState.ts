--- conflicted
+++ resolved
@@ -39,14 +39,7 @@
     currentItemTextAlign: DEFAULT_TEXT_ALIGN,
     currentItemStrokeSharpness: "sharp",
     currentItemLinearStrokeSharpness: "round",
-<<<<<<< HEAD
-    currentItemLinearDecorators: {
-      start: null,
-      end: "arrow",
-    },
-=======
     currentItemArrowheads: { start: null, end: "arrow" },
->>>>>>> c291edfc
     viewBackgroundColor: oc.white,
     scrollX: 0 as FlooredNumber,
     scrollY: 0 as FlooredNumber,
@@ -111,11 +104,7 @@
   currentItemTextAlign: { browser: true, export: false },
   currentItemStrokeSharpness: { browser: true, export: false },
   currentItemLinearStrokeSharpness: { browser: true, export: false },
-<<<<<<< HEAD
-  currentItemLinearDecorators: { browser: true, export: false },
-=======
   currentItemArrowheads: { browser: true, export: false },
->>>>>>> c291edfc
   cursorButton: { browser: true, export: false },
   cursorX: { browser: true, export: false },
   cursorY: { browser: true, export: false },
