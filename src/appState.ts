import { AppState, FlooredNumber } from "./types";
import { getDateTime } from "./utils";
import { t } from "./i18n";

export const DEFAULT_FONT = "20px Virgil";

export function getDefaultAppState(): AppState {
  return {
    isLoading: false,
    errorMessage: null,
    draggingElement: null,
    resizingElement: null,
    multiElement: null,
    editingElement: null,
    elementType: "selection",
    elementLocked: false,
    exportBackground: true,
    currentItemStrokeColor: "#000000",
    currentItemBackgroundColor: "transparent",
    currentItemFillStyle: "hachure",
    currentItemStrokeWidth: 1,
    currentItemRoughness: 1,
    currentItemOpacity: 100,
    currentItemFont: DEFAULT_FONT,
    viewBackgroundColor: "#ffffff",
    scrollX: 0 as FlooredNumber,
    scrollY: 0 as FlooredNumber,
    cursorX: 0,
    cursorY: 0,
    cursorButton: "up",
    scrolledOutside: false,
<<<<<<< HEAD
    name: `${t("labels.untitled")}-${getDateTime()}`,
=======
    name: `excalidraw-${getDateTime()}`,
    username: "",
>>>>>>> c3b83fba
    isCollaborating: false,
    isResizing: false,
    isRotating: false,
    selectionElement: null,
    zoom: 1,
    openMenu: null,
    lastPointerDownWith: "mouse",
    selectedElementIds: {},
    collaborators: new Map(),
    shouldCacheIgnoreZoom: false,
    showShortcutsDialog: false,
  };
}

export function clearAppStateForLocalStorage(appState: AppState) {
  const {
    draggingElement,
    resizingElement,
    multiElement,
    editingElement,
    selectionElement,
    isResizing,
    isRotating,
    collaborators,
    isCollaborating,
    isLoading,
    errorMessage,
    showShortcutsDialog,
    ...exportedState
  } = appState;
  return exportedState;
}

export function clearAppStatePropertiesForHistory(
  appState: AppState,
): Partial<AppState> {
  return {
    selectedElementIds: appState.selectedElementIds,
    exportBackground: appState.exportBackground,
    currentItemStrokeColor: appState.currentItemStrokeColor,
    currentItemBackgroundColor: appState.currentItemBackgroundColor,
    currentItemFillStyle: appState.currentItemFillStyle,
    currentItemStrokeWidth: appState.currentItemStrokeWidth,
    currentItemRoughness: appState.currentItemRoughness,
    currentItemOpacity: appState.currentItemOpacity,
    currentItemFont: appState.currentItemFont,
    viewBackgroundColor: appState.viewBackgroundColor,
    name: appState.name,
  };
}

export function cleanAppStateForExport(appState: AppState) {
  return {
    viewBackgroundColor: appState.viewBackgroundColor,
  };
}<|MERGE_RESOLUTION|>--- conflicted
+++ resolved
@@ -29,12 +29,8 @@
     cursorY: 0,
     cursorButton: "up",
     scrolledOutside: false,
-<<<<<<< HEAD
     name: `${t("labels.untitled")}-${getDateTime()}`,
-=======
-    name: `excalidraw-${getDateTime()}`,
     username: "",
->>>>>>> c3b83fba
     isCollaborating: false,
     isResizing: false,
     isRotating: false,
