import oc from "open-color";
import {
  DEFAULT_FONT_FAMILY,
  DEFAULT_FONT_SIZE,
  DEFAULT_TEXT_ALIGN,
  EXPORT_SCALES,
  THEME,
} from "./constants";
import { t } from "./i18n";
import { AppState, NormalizedZoomValue } from "./types";
import { getDateTime } from "./utils";

const defaultExportScale = EXPORT_SCALES.includes(devicePixelRatio)
  ? devicePixelRatio
  : 1;

export const getDefaultAppState = (): Omit<
  AppState,
  "offsetTop" | "offsetLeft" | "width" | "height"
> => {
  return {
    theme: THEME.LIGHT,
    collaborators: new Map(),
    currentChartType: "bar",
    currentItemBackgroundColor: "transparent",
    currentItemEndArrowhead: "arrow",
    currentItemFillStyle: "hachure",
    currentItemFontFamily: DEFAULT_FONT_FAMILY,
    currentItemFontSize: DEFAULT_FONT_SIZE,
    currentItemLinearStrokeSharpness: "round",
    currentItemOpacity: 100,
    currentItemRoughness: 1,
    currentItemStartArrowhead: null,
    currentItemStrokeColor: oc.black,
    currentItemStrokeSharpness: "sharp",
    currentItemStrokeStyle: "solid",
    currentItemStrokeWidth: 1,
    currentItemTextAlign: DEFAULT_TEXT_ALIGN,
    cursorButton: "up",
    draggingElement: null,
    editingElement: null,
    editingGroupId: null,
    editingLinearElement: null,
    activeTool: {
      type: "selection",
      customType: null,
      locked: false,
      lastActiveToolBeforeEraser: null,
    },
    penMode: false,
    penDetected: false,
    errorMessage: null,
    exportBackground: true,
    exportScale: defaultExportScale,
    exportEmbedScene: false,
    exportWithDarkMode: false,
    fileHandle: null,
    gridSize: null,
    isBindingEnabled: true,
    isLibraryOpen: false,
    isLibraryMenuDocked: false,
    isLoading: false,
    isResizing: false,
    isRotating: false,
    lastPointerDownWith: "mouse",
    multiElement: null,
    name: `${t("labels.untitled")}-${getDateTime()}`,
    openMenu: null,
    openPopup: null,
    pasteDialog: { shown: false, data: null },
    previousSelectedElementIds: {},
    resizingElement: null,
    scrolledOutside: false,
    scrollX: 0,
    scrollY: 0,
    selectedElementIds: {},
    selectedGroupIds: {},
    selectionElement: null,
    shouldCacheIgnoreZoom: false,
    showHelpDialog: false,
    showStats: false,
    startBoundElement: null,
    suggestedBindings: [],
    toast: null,
    viewBackgroundColor: oc.white,
    zenModeEnabled: false,
    zoom: {
      value: 1 as NormalizedZoomValue,
    },
    viewModeEnabled: false,
    pendingImageElementId: null,
    showHyperlinkPopup: false,
<<<<<<< HEAD
    linkOpacity: 1, //zsviczian
    trayModeEnabled: false, //zsviczian
    colorPalette: {}, //zsviczian
=======
    selectedLinearElement: null,
>>>>>>> 08ce7c7f
  };
};

/**
 * Config containing all AppState keys. Used to determine whether given state
 *  prop should be stripped when exporting to given storage type.
 */
const APP_STATE_STORAGE_CONF = (<
  Values extends {
    /** whether to keep when storing to browser storage (localStorage/IDB) */
    browser: boolean;
    /** whether to keep when exporting to file/database */
    export: boolean;
    /** server (shareLink/collab/...) */
    server: boolean;
  },
  T extends Record<keyof AppState, Values>,
>(config: { [K in keyof T]: K extends keyof AppState ? T[K] : never }) =>
  config)({
  theme: { browser: true, export: false, server: false },
  collaborators: { browser: false, export: false, server: false },
  currentChartType: { browser: true, export: false, server: false },
  currentItemBackgroundColor: { browser: true, export: false, server: false },
  currentItemEndArrowhead: { browser: true, export: false, server: false },
  currentItemFillStyle: { browser: true, export: false, server: false },
  currentItemFontFamily: { browser: true, export: false, server: false },
  currentItemFontSize: { browser: true, export: false, server: false },
  currentItemLinearStrokeSharpness: {
    browser: true,
    export: false,
    server: false,
  },
  currentItemOpacity: { browser: true, export: false, server: false },
  currentItemRoughness: { browser: true, export: false, server: false },
  currentItemStartArrowhead: { browser: true, export: false, server: false },
  currentItemStrokeColor: { browser: true, export: false, server: false },
  currentItemStrokeSharpness: { browser: true, export: false, server: false },
  currentItemStrokeStyle: { browser: true, export: false, server: false },
  currentItemStrokeWidth: { browser: true, export: false, server: false },
  currentItemTextAlign: { browser: true, export: false, server: false },
  cursorButton: { browser: true, export: false, server: false },
  draggingElement: { browser: false, export: false, server: false },
  editingElement: { browser: false, export: false, server: false },
  editingGroupId: { browser: true, export: false, server: false },
  editingLinearElement: { browser: false, export: false, server: false },
  activeTool: { browser: true, export: false, server: false },
  penMode: { browser: true, export: false, server: false },
  penDetected: { browser: true, export: false, server: false },
  errorMessage: { browser: false, export: false, server: false },
  exportBackground: { browser: true, export: false, server: false },
  exportEmbedScene: { browser: true, export: false, server: false },
  exportScale: { browser: true, export: false, server: false },
  exportWithDarkMode: { browser: true, export: false, server: false },
  fileHandle: { browser: false, export: false, server: false },
  gridSize: { browser: true, export: true, server: true },
  height: { browser: false, export: false, server: false },
  isBindingEnabled: { browser: false, export: false, server: false },
  isLibraryOpen: { browser: true, export: false, server: false },
  isLibraryMenuDocked: { browser: true, export: false, server: false },
  isLoading: { browser: false, export: false, server: false },
  isResizing: { browser: false, export: false, server: false },
  isRotating: { browser: false, export: false, server: false },
  lastPointerDownWith: { browser: true, export: false, server: false },
  multiElement: { browser: false, export: false, server: false },
  name: { browser: true, export: false, server: false },
  offsetLeft: { browser: false, export: false, server: false },
  offsetTop: { browser: false, export: false, server: false },
  openMenu: { browser: true, export: false, server: false },
  openPopup: { browser: false, export: false, server: false },
  pasteDialog: { browser: false, export: false, server: false },
  previousSelectedElementIds: { browser: true, export: false, server: false },
  resizingElement: { browser: false, export: false, server: false },
  scrolledOutside: { browser: true, export: false, server: false },
  scrollX: { browser: true, export: false, server: false },
  scrollY: { browser: true, export: false, server: false },
  selectedElementIds: { browser: true, export: false, server: false },
  selectedGroupIds: { browser: true, export: false, server: false },
  selectionElement: { browser: false, export: false, server: false },
  shouldCacheIgnoreZoom: { browser: true, export: false, server: false },
  showHelpDialog: { browser: false, export: false, server: false },
  showStats: { browser: true, export: false, server: false },
  startBoundElement: { browser: false, export: false, server: false },
  suggestedBindings: { browser: false, export: false, server: false },
  toast: { browser: false, export: false, server: false },
  viewBackgroundColor: { browser: true, export: true, server: true },
  width: { browser: false, export: false, server: false },
  zenModeEnabled: { browser: true, export: false, server: false },
  zoom: { browser: true, export: false, server: false },
  viewModeEnabled: { browser: false, export: false, server: false },
  pendingImageElementId: { browser: false, export: false, server: false },
  showHyperlinkPopup: { browser: false, export: false, server: false },
<<<<<<< HEAD
  linkOpacity: { browser: false, export: false, server: false }, //zsviczian
  trayModeEnabled: { browser: false, export: false, server: false }, //zsviczian
  colorPalette: { browser: false, export: false, server: false }, //zsviczian
=======
  selectedLinearElement: { browser: true, export: false, server: false },
>>>>>>> 08ce7c7f
});

const _clearAppStateForStorage = <
  ExportType extends "export" | "browser" | "server",
>(
  appState: Partial<AppState>,
  exportType: ExportType,
) => {
  type ExportableKeys = {
    [K in keyof typeof APP_STATE_STORAGE_CONF]: typeof APP_STATE_STORAGE_CONF[K][ExportType] extends true
      ? K
      : never;
  }[keyof typeof APP_STATE_STORAGE_CONF];
  const stateForExport = {} as { [K in ExportableKeys]?: typeof appState[K] };
  for (const key of Object.keys(appState) as (keyof typeof appState)[]) {
    const propConfig = APP_STATE_STORAGE_CONF[key];
    if (propConfig?.[exportType]) {
      const nextValue = appState[key];

      // https://github.com/microsoft/TypeScript/issues/31445
      (stateForExport as any)[key] = nextValue;
    }
  }
  return stateForExport;
};

export const clearAppStateForLocalStorage = (appState: Partial<AppState>) => {
  return _clearAppStateForStorage(appState, "browser");
};

export const cleanAppStateForExport = (appState: Partial<AppState>) => {
  return _clearAppStateForStorage(appState, "export");
};

export const clearAppStateForDatabase = (appState: Partial<AppState>) => {
  return _clearAppStateForStorage(appState, "server");
};

export const isEraserActive = ({
  activeTool,
}: {
  activeTool: AppState["activeTool"];
}) => activeTool.type === "eraser";<|MERGE_RESOLUTION|>--- conflicted
+++ resolved
@@ -90,13 +90,10 @@
     viewModeEnabled: false,
     pendingImageElementId: null,
     showHyperlinkPopup: false,
-<<<<<<< HEAD
     linkOpacity: 1, //zsviczian
     trayModeEnabled: false, //zsviczian
     colorPalette: {}, //zsviczian
-=======
     selectedLinearElement: null,
->>>>>>> 08ce7c7f
   };
 };
 
@@ -188,13 +185,10 @@
   viewModeEnabled: { browser: false, export: false, server: false },
   pendingImageElementId: { browser: false, export: false, server: false },
   showHyperlinkPopup: { browser: false, export: false, server: false },
-<<<<<<< HEAD
   linkOpacity: { browser: false, export: false, server: false }, //zsviczian
   trayModeEnabled: { browser: false, export: false, server: false }, //zsviczian
   colorPalette: { browser: false, export: false, server: false }, //zsviczian
-=======
   selectedLinearElement: { browser: true, export: false, server: false },
->>>>>>> 08ce7c7f
 });
 
 const _clearAppStateForStorage = <
