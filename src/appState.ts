--- conflicted
+++ resolved
@@ -76,30 +76,6 @@
   return exportedState;
 };
 
-<<<<<<< HEAD
-export const clearAppStatePropertiesForHistory = (
-  appState: AppState,
-): Partial<AppState> => {
-  return {
-    selectedElementIds: appState.selectedElementIds,
-    // editingLinearElement: appState.editingLinearElement,
-    exportBackground: appState.exportBackground,
-    shouldAddWatermark: appState.shouldAddWatermark,
-    currentItemStrokeColor: appState.currentItemStrokeColor,
-    currentItemBackgroundColor: appState.currentItemBackgroundColor,
-    currentItemFillStyle: appState.currentItemFillStyle,
-    currentItemStrokeWidth: appState.currentItemStrokeWidth,
-    currentItemRoughness: appState.currentItemRoughness,
-    currentItemOpacity: appState.currentItemOpacity,
-    currentItemFont: appState.currentItemFont,
-    currentItemTextAlign: appState.currentItemTextAlign,
-    viewBackgroundColor: appState.viewBackgroundColor,
-    name: appState.name,
-  };
-};
-
-=======
->>>>>>> 5327e8a3
 export const cleanAppStateForExport = (appState: AppState) => {
   return {
     viewBackgroundColor: appState.viewBackgroundColor,
