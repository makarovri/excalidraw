--- conflicted
+++ resolved
@@ -135,15 +135,10 @@
   editingLinearElement: { browser: false, export: false, server: false },
   elementLocked: { browser: true, export: false, server: false },
   elementType: { browser: true, export: false, server: false },
-<<<<<<< HEAD
   textElementSubtype: { browser: true, export: false, server: false },
   textOpts: { browser: true, export: false, server: false },
-  penMode: { browser: false, export: false, server: false },
-  penDetected: { browser: false, export: false, server: false },
-=======
   penMode: { browser: true, export: false, server: false },
   penDetected: { browser: true, export: false, server: false },
->>>>>>> 2209e2c1
   errorMessage: { browser: false, export: false, server: false },
   exportBackground: { browser: true, export: false, server: false },
   exportEmbedScene: { browser: true, export: false, server: false },
