import oc from "open-color";
import {
  DEFAULT_FONT_FAMILY,
  DEFAULT_FONT_SIZE,
  DEFAULT_TEXT_ALIGN,
  EXPORT_SCALES,
  THEME,
} from "./constants";
import { t } from "./i18n";
import { AppState, NormalizedZoomValue } from "./types";
import { getDateTime } from "./utils";

const defaultExportScale = EXPORT_SCALES.includes(devicePixelRatio)
  ? devicePixelRatio
  : 1;

export const getDefaultAppState = (): Omit<
  AppState,
  "offsetTop" | "offsetLeft" | "width" | "height"
> => {
  return {
    theme: THEME.LIGHT,
    collaborators: new Map(),
    currentChartType: "bar",
    currentItemBackgroundColor: "transparent",
    currentItemEndArrowhead: "arrow",
    currentItemFillStyle: "hachure",
    currentItemFontFamily: DEFAULT_FONT_FAMILY,
    currentItemFontSize: DEFAULT_FONT_SIZE,
    currentItemLinearStrokeSharpness: "round",
    currentItemOpacity: 100,
    currentItemRoughness: 1,
    currentItemStartArrowhead: null,
    currentItemStrokeColor: oc.black,
    currentItemStrokeSharpness: "sharp",
    currentItemStrokeStyle: "solid",
    currentItemStrokeWidth: 1,
    currentItemTextAlign: DEFAULT_TEXT_ALIGN,
    cursorButton: "up",
    draggingElement: null,
    editingElement: null,
    editingGroupId: null,
    editingLinearElement: null,
    elementLocked: false,
    elementType: "selection",
<<<<<<< HEAD
    penLocked: false,
=======
    penMode: false,
    penDetected: false,
>>>>>>> 4486fbc2
    errorMessage: null,
    exportBackground: true,
    exportScale: defaultExportScale,
    exportEmbedScene: false,
    exportWithDarkMode: false,
    fileHandle: null,
    gridSize: null,
    isBindingEnabled: true,
    isLibraryOpen: false,
    isLoading: false,
    isResizing: false,
    isRotating: false,
    lastPointerDownWith: "mouse",
    multiElement: null,
    name: `${t("labels.untitled")}-${getDateTime()}`,
    openMenu: null,
    openPopup: null,
    pasteDialog: { shown: false, data: null },
    previousSelectedElementIds: {},
    resizingElement: null,
    scrolledOutside: false,
    scrollX: 0,
    scrollY: 0,
    selectedElementIds: {},
    selectedGroupIds: {},
    selectionElement: null,
    shouldCacheIgnoreZoom: false,
    showHelpDialog: false,
    showStats: false,
    startBoundElement: null,
    suggestedBindings: [],
    toastMessage: null,
    viewBackgroundColor: oc.white,
    zenModeEnabled: false,
    zoom: {
      value: 1 as NormalizedZoomValue,
    },
    viewModeEnabled: false,
    pendingImageElement: null,
  };
};

/**
 * Config containing all AppState keys. Used to determine whether given state
 *  prop should be stripped when exporting to given storage type.
 */
const APP_STATE_STORAGE_CONF = (<
  Values extends {
    /** whether to keep when storing to browser storage (localStorage/IDB) */
    browser: boolean;
    /** whether to keep when exporting to file/database */
    export: boolean;
    /** server (shareLink/collab/...) */
    server: boolean;
  },
  T extends Record<keyof AppState, Values>,
>(config: { [K in keyof T]: K extends keyof AppState ? T[K] : never }) =>
  config)({
  theme: { browser: true, export: false, server: false },
  collaborators: { browser: false, export: false, server: false },
  currentChartType: { browser: true, export: false, server: false },
  currentItemBackgroundColor: { browser: true, export: false, server: false },
  currentItemEndArrowhead: { browser: true, export: false, server: false },
  currentItemFillStyle: { browser: true, export: false, server: false },
  currentItemFontFamily: { browser: true, export: false, server: false },
  currentItemFontSize: { browser: true, export: false, server: false },
  currentItemLinearStrokeSharpness: {
    browser: true,
    export: false,
    server: false,
  },
  currentItemOpacity: { browser: true, export: false, server: false },
  currentItemRoughness: { browser: true, export: false, server: false },
  currentItemStartArrowhead: { browser: true, export: false, server: false },
  currentItemStrokeColor: { browser: true, export: false, server: false },
  currentItemStrokeSharpness: { browser: true, export: false, server: false },
  currentItemStrokeStyle: { browser: true, export: false, server: false },
  currentItemStrokeWidth: { browser: true, export: false, server: false },
  currentItemTextAlign: { browser: true, export: false, server: false },
  cursorButton: { browser: true, export: false, server: false },
  draggingElement: { browser: false, export: false, server: false },
  editingElement: { browser: false, export: false, server: false },
  editingGroupId: { browser: true, export: false, server: false },
  editingLinearElement: { browser: false, export: false, server: false },
  elementLocked: { browser: true, export: false, server: false },
  elementType: { browser: true, export: false, server: false },
<<<<<<< HEAD
  penLocked: { browser: true, export: false, server: false },
=======
  penMode: { browser: false, export: false, server: false },
  penDetected: { browser: false, export: false, server: false },
>>>>>>> 4486fbc2
  errorMessage: { browser: false, export: false, server: false },
  exportBackground: { browser: true, export: false, server: false },
  exportEmbedScene: { browser: true, export: false, server: false },
  exportScale: { browser: true, export: false, server: false },
  exportWithDarkMode: { browser: true, export: false, server: false },
  fileHandle: { browser: false, export: false, server: false },
  gridSize: { browser: true, export: true, server: true },
  height: { browser: false, export: false, server: false },
  isBindingEnabled: { browser: false, export: false, server: false },
  isLibraryOpen: { browser: false, export: false, server: false },
  isLoading: { browser: false, export: false, server: false },
  isResizing: { browser: false, export: false, server: false },
  isRotating: { browser: false, export: false, server: false },
  lastPointerDownWith: { browser: true, export: false, server: false },
  multiElement: { browser: false, export: false, server: false },
  name: { browser: true, export: false, server: false },
  offsetLeft: { browser: false, export: false, server: false },
  offsetTop: { browser: false, export: false, server: false },
  openMenu: { browser: true, export: false, server: false },
  openPopup: { browser: false, export: false, server: false },
  pasteDialog: { browser: false, export: false, server: false },
  previousSelectedElementIds: { browser: true, export: false, server: false },
  resizingElement: { browser: false, export: false, server: false },
  scrolledOutside: { browser: true, export: false, server: false },
  scrollX: { browser: true, export: false, server: false },
  scrollY: { browser: true, export: false, server: false },
  selectedElementIds: { browser: true, export: false, server: false },
  selectedGroupIds: { browser: true, export: false, server: false },
  selectionElement: { browser: false, export: false, server: false },
  shouldCacheIgnoreZoom: { browser: true, export: false, server: false },
  showHelpDialog: { browser: false, export: false, server: false },
  showStats: { browser: true, export: false, server: false },
  startBoundElement: { browser: false, export: false, server: false },
  suggestedBindings: { browser: false, export: false, server: false },
  toastMessage: { browser: false, export: false, server: false },
  viewBackgroundColor: { browser: true, export: true, server: true },
  width: { browser: false, export: false, server: false },
  zenModeEnabled: { browser: true, export: false, server: false },
  zoom: { browser: true, export: false, server: false },
  viewModeEnabled: { browser: false, export: false, server: false },
  pendingImageElement: { browser: false, export: false, server: false },
});

const _clearAppStateForStorage = <
  ExportType extends "export" | "browser" | "server",
>(
  appState: Partial<AppState>,
  exportType: ExportType,
) => {
  type ExportableKeys = {
    [K in keyof typeof APP_STATE_STORAGE_CONF]: typeof APP_STATE_STORAGE_CONF[K][ExportType] extends true
      ? K
      : never;
  }[keyof typeof APP_STATE_STORAGE_CONF];
  const stateForExport = {} as { [K in ExportableKeys]?: typeof appState[K] };
  for (const key of Object.keys(appState) as (keyof typeof appState)[]) {
    const propConfig = APP_STATE_STORAGE_CONF[key];
    if (propConfig?.[exportType]) {
      const nextValue = appState[key];

      // https://github.com/microsoft/TypeScript/issues/31445
      (stateForExport as any)[key] = nextValue;
    }
  }
  return stateForExport;
};

export const clearAppStateForLocalStorage = (appState: Partial<AppState>) => {
  return _clearAppStateForStorage(appState, "browser");
};

export const cleanAppStateForExport = (appState: Partial<AppState>) => {
  return _clearAppStateForStorage(appState, "export");
};

export const clearAppStateForDatabase = (appState: Partial<AppState>) => {
  return _clearAppStateForStorage(appState, "server");
};<|MERGE_RESOLUTION|>--- conflicted
+++ resolved
@@ -43,12 +43,8 @@
     editingLinearElement: null,
     elementLocked: false,
     elementType: "selection",
-<<<<<<< HEAD
-    penLocked: false,
-=======
     penMode: false,
     penDetected: false,
->>>>>>> 4486fbc2
     errorMessage: null,
     exportBackground: true,
     exportScale: defaultExportScale,
@@ -135,12 +131,8 @@
   editingLinearElement: { browser: false, export: false, server: false },
   elementLocked: { browser: true, export: false, server: false },
   elementType: { browser: true, export: false, server: false },
-<<<<<<< HEAD
-  penLocked: { browser: true, export: false, server: false },
-=======
   penMode: { browser: false, export: false, server: false },
   penDetected: { browser: false, export: false, server: false },
->>>>>>> 4486fbc2
   errorMessage: { browser: false, export: false, server: false },
   exportBackground: { browser: true, export: false, server: false },
   exportEmbedScene: { browser: true, export: false, server: false },
