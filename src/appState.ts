--- conflicted
+++ resolved
@@ -7,12 +7,9 @@
   return {
     draggingElement: null,
     resizingElement: null,
-<<<<<<< HEAD
     multiElement: null,
     pathSegmentCircle: null,
-=======
     editingElement: null,
->>>>>>> dfb7c2b7
     elementType: "selection",
     elementLocked: false,
     exportBackground: true,
