import oc from "open-color";
import { COLOR_PALETTE } from "./colors";
import {
  DEFAULT_ELEMENT_PROPS,
  DEFAULT_FONT_FAMILY,
  DEFAULT_FONT_SIZE,
  DEFAULT_TEXT_ALIGN,
  EXPORT_SCALES,
  THEME,
} from "./constants";
import { t } from "./i18n";
import { AppState, NormalizedZoomValue } from "./types";
import { getDateTime } from "./utils";

const defaultExportScale = EXPORT_SCALES.includes(devicePixelRatio)
  ? devicePixelRatio
  : 1;

export const getDefaultAppState = (): Omit<
  AppState,
  "offsetTop" | "offsetLeft" | "width" | "height"
> => {
  return {
    showWelcomeScreen: false,
    theme: THEME.LIGHT,
    collaborators: new Map(),
    currentChartType: "bar",
<<<<<<< HEAD
    currentItemBackgroundColor: COLOR_PALETTE.transparent,
=======
    currentItemBackgroundColor: DEFAULT_ELEMENT_PROPS.backgroundColor,
>>>>>>> 6977c326
    currentItemEndArrowhead: "arrow",
    currentItemFillStyle: DEFAULT_ELEMENT_PROPS.fillStyle,
    currentItemFontFamily: DEFAULT_FONT_FAMILY,
    currentItemFontSize: DEFAULT_FONT_SIZE,
    currentItemOpacity: DEFAULT_ELEMENT_PROPS.opacity,
    currentItemRoughness: DEFAULT_ELEMENT_PROPS.roughness,
    currentItemStartArrowhead: null,
<<<<<<< HEAD
    currentItemStrokeColor: COLOR_PALETTE.black,
=======
    currentItemStrokeColor: DEFAULT_ELEMENT_PROPS.strokeColor,
>>>>>>> 6977c326
    currentItemRoundness: "round",
    currentItemStrokeStyle: DEFAULT_ELEMENT_PROPS.strokeStyle,
    currentItemStrokeWidth: DEFAULT_ELEMENT_PROPS.strokeWidth,
    currentItemTextAlign: DEFAULT_TEXT_ALIGN,
    cursorButton: "up",
    draggingElement: null,
    editingElement: null,
    editingGroupId: null,
    editingLinearElement: null,
    activeTool: {
      type: "selection",
      customType: null,
      locked: DEFAULT_ELEMENT_PROPS.locked,
      lastActiveTool: null,
    },
    penMode: false,
    penDetected: false,
    errorMessage: null,
    exportBackground: true,
    exportScale: defaultExportScale,
    exportEmbedScene: false,
    exportWithDarkMode: false,
    fileHandle: null,
    gridSize: null,
    isBindingEnabled: true,
    defaultSidebarDockedPreference: false,
    isLoading: false,
    isResizing: false,
    isRotating: false,
    lastPointerDownWith: "mouse",
    multiElement: null,
    name: `${t("labels.untitled")}-${getDateTime()}`,
    contextMenu: null,
    openMenu: null,
    openPopup: null,
    openSidebar: null,
    openDialog: null,
    pasteDialog: { shown: false, data: null },
    previousSelectedElementIds: {},
    resizingElement: null,
    scrolledOutside: false,
    scrollX: 0,
    scrollY: 0,
    selectedElementIds: {},
    selectedGroupIds: {},
    selectionElement: null,
    shouldCacheIgnoreZoom: false,
    showStats: false,
    startBoundElement: null,
    suggestedBindings: [],
    toast: null,
    viewBackgroundColor: oc.white,
    zenModeEnabled: false,
    zoom: {
      value: 1 as NormalizedZoomValue,
    },
    viewModeEnabled: false,
    pendingImageElementId: null,
    showHyperlinkPopup: false,
    selectedLinearElement: null,
  };
};

/**
 * Config containing all AppState keys. Used to determine whether given state
 *  prop should be stripped when exporting to given storage type.
 */
const APP_STATE_STORAGE_CONF = (<
  Values extends {
    /** whether to keep when storing to browser storage (localStorage/IDB) */
    browser: boolean;
    /** whether to keep when exporting to file/database */
    export: boolean;
    /** server (shareLink/collab/...) */
    server: boolean;
  },
  T extends Record<keyof AppState, Values>,
>(config: { [K in keyof T]: K extends keyof AppState ? T[K] : never }) =>
  config)({
  showWelcomeScreen: { browser: true, export: false, server: false },
  theme: { browser: true, export: false, server: false },
  collaborators: { browser: false, export: false, server: false },
  currentChartType: { browser: true, export: false, server: false },
  currentItemBackgroundColor: { browser: true, export: false, server: false },
  currentItemEndArrowhead: { browser: true, export: false, server: false },
  currentItemFillStyle: { browser: true, export: false, server: false },
  currentItemFontFamily: { browser: true, export: false, server: false },
  currentItemFontSize: { browser: true, export: false, server: false },
  currentItemRoundness: {
    browser: true,
    export: false,
    server: false,
  },
  currentItemOpacity: { browser: true, export: false, server: false },
  currentItemRoughness: { browser: true, export: false, server: false },
  currentItemStartArrowhead: { browser: true, export: false, server: false },
  currentItemStrokeColor: { browser: true, export: false, server: false },
  currentItemStrokeStyle: { browser: true, export: false, server: false },
  currentItemStrokeWidth: { browser: true, export: false, server: false },
  currentItemTextAlign: { browser: true, export: false, server: false },
  cursorButton: { browser: true, export: false, server: false },
  draggingElement: { browser: false, export: false, server: false },
  editingElement: { browser: false, export: false, server: false },
  editingGroupId: { browser: true, export: false, server: false },
  editingLinearElement: { browser: false, export: false, server: false },
  activeTool: { browser: true, export: false, server: false },
  penMode: { browser: true, export: false, server: false },
  penDetected: { browser: true, export: false, server: false },
  errorMessage: { browser: false, export: false, server: false },
  exportBackground: { browser: true, export: false, server: false },
  exportEmbedScene: { browser: true, export: false, server: false },
  exportScale: { browser: true, export: false, server: false },
  exportWithDarkMode: { browser: true, export: false, server: false },
  fileHandle: { browser: false, export: false, server: false },
  gridSize: { browser: true, export: true, server: true },
  height: { browser: false, export: false, server: false },
  isBindingEnabled: { browser: false, export: false, server: false },
  defaultSidebarDockedPreference: {
    browser: true,
    export: false,
    server: false,
  },
  isLoading: { browser: false, export: false, server: false },
  isResizing: { browser: false, export: false, server: false },
  isRotating: { browser: false, export: false, server: false },
  lastPointerDownWith: { browser: true, export: false, server: false },
  multiElement: { browser: false, export: false, server: false },
  name: { browser: true, export: false, server: false },
  offsetLeft: { browser: false, export: false, server: false },
  offsetTop: { browser: false, export: false, server: false },
  contextMenu: { browser: false, export: false, server: false },
  openMenu: { browser: true, export: false, server: false },
  openPopup: { browser: false, export: false, server: false },
  openSidebar: { browser: true, export: false, server: false },
  openDialog: { browser: false, export: false, server: false },
  pasteDialog: { browser: false, export: false, server: false },
  previousSelectedElementIds: { browser: true, export: false, server: false },
  resizingElement: { browser: false, export: false, server: false },
  scrolledOutside: { browser: true, export: false, server: false },
  scrollX: { browser: true, export: false, server: false },
  scrollY: { browser: true, export: false, server: false },
  selectedElementIds: { browser: true, export: false, server: false },
  selectedGroupIds: { browser: true, export: false, server: false },
  selectionElement: { browser: false, export: false, server: false },
  shouldCacheIgnoreZoom: { browser: true, export: false, server: false },
  showStats: { browser: true, export: false, server: false },
  startBoundElement: { browser: false, export: false, server: false },
  suggestedBindings: { browser: false, export: false, server: false },
  toast: { browser: false, export: false, server: false },
  viewBackgroundColor: { browser: true, export: true, server: true },
  width: { browser: false, export: false, server: false },
  zenModeEnabled: { browser: true, export: false, server: false },
  zoom: { browser: true, export: false, server: false },
  viewModeEnabled: { browser: false, export: false, server: false },
  pendingImageElementId: { browser: false, export: false, server: false },
  showHyperlinkPopup: { browser: false, export: false, server: false },
  selectedLinearElement: { browser: true, export: false, server: false },
});

const _clearAppStateForStorage = <
  ExportType extends "export" | "browser" | "server",
>(
  appState: Partial<AppState>,
  exportType: ExportType,
) => {
  type ExportableKeys = {
    [K in keyof typeof APP_STATE_STORAGE_CONF]: typeof APP_STATE_STORAGE_CONF[K][ExportType] extends true
      ? K
      : never;
  }[keyof typeof APP_STATE_STORAGE_CONF];
  const stateForExport = {} as { [K in ExportableKeys]?: typeof appState[K] };
  for (const key of Object.keys(appState) as (keyof typeof appState)[]) {
    const propConfig = APP_STATE_STORAGE_CONF[key];
    if (propConfig?.[exportType]) {
      const nextValue = appState[key];

      // https://github.com/microsoft/TypeScript/issues/31445
      (stateForExport as any)[key] = nextValue;
    }
  }
  return stateForExport;
};

export const clearAppStateForLocalStorage = (appState: Partial<AppState>) => {
  return _clearAppStateForStorage(appState, "browser");
};

export const cleanAppStateForExport = (appState: Partial<AppState>) => {
  return _clearAppStateForStorage(appState, "export");
};

export const clearAppStateForDatabase = (appState: Partial<AppState>) => {
  return _clearAppStateForStorage(appState, "server");
};

export const isEraserActive = ({
  activeTool,
}: {
  activeTool: AppState["activeTool"];
}) => activeTool.type === "eraser";

export const isHandToolActive = ({
  activeTool,
}: {
  activeTool: AppState["activeTool"];
}) => {
  return activeTool.type === "hand";
};<|MERGE_RESOLUTION|>--- conflicted
+++ resolved
@@ -25,11 +25,7 @@
     theme: THEME.LIGHT,
     collaborators: new Map(),
     currentChartType: "bar",
-<<<<<<< HEAD
-    currentItemBackgroundColor: COLOR_PALETTE.transparent,
-=======
     currentItemBackgroundColor: DEFAULT_ELEMENT_PROPS.backgroundColor,
->>>>>>> 6977c326
     currentItemEndArrowhead: "arrow",
     currentItemFillStyle: DEFAULT_ELEMENT_PROPS.fillStyle,
     currentItemFontFamily: DEFAULT_FONT_FAMILY,
@@ -37,11 +33,7 @@
     currentItemOpacity: DEFAULT_ELEMENT_PROPS.opacity,
     currentItemRoughness: DEFAULT_ELEMENT_PROPS.roughness,
     currentItemStartArrowhead: null,
-<<<<<<< HEAD
-    currentItemStrokeColor: COLOR_PALETTE.black,
-=======
     currentItemStrokeColor: DEFAULT_ELEMENT_PROPS.strokeColor,
->>>>>>> 6977c326
     currentItemRoundness: "round",
     currentItemStrokeStyle: DEFAULT_ELEMENT_PROPS.strokeStyle,
     currentItemStrokeWidth: DEFAULT_ELEMENT_PROPS.strokeWidth,
