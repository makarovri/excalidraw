--- conflicted
+++ resolved
@@ -1,11 +1,6 @@
 import throttle from "lodash.throttle";
-<<<<<<< HEAD
-import React, { PureComponent } from "react";
+import { PureComponent } from "react";
 import { AppState, ExcalidrawImperativeAPI } from "../../types";
-=======
-import { PureComponent } from "react";
-import { ExcalidrawImperativeAPI } from "../../types";
->>>>>>> ff297807
 import { ErrorDialog } from "../../components/ErrorDialog";
 import {
   ALLOWED_IMAGE_MIME_TYPES,
