--- conflicted
+++ resolved
@@ -453,22 +453,12 @@
 
   private handleRemoteSceneUpdate = (
     elements: ReconciledElements,
-<<<<<<< HEAD
     {
       init = false,
-      initFromSnapshot = false,
       useTex = true,
-    }: { init?: boolean; initFromSnapshot?: boolean; useTex?: boolean } = {},
+    }: { init?: boolean; useTex?: boolean } = {},
   ) => {
     setUseTex(useTex);
-    if (init || initFromSnapshot) {
-      this.excalidrawAPI.setScrollToCenter(elements);
-    }
-
-=======
-    { init = false }: { init?: boolean } = {},
-  ) => {
->>>>>>> 0d818f38
     this.excalidrawAPI.updateScene({
       elements,
       commitToHistory: !!init,
