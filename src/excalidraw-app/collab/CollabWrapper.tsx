import throttle from "lodash.throttle";
import React, { PureComponent } from "react";
import { ExcalidrawImperativeAPI } from "../../components/App";
import { ErrorDialog } from "../../components/ErrorDialog";
import { APP_NAME, ENV, EVENT } from "../../constants";
import { ImportedDataState } from "../../data/types";
import { ExcalidrawElement } from "../../element/types";
import {
  getElementMap,
  getSceneVersion,
  getSyncableElements,
} from "../../packages/excalidraw/index";
import { Collaborator, Gesture } from "../../types";
import { resolvablePromise, withBatchedUpdates } from "../../utils";
import {
  INITIAL_SCENE_UPDATE_TIMEOUT,
  SCENE,
  SYNC_FULL_SCENE_INTERVAL_MS,
} from "../app_constants";
import {
  decryptAESGEM,
  generateCollaborationLink,
  getCollaborationLinkData,
  SocketUpdateDataSource,
  SOCKET_SERVER,
} from "../data";
import { isSavedToFirebase, saveToFirebase } from "../data/firebase";
import {
  importUsernameFromLocalStorage,
  saveUsernameToLocalStorage,
  STORAGE_KEYS,
} from "../data/localStorage";
import Portal from "./Portal";
import RoomDialog from "./RoomDialog";
import { createInverseContext } from "../../createInverseContext";

interface CollabState {
  isCollaborating: boolean;
  modalIsShown: boolean;
  errorMessage: string;
  username: string;
  idleState: string;
  activeRoomLink: string;
}

type CollabInstance = InstanceType<typeof CollabWrapper>;

export interface CollabAPI {
  isCollaborating: CollabState["isCollaborating"];
  username: CollabState["username"];
  idleState: CollabState["idleState"];
  onPointerUpdate: CollabInstance["onPointerUpdate"];
  initializeSocketClient: CollabInstance["initializeSocketClient"];
  onCollabButtonClick: CollabInstance["onCollabButtonClick"];
  broadcastElements: CollabInstance["broadcastElements"];
}

type ReconciledElements = readonly ExcalidrawElement[] & {
  _brand: "reconciledElements";
};

interface Props {
  excalidrawAPI: ExcalidrawImperativeAPI;
}

<<<<<<< HEAD
declare global {
  interface Window {
    IdleDetector: any;
  }
}

const idleDetectorSupported = "IdleDetector" in window;
=======
const {
  Context: CollabContext,
  Consumer: CollabContextConsumer,
  Provider: CollabContextProvider,
} = createInverseContext<{ api: CollabAPI | null }>({ api: null });

export { CollabContext, CollabContextConsumer };
>>>>>>> 978e85a3

class CollabWrapper extends PureComponent<Props, CollabState> {
  portal: Portal;
  excalidrawAPI: Props["excalidrawAPI"];
  private socketInitializationTimer?: NodeJS.Timeout;
  private lastBroadcastedOrReceivedSceneVersion: number = -1;
  private collaborators = new Map<string, Collaborator>();

  constructor(props: Props) {
    super(props);
    this.state = {
      isCollaborating: false,
      modalIsShown: false,
      errorMessage: "",
      username: importUsernameFromLocalStorage() || "",
      idleState: "",
      activeRoomLink: "",
    };
    this.portal = new Portal(this);
    this.excalidrawAPI = props.excalidrawAPI;
  }

  componentDidMount() {
    window.addEventListener(EVENT.BEFORE_UNLOAD, this.beforeUnload);
    window.addEventListener(EVENT.UNLOAD, this.onUnload);

    if (
      process.env.NODE_ENV === ENV.TEST ||
      process.env.NODE_ENV === ENV.DEVELOPMENT
    ) {
      window.h = window.h || ({} as Window["h"]);
      Object.defineProperties(window.h, {
        collab: {
          configurable: true,
          value: this,
        },
      });
    }
  }

  componentWillUnmount() {
    window.removeEventListener(EVENT.BEFORE_UNLOAD, this.beforeUnload);
    window.removeEventListener(EVENT.UNLOAD, this.onUnload);
  }

  private onUnload = () => {
    this.destroySocketClient();
  };

  private beforeUnload = withBatchedUpdates((event: BeforeUnloadEvent) => {
    const syncableElements = getSyncableElements(
      this.getSceneElementsIncludingDeleted(),
    );
    if (
      this.state.isCollaborating &&
      !isSavedToFirebase(this.portal, syncableElements)
    ) {
      // this won't run in time if user decides to leave the site, but
      //  the purpose is to run in immediately after user decides to stay
      this.saveCollabRoomToFirebase(syncableElements);

      event.preventDefault();
      // NOTE: modern browsers no longer allow showing a custom message here
      event.returnValue = "";
    }

    if (this.state.isCollaborating || this.portal.roomId) {
      try {
        localStorage?.setItem(
          STORAGE_KEYS.LOCAL_STORAGE_KEY_COLLAB_FORCE_FLAG,
          JSON.stringify({
            timestamp: Date.now(),
            room: this.portal.roomId,
          }),
        );
      } catch {}
    }
  });

  saveCollabRoomToFirebase = async (
    syncableElements: ExcalidrawElement[] = getSyncableElements(
      this.excalidrawAPI.getSceneElementsIncludingDeleted(),
    ),
  ) => {
    try {
      await saveToFirebase(this.portal, syncableElements);
    } catch (error) {
      console.error(error);
    }
  };

  openPortal = async () => {
    window.history.pushState({}, APP_NAME, await generateCollaborationLink());
    const elements = this.excalidrawAPI.getSceneElements();
    // remove deleted elements from elements array & history to ensure we don't
    // expose potentially sensitive user data in case user manually deletes
    // existing elements (or clears scene), which would otherwise be persisted
    // to database even if deleted before creating the room.
    this.excalidrawAPI.history.clear();
    this.excalidrawAPI.updateScene({
      elements,
      commitToHistory: true,
    });
    return this.initializeSocketClient();
  };

  closePortal = () => {
    this.saveCollabRoomToFirebase();
    window.history.pushState({}, APP_NAME, window.location.origin);
    this.destroySocketClient();
  };

  private destroySocketClient = () => {
    this.collaborators = new Map();
    this.excalidrawAPI.updateScene({
      collaborators: this.collaborators,
    });
    this.setState({
      isCollaborating: false,
      activeRoomLink: "",
    });
    this.portal.close();
  };

  private initializeSocketClient = async (): Promise<ImportedDataState | null> => {
    if (this.portal.socket) {
      return null;
    }

    const scenePromise = resolvablePromise<ImportedDataState | null>();

    const roomMatch = getCollaborationLinkData(window.location.href);

    this.initializeIdleDetector();

    if (roomMatch) {
      const roomId = roomMatch[1];
      const roomKey = roomMatch[2];

      // fallback in case you're not alone in the room but still don't receive
      // initial SCENE_UPDATE message
      this.socketInitializationTimer = setTimeout(() => {
        this.initializeSocket();
        scenePromise.resolve(null);
      }, INITIAL_SCENE_UPDATE_TIMEOUT);

      const { default: socketIOClient }: any = await import(
        /* webpackChunkName: "socketIoClient" */ "socket.io-client"
      );

      this.portal.open(socketIOClient(SOCKET_SERVER), roomId, roomKey);

      // All socket listeners are moving to Portal
      this.portal.socket!.on(
        "client-broadcast",
        async (encryptedData: ArrayBuffer, iv: Uint8Array) => {
          if (!this.portal.roomKey) {
            return;
          }
          const decryptedData = await decryptAESGEM(
            encryptedData,
            this.portal.roomKey,
            iv,
          );

          switch (decryptedData.type) {
            case "INVALID_RESPONSE":
              return;
            case SCENE.INIT: {
              if (!this.portal.socketInitialized) {
                const remoteElements = decryptedData.payload.elements;
                const reconciledElements = this.reconcileElements(
                  remoteElements,
                );
                this.handleRemoteSceneUpdate(reconciledElements, {
                  init: true,
                });
                this.initializeSocket();
                scenePromise.resolve({ elements: reconciledElements });
              }
              break;
            }
            case SCENE.UPDATE:
              this.handleRemoteSceneUpdate(
                this.reconcileElements(decryptedData.payload.elements),
              );
              break;
            case "MOUSE_LOCATION": {
              const {
                pointer,
                button,
                username,
                selectedElementIds,
              } = decryptedData.payload;
              const socketId: SocketUpdateDataSource["MOUSE_LOCATION"]["payload"]["socketId"] =
                decryptedData.payload.socketId ||
                // @ts-ignore legacy, see #2094 (#2097)
                decryptedData.payload.socketID;

              const collaborators = new Map(this.collaborators);
              const user = collaborators.get(socketId) || {}!;
              user.pointer = pointer;
              user.button = button;
              user.selectedElementIds = selectedElementIds;
              user.username = username;
              collaborators.set(socketId, user);
              this.excalidrawAPI.updateScene({
                collaborators,
              });
              break;
            }
          }
        },
      );
      this.portal.socket!.on("first-in-room", () => {
        if (this.portal.socket) {
          this.portal.socket.off("first-in-room");
        }
        this.initializeSocket();
        scenePromise.resolve(null);
      });

      this.setState({
        isCollaborating: true,
        activeRoomLink: window.location.href,
      });

      return scenePromise;
    }

    return null;
  };

  private initializeSocket = () => {
    this.portal.socketInitialized = true;
    clearTimeout(this.socketInitializationTimer!);
  };

  private reconcileElements = (
    elements: readonly ExcalidrawElement[],
  ): ReconciledElements => {
    const currentElements = this.getSceneElementsIncludingDeleted();
    // create a map of ids so we don't have to iterate
    // over the array more than once.
    const localElementMap = getElementMap(currentElements);

    const appState = this.excalidrawAPI.getAppState();

    // Reconcile
    const newElements: readonly ExcalidrawElement[] = elements
      .reduce((elements, element) => {
        // if the remote element references one that's currently
        // edited on local, skip it (it'll be added in the next step)
        if (
          element.id === appState.editingElement?.id ||
          element.id === appState.resizingElement?.id ||
          element.id === appState.draggingElement?.id
        ) {
          return elements;
        }

        if (
          localElementMap.hasOwnProperty(element.id) &&
          localElementMap[element.id].version > element.version
        ) {
          elements.push(localElementMap[element.id]);
          delete localElementMap[element.id];
        } else if (
          localElementMap.hasOwnProperty(element.id) &&
          localElementMap[element.id].version === element.version &&
          localElementMap[element.id].versionNonce !== element.versionNonce
        ) {
          // resolve conflicting edits deterministically by taking the one with the lowest versionNonce
          if (localElementMap[element.id].versionNonce < element.versionNonce) {
            elements.push(localElementMap[element.id]);
          } else {
            // it should be highly unlikely that the two versionNonces are the same. if we are
            // really worried about this, we can replace the versionNonce with the socket id.
            elements.push(element);
          }
          delete localElementMap[element.id];
        } else {
          elements.push(element);
          delete localElementMap[element.id];
        }

        return elements;
      }, [] as Mutable<typeof elements>)
      // add local elements that weren't deleted or on remote
      .concat(...Object.values(localElementMap));

    // Avoid broadcasting to the rest of the collaborators the scene
    // we just received!
    // Note: this needs to be set before updating the scene as it
    // synchronously calls render.
    this.setLastBroadcastedOrReceivedSceneVersion(getSceneVersion(newElements));

    return newElements as ReconciledElements;
  };

  private handleRemoteSceneUpdate = (
    elements: ReconciledElements,
    {
      init = false,
      initFromSnapshot = false,
    }: { init?: boolean; initFromSnapshot?: boolean } = {},
  ) => {
    if (init || initFromSnapshot) {
      this.excalidrawAPI.setScrollToCenter(elements);
    }

    this.excalidrawAPI.updateScene({
      elements,
      commitToHistory: !!init,
    });

    // We haven't yet implemented multiplayer undo functionality, so we clear the undo stack
    // when we receive any messages from another peer. This UX can be pretty rough -- if you
    // undo, a user makes a change, and then try to redo, your element(s) will be lost. However,
    // right now we think this is the right tradeoff.
    this.excalidrawAPI.history.clear();
  };

  private initializeIdleDetector = async () => {
    if (!idleDetectorSupported) {
      return;
    }
    try {
      const controller = new AbortController();
      const signal = controller.signal;

      const idleDetector = new window.IdleDetector();
      idleDetector.addEventListener("change", () => {
        const userState = idleDetector.userState;
        const screenState = idleDetector.screenState;
        console.log(`Idle change: ${userState}, ${screenState}.`);
        this.onIdleStateChange(userState);
      });

      await idleDetector.start({
        threshold: 60000,
        signal,
      });
      console.log("IdleDetector is active.");
    } catch (err) {
      // Deal with initialization errors like permission denied,
      // running outside of top-level frame, etc.
      console.error(err.name, err.message);
    }
  };

  setCollaborators(sockets: string[]) {
    this.setState((state) => {
      const collaborators: InstanceType<
        typeof CollabWrapper
      >["collaborators"] = new Map();
      for (const socketId of sockets) {
        if (this.collaborators.has(socketId)) {
          collaborators.set(socketId, this.collaborators.get(socketId)!);
        } else {
          collaborators.set(socketId, {});
        }
      }
      this.collaborators = collaborators;
      this.excalidrawAPI.updateScene({ collaborators });
    });
  }

  public setLastBroadcastedOrReceivedSceneVersion = (version: number) => {
    this.lastBroadcastedOrReceivedSceneVersion = version;
  };

  public getLastBroadcastedOrReceivedSceneVersion = () => {
    return this.lastBroadcastedOrReceivedSceneVersion;
  };

  public getSceneElementsIncludingDeleted = () => {
    return this.excalidrawAPI.getSceneElementsIncludingDeleted();
  };

  onPointerUpdate = (payload: {
    pointer: SocketUpdateDataSource["MOUSE_LOCATION"]["payload"]["pointer"];
    button: SocketUpdateDataSource["MOUSE_LOCATION"]["payload"]["button"];
    pointersMap: Gesture["pointers"];
  }) => {
    payload.pointersMap.size < 2 &&
      this.portal.socket &&
      this.portal.broadcastMouseLocation(payload);
  };

<<<<<<< HEAD
  onIdleStateChange = (idleState: string) => {
    this.setState({ idleState });
    this.portal.broadcastIdleChange(idleState);
  };

  broadcastElements = (
    elements: readonly ExcalidrawElement[],
    state: AppState,
  ) => {
    this.excalidrawAppState = state;
=======
  broadcastElements = (elements: readonly ExcalidrawElement[]) => {
>>>>>>> 978e85a3
    if (
      getSceneVersion(elements) >
      this.getLastBroadcastedOrReceivedSceneVersion()
    ) {
      this.portal.broadcastScene(
        SCENE.UPDATE,
        getSyncableElements(elements),
        false,
      );
      this.lastBroadcastedOrReceivedSceneVersion = getSceneVersion(elements);
      this.queueBroadcastAllElements();
    }
  };

  queueBroadcastAllElements = throttle(() => {
    this.portal.broadcastScene(
      SCENE.UPDATE,
      getSyncableElements(
        this.excalidrawAPI.getSceneElementsIncludingDeleted(),
      ),
      true,
    );
    const currentVersion = this.getLastBroadcastedOrReceivedSceneVersion();
    const newVersion = Math.max(
      currentVersion,
      getSceneVersion(this.getSceneElementsIncludingDeleted()),
    );
    this.setLastBroadcastedOrReceivedSceneVersion(newVersion);
  }, SYNC_FULL_SCENE_INTERVAL_MS);

  handleClose = () => {
    this.setState({ modalIsShown: false });
    const collabIcon = document.querySelector(".CollabButton") as HTMLElement;
    collabIcon.focus();
  };

  onUsernameChange = (username: string) => {
    this.setState({ username });
    saveUsernameToLocalStorage(username);
  };

  onCollabButtonClick = () => {
    this.setState({
      modalIsShown: true,
    });
  };

  /** PRIVATE. Use `this.getContextValue()` instead. */
  private contextValue: CollabAPI | null = null;

  /** Getter of context value. Returned object is stable. */
  getContextValue = (): CollabAPI => {
    this.contextValue = this.contextValue || ({} as CollabAPI);

    this.contextValue.isCollaborating = this.state.isCollaborating;
    this.contextValue.username = this.state.username;
    this.contextValue.onPointerUpdate = this.onPointerUpdate;
    this.contextValue.initializeSocketClient = this.initializeSocketClient;
    this.contextValue.onCollabButtonClick = this.onCollabButtonClick;
    this.contextValue.broadcastElements = this.broadcastElements;
    return this.contextValue;
  };

  render() {
    const { modalIsShown, username, errorMessage, activeRoomLink } = this.state;

    return (
      <>
        {modalIsShown && (
          <RoomDialog
            handleClose={this.handleClose}
            activeRoomLink={activeRoomLink}
            username={username}
            onUsernameChange={this.onUsernameChange}
            onRoomCreate={this.openPortal}
            onRoomDestroy={this.closePortal}
            setErrorMessage={(errorMessage) => {
              this.setState({ errorMessage });
            }}
          />
        )}
        {errorMessage && (
          <ErrorDialog
            message={errorMessage}
            onClose={() => this.setState({ errorMessage: "" })}
          />
        )}
<<<<<<< HEAD
        {children({
          isCollaborating: this.state.isCollaborating,
          username: this.state.username,
          idleState: this.state.idleState,
          onPointerUpdate: this.onPointerUpdate,
          initializeSocketClient: this.initializeSocketClient,
          onCollabButtonClick: this.onCollabButtonClick,
          broadcastElements: this.broadcastElements,
        })}
=======
        <CollabContextProvider
          value={{
            api: this.getContextValue(),
          }}
        />
>>>>>>> 978e85a3
      </>
    );
  }
}

export default CollabWrapper;<|MERGE_RESOLUTION|>--- conflicted
+++ resolved
@@ -34,6 +34,8 @@
 import RoomDialog from "./RoomDialog";
 import { createInverseContext } from "../../createInverseContext";
 
+const idleDetectorSupported: boolean = "IdleDetector" in window;
+
 interface CollabState {
   isCollaborating: boolean;
   modalIsShown: boolean;
@@ -63,15 +65,12 @@
   excalidrawAPI: ExcalidrawImperativeAPI;
 }
 
-<<<<<<< HEAD
 declare global {
   interface Window {
     IdleDetector: any;
   }
 }
 
-const idleDetectorSupported = "IdleDetector" in window;
-=======
 const {
   Context: CollabContext,
   Consumer: CollabContextConsumer,
@@ -79,7 +78,6 @@
 } = createInverseContext<{ api: CollabAPI | null }>({ api: null });
 
 export { CollabContext, CollabContextConsumer };
->>>>>>> 978e85a3
 
 class CollabWrapper extends PureComponent<Props, CollabState> {
   portal: Portal;
@@ -100,6 +98,13 @@
     };
     this.portal = new Portal(this);
     this.excalidrawAPI = props.excalidrawAPI;
+    if (idleDetectorSupported) {
+      document.addEventListener('idledetectionpermissionchange', (event: CustomEvent) => {
+        if (event.detail.idleDetectionPermissionGranted) {
+          this.initializeIdleDetector();
+        }
+      });
+    }
   }
 
   componentDidMount() {
@@ -212,8 +217,6 @@
     const scenePromise = resolvablePromise<ImportedDataState | null>();
 
     const roomMatch = getCollaborationLinkData(window.location.href);
-
-    this.initializeIdleDetector();
 
     if (roomMatch) {
       const roomId = roomMatch[1];
@@ -291,6 +294,18 @@
               });
               break;
             }
+            case "IDLE_STATUS": {
+              const {idleState, socketId, username} = decryptedData.payload;
+              const collaborators = new Map(this.collaborators);
+              const user = collaborators.get(socketId) || {}!;
+              user.idleState = idleState;
+              user.username = username;
+              this.excalidrawAPI.updateScene({
+                collaborators,
+              });
+              break;
+            }
+
           }
         },
       );
@@ -306,6 +321,8 @@
         isCollaborating: true,
         activeRoomLink: window.location.href,
       });
+
+      this.initializeIdleDetector();
 
       return scenePromise;
     }
@@ -470,20 +487,12 @@
       this.portal.broadcastMouseLocation(payload);
   };
 
-<<<<<<< HEAD
   onIdleStateChange = (idleState: string) => {
     this.setState({ idleState });
     this.portal.broadcastIdleChange(idleState);
   };
 
-  broadcastElements = (
-    elements: readonly ExcalidrawElement[],
-    state: AppState,
-  ) => {
-    this.excalidrawAppState = state;
-=======
   broadcastElements = (elements: readonly ExcalidrawElement[]) => {
->>>>>>> 978e85a3
     if (
       getSceneVersion(elements) >
       this.getLastBroadcastedOrReceivedSceneVersion()
@@ -571,23 +580,11 @@
             onClose={() => this.setState({ errorMessage: "" })}
           />
         )}
-<<<<<<< HEAD
-        {children({
-          isCollaborating: this.state.isCollaborating,
-          username: this.state.username,
-          idleState: this.state.idleState,
-          onPointerUpdate: this.onPointerUpdate,
-          initializeSocketClient: this.initializeSocketClient,
-          onCollabButtonClick: this.onCollabButtonClick,
-          broadcastElements: this.broadcastElements,
-        })}
-=======
         <CollabContextProvider
           value={{
             api: this.getContextValue(),
           }}
         />
->>>>>>> 978e85a3
       </>
     );
   }
