--- conflicted
+++ resolved
@@ -357,11 +357,10 @@
       /* webpackChunkName: "socketIoClient" */ "socket.io-client"
     );
 
-<<<<<<< HEAD
     try {
       // Returns from the server URL where to connect sockets
       const socketServerData = await getSocketServer();
-      this.portal.open(
+      this.portal.socket = this.portal.open(
         socketIOClient(socketServerData.socket_server_url),
         roomId,
         roomKey,
@@ -371,16 +370,6 @@
       this.setState({ errorMessage: error.message });
       return null;
     }
-
-    if (existingRoomLinkData) {
-      this.excalidrawAPI.resetScene();
-=======
-    this.portal.socket = this.portal.open(
-      socketIOClient(SOCKET_SERVER),
-      roomId,
-      roomKey,
-    );
->>>>>>> 9392ec27
 
     if (!existingRoomLinkData) {
       const elements = this.excalidrawAPI.getSceneElements().map((element) => {
