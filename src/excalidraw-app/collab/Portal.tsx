import { SocketUpdateData, SocketUpdateDataSource } from "../data";

import CollabWrapper from "./CollabWrapper";

import { ExcalidrawElement } from "../../element/types";
import { BROADCAST, FILE_UPLOAD_TIMEOUT, SCENE } from "../app_constants";
import { UserIdleState } from "../../types";
import { trackEvent } from "../../analytics";
import { throttle } from "lodash";
import { newElementWith } from "../../element/mutateElement";
import { BroadcastedExcalidrawElement } from "./reconciliation";
import { encryptData } from "../../data/encryption";

class Portal {
  collab: CollabWrapper;
  socket: SocketIOClient.Socket | null = null;
  socketInitialized: boolean = false; // we don't want the socket to emit any updates until it is fully initialized
  roomId: string | null = null;
  roomKey: string | null = null;
  broadcastedElementVersions: Map<string, number> = new Map();

  constructor(collab: CollabWrapper) {
    this.collab = collab;
  }

  open(socket: SocketIOClient.Socket, id: string, key: string) {
    this.socket = socket;
    this.roomId = id;
    this.roomKey = key;

    // Initialize socket listeners
    this.socket.on("init-room", () => {
      if (this.socket) {
        this.socket.emit("join-room", this.roomId);
        trackEvent("share", "room joined");
      }
    });
    this.socket.on("new-user", async (_socketId: string) => {
      this.broadcastScene(
        SCENE.INIT,
        this.collab.getSceneElementsIncludingDeleted(),
        /* syncAll */ true,
      );
    });
    this.socket.on("room-user-change", (clients: string[]) => {
      this.collab.setCollaborators(clients);
    });
  }

  close() {
    if (!this.socket) {
      return;
    }
    this.queueFileUpload.flush();
    this.socket.close();
    this.socket = null;
    this.roomId = null;
    this.roomKey = null;
    this.socketInitialized = false;
    this.broadcastedElementVersions = new Map();
  }

  isOpen() {
    return !!(
      this.socketInitialized &&
      this.socket &&
      this.roomId &&
      this.roomKey
    );
  }

  async _broadcastSocketData(
    data: SocketUpdateData,
    volatile: boolean = false,
  ) {
    if (this.isOpen()) {
      const json = JSON.stringify(data);
      const encoded = new TextEncoder().encode(json);
<<<<<<< HEAD
      const { encryptedBuffer, iv } = await encryptData(this.roomKey!, encoded);

      this.socket!.emit(
=======
      const encrypted = await encryptAESGEM(encoded, this.roomKey!);
      this.socket?.emit(
>>>>>>> c61f95a3
        volatile ? BROADCAST.SERVER_VOLATILE : BROADCAST.SERVER,
        this.roomId,
        encryptedBuffer,
        iv,
      );
    }
  }

  queueFileUpload = throttle(async () => {
    try {
      await this.collab.fileManager.saveFiles({
        elements: this.collab.excalidrawAPI.getSceneElementsIncludingDeleted(),
        files: this.collab.excalidrawAPI.getFiles(),
      });
    } catch (error) {
      if (error.name !== "AbortError") {
        this.collab.excalidrawAPI.updateScene({
          appState: {
            errorMessage: error.message,
          },
        });
      }
    }

    this.collab.excalidrawAPI.updateScene({
      elements: this.collab.excalidrawAPI
        .getSceneElementsIncludingDeleted()
        .map((element) => {
          if (this.collab.fileManager.shouldUpdateImageElementStatus(element)) {
            // this will signal collaborators to pull image data from server
            // (using mutation instead of newElementWith otherwise it'd break
            // in-progress dragging)
            return newElementWith(element, { status: "saved" });
          }
          return element;
        }),
    });
  }, FILE_UPLOAD_TIMEOUT);

  broadcastScene = async (
    sceneType: SCENE.INIT | SCENE.UPDATE,
    allElements: readonly ExcalidrawElement[],
    syncAll: boolean,
  ) => {
    if (sceneType === SCENE.INIT && !syncAll) {
      throw new Error("syncAll must be true when sending SCENE.INIT");
    }

    // sync out only the elements we think we need to to save bandwidth.
    // periodically we'll resync the whole thing to make sure no one diverges
    // due to a dropped message (server goes down etc).
    const syncableElements = allElements.reduce(
      (acc, element: BroadcastedExcalidrawElement, idx, elements) => {
        if (
          (syncAll ||
            !this.broadcastedElementVersions.has(element.id) ||
            element.version >
              this.broadcastedElementVersions.get(element.id)!) &&
          this.collab.isSyncableElement(element)
        ) {
          acc.push({
            ...element,
            // z-index info for the reconciler
            parent: idx === 0 ? "^" : elements[idx - 1]?.id,
          });
        }
        return acc;
      },
      [] as BroadcastedExcalidrawElement[],
    );

    const data: SocketUpdateDataSource[typeof sceneType] = {
      type: sceneType,
      payload: {
        elements: syncableElements,
      },
    };

    for (const syncableElement of syncableElements) {
      this.broadcastedElementVersions.set(
        syncableElement.id,
        syncableElement.version,
      );
    }

    const broadcastPromise = this._broadcastSocketData(
      data as SocketUpdateData,
    );

    this.queueFileUpload();

    if (syncAll && this.collab.isCollaborating) {
      await Promise.all([
        broadcastPromise,
        this.collab.saveCollabRoomToFirebase(syncableElements),
      ]);
    } else {
      await broadcastPromise;
    }
  };

  broadcastIdleChange = (userState: UserIdleState) => {
    if (this.socket?.id) {
      const data: SocketUpdateDataSource["IDLE_STATUS"] = {
        type: "IDLE_STATUS",
        payload: {
          socketId: this.socket.id,
          userState,
          username: this.collab.state.username,
        },
      };
      return this._broadcastSocketData(
        data as SocketUpdateData,
        true, // volatile
      );
    }
  };

  broadcastMouseLocation = (payload: {
    pointer: SocketUpdateDataSource["MOUSE_LOCATION"]["payload"]["pointer"];
    button: SocketUpdateDataSource["MOUSE_LOCATION"]["payload"]["button"];
  }) => {
    if (this.socket?.id) {
      const data: SocketUpdateDataSource["MOUSE_LOCATION"] = {
        type: "MOUSE_LOCATION",
        payload: {
          socketId: this.socket.id,
          pointer: payload.pointer,
          button: payload.button || "up",
          selectedElementIds: this.collab.excalidrawAPI.getAppState()
            .selectedElementIds,
          username: this.collab.state.username,
        },
      };
      return this._broadcastSocketData(
        data as SocketUpdateData,
        true, // volatile
      );
    }
  };
}

export default Portal;<|MERGE_RESOLUTION|>--- conflicted
+++ resolved
@@ -76,14 +76,9 @@
     if (this.isOpen()) {
       const json = JSON.stringify(data);
       const encoded = new TextEncoder().encode(json);
-<<<<<<< HEAD
       const { encryptedBuffer, iv } = await encryptData(this.roomKey!, encoded);
 
-      this.socket!.emit(
-=======
-      const encrypted = await encryptAESGEM(encoded, this.roomKey!);
       this.socket?.emit(
->>>>>>> c61f95a3
         volatile ? BROADCAST.SERVER_VOLATILE : BROADCAST.SERVER,
         this.roomId,
         encryptedBuffer,
