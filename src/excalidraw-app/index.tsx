--- conflicted
+++ resolved
@@ -78,17 +78,14 @@
 import { LocalData } from "./data/LocalData";
 import { isBrowserStorageStateNewer } from "./data/tabSync";
 import clsx from "clsx";
-<<<<<<< HEAD
 import { Provider, useAtom } from "jotai";
 import { jotaiStore, useAtomWithInitialValue } from "../jotai";
 import { reconcileElements } from "./collab/reconciliation";
-=======
 import { parseLibraryTokensFromUrl, useHandleLibrary } from "../data/library";
 
 const isExcalidrawPlusSignedUser = document.cookie.includes(
   COOKIES.AUTH_STATE_COOKIE,
 );
->>>>>>> bbfd2b3c
 
 const languageDetector = new LanguageDetector();
 languageDetector.init({
@@ -357,30 +354,16 @@
 
     const onHashChange = async (event: HashChangeEvent) => {
       event.preventDefault();
-<<<<<<< HEAD
-      const hash = new URLSearchParams(window.location.hash.slice(1));
-      const libraryUrl = hash.get(URL_HASH_KEYS.addLibrary);
-      if (libraryUrl) {
-        // If hash changed and it contains library url, import it and replace
-        // the url to its previous state (important in case of collaboration
-        // and similar).
-        // Using history API won't trigger another hashchange.
-        window.history.replaceState({}, "", event.oldURL);
-        excalidrawAPI.importLibrary(libraryUrl, hash.get("token"));
-      } else {
+      const libraryUrlTokens = parseLibraryTokensFromUrl();
+      if (!libraryUrlTokens) {
         if (
           collabAPI.isCollaborating() &&
           !isCollaborationLink(window.location.href)
         ) {
           collabAPI.stopCollaboration(false);
         }
-
         excalidrawAPI.updateScene({ appState: { isLoading: true } });
 
-=======
-      const libraryUrlTokens = parseLibraryTokensFromUrl();
-      if (!libraryUrlTokens) {
->>>>>>> bbfd2b3c
         initializeScene({ collabAPI }).then((data) => {
           loadImages(data);
           if (data.scene) {
@@ -418,7 +401,6 @@
           });
           excalidrawAPI.updateLibrary({
             libraryItems: getLibraryItemsFromStorage(),
-            commitToHistory: true,
           });
           collabAPI.setUsername(username || "");
         }
