--- conflicted
+++ resolved
@@ -26,12 +26,9 @@
   defaultLang,
   Footer,
   MainMenu,
-<<<<<<< HEAD
   LiveCollaboration,
   icons,
-=======
   WelcomeScreen,
->>>>>>> 9d04479f
 } from "../packages/excalidraw/index";
 import {
   AppState,
@@ -92,7 +89,7 @@
 import { EncryptedIcon } from "./components/EncryptedIcon";
 import { ExcalidrawPlusAppLink } from "./components/ExcalidrawPlusAppLink";
 import { LanguageList } from "./components/LanguageList";
-import { PlusPromoIcon, UsersIcon } from "../components/icons";
+import { PlusPromoIcon, usersIcon } from "../components/icons";
 
 polyfill();
 
@@ -616,7 +613,7 @@
         <MainMenu.DefaultItems.Export />
         <MainMenu.DefaultItems.SaveAsImage />
         <MainMenu.Item
-          dataTestId="collab-button"
+          data-testid="collab-button"
           icon={icons.usersIcon}
           className={clsx({
             "active-collab": isCollaborating,
@@ -690,7 +687,7 @@
             <WelcomeScreen.Center.MenuItem
               shortcut={null}
               onSelect={() => setCollabDialogShown(true)}
-              icon={UsersIcon}
+              icon={usersIcon}
             >
               {t("labels.liveCollaboration")}
             </WelcomeScreen.Center.MenuItem>
