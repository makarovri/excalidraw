import LanguageDetector from "i18next-browser-languagedetector";
import { createStore, del, getMany, keys, set } from "idb-keyval";
import { useCallback, useContext, useEffect, useRef, useState } from "react";
import { trackEvent } from "../analytics";
import { getDefaultAppState } from "../appState";
import { ErrorDialog } from "../components/ErrorDialog";
import { shield } from "../components/icons";
import { Tooltip } from "../components/Tooltip";
import { TopErrorBoundary } from "../components/TopErrorBoundary";
import {
  APP_NAME,
  EVENT,
  TITLE_TIMEOUT,
  URL_HASH_KEYS,
  VERSION_TIMEOUT,
} from "../constants";
import { loadFromBlob } from "../data/blob";
import { restoreAppState, RestoredDataState } from "../data/restore";
import { ImportedDataState } from "../data/types";
import { newElementWith } from "../element/mutateElement";
import { isInitializedImageElement } from "../element/typeChecks";
import {
  ExcalidrawElement,
  FileId,
  NonDeletedExcalidrawElement,
} from "../element/types";
import { useCallbackRefState } from "../hooks/useCallbackRefState";
import { Language, t } from "../i18n";
import Excalidraw, {
  defaultLang,
  languages,
} from "../packages/excalidraw/index";
import { randomId } from "../random";
import { generateThumbnail } from "../shapes";
import {
  AppState,
  BinaryFileData,
  BinaryFiles,
  ExcalidrawImperativeAPI,
  LibraryItems,
} from "../types";
import {
  debounce,
  getVersion,
  isTestEnv,
  preventUnload,
  ResolvablePromise,
  resolvablePromise,
} from "../utils";
import {
  FIREBASE_STORAGE_PREFIXES,
  SAVE_TO_LOCAL_STORAGE_TIMEOUT,
  STORAGE_KEYS,
  SYNC_BROWSER_TABS_TIMEOUT,
} from "./app_constants";
import CollabWrapper, {
  CollabAPI,
  CollabContext,
  CollabContextConsumer,
} from "./collab/CollabWrapper";
import { ExportToExcalidrawPlus } from "./components/ExportToExcalidrawPlus";
import { LanguageList } from "./components/LanguageList";
import CustomStats from "./CustomStats";
import { exportToBackend, getCollaborationLinkData, loadScene } from "./data";
import { FileManager, updateStaleImageStatuses } from "./data/FileManager";
import { loadFilesFromFirebase } from "./data/firebase";
import {
  getLibraryItemsFromStorage,
  importFromLocalStorage,
  importUsernameFromLocalStorage,
  saveToLocalStorage,
} from "./data/localStorage";
import "./index.scss";
<<<<<<< HEAD
=======
import { ExportToExcalidrawPlus } from "./components/ExportToExcalidrawPlus";

import { getMany, set, del, keys, createStore } from "idb-keyval";
import { FileManager, updateStaleImageStatuses } from "./data/FileManager";
import { newElementWith } from "../element/mutateElement";
import { isInitializedImageElement } from "../element/typeChecks";
import { loadFilesFromFirebase } from "./data/firebase";
import {
  isBrowserStorageStateNewer,
  updateBrowserStateVersion,
} from "./data/tabSync";
>>>>>>> edfbac9d

const filesStore = createStore("files-db", "files-store");

const clearObsoleteFilesFromIndexedDB = async (opts: {
  currentFileIds: FileId[];
}) => {
  const allIds = await keys(filesStore);
  for (const id of allIds) {
    if (!opts.currentFileIds.includes(id as FileId)) {
      del(id, filesStore);
    }
  }
};

const localFileStorage = new FileManager({
  getFiles(ids) {
    return getMany(ids, filesStore).then(
      (filesData: (BinaryFileData | undefined)[]) => {
        const loadedFiles: BinaryFileData[] = [];
        const erroredFiles = new Map<FileId, true>();
        filesData.forEach((data, index) => {
          const id = ids[index];
          if (data) {
            loadedFiles.push(data);
          } else {
            erroredFiles.set(id, true);
          }
        });

        return { loadedFiles, erroredFiles };
      },
    );
  },
  async saveFiles({ addedFiles }) {
    const savedFiles = new Map<FileId, true>();
    const erroredFiles = new Map<FileId, true>();

    // before we use `storage` event synchronization, let's update the flag
    // optimistically. Hopefully nothing fails, and an IDB read executed
    // before an IDB write finishes will read the latest value.
    updateBrowserStateVersion(STORAGE_KEYS.VERSION_FILES);

    await Promise.all(
      [...addedFiles].map(async ([id, fileData]) => {
        try {
          await set(id, fileData, filesStore);
          savedFiles.set(id, true);
        } catch (error: any) {
          console.error(error);
          erroredFiles.set(id, true);
        }
      }),
    );

    return { savedFiles, erroredFiles };
  },
});

const languageDetector = new LanguageDetector();
languageDetector.init({
  languageUtils: {
    formatLanguageCode: (langCode: Language["code"]) => langCode,
    isWhitelisted: () => true,
  },
  checkWhitelist: false,
});

const saveDebounced = debounce(
  async (
    elements: readonly ExcalidrawElement[],
    appState: AppState,
    files: BinaryFiles,
    onFilesSaved: () => void,
  ) => {
    saveToLocalStorage(elements, appState);

    await localFileStorage.saveFiles({
      elements,
      files,
    });
    onFilesSaved();
  },
  SAVE_TO_LOCAL_STORAGE_TIMEOUT,
);

const onBlur = () => {
  saveDebounced.flush();
};

const initializeScene = async (opts: {
  collabAPI: CollabAPI;
}): Promise<
  { scene: ImportedDataState | null } & (
    | { isExternalScene: true; id: string; key: string }
    | { isExternalScene: false; id?: null; key?: null }
  )
> => {
  const searchParams = new URLSearchParams(window.location.search);
  const id = searchParams.get("id");
  const jsonBackendMatch = window.location.hash.match(
    /^#json=([a-zA-Z0-9_-]+),([a-zA-Z0-9_-]+)$/,
  );
  const externalUrlMatch = window.location.hash.match(/^#url=(.*)$/);

  const localDataState = importFromLocalStorage();

  let scene: RestoredDataState & {
    scrollToContent?: boolean;
  } = await loadScene(null, null, localDataState);

  let roomLinkData = getCollaborationLinkData(window.location.href);
  const isExternalScene = !!(id || jsonBackendMatch || roomLinkData);
  if (isExternalScene) {
    if (
      // don't prompt if scene is empty
      !scene.elements.length ||
      // don't prompt for collab scenes because we don't override local storage
      roomLinkData ||
      // otherwise, prompt whether user wants to override current scene
      window.confirm(t("alerts.loadSceneOverridePrompt"))
    ) {
      if (jsonBackendMatch) {
        scene = await loadScene(
          jsonBackendMatch[1],
          jsonBackendMatch[2],
          localDataState,
        );
      }
      if (!roomLinkData) {
        window.history.replaceState({}, APP_NAME, window.location.origin);
      }
    } else {
      // https://github.com/excalidraw/excalidraw/issues/1919
      if (document.hidden) {
        return new Promise((resolve, reject) => {
          window.addEventListener(
            "focus",
            () => initializeScene(opts).then(resolve).catch(reject),
            {
              once: true,
            },
          );
        });
      }

      roomLinkData = null;
      window.history.replaceState({}, APP_NAME, window.location.origin);
    }
  } else if (externalUrlMatch) {
    window.history.replaceState({}, APP_NAME, window.location.origin);

    const url = externalUrlMatch[1];
    try {
      const request = await fetch(window.decodeURIComponent(url));
      const data = await loadFromBlob(await request.blob(), null, null);
      if (
        !scene.elements.length ||
        window.confirm(t("alerts.loadSceneOverridePrompt"))
      ) {
        return { scene: data, isExternalScene };
      }
    } catch (error: any) {
      return {
        scene: {
          appState: {
            errorMessage: t("alerts.invalidSceneUrl"),
          },
        },
        isExternalScene,
      };
    }
  }

  if (roomLinkData) {
    return {
      scene: await opts.collabAPI.initializeSocketClient(roomLinkData),
      isExternalScene: true,
      id: roomLinkData.roomId,
      key: roomLinkData.roomKey,
    };
  } else if (scene) {
    return isExternalScene && jsonBackendMatch
      ? {
          scene,
          isExternalScene,
          id: jsonBackendMatch[1],
          key: jsonBackendMatch[2],
        }
      : { scene, isExternalScene: false };
  }
  return { scene: null, isExternalScene: false };
};

const PlusLinkJSX = (
  <p style={{ direction: "ltr", unicodeBidi: "embed" }}>
    Introducing Excalidraw+
    <br />
    <a
      href="https://plus.excalidraw.com/plus?utm_source=excalidraw&utm_medium=banner&utm_campaign=launch"
      target="_blank"
      rel="noreferrer"
    >
      Try out now!
    </a>
  </p>
);

const ExcalidrawWrapper = () => {
  const [errorMessage, setErrorMessage] = useState("");
  let currentLangCode = languageDetector.detect() || defaultLang.code;
  if (Array.isArray(currentLangCode)) {
    currentLangCode = currentLangCode[0];
  }
  const [langCode, setLangCode] = useState(currentLangCode);
  // initial state
  // ---------------------------------------------------------------------------

  const initialStatePromiseRef = useRef<{
    promise: ResolvablePromise<ImportedDataState | null>;
  }>({ promise: null! });
  if (!initialStatePromiseRef.current.promise) {
    initialStatePromiseRef.current.promise =
      resolvablePromise<ImportedDataState | null>();
  }

  useEffect(() => {
    // Delayed so that the app has a time to load the latest SW
    setTimeout(() => {
      trackEvent("load", "version", getVersion());
    }, VERSION_TIMEOUT);
  }, []);

  const [excalidrawAPI, excalidrawRefCallback] =
    useCallbackRefState<ExcalidrawImperativeAPI>();

  const collabAPI = useContext(CollabContext)?.api;

  useEffect(() => {
    if (!collabAPI || !excalidrawAPI) {
      return;
    }

    const loadImages = (
      data: ResolutionType<typeof initializeScene>,
      isInitialLoad = false,
    ) => {
      if (!data.scene) {
        return;
      }
      if (collabAPI.isCollaborating()) {
        if (data.scene.elements) {
          collabAPI
            .fetchImageFilesFromFirebase({
              elements: data.scene.elements,
            })
            .then(({ loadedFiles, erroredFiles }) => {
              excalidrawAPI.addFiles(loadedFiles);
              updateStaleImageStatuses({
                excalidrawAPI,
                erroredFiles,
                elements: excalidrawAPI.getSceneElementsIncludingDeleted(),
              });
            });
        }
      } else {
        const fileIds =
          data.scene.elements?.reduce((acc, element) => {
            if (isInitializedImageElement(element)) {
              return acc.concat(element.fileId);
            }
            return acc;
          }, [] as FileId[]) || [];

        if (data.isExternalScene) {
          loadFilesFromFirebase(
            `${FIREBASE_STORAGE_PREFIXES.shareLinkFiles}/${data.id}`,
            data.key,
            fileIds,
          ).then(({ loadedFiles, erroredFiles }) => {
            excalidrawAPI.addFiles(loadedFiles);
            updateStaleImageStatuses({
              excalidrawAPI,
              erroredFiles,
              elements: excalidrawAPI.getSceneElementsIncludingDeleted(),
            });
          });
        } else if (isInitialLoad) {
          if (fileIds.length) {
            localFileStorage
              .getFiles(fileIds)
              .then(({ loadedFiles, erroredFiles }) => {
                if (loadedFiles.length) {
                  excalidrawAPI.addFiles(loadedFiles);
                }
                updateStaleImageStatuses({
                  excalidrawAPI,
                  erroredFiles,
                  elements: excalidrawAPI.getSceneElementsIncludingDeleted(),
                });
              });
          }
          // on fresh load, clear unused files from IDB (from previous
          // session)
          clearObsoleteFilesFromIndexedDB({ currentFileIds: fileIds });
        }
      }

      data.scene.libraryItems = getLibraryItemsFromStorage();
    };

    initializeScene({ collabAPI }).then((data) => {
      loadImages(data, /* isInitialLoad */ true);
      initialStatePromiseRef.current.promise.resolve({
        ...data.scene,
        zoomToFit: {
          margin: 0.24,
          maxZoom: 1,
        },
      });
    });

    const onHashChange = (event: HashChangeEvent) => {
      event.preventDefault();
      const hash = new URLSearchParams(window.location.hash.slice(1));
      const libraryUrl = hash.get(URL_HASH_KEYS.addLibrary);
      if (libraryUrl) {
        // If hash changed and it contains library url, import it and replace
        // the url to its previous state (important in case of collaboration
        // and similar).
        // Using history API won't trigger another hashchange.
        window.history.replaceState({}, "", event.oldURL);
        excalidrawAPI.importLibrary(libraryUrl, hash.get("token"));
      } else {
        initializeScene({ collabAPI }).then((data) => {
          loadImages(data);
          if (data.scene) {
            excalidrawAPI.updateScene({
              ...data.scene,
              appState: restoreAppState(data.scene.appState, null),
            });
          }
        });
      }
    };

    const titleTimeout = setTimeout(
      () => (document.title = APP_NAME),
      TITLE_TIMEOUT,
    );

    const syncData = debounce(() => {
      if (isTestEnv()) {
        return;
      }
      if (!document.hidden && !collabAPI.isCollaborating()) {
        // don't sync if local state is newer or identical to browser state
        if (isBrowserStorageStateNewer(STORAGE_KEYS.VERSION_DATA_STATE)) {
          const localDataState = importFromLocalStorage();
          const username = importUsernameFromLocalStorage();
          let langCode = languageDetector.detect() || defaultLang.code;
          if (Array.isArray(langCode)) {
            langCode = langCode[0];
          }
          setLangCode(langCode);
          excalidrawAPI.updateScene({
            ...localDataState,
            libraryItems: getLibraryItemsFromStorage(),
          });
          collabAPI.setUsername(username || "");
        }

        if (isBrowserStorageStateNewer(STORAGE_KEYS.VERSION_FILES)) {
          const elements = excalidrawAPI.getSceneElementsIncludingDeleted();
          const currFiles = excalidrawAPI.getFiles();
          const fileIds =
            elements?.reduce((acc, element) => {
              if (
                isInitializedImageElement(element) &&
                // only load and update images that aren't already loaded
                !currFiles[element.fileId]
              ) {
                return acc.concat(element.fileId);
              }
              return acc;
            }, [] as FileId[]) || [];
          if (fileIds.length) {
            localFileStorage
              .getFiles(fileIds)
              .then(({ loadedFiles, erroredFiles }) => {
                if (loadedFiles.length) {
                  excalidrawAPI.addFiles(loadedFiles);
                }
                updateStaleImageStatuses({
                  excalidrawAPI,
                  erroredFiles,
                  elements: excalidrawAPI.getSceneElementsIncludingDeleted(),
                });
              });
          }
        }
      }
    }, SYNC_BROWSER_TABS_TIMEOUT);

    window.addEventListener(EVENT.HASHCHANGE, onHashChange, false);
    window.addEventListener(EVENT.UNLOAD, onBlur, false);
    window.addEventListener(EVENT.BLUR, onBlur, false);
    document.addEventListener(EVENT.VISIBILITY_CHANGE, syncData, false);
    window.addEventListener(EVENT.FOCUS, syncData, false);
    return () => {
      window.removeEventListener(EVENT.HASHCHANGE, onHashChange, false);
      window.removeEventListener(EVENT.UNLOAD, onBlur, false);
      window.removeEventListener(EVENT.BLUR, onBlur, false);
      window.removeEventListener(EVENT.FOCUS, syncData, false);
      document.removeEventListener(EVENT.VISIBILITY_CHANGE, syncData, false);
      clearTimeout(titleTimeout);
    };
  }, [collabAPI, excalidrawAPI]);

  useEffect(() => {
    const unloadHandler = (event: BeforeUnloadEvent) => {
      saveDebounced.flush();

      if (
        excalidrawAPI &&
        localFileStorage.shouldPreventUnload(excalidrawAPI.getSceneElements())
      ) {
        preventUnload(event);
      }
    };
    window.addEventListener(EVENT.BEFORE_UNLOAD, unloadHandler);
    return () => {
      window.removeEventListener(EVENT.BEFORE_UNLOAD, unloadHandler);
    };
  }, [excalidrawAPI]);

  useEffect(() => {
    languageDetector.cacheUserLanguage(langCode);
  }, [langCode]);

  const onChange = (
    elements: readonly ExcalidrawElement[],
    appState: AppState,
    files: BinaryFiles,
  ) => {
    if (collabAPI?.isCollaborating()) {
      collabAPI.broadcastElements(elements);
    } else {
      saveDebounced(elements, appState, files, () => {
        if (excalidrawAPI) {
          // TODO: We might want to delete the uploaded table files here
          // So it's not kept in memory -- might slow things down
          let didChange = false;
          let pendingImageElement = appState.pendingImageElement;
          const elements = excalidrawAPI
            .getSceneElementsIncludingDeleted()
            .map((element) => {
              if (localFileStorage.shouldUpdateImageElementStatus(element)) {
                didChange = true;
                const newEl = newElementWith(element, { status: "saved" });
                if (pendingImageElement === element) {
                  pendingImageElement = newEl;
                }
                return newEl;
              }
              return element;
            });

          if (didChange) {
            excalidrawAPI.updateScene({
              elements,
              appState: {
                pendingImageElement,
              },
            });
          }
        }
      });
    }
  };

  const onExportToBackend = async (
    exportedElements: readonly NonDeletedExcalidrawElement[],
    appState: AppState,
    files: BinaryFiles,
    canvas: HTMLCanvasElement | null,
  ) => {
    if (exportedElements.length === 0) {
      return window.alert(t("alerts.cannotExportEmptyCanvas"));
    }
    if (canvas) {
      try {
        await exportToBackend(
          exportedElements,
          {
            ...appState,
            viewBackgroundColor: appState.exportBackground
              ? appState.viewBackgroundColor
              : getDefaultAppState().viewBackgroundColor,
          },
          files,
        );
      } catch (error: any) {
        if (error.name !== "AbortError") {
          const { width, height } = canvas;
          console.error(error, { width, height });
          setErrorMessage(error.message);
        }
      }
    }
  };

  const renderTopRightUI = useCallback(
    (isMobile: boolean, appState: AppState) => {
      if (isMobile) {
        return null;
      }
      return (
        <div
          style={{
            width: "24ch",
            fontSize: "0.7em",
            textAlign: "center",
          }}
        >
          {/* <GitHubCorner theme={appState.theme} dir={document.dir} /> */}
          {/* FIXME remove after 2021-05-20 */}
          {PlusLinkJSX}
        </div>
      );
    },
    [],
  );

  const renderFooter = useCallback(
    (isMobile: boolean) => {
      const renderEncryptedIcon = () => (
        <a
          className="encrypted-icon tooltip"
          href="https://blog.excalidraw.com/end-to-end-encryption/"
          target="_blank"
          rel="noopener noreferrer"
          aria-label={t("encrypted.link")}
        >
          <Tooltip label={t("encrypted.tooltip")} long={true}>
            {shield}
          </Tooltip>
        </a>
      );

      const renderLanguageList = () => (
        <LanguageList
          onChange={(langCode) => setLangCode(langCode)}
          languages={languages}
          currentLangCode={langCode}
        />
      );
      if (isMobile) {
        const isTinyDevice = window.innerWidth < 362;
        return (
          <div
            style={{
              display: "flex",
              flexDirection: isTinyDevice ? "column" : "row",
            }}
          >
            <fieldset>
              <legend>{t("labels.language")}</legend>
              {renderLanguageList()}
            </fieldset>
            {/* FIXME remove after 2021-05-20 */}
            <div
              style={{
                width: "24ch",
                fontSize: "0.7em",
                textAlign: "center",
                marginTop: isTinyDevice ? 16 : undefined,
                marginLeft: "auto",
                marginRight: isTinyDevice ? "auto" : undefined,
                padding: "4px 2px",
                border: "1px dashed #aaa",
                borderRadius: 12,
              }}
            >
              {PlusLinkJSX}
            </div>
          </div>
        );
      }
      return (
        <>
          {renderEncryptedIcon()}
          {renderLanguageList()}
        </>
      );
    },
    [langCode],
  );

  const renderCustomStats = () => {
    return (
      <CustomStats
        setToastMessage={(message) => excalidrawAPI!.setToastMessage(message)}
      />
    );
  };

  const onLibraryChange = async (items: LibraryItems) => {
    if (!items.length) {
      localStorage.removeItem(STORAGE_KEYS.LOCAL_STORAGE_LIBRARY);
      return;
    }
    const serializedItems = JSON.stringify(items);
    localStorage.setItem(STORAGE_KEYS.LOCAL_STORAGE_LIBRARY, serializedItems);
  };

  const onRoomClose = useCallback(() => {
    localFileStorage.reset();
  }, []);

  return (
    <>
      <Excalidraw
        ref={excalidrawRefCallback}
        onChange={onChange}
        initialData={initialStatePromiseRef.current.promise}
        onCollabButtonClick={collabAPI?.onCollabButtonClick}
        isCollaborating={collabAPI?.isCollaborating()}
        onPointerUpdate={collabAPI?.onPointerUpdate}
        UIOptions={{
          canvasActions: {
            export: {
              onExportToBackend,
              renderCustomUI: (elements, appState, files) => {
                return (
                  <ExportToExcalidrawPlus
                    elements={elements}
                    appState={appState}
                    files={files}
                    onError={(error) => {
                      excalidrawAPI?.updateScene({
                        appState: {
                          errorMessage: error.message,
                        },
                      });
                    }}
                  />
                );
              },
            },
          },
        }}
        renderTopRightUI={renderTopRightUI}
        renderFooter={renderFooter}
        langCode={langCode}
        renderCustomStats={renderCustomStats}
        detectScroll={false}
        handleKeyboardGlobally={true}
        onLibraryChange={onLibraryChange}
        autoFocus={true}
        generateThumbnailForTable={generateThumbnail}
        generateIdForFile={(f) => {
          return randomId();
        }}
      />
      {excalidrawAPI && (
        <CollabWrapper
          excalidrawAPI={excalidrawAPI}
          onRoomClose={onRoomClose}
        />
      )}
      {errorMessage && (
        <ErrorDialog
          message={errorMessage}
          onClose={() => setErrorMessage("")}
        />
      )}
    </>
  );
};

const ExcalidrawApp = () => {
  return (
    <TopErrorBoundary>
      <CollabContextConsumer>
        <ExcalidrawWrapper />
      </CollabContextConsumer>
    </TopErrorBoundary>
  );
};

export default ExcalidrawApp;<|MERGE_RESOLUTION|>--- conflicted
+++ resolved
@@ -70,21 +70,11 @@
   importUsernameFromLocalStorage,
   saveToLocalStorage,
 } from "./data/localStorage";
-import "./index.scss";
-<<<<<<< HEAD
-=======
-import { ExportToExcalidrawPlus } from "./components/ExportToExcalidrawPlus";
-
-import { getMany, set, del, keys, createStore } from "idb-keyval";
-import { FileManager, updateStaleImageStatuses } from "./data/FileManager";
-import { newElementWith } from "../element/mutateElement";
-import { isInitializedImageElement } from "../element/typeChecks";
-import { loadFilesFromFirebase } from "./data/firebase";
 import {
   isBrowserStorageStateNewer,
   updateBrowserStateVersion,
 } from "./data/tabSync";
->>>>>>> edfbac9d
+import "./index.scss";
 
 const filesStore = createStore("files-db", "files-store");
 
