--- conflicted
+++ resolved
@@ -454,19 +454,13 @@
     files: BinaryFiles,
   ) => {
     if (collabAPI?.isCollaborating()) {
-<<<<<<< HEAD
       collabAPI.syncElements(elements);
-    } else {
-      saveDebounced(elements, appState, files, () => {
-=======
-      collabAPI.broadcastElements(elements);
     }
 
     // this check is redundant, but since this is a hot path, it's best
     // not to evaludate the nested expression every time
     if (!LocalData.isSavePaused()) {
       LocalData.save(elements, appState, files, () => {
->>>>>>> bf6d0eee
         if (excalidrawAPI) {
           let didChange = false;
 
