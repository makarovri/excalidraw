import React, { useState, useLayoutEffect, useEffect, useRef } from "react";
import LanguageDetector from "i18next-browser-languagedetector";

import Excalidraw from "../packages/excalidraw/index";

import {
  getTotalStorageSize,
  importFromLocalStorage,
  saveToLocalStorage,
  STORAGE_KEYS,
} from "./data/localStorage";

import { ImportedDataState } from "../data/types";
import CollabWrapper, { CollabAPI } from "./collab/CollabWrapper";
import { TopErrorBoundary } from "../components/TopErrorBoundary";
import { Language, languages, t } from "../i18n";
import { exportToBackend, loadScene } from "./data";
import { getCollaborationLinkData } from "./data";
import { EVENT } from "../constants";
import { loadFromFirebase } from "./data/firebase";
import { ExcalidrawImperativeAPI } from "../components/App";
import { debounce, ResolvablePromise, resolvablePromise } from "../utils";
import { AppState, ExcalidrawAPIRefValue } from "../types";
import {
  ExcalidrawElement,
  NonDeletedExcalidrawElement,
} from "../element/types";
import { SAVE_TO_LOCAL_STORAGE_TIMEOUT } from "./app_constants";
import { EVENT_LOAD, EVENT_SHARE, trackEvent } from "../analytics";
import { ErrorDialog } from "../components/ErrorDialog";
import { getDefaultAppState } from "../appState";
<<<<<<< HEAD
import { LanguageList } from "./components/LanguageList";

const languageDetector = new LanguageDetector();
languageDetector.init({
  languageUtils: {
    formatLanguageCode: (lng: string) => lng,
    isWhitelisted: () => true,
  },
  checkWhitelist: false,
});
=======
import { APP_NAME, TITLE_TIMEOUT } from "../constants";
>>>>>>> e9cb7ee7

const excalidrawRef: React.MutableRefObject<
  MarkRequired<ExcalidrawAPIRefValue, "ready" | "readyPromise">
> = {
  current: {
    readyPromise: resolvablePromise(),
    ready: false,
  },
};

const saveDebounced = debounce(
  (elements: readonly ExcalidrawElement[], state: AppState) => {
    saveToLocalStorage(elements, state);
  },
  SAVE_TO_LOCAL_STORAGE_TIMEOUT,
);

const onBlur = () => {
  saveDebounced.flush();
};

const shouldForceLoadScene = (
  scene: ResolutionType<typeof loadScene>,
): boolean => {
  if (!scene.elements.length) {
    return true;
  }

  const roomMatch = getCollaborationLinkData(window.location.href);

  if (!roomMatch) {
    return false;
  }

  const roomId = roomMatch[1];

  let collabForceLoadFlag;
  try {
    collabForceLoadFlag = localStorage?.getItem(
      STORAGE_KEYS.LOCAL_STORAGE_KEY_COLLAB_FORCE_FLAG,
    );
  } catch {}

  if (collabForceLoadFlag) {
    try {
      const {
        room: previousRoom,
        timestamp,
      }: { room: string; timestamp: number } = JSON.parse(collabForceLoadFlag);
      // if loading same room as the one previously unloaded within 15sec
      //  force reload without prompting
      if (previousRoom === roomId && Date.now() - timestamp < 15000) {
        return true;
      }
    } catch {}
  }
  return false;
};

type Scene = ImportedDataState & { commitToHistory: boolean };

const initializeScene = async (opts: {
  resetScene: ExcalidrawImperativeAPI["resetScene"];
  initializeSocketClient: CollabAPI["initializeSocketClient"];
  onLateInitialization?: (scene: Scene) => void;
}): Promise<Scene | null> => {
  const searchParams = new URLSearchParams(window.location.search);
  const id = searchParams.get("id");
  const jsonMatch = window.location.hash.match(
    /^#json=([0-9]+),([a-zA-Z0-9_-]+)$/,
  );

  const initialData = importFromLocalStorage();

  let scene = await loadScene(null, null, initialData);

  let isCollabScene = !!getCollaborationLinkData(window.location.href);
  const isExternalScene = !!(id || jsonMatch || isCollabScene);
  if (isExternalScene) {
    if (
      shouldForceLoadScene(scene) ||
      window.confirm(t("alerts.loadSceneOverridePrompt"))
    ) {
      // Backwards compatibility with legacy url format
      if (id) {
        scene = await loadScene(id, null, initialData);
      } else if (jsonMatch) {
        scene = await loadScene(jsonMatch[1], jsonMatch[2], initialData);
      }
      if (!isCollabScene) {
        window.history.replaceState({}, APP_NAME, window.location.origin);
      }
    } else {
      // https://github.com/excalidraw/excalidraw/issues/1919
      if (document.hidden) {
        window.addEventListener(
          "focus",
          () =>
            initializeScene(opts).then((_scene) => {
              opts?.onLateInitialization?.(_scene || scene);
            }),
          {
            once: true,
          },
        );
        return null;
      }

      isCollabScene = false;
      window.history.replaceState({}, APP_NAME, window.location.origin);
    }
  }
  if (isCollabScene) {
    // when joining a room we don't want user's local scene data to be merged
    // into the remote scene
    opts.resetScene();
    const scenePromise = opts.initializeSocketClient();
    trackEvent(EVENT_SHARE, "session join");

    try {
      const [, roomId, roomKey] = getCollaborationLinkData(
        window.location.href,
      )!;
      const elements = await loadFromFirebase(roomId, roomKey);
      if (elements) {
        return {
          elements,
          commitToHistory: true,
        };
      }

      return {
        ...(await scenePromise),
        commitToHistory: true,
      };
    } catch (error) {
      // log the error and move on. other peers will sync us the scene.
      console.error(error);
    }

    return null;
  } else if (scene) {
    return scene;
  }
  return null;
};

function ExcalidrawWrapper(props: { collab: CollabAPI }) {
  // dimensions
  // ---------------------------------------------------------------------------

  const [dimensions, setDimensions] = useState({
    width: window.innerWidth,
    height: window.innerHeight,
  });
  const [errorMessage, setErrorMessage] = useState("");
  const currentLang = languageDetector.detect() || languages[0];
  // @ts-ignore
  const [lang, setLang] = useState(currentLang.lng);

  useLayoutEffect(() => {
    const onResize = () => {
      setDimensions({
        width: window.innerWidth,
        height: window.innerHeight,
      });
    };

    window.addEventListener("resize", onResize);

    return () => window.removeEventListener("resize", onResize);
  }, []);

  // initial state
  // ---------------------------------------------------------------------------

  const initialStatePromiseRef = useRef<{
    promise: ResolvablePromise<ImportedDataState | null>;
  }>({ promise: null! });
  if (!initialStatePromiseRef.current.promise) {
    initialStatePromiseRef.current.promise = resolvablePromise<ImportedDataState | null>();
  }

  const { collab } = props;

  useEffect(() => {
    const storageSize = getTotalStorageSize();
    if (storageSize) {
      trackEvent(EVENT_LOAD, "storage", "size", storageSize);
    } else {
      trackEvent(EVENT_LOAD, "first time");
    }
    excalidrawRef.current!.readyPromise.then((excalidrawApi) => {
      initializeScene({
        resetScene: excalidrawApi.resetScene,
        initializeSocketClient: collab.initializeSocketClient,
        onLateInitialization: (scene) => {
          initialStatePromiseRef.current.promise.resolve(scene);
        },
      }).then((scene) => {
        initialStatePromiseRef.current.promise.resolve(scene);
      });
    });

    const onHashChange = (_: HashChangeEvent) => {
      const api = excalidrawRef.current!;
      if (!api.ready) {
        return;
      }
      if (window.location.hash.length > 1) {
        initializeScene({
          resetScene: api.resetScene,
          initializeSocketClient: collab.initializeSocketClient,
        }).then((scene) => {
          if (scene) {
            api.updateScene(scene);
          }
        });
      }
    };

    const titleTimeout = setTimeout(
      () => (document.title = APP_NAME),
      TITLE_TIMEOUT,
    );
    window.addEventListener(EVENT.HASHCHANGE, onHashChange, false);
    window.addEventListener(EVENT.UNLOAD, onBlur, false);
    window.addEventListener(EVENT.BLUR, onBlur, false);
    return () => {
      window.removeEventListener(EVENT.HASHCHANGE, onHashChange, false);
      window.removeEventListener(EVENT.UNLOAD, onBlur, false);
      window.removeEventListener(EVENT.BLUR, onBlur, false);
      clearTimeout(titleTimeout);
    };
  }, [collab.initializeSocketClient]);

  const onChange = (
    elements: readonly ExcalidrawElement[],
    appState: AppState,
  ) => {
    saveDebounced(elements, appState);
    if (collab.isCollaborating) {
      collab.broadcastElements(elements, appState);
    }
  };

  const onExportToBackend = async (
    exportedElements: readonly NonDeletedExcalidrawElement[],
    appState: AppState,
    canvas: HTMLCanvasElement | null,
  ) => {
    if (exportedElements.length === 0) {
      return window.alert(t("alerts.cannotExportEmptyCanvas"));
    }
    if (canvas) {
      try {
        await exportToBackend(exportedElements, {
          ...appState,
          viewBackgroundColor: appState.exportBackground
            ? appState.viewBackgroundColor
            : getDefaultAppState().viewBackgroundColor,
        });
      } catch (error) {
        if (error.name !== "AbortError") {
          const { width, height } = canvas;
          console.error(error, { width, height });
          setErrorMessage(error.message);
        }
      }
    }
  };

  const renderLanguageList = (isMobile: boolean) => (
    <LanguageList
      onChange={(lng) => {
        setLang(lng);
      }}
      languages={languages}
      floating={!isMobile}
      currentLanguage={lang}
    />
  );
  const renderFooter = (isMobile: boolean) => {
    if (isMobile) {
      return (
        <fieldset>
          <legend>{t("labels.language")}</legend>
          {renderLanguageList(isMobile)}
        </fieldset>
      );
    }
    return renderLanguageList(isMobile);
  };

  const onLangChange = (lang: Language["lng"]) => {
    languageDetector.cacheUserLanguage(lang);
  };
  // @ts-ignore
  return (
    <>
      <Excalidraw
        ref={excalidrawRef}
        onChange={onChange}
        width={dimensions.width}
        height={dimensions.height}
        initialData={initialStatePromiseRef.current.promise}
        user={{ name: collab.username }}
        onCollabButtonClick={collab.onCollabButtonClick}
        isCollaborating={collab.isCollaborating}
        onPointerUpdate={collab.onPointerUpdate}
        onExportToBackend={onExportToBackend}
        renderFooter={renderFooter}
        lang={lang}
        onLangChange={onLangChange}
      />
      {errorMessage && (
        <ErrorDialog
          message={errorMessage}
          onClose={() => setErrorMessage("")}
        />
      )}
    </>
  );
}

export default function ExcalidrawApp() {
  return (
    <TopErrorBoundary>
      <CollabWrapper
        excalidrawRef={
          excalidrawRef as React.MutableRefObject<ExcalidrawImperativeAPI>
        }
      >
        {(collab) => <ExcalidrawWrapper collab={collab} />}
      </CollabWrapper>
    </TopErrorBoundary>
  );
}<|MERGE_RESOLUTION|>--- conflicted
+++ resolved
@@ -29,7 +29,7 @@
 import { EVENT_LOAD, EVENT_SHARE, trackEvent } from "../analytics";
 import { ErrorDialog } from "../components/ErrorDialog";
 import { getDefaultAppState } from "../appState";
-<<<<<<< HEAD
+import { APP_NAME, TITLE_TIMEOUT } from "../constants";
 import { LanguageList } from "./components/LanguageList";
 
 const languageDetector = new LanguageDetector();
@@ -40,9 +40,6 @@
   },
   checkWhitelist: false,
 });
-=======
-import { APP_NAME, TITLE_TIMEOUT } from "../constants";
->>>>>>> e9cb7ee7
 
 const excalidrawRef: React.MutableRefObject<
   MarkRequired<ExcalidrawAPIRefValue, "ready" | "readyPromise">
