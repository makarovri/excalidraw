--- conflicted
+++ resolved
@@ -706,7 +706,6 @@
           setCollabDialogShown={setCollabDialogShown}
           isCollabEnabled={!isCollabDisabled}
         />
-<<<<<<< HEAD
         <OverwriteConfirmDialog>
           <OverwriteConfirmDialog.Title />
           <OverwriteConfirmDialog.Description />
@@ -730,16 +729,12 @@
             )}
           </OverwriteConfirmDialog.Actions>
         </OverwriteConfirmDialog>
-        <AppWelcomeScreen setCollabDialogShown={setCollabDialogShown} />
-=======
->>>>>>> 81ebf829
         <AppFooter />
         {isCollaborating && isOffline && (
           <div className="collab-offline-warning">
             {t("alerts.collabOfflineWarning")}
           </div>
         )}
-<<<<<<< HEAD
         {latestShareableLink && (
           <ShareableLinkDialog
             link={latestShareableLink}
@@ -747,12 +742,9 @@
             setErrorMessage={setErrorMessage}
           />
         )}
-        {excalidrawAPI && <Collab excalidrawAPI={excalidrawAPI} />}
-=======
         {excalidrawAPI && !isCollabDisabled && (
           <Collab excalidrawAPI={excalidrawAPI} />
         )}
->>>>>>> 81ebf829
       </Excalidraw>
       {errorMessage && (
         <ErrorDialog onClose={() => setErrorMessage("")}>
