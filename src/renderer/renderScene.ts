import { RoughCanvas } from "roughjs/bin/canvas";
import { RoughSVG } from "roughjs/bin/svg";
import oc from "open-color";

import { FlooredNumber, AppState } from "../types";
import {
  ExcalidrawElement,
  NonDeletedExcalidrawElement,
<<<<<<< HEAD
  ExcalidrawLinearElement,
  NonDeleted,
=======
  GroupId,
>>>>>>> 5327e8a3
} from "../element/types";
import {
  getElementAbsoluteCoords,
  OMIT_SIDES_FOR_MULTIPLE_ELEMENTS,
  handlerRectanglesFromCoords,
  handlerRectangles,
  getCommonBounds,
  canResizeMutlipleElements,
} from "../element";

import { roundRect } from "./roundRect";
import { SceneState } from "../scene/types";
import {
  getScrollBars,
  SCROLLBAR_COLOR,
  SCROLLBAR_WIDTH,
} from "../scene/scrollbars";
import { getSelectedElements } from "../scene/selection";

import { renderElement, renderElementToSvg } from "./renderElement";
import colors from "../colors";
<<<<<<< HEAD
import { isLinearElement } from "../element/typeChecks";
import { LinearElementEditor } from "../element/linearElementEditor";
=======
import {
  isSelectedViaGroup,
  getSelectedGroupIds,
  getElementsInGroup,
} from "../groups";
>>>>>>> 5327e8a3

type HandlerRectanglesRet = keyof ReturnType<typeof handlerRectangles>;

const colorsForClientId = (clientId: string) => {
  // Naive way of getting an integer out of the clientId
  const sum = clientId.split("").reduce((a, str) => a + str.charCodeAt(0), 0);

  // Skip transparent background.
  const backgrounds = colors.elementBackground.slice(1);
  const strokes = colors.elementStroke.slice(1);
  return {
    background: backgrounds[sum % backgrounds.length],
    stroke: strokes[sum % strokes.length],
  };
};

const strokeRectWithRotation = (
  context: CanvasRenderingContext2D,
  x: number,
  y: number,
  width: number,
  height: number,
  cx: number,
  cy: number,
  angle: number,
  fill?: boolean,
) => {
  context.translate(cx, cy);
  context.rotate(angle);
  if (fill) {
    context.fillRect(x - cx, y - cy, width, height);
  }
  context.strokeRect(x - cx, y - cy, width, height);
  context.rotate(-angle);
  context.translate(-cx, -cy);
};

const strokeCircle = (
  context: CanvasRenderingContext2D,
  x: number,
  y: number,
  width: number,
  height: number,
) => {
  context.beginPath();
  context.arc(x + width / 2, y + height / 2, width / 2, 0, Math.PI * 2);
  context.fill();
  context.stroke();
};

const renderLinearPointHandles = (
  context: CanvasRenderingContext2D,
  appState: AppState,
  sceneState: SceneState,
  element: NonDeleted<ExcalidrawLinearElement>,
) => {
  context.translate(sceneState.scrollX, sceneState.scrollY);
  const origStrokeStyle = context.strokeStyle;
  const lineWidth = context.lineWidth;
  context.lineWidth = 1 / sceneState.zoom;

  LinearElementEditor.getPointsGlobalCoordinates(element).forEach(
    (point, idx) => {
      if (appState.editingLinearElement?.activePointIndex === idx) {
        context.strokeStyle = "red";
        context.fillStyle = "rgba(255,0,0,.2)";
        context.setLineDash([]);
      } else {
        context.setLineDash([4, 4]);
        context.fillStyle = "rgba(255,255,255,.5)";
        context.strokeStyle = "black";
      }
      const { POINT_HANDLE_SIZE } = LinearElementEditor;
      strokeCircle(
        context,
        point[0] - POINT_HANDLE_SIZE / 2,
        point[1] - POINT_HANDLE_SIZE / 2,
        POINT_HANDLE_SIZE,
        POINT_HANDLE_SIZE,
      );
    },
  );
  context.setLineDash([]);
  context.lineWidth = lineWidth;
  context.translate(-sceneState.scrollX, -sceneState.scrollY);
  context.strokeStyle = origStrokeStyle;
};

export const renderScene = (
  elements: readonly NonDeletedExcalidrawElement[],
  appState: AppState,
  selectionElement: NonDeletedExcalidrawElement | null,
  scale: number,
  rc: RoughCanvas,
  canvas: HTMLCanvasElement,
  sceneState: SceneState,
  // extra options, currently passed by export helper
  {
    renderScrollbars = true,
    renderSelection = true,
    // Whether to employ render optimizations to improve performance.
    // Should not be turned on for export operations and similar, because it
    //  doesn't guarantee pixel-perfect output.
    renderOptimizations = false,
  }: {
    renderScrollbars?: boolean;
    renderSelection?: boolean;
    renderOptimizations?: boolean;
  } = {},
) => {
  if (!canvas) {
    return { atLeastOneVisibleElement: false };
  }

  const context = canvas.getContext("2d")!;
  context.scale(scale, scale);

  // When doing calculations based on canvas width we should used normalized one
  const normalizedCanvasWidth = canvas.width / scale;
  const normalizedCanvasHeight = canvas.height / scale;

  // Paint background
  if (typeof sceneState.viewBackgroundColor === "string") {
    const hasTransparence =
      sceneState.viewBackgroundColor === "transparent" ||
      sceneState.viewBackgroundColor.length === 5 || // #RGBA
      sceneState.viewBackgroundColor.length === 9 || // #RRGGBBA
      /(hsla|rgba)\(/.test(sceneState.viewBackgroundColor);
    if (hasTransparence) {
      context.clearRect(0, 0, normalizedCanvasWidth, normalizedCanvasHeight);
    }
    const fillStyle = context.fillStyle;
    context.fillStyle = sceneState.viewBackgroundColor;
    context.fillRect(0, 0, normalizedCanvasWidth, normalizedCanvasHeight);
    context.fillStyle = fillStyle;
  } else {
    context.clearRect(0, 0, normalizedCanvasWidth, normalizedCanvasHeight);
  }

  // Apply zoom
  const zoomTranslationX = (-normalizedCanvasWidth * (sceneState.zoom - 1)) / 2;
  const zoomTranslationY =
    (-normalizedCanvasHeight * (sceneState.zoom - 1)) / 2;
  context.translate(zoomTranslationX, zoomTranslationY);
  context.scale(sceneState.zoom, sceneState.zoom);

  // Paint visible elements
  const visibleElements = elements.filter((element) =>
    isVisibleElement(
      element,
      normalizedCanvasWidth,
      normalizedCanvasHeight,
      sceneState,
    ),
  );

  visibleElements.forEach((element) => {
    renderElement(element, rc, context, renderOptimizations, sceneState);
    if (
      isLinearElement(element) &&
      appState.editingLinearElement &&
      appState.editingLinearElement.element === element
    ) {
      renderLinearPointHandles(context, appState, sceneState, element);
    }
  });

  // Pain selection element
  if (selectionElement) {
    renderElement(
      selectionElement,
      rc,
      context,
      renderOptimizations,
      sceneState,
    );
  }

  // Paint selected elements
  if (renderSelection) {
    context.translate(sceneState.scrollX, sceneState.scrollY);

    const selections = elements.reduce((acc, element) => {
      const selectionColors = [];
      // local user
      if (
        appState.selectedElementIds[element.id] &&
        !isSelectedViaGroup(appState, element)
      ) {
        selectionColors.push(oc.black);
      }
      // remote users
      if (sceneState.remoteSelectedElementIds[element.id]) {
        selectionColors.push(
          ...sceneState.remoteSelectedElementIds[element.id].map((socketId) => {
            const { background } = colorsForClientId(socketId);
            return background;
          }),
        );
      }
      if (selectionColors.length) {
        const [
          elementX1,
          elementY1,
          elementX2,
          elementY2,
        ] = getElementAbsoluteCoords(element);
        acc.push({
          angle: element.angle,
          elementX1,
          elementY1,
          elementX2,
          elementY2,
          selectionColors,
        });
      }
      return acc;
    }, [] as { angle: number; elementX1: number; elementY1: number; elementX2: number; elementY2: number; selectionColors: string[] }[]);

    function addSelectionForGroupId(groupId: GroupId) {
      const groupElements = getElementsInGroup(elements, groupId);
      const [elementX1, elementY1, elementX2, elementY2] = getCommonBounds(
        groupElements,
      );
      selections.push({
        angle: 0,
        elementX1,
        elementX2,
        elementY1,
        elementY2,
        selectionColors: [oc.black],
      });
    }

    for (const groupId of getSelectedGroupIds(appState)) {
      // TODO: support multiplayer selected group IDs
      addSelectionForGroupId(groupId);
    }

    if (appState.editingGroupId) {
      addSelectionForGroupId(appState.editingGroupId);
    }

    selections.forEach(
      ({
        angle,
        elementX1,
        elementY1,
        elementX2,
        elementY2,
        selectionColors,
      }) => {
        const elementWidth = elementX2 - elementX1;
        const elementHeight = elementY2 - elementY1;

        const initialLineDash = context.getLineDash();
        const lineWidth = context.lineWidth;
        const lineDashOffset = context.lineDashOffset;
        const strokeStyle = context.strokeStyle;

        const dashedLinePadding = 4 / sceneState.zoom;
        const dashWidth = 8 / sceneState.zoom;
        const spaceWidth = 4 / sceneState.zoom;

        context.lineWidth = 1 / sceneState.zoom;

        const count = selectionColors.length;
        for (var i = 0; i < count; ++i) {
          context.strokeStyle = selectionColors[i];
          context.setLineDash([
            dashWidth,
            spaceWidth + (dashWidth + spaceWidth) * (count - 1),
          ]);
          context.lineDashOffset = (dashWidth + spaceWidth) * i;
          strokeRectWithRotation(
            context,
            elementX1 - dashedLinePadding,
            elementY1 - dashedLinePadding,
            elementWidth + dashedLinePadding * 2,
            elementHeight + dashedLinePadding * 2,
            elementX1 + elementWidth / 2,
            elementY1 + elementHeight / 2,
            angle,
          );
        }
        context.lineDashOffset = lineDashOffset;
        context.strokeStyle = strokeStyle;
        context.lineWidth = lineWidth;
        context.setLineDash(initialLineDash);
      },
    );
    context.translate(-sceneState.scrollX, -sceneState.scrollY);

    const locallySelectedElements = getSelectedElements(elements, appState);

    // Paint resize handlers
    if (locallySelectedElements.length === 1) {
      context.translate(sceneState.scrollX, sceneState.scrollY);
      context.fillStyle = oc.white;
      const handlers = handlerRectangles(
        locallySelectedElements[0],
        sceneState.zoom,
      );
      Object.keys(handlers).forEach((key) => {
        const handler = handlers[key as HandlerRectanglesRet];
        if (handler !== undefined) {
          const lineWidth = context.lineWidth;
          context.lineWidth = 1 / sceneState.zoom;
          if (key === "rotation") {
            strokeCircle(
              context,
              handler[0],
              handler[1],
              handler[2],
              handler[3],
            );
          } else if (locallySelectedElements[0].type !== "text") {
            strokeRectWithRotation(
              context,
              handler[0],
              handler[1],
              handler[2],
              handler[3],
              handler[0] + handler[2] / 2,
              handler[1] + handler[3] / 2,
              locallySelectedElements[0].angle,
              true, // fill before stroke
            );
          }
          context.lineWidth = lineWidth;
        }
      });
      context.translate(-sceneState.scrollX, -sceneState.scrollY);
    } else if (locallySelectedElements.length > 1) {
      if (canResizeMutlipleElements(locallySelectedElements)) {
        const dashedLinePadding = 4 / sceneState.zoom;
        context.translate(sceneState.scrollX, sceneState.scrollY);
        context.fillStyle = oc.white;
        const [x1, y1, x2, y2] = getCommonBounds(locallySelectedElements);
        const initialLineDash = context.getLineDash();
        context.setLineDash([2 / sceneState.zoom]);
        const lineWidth = context.lineWidth;
        context.lineWidth = 1 / sceneState.zoom;
        strokeRectWithRotation(
          context,
          x1 - dashedLinePadding,
          y1 - dashedLinePadding,
          x2 - x1 + dashedLinePadding * 2,
          y2 - y1 + dashedLinePadding * 2,
          (x1 + x2) / 2,
          (y1 + y2) / 2,
          0,
        );
        context.lineWidth = lineWidth;
        context.setLineDash(initialLineDash);
        const handlers = handlerRectanglesFromCoords(
          [x1, y1, x2, y2],
          0,
          sceneState.zoom,
          undefined,
          OMIT_SIDES_FOR_MULTIPLE_ELEMENTS,
        );
        Object.keys(handlers).forEach((key) => {
          const handler = handlers[key as HandlerRectanglesRet];
          if (handler !== undefined) {
            const lineWidth = context.lineWidth;
            context.lineWidth = 1 / sceneState.zoom;
            strokeRectWithRotation(
              context,
              handler[0],
              handler[1],
              handler[2],
              handler[3],
              handler[0] + handler[2] / 2,
              handler[1] + handler[3] / 2,
              0,
              true, // fill before stroke
            );
            context.lineWidth = lineWidth;
          }
        });
        context.translate(-sceneState.scrollX, -sceneState.scrollY);
      }
    }
  }

  // Reset zoom
  context.scale(1 / sceneState.zoom, 1 / sceneState.zoom);
  context.translate(-zoomTranslationX, -zoomTranslationY);

  // Paint remote pointers
  for (const clientId in sceneState.remotePointerViewportCoords) {
    let { x, y } = sceneState.remotePointerViewportCoords[clientId];
    const username = sceneState.remotePointerUsernames[clientId];

    const width = 9;
    const height = 14;

    const isOutOfBounds =
      x < 0 ||
      x > normalizedCanvasWidth - width ||
      y < 0 ||
      y > normalizedCanvasHeight - height;

    x = Math.max(x, 0);
    x = Math.min(x, normalizedCanvasWidth - width);
    y = Math.max(y, 0);
    y = Math.min(y, normalizedCanvasHeight - height);

    const { background, stroke } = colorsForClientId(clientId);

    const strokeStyle = context.strokeStyle;
    const fillStyle = context.fillStyle;
    const globalAlpha = context.globalAlpha;
    context.strokeStyle = stroke;
    context.fillStyle = background;
    if (isOutOfBounds) {
      context.globalAlpha = 0.2;
    }

    if (
      sceneState.remotePointerButton &&
      sceneState.remotePointerButton[clientId] === "down"
    ) {
      context.beginPath();
      context.arc(x, y, 15, 0, 2 * Math.PI, false);
      context.lineWidth = 3;
      context.strokeStyle = "#ffffff88";
      context.stroke();
      context.closePath();

      context.beginPath();
      context.arc(x, y, 15, 0, 2 * Math.PI, false);
      context.lineWidth = 1;
      context.strokeStyle = stroke;
      context.stroke();
      context.closePath();
    }

    context.beginPath();
    context.moveTo(x, y);
    context.lineTo(x + 1, y + 14);
    context.lineTo(x + 4, y + 9);
    context.lineTo(x + 9, y + 10);
    context.lineTo(x, y);
    context.fill();
    context.stroke();

    if (!isOutOfBounds && username) {
      const offsetX = x + width;
      const offsetY = y + height;
      const paddingHorizontal = 4;
      const paddingVertical = 4;
      const measure = context.measureText(username);
      const measureHeight =
        measure.actualBoundingBoxDescent + measure.actualBoundingBoxAscent;

      // Border
      context.fillStyle = stroke;
      context.globalAlpha = globalAlpha;
      context.fillRect(
        offsetX - 1,
        offsetY - 1,
        measure.width + 2 * paddingHorizontal + 2,
        measureHeight + 2 * paddingVertical + 2,
      );
      // Background
      context.fillStyle = background;
      context.fillRect(
        offsetX,
        offsetY,
        measure.width + 2 * paddingHorizontal,
        measureHeight + 2 * paddingVertical,
      );
      context.fillStyle = oc.white;
      context.fillText(
        username,
        offsetX + paddingHorizontal,
        offsetY + paddingVertical + measure.actualBoundingBoxAscent,
      );
    }

    context.strokeStyle = strokeStyle;
    context.fillStyle = fillStyle;
    context.globalAlpha = globalAlpha;
    context.closePath();
  }

  // Paint scrollbars
  let scrollBars;
  if (renderScrollbars) {
    scrollBars = getScrollBars(
      elements,
      normalizedCanvasWidth,
      normalizedCanvasHeight,
      sceneState,
    );

    const fillStyle = context.fillStyle;
    const strokeStyle = context.strokeStyle;
    context.fillStyle = SCROLLBAR_COLOR;
    context.strokeStyle = "rgba(255,255,255,0.8)";
    [scrollBars.horizontal, scrollBars.vertical].forEach((scrollBar) => {
      if (scrollBar) {
        roundRect(
          context,
          scrollBar.x,
          scrollBar.y,
          scrollBar.width,
          scrollBar.height,
          SCROLLBAR_WIDTH / 2,
        );
      }
    });
    context.fillStyle = fillStyle;
    context.strokeStyle = strokeStyle;
  }

  context.scale(1 / scale, 1 / scale);

  return { atLeastOneVisibleElement: visibleElements.length > 0, scrollBars };
};

const isVisibleElement = (
  element: ExcalidrawElement,
  viewportWidth: number,
  viewportHeight: number,
  {
    scrollX,
    scrollY,
    zoom,
  }: {
    scrollX: FlooredNumber;
    scrollY: FlooredNumber;
    zoom: number;
  },
) => {
  const [x1, y1, x2, y2] = getElementAbsoluteCoords(element);

  // Apply zoom
  const viewportWidthWithZoom = viewportWidth / zoom;
  const viewportHeightWithZoom = viewportHeight / zoom;

  const viewportWidthDiff = viewportWidth - viewportWidthWithZoom;
  const viewportHeightDiff = viewportHeight - viewportHeightWithZoom;

  return (
    x2 + scrollX - viewportWidthDiff / 2 >= 0 &&
    x1 + scrollX - viewportWidthDiff / 2 <= viewportWidthWithZoom &&
    y2 + scrollY - viewportHeightDiff / 2 >= 0 &&
    y1 + scrollY - viewportHeightDiff / 2 <= viewportHeightWithZoom
  );
};

// This should be only called for exporting purposes
export const renderSceneToSvg = (
  elements: readonly NonDeletedExcalidrawElement[],
  rsvg: RoughSVG,
  svgRoot: SVGElement,
  {
    offsetX = 0,
    offsetY = 0,
  }: {
    offsetX?: number;
    offsetY?: number;
  } = {},
) => {
  if (!svgRoot) {
    return;
  }
  // render elements
  elements.forEach((element) => {
    if (!element.isDeleted) {
      renderElementToSvg(
        element,
        rsvg,
        svgRoot,
        element.x + offsetX,
        element.y + offsetY,
      );
    }
  });
};<|MERGE_RESOLUTION|>--- conflicted
+++ resolved
@@ -6,12 +6,9 @@
 import {
   ExcalidrawElement,
   NonDeletedExcalidrawElement,
-<<<<<<< HEAD
   ExcalidrawLinearElement,
   NonDeleted,
-=======
   GroupId,
->>>>>>> 5327e8a3
 } from "../element/types";
 import {
   getElementAbsoluteCoords,
@@ -33,16 +30,13 @@
 
 import { renderElement, renderElementToSvg } from "./renderElement";
 import colors from "../colors";
-<<<<<<< HEAD
 import { isLinearElement } from "../element/typeChecks";
 import { LinearElementEditor } from "../element/linearElementEditor";
-=======
 import {
   isSelectedViaGroup,
   getSelectedGroupIds,
   getElementsInGroup,
 } from "../groups";
->>>>>>> 5327e8a3
 
 type HandlerRectanglesRet = keyof ReturnType<typeof handlerRectangles>;
 
