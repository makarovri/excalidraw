import { RoughCanvas } from "roughjs/bin/canvas";
import { RoughSVG } from "roughjs/bin/svg";
import oc from "open-color";

import { AppState, BinaryFiles, Point, Zoom } from "../types";
import {
  ExcalidrawElement,
  NonDeletedExcalidrawElement,
  ExcalidrawLinearElement,
  NonDeleted,
  GroupId,
  ExcalidrawBindableElement,
} from "../element/types";
import {
  getElementAbsoluteCoords,
  OMIT_SIDES_FOR_MULTIPLE_ELEMENTS,
  getTransformHandlesFromCoords,
  getTransformHandles,
  getElementBounds,
  getCommonBounds,
} from "../element";

import { roundRect } from "./roundRect";
import { RenderConfig } from "../scene/types";
import {
  getScrollBars,
  SCROLLBAR_COLOR,
  SCROLLBAR_WIDTH,
} from "../scene/scrollbars";
import { getSelectedElements } from "../scene/selection";

import { renderElement, renderElementToSvg } from "./renderElement";
import { getClientColor } from "../clients";
import { LinearElementEditor } from "../element/linearElementEditor";
import {
  isSelectedViaGroup,
  getSelectedGroupIds,
  getElementsInGroup,
} from "../groups";
import { maxBindingGap } from "../element/collision";
import {
  SuggestedBinding,
  SuggestedPointBinding,
  isBindingEnabled,
} from "../element/binding";
import {
  shouldShowBoundingBox,
  TransformHandles,
  TransformHandleType,
} from "../element/transformHandles";
import { viewportCoordsToSceneCoords, throttleRAF } from "../utils";
import { UserIdleState } from "../types";
import { THEME_FILTER, VERTICAL_ALIGN } from "../constants";
import {
  EXTERNAL_LINK_IMG,
  getLinkHandleFromCoords,
} from "../element/Hyperlink";
import { isLinearElement } from "../element/typeChecks";
import {
  getBoundTextElement,
  getContainerElement,
} from "../element/textElement";
import { newTextElement } from "../element";

export const DEFAULT_SPACING = 2;

const strokeRectWithRotation = (
  context: CanvasRenderingContext2D,
  x: number,
  y: number,
  width: number,
  height: number,
  cx: number,
  cy: number,
  angle: number,
  fill: boolean = false,
) => {
  context.save();
  context.translate(cx, cy);
  context.rotate(angle);
  if (fill) {
    context.fillRect(x - cx, y - cy, width, height);
  }
  context.strokeRect(x - cx, y - cy, width, height);
  context.restore();
};

const strokeDiamondWithRotation = (
  context: CanvasRenderingContext2D,
  width: number,
  height: number,
  cx: number,
  cy: number,
  angle: number,
) => {
  context.save();
  context.translate(cx, cy);
  context.rotate(angle);
  context.beginPath();
  context.moveTo(0, height / 2);
  context.lineTo(width / 2, 0);
  context.lineTo(0, -height / 2);
  context.lineTo(-width / 2, 0);
  context.closePath();
  context.stroke();
  context.restore();
};

const strokeEllipseWithRotation = (
  context: CanvasRenderingContext2D,
  width: number,
  height: number,
  cx: number,
  cy: number,
  angle: number,
) => {
  context.beginPath();
  context.ellipse(cx, cy, width / 2, height / 2, angle, 0, Math.PI * 2);
  context.stroke();
};

const fillCircle = (
  context: CanvasRenderingContext2D,
  cx: number,
  cy: number,
  radius: number,
  stroke = true,
) => {
  context.beginPath();
  context.arc(cx, cy, radius, 0, Math.PI * 2);
  context.fill();
  if (stroke) {
    context.stroke();
  }
};

const strokeGrid = (
  context: CanvasRenderingContext2D,
  gridSize: number,
  offsetX: number,
  offsetY: number,
  width: number,
  height: number,
) => {
  context.save();
  context.strokeStyle = "rgba(0,0,0,0.1)";
  context.beginPath();
  for (let x = offsetX; x < offsetX + width + gridSize * 2; x += gridSize) {
    context.moveTo(x, offsetY - gridSize);
    context.lineTo(x, offsetY + height + gridSize * 2);
  }
  for (let y = offsetY; y < offsetY + height + gridSize * 2; y += gridSize) {
    context.moveTo(offsetX - gridSize, y);
    context.lineTo(offsetX + width + gridSize * 2, y);
  }
  context.stroke();
  context.restore();
};

const renderSingleLinearPoint = (
  context: CanvasRenderingContext2D,
  renderConfig: RenderConfig,
  point: Point,
  radius: number,
  isSelected: boolean,
  isPhantomPoint = false,
) => {
  context.strokeStyle = "#5e5ad8";
  context.setLineDash([]);
  context.fillStyle = "rgba(255, 255, 255, 0.9)";
  if (isSelected) {
    context.fillStyle = "rgba(134, 131, 226, 0.9)";
  } else if (isPhantomPoint) {
    context.fillStyle = "rgba(177, 151, 252, 0.7)";
  }

  fillCircle(
    context,
    point[0],
    point[1],
    radius / renderConfig.zoom.value,
    !isPhantomPoint,
  );
};

const renderLinearPointHandles = (
  context: CanvasRenderingContext2D,
  appState: AppState,
  renderConfig: RenderConfig,
  element: NonDeleted<ExcalidrawLinearElement>,
) => {
  if (!appState.selectedLinearElement) {
    return;
  }
  context.save();
  context.translate(renderConfig.scrollX, renderConfig.scrollY);
  context.lineWidth = 1 / renderConfig.zoom.value;
  const points = LinearElementEditor.getPointsGlobalCoordinates(element);

  const { POINT_HANDLE_SIZE } = LinearElementEditor;
  const radius = appState.editingLinearElement
    ? POINT_HANDLE_SIZE
    : POINT_HANDLE_SIZE / 2;
  points.forEach((point, idx) => {
    const isSelected =
      !!appState.editingLinearElement?.selectedPointsIndices?.includes(idx);

    renderSingleLinearPoint(context, renderConfig, point, radius, isSelected);
  });

  //Rendering segment mid points
  const midPoints = LinearElementEditor.getEditorMidPoints(
    element,
    appState,
  ).filter((midPoint) => midPoint !== null) as Point[];

  midPoints.forEach((segmentMidPoint) => {
    if (
      appState?.selectedLinearElement?.segmentMidPointHoveredCoords &&
      LinearElementEditor.arePointsEqual(
        segmentMidPoint,
        appState.selectedLinearElement.segmentMidPointHoveredCoords,
      )
    ) {
      // The order of renderingSingleLinearPoint and highLight points is different
      // inside vs outside editor as hover states are different,
      // in editor when hovered the original point is not visible as hover state fully covers it whereas outside the
      // editor original point is visible and hover state is just an outer circle.
      if (appState.editingLinearElement) {
        renderSingleLinearPoint(
          context,
          renderConfig,
          segmentMidPoint,
          radius,
          false,
        );
        highlightPoint(segmentMidPoint, context, renderConfig);
      } else {
        highlightPoint(segmentMidPoint, context, renderConfig);
        renderSingleLinearPoint(
          context,
          renderConfig,
          segmentMidPoint,
          radius,
          false,
        );
      }
    } else if (appState.editingLinearElement || points.length === 2) {
      renderSingleLinearPoint(
        context,
        renderConfig,
        segmentMidPoint,
        POINT_HANDLE_SIZE / 2,
        false,
        true,
      );
    }
  });

  context.restore();
};

const highlightPoint = (
  point: Point,
  context: CanvasRenderingContext2D,
  renderConfig: RenderConfig,
) => {
  context.fillStyle = "rgba(105, 101, 219, 0.4)";

  fillCircle(
    context,
    point[0],
    point[1],
    LinearElementEditor.POINT_HANDLE_SIZE / renderConfig.zoom.value,
    false,
  );
};
const renderLinearElementPointHighlight = (
  context: CanvasRenderingContext2D,
  appState: AppState,
  renderConfig: RenderConfig,
) => {
  const { elementId, hoverPointIndex } = appState.selectedLinearElement!;
  if (
    appState.editingLinearElement?.selectedPointsIndices?.includes(
      hoverPointIndex,
    )
  ) {
    return;
  }
  const element = LinearElementEditor.getElement(elementId);
  if (!element) {
    return;
  }
  const point = LinearElementEditor.getPointAtIndexGlobalCoordinates(
    element,
    hoverPointIndex,
  );
  context.save();
  context.translate(renderConfig.scrollX, renderConfig.scrollY);

  highlightPoint(point, context, renderConfig);
  context.restore();
};

const isIframeElement = (element: NonDeletedExcalidrawElement): Boolean => {
  if (element.type === "rectangle" && element.link && element.link.embed) {
    return true;
  }
  if (element.type === "text") {
    const container = getContainerElement(element);
    if (
      container &&
      container.type === "rectangle" &&
      container.link &&
      container.link.embed
    ) {
      return true;
    }
  }
  return false;
};

const createPlaceholderiFrameLabel = (
  element: NonDeletedExcalidrawElement,
): ExcalidrawElement => {
  return newTextElement({
    x: element.x + element.width / 2,
    y: element.y + element.height / 2,
    strokeColor:
      element.strokeColor !== "transparent" ? element.strokeColor : "black",
    backgroundColor: "transparent",
    text: element.link?.url ?? "",
    textAlign: "center",
    verticalAlign: VERTICAL_ALIGN.MIDDLE,
    angle: element.angle ?? 0,
  });
};

export const _renderScene = ({
  elements,
  appState,
  scale,
  rc,
  canvas,
  renderConfig,
}: {
  elements: readonly NonDeletedExcalidrawElement[];
  appState: AppState;
  scale: number;
  rc: RoughCanvas;
  canvas: HTMLCanvasElement;
  renderConfig: RenderConfig;
}) =>
  // extra options passed to the renderer
  {
    if (canvas === null) {
      return { atLeastOneVisibleElement: false };
    }
    const {
      renderScrollbars = true,
      renderSelection = true,
      renderGrid = true,
      isExporting,
    } = renderConfig;

    const selectionColor = renderConfig.selectionColor || oc.black;

    const context = canvas.getContext("2d")!;

    context.setTransform(1, 0, 0, 1, 0, 0);
    context.save();
    context.scale(scale, scale);
    // When doing calculations based on canvas width we should used normalized one
    const normalizedCanvasWidth = canvas.width / scale;
    const normalizedCanvasHeight = canvas.height / scale;

    if (isExporting && renderConfig.theme === "dark") {
      context.filter = THEME_FILTER;
    }

    // Paint background
    if (typeof renderConfig.viewBackgroundColor === "string") {
      const hasTransparence =
        renderConfig.viewBackgroundColor === "transparent" ||
        renderConfig.viewBackgroundColor.length === 5 || // #RGBA
        renderConfig.viewBackgroundColor.length === 9 || // #RRGGBBA
        /(hsla|rgba)\(/.test(renderConfig.viewBackgroundColor);
      if (hasTransparence) {
        context.clearRect(0, 0, normalizedCanvasWidth, normalizedCanvasHeight);
      }
      context.save();
      context.fillStyle = renderConfig.viewBackgroundColor;
      context.fillRect(0, 0, normalizedCanvasWidth, normalizedCanvasHeight);
      context.restore();
    } else {
      context.clearRect(0, 0, normalizedCanvasWidth, normalizedCanvasHeight);
    }

    // Apply zoom
    context.save();
    context.scale(renderConfig.zoom.value, renderConfig.zoom.value);

    // Grid
    if (renderGrid && appState.gridSize) {
      strokeGrid(
        context,
        appState.gridSize,
        -Math.ceil(renderConfig.zoom.value / appState.gridSize) *
          appState.gridSize +
          (renderConfig.scrollX % appState.gridSize),
        -Math.ceil(renderConfig.zoom.value / appState.gridSize) *
          appState.gridSize +
          (renderConfig.scrollY % appState.gridSize),
        normalizedCanvasWidth / renderConfig.zoom.value,
        normalizedCanvasHeight / renderConfig.zoom.value,
      );
    }

    // Paint visible elements
    const visibleElements = elements.filter((element) =>
      isVisibleElement(element, normalizedCanvasWidth, normalizedCanvasHeight, {
        zoom: renderConfig.zoom,
        offsetLeft: appState.offsetLeft,
        offsetTop: appState.offsetTop,
        scrollX: renderConfig.scrollX,
        scrollY: renderConfig.scrollY,
      }),
    );

    let editingLinearElement: NonDeleted<ExcalidrawLinearElement> | undefined =
      undefined;
    visibleElements
      .filter((el) => !isIframeElement(el))
      .forEach((element) => {
        try {
          renderElement(element, rc, context, renderConfig, appState);
          // Getting the element using LinearElementEditor during collab mismatches version - being one head of visible elements due to
          // ShapeCache returns empty hence making sure that we get the
          // correct element from visible elements
          if (appState.editingLinearElement?.elementId === element.id) {
            if (element) {
              editingLinearElement =
                element as NonDeleted<ExcalidrawLinearElement>;
            }
          }
          if (!isExporting) {
            renderLinkIcon(element, context, appState);
          }
        } catch (error: any) {
          console.error(error);
        }
      });

    // render iFrames on top
    visibleElements
      .filter((el) => isIframeElement(el))
      .forEach((element) => {
        try {
          renderElement(element, rc, context, renderConfig, appState);
          if (
            isExporting &&
            element.type === "rectangle" &&
            element.link?.url &&
            !getBoundTextElement(element)
          ) {
            const label = createPlaceholderiFrameLabel(element);
            renderElement(label, rc, context, renderConfig, appState);
          }
          if (!isExporting) {
            renderLinkIcon(element, context, appState);
          }
        } catch (error: any) {
          console.error(error);
        }
      });

    if (editingLinearElement) {
      renderLinearPointHandles(
        context,
        appState,
        renderConfig,
        editingLinearElement,
      );
    }

    // Paint selection element
    if (appState.selectionElement) {
      try {
        renderElement(
          appState.selectionElement,
          rc,
          context,
          renderConfig,
          appState,
        );
      } catch (error: any) {
        console.error(error);
      }
    }

    if (isBindingEnabled(appState)) {
      appState.suggestedBindings
        .filter((binding) => binding != null)
        .forEach((suggestedBinding) => {
          renderBindingHighlight(context, renderConfig, suggestedBinding!);
        });
    }
    const locallySelectedElements = getSelectedElements(elements, appState);

    // Getting the element using LinearElementEditor during collab mismatches version - being one head of visible elements due to
    // ShapeCache returns empty hence making sure that we get the
    // correct element from visible elements
    if (
      locallySelectedElements.length === 1 &&
      appState.editingLinearElement?.elementId === locallySelectedElements[0].id
    ) {
      renderLinearPointHandles(
        context,
        appState,
        renderConfig,
        locallySelectedElements[0] as NonDeleted<ExcalidrawLinearElement>,
      );
    }

    if (
      appState.selectedLinearElement &&
      appState.selectedLinearElement.hoverPointIndex >= 0
    ) {
      renderLinearElementPointHighlight(context, appState, renderConfig);
    }
    // Paint selected elements
    if (
      renderSelection &&
      !appState.multiElement &&
      !appState.editingLinearElement
    ) {
      const showBoundingBox = shouldShowBoundingBox(
        locallySelectedElements,
        appState,
      );

      const locallySelectedIds = locallySelectedElements.map(
        (element) => element.id,
      );
      const isSingleLinearElementSelected =
        locallySelectedElements.length === 1 &&
        isLinearElement(locallySelectedElements[0]);
      // render selected linear element points
      if (
        isSingleLinearElementSelected &&
        appState.selectedLinearElement?.elementId ===
          locallySelectedElements[0].id &&
        !locallySelectedElements[0].locked
      ) {
        renderLinearPointHandles(
          context,
          appState,
          renderConfig,
          locallySelectedElements[0] as ExcalidrawLinearElement,
        );
      }
      if (showBoundingBox) {
        const selections = elements.reduce((acc, element) => {
          const selectionColors = [];
          // local user
          if (
            locallySelectedIds.includes(element.id) &&
            !isSelectedViaGroup(appState, element)
          ) {
            selectionColors.push(selectionColor);
          }
          // remote users
          if (renderConfig.remoteSelectedElementIds[element.id]) {
            selectionColors.push(
              ...renderConfig.remoteSelectedElementIds[element.id].map(
                (socketId) => {
                  const background = getClientColor(socketId);
                  return background;
                },
              ),
            );
          }

          if (selectionColors.length) {
            const [elementX1, elementY1, elementX2, elementY2, cx, cy] =
              getElementAbsoluteCoords(element, true);
            acc.push({
              angle: element.angle,
              elementX1,
              elementY1,
              elementX2,
              elementY2,
              selectionColors,
              dashed: !!renderConfig.remoteSelectedElementIds[element.id],
              cx,
              cy,
              activeFrame: appState.activeIFrameElement === element,
            });
          }
          return acc;
        }, [] as { angle: number; elementX1: number; elementY1: number; elementX2: number; elementY2: number; selectionColors: string[]; dashed?: boolean; cx: number; cy: number; activeFrame: boolean }[]);

        const addSelectionForGroupId = (groupId: GroupId) => {
          const groupElements = getElementsInGroup(elements, groupId);
          const [elementX1, elementY1, elementX2, elementY2] =
            getCommonBounds(groupElements);
          selections.push({
            angle: 0,
            elementX1,
            elementX2,
            elementY1,
            elementY2,
            selectionColors: [oc.black],
            dashed: true,
            cx: elementX1 + (elementX2 - elementX1) / 2,
            cy: elementY1 + (elementY2 - elementY1) / 2,
            activeFrame: false,
          });
        };

        for (const groupId of getSelectedGroupIds(appState)) {
          // TODO: support multiplayer selected group IDs
          addSelectionForGroupId(groupId);
        }

        if (appState.editingGroupId) {
          addSelectionForGroupId(appState.editingGroupId);
        }

        selections.forEach((selection) =>
          renderSelectionBorder(context, renderConfig, selection),
        );
      }
      // Paint resize transformHandles
      context.save();
      context.translate(renderConfig.scrollX, renderConfig.scrollY);

      if (locallySelectedElements.length === 1) {
        context.fillStyle = oc.white;
        const transformHandles = getTransformHandles(
          locallySelectedElements[0],
          renderConfig.zoom,
          "mouse", // when we render we don't know which pointer type so use mouse
        );
        if (!appState.viewModeEnabled && showBoundingBox) {
          renderTransformHandles(
            context,
            renderConfig,
            transformHandles,
            locallySelectedElements[0].angle,
          );
        }
      } else if (locallySelectedElements.length > 1 && !appState.isRotating) {
        const dashedLinePadding =
          (DEFAULT_SPACING * 2) / renderConfig.zoom.value;
        context.fillStyle = oc.white;
        const [x1, y1, x2, y2] = getCommonBounds(locallySelectedElements);
        const initialLineDash = context.getLineDash();
        context.setLineDash([2 / renderConfig.zoom.value]);
        const lineWidth = context.lineWidth;
        context.lineWidth = 1 / renderConfig.zoom.value;
        context.strokeStyle = selectionColor;
        strokeRectWithRotation(
          context,
          x1 - dashedLinePadding,
          y1 - dashedLinePadding,
          x2 - x1 + dashedLinePadding * 2,
          y2 - y1 + dashedLinePadding * 2,
          (x1 + x2) / 2,
          (y1 + y2) / 2,
          0,
        );
        context.lineWidth = lineWidth;
        context.setLineDash(initialLineDash);
        const transformHandles = getTransformHandlesFromCoords(
          [x1, y1, x2, y2, (x1 + x2) / 2, (y1 + y2) / 2],
          0,
          renderConfig.zoom,
          "mouse",
          OMIT_SIDES_FOR_MULTIPLE_ELEMENTS,
        );
        if (locallySelectedElements.some((element) => !element.locked)) {
          renderTransformHandles(context, renderConfig, transformHandles, 0);
        }
      }
      context.restore();
    }

    // Reset zoom
    context.restore();

    // Paint remote pointers
    for (const clientId in renderConfig.remotePointerViewportCoords) {
      let { x, y } = renderConfig.remotePointerViewportCoords[clientId];

      x -= appState.offsetLeft;
      y -= appState.offsetTop;

      const width = 11;
      const height = 14;

      const isOutOfBounds =
        x < 0 ||
        x > normalizedCanvasWidth - width ||
        y < 0 ||
        y > normalizedCanvasHeight - height;

      x = Math.max(x, 0);
      x = Math.min(x, normalizedCanvasWidth - width);
      y = Math.max(y, 0);
      y = Math.min(y, normalizedCanvasHeight - height);

      const background = getClientColor(clientId);

      context.save();
      context.strokeStyle = background;
      context.fillStyle = background;

      const userState = renderConfig.remotePointerUserStates[clientId];
      const isInactive =
        isOutOfBounds ||
        userState === UserIdleState.IDLE ||
        userState === UserIdleState.AWAY;

      if (isInactive) {
        context.globalAlpha = 0.3;
      }

      if (
        renderConfig.remotePointerButton &&
        renderConfig.remotePointerButton[clientId] === "down"
      ) {
        context.beginPath();
        context.arc(x, y, 15, 0, 2 * Math.PI, false);
        context.lineWidth = 3;
        context.strokeStyle = "#ffffff88";
        context.stroke();
        context.closePath();

        context.beginPath();
        context.arc(x, y, 15, 0, 2 * Math.PI, false);
        context.lineWidth = 1;
        context.strokeStyle = background;
        context.stroke();
        context.closePath();
      }

      // Background (white outline) for arrow
      context.fillStyle = oc.white;
      context.strokeStyle = oc.white;
      context.lineWidth = 6;
      context.lineJoin = "round";
      context.beginPath();
      context.moveTo(x, y);
      context.lineTo(x + 0, y + 14);
      context.lineTo(x + 4, y + 9);
      context.lineTo(x + 11, y + 8);
      context.closePath();
      context.stroke();
      context.fill();

      // Arrow
      context.fillStyle = background;
      context.strokeStyle = background;
      context.lineWidth = 2;
      context.lineJoin = "round";
      context.beginPath();
      if (isInactive) {
        context.moveTo(x - 1, y - 1);
        context.lineTo(x - 1, y + 15);
        context.lineTo(x + 5, y + 10);
        context.lineTo(x + 12, y + 9);
        context.closePath();
        context.fill();
      } else {
        context.moveTo(x, y);
        context.lineTo(x + 0, y + 14);
        context.lineTo(x + 4, y + 9);
        context.lineTo(x + 11, y + 8);
        context.closePath();
        context.fill();
        context.stroke();
      }

      const username = renderConfig.remotePointerUsernames[clientId] || "";

      if (!isOutOfBounds && username) {
        context.font = "600 12px sans-serif"; // font has to be set before context.measureText()

        const offsetX = x + width / 2;
        const offsetY = y + height + 2;
        const paddingHorizontal = 5;
        const paddingVertical = 3;
        const measure = context.measureText(username);
        const measureHeight =
          measure.actualBoundingBoxDescent + measure.actualBoundingBoxAscent;
        const finalHeight = Math.max(measureHeight, 12);

        const boxX = offsetX - 1;
        const boxY = offsetY - 1;
        const boxWidth = measure.width + 2 + paddingHorizontal * 2 + 2;
        const boxHeight = finalHeight + 2 + paddingVertical * 2 + 2;
        if (context.roundRect) {
          context.beginPath();
          context.roundRect(boxX, boxY, boxWidth, boxHeight, 8);
          context.fillStyle = background;
          context.fill();
          context.strokeStyle = oc.white;
          context.stroke();
        } else {
          roundRect(context, boxX, boxY, boxWidth, boxHeight, 8, oc.white);
        }
        context.fillStyle = oc.black;

        context.fillText(
          username,
          offsetX + paddingHorizontal + 1,
          offsetY +
            paddingVertical +
            measure.actualBoundingBoxAscent +
            Math.floor((finalHeight - measureHeight) / 2) +
            2,
        );
      }

      context.restore();
      context.closePath();
    }

    // Paint scrollbars
    let scrollBars;
    if (renderScrollbars) {
      scrollBars = getScrollBars(
        elements,
        normalizedCanvasWidth,
        normalizedCanvasHeight,
        renderConfig,
      );

      context.save();
      context.fillStyle = SCROLLBAR_COLOR;
      context.strokeStyle = "rgba(255,255,255,0.8)";
      [scrollBars.horizontal, scrollBars.vertical].forEach((scrollBar) => {
        if (scrollBar) {
          roundRect(
            context,
            scrollBar.x,
            scrollBar.y,
            scrollBar.width,
            scrollBar.height,
            SCROLLBAR_WIDTH / 2,
          );
        }
      });
      context.restore();
    }

    context.restore();
    return { atLeastOneVisibleElement: visibleElements.length > 0, scrollBars };
  };

const renderSceneThrottled = throttleRAF(
  (config: {
    elements: readonly NonDeletedExcalidrawElement[];
    appState: AppState;
    scale: number;
    rc: RoughCanvas;
    canvas: HTMLCanvasElement;
    renderConfig: RenderConfig;
    callback?: (data: ReturnType<typeof _renderScene>) => void;
  }) => {
    const ret = _renderScene(config);
    config.callback?.(ret);
  },
  { trailing: true },
);

/** renderScene throttled to animation framerate */
export const renderScene = <T extends boolean = false>(
  config: {
    elements: readonly NonDeletedExcalidrawElement[];
    appState: AppState;
    scale: number;
    rc: RoughCanvas;
    canvas: HTMLCanvasElement;
    renderConfig: RenderConfig;
    callback?: (data: ReturnType<typeof _renderScene>) => void;
  },
  /** Whether to throttle rendering. Defaults to false.
   * When throttling, no value is returned. Use the callback instead. */
  throttle?: T,
): T extends true ? void : ReturnType<typeof _renderScene> => {
  if (throttle) {
    renderSceneThrottled(config);
    return undefined as T extends true ? void : ReturnType<typeof _renderScene>;
  }
  const ret = _renderScene(config);
  config.callback?.(ret);
  return ret as T extends true ? void : ReturnType<typeof _renderScene>;
};

const renderTransformHandles = (
  context: CanvasRenderingContext2D,
  renderConfig: RenderConfig,
  transformHandles: TransformHandles,
  angle: number,
): void => {
  Object.keys(transformHandles).forEach((key) => {
    const transformHandle = transformHandles[key as TransformHandleType];
    if (transformHandle !== undefined) {
      const [x, y, width, height] = transformHandle;

      context.save();
      context.lineWidth = 1 / renderConfig.zoom.value;
      if (renderConfig.selectionColor) {
        context.strokeStyle = renderConfig.selectionColor;
      }
      if (key === "rotation") {
        fillCircle(context, x + width / 2, y + height / 2, width / 2);
        // prefer round corners if roundRect API is available
      } else if (context.roundRect) {
        context.beginPath();
        context.roundRect(x, y, width, height, 2 / renderConfig.zoom.value);
        context.fill();
        context.stroke();
      } else {
        strokeRectWithRotation(
          context,
          x,
          y,
          width,
          height,
          x + width / 2,
          y + height / 2,
          angle,
          true, // fill before stroke
        );
      }
      context.restore();
    }
  });
};

const renderSelectionBorder = (
  context: CanvasRenderingContext2D,
  renderConfig: RenderConfig,
  elementProperties: {
    angle: number;
    elementX1: number;
    elementY1: number;
    elementX2: number;
    elementY2: number;
    selectionColors: string[];
    dashed?: boolean;
    cx: number;
    cy: number;
    activeFrame: boolean;
  },
  padding = DEFAULT_SPACING * 2,
) => {
  const {
    angle,
    elementX1,
    elementY1,
    elementX2,
    elementY2,
    selectionColors,
    cx,
    cy,
    dashed,
    activeFrame,
  } = elementProperties;
  const elementWidth = elementX2 - elementX1;
  const elementHeight = elementY2 - elementY1;

  const linePadding = padding / renderConfig.zoom.value;
  const lineWidth = 8 / renderConfig.zoom.value;
  const spaceWidth = 4 / renderConfig.zoom.value;

  context.save();
  context.translate(renderConfig.scrollX, renderConfig.scrollY);
  context.lineWidth = (activeFrame ? 4 : 1) / renderConfig.zoom.value;

  const count = selectionColors.length;
  for (let index = 0; index < count; ++index) {
    context.strokeStyle = selectionColors[index];
    if (dashed) {
      context.setLineDash([
        lineWidth,
        spaceWidth + (lineWidth + spaceWidth) * (count - 1),
      ]);
    }
    context.lineDashOffset = (lineWidth + spaceWidth) * index;
    strokeRectWithRotation(
      context,
      elementX1 - linePadding,
      elementY1 - linePadding,
      elementWidth + linePadding * 2,
      elementHeight + linePadding * 2,
      cx,
      cy,
      angle,
    );
  }
  context.restore();
};

const renderBindingHighlight = (
  context: CanvasRenderingContext2D,
  renderConfig: RenderConfig,
  suggestedBinding: SuggestedBinding,
) => {
  const renderHighlight = Array.isArray(suggestedBinding)
    ? renderBindingHighlightForSuggestedPointBinding
    : renderBindingHighlightForBindableElement;

  context.save();
  context.translate(renderConfig.scrollX, renderConfig.scrollY);
  renderHighlight(context, suggestedBinding as any);

  context.restore();
};

const renderBindingHighlightForBindableElement = (
  context: CanvasRenderingContext2D,
  element: ExcalidrawBindableElement,
) => {
  const [x1, y1, x2, y2] = getElementAbsoluteCoords(element);
  const width = x2 - x1;
  const height = y2 - y1;
  const threshold = maxBindingGap(element, width, height);

  // So that we don't overlap the element itself
  const strokeOffset = 4;
  context.strokeStyle = "rgba(0,0,0,.05)";
  context.lineWidth = threshold - strokeOffset;
  const padding = strokeOffset / 2 + threshold / 2;

  switch (element.type) {
    case "rectangle":
    case "text":
    case "image":
      strokeRectWithRotation(
        context,
        x1 - padding,
        y1 - padding,
        width + padding * 2,
        height + padding * 2,
        x1 + width / 2,
        y1 + height / 2,
        element.angle,
      );
      break;
    case "diamond":
      const side = Math.hypot(width, height);
      const wPadding = (padding * side) / height;
      const hPadding = (padding * side) / width;
      strokeDiamondWithRotation(
        context,
        width + wPadding * 2,
        height + hPadding * 2,
        x1 + width / 2,
        y1 + height / 2,
        element.angle,
      );
      break;
    case "ellipse":
      strokeEllipseWithRotation(
        context,
        width + padding * 2,
        height + padding * 2,
        x1 + width / 2,
        y1 + height / 2,
        element.angle,
      );
      break;
  }
};

const renderBindingHighlightForSuggestedPointBinding = (
  context: CanvasRenderingContext2D,
  suggestedBinding: SuggestedPointBinding,
) => {
  const [element, startOrEnd, bindableElement] = suggestedBinding;

  const threshold = maxBindingGap(
    bindableElement,
    bindableElement.width,
    bindableElement.height,
  );

  context.strokeStyle = "rgba(0,0,0,0)";
  context.fillStyle = "rgba(0,0,0,.05)";

  const pointIndices =
    startOrEnd === "both" ? [0, -1] : startOrEnd === "start" ? [0] : [-1];
  pointIndices.forEach((index) => {
    const [x, y] = LinearElementEditor.getPointAtIndexGlobalCoordinates(
      element,
      index,
    );
    fillCircle(context, x, y, threshold);
  });
};

let linkCanvasCache: any;
const renderLinkIcon = (
  element: NonDeletedExcalidrawElement,
  context: CanvasRenderingContext2D,
  appState: AppState,
) => {
  if (element.link?.url && !appState.selectedElementIds[element.id]) {
    const [x1, y1, x2, y2] = getElementAbsoluteCoords(element);
    const [x, y, width, height] = getLinkHandleFromCoords(
      [x1, y1, x2, y2],
      element.angle,
      appState,
    );
    const centerX = x + width / 2;
    const centerY = y + height / 2;
    context.save();
    context.translate(appState.scrollX + centerX, appState.scrollY + centerY);
    context.rotate(element.angle);

    if (!linkCanvasCache || linkCanvasCache.zoom !== appState.zoom.value) {
      linkCanvasCache = document.createElement("canvas");
      linkCanvasCache.zoom = appState.zoom.value;
      linkCanvasCache.width =
        width * window.devicePixelRatio * appState.zoom.value;
      linkCanvasCache.height =
        height * window.devicePixelRatio * appState.zoom.value;
      const linkCanvasCacheContext = linkCanvasCache.getContext("2d")!;
      linkCanvasCacheContext.scale(
        window.devicePixelRatio * appState.zoom.value,
        window.devicePixelRatio * appState.zoom.value,
      );
      linkCanvasCacheContext.fillStyle = "#fff";
      linkCanvasCacheContext.fillRect(0, 0, width, height);
      linkCanvasCacheContext.drawImage(EXTERNAL_LINK_IMG, 0, 0, width, height);
      linkCanvasCacheContext.restore();
      context.drawImage(
        linkCanvasCache,
        x - centerX,
        y - centerY,
        width,
        height,
      );
    } else {
      context.drawImage(
        linkCanvasCache,
        x - centerX,
        y - centerY,
        width,
        height,
      );
    }
    context.restore();
  }
};

export const isVisibleElement = (
  element: ExcalidrawElement,
  canvasWidth: number,
  canvasHeight: number,
  viewTransformations: {
    zoom: Zoom;
    offsetLeft: number;
    offsetTop: number;
    scrollX: number;
    scrollY: number;
  },
) => {
  const [x1, y1, x2, y2] = getElementBounds(element); // scene coordinates
  const topLeftSceneCoords = viewportCoordsToSceneCoords(
    {
      clientX: viewTransformations.offsetLeft,
      clientY: viewTransformations.offsetTop,
    },
    viewTransformations,
  );
  const bottomRightSceneCoords = viewportCoordsToSceneCoords(
    {
      clientX: viewTransformations.offsetLeft + canvasWidth,
      clientY: viewTransformations.offsetTop + canvasHeight,
    },
    viewTransformations,
  );

  return (
    topLeftSceneCoords.x <= x2 &&
    topLeftSceneCoords.y <= y2 &&
    bottomRightSceneCoords.x >= x1 &&
    bottomRightSceneCoords.y >= y1
  );
};

// This should be only called for exporting purposes
export const renderSceneToSvg = (
  elements: readonly NonDeletedExcalidrawElement[],
  rsvg: RoughSVG,
  svgRoot: SVGElement,
  files: BinaryFiles,
  {
    offsetX = 0,
    offsetY = 0,
    exportWithDarkMode = false,
  }: {
    offsetX?: number;
    offsetY?: number;
    exportWithDarkMode?: boolean;
  } = {},
) => {
  if (!svgRoot) {
    return;
  }
  // render elements
<<<<<<< HEAD
  elements
    .filter((el) => !isIframeElement(el))
    .forEach((element, index) => {
      if (!element.isDeleted) {
        try {
          renderElementToSvg(
            element,
            rsvg,
            svgRoot,
            files,
            element.x + offsetX,
            element.y + offsetY,
            exportWithDarkMode,
          );
        } catch (error: any) {
          console.error(error);
        }
=======
  elements.forEach((element) => {
    if (!element.isDeleted) {
      try {
        renderElementToSvg(
          element,
          rsvg,
          svgRoot,
          files,
          element.x + offsetX,
          element.y + offsetY,
          exportWithDarkMode,
        );
      } catch (error: any) {
        console.error(error);
>>>>>>> 3bd5d87c
      }
    });

  // render iFrames on top
  elements
    .filter((el) => isIframeElement(el))
    .forEach((element) => {
      if (!element.isDeleted) {
        try {
          renderElementToSvg(
            element,
            rsvg,
            svgRoot,
            files,
            element.x + offsetX,
            element.y + offsetY,
            exportWithDarkMode,
          );
          if (element.type === "rectangle" && element.link?.url) {
            if (!getBoundTextElement(element)) {
              const label = createPlaceholderiFrameLabel(element);
              renderElementToSvg(
                label,
                rsvg,
                svgRoot,
                files,
                label.x + offsetX,
                label.y + offsetY,
                exportWithDarkMode,
              );
            }
          }
        } catch (error: any) {
          console.error(error);
        }
      }
    });
  elements
    .filter((el) => el.type === "rectangle" && el.link?.embed)
    .forEach((element) => {
      if (!element.isDeleted) {
        try {
          renderElementToSvg(
            { ...element },
            rsvg,
            svgRoot,
            files,
            element.x + offsetX,
            element.y + offsetY,
            exportWithDarkMode,
            true,
          );
        } catch (error: any) {
          console.error(error);
        }
      }
    });
};<|MERGE_RESOLUTION|>--- conflicted
+++ resolved
@@ -1215,7 +1215,6 @@
     return;
   }
   // render elements
-<<<<<<< HEAD
   elements
     .filter((el) => !isIframeElement(el))
     .forEach((element, index) => {
@@ -1233,22 +1232,6 @@
         } catch (error: any) {
           console.error(error);
         }
-=======
-  elements.forEach((element) => {
-    if (!element.isDeleted) {
-      try {
-        renderElementToSvg(
-          element,
-          rsvg,
-          svgRoot,
-          files,
-          element.x + offsetX,
-          element.y + offsetY,
-          exportWithDarkMode,
-        );
-      } catch (error: any) {
-        console.error(error);
->>>>>>> 3bd5d87c
       }
     });
 
