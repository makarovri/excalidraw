import { RoughCanvas } from "roughjs/bin/canvas";
import { RoughSVG } from "roughjs/bin/svg";

import { FlooredNumber, AppState } from "../types";
<<<<<<< HEAD
import {
  ExcalidrawElement,
  NonDeletedExcalidrawElement,
} from "../element/types";
import { getElementAbsoluteCoords, handlerRectangles } from "../element";
=======
import { ExcalidrawElement } from "../element/types";
import {
  getElementAbsoluteCoords,
  OMIT_SIDES_FOR_MULTIPLE_ELEMENTS,
  handlerRectanglesFromCoords,
  handlerRectangles,
  getCommonBounds,
  canResizeMutlipleElements,
} from "../element";
>>>>>>> c3b83fba

import { roundRect } from "./roundRect";
import { SceneState } from "../scene/types";
import {
  getScrollBars,
  SCROLLBAR_COLOR,
  SCROLLBAR_WIDTH,
} from "../scene/scrollbars";
import { getSelectedElements } from "../scene/selection";

import { renderElement, renderElementToSvg } from "./renderElement";
import colors from "../colors";

type HandlerRectanglesRet = keyof ReturnType<typeof handlerRectangles>;

function colorsForClientId(clientId: string) {
  // Naive way of getting an integer out of the clientId
  const sum = clientId.split("").reduce((a, str) => a + str.charCodeAt(0), 0);

  // Skip transparent background.
  const backgrounds = colors.elementBackground.slice(1);
  const strokes = colors.elementStroke.slice(1);
  return {
    background: backgrounds[sum % backgrounds.length],
    stroke: strokes[sum % strokes.length],
  };
}

function strokeRectWithRotation(
  context: CanvasRenderingContext2D,
  x: number,
  y: number,
  width: number,
  height: number,
  cx: number,
  cy: number,
  angle: number,
  fill?: boolean,
) {
  context.translate(cx, cy);
  context.rotate(angle);
  if (fill) {
    context.fillRect(x - cx, y - cy, width, height);
  }
  context.strokeRect(x - cx, y - cy, width, height);
  context.rotate(-angle);
  context.translate(-cx, -cy);
}

function strokeCircle(
  context: CanvasRenderingContext2D,
  x: number,
  y: number,
  width: number,
  height: number,
) {
  context.beginPath();
  context.arc(x + width / 2, y + height / 2, width / 2, 0, Math.PI * 2);
  context.fill();
  context.stroke();
}

export function renderScene(
  elements: readonly NonDeletedExcalidrawElement[],
  appState: AppState,
  selectionElement: NonDeletedExcalidrawElement | null,
  scale: number,
  rc: RoughCanvas,
  canvas: HTMLCanvasElement,
  sceneState: SceneState,
  // extra options, currently passed by export helper
  {
    renderScrollbars = true,
    renderSelection = true,
    // Whether to employ render optimizations to improve performance.
    // Should not be turned on for export operations and similar, because it
    //  doesn't guarantee pixel-perfect output.
    renderOptimizations = false,
  }: {
    renderScrollbars?: boolean;
    renderSelection?: boolean;
    renderOptimizations?: boolean;
  } = {},
) {
  if (!canvas) {
    return { atLeastOneVisibleElement: false };
  }

  const context = canvas.getContext("2d")!;
  context.scale(scale, scale);

  // When doing calculations based on canvas width we should used normalized one
  const normalizedCanvasWidth = canvas.width / scale;
  const normalizedCanvasHeight = canvas.height / scale;

  // Paint background
  if (typeof sceneState.viewBackgroundColor === "string") {
    const hasTransparence =
      sceneState.viewBackgroundColor === "transparent" ||
      sceneState.viewBackgroundColor.length === 5 ||
      sceneState.viewBackgroundColor.length === 9;
    if (hasTransparence) {
      context.clearRect(0, 0, normalizedCanvasWidth, normalizedCanvasHeight);
    }
    const fillStyle = context.fillStyle;
    context.fillStyle = sceneState.viewBackgroundColor;
    context.fillRect(0, 0, normalizedCanvasWidth, normalizedCanvasHeight);
    context.fillStyle = fillStyle;
  } else {
    context.clearRect(0, 0, normalizedCanvasWidth, normalizedCanvasHeight);
  }

  // Apply zoom
  const zoomTranslationX = (-normalizedCanvasWidth * (sceneState.zoom - 1)) / 2;
  const zoomTranslationY =
    (-normalizedCanvasHeight * (sceneState.zoom - 1)) / 2;
  context.translate(zoomTranslationX, zoomTranslationY);
  context.scale(sceneState.zoom, sceneState.zoom);

  // Paint visible elements
  const visibleElements = elements.filter((element) =>
    isVisibleElement(
      element,
      normalizedCanvasWidth,
      normalizedCanvasHeight,
      sceneState,
    ),
  );

  visibleElements.forEach((element) => {
    renderElement(element, rc, context, renderOptimizations, sceneState);
  });

  // Pain selection element
  if (selectionElement) {
    renderElement(
      selectionElement,
      rc,
      context,
      renderOptimizations,
      sceneState,
    );
  }

  // Paint selected elements
  if (renderSelection) {
    context.translate(sceneState.scrollX, sceneState.scrollY);

    const selections = elements.reduce((acc, element) => {
      const selectionColors = [];
      // local user
      if (appState.selectedElementIds[element.id]) {
        selectionColors.push("#000000");
      }
      // remote users
      if (sceneState.remoteSelectedElementIds[element.id]) {
        selectionColors.push(
          ...sceneState.remoteSelectedElementIds[element.id].map((socketId) => {
            const { background } = colorsForClientId(socketId);
            return background;
          }),
        );
      }
      if (selectionColors.length) {
        acc.push({ element, selectionColors });
      }
      return acc;
    }, [] as { element: ExcalidrawElement; selectionColors: string[] }[]);

    selections.forEach(({ element, selectionColors }) => {
      const [
        elementX1,
        elementY1,
        elementX2,
        elementY2,
      ] = getElementAbsoluteCoords(element);

      const elementWidth = elementX2 - elementX1;
      const elementHeight = elementY2 - elementY1;

      const initialLineDash = context.getLineDash();
      const lineWidth = context.lineWidth;
      const lineDashOffset = context.lineDashOffset;
      const strokeStyle = context.strokeStyle;

      const dashedLinePadding = 4 / sceneState.zoom;
      const dashWidth = 8 / sceneState.zoom;
      const spaceWidth = 4 / sceneState.zoom;

      context.lineWidth = 1 / sceneState.zoom;

      const count = selectionColors.length;
      for (var i = 0; i < count; ++i) {
        context.strokeStyle = selectionColors[i];
        context.setLineDash([
          dashWidth,
          spaceWidth + (dashWidth + spaceWidth) * (count - 1),
        ]);
        context.lineDashOffset = (dashWidth + spaceWidth) * i;
        strokeRectWithRotation(
          context,
          elementX1 - dashedLinePadding,
          elementY1 - dashedLinePadding,
          elementWidth + dashedLinePadding * 2,
          elementHeight + dashedLinePadding * 2,
          elementX1 + elementWidth / 2,
          elementY1 + elementHeight / 2,
          element.angle,
        );
      }
      context.lineDashOffset = lineDashOffset;
      context.strokeStyle = strokeStyle;
      context.lineWidth = lineWidth;
      context.setLineDash(initialLineDash);
    });
    context.translate(-sceneState.scrollX, -sceneState.scrollY);

    const locallySelectedElements = getSelectedElements(elements, appState);

    // Paint resize handlers
    if (locallySelectedElements.length === 1) {
      context.translate(sceneState.scrollX, sceneState.scrollY);
      context.fillStyle = "#fff";
      const handlers = handlerRectangles(
        locallySelectedElements[0],
        sceneState.zoom,
      );
      Object.keys(handlers).forEach((key) => {
        const handler = handlers[key as HandlerRectanglesRet];
        if (handler !== undefined) {
          const lineWidth = context.lineWidth;
          context.lineWidth = 1 / sceneState.zoom;
          if (key === "rotation") {
            strokeCircle(
              context,
              handler[0],
              handler[1],
              handler[2],
              handler[3],
            );
          } else if (locallySelectedElements[0].type !== "text") {
            strokeRectWithRotation(
              context,
              handler[0],
              handler[1],
              handler[2],
              handler[3],
              handler[0] + handler[2] / 2,
              handler[1] + handler[3] / 2,
              locallySelectedElements[0].angle,
              true, // fill before stroke
            );
          }
          context.lineWidth = lineWidth;
        }
      });
      context.translate(-sceneState.scrollX, -sceneState.scrollY);
    } else if (locallySelectedElements.length > 1) {
      if (canResizeMutlipleElements(locallySelectedElements)) {
        const dashedLinePadding = 4 / sceneState.zoom;
        context.translate(sceneState.scrollX, sceneState.scrollY);
        context.fillStyle = "#fff";
        const [x1, y1, x2, y2] = getCommonBounds(locallySelectedElements);
        const initialLineDash = context.getLineDash();
        context.setLineDash([2 / sceneState.zoom]);
        const lineWidth = context.lineWidth;
        context.lineWidth = 1 / sceneState.zoom;
        strokeRectWithRotation(
          context,
          x1 - dashedLinePadding,
          y1 - dashedLinePadding,
          x2 - x1 + dashedLinePadding * 2,
          y2 - y1 + dashedLinePadding * 2,
          (x1 + x2) / 2,
          (y1 + y2) / 2,
          0,
        );
        context.lineWidth = lineWidth;
        context.setLineDash(initialLineDash);
        const handlers = handlerRectanglesFromCoords(
          [x1, y1, x2, y2],
          0,
          sceneState.zoom,
          undefined,
          OMIT_SIDES_FOR_MULTIPLE_ELEMENTS,
        );
        Object.keys(handlers).forEach((key) => {
          const handler = handlers[key as HandlerRectanglesRet];
          if (handler !== undefined) {
            const lineWidth = context.lineWidth;
            context.lineWidth = 1 / sceneState.zoom;
            strokeRectWithRotation(
              context,
              handler[0],
              handler[1],
              handler[2],
              handler[3],
              handler[0] + handler[2] / 2,
              handler[1] + handler[3] / 2,
              0,
              true, // fill before stroke
            );
            context.lineWidth = lineWidth;
          }
        });
        context.translate(-sceneState.scrollX, -sceneState.scrollY);
      }
    }
  }

  // Reset zoom
  context.scale(1 / sceneState.zoom, 1 / sceneState.zoom);
  context.translate(-zoomTranslationX, -zoomTranslationY);

  // Paint remote pointers
  for (const clientId in sceneState.remotePointerViewportCoords) {
    let { x, y } = sceneState.remotePointerViewportCoords[clientId];
    const username = sceneState.remotePointerUsernames[clientId];

    const width = 9;
    const height = 14;

    const isOutOfBounds =
      x < 0 ||
      x > normalizedCanvasWidth - width ||
      y < 0 ||
      y > normalizedCanvasHeight - height;

    x = Math.max(x, 0);
    x = Math.min(x, normalizedCanvasWidth - width);
    y = Math.max(y, 0);
    y = Math.min(y, normalizedCanvasHeight - height);

    const { background, stroke } = colorsForClientId(clientId);

    const strokeStyle = context.strokeStyle;
    const fillStyle = context.fillStyle;
    const globalAlpha = context.globalAlpha;
    context.strokeStyle = stroke;
    context.fillStyle = background;
    if (isOutOfBounds) {
      context.globalAlpha = 0.2;
    }

    if (
      sceneState.remotePointerButton &&
      sceneState.remotePointerButton[clientId] === "down"
    ) {
      context.beginPath();
      context.arc(x, y, 15, 0, 2 * Math.PI, false);
      context.lineWidth = 3;
      context.strokeStyle = "#ffffff88";
      context.stroke();
      context.closePath();

      context.beginPath();
      context.arc(x, y, 15, 0, 2 * Math.PI, false);
      context.lineWidth = 1;
      context.strokeStyle = stroke;
      context.stroke();
      context.closePath();
    }

    context.beginPath();
    context.moveTo(x, y);
    context.lineTo(x + 1, y + 14);
    context.lineTo(x + 4, y + 9);
    context.lineTo(x + 9, y + 10);
    context.lineTo(x, y);
    context.fill();
    context.stroke();

    if (!isOutOfBounds && username) {
      const offsetX = x + width;
      const offsetY = y + height;
      const paddingHorizontal = 4;
      const paddingVertical = 4;
      const measure = context.measureText(username);
      const measureHeight =
        measure.actualBoundingBoxDescent + measure.actualBoundingBoxAscent;

      // Border
      context.fillStyle = stroke;
      context.globalAlpha = globalAlpha;
      context.fillRect(
        offsetX - 1,
        offsetY - 1,
        measure.width + 2 * paddingHorizontal + 2,
        measureHeight + 2 * paddingVertical + 2,
      );
      // Background
      context.fillStyle = background;
      context.fillRect(
        offsetX,
        offsetY,
        measure.width + 2 * paddingHorizontal,
        measureHeight + 2 * paddingVertical,
      );
      context.fillStyle = "#ffffff";
      context.fillText(
        username,
        offsetX + paddingHorizontal,
        offsetY + paddingVertical + measure.actualBoundingBoxAscent,
      );
    }

    context.strokeStyle = strokeStyle;
    context.fillStyle = fillStyle;
    context.globalAlpha = globalAlpha;
    context.closePath();
  }

  // Paint scrollbars
  let scrollBars;
  if (renderScrollbars) {
    scrollBars = getScrollBars(
      elements,
      normalizedCanvasWidth,
      normalizedCanvasHeight,
      sceneState,
    );

    const fillStyle = context.fillStyle;
    const strokeStyle = context.strokeStyle;
    context.fillStyle = SCROLLBAR_COLOR;
    context.strokeStyle = "rgba(255,255,255,0.8)";
    [scrollBars.horizontal, scrollBars.vertical].forEach((scrollBar) => {
      if (scrollBar) {
        roundRect(
          context,
          scrollBar.x,
          scrollBar.y,
          scrollBar.width,
          scrollBar.height,
          SCROLLBAR_WIDTH / 2,
        );
      }
    });
    context.fillStyle = fillStyle;
    context.strokeStyle = strokeStyle;
  }

  context.scale(1 / scale, 1 / scale);

  return { atLeastOneVisibleElement: visibleElements.length > 0, scrollBars };
}

function isVisibleElement(
  element: ExcalidrawElement,
  viewportWidth: number,
  viewportHeight: number,
  {
    scrollX,
    scrollY,
    zoom,
  }: {
    scrollX: FlooredNumber;
    scrollY: FlooredNumber;
    zoom: number;
  },
) {
  const [x1, y1, x2, y2] = getElementAbsoluteCoords(element);

  // Apply zoom
  const viewportWidthWithZoom = viewportWidth / zoom;
  const viewportHeightWithZoom = viewportHeight / zoom;

  const viewportWidthDiff = viewportWidth - viewportWidthWithZoom;
  const viewportHeightDiff = viewportHeight - viewportHeightWithZoom;

  return (
    x2 + scrollX - viewportWidthDiff / 2 >= 0 &&
    x1 + scrollX - viewportWidthDiff / 2 <= viewportWidthWithZoom &&
    y2 + scrollY - viewportHeightDiff / 2 >= 0 &&
    y1 + scrollY - viewportHeightDiff / 2 <= viewportHeightWithZoom
  );
}

// This should be only called for exporting purposes
export function renderSceneToSvg(
  elements: readonly NonDeletedExcalidrawElement[],
  rsvg: RoughSVG,
  svgRoot: SVGElement,
  {
    offsetX = 0,
    offsetY = 0,
  }: {
    offsetX?: number;
    offsetY?: number;
  } = {},
) {
  if (!svgRoot) {
    return;
  }
  // render elements
  elements.forEach((element) => {
    if (!element.isDeleted) {
      renderElementToSvg(
        element,
        rsvg,
        svgRoot,
        element.x + offsetX,
        element.y + offsetY,
      );
    }
  });
}<|MERGE_RESOLUTION|>--- conflicted
+++ resolved
@@ -2,14 +2,10 @@
 import { RoughSVG } from "roughjs/bin/svg";
 
 import { FlooredNumber, AppState } from "../types";
-<<<<<<< HEAD
 import {
   ExcalidrawElement,
   NonDeletedExcalidrawElement,
 } from "../element/types";
-import { getElementAbsoluteCoords, handlerRectangles } from "../element";
-=======
-import { ExcalidrawElement } from "../element/types";
 import {
   getElementAbsoluteCoords,
   OMIT_SIDES_FOR_MULTIPLE_ELEMENTS,
@@ -18,7 +14,6 @@
   getCommonBounds,
   canResizeMutlipleElements,
 } from "../element";
->>>>>>> c3b83fba
 
 import { roundRect } from "./roundRect";
 import { SceneState } from "../scene/types";
