import { RoughCanvas } from "roughjs/bin/canvas";
import { RoughSVG } from "roughjs/bin/svg";

import { ExcalidrawElement } from "../element/types";
import { getElementAbsoluteCoords, handlerRectangles } from "../element";

import { roundRect } from "./roundRect";
import { SceneState } from "../scene/types";
import {
  getScrollBars,
  SCROLLBAR_COLOR,
  SCROLLBAR_WIDTH,
} from "../scene/scrollbars";
import { getZoomTranslation } from "../scene/zoom";

import { renderElement, renderElementToSvg } from "./renderElement";

export function renderScene(
  elements: readonly ExcalidrawElement[],
  selectionElement: ExcalidrawElement | null,
  rc: RoughCanvas,
  canvas: HTMLCanvasElement,
  sceneState: SceneState,
  // extra options, currently passed by export helper
  {
    offsetX,
    offsetY,
    renderScrollbars = true,
    renderSelection = true,
    // Whether to employ render optimizations to improve performance.
    // Should not be turned on for export operations and similar, because it
    //  doesn't guarantee pixel-perfect output.
    renderOptimizations = false,
  }: {
    offsetX?: number;
    offsetY?: number;
    renderScrollbars?: boolean;
    renderSelection?: boolean;
    renderOptimizations?: boolean;
  } = {},
): boolean {
  if (!canvas) {
    return false;
  }

  // Use offsets insteads of scrolls if available
  sceneState = {
    ...sceneState,
    scrollX: typeof offsetX === "number" ? offsetX : sceneState.scrollX,
    scrollY: typeof offsetY === "number" ? offsetY : sceneState.scrollY,
  };

  const context = canvas.getContext("2d")!;

  // Get initial scale transform as reference for later usage
  const initialContextTransform = context.getTransform();

  // When doing calculations based on canvas width we should used normalized one
  const normalizedCanvasWidth =
    canvas.width / getContextTransformScaleX(initialContextTransform);
  const normalizedCanvasHeight =
    canvas.height / getContextTransformScaleY(initialContextTransform);

  // Handle zoom scaling
  function scaleContextToZoom() {
    context.setTransform(
      getContextTransformScaleX(initialContextTransform) * sceneState.zoom,
      0,
      0,
      getContextTransformScaleY(initialContextTransform) * sceneState.zoom,
      getContextTransformTranslateX(context.getTransform()),
      getContextTransformTranslateY(context.getTransform()),
    );
  }

  // Handle zoom translation
  const zoomTranslation = getZoomTranslation(canvas, sceneState.zoom);
  function translateContextToZoom() {
    context.setTransform(
      getContextTransformScaleX(context.getTransform()),
      0,
      0,
      getContextTransformScaleY(context.getTransform()),
      getContextTransformTranslateX(initialContextTransform) -
        zoomTranslation.x,
      getContextTransformTranslateY(initialContextTransform) -
        zoomTranslation.y,
    );
  }

  // Paint background
  context.save();
  if (typeof sceneState.viewBackgroundColor === "string") {
    const hasTransparence =
      sceneState.viewBackgroundColor === "transparent" ||
      sceneState.viewBackgroundColor.length === 5 ||
      sceneState.viewBackgroundColor.length === 9;
    if (hasTransparence) {
      context.clearRect(0, 0, normalizedCanvasWidth, normalizedCanvasHeight);
    }
    context.fillStyle = sceneState.viewBackgroundColor;
    context.fillRect(0, 0, normalizedCanvasWidth, normalizedCanvasHeight);
  } else {
    context.clearRect(0, 0, normalizedCanvasWidth, normalizedCanvasHeight);
  }
  context.restore();

<<<<<<< HEAD
  sceneState = {
    ...sceneState,
    scrollX: Math.floor(
      typeof offsetX === "number" ? offsetX : sceneState.scrollX,
    ),
    scrollY: Math.floor(
      typeof offsetY === "number" ? offsetY : sceneState.scrollY,
    ),
  };

  let atLeastOneVisibleElement = false;
  elements.forEach(element => {
    if (
      !isVisibleElement(
        element,
        sceneState.scrollX,
        sceneState.scrollY,
        // If canvas is scaled for high pixelDeviceRatio width and height
        // setted in the `style` attribute
        parseInt(canvas.style.width) || canvas.width,
        parseInt(canvas.style.height) || canvas.height,
      )
    ) {
      return;
    }
    atLeastOneVisibleElement = true;
    renderElement(element, rc, context, renderOptimizations, sceneState);
=======
  // Paint visible elements
  const visibleElements = elements.filter(element =>
    isVisibleElement(
      element,
      normalizedCanvasWidth,
      normalizedCanvasHeight,
      sceneState,
    ),
  );

  context.save();
  scaleContextToZoom();
  translateContextToZoom();
  context.translate(sceneState.scrollX, sceneState.scrollY);
  visibleElements.forEach(element => {
    context.save();
    context.translate(element.x, element.y);
    renderElement(element, rc, context);
    context.restore();
>>>>>>> c7ff4c2e
  });
  context.restore();

  // Pain selection element
  if (selectionElement) {
<<<<<<< HEAD
    context.translate(
      selectionElement.x + sceneState.scrollX,
      selectionElement.y + sceneState.scrollY,
    );
    renderElement(
      selectionElement,
      rc,
      context,
      renderOptimizations,
      sceneState,
    );
    context.translate(
      -selectionElement.x - sceneState.scrollX,
      -selectionElement.y - sceneState.scrollY,
    );
=======
    context.save();
    scaleContextToZoom();
    translateContextToZoom();
    context.translate(sceneState.scrollX, sceneState.scrollY);
    context.translate(selectionElement.x, selectionElement.y);
    renderElement(selectionElement, rc, context);
    context.restore();
>>>>>>> c7ff4c2e
  }

  // Pain selected elements
  if (renderSelection) {
    const selectedElements = elements.filter(element => element.isSelected);
    const dashledLinePadding = 4 / sceneState.zoom;

    context.save();
    scaleContextToZoom();
    translateContextToZoom();
    context.translate(sceneState.scrollX, sceneState.scrollY);
    selectedElements.forEach(element => {
      const [
        elementX1,
        elementY1,
        elementX2,
        elementY2,
      ] = getElementAbsoluteCoords(element);

      const elementWidth = elementX2 - elementX1;
      const elementHeight = elementY2 - elementY1;

      const initialLineDash = context.getLineDash();
      context.setLineDash([8 / sceneState.zoom, 4 / sceneState.zoom]);
      context.strokeRect(
        elementX1 - dashledLinePadding,
        elementY1 - dashledLinePadding,
        elementWidth + dashledLinePadding * 2,
        elementHeight + dashledLinePadding * 2,
      );
      context.setLineDash(initialLineDash);
    });
    context.restore();

    // Paint resize handlers
    if (selectedElements.length === 1 && selectedElements[0].type !== "text") {
      context.save();
      scaleContextToZoom();
      translateContextToZoom();
      context.translate(sceneState.scrollX, sceneState.scrollY);
      const handlers = handlerRectangles(selectedElements[0], sceneState.zoom);
      Object.values(handlers)
        .filter(handler => handler !== undefined)
        .forEach(handler => {
          context.strokeRect(handler[0], handler[1], handler[2], handler[3]);
        });
      context.restore();
    }
  }

  // Paint scrollbars
  if (renderScrollbars) {
    const scrollBars = getScrollBars(
      elements,
      normalizedCanvasWidth,
      normalizedCanvasHeight,
      sceneState,
    );

    context.save();
    context.fillStyle = SCROLLBAR_COLOR;
    context.strokeStyle = "rgba(255,255,255,0.8)";
    [scrollBars.horizontal, scrollBars.vertical].forEach(scrollBar => {
      if (scrollBar) {
        roundRect(
          context,
          scrollBar.x,
          scrollBar.y,
          scrollBar.width,
          scrollBar.height,
          SCROLLBAR_WIDTH / 2,
        );
      }
    });
    context.restore();
  }

  return visibleElements.length > 0;
}

function isVisibleElement(
  element: ExcalidrawElement,
  viewportWidth: number,
  viewportHeight: number,
  {
    scrollX,
    scrollY,
    zoom,
  }: {
    scrollX: number;
    scrollY: number;
    zoom: number;
  },
) {
  const [x1, y1, x2, y2] = getElementAbsoluteCoords(element);

  // Apply zoom
  const viewportWidthWithZoom = viewportWidth / zoom;
  const viewportHeightWithZoom = viewportHeight / zoom;

  const viewportWidthDiff = viewportWidth - viewportWidthWithZoom;
  const viewportHeightDiff = viewportHeight - viewportHeightWithZoom;

  return (
    x2 + scrollX - viewportWidthDiff / 2 >= 0 &&
    x1 + scrollX - viewportWidthDiff / 2 <= viewportWidthWithZoom &&
    y2 + scrollY - viewportHeightDiff / 2 >= 0 &&
    y1 + scrollY - viewportHeightDiff / 2 <= viewportHeightWithZoom
  );
}

// This should be only called for exporting purposes
export function renderSceneToSvg(
  elements: readonly ExcalidrawElement[],
  rsvg: RoughSVG,
  svgRoot: SVGElement,
  {
    offsetX = 0,
    offsetY = 0,
  }: {
    offsetX?: number;
    offsetY?: number;
  } = {},
) {
  if (!svgRoot) {
    return;
  }
  // render elements
  elements.forEach(element => {
    renderElementToSvg(
      element,
      rsvg,
      svgRoot,
      element.x + offsetX,
      element.y + offsetY,
    );
  });
}

function getContextTransformScaleX(transform: DOMMatrix): number {
  return transform.a;
}
function getContextTransformScaleY(transform: DOMMatrix): number {
  return transform.d;
}
function getContextTransformTranslateX(transform: DOMMatrix): number {
  return transform.e;
}
function getContextTransformTranslateY(transform: DOMMatrix): number {
  return transform.f;
}<|MERGE_RESOLUTION|>--- conflicted
+++ resolved
@@ -46,8 +46,12 @@
   // Use offsets insteads of scrolls if available
   sceneState = {
     ...sceneState,
-    scrollX: typeof offsetX === "number" ? offsetX : sceneState.scrollX,
-    scrollY: typeof offsetY === "number" ? offsetY : sceneState.scrollY,
+    scrollX: Math.floor(
+      typeof offsetX === "number" ? offsetX : sceneState.scrollX,
+    ),
+    scrollY: Math.floor(
+      typeof offsetY === "number" ? offsetY : sceneState.scrollY,
+    ),
   };
 
   const context = canvas.getContext("2d")!;
@@ -105,35 +109,6 @@
   }
   context.restore();
 
-<<<<<<< HEAD
-  sceneState = {
-    ...sceneState,
-    scrollX: Math.floor(
-      typeof offsetX === "number" ? offsetX : sceneState.scrollX,
-    ),
-    scrollY: Math.floor(
-      typeof offsetY === "number" ? offsetY : sceneState.scrollY,
-    ),
-  };
-
-  let atLeastOneVisibleElement = false;
-  elements.forEach(element => {
-    if (
-      !isVisibleElement(
-        element,
-        sceneState.scrollX,
-        sceneState.scrollY,
-        // If canvas is scaled for high pixelDeviceRatio width and height
-        // setted in the `style` attribute
-        parseInt(canvas.style.width) || canvas.width,
-        parseInt(canvas.style.height) || canvas.height,
-      )
-    ) {
-      return;
-    }
-    atLeastOneVisibleElement = true;
-    renderElement(element, rc, context, renderOptimizations, sceneState);
-=======
   // Paint visible elements
   const visibleElements = elements.filter(element =>
     isVisibleElement(
@@ -147,23 +122,20 @@
   context.save();
   scaleContextToZoom();
   translateContextToZoom();
-  context.translate(sceneState.scrollX, sceneState.scrollY);
   visibleElements.forEach(element => {
     context.save();
-    context.translate(element.x, element.y);
-    renderElement(element, rc, context);
-    context.restore();
->>>>>>> c7ff4c2e
+    renderElement(element, rc, context, renderOptimizations, sceneState);
+    context.restore();
   });
   context.restore();
 
   // Pain selection element
   if (selectionElement) {
-<<<<<<< HEAD
-    context.translate(
-      selectionElement.x + sceneState.scrollX,
-      selectionElement.y + sceneState.scrollY,
-    );
+    context.save();
+    scaleContextToZoom();
+    translateContextToZoom();
+    context.translate(sceneState.scrollX, sceneState.scrollY);
+    context.translate(selectionElement.x, selectionElement.y);
     renderElement(
       selectionElement,
       rc,
@@ -171,19 +143,7 @@
       renderOptimizations,
       sceneState,
     );
-    context.translate(
-      -selectionElement.x - sceneState.scrollX,
-      -selectionElement.y - sceneState.scrollY,
-    );
-=======
-    context.save();
-    scaleContextToZoom();
-    translateContextToZoom();
-    context.translate(sceneState.scrollX, sceneState.scrollY);
-    context.translate(selectionElement.x, selectionElement.y);
-    renderElement(selectionElement, rc, context);
-    context.restore();
->>>>>>> c7ff4c2e
+    context.restore();
   }
 
   // Pain selected elements
@@ -232,6 +192,8 @@
         });
       context.restore();
     }
+
+    return visibleElements.length > 0;
   }
 
   // Paint scrollbars
