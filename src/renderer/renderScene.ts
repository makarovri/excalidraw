import { RoughCanvas } from "roughjs/bin/canvas";
import { RoughSVG } from "roughjs/bin/svg";
import oc from "open-color";

import { AppState, BinaryFiles, Point, Zoom } from "../types";
import {
  ExcalidrawElement,
  NonDeletedExcalidrawElement,
  ExcalidrawLinearElement,
  NonDeleted,
  GroupId,
  ExcalidrawBindableElement,
} from "../element/types";
import {
  getElementAbsoluteCoords,
  OMIT_SIDES_FOR_MULTIPLE_ELEMENTS,
  getTransformHandlesFromCoords,
  getTransformHandles,
  getElementBounds,
  getCommonBounds,
} from "../element";

import { roundRect } from "./roundRect";
import { RenderConfig } from "../scene/types";
import {
  getScrollBars,
  SCROLLBAR_COLOR,
  SCROLLBAR_WIDTH,
} from "../scene/scrollbars";
import { getSelectedElements } from "../scene/selection";

import { renderElement, renderElementToSvg } from "./renderElement";
import { getClientColors } from "../clients";
import { LinearElementEditor } from "../element/linearElementEditor";
import {
  isSelectedViaGroup,
  getSelectedGroupIds,
  getElementsInGroup,
} from "../groups";
import { maxBindingGap } from "../element/collision";
import {
  SuggestedBinding,
  SuggestedPointBinding,
  isBindingEnabled,
} from "../element/binding";
import {
  shouldShowBoundingBox,
  TransformHandles,
  TransformHandleType,
} from "../element/transformHandles";
import {
  viewportCoordsToSceneCoords,
  supportsEmoji,
  throttleRAF,
} from "../utils";
import { UserIdleState } from "../types";
import { THEME_FILTER } from "../constants";
import {
  EXTERNAL_LINK_IMG,
  getLinkHandleFromCoords,
} from "../element/Hyperlink";
import { isLinearElement } from "../element/typeChecks";

const hasEmojiSupport = supportsEmoji();
export const DEFAULT_SPACING = 2;

const strokeRectWithRotation = (
  context: CanvasRenderingContext2D,
  x: number,
  y: number,
  width: number,
  height: number,
  cx: number,
  cy: number,
  angle: number,
  fill: boolean = false,
) => {
  context.save();
  context.translate(cx, cy);
  context.rotate(angle);
  if (fill) {
    context.fillRect(x - cx, y - cy, width, height);
  }
  context.strokeRect(x - cx, y - cy, width, height);
  context.restore();
};

const strokeDiamondWithRotation = (
  context: CanvasRenderingContext2D,
  width: number,
  height: number,
  cx: number,
  cy: number,
  angle: number,
) => {
  context.save();
  context.translate(cx, cy);
  context.rotate(angle);
  context.beginPath();
  context.moveTo(0, height / 2);
  context.lineTo(width / 2, 0);
  context.lineTo(0, -height / 2);
  context.lineTo(-width / 2, 0);
  context.closePath();
  context.stroke();
  context.restore();
};

const strokeEllipseWithRotation = (
  context: CanvasRenderingContext2D,
  width: number,
  height: number,
  cx: number,
  cy: number,
  angle: number,
) => {
  context.beginPath();
  context.ellipse(cx, cy, width / 2, height / 2, angle, 0, Math.PI * 2);
  context.stroke();
};

const fillCircle = (
  context: CanvasRenderingContext2D,
  cx: number,
  cy: number,
  radius: number,
  stroke = true,
) => {
  context.beginPath();
  context.arc(cx, cy, radius, 0, Math.PI * 2);
  context.fill();
  if (stroke) {
    context.stroke();
  }
};

const strokeGrid = (
  context: CanvasRenderingContext2D,
  gridSize: number,
  offsetX: number,
  offsetY: number,
  width: number,
  height: number,
) => {
  context.save();
  context.strokeStyle = "rgba(0,0,0,0.1)";
  context.beginPath();
  for (let x = offsetX; x < offsetX + width + gridSize * 2; x += gridSize) {
    context.moveTo(x, offsetY - gridSize);
    context.lineTo(x, offsetY + height + gridSize * 2);
  }
  for (let y = offsetY; y < offsetY + height + gridSize * 2; y += gridSize) {
    context.moveTo(offsetX - gridSize, y);
    context.lineTo(offsetX + width + gridSize * 2, y);
  }
  context.stroke();
  context.restore();
};

const renderSingleLinearPoint = (
  context: CanvasRenderingContext2D,
  appState: AppState,
  renderConfig: RenderConfig,
  point: Point,
  radius: number,
  isSelected: boolean,
  isPhantomPoint = false,
) => {
  context.strokeStyle = "#5e5ad8";
  context.setLineDash([]);
  context.fillStyle = "rgba(255, 255, 255, 0.9)";
  if (isSelected) {
    context.fillStyle = "rgba(134, 131, 226, 0.9)";
  } else if (isPhantomPoint) {
    context.fillStyle = "rgba(177, 151, 252, 0.7)";
  }

  fillCircle(
    context,
    point[0],
    point[1],
    radius / renderConfig.zoom.value,
    !isPhantomPoint,
  );
};

const renderLinearPointHandles = (
  context: CanvasRenderingContext2D,
  appState: AppState,
  renderConfig: RenderConfig,
  element: NonDeleted<ExcalidrawLinearElement>,
) => {
  if (!appState.selectedLinearElement) {
    return;
  }
  context.save();
  context.translate(renderConfig.scrollX, renderConfig.scrollY);
  context.lineWidth = 1 / renderConfig.zoom.value;
  const points = LinearElementEditor.getPointsGlobalCoordinates(element);

  const { POINT_HANDLE_SIZE } = LinearElementEditor;
  const radius = appState.editingLinearElement
    ? POINT_HANDLE_SIZE
    : POINT_HANDLE_SIZE / 2;
  points.forEach((point, idx) => {
    const isSelected =
      !!appState.editingLinearElement?.selectedPointsIndices?.includes(idx);

    renderSingleLinearPoint(
      context,
      appState,
      renderConfig,
      point,
      radius,
      isSelected,
    );
  });

  //Rendering segment mid points
  const midPoints = LinearElementEditor.getEditorMidPoints(
    element,
    appState,
  ).filter((midPoint) => midPoint !== null) as Point[];

  midPoints.forEach((segmentMidPoint) => {
    if (
      appState?.selectedLinearElement?.segmentMidPointHoveredCoords &&
      LinearElementEditor.arePointsEqual(
        segmentMidPoint,
        appState.selectedLinearElement.segmentMidPointHoveredCoords,
      )
    ) {
      // The order of renderingSingleLinearPoint and highLight points is different
      // inside vs outside editor as hover states are different,
      // in editor when hovered the original point is not visible as hover state fully covers it whereas outside the
      // editor original point is visible and hover state is just an outer circle.
      if (appState.editingLinearElement) {
        renderSingleLinearPoint(
          context,
          appState,
          renderConfig,
          segmentMidPoint,
          radius,
          false,
        );
        highlightPoint(segmentMidPoint, context, renderConfig);
      } else {
        highlightPoint(segmentMidPoint, context, renderConfig);
        renderSingleLinearPoint(
          context,
          appState,
          renderConfig,
          segmentMidPoint,
          radius,
          false,
        );
      }
    } else if (appState.editingLinearElement || points.length === 2) {
      renderSingleLinearPoint(
        context,
        appState,
        renderConfig,
        segmentMidPoint,
        POINT_HANDLE_SIZE / 2,
        false,
        true,
      );
    }
  });

  context.restore();
};

const highlightPoint = (
  point: Point,
  context: CanvasRenderingContext2D,
  renderConfig: RenderConfig,
) => {
  context.fillStyle = "rgba(105, 101, 219, 0.4)";

  fillCircle(
    context,
    point[0],
    point[1],
    LinearElementEditor.POINT_HANDLE_SIZE / renderConfig.zoom.value,
    false,
  );
};
const renderLinearElementPointHighlight = (
  context: CanvasRenderingContext2D,
  appState: AppState,
  renderConfig: RenderConfig,
) => {
  const { elementId, hoverPointIndex } = appState.selectedLinearElement!;
  if (
    appState.editingLinearElement?.selectedPointsIndices?.includes(
      hoverPointIndex,
    )
  ) {
    return;
  }
  const element = LinearElementEditor.getElement(elementId);
  if (!element) {
    return;
  }
  const point = LinearElementEditor.getPointAtIndexGlobalCoordinates(
    element,
    hoverPointIndex,
  );
  context.save();
  context.translate(renderConfig.scrollX, renderConfig.scrollY);

  highlightPoint(point, context, renderConfig);
  context.restore();
};

export const _renderScene = ({
  elements,
  appState,
  scale,
  rc,
  canvas,
  renderConfig,
}: {
  elements: readonly NonDeletedExcalidrawElement[];
  appState: AppState;
  scale: number;
  rc: RoughCanvas;
  canvas: HTMLCanvasElement;
  renderConfig: RenderConfig;
}) =>
  // extra options passed to the renderer
  {
    if (canvas === null) {
      return { atLeastOneVisibleElement: false };
    }
    const {
      renderScrollbars = true,
      renderSelection = true,
      renderGrid = true,
      isExporting,
    } = renderConfig;

    const selectionColor = renderConfig.selectionColor || oc.black;

    const context = canvas.getContext("2d")!;

    context.setTransform(1, 0, 0, 1, 0, 0);
    context.save();
    context.scale(scale, scale);

    // When doing calculations based on canvas width we should used normalized one
    const normalizedCanvasWidth = canvas.width / scale;
    const normalizedCanvasHeight = canvas.height / scale;

    if (isExporting && renderConfig.theme === "dark") {
      context.filter = THEME_FILTER;
    }

    // Paint background
    if (typeof renderConfig.viewBackgroundColor === "string") {
      const hasTransparence =
        renderConfig.viewBackgroundColor === "transparent" ||
        renderConfig.viewBackgroundColor.length === 5 || // #RGBA
        renderConfig.viewBackgroundColor.length === 9 || // #RRGGBBA
        /(hsla|rgba)\(/.test(renderConfig.viewBackgroundColor);
      if (hasTransparence) {
        context.clearRect(0, 0, normalizedCanvasWidth, normalizedCanvasHeight);
      }
      context.save();
      context.fillStyle = renderConfig.viewBackgroundColor;
      context.fillRect(0, 0, normalizedCanvasWidth, normalizedCanvasHeight);
      context.restore();
    } else {
      context.clearRect(0, 0, normalizedCanvasWidth, normalizedCanvasHeight);
    }

    // Apply zoom
    context.save();
    context.scale(renderConfig.zoom.value, renderConfig.zoom.value);

    // Grid
    if (renderGrid && appState.gridSize) {
      strokeGrid(
        context,
        appState.gridSize,
        -Math.ceil(renderConfig.zoom.value / appState.gridSize) *
          appState.gridSize +
          (renderConfig.scrollX % appState.gridSize),
        -Math.ceil(renderConfig.zoom.value / appState.gridSize) *
          appState.gridSize +
          (renderConfig.scrollY % appState.gridSize),
        normalizedCanvasWidth / renderConfig.zoom.value,
        normalizedCanvasHeight / renderConfig.zoom.value,
      );
    }

    // Paint visible elements
    const visibleElements = elements.filter((element) =>
      isVisibleElement(element, normalizedCanvasWidth, normalizedCanvasHeight, {
        zoom: renderConfig.zoom,
        offsetLeft: appState.offsetLeft,
        offsetTop: appState.offsetTop,
        scrollX: renderConfig.scrollX,
        scrollY: renderConfig.scrollY,
      }),
    );

<<<<<<< HEAD
    visibleElements.forEach((element, index) => {
      try {
        renderElement(element, rc, context, renderConfig, appState);
=======
    let editingLinearElement: NonDeleted<ExcalidrawLinearElement> | undefined =
      undefined;
    visibleElements.forEach((element) => {
      try {
        renderElement(element, rc, context, renderConfig);
        // Getting the element using LinearElementEditor during collab mismatches version - being one head of visible elements due to
        // ShapeCache returns empty hence making sure that we get the
        // correct element from visible elements
        if (appState.editingLinearElement?.elementId === element.id) {
          if (element) {
            editingLinearElement =
              element as NonDeleted<ExcalidrawLinearElement>;
          }
        }
>>>>>>> bdc56090
        if (!isExporting) {
          renderLinkIcon(element, context, appState);
        }
      } catch (error: any) {
        console.error(error);
      }
    });

    if (editingLinearElement) {
      renderLinearPointHandles(
        context,
        appState,
        renderConfig,
        editingLinearElement,
      );
    }

    // Paint selection element
    if (appState.selectionElement) {
      try {
        renderElement(
          appState.selectionElement,
          rc,
          context,
          renderConfig,
          appState,
        );
      } catch (error: any) {
        console.error(error);
      }
    }

    if (isBindingEnabled(appState)) {
      appState.suggestedBindings
        .filter((binding) => binding != null)
        .forEach((suggestedBinding) => {
          renderBindingHighlight(context, renderConfig, suggestedBinding!);
        });
    }
    const locallySelectedElements = getSelectedElements(elements, appState);

    // Getting the element using LinearElementEditor during collab mismatches version - being one head of visible elements due to
    // ShapeCache returns empty hence making sure that we get the
    // correct element from visible elements
    if (
      locallySelectedElements.length === 1 &&
      appState.editingLinearElement?.elementId === locallySelectedElements[0].id
    ) {
      renderLinearPointHandles(
        context,
        appState,
        renderConfig,
        locallySelectedElements[0] as NonDeleted<ExcalidrawLinearElement>,
      );
    }

    if (
      appState.selectedLinearElement &&
      appState.selectedLinearElement.hoverPointIndex >= 0
    ) {
      renderLinearElementPointHighlight(context, appState, renderConfig);
    }
    // Paint selected elements
    if (
      renderSelection &&
      !appState.multiElement &&
      !appState.editingLinearElement
    ) {
      const showBoundingBox = shouldShowBoundingBox(
        locallySelectedElements,
        appState,
      );

      const locallySelectedIds = locallySelectedElements.map(
        (element) => element.id,
      );
      const isSingleLinearElementSelected =
        locallySelectedElements.length === 1 &&
        isLinearElement(locallySelectedElements[0]);
      // render selected linear element points
      if (
        isSingleLinearElementSelected &&
        appState.selectedLinearElement?.elementId ===
          locallySelectedElements[0].id &&
        !locallySelectedElements[0].locked
      ) {
        renderLinearPointHandles(
          context,
          appState,
          renderConfig,
          locallySelectedElements[0] as ExcalidrawLinearElement,
        );
      }
      if (showBoundingBox) {
        const selections = elements.reduce((acc, element) => {
          const selectionColors = [];
          // local user
          if (
            locallySelectedIds.includes(element.id) &&
            !isSelectedViaGroup(appState, element)
          ) {
            selectionColors.push(selectionColor);
          }
          // remote users
          if (renderConfig.remoteSelectedElementIds[element.id]) {
            selectionColors.push(
              ...renderConfig.remoteSelectedElementIds[element.id].map(
                (socketId) => {
                  const { background } = getClientColors(socketId, appState);
                  return background;
                },
              ),
            );
          }

          if (selectionColors.length) {
            const [elementX1, elementY1, elementX2, elementY2, cx, cy] =
              getElementAbsoluteCoords(element, true);
            acc.push({
              angle: element.angle,
              elementX1,
              elementY1,
              elementX2,
              elementY2,
              selectionColors,
              dashed: !!renderConfig.remoteSelectedElementIds[element.id],
              cx,
              cy,
            });
          }
          return acc;
        }, [] as { angle: number; elementX1: number; elementY1: number; elementX2: number; elementY2: number; selectionColors: string[]; dashed?: boolean; cx: number; cy: number }[]);

        const addSelectionForGroupId = (groupId: GroupId) => {
          const groupElements = getElementsInGroup(elements, groupId);
          const [elementX1, elementY1, elementX2, elementY2] =
            getCommonBounds(groupElements);
          selections.push({
            angle: 0,
            elementX1,
            elementX2,
            elementY1,
            elementY2,
            selectionColors: [oc.black],
            dashed: true,
            cx: elementX1 + (elementX2 - elementX1) / 2,
            cy: elementY1 + (elementY2 - elementY1) / 2,
          });
        };

        for (const groupId of getSelectedGroupIds(appState)) {
          // TODO: support multiplayer selected group IDs
          addSelectionForGroupId(groupId);
        }

        if (appState.editingGroupId) {
          addSelectionForGroupId(appState.editingGroupId);
        }

        selections.forEach((selection) =>
          renderSelectionBorder(context, renderConfig, selection),
        );
      }
      // Paint resize transformHandles
      context.save();
      context.translate(renderConfig.scrollX, renderConfig.scrollY);

      if (locallySelectedElements.length === 1) {
        context.fillStyle = oc.white;
        const transformHandles = getTransformHandles(
          locallySelectedElements[0],
          renderConfig.zoom,
          "mouse", // when we render we don't know which pointer type so use mouse
        );
        if (!appState.viewModeEnabled && showBoundingBox) {
          renderTransformHandles(
            context,
            renderConfig,
            transformHandles,
            locallySelectedElements[0].angle,
          );
        }
      } else if (locallySelectedElements.length > 1 && !appState.isRotating) {
        const dashedLinePadding =
          (DEFAULT_SPACING * 2) / renderConfig.zoom.value;
        context.fillStyle = oc.white;
        const [x1, y1, x2, y2] = getCommonBounds(locallySelectedElements);
        const initialLineDash = context.getLineDash();
        context.setLineDash([2 / renderConfig.zoom.value]);
        const lineWidth = context.lineWidth;
        context.lineWidth = 1 / renderConfig.zoom.value;
        context.strokeStyle = selectionColor;
        strokeRectWithRotation(
          context,
          x1 - dashedLinePadding,
          y1 - dashedLinePadding,
          x2 - x1 + dashedLinePadding * 2,
          y2 - y1 + dashedLinePadding * 2,
          (x1 + x2) / 2,
          (y1 + y2) / 2,
          0,
        );
        context.lineWidth = lineWidth;
        context.setLineDash(initialLineDash);
        const transformHandles = getTransformHandlesFromCoords(
          [x1, y1, x2, y2, (x1 + x2) / 2, (y1 + y2) / 2],
          0,
          renderConfig.zoom,
          "mouse",
          OMIT_SIDES_FOR_MULTIPLE_ELEMENTS,
        );
        if (locallySelectedElements.some((element) => !element.locked)) {
          renderTransformHandles(context, renderConfig, transformHandles, 0);
        }
      }
      context.restore();
    }

    // Reset zoom
    context.restore();

    // Paint remote pointers
    for (const clientId in renderConfig.remotePointerViewportCoords) {
      let { x, y } = renderConfig.remotePointerViewportCoords[clientId];

      x -= appState.offsetLeft;
      y -= appState.offsetTop;

      const width = 9;
      const height = 14;

      const isOutOfBounds =
        x < 0 ||
        x > normalizedCanvasWidth - width ||
        y < 0 ||
        y > normalizedCanvasHeight - height;

      x = Math.max(x, 0);
      x = Math.min(x, normalizedCanvasWidth - width);
      y = Math.max(y, 0);
      y = Math.min(y, normalizedCanvasHeight - height);

      const { background, stroke } = getClientColors(clientId, appState);

      context.save();
      context.strokeStyle = stroke;
      context.fillStyle = background;

      const userState = renderConfig.remotePointerUserStates[clientId];
      if (isOutOfBounds || userState === UserIdleState.AWAY) {
        context.globalAlpha = 0.48;
      }

      if (
        renderConfig.remotePointerButton &&
        renderConfig.remotePointerButton[clientId] === "down"
      ) {
        context.beginPath();
        context.arc(x, y, 15, 0, 2 * Math.PI, false);
        context.lineWidth = 3;
        context.strokeStyle = "#ffffff88";
        context.stroke();
        context.closePath();

        context.beginPath();
        context.arc(x, y, 15, 0, 2 * Math.PI, false);
        context.lineWidth = 1;
        context.strokeStyle = stroke;
        context.stroke();
        context.closePath();
      }

      context.beginPath();
      context.moveTo(x, y);
      context.lineTo(x + 1, y + 14);
      context.lineTo(x + 4, y + 9);
      context.lineTo(x + 9, y + 10);
      context.lineTo(x, y);
      context.fill();
      context.stroke();

      const username = renderConfig.remotePointerUsernames[clientId];

      let idleState = "";
      if (userState === UserIdleState.AWAY) {
        idleState = hasEmojiSupport ? "⚫️" : ` (${UserIdleState.AWAY})`;
      } else if (userState === UserIdleState.IDLE) {
        idleState = hasEmojiSupport ? "💤" : ` (${UserIdleState.IDLE})`;
      }

      const usernameAndIdleState = `${username || ""}${
        idleState ? ` ${idleState}` : ""
      }`;

      if (!isOutOfBounds && usernameAndIdleState) {
        const offsetX = x + width;
        const offsetY = y + height;
        const paddingHorizontal = 4;
        const paddingVertical = 4;
        const measure = context.measureText(usernameAndIdleState);
        const measureHeight =
          measure.actualBoundingBoxDescent + measure.actualBoundingBoxAscent;

        const boxX = offsetX - 1;
        const boxY = offsetY - 1;
        const boxWidth = measure.width + 2 * paddingHorizontal + 2;
        const boxHeight = measureHeight + 2 * paddingVertical + 2;
        if (context.roundRect) {
          context.beginPath();
          context.roundRect(
            boxX,
            boxY,
            boxWidth,
            boxHeight,
            4 / renderConfig.zoom.value,
          );
          context.fillStyle = background;
          context.fill();
          context.fillStyle = stroke;
          context.stroke();
        } else {
          // Border
          context.fillStyle = stroke;
          context.fillRect(boxX, boxY, boxWidth, boxHeight);
          // Background
          context.fillStyle = background;
          context.fillRect(offsetX, offsetY, boxWidth - 2, boxHeight - 2);
        }
        context.fillStyle = oc.white;

        context.fillText(
          usernameAndIdleState,
          offsetX + paddingHorizontal,
          offsetY + paddingVertical + measure.actualBoundingBoxAscent,
        );
      }

      context.restore();
      context.closePath();
    }

    // Paint scrollbars
    let scrollBars;
    if (renderScrollbars) {
      scrollBars = getScrollBars(
        elements,
        normalizedCanvasWidth,
        normalizedCanvasHeight,
        renderConfig,
      );

      context.save();
      context.fillStyle = SCROLLBAR_COLOR;
      context.strokeStyle = "rgba(255,255,255,0.8)";
      [scrollBars.horizontal, scrollBars.vertical].forEach((scrollBar) => {
        if (scrollBar) {
          roundRect(
            context,
            scrollBar.x,
            scrollBar.y,
            scrollBar.width,
            scrollBar.height,
            SCROLLBAR_WIDTH / 2,
          );
        }
      });
      context.restore();
    }

    context.restore();
    return { atLeastOneVisibleElement: visibleElements.length > 0, scrollBars };
  };

const renderSceneThrottled = throttleRAF(
  (config: {
    elements: readonly NonDeletedExcalidrawElement[];
    appState: AppState;
    scale: number;
    rc: RoughCanvas;
    canvas: HTMLCanvasElement;
    renderConfig: RenderConfig;
    callback?: (data: ReturnType<typeof _renderScene>) => void;
  }) => {
    const ret = _renderScene(config);
    config.callback?.(ret);
  },
  { trailing: true },
);

/** renderScene throttled to animation framerate */
export const renderScene = <T extends boolean = false>(
  config: {
    elements: readonly NonDeletedExcalidrawElement[];
    appState: AppState;
    scale: number;
    rc: RoughCanvas;
    canvas: HTMLCanvasElement;
    renderConfig: RenderConfig;
    callback?: (data: ReturnType<typeof _renderScene>) => void;
  },
  /** Whether to throttle rendering. Defaults to false.
   * When throttling, no value is returned. Use the callback instead. */
  throttle?: T,
): T extends true ? void : ReturnType<typeof _renderScene> => {
  if (throttle) {
    renderSceneThrottled(config);
    return undefined as T extends true ? void : ReturnType<typeof _renderScene>;
  }
  const ret = _renderScene(config);
  config.callback?.(ret);
  return ret as T extends true ? void : ReturnType<typeof _renderScene>;
};

const renderTransformHandles = (
  context: CanvasRenderingContext2D,
  renderConfig: RenderConfig,
  transformHandles: TransformHandles,
  angle: number,
): void => {
  Object.keys(transformHandles).forEach((key) => {
    const transformHandle = transformHandles[key as TransformHandleType];
    if (transformHandle !== undefined) {
      const [x, y, width, height] = transformHandle;

      context.save();
      context.lineWidth = 1 / renderConfig.zoom.value;
      if (renderConfig.selectionColor) {
        context.strokeStyle = renderConfig.selectionColor;
      }
      if (key === "rotation") {
        fillCircle(context, x + width / 2, y + height / 2, width / 2);
        // prefer round corners if roundRect API is available
      } else if (context.roundRect) {
        context.beginPath();
        context.roundRect(x, y, width, height, 2 / renderConfig.zoom.value);
        context.fill();
        context.stroke();
      } else {
        strokeRectWithRotation(
          context,
          x,
          y,
          width,
          height,
          x + width / 2,
          y + height / 2,
          angle,
          true, // fill before stroke
        );
      }
      context.restore();
    }
  });
};

const renderSelectionBorder = (
  context: CanvasRenderingContext2D,
  renderConfig: RenderConfig,
  elementProperties: {
    angle: number;
    elementX1: number;
    elementY1: number;
    elementX2: number;
    elementY2: number;
    selectionColors: string[];
    dashed?: boolean;
    cx: number;
    cy: number;
  },
  padding = DEFAULT_SPACING * 2,
) => {
  const {
    angle,
    elementX1,
    elementY1,
    elementX2,
    elementY2,
    selectionColors,
    cx,
    cy,
    dashed,
  } = elementProperties;
  const elementWidth = elementX2 - elementX1;
  const elementHeight = elementY2 - elementY1;

  const linePadding = padding / renderConfig.zoom.value;
  const lineWidth = 8 / renderConfig.zoom.value;
  const spaceWidth = 4 / renderConfig.zoom.value;

  context.save();
  context.translate(renderConfig.scrollX, renderConfig.scrollY);
  context.lineWidth = 1 / renderConfig.zoom.value;

  const count = selectionColors.length;
  for (let index = 0; index < count; ++index) {
    context.strokeStyle = selectionColors[index];
    if (dashed) {
      context.setLineDash([
        lineWidth,
        spaceWidth + (lineWidth + spaceWidth) * (count - 1),
      ]);
    }
    context.lineDashOffset = (lineWidth + spaceWidth) * index;
    strokeRectWithRotation(
      context,
      elementX1 - linePadding,
      elementY1 - linePadding,
      elementWidth + linePadding * 2,
      elementHeight + linePadding * 2,
      cx,
      cy,
      angle,
    );
  }
  context.restore();
};

const renderBindingHighlight = (
  context: CanvasRenderingContext2D,
  renderConfig: RenderConfig,
  suggestedBinding: SuggestedBinding,
) => {
  const renderHighlight = Array.isArray(suggestedBinding)
    ? renderBindingHighlightForSuggestedPointBinding
    : renderBindingHighlightForBindableElement;

  context.save();
  context.translate(renderConfig.scrollX, renderConfig.scrollY);
  renderHighlight(context, suggestedBinding as any);

  context.restore();
};

const renderBindingHighlightForBindableElement = (
  context: CanvasRenderingContext2D,
  element: ExcalidrawBindableElement,
) => {
  const [x1, y1, x2, y2] = getElementAbsoluteCoords(element);
  const width = x2 - x1;
  const height = y2 - y1;
  const threshold = maxBindingGap(element, width, height);

  // So that we don't overlap the element itself
  const strokeOffset = 4;
  context.strokeStyle = "rgba(0,0,0,.05)";
  context.lineWidth = threshold - strokeOffset;
  const padding = strokeOffset / 2 + threshold / 2;

  switch (element.type) {
    case "rectangle":
    case "text":
    case "image":
      strokeRectWithRotation(
        context,
        x1 - padding,
        y1 - padding,
        width + padding * 2,
        height + padding * 2,
        x1 + width / 2,
        y1 + height / 2,
        element.angle,
      );
      break;
    case "diamond":
      const side = Math.hypot(width, height);
      const wPadding = (padding * side) / height;
      const hPadding = (padding * side) / width;
      strokeDiamondWithRotation(
        context,
        width + wPadding * 2,
        height + hPadding * 2,
        x1 + width / 2,
        y1 + height / 2,
        element.angle,
      );
      break;
    case "ellipse":
      strokeEllipseWithRotation(
        context,
        width + padding * 2,
        height + padding * 2,
        x1 + width / 2,
        y1 + height / 2,
        element.angle,
      );
      break;
  }
};

const renderBindingHighlightForSuggestedPointBinding = (
  context: CanvasRenderingContext2D,
  suggestedBinding: SuggestedPointBinding,
) => {
  const [element, startOrEnd, bindableElement] = suggestedBinding;

  const threshold = maxBindingGap(
    bindableElement,
    bindableElement.width,
    bindableElement.height,
  );

  context.strokeStyle = "rgba(0,0,0,0)";
  context.fillStyle = "rgba(0,0,0,.05)";

  const pointIndices =
    startOrEnd === "both" ? [0, -1] : startOrEnd === "start" ? [0] : [-1];
  pointIndices.forEach((index) => {
    const [x, y] = LinearElementEditor.getPointAtIndexGlobalCoordinates(
      element,
      index,
    );
    fillCircle(context, x, y, threshold);
  });
};

let linkCanvasCache: any;
const renderLinkIcon = (
  element: NonDeletedExcalidrawElement,
  context: CanvasRenderingContext2D,
  appState: AppState,
) => {
  if (element.link && !appState.selectedElementIds[element.id]) {
    const [x1, y1, x2, y2] = getElementAbsoluteCoords(element);
    const [x, y, width, height] = getLinkHandleFromCoords(
      [x1, y1, x2, y2],
      element.angle,
      appState,
    );
    const centerX = x + width / 2;
    const centerY = y + height / 2;
    context.save();
    context.translate(appState.scrollX + centerX, appState.scrollY + centerY);
    context.rotate(element.angle);

    if (!linkCanvasCache || linkCanvasCache.zoom !== appState.zoom.value) {
      linkCanvasCache = document.createElement("canvas");
      linkCanvasCache.zoom = appState.zoom.value;
      linkCanvasCache.width =
        width * window.devicePixelRatio * appState.zoom.value;
      linkCanvasCache.height =
        height * window.devicePixelRatio * appState.zoom.value;
      const linkCanvasCacheContext = linkCanvasCache.getContext("2d")!;
      linkCanvasCacheContext.scale(
        window.devicePixelRatio * appState.zoom.value,
        window.devicePixelRatio * appState.zoom.value,
      );
      linkCanvasCacheContext.fillStyle = "#fff";
      linkCanvasCacheContext.fillRect(0, 0, width, height);
      linkCanvasCacheContext.drawImage(EXTERNAL_LINK_IMG, 0, 0, width, height);
      linkCanvasCacheContext.restore();
      context.drawImage(
        linkCanvasCache,
        x - centerX,
        y - centerY,
        width,
        height,
      );
    } else {
      context.drawImage(
        linkCanvasCache,
        x - centerX,
        y - centerY,
        width,
        height,
      );
    }
    context.restore();
  }
};

const isVisibleElement = (
  element: ExcalidrawElement,
  canvasWidth: number,
  canvasHeight: number,
  viewTransformations: {
    zoom: Zoom;
    offsetLeft: number;
    offsetTop: number;
    scrollX: number;
    scrollY: number;
  },
) => {
  const [x1, y1, x2, y2] = getElementBounds(element); // scene coordinates
  const topLeftSceneCoords = viewportCoordsToSceneCoords(
    {
      clientX: viewTransformations.offsetLeft,
      clientY: viewTransformations.offsetTop,
    },
    viewTransformations,
  );
  const bottomRightSceneCoords = viewportCoordsToSceneCoords(
    {
      clientX: viewTransformations.offsetLeft + canvasWidth,
      clientY: viewTransformations.offsetTop + canvasHeight,
    },
    viewTransformations,
  );

  return (
    topLeftSceneCoords.x <= x2 &&
    topLeftSceneCoords.y <= y2 &&
    bottomRightSceneCoords.x >= x1 &&
    bottomRightSceneCoords.y >= y1
  );
};

// This should be only called for exporting purposes
export const renderSceneToSvg = (
  elements: readonly NonDeletedExcalidrawElement[],
  rsvg: RoughSVG,
  svgRoot: SVGElement,
  files: BinaryFiles,
  {
    offsetX = 0,
    offsetY = 0,
    exportWithDarkMode = false,
  }: {
    offsetX?: number;
    offsetY?: number;
    exportWithDarkMode?: boolean;
  } = {},
) => {
  if (!svgRoot) {
    return;
  }
  // render elements
  elements.forEach((element, index) => {
    if (!element.isDeleted) {
      try {
        renderElementToSvg(
          element,
          rsvg,
          svgRoot,
          files,
          element.x + offsetX,
          element.y + offsetY,
          exportWithDarkMode,
        );
      } catch (error: any) {
        console.error(error);
      }
    }
  });
};<|MERGE_RESOLUTION|>--- conflicted
+++ resolved
@@ -406,16 +406,11 @@
       }),
     );
 
-<<<<<<< HEAD
-    visibleElements.forEach((element, index) => {
-      try {
-        renderElement(element, rc, context, renderConfig, appState);
-=======
     let editingLinearElement: NonDeleted<ExcalidrawLinearElement> | undefined =
       undefined;
     visibleElements.forEach((element) => {
       try {
-        renderElement(element, rc, context, renderConfig);
+        renderElement(element, rc, context, renderConfig, appState);
         // Getting the element using LinearElementEditor during collab mismatches version - being one head of visible elements due to
         // ShapeCache returns empty hence making sure that we get the
         // correct element from visible elements
@@ -425,7 +420,6 @@
               element as NonDeleted<ExcalidrawLinearElement>;
           }
         }
->>>>>>> bdc56090
         if (!isExporting) {
           renderLinkIcon(element, context, appState);
         }
