--- conflicted
+++ resolved
@@ -62,15 +62,12 @@
   getLinkHandleFromCoords,
 } from "../element/Hyperlink";
 import { isLinearElement } from "../element/typeChecks";
-<<<<<<< HEAD
 import {
   elementOverlapsWithFrame,
   getTargetFrame,
   isElementInFrame,
 } from "../frame";
-=======
 import "./roundRect.polyfill";
->>>>>>> 1747e939
 
 export const DEFAULT_SPACING = 2;
 
