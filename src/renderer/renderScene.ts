--- conflicted
+++ resolved
@@ -7,6 +7,7 @@
   BinaryFiles,
   Point,
   CommonCanvasAppState,
+  Zoom,
 } from "../types";
 import {
   ExcalidrawElement,
@@ -434,40 +435,12 @@
       context.clearRect(0, 0, normalizedWidth, normalizedHeight);
     }
     context.save();
-<<<<<<< HEAD
     context.fillStyle = viewBackgroundColor;
     context.fillRect(0, 0, normalizedWidth, normalizedHeight);
     context.restore();
   } else {
     context.clearRect(0, 0, normalizedWidth, normalizedHeight);
   }
-=======
-    context.scale(renderConfig.zoom.value, renderConfig.zoom.value);
-
-    // Grid
-    if (renderGrid && appState.gridSize) {
-      strokeGrid(
-        context,
-        appState.gridSize,
-        renderConfig.scrollX,
-        renderConfig.scrollY,
-        renderConfig.zoom,
-        normalizedCanvasWidth / renderConfig.zoom.value,
-        normalizedCanvasHeight / renderConfig.zoom.value,
-      );
-    }
-
-    // Paint visible elements
-    const visibleElements = elements.filter((element) =>
-      isVisibleElement(element, normalizedCanvasWidth, normalizedCanvasHeight, {
-        zoom: renderConfig.zoom,
-        offsetLeft: appState.offsetLeft,
-        offsetTop: appState.offsetTop,
-        scrollX: renderConfig.scrollX,
-        scrollY: renderConfig.scrollY,
-      }),
-    );
->>>>>>> 9ca27c62
 
   // Apply zoom
   context.save();
@@ -976,6 +949,7 @@
         (appState.scrollX % appState.gridSize),
       -Math.ceil(appState.zoom.value / appState.gridSize) * appState.gridSize +
         (appState.scrollY % appState.gridSize),
+      appState.zoom,
       normalizedWidth / appState.zoom.value,
       normalizedHeight / appState.zoom.value,
     );
