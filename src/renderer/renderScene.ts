import { RoughCanvas } from "roughjs/bin/canvas";
import { RoughSVG } from "roughjs/bin/svg";
import oc from "open-color";

import { AppState, BinaryFiles, Point, Zoom } from "../types";
import {
  ExcalidrawElement,
  NonDeletedExcalidrawElement,
  ExcalidrawLinearElement,
  NonDeleted,
  GroupId,
  ExcalidrawBindableElement,
} from "../element/types";
import {
  getElementAbsoluteCoords,
  OMIT_SIDES_FOR_MULTIPLE_ELEMENTS,
  getTransformHandlesFromCoords,
  getTransformHandles,
  getElementBounds,
  getCommonBounds,
} from "../element";

import { roundRect } from "./roundRect";
import { RenderConfig } from "../scene/types";
import {
  getScrollBars,
  SCROLLBAR_COLOR,
  SCROLLBAR_WIDTH,
} from "../scene/scrollbars";
import { getSelectedElements } from "../scene/selection";

import { renderElement, renderElementToSvg } from "./renderElement";
import { getClientColors } from "../clients";
import { LinearElementEditor } from "../element/linearElementEditor";
import {
  isSelectedViaGroup,
  getSelectedGroupIds,
  getElementsInGroup,
} from "../groups";
import { maxBindingGap } from "../element/collision";
import {
  SuggestedBinding,
  SuggestedPointBinding,
  isBindingEnabled,
} from "../element/binding";
import {
  shouldShowBoundingBox,
  TransformHandles,
  TransformHandleType,
} from "../element/transformHandles";
import {
  viewportCoordsToSceneCoords,
  supportsEmoji,
  throttleRAF,
} from "../utils";
import { UserIdleState } from "../types";
import { THEME_FILTER } from "../constants";
import {
  EXTERNAL_LINK_IMG,
  getLinkHandleFromCoords,
} from "../element/Hyperlink";
import { isLinearElement } from "../element/typeChecks";

const hasEmojiSupport = supportsEmoji();
export const DEFAULT_SPACING = 2;

const strokeRectWithRotation = (
  context: CanvasRenderingContext2D,
  x: number,
  y: number,
  width: number,
  height: number,
  cx: number,
  cy: number,
  angle: number,
  fill: boolean = false,
) => {
  context.save();
  context.translate(cx, cy);
  context.rotate(angle);
  if (fill) {
    context.fillRect(x - cx, y - cy, width, height);
  }
  context.strokeRect(x - cx, y - cy, width, height);
  context.restore();
};

const strokeDiamondWithRotation = (
  context: CanvasRenderingContext2D,
  width: number,
  height: number,
  cx: number,
  cy: number,
  angle: number,
) => {
  context.save();
  context.translate(cx, cy);
  context.rotate(angle);
  context.beginPath();
  context.moveTo(0, height / 2);
  context.lineTo(width / 2, 0);
  context.lineTo(0, -height / 2);
  context.lineTo(-width / 2, 0);
  context.closePath();
  context.stroke();
  context.restore();
};

const strokeEllipseWithRotation = (
  context: CanvasRenderingContext2D,
  width: number,
  height: number,
  cx: number,
  cy: number,
  angle: number,
) => {
  context.beginPath();
  context.ellipse(cx, cy, width / 2, height / 2, angle, 0, Math.PI * 2);
  context.stroke();
};

const fillCircle = (
  context: CanvasRenderingContext2D,
  cx: number,
  cy: number,
  radius: number,
  stroke = true,
) => {
  context.beginPath();
  context.arc(cx, cy, radius, 0, Math.PI * 2);
  context.fill();
  if (stroke) {
    context.stroke();
  }
};

const strokeGrid = (
  context: CanvasRenderingContext2D,
  gridSize: number,
  offsetX: number,
  offsetY: number,
  width: number,
  height: number,
) => {
  context.save();
  context.strokeStyle = "rgba(0,0,0,0.1)";
  context.beginPath();
  for (let x = offsetX; x < offsetX + width + gridSize * 2; x += gridSize) {
    context.moveTo(x, offsetY - gridSize);
    context.lineTo(x, offsetY + height + gridSize * 2);
  }
  for (let y = offsetY; y < offsetY + height + gridSize * 2; y += gridSize) {
    context.moveTo(offsetX - gridSize, y);
    context.lineTo(offsetX + width + gridSize * 2, y);
  }
  context.stroke();
  context.restore();
};

const renderSingleLinearPoint = (
  context: CanvasRenderingContext2D,
  appState: AppState,
  renderConfig: RenderConfig,
  point: Point,
  radius: number,
  isSelected: boolean,
  isPhantomPoint = false,
) => {
  context.strokeStyle = "#5e5ad8";
  context.setLineDash([]);
  context.fillStyle = "rgba(255, 255, 255, 0.9)";
  if (isSelected) {
    context.fillStyle = "rgba(134, 131, 226, 0.9)";
  } else if (isPhantomPoint) {
    context.fillStyle = "rgba(177, 151, 252, 0.7)";
  }

  fillCircle(
    context,
    point[0],
    point[1],
    radius / renderConfig.zoom.value,
    !isPhantomPoint,
  );
};

const renderLinearPointHandles = (
  context: CanvasRenderingContext2D,
  appState: AppState,
  renderConfig: RenderConfig,
  element: NonDeleted<ExcalidrawLinearElement>,
) => {
  if (!appState.selectedLinearElement) {
    return;
  }
  context.save();
  context.translate(renderConfig.scrollX, renderConfig.scrollY);
  context.lineWidth = 1 / renderConfig.zoom.value;
  const points = LinearElementEditor.getPointsGlobalCoordinates(element);

  const { POINT_HANDLE_SIZE } = LinearElementEditor;
  const radius = appState.editingLinearElement
    ? POINT_HANDLE_SIZE
    : POINT_HANDLE_SIZE / 2;
  points.forEach((point, idx) => {
    const isSelected =
      !!appState.editingLinearElement?.selectedPointsIndices?.includes(idx);

    renderSingleLinearPoint(
      context,
      appState,
      renderConfig,
      point,
      radius,
      isSelected,
    );
  });

  //Rendering segment mid points
  const midPoints = LinearElementEditor.getEditorMidPoints(
    element,
    appState,
  ).filter((midPoint) => midPoint !== null) as Point[];

  midPoints.forEach((segmentMidPoint) => {
    if (
      appState?.selectedLinearElement?.segmentMidPointHoveredCoords &&
      LinearElementEditor.arePointsEqual(
        segmentMidPoint,
        appState.selectedLinearElement.segmentMidPointHoveredCoords,
      )
    ) {
      // The order of renderingSingleLinearPoint and highLight points is different
      // inside vs outside editor as hover states are different,
      // in editor when hovered the original point is not visible as hover state fully covers it whereas outside the
      // editor original point is visible and hover state is just an outer circle.
      if (appState.editingLinearElement) {
        renderSingleLinearPoint(
          context,
          appState,
          renderConfig,
          segmentMidPoint,
          radius,
          false,
        );
        highlightPoint(segmentMidPoint, context, renderConfig);
      } else {
        highlightPoint(segmentMidPoint, context, renderConfig);
        renderSingleLinearPoint(
          context,
          appState,
          renderConfig,
          segmentMidPoint,
          radius,
          false,
        );
      }
    } else if (appState.editingLinearElement || points.length === 2) {
      renderSingleLinearPoint(
        context,
        appState,
        renderConfig,
        segmentMidPoint,
        POINT_HANDLE_SIZE / 2,
        false,
        true,
      );
    }
  });

  context.restore();
};

const highlightPoint = (
  point: Point,
  context: CanvasRenderingContext2D,
  renderConfig: RenderConfig,
) => {
  context.fillStyle = "rgba(105, 101, 219, 0.4)";

  fillCircle(
    context,
    point[0],
    point[1],
    LinearElementEditor.POINT_HANDLE_SIZE / renderConfig.zoom.value,
    false,
  );
};
const renderLinearElementPointHighlight = (
  context: CanvasRenderingContext2D,
  appState: AppState,
  renderConfig: RenderConfig,
) => {
  const { elementId, hoverPointIndex } = appState.selectedLinearElement!;
  if (
    appState.editingLinearElement?.selectedPointsIndices?.includes(
      hoverPointIndex,
    )
  ) {
    return;
  }
  const element = LinearElementEditor.getElement(elementId);
  if (!element) {
    return;
  }
  const point = LinearElementEditor.getPointAtIndexGlobalCoordinates(
    element,
    hoverPointIndex,
  );
  context.save();
  context.translate(renderConfig.scrollX, renderConfig.scrollY);

  highlightPoint(point, context, renderConfig);
  context.restore();
};

export const _renderScene = ({
  elements,
  appState,
  scale,
  rc,
  canvas,
  renderConfig,
}: {
  elements: readonly NonDeletedExcalidrawElement[];
  appState: AppState;
  scale: number;
  rc: RoughCanvas;
  canvas: HTMLCanvasElement;
  renderConfig: RenderConfig;
}) =>
  // extra options passed to the renderer
  {
    if (canvas === null) {
      return { atLeastOneVisibleElement: false };
    }
    const {
      renderScrollbars = true,
      renderSelection = true,
      renderGrid = true,
      isExporting,
    } = renderConfig;

    const selectionColor = renderConfig.selectionColor || oc.black;

    const context = canvas.getContext("2d")!;

    context.setTransform(1, 0, 0, 1, 0, 0);
    context.save();
    context.scale(scale, scale);

    // When doing calculations based on canvas width we should used normalized one
    const normalizedCanvasWidth = canvas.width / scale;
    const normalizedCanvasHeight = canvas.height / scale;

    if (isExporting && renderConfig.theme === "dark") {
      context.filter = THEME_FILTER;
    }

    // Paint background
    if (typeof renderConfig.viewBackgroundColor === "string") {
      const hasTransparence =
        renderConfig.viewBackgroundColor === "transparent" ||
        renderConfig.viewBackgroundColor.length === 5 || // #RGBA
        renderConfig.viewBackgroundColor.length === 9 || // #RRGGBBA
        /(hsla|rgba)\(/.test(renderConfig.viewBackgroundColor);
      if (hasTransparence) {
        context.clearRect(0, 0, normalizedCanvasWidth, normalizedCanvasHeight);
      }
      context.save();
      context.fillStyle = renderConfig.viewBackgroundColor;
      context.fillRect(0, 0, normalizedCanvasWidth, normalizedCanvasHeight);
      context.restore();
    } else {
      context.clearRect(0, 0, normalizedCanvasWidth, normalizedCanvasHeight);
    }

    // Apply zoom
    context.save();
    context.scale(renderConfig.zoom.value, renderConfig.zoom.value);

    // Grid
    if (renderGrid && appState.gridSize) {
      strokeGrid(
        context,
        appState.gridSize,
        -Math.ceil(renderConfig.zoom.value / appState.gridSize) *
          appState.gridSize +
          (renderConfig.scrollX % appState.gridSize),
        -Math.ceil(renderConfig.zoom.value / appState.gridSize) *
          appState.gridSize +
          (renderConfig.scrollY % appState.gridSize),
        normalizedCanvasWidth / renderConfig.zoom.value,
        normalizedCanvasHeight / renderConfig.zoom.value,
      );
    }

    // Paint visible elements
    const visibleElements = elements.filter((element) =>
      isVisibleElement(element, normalizedCanvasWidth, normalizedCanvasHeight, {
        zoom: renderConfig.zoom,
        offsetLeft: appState.offsetLeft,
        offsetTop: appState.offsetTop,
        scrollX: renderConfig.scrollX,
        scrollY: renderConfig.scrollY,
      }),
    );

    visibleElements.forEach((element, index) => {
      try {
        renderElement(element, rc, context, renderConfig, appState);
        if (!isExporting) {
          renderLinkIcon(element, context, appState);
        }
      } catch (error: any) {
        console.error(error);
      }
    });

    // Paint selection element
    if (appState.selectionElement) {
      try {
        renderElement(
          appState.selectionElement,
          rc,
          context,
          renderConfig,
          appState,
        );
      } catch (error: any) {
        console.error(error);
      }
    }

    if (isBindingEnabled(appState)) {
      appState.suggestedBindings
        .filter((binding) => binding != null)
        .forEach((suggestedBinding) => {
          renderBindingHighlight(context, renderConfig, suggestedBinding!);
        });
    }
    const locallySelectedElements = getSelectedElements(elements, appState);

    // Getting the element using LinearElementEditor during collab mismatches version - being one head of visible elements due to
    // ShapeCache returns empty hence making sure that we get the
    // correct element from visible elements
    if (
      locallySelectedElements.length === 1 &&
      appState.editingLinearElement?.elementId === locallySelectedElements[0].id
    ) {
      renderLinearPointHandles(
        context,
        appState,
        renderConfig,
        locallySelectedElements[0] as NonDeleted<ExcalidrawLinearElement>,
      );
    }

    if (
      appState.selectedLinearElement &&
      appState.selectedLinearElement.hoverPointIndex >= 0
    ) {
      renderLinearElementPointHighlight(context, appState, renderConfig);
    }
    // Paint selected elements
    if (
      renderSelection &&
      !appState.multiElement &&
      !appState.editingLinearElement
    ) {
      const showBoundingBox = shouldShowBoundingBox(
        locallySelectedElements,
        appState,
      );

      const locallySelectedIds = locallySelectedElements.map(
        (element) => element.id,
      );
      const isSingleLinearElementSelected =
        locallySelectedElements.length === 1 &&
        isLinearElement(locallySelectedElements[0]);
      // render selected linear element points
      if (
        isSingleLinearElementSelected &&
        appState.selectedLinearElement?.elementId ===
          locallySelectedElements[0].id &&
        !locallySelectedElements[0].locked
      ) {
        renderLinearPointHandles(
          context,
          appState,
          renderConfig,
          locallySelectedElements[0] as ExcalidrawLinearElement,
        );
      }
      if (showBoundingBox) {
        const selections = elements.reduce((acc, element) => {
          const selectionColors = [];
          // local user
          if (
            locallySelectedIds.includes(element.id) &&
            !isSelectedViaGroup(appState, element)
          ) {
            selectionColors.push(selectionColor);
          }
          // remote users
          if (renderConfig.remoteSelectedElementIds[element.id]) {
            selectionColors.push(
              ...renderConfig.remoteSelectedElementIds[element.id].map(
                (socketId) => {
                  const { background } = getClientColors(socketId, appState);
                  return background;
                },
              ),
            );
          }

          if (selectionColors.length) {
            const [elementX1, elementY1, elementX2, elementY2, cx, cy] =
              getElementAbsoluteCoords(element, true);
            acc.push({
              angle: element.angle,
              elementX1,
              elementY1,
              elementX2,
              elementY2,
              selectionColors,
<<<<<<< HEAD
              cx,
              cy,
            });
          }
          return acc;
        }, [] as { angle: number; elementX1: number; elementY1: number; elementX2: number; elementY2: number; selectionColors: string[]; cx: number; cy: number }[]);
=======
              dashed: !!renderConfig.remoteSelectedElementIds[element.id],
            });
          }
          return acc;
        }, [] as { angle: number; elementX1: number; elementY1: number; elementX2: number; elementY2: number; selectionColors: string[]; dashed?: boolean }[]);
>>>>>>> 8d5d68e5

        const addSelectionForGroupId = (groupId: GroupId) => {
          const groupElements = getElementsInGroup(elements, groupId);
          const [elementX1, elementY1, elementX2, elementY2] =
            getCommonBounds(groupElements);
          selections.push({
            angle: 0,
            elementX1,
            elementX2,
            elementY1,
            elementY2,
<<<<<<< HEAD
            selectionColors: [oc.black],
            cx: elementX1 + (elementX2 - elementX1) / 2,
            cy: elementY1 + (elementY2 - elementY1) / 2,
=======
            selectionColors: [selectionColor],
            dashed: true,
>>>>>>> 8d5d68e5
          });
        };

        for (const groupId of getSelectedGroupIds(appState)) {
          // TODO: support multiplayer selected group IDs
          addSelectionForGroupId(groupId);
        }

        if (appState.editingGroupId) {
          addSelectionForGroupId(appState.editingGroupId);
        }

        selections.forEach((selection) =>
          renderSelectionBorder(context, renderConfig, selection),
        );
      }
      // Paint resize transformHandles
      context.save();
      context.translate(renderConfig.scrollX, renderConfig.scrollY);

      if (locallySelectedElements.length === 1) {
        context.fillStyle = oc.white;
        const transformHandles = getTransformHandles(
          locallySelectedElements[0],
          renderConfig.zoom,
          "mouse", // when we render we don't know which pointer type so use mouse
        );
        if (!appState.viewModeEnabled && showBoundingBox) {
          renderTransformHandles(
            context,
            renderConfig,
            transformHandles,
            locallySelectedElements[0].angle,
          );
        }
      } else if (locallySelectedElements.length > 1 && !appState.isRotating) {
        const dashedLinePadding =
          (DEFAULT_SPACING * 2) / renderConfig.zoom.value;
        context.fillStyle = oc.white;
        const [x1, y1, x2, y2] = getCommonBounds(locallySelectedElements);
        const initialLineDash = context.getLineDash();
        context.setLineDash([2 / renderConfig.zoom.value]);
        const lineWidth = context.lineWidth;
        context.lineWidth = 1 / renderConfig.zoom.value;
        context.strokeStyle = selectionColor;
        strokeRectWithRotation(
          context,
          x1 - dashedLinePadding,
          y1 - dashedLinePadding,
          x2 - x1 + dashedLinePadding * 2,
          y2 - y1 + dashedLinePadding * 2,
          (x1 + x2) / 2,
          (y1 + y2) / 2,
          0,
        );
        context.lineWidth = lineWidth;
        context.setLineDash(initialLineDash);
        const transformHandles = getTransformHandlesFromCoords(
          [x1, y1, x2, y2, (x1 + x2) / 2, (y1 + y2) / 2],
          0,
          renderConfig.zoom,
          "mouse",
          OMIT_SIDES_FOR_MULTIPLE_ELEMENTS,
        );
        if (locallySelectedElements.some((element) => !element.locked)) {
          renderTransformHandles(context, renderConfig, transformHandles, 0);
        }
      }
      context.restore();
    }

    // Reset zoom
    context.restore();

    // Paint remote pointers
    for (const clientId in renderConfig.remotePointerViewportCoords) {
      let { x, y } = renderConfig.remotePointerViewportCoords[clientId];

      x -= appState.offsetLeft;
      y -= appState.offsetTop;

      const width = 9;
      const height = 14;

      const isOutOfBounds =
        x < 0 ||
        x > normalizedCanvasWidth - width ||
        y < 0 ||
        y > normalizedCanvasHeight - height;

      x = Math.max(x, 0);
      x = Math.min(x, normalizedCanvasWidth - width);
      y = Math.max(y, 0);
      y = Math.min(y, normalizedCanvasHeight - height);

      const { background, stroke } = getClientColors(clientId, appState);

      context.save();
      context.strokeStyle = stroke;
      context.fillStyle = background;

      const userState = renderConfig.remotePointerUserStates[clientId];
      if (isOutOfBounds || userState === UserIdleState.AWAY) {
        context.globalAlpha = 0.48;
      }

      if (
        renderConfig.remotePointerButton &&
        renderConfig.remotePointerButton[clientId] === "down"
      ) {
        context.beginPath();
        context.arc(x, y, 15, 0, 2 * Math.PI, false);
        context.lineWidth = 3;
        context.strokeStyle = "#ffffff88";
        context.stroke();
        context.closePath();

        context.beginPath();
        context.arc(x, y, 15, 0, 2 * Math.PI, false);
        context.lineWidth = 1;
        context.strokeStyle = stroke;
        context.stroke();
        context.closePath();
      }

      context.beginPath();
      context.moveTo(x, y);
      context.lineTo(x + 1, y + 14);
      context.lineTo(x + 4, y + 9);
      context.lineTo(x + 9, y + 10);
      context.lineTo(x, y);
      context.fill();
      context.stroke();

      const username = renderConfig.remotePointerUsernames[clientId];

      let idleState = "";
      if (userState === UserIdleState.AWAY) {
        idleState = hasEmojiSupport ? "⚫️" : ` (${UserIdleState.AWAY})`;
      } else if (userState === UserIdleState.IDLE) {
        idleState = hasEmojiSupport ? "💤" : ` (${UserIdleState.IDLE})`;
      }

      const usernameAndIdleState = `${username || ""}${
        idleState ? ` ${idleState}` : ""
      }`;

      if (!isOutOfBounds && usernameAndIdleState) {
        const offsetX = x + width;
        const offsetY = y + height;
        const paddingHorizontal = 4;
        const paddingVertical = 4;
        const measure = context.measureText(usernameAndIdleState);
        const measureHeight =
          measure.actualBoundingBoxDescent + measure.actualBoundingBoxAscent;

        const boxX = offsetX - 1;
        const boxY = offsetY - 1;
        const boxWidth = measure.width + 2 * paddingHorizontal + 2;
        const boxHeight = measureHeight + 2 * paddingVertical + 2;
        if (context.roundRect) {
          context.beginPath();
          context.roundRect(
            boxX,
            boxY,
            boxWidth,
            boxHeight,
            4 / renderConfig.zoom.value,
          );
          context.fillStyle = background;
          context.fill();
          context.fillStyle = stroke;
          context.stroke();
        } else {
          // Border
          context.fillStyle = stroke;
          context.fillRect(boxX, boxY, boxWidth, boxHeight);
          // Background
          context.fillStyle = background;
          context.fillRect(offsetX, offsetY, boxWidth - 2, boxHeight - 2);
        }
        context.fillStyle = oc.white;

        context.fillText(
          usernameAndIdleState,
          offsetX + paddingHorizontal,
          offsetY + paddingVertical + measure.actualBoundingBoxAscent,
        );
      }

      context.restore();
      context.closePath();
    }

    // Paint scrollbars
    let scrollBars;
    if (renderScrollbars) {
      scrollBars = getScrollBars(
        elements,
        normalizedCanvasWidth,
        normalizedCanvasHeight,
        renderConfig,
      );

      context.save();
      context.fillStyle = SCROLLBAR_COLOR;
      context.strokeStyle = "rgba(255,255,255,0.8)";
      [scrollBars.horizontal, scrollBars.vertical].forEach((scrollBar) => {
        if (scrollBar) {
          roundRect(
            context,
            scrollBar.x,
            scrollBar.y,
            scrollBar.width,
            scrollBar.height,
            SCROLLBAR_WIDTH / 2,
          );
        }
      });
      context.restore();
    }

    context.restore();
    return { atLeastOneVisibleElement: visibleElements.length > 0, scrollBars };
  };

const renderSceneThrottled = throttleRAF(
  (config: {
    elements: readonly NonDeletedExcalidrawElement[];
    appState: AppState;
    scale: number;
    rc: RoughCanvas;
    canvas: HTMLCanvasElement;
    renderConfig: RenderConfig;
    callback?: (data: ReturnType<typeof _renderScene>) => void;
  }) => {
    const ret = _renderScene(config);
    config.callback?.(ret);
  },
  { trailing: true },
);

/** renderScene throttled to animation framerate */
export const renderScene = <T extends boolean = false>(
  config: {
    elements: readonly NonDeletedExcalidrawElement[];
    appState: AppState;
    scale: number;
    rc: RoughCanvas;
    canvas: HTMLCanvasElement;
    renderConfig: RenderConfig;
    callback?: (data: ReturnType<typeof _renderScene>) => void;
  },
  /** Whether to throttle rendering. Defaults to false.
   * When throttling, no value is returned. Use the callback instead. */
  throttle?: T,
): T extends true ? void : ReturnType<typeof _renderScene> => {
  if (throttle) {
    renderSceneThrottled(config);
    return undefined as T extends true ? void : ReturnType<typeof _renderScene>;
  }
  const ret = _renderScene(config);
  config.callback?.(ret);
  return ret as T extends true ? void : ReturnType<typeof _renderScene>;
};

const renderTransformHandles = (
  context: CanvasRenderingContext2D,
  renderConfig: RenderConfig,
  transformHandles: TransformHandles,
  angle: number,
): void => {
  Object.keys(transformHandles).forEach((key) => {
    const transformHandle = transformHandles[key as TransformHandleType];
    if (transformHandle !== undefined) {
      const [x, y, width, height] = transformHandle;

      context.save();
      context.lineWidth = 1 / renderConfig.zoom.value;
      if (renderConfig.selectionColor) {
        context.strokeStyle = renderConfig.selectionColor;
      }
      if (key === "rotation") {
        fillCircle(context, x + width / 2, y + height / 2, width / 2);
        // prefer round corners if roundRect API is available
      } else if (context.roundRect) {
        context.beginPath();
        context.roundRect(x, y, width, height, 2 / renderConfig.zoom.value);
        context.fill();
        context.stroke();
      } else {
        strokeRectWithRotation(
          context,
          x,
          y,
          width,
          height,
          x + width / 2,
          y + height / 2,
          angle,
          true, // fill before stroke
        );
      }
      context.restore();
    }
  });
};

const renderSelectionBorder = (
  context: CanvasRenderingContext2D,
  renderConfig: RenderConfig,
  elementProperties: {
    angle: number;
    elementX1: number;
    elementY1: number;
    elementX2: number;
    elementY2: number;
    selectionColors: string[];
<<<<<<< HEAD
    cx: number;
    cy: number;
=======
    dashed?: boolean;
>>>>>>> 8d5d68e5
  },
  padding = DEFAULT_SPACING * 2,
) => {
  const {
    angle,
    elementX1,
    elementY1,
    elementX2,
    elementY2,
    selectionColors,
<<<<<<< HEAD
    cx,
    cy,
=======
    dashed,
>>>>>>> 8d5d68e5
  } = elementProperties;
  const elementWidth = elementX2 - elementX1;
  const elementHeight = elementY2 - elementY1;

  const linePadding = padding / renderConfig.zoom.value;
  const lineWidth = 8 / renderConfig.zoom.value;
  const spaceWidth = 4 / renderConfig.zoom.value;

  context.save();
  context.translate(renderConfig.scrollX, renderConfig.scrollY);
  context.lineWidth = 1 / renderConfig.zoom.value;

  const count = selectionColors.length;
  for (let index = 0; index < count; ++index) {
    context.strokeStyle = selectionColors[index];
    if (dashed) {
      context.setLineDash([
        lineWidth,
        spaceWidth + (lineWidth + spaceWidth) * (count - 1),
      ]);
    }
    context.lineDashOffset = (lineWidth + spaceWidth) * index;
    strokeRectWithRotation(
      context,
<<<<<<< HEAD
      elementX1 - dashedLinePadding,
      elementY1 - dashedLinePadding,
      elementWidth + dashedLinePadding * 2,
      elementHeight + dashedLinePadding * 2,
      cx,
      cy,
=======
      elementX1 - linePadding,
      elementY1 - linePadding,
      elementWidth + linePadding * 2,
      elementHeight + linePadding * 2,
      elementX1 + elementWidth / 2,
      elementY1 + elementHeight / 2,
>>>>>>> 8d5d68e5
      angle,
    );
  }
  context.restore();
};

const renderBindingHighlight = (
  context: CanvasRenderingContext2D,
  renderConfig: RenderConfig,
  suggestedBinding: SuggestedBinding,
) => {
  const renderHighlight = Array.isArray(suggestedBinding)
    ? renderBindingHighlightForSuggestedPointBinding
    : renderBindingHighlightForBindableElement;

  context.save();
  context.translate(renderConfig.scrollX, renderConfig.scrollY);
  renderHighlight(context, suggestedBinding as any);

  context.restore();
};

const renderBindingHighlightForBindableElement = (
  context: CanvasRenderingContext2D,
  element: ExcalidrawBindableElement,
) => {
  const [x1, y1, x2, y2] = getElementAbsoluteCoords(element);
  const width = x2 - x1;
  const height = y2 - y1;
  const threshold = maxBindingGap(element, width, height);

  // So that we don't overlap the element itself
  const strokeOffset = 4;
  context.strokeStyle = "rgba(0,0,0,.05)";
  context.lineWidth = threshold - strokeOffset;
  const padding = strokeOffset / 2 + threshold / 2;

  switch (element.type) {
    case "rectangle":
    case "text":
    case "image":
      strokeRectWithRotation(
        context,
        x1 - padding,
        y1 - padding,
        width + padding * 2,
        height + padding * 2,
        x1 + width / 2,
        y1 + height / 2,
        element.angle,
      );
      break;
    case "diamond":
      const side = Math.hypot(width, height);
      const wPadding = (padding * side) / height;
      const hPadding = (padding * side) / width;
      strokeDiamondWithRotation(
        context,
        width + wPadding * 2,
        height + hPadding * 2,
        x1 + width / 2,
        y1 + height / 2,
        element.angle,
      );
      break;
    case "ellipse":
      strokeEllipseWithRotation(
        context,
        width + padding * 2,
        height + padding * 2,
        x1 + width / 2,
        y1 + height / 2,
        element.angle,
      );
      break;
  }
};

const renderBindingHighlightForSuggestedPointBinding = (
  context: CanvasRenderingContext2D,
  suggestedBinding: SuggestedPointBinding,
) => {
  const [element, startOrEnd, bindableElement] = suggestedBinding;

  const threshold = maxBindingGap(
    bindableElement,
    bindableElement.width,
    bindableElement.height,
  );

  context.strokeStyle = "rgba(0,0,0,0)";
  context.fillStyle = "rgba(0,0,0,.05)";

  const pointIndices =
    startOrEnd === "both" ? [0, -1] : startOrEnd === "start" ? [0] : [-1];
  pointIndices.forEach((index) => {
    const [x, y] = LinearElementEditor.getPointAtIndexGlobalCoordinates(
      element,
      index,
    );
    fillCircle(context, x, y, threshold);
  });
};

let linkCanvasCache: any;
const renderLinkIcon = (
  element: NonDeletedExcalidrawElement,
  context: CanvasRenderingContext2D,
  appState: AppState,
) => {
  if (element.link && !appState.selectedElementIds[element.id]) {
    const [x1, y1, x2, y2] = getElementAbsoluteCoords(element);
    const [x, y, width, height] = getLinkHandleFromCoords(
      [x1, y1, x2, y2],
      element.angle,
      appState,
    );
    const centerX = x + width / 2;
    const centerY = y + height / 2;
    context.save();
    context.translate(appState.scrollX + centerX, appState.scrollY + centerY);
    context.rotate(element.angle);

    if (!linkCanvasCache || linkCanvasCache.zoom !== appState.zoom.value) {
      linkCanvasCache = document.createElement("canvas");
      linkCanvasCache.zoom = appState.zoom.value;
      linkCanvasCache.width =
        width * window.devicePixelRatio * appState.zoom.value;
      linkCanvasCache.height =
        height * window.devicePixelRatio * appState.zoom.value;
      const linkCanvasCacheContext = linkCanvasCache.getContext("2d")!;
      linkCanvasCacheContext.scale(
        window.devicePixelRatio * appState.zoom.value,
        window.devicePixelRatio * appState.zoom.value,
      );
      linkCanvasCacheContext.fillStyle = "#fff";
      linkCanvasCacheContext.fillRect(0, 0, width, height);
      linkCanvasCacheContext.drawImage(EXTERNAL_LINK_IMG, 0, 0, width, height);
      linkCanvasCacheContext.restore();
      context.drawImage(
        linkCanvasCache,
        x - centerX,
        y - centerY,
        width,
        height,
      );
    } else {
      context.drawImage(
        linkCanvasCache,
        x - centerX,
        y - centerY,
        width,
        height,
      );
    }
    context.restore();
  }
};

const isVisibleElement = (
  element: ExcalidrawElement,
  canvasWidth: number,
  canvasHeight: number,
  viewTransformations: {
    zoom: Zoom;
    offsetLeft: number;
    offsetTop: number;
    scrollX: number;
    scrollY: number;
  },
) => {
  const [x1, y1, x2, y2] = getElementBounds(element); // scene coordinates
  const topLeftSceneCoords = viewportCoordsToSceneCoords(
    {
      clientX: viewTransformations.offsetLeft,
      clientY: viewTransformations.offsetTop,
    },
    viewTransformations,
  );
  const bottomRightSceneCoords = viewportCoordsToSceneCoords(
    {
      clientX: viewTransformations.offsetLeft + canvasWidth,
      clientY: viewTransformations.offsetTop + canvasHeight,
    },
    viewTransformations,
  );

  return (
    topLeftSceneCoords.x <= x2 &&
    topLeftSceneCoords.y <= y2 &&
    bottomRightSceneCoords.x >= x1 &&
    bottomRightSceneCoords.y >= y1
  );
};

// This should be only called for exporting purposes
export const renderSceneToSvg = (
  elements: readonly NonDeletedExcalidrawElement[],
  rsvg: RoughSVG,
  svgRoot: SVGElement,
  files: BinaryFiles,
  {
    offsetX = 0,
    offsetY = 0,
    exportWithDarkMode = false,
  }: {
    offsetX?: number;
    offsetY?: number;
    exportWithDarkMode?: boolean;
  } = {},
) => {
  if (!svgRoot) {
    return;
  }
  // render elements
  elements.forEach((element, index) => {
    if (!element.isDeleted) {
      try {
        renderElementToSvg(
          element,
          rsvg,
          svgRoot,
          files,
          element.x + offsetX,
          element.y + offsetY,
          exportWithDarkMode,
        );
      } catch (error: any) {
        console.error(error);
      }
    }
  });
};<|MERGE_RESOLUTION|>--- conflicted
+++ resolved
@@ -525,20 +525,13 @@
               elementX2,
               elementY2,
               selectionColors,
-<<<<<<< HEAD
+              dashed: !!renderConfig.remoteSelectedElementIds[element.id],
               cx,
               cy,
             });
           }
           return acc;
-        }, [] as { angle: number; elementX1: number; elementY1: number; elementX2: number; elementY2: number; selectionColors: string[]; cx: number; cy: number }[]);
-=======
-              dashed: !!renderConfig.remoteSelectedElementIds[element.id],
-            });
-          }
-          return acc;
-        }, [] as { angle: number; elementX1: number; elementY1: number; elementX2: number; elementY2: number; selectionColors: string[]; dashed?: boolean }[]);
->>>>>>> 8d5d68e5
+        }, [] as { angle: number; elementX1: number; elementY1: number; elementX2: number; elementY2: number; selectionColors: string[]; dashed?: boolean; cx: number; cy: number }[]);
 
         const addSelectionForGroupId = (groupId: GroupId) => {
           const groupElements = getElementsInGroup(elements, groupId);
@@ -550,14 +543,10 @@
             elementX2,
             elementY1,
             elementY2,
-<<<<<<< HEAD
             selectionColors: [oc.black],
+            dashed: true,
             cx: elementX1 + (elementX2 - elementX1) / 2,
             cy: elementY1 + (elementY2 - elementY1) / 2,
-=======
-            selectionColors: [selectionColor],
-            dashed: true,
->>>>>>> 8d5d68e5
           });
         };
 
@@ -876,12 +865,9 @@
     elementX2: number;
     elementY2: number;
     selectionColors: string[];
-<<<<<<< HEAD
+    dashed?: boolean;
     cx: number;
     cy: number;
-=======
-    dashed?: boolean;
->>>>>>> 8d5d68e5
   },
   padding = DEFAULT_SPACING * 2,
 ) => {
@@ -892,12 +878,9 @@
     elementX2,
     elementY2,
     selectionColors,
-<<<<<<< HEAD
     cx,
     cy,
-=======
     dashed,
->>>>>>> 8d5d68e5
   } = elementProperties;
   const elementWidth = elementX2 - elementX1;
   const elementHeight = elementY2 - elementY1;
@@ -922,21 +905,12 @@
     context.lineDashOffset = (lineWidth + spaceWidth) * index;
     strokeRectWithRotation(
       context,
-<<<<<<< HEAD
-      elementX1 - dashedLinePadding,
-      elementY1 - dashedLinePadding,
-      elementWidth + dashedLinePadding * 2,
-      elementHeight + dashedLinePadding * 2,
-      cx,
-      cy,
-=======
       elementX1 - linePadding,
       elementY1 - linePadding,
       elementWidth + linePadding * 2,
       elementHeight + linePadding * 2,
-      elementX1 + elementWidth / 2,
-      elementY1 + elementHeight / 2,
->>>>>>> 8d5d68e5
+      cx,
+      cy,
       angle,
     );
   }
