import { RoughCanvas } from "roughjs/bin/canvas";
import { RoughSVG } from "roughjs/bin/svg";
import oc from "open-color";

import { AppState, BinaryFiles, Point, Zoom } from "../types";
import {
  ExcalidrawElement,
  NonDeletedExcalidrawElement,
  ExcalidrawLinearElement,
  NonDeleted,
  GroupId,
  ExcalidrawBindableElement,
  ExcalidrawFrameElement,
} from "../element/types";
import {
  getElementAbsoluteCoords,
  OMIT_SIDES_FOR_MULTIPLE_ELEMENTS,
  getTransformHandlesFromCoords,
  getTransformHandles,
  getElementBounds,
  getCommonBounds,
} from "../element";

import { roundRect } from "./roundRect";
import { RenderConfig } from "../scene/types";
import {
  getScrollBars,
  SCROLLBAR_COLOR,
  SCROLLBAR_WIDTH,
} from "../scene/scrollbars";
import { getSelectedElements } from "../scene/selection";

import { renderElement, renderElementToSvg } from "./renderElement";
import { getClientColor } from "../clients";
import { LinearElementEditor } from "../element/linearElementEditor";
import {
  isSelectedViaGroup,
  getSelectedGroupIds,
  getElementsInGroup,
  selectGroupsFromGivenElements,
} from "../groups";
import { maxBindingGap } from "../element/collision";
import {
  SuggestedBinding,
  SuggestedPointBinding,
  isBindingEnabled,
} from "../element/binding";
import {
  OMIT_SIDES_FOR_FRAME,
  shouldShowBoundingBox,
  TransformHandles,
  TransformHandleType,
} from "../element/transformHandles";
import {
  viewportCoordsToSceneCoords,
  throttleRAF,
  isOnlyExportingSingleFrame,
} from "../utils";
import { UserIdleState } from "../types";
import { FRAME_STYLE, THEME_FILTER } from "../constants";
import {
  EXTERNAL_LINK_IMG,
  getLinkHandleFromCoords,
} from "../element/Hyperlink";
<<<<<<< HEAD
import { isIFrameElement, isLinearElement } from "../element/typeChecks";
import { getBoundTextElement } from "../element/textElement";
import "./roundRect.polyfill";
import {
  isIFrameOrFrameLabel,
  createPlaceholderiFrameLabel,
} from "../element/iframe";
=======
import { isFrameElement, isLinearElement } from "../element/typeChecks";
import {
  elementOverlapsWithFrame,
  getTargetFrame,
  isElementInFrame,
} from "../frame";
import "canvas-roundrect-polyfill";
>>>>>>> 81ebf829

export const DEFAULT_SPACING = 2;

const strokeRectWithRotation = (
  context: CanvasRenderingContext2D,
  x: number,
  y: number,
  width: number,
  height: number,
  cx: number,
  cy: number,
  angle: number,
  fill: boolean = false,
  /** should account for zoom */
  radius: number = 0,
) => {
  context.save();
  context.translate(cx, cy);
  context.rotate(angle);
  if (fill) {
    context.fillRect(x - cx, y - cy, width, height);
  }
  if (radius && context.roundRect) {
    context.beginPath();
    context.roundRect(x - cx, y - cy, width, height, radius);
    context.stroke();
    context.closePath();
  } else {
    context.strokeRect(x - cx, y - cy, width, height);
  }
  context.restore();
};

const strokeDiamondWithRotation = (
  context: CanvasRenderingContext2D,
  width: number,
  height: number,
  cx: number,
  cy: number,
  angle: number,
) => {
  context.save();
  context.translate(cx, cy);
  context.rotate(angle);
  context.beginPath();
  context.moveTo(0, height / 2);
  context.lineTo(width / 2, 0);
  context.lineTo(0, -height / 2);
  context.lineTo(-width / 2, 0);
  context.closePath();
  context.stroke();
  context.restore();
};

const strokeEllipseWithRotation = (
  context: CanvasRenderingContext2D,
  width: number,
  height: number,
  cx: number,
  cy: number,
  angle: number,
) => {
  context.beginPath();
  context.ellipse(cx, cy, width / 2, height / 2, angle, 0, Math.PI * 2);
  context.stroke();
};

const fillCircle = (
  context: CanvasRenderingContext2D,
  cx: number,
  cy: number,
  radius: number,
  stroke = true,
) => {
  context.beginPath();
  context.arc(cx, cy, radius, 0, Math.PI * 2);
  context.fill();
  if (stroke) {
    context.stroke();
  }
};

const strokeGrid = (
  context: CanvasRenderingContext2D,
  gridSize: number,
  offsetX: number,
  offsetY: number,
  width: number,
  height: number,
) => {
  context.save();
  context.strokeStyle = "rgba(0,0,0,0.1)";
  context.beginPath();
  for (let x = offsetX; x < offsetX + width + gridSize * 2; x += gridSize) {
    context.moveTo(x, offsetY - gridSize);
    context.lineTo(x, offsetY + height + gridSize * 2);
  }
  for (let y = offsetY; y < offsetY + height + gridSize * 2; y += gridSize) {
    context.moveTo(offsetX - gridSize, y);
    context.lineTo(offsetX + width + gridSize * 2, y);
  }
  context.stroke();
  context.restore();
};

const renderSingleLinearPoint = (
  context: CanvasRenderingContext2D,
  renderConfig: RenderConfig,
  point: Point,
  radius: number,
  isSelected: boolean,
  isPhantomPoint = false,
) => {
  context.strokeStyle = "#5e5ad8";
  context.setLineDash([]);
  context.fillStyle = "rgba(255, 255, 255, 0.9)";
  if (isSelected) {
    context.fillStyle = "rgba(134, 131, 226, 0.9)";
  } else if (isPhantomPoint) {
    context.fillStyle = "rgba(177, 151, 252, 0.7)";
  }

  fillCircle(
    context,
    point[0],
    point[1],
    radius / renderConfig.zoom.value,
    !isPhantomPoint,
  );
};

const renderLinearPointHandles = (
  context: CanvasRenderingContext2D,
  appState: AppState,
  renderConfig: RenderConfig,
  element: NonDeleted<ExcalidrawLinearElement>,
) => {
  if (!appState.selectedLinearElement) {
    return;
  }
  context.save();
  context.translate(renderConfig.scrollX, renderConfig.scrollY);
  context.lineWidth = 1 / renderConfig.zoom.value;
  const points = LinearElementEditor.getPointsGlobalCoordinates(element);

  const { POINT_HANDLE_SIZE } = LinearElementEditor;
  const radius = appState.editingLinearElement
    ? POINT_HANDLE_SIZE
    : POINT_HANDLE_SIZE / 2;
  points.forEach((point, idx) => {
    const isSelected =
      !!appState.editingLinearElement?.selectedPointsIndices?.includes(idx);

    renderSingleLinearPoint(context, renderConfig, point, radius, isSelected);
  });

  //Rendering segment mid points
  const midPoints = LinearElementEditor.getEditorMidPoints(
    element,
    appState,
  ).filter((midPoint) => midPoint !== null) as Point[];

  midPoints.forEach((segmentMidPoint) => {
    if (
      appState?.selectedLinearElement?.segmentMidPointHoveredCoords &&
      LinearElementEditor.arePointsEqual(
        segmentMidPoint,
        appState.selectedLinearElement.segmentMidPointHoveredCoords,
      )
    ) {
      // The order of renderingSingleLinearPoint and highLight points is different
      // inside vs outside editor as hover states are different,
      // in editor when hovered the original point is not visible as hover state fully covers it whereas outside the
      // editor original point is visible and hover state is just an outer circle.
      if (appState.editingLinearElement) {
        renderSingleLinearPoint(
          context,
          renderConfig,
          segmentMidPoint,
          radius,
          false,
        );
        highlightPoint(segmentMidPoint, context, renderConfig);
      } else {
        highlightPoint(segmentMidPoint, context, renderConfig);
        renderSingleLinearPoint(
          context,
          renderConfig,
          segmentMidPoint,
          radius,
          false,
        );
      }
    } else if (appState.editingLinearElement || points.length === 2) {
      renderSingleLinearPoint(
        context,
        renderConfig,
        segmentMidPoint,
        POINT_HANDLE_SIZE / 2,
        false,
        true,
      );
    }
  });

  context.restore();
};

const highlightPoint = (
  point: Point,
  context: CanvasRenderingContext2D,
  renderConfig: RenderConfig,
) => {
  context.fillStyle = "rgba(105, 101, 219, 0.4)";

  fillCircle(
    context,
    point[0],
    point[1],
    LinearElementEditor.POINT_HANDLE_SIZE / renderConfig.zoom.value,
    false,
  );
};
const renderLinearElementPointHighlight = (
  context: CanvasRenderingContext2D,
  appState: AppState,
  renderConfig: RenderConfig,
) => {
  const { elementId, hoverPointIndex } = appState.selectedLinearElement!;
  if (
    appState.editingLinearElement?.selectedPointsIndices?.includes(
      hoverPointIndex,
    )
  ) {
    return;
  }
  const element = LinearElementEditor.getElement(elementId);
  if (!element) {
    return;
  }
  const point = LinearElementEditor.getPointAtIndexGlobalCoordinates(
    element,
    hoverPointIndex,
  );
  context.save();
  context.translate(renderConfig.scrollX, renderConfig.scrollY);

  highlightPoint(point, context, renderConfig);
  context.restore();
};

const frameClip = (
  frame: ExcalidrawFrameElement,
  context: CanvasRenderingContext2D,
  renderConfig: RenderConfig,
) => {
  context.translate(
    frame.x + renderConfig.scrollX,
    frame.y + renderConfig.scrollY,
  );
  context.beginPath();
  if (context.roundRect && !renderConfig.isExporting) {
    context.roundRect(
      0,
      0,
      frame.width,
      frame.height,
      FRAME_STYLE.radius / renderConfig.zoom.value,
    );
  } else {
    context.rect(0, 0, frame.width, frame.height);
  }
  context.clip();
  context.translate(
    -(frame.x + renderConfig.scrollX),
    -(frame.y + renderConfig.scrollY),
  );
};

export const _renderScene = ({
  elements,
  appState,
  scale,
  rc,
  canvas,
  renderConfig,
}: {
  elements: readonly NonDeletedExcalidrawElement[];
  appState: AppState;
  scale: number;
  rc: RoughCanvas;
  canvas: HTMLCanvasElement;
  renderConfig: RenderConfig;
}) =>
  // extra options passed to the renderer
  {
    if (canvas === null) {
      return { atLeastOneVisibleElement: false };
    }
    const {
      renderScrollbars = true,
      renderSelection = true,
      renderGrid = true,
      isExporting,
    } = renderConfig;

    const selectionColor = renderConfig.selectionColor || oc.black;

    const context = canvas.getContext("2d")!;

    context.setTransform(1, 0, 0, 1, 0, 0);
    context.save();
    context.scale(scale, scale);
    // When doing calculations based on canvas width we should used normalized one
    const normalizedCanvasWidth = canvas.width / scale;
    const normalizedCanvasHeight = canvas.height / scale;

    if (isExporting && renderConfig.theme === "dark") {
      context.filter = THEME_FILTER;
    }

    // Paint background
    if (typeof renderConfig.viewBackgroundColor === "string") {
      const hasTransparence =
        renderConfig.viewBackgroundColor === "transparent" ||
        renderConfig.viewBackgroundColor.length === 5 || // #RGBA
        renderConfig.viewBackgroundColor.length === 9 || // #RRGGBBA
        /(hsla|rgba)\(/.test(renderConfig.viewBackgroundColor);
      if (hasTransparence) {
        context.clearRect(0, 0, normalizedCanvasWidth, normalizedCanvasHeight);
      }
      context.save();
      context.fillStyle = renderConfig.viewBackgroundColor;
      context.fillRect(0, 0, normalizedCanvasWidth, normalizedCanvasHeight);
      context.restore();
    } else {
      context.clearRect(0, 0, normalizedCanvasWidth, normalizedCanvasHeight);
    }

    // Apply zoom
    context.save();
    context.scale(renderConfig.zoom.value, renderConfig.zoom.value);

    // Grid
    if (renderGrid && appState.gridSize) {
      strokeGrid(
        context,
        appState.gridSize,
        -Math.ceil(renderConfig.zoom.value / appState.gridSize) *
          appState.gridSize +
          (renderConfig.scrollX % appState.gridSize),
        -Math.ceil(renderConfig.zoom.value / appState.gridSize) *
          appState.gridSize +
          (renderConfig.scrollY % appState.gridSize),
        normalizedCanvasWidth / renderConfig.zoom.value,
        normalizedCanvasHeight / renderConfig.zoom.value,
      );
    }

    // Paint visible elements
    const visibleElements = elements.filter((element) =>
      isVisibleElement(element, normalizedCanvasWidth, normalizedCanvasHeight, {
        zoom: renderConfig.zoom,
        offsetLeft: appState.offsetLeft,
        offsetTop: appState.offsetTop,
        scrollX: renderConfig.scrollX,
        scrollY: renderConfig.scrollY,
      }),
    );

    const groupsToBeAddedToFrame = new Set<string>();

    visibleElements.forEach((element) => {
      if (
        element.groupIds.length > 0 &&
        appState.frameToHighlight &&
        appState.selectedElementIds[element.id] &&
        (elementOverlapsWithFrame(element, appState.frameToHighlight) ||
          element.groupIds.find((groupId) =>
            groupsToBeAddedToFrame.has(groupId),
          ))
      ) {
        element.groupIds.forEach((groupId) =>
          groupsToBeAddedToFrame.add(groupId),
        );
      }
    });

    let editingLinearElement: NonDeleted<ExcalidrawLinearElement> | undefined =
      undefined;
<<<<<<< HEAD
    visibleElements
      .filter((el) => !isIFrameOrFrameLabel(el))
      .forEach((element) => {
        try {
          renderElement(element, rc, context, renderConfig, appState);
          // Getting the element using LinearElementEditor during collab mismatches version - being one head of visible elements due to
          // ShapeCache returns empty hence making sure that we get the
          // correct element from visible elements
          if (appState.editingLinearElement?.elementId === element.id) {
            if (element) {
              editingLinearElement =
                element as NonDeleted<ExcalidrawLinearElement>;
            }
=======

    visibleElements.forEach((element) => {
      try {
        // - when exporting the whole canvas, we DO NOT apply clipping
        // - when we are exporting a particular frame, apply clipping
        //   if the containing frame is not selected, apply clipping
        const frameId = element.frameId || appState.frameToHighlight?.id;

        if (
          frameId &&
          ((renderConfig.isExporting && isOnlyExportingSingleFrame(elements)) ||
            (!renderConfig.isExporting && appState.shouldRenderFrames))
        ) {
          context.save();

          const frame = getTargetFrame(element, appState);

          if (frame && isElementInFrame(element, elements, appState)) {
            frameClip(frame, context, renderConfig);
          }
          renderElement(element, rc, context, renderConfig, appState);
          context.restore();
        } else {
          renderElement(element, rc, context, renderConfig, appState);
        }
        // Getting the element using LinearElementEditor during collab mismatches version - being one head of visible elements due to
        // ShapeCache returns empty hence making sure that we get the
        // correct element from visible elements
        if (appState.editingLinearElement?.elementId === element.id) {
          if (element) {
            editingLinearElement =
              element as NonDeleted<ExcalidrawLinearElement>;
>>>>>>> 81ebf829
          }
          if (!isExporting) {
            renderLinkIcon(element, context, appState);
          }
        } catch (error: any) {
          console.error(error);
        }
      });

    // render iFrames on top
    visibleElements
      .filter((el) => isIFrameOrFrameLabel(el))
      .forEach((element) => {
        try {
          renderElement(element, rc, context, renderConfig, appState);
          if (
            isExporting &&
            isIFrameElement(element) &&
            !getBoundTextElement(element)
          ) {
            const label = createPlaceholderiFrameLabel(element);
            renderElement(label, rc, context, renderConfig, appState);
          }
          if (!isExporting) {
            renderLinkIcon(element, context, appState);
          }
        } catch (error: any) {
          console.error(error);
        }
      });

    if (editingLinearElement) {
      renderLinearPointHandles(
        context,
        appState,
        renderConfig,
        editingLinearElement,
      );
    }

    // Paint selection element
    if (appState.selectionElement) {
      try {
        renderElement(
          appState.selectionElement,
          rc,
          context,
          renderConfig,
          appState,
        );
      } catch (error: any) {
        console.error(error);
      }
    }

    if (isBindingEnabled(appState)) {
      appState.suggestedBindings
        .filter((binding) => binding != null)
        .forEach((suggestedBinding) => {
          renderBindingHighlight(context, renderConfig, suggestedBinding!);
        });
    }

    if (appState.frameToHighlight) {
      renderFrameHighlight(context, renderConfig, appState.frameToHighlight);
    }

    if (appState.elementsToHighlight) {
      renderElementsBoxHighlight(
        context,
        renderConfig,
        appState.elementsToHighlight,
        appState,
      );
    }

    const locallySelectedElements = getSelectedElements(elements, appState);
    const isFrameSelected = locallySelectedElements.some((element) =>
      isFrameElement(element),
    );

    // Getting the element using LinearElementEditor during collab mismatches version - being one head of visible elements due to
    // ShapeCache returns empty hence making sure that we get the
    // correct element from visible elements
    if (
      locallySelectedElements.length === 1 &&
      appState.editingLinearElement?.elementId === locallySelectedElements[0].id
    ) {
      renderLinearPointHandles(
        context,
        appState,
        renderConfig,
        locallySelectedElements[0] as NonDeleted<ExcalidrawLinearElement>,
      );
    }

    if (
      appState.selectedLinearElement &&
      appState.selectedLinearElement.hoverPointIndex >= 0
    ) {
      renderLinearElementPointHighlight(context, appState, renderConfig);
    }
    // Paint selected elements
    if (
      renderSelection &&
      !appState.multiElement &&
      !appState.editingLinearElement
    ) {
      const showBoundingBox = shouldShowBoundingBox(
        locallySelectedElements,
        appState,
      );

      const locallySelectedIds = locallySelectedElements.map(
        (element) => element.id,
      );
      const isSingleLinearElementSelected =
        locallySelectedElements.length === 1 &&
        isLinearElement(locallySelectedElements[0]);
      // render selected linear element points
      if (
        isSingleLinearElementSelected &&
        appState.selectedLinearElement?.elementId ===
          locallySelectedElements[0].id &&
        !locallySelectedElements[0].locked
      ) {
        renderLinearPointHandles(
          context,
          appState,
          renderConfig,
          locallySelectedElements[0] as ExcalidrawLinearElement,
        );
      }
      if (showBoundingBox) {
        const selections = elements.reduce((acc, element) => {
          const selectionColors = [];
          // local user
          if (
            locallySelectedIds.includes(element.id) &&
            !isSelectedViaGroup(appState, element)
          ) {
            selectionColors.push(selectionColor);
          }
          // remote users
          if (renderConfig.remoteSelectedElementIds[element.id]) {
            selectionColors.push(
              ...renderConfig.remoteSelectedElementIds[element.id].map(
                (socketId) => {
                  const background = getClientColor(socketId);
                  return background;
                },
              ),
            );
          }

          if (selectionColors.length) {
            const [elementX1, elementY1, elementX2, elementY2, cx, cy] =
              getElementAbsoluteCoords(element, true);
            acc.push({
              angle: element.angle,
              elementX1,
              elementY1,
              elementX2,
              elementY2,
              selectionColors,
              dashed: !!renderConfig.remoteSelectedElementIds[element.id],
              cx,
              cy,
              activeFrame: appState.activeIFrameElement === element,
            });
          }
          return acc;
        }, [] as { angle: number; elementX1: number; elementY1: number; elementX2: number; elementY2: number; selectionColors: string[]; dashed?: boolean; cx: number; cy: number; activeFrame: boolean }[]);

        const addSelectionForGroupId = (groupId: GroupId) => {
          const groupElements = getElementsInGroup(elements, groupId);
          const [elementX1, elementY1, elementX2, elementY2] =
            getCommonBounds(groupElements);
          selections.push({
            angle: 0,
            elementX1,
            elementX2,
            elementY1,
            elementY2,
            selectionColors: [oc.black],
            dashed: true,
            cx: elementX1 + (elementX2 - elementX1) / 2,
            cy: elementY1 + (elementY2 - elementY1) / 2,
            activeFrame: false,
          });
        };

        for (const groupId of getSelectedGroupIds(appState)) {
          // TODO: support multiplayer selected group IDs
          addSelectionForGroupId(groupId);
        }

        if (appState.editingGroupId) {
          addSelectionForGroupId(appState.editingGroupId);
        }

        selections.forEach((selection) =>
          renderSelectionBorder(context, renderConfig, selection),
        );
      }
      // Paint resize transformHandles
      context.save();
      context.translate(renderConfig.scrollX, renderConfig.scrollY);

      if (locallySelectedElements.length === 1) {
        context.fillStyle = oc.white;
        const transformHandles = getTransformHandles(
          locallySelectedElements[0],
          renderConfig.zoom,
          "mouse", // when we render we don't know which pointer type so use mouse
        );
        if (!appState.viewModeEnabled && showBoundingBox) {
          renderTransformHandles(
            context,
            renderConfig,
            transformHandles,
            locallySelectedElements[0].angle,
          );
        }
      } else if (locallySelectedElements.length > 1 && !appState.isRotating) {
        const dashedLinePadding =
          (DEFAULT_SPACING * 2) / renderConfig.zoom.value;
        context.fillStyle = oc.white;
        const [x1, y1, x2, y2] = getCommonBounds(locallySelectedElements);
        const initialLineDash = context.getLineDash();
        context.setLineDash([2 / renderConfig.zoom.value]);
        const lineWidth = context.lineWidth;
        context.lineWidth = 1 / renderConfig.zoom.value;
        context.strokeStyle = selectionColor;
        strokeRectWithRotation(
          context,
          x1 - dashedLinePadding,
          y1 - dashedLinePadding,
          x2 - x1 + dashedLinePadding * 2,
          y2 - y1 + dashedLinePadding * 2,
          (x1 + x2) / 2,
          (y1 + y2) / 2,
          0,
        );
        context.lineWidth = lineWidth;
        context.setLineDash(initialLineDash);
        const transformHandles = getTransformHandlesFromCoords(
          [x1, y1, x2, y2, (x1 + x2) / 2, (y1 + y2) / 2],
          0,
          renderConfig.zoom,
          "mouse",
          isFrameSelected
            ? OMIT_SIDES_FOR_FRAME
            : OMIT_SIDES_FOR_MULTIPLE_ELEMENTS,
        );
        if (locallySelectedElements.some((element) => !element.locked)) {
          renderTransformHandles(context, renderConfig, transformHandles, 0);
        }
      }
      context.restore();
    }

    // Reset zoom
    context.restore();

    // Paint remote pointers
    for (const clientId in renderConfig.remotePointerViewportCoords) {
      let { x, y } = renderConfig.remotePointerViewportCoords[clientId];

      x -= appState.offsetLeft;
      y -= appState.offsetTop;

      const width = 11;
      const height = 14;

      const isOutOfBounds =
        x < 0 ||
        x > normalizedCanvasWidth - width ||
        y < 0 ||
        y > normalizedCanvasHeight - height;

      x = Math.max(x, 0);
      x = Math.min(x, normalizedCanvasWidth - width);
      y = Math.max(y, 0);
      y = Math.min(y, normalizedCanvasHeight - height);

      const background = getClientColor(clientId);

      context.save();
      context.strokeStyle = background;
      context.fillStyle = background;

      const userState = renderConfig.remotePointerUserStates[clientId];
      const isInactive =
        isOutOfBounds ||
        userState === UserIdleState.IDLE ||
        userState === UserIdleState.AWAY;

      if (isInactive) {
        context.globalAlpha = 0.3;
      }

      if (
        renderConfig.remotePointerButton &&
        renderConfig.remotePointerButton[clientId] === "down"
      ) {
        context.beginPath();
        context.arc(x, y, 15, 0, 2 * Math.PI, false);
        context.lineWidth = 3;
        context.strokeStyle = "#ffffff88";
        context.stroke();
        context.closePath();

        context.beginPath();
        context.arc(x, y, 15, 0, 2 * Math.PI, false);
        context.lineWidth = 1;
        context.strokeStyle = background;
        context.stroke();
        context.closePath();
      }

      // Background (white outline) for arrow
      context.fillStyle = oc.white;
      context.strokeStyle = oc.white;
      context.lineWidth = 6;
      context.lineJoin = "round";
      context.beginPath();
      context.moveTo(x, y);
      context.lineTo(x + 0, y + 14);
      context.lineTo(x + 4, y + 9);
      context.lineTo(x + 11, y + 8);
      context.closePath();
      context.stroke();
      context.fill();

      // Arrow
      context.fillStyle = background;
      context.strokeStyle = background;
      context.lineWidth = 2;
      context.lineJoin = "round";
      context.beginPath();
      if (isInactive) {
        context.moveTo(x - 1, y - 1);
        context.lineTo(x - 1, y + 15);
        context.lineTo(x + 5, y + 10);
        context.lineTo(x + 12, y + 9);
        context.closePath();
        context.fill();
      } else {
        context.moveTo(x, y);
        context.lineTo(x + 0, y + 14);
        context.lineTo(x + 4, y + 9);
        context.lineTo(x + 11, y + 8);
        context.closePath();
        context.fill();
        context.stroke();
      }

      const username = renderConfig.remotePointerUsernames[clientId] || "";

      if (!isOutOfBounds && username) {
        context.font = "600 12px sans-serif"; // font has to be set before context.measureText()

        const offsetX = x + width / 2;
        const offsetY = y + height + 2;
        const paddingHorizontal = 5;
        const paddingVertical = 3;
        const measure = context.measureText(username);
        const measureHeight =
          measure.actualBoundingBoxDescent + measure.actualBoundingBoxAscent;
        const finalHeight = Math.max(measureHeight, 12);

        const boxX = offsetX - 1;
        const boxY = offsetY - 1;
        const boxWidth = measure.width + 2 + paddingHorizontal * 2 + 2;
        const boxHeight = finalHeight + 2 + paddingVertical * 2 + 2;
        if (context.roundRect) {
          context.beginPath();
          context.roundRect(boxX, boxY, boxWidth, boxHeight, 8);
          context.fillStyle = background;
          context.fill();
          context.strokeStyle = oc.white;
          context.stroke();
        } else {
          roundRect(context, boxX, boxY, boxWidth, boxHeight, 8, oc.white);
        }
        context.fillStyle = oc.black;

        context.fillText(
          username,
          offsetX + paddingHorizontal + 1,
          offsetY +
            paddingVertical +
            measure.actualBoundingBoxAscent +
            Math.floor((finalHeight - measureHeight) / 2) +
            2,
        );
      }

      context.restore();
      context.closePath();
    }

    // Paint scrollbars
    let scrollBars;
    if (renderScrollbars) {
      scrollBars = getScrollBars(
        elements,
        normalizedCanvasWidth,
        normalizedCanvasHeight,
        renderConfig,
      );

      context.save();
      context.fillStyle = SCROLLBAR_COLOR;
      context.strokeStyle = "rgba(255,255,255,0.8)";
      [scrollBars.horizontal, scrollBars.vertical].forEach((scrollBar) => {
        if (scrollBar) {
          roundRect(
            context,
            scrollBar.x,
            scrollBar.y,
            scrollBar.width,
            scrollBar.height,
            SCROLLBAR_WIDTH / 2,
          );
        }
      });
      context.restore();
    }

    context.restore();
    return { atLeastOneVisibleElement: visibleElements.length > 0, scrollBars };
  };

const renderSceneThrottled = throttleRAF(
  (config: {
    elements: readonly NonDeletedExcalidrawElement[];
    appState: AppState;
    scale: number;
    rc: RoughCanvas;
    canvas: HTMLCanvasElement;
    renderConfig: RenderConfig;
    callback?: (data: ReturnType<typeof _renderScene>) => void;
  }) => {
    const ret = _renderScene(config);
    config.callback?.(ret);
  },
  { trailing: true },
);

/** renderScene throttled to animation framerate */
export const renderScene = <T extends boolean = false>(
  config: {
    elements: readonly NonDeletedExcalidrawElement[];
    appState: AppState;
    scale: number;
    rc: RoughCanvas;
    canvas: HTMLCanvasElement;
    renderConfig: RenderConfig;
    callback?: (data: ReturnType<typeof _renderScene>) => void;
  },
  /** Whether to throttle rendering. Defaults to false.
   * When throttling, no value is returned. Use the callback instead. */
  throttle?: T,
): T extends true ? void : ReturnType<typeof _renderScene> => {
  if (throttle) {
    renderSceneThrottled(config);
    return undefined as T extends true ? void : ReturnType<typeof _renderScene>;
  }
  const ret = _renderScene(config);
  config.callback?.(ret);
  return ret as T extends true ? void : ReturnType<typeof _renderScene>;
};

const renderTransformHandles = (
  context: CanvasRenderingContext2D,
  renderConfig: RenderConfig,
  transformHandles: TransformHandles,
  angle: number,
): void => {
  Object.keys(transformHandles).forEach((key) => {
    const transformHandle = transformHandles[key as TransformHandleType];
    if (transformHandle !== undefined) {
      const [x, y, width, height] = transformHandle;

      context.save();
      context.lineWidth = 1 / renderConfig.zoom.value;
      if (renderConfig.selectionColor) {
        context.strokeStyle = renderConfig.selectionColor;
      }
      if (key === "rotation") {
        fillCircle(context, x + width / 2, y + height / 2, width / 2);
        // prefer round corners if roundRect API is available
      } else if (context.roundRect) {
        context.beginPath();
        context.roundRect(x, y, width, height, 2 / renderConfig.zoom.value);
        context.fill();
        context.stroke();
      } else {
        strokeRectWithRotation(
          context,
          x,
          y,
          width,
          height,
          x + width / 2,
          y + height / 2,
          angle,
          true, // fill before stroke
        );
      }
      context.restore();
    }
  });
};

const renderSelectionBorder = (
  context: CanvasRenderingContext2D,
  renderConfig: RenderConfig,
  elementProperties: {
    angle: number;
    elementX1: number;
    elementY1: number;
    elementX2: number;
    elementY2: number;
    selectionColors: string[];
    dashed?: boolean;
    cx: number;
    cy: number;
    activeFrame: boolean;
  },
  padding = DEFAULT_SPACING * 2,
) => {
  const {
    angle,
    elementX1,
    elementY1,
    elementX2,
    elementY2,
    selectionColors,
    cx,
    cy,
    dashed,
    activeFrame,
  } = elementProperties;
  const elementWidth = elementX2 - elementX1;
  const elementHeight = elementY2 - elementY1;

  const linePadding = padding / renderConfig.zoom.value;
  const lineWidth = 8 / renderConfig.zoom.value;
  const spaceWidth = 4 / renderConfig.zoom.value;

  context.save();
  context.translate(renderConfig.scrollX, renderConfig.scrollY);
  context.lineWidth = (activeFrame ? 4 : 1) / renderConfig.zoom.value;

  const count = selectionColors.length;
  for (let index = 0; index < count; ++index) {
    context.strokeStyle = selectionColors[index];
    if (dashed) {
      context.setLineDash([
        lineWidth,
        spaceWidth + (lineWidth + spaceWidth) * (count - 1),
      ]);
    }
    context.lineDashOffset = (lineWidth + spaceWidth) * index;
    strokeRectWithRotation(
      context,
      elementX1 - linePadding,
      elementY1 - linePadding,
      elementWidth + linePadding * 2,
      elementHeight + linePadding * 2,
      cx,
      cy,
      angle,
    );
  }
  context.restore();
};

const renderBindingHighlight = (
  context: CanvasRenderingContext2D,
  renderConfig: RenderConfig,
  suggestedBinding: SuggestedBinding,
) => {
  const renderHighlight = Array.isArray(suggestedBinding)
    ? renderBindingHighlightForSuggestedPointBinding
    : renderBindingHighlightForBindableElement;

  context.save();
  context.translate(renderConfig.scrollX, renderConfig.scrollY);
  renderHighlight(context, suggestedBinding as any);

  context.restore();
};

const renderBindingHighlightForBindableElement = (
  context: CanvasRenderingContext2D,
  element: ExcalidrawBindableElement,
) => {
  const [x1, y1, x2, y2] = getElementAbsoluteCoords(element);
  const width = x2 - x1;
  const height = y2 - y1;
  const threshold = maxBindingGap(element, width, height);

  // So that we don't overlap the element itself
  const strokeOffset = 4;
  context.strokeStyle = "rgba(0,0,0,.05)";
  context.lineWidth = threshold - strokeOffset;
  const padding = strokeOffset / 2 + threshold / 2;

  switch (element.type) {
    case "rectangle":
    case "text":
    case "image":
<<<<<<< HEAD
    case "iframe":
=======
    case "frame":
>>>>>>> 81ebf829
      strokeRectWithRotation(
        context,
        x1 - padding,
        y1 - padding,
        width + padding * 2,
        height + padding * 2,
        x1 + width / 2,
        y1 + height / 2,
        element.angle,
      );
      break;
    case "diamond":
      const side = Math.hypot(width, height);
      const wPadding = (padding * side) / height;
      const hPadding = (padding * side) / width;
      strokeDiamondWithRotation(
        context,
        width + wPadding * 2,
        height + hPadding * 2,
        x1 + width / 2,
        y1 + height / 2,
        element.angle,
      );
      break;
    case "ellipse":
      strokeEllipseWithRotation(
        context,
        width + padding * 2,
        height + padding * 2,
        x1 + width / 2,
        y1 + height / 2,
        element.angle,
      );
      break;
  }
};

const renderFrameHighlight = (
  context: CanvasRenderingContext2D,
  renderConfig: RenderConfig,
  frame: NonDeleted<ExcalidrawFrameElement>,
) => {
  const [x1, y1, x2, y2] = getElementAbsoluteCoords(frame);
  const width = x2 - x1;
  const height = y2 - y1;

  context.strokeStyle = "rgb(0,118,255)";
  context.lineWidth = (FRAME_STYLE.strokeWidth * 2) / renderConfig.zoom.value;

  context.save();
  context.translate(renderConfig.scrollX, renderConfig.scrollY);
  strokeRectWithRotation(
    context,
    x1,
    y1,
    width,
    height,
    x1 + width / 2,
    y1 + height / 2,
    frame.angle,
    false,
    FRAME_STYLE.radius / renderConfig.zoom.value,
  );
  context.restore();
};

const renderElementsBoxHighlight = (
  context: CanvasRenderingContext2D,
  renderConfig: RenderConfig,
  elements: NonDeleted<ExcalidrawElement>[],
  appState: AppState,
) => {
  const individualElements = elements.filter(
    (element) => element.groupIds.length === 0,
  );

  const elementsInGroups = elements.filter(
    (element) => element.groupIds.length > 0,
  );

  const getSelectionFromElements = (elements: ExcalidrawElement[]) => {
    const [elementX1, elementY1, elementX2, elementY2] =
      getCommonBounds(elements);
    return {
      angle: 0,
      elementX1,
      elementX2,
      elementY1,
      elementY2,
      selectionColors: ["rgb(0,118,255)"],
      dashed: false,
      cx: elementX1 + (elementX2 - elementX1) / 2,
      cy: elementY1 + (elementY2 - elementY1) / 2,
    };
  };

  const getSelectionForGroupId = (groupId: GroupId) => {
    const groupElements = getElementsInGroup(elements, groupId);
    return getSelectionFromElements(groupElements);
  };

  Object.entries(selectGroupsFromGivenElements(elementsInGroups, appState))
    .filter(([id, isSelected]) => isSelected)
    .map(([id, isSelected]) => id)
    .map((groupId) => getSelectionForGroupId(groupId))
    .concat(
      individualElements.map((element) => getSelectionFromElements([element])),
    )
    .forEach((selection) =>
      renderSelectionBorder(context, renderConfig, selection),
    );
};

const renderBindingHighlightForSuggestedPointBinding = (
  context: CanvasRenderingContext2D,
  suggestedBinding: SuggestedPointBinding,
) => {
  const [element, startOrEnd, bindableElement] = suggestedBinding;

  const threshold = maxBindingGap(
    bindableElement,
    bindableElement.width,
    bindableElement.height,
  );

  context.strokeStyle = "rgba(0,0,0,0)";
  context.fillStyle = "rgba(0,0,0,.05)";

  const pointIndices =
    startOrEnd === "both" ? [0, -1] : startOrEnd === "start" ? [0] : [-1];
  pointIndices.forEach((index) => {
    const [x, y] = LinearElementEditor.getPointAtIndexGlobalCoordinates(
      element,
      index,
    );
    fillCircle(context, x, y, threshold);
  });
};

let linkCanvasCache: any;
const renderLinkIcon = (
  element: NonDeletedExcalidrawElement,
  context: CanvasRenderingContext2D,
  appState: AppState,
) => {
  if (element.link && !appState.selectedElementIds[element.id]) {
    const [x1, y1, x2, y2] = getElementAbsoluteCoords(element);
    const [x, y, width, height] = getLinkHandleFromCoords(
      [x1, y1, x2, y2],
      element.angle,
      appState,
    );
    const centerX = x + width / 2;
    const centerY = y + height / 2;
    context.save();
    context.translate(appState.scrollX + centerX, appState.scrollY + centerY);
    context.rotate(element.angle);

    if (!linkCanvasCache || linkCanvasCache.zoom !== appState.zoom.value) {
      linkCanvasCache = document.createElement("canvas");
      linkCanvasCache.zoom = appState.zoom.value;
      linkCanvasCache.width =
        width * window.devicePixelRatio * appState.zoom.value;
      linkCanvasCache.height =
        height * window.devicePixelRatio * appState.zoom.value;
      const linkCanvasCacheContext = linkCanvasCache.getContext("2d")!;
      linkCanvasCacheContext.scale(
        window.devicePixelRatio * appState.zoom.value,
        window.devicePixelRatio * appState.zoom.value,
      );
      linkCanvasCacheContext.fillStyle = "#fff";
      linkCanvasCacheContext.fillRect(0, 0, width, height);
      linkCanvasCacheContext.drawImage(EXTERNAL_LINK_IMG, 0, 0, width, height);
      linkCanvasCacheContext.restore();
      context.drawImage(
        linkCanvasCache,
        x - centerX,
        y - centerY,
        width,
        height,
      );
    } else {
      context.drawImage(
        linkCanvasCache,
        x - centerX,
        y - centerY,
        width,
        height,
      );
    }
    context.restore();
  }
};

export const isVisibleElement = (
  element: ExcalidrawElement,
  canvasWidth: number,
  canvasHeight: number,
  viewTransformations: {
    zoom: Zoom;
    offsetLeft: number;
    offsetTop: number;
    scrollX: number;
    scrollY: number;
  },
) => {
  const [x1, y1, x2, y2] = getElementBounds(element); // scene coordinates
  const topLeftSceneCoords = viewportCoordsToSceneCoords(
    {
      clientX: viewTransformations.offsetLeft,
      clientY: viewTransformations.offsetTop,
    },
    viewTransformations,
  );
  const bottomRightSceneCoords = viewportCoordsToSceneCoords(
    {
      clientX: viewTransformations.offsetLeft + canvasWidth,
      clientY: viewTransformations.offsetTop + canvasHeight,
    },
    viewTransformations,
  );

  return (
    topLeftSceneCoords.x <= x2 &&
    topLeftSceneCoords.y <= y2 &&
    bottomRightSceneCoords.x >= x1 &&
    bottomRightSceneCoords.y >= y1
  );
};

// This should be only called for exporting purposes
export const renderSceneToSvg = (
  elements: readonly NonDeletedExcalidrawElement[],
  rsvg: RoughSVG,
  svgRoot: SVGElement,
  files: BinaryFiles,
  {
    offsetX = 0,
    offsetY = 0,
    exportWithDarkMode = false,
    exportingFrameId = null,
  }: {
    offsetX?: number;
    offsetY?: number;
    exportWithDarkMode?: boolean;
    exportingFrameId?: string | null;
  } = {},
) => {
  if (!svgRoot) {
    return;
  }

  // render elements
<<<<<<< HEAD
  elements
    .filter((el) => !isIFrameOrFrameLabel(el))
    .forEach((element) => {
      if (!element.isDeleted) {
        try {
          renderElementToSvg(
            element,
            rsvg,
            svgRoot,
            files,
            element.x + offsetX,
            element.y + offsetY,
            exportWithDarkMode,
          );
        } catch (error: any) {
          console.error(error);
        }
=======
  elements.forEach((element) => {
    if (!element.isDeleted) {
      try {
        renderElementToSvg(
          element,
          rsvg,
          svgRoot,
          files,
          element.x + offsetX,
          element.y + offsetY,
          exportWithDarkMode,
          exportingFrameId,
        );
      } catch (error: any) {
        console.error(error);
>>>>>>> 81ebf829
      }
    });

  // render iFrames on top
  elements
    .filter((el) => isIFrameElement(el))
    .forEach((element) => {
      if (!element.isDeleted) {
        try {
          renderElementToSvg(
            element,
            rsvg,
            svgRoot,
            files,
            element.x + offsetX,
            element.y + offsetY,
            exportWithDarkMode,
          );
        } catch (error: any) {
          console.error(error);
        }
      }
    });
};<|MERGE_RESOLUTION|>--- conflicted
+++ resolved
@@ -62,23 +62,22 @@
   EXTERNAL_LINK_IMG,
   getLinkHandleFromCoords,
 } from "../element/Hyperlink";
-<<<<<<< HEAD
-import { isIFrameElement, isLinearElement } from "../element/typeChecks";
+import {
+  isIFrameElement,
+  isFrameElement,
+  isLinearElement,
+} from "../element/typeChecks";
 import { getBoundTextElement } from "../element/textElement";
-import "./roundRect.polyfill";
 import {
   isIFrameOrFrameLabel,
   createPlaceholderiFrameLabel,
 } from "../element/iframe";
-=======
-import { isFrameElement, isLinearElement } from "../element/typeChecks";
 import {
   elementOverlapsWithFrame,
   getTargetFrame,
   isElementInFrame,
 } from "../frame";
 import "canvas-roundrect-polyfill";
->>>>>>> 81ebf829
 
 export const DEFAULT_SPACING = 2;
 
@@ -469,12 +468,33 @@
 
     let editingLinearElement: NonDeleted<ExcalidrawLinearElement> | undefined =
       undefined;
-<<<<<<< HEAD
+
     visibleElements
       .filter((el) => !isIFrameOrFrameLabel(el))
       .forEach((element) => {
         try {
-          renderElement(element, rc, context, renderConfig, appState);
+          // - when exporting the whole canvas, we DO NOT apply clipping
+          // - when we are exporting a particular frame, apply clipping
+          //   if the containing frame is not selected, apply clipping
+          const frameId = element.frameId || appState.frameToHighlight?.id;
+
+          if (
+            frameId &&
+            ((renderConfig.isExporting && isOnlyExportingSingleFrame(elements)) ||
+              (!renderConfig.isExporting && appState.shouldRenderFrames))
+          ) {
+            context.save();
+
+            const frame = getTargetFrame(element, appState);
+  
+            if (frame && isElementInFrame(element, elements, appState)) {
+              frameClip(frame, context, renderConfig);
+            }
+            renderElement(element, rc, context, renderConfig, appState);
+            context.restore();
+          } else {
+            renderElement(element, rc, context, renderConfig, appState);
+          }
           // Getting the element using LinearElementEditor during collab mismatches version - being one head of visible elements due to
           // ShapeCache returns empty hence making sure that we get the
           // correct element from visible elements
@@ -482,41 +502,6 @@
             if (element) {
               editingLinearElement =
                 element as NonDeleted<ExcalidrawLinearElement>;
-            }
-=======
-
-    visibleElements.forEach((element) => {
-      try {
-        // - when exporting the whole canvas, we DO NOT apply clipping
-        // - when we are exporting a particular frame, apply clipping
-        //   if the containing frame is not selected, apply clipping
-        const frameId = element.frameId || appState.frameToHighlight?.id;
-
-        if (
-          frameId &&
-          ((renderConfig.isExporting && isOnlyExportingSingleFrame(elements)) ||
-            (!renderConfig.isExporting && appState.shouldRenderFrames))
-        ) {
-          context.save();
-
-          const frame = getTargetFrame(element, appState);
-
-          if (frame && isElementInFrame(element, elements, appState)) {
-            frameClip(frame, context, renderConfig);
-          }
-          renderElement(element, rc, context, renderConfig, appState);
-          context.restore();
-        } else {
-          renderElement(element, rc, context, renderConfig, appState);
-        }
-        // Getting the element using LinearElementEditor during collab mismatches version - being one head of visible elements due to
-        // ShapeCache returns empty hence making sure that we get the
-        // correct element from visible elements
-        if (appState.editingLinearElement?.elementId === element.id) {
-          if (element) {
-            editingLinearElement =
-              element as NonDeleted<ExcalidrawLinearElement>;
->>>>>>> 81ebf829
           }
           if (!isExporting) {
             renderLinkIcon(element, context, appState);
@@ -1133,11 +1118,8 @@
     case "rectangle":
     case "text":
     case "image":
-<<<<<<< HEAD
     case "iframe":
-=======
     case "frame":
->>>>>>> 81ebf829
       strokeRectWithRotation(
         context,
         x1 - padding,
@@ -1391,7 +1373,6 @@
   }
 
   // render elements
-<<<<<<< HEAD
   elements
     .filter((el) => !isIFrameOrFrameLabel(el))
     .forEach((element) => {
@@ -1405,11 +1386,11 @@
             element.x + offsetX,
             element.y + offsetY,
             exportWithDarkMode,
+            exportingFrameId,
           );
         } catch (error: any) {
           console.error(error);
         }
-=======
   elements.forEach((element) => {
     if (!element.isDeleted) {
       try {
@@ -1425,7 +1406,6 @@
         );
       } catch (error: any) {
         console.error(error);
->>>>>>> 81ebf829
       }
     });
 
@@ -1443,6 +1423,7 @@
             element.x + offsetX,
             element.y + offsetY,
             exportWithDarkMode,
+            exportingFrameId,
           );
         } catch (error: any) {
           console.error(error);
