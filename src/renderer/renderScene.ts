import { RoughCanvas } from "roughjs/bin/canvas";
import { RoughSVG } from "roughjs/bin/svg";
import oc from "open-color";

import { AppState, Zoom } from "../types";
import {
  ExcalidrawElement,
  NonDeletedExcalidrawElement,
  ExcalidrawLinearElement,
  NonDeleted,
  GroupId,
  ExcalidrawBindableElement,
} from "../element/types";
import {
  getElementAbsoluteCoords,
  OMIT_SIDES_FOR_MULTIPLE_ELEMENTS,
  getTransformHandlesFromCoords,
  getTransformHandles,
  getElementBounds,
  getCommonBounds,
} from "../element";

import { roundRect } from "./roundRect";
import { SceneState } from "../scene/types";
import {
  getScrollBars,
  SCROLLBAR_COLOR,
  SCROLLBAR_WIDTH,
} from "../scene/scrollbars";
import { getSelectedElements } from "../scene/selection";

import { renderElement, renderElementToSvg } from "./renderElement";
import { getClientColors } from "../clients";
import { LinearElementEditor } from "../element/linearElementEditor";
import {
  isSelectedViaGroup,
  getSelectedGroupIds,
  getElementsInGroup,
} from "../groups";
import { maxBindingGap } from "../element/collision";
import {
  SuggestedBinding,
  SuggestedPointBinding,
  isBindingEnabled,
} from "../element/binding";
import {
  TransformHandles,
  TransformHandleType,
} from "../element/transformHandles";
import { viewportCoordsToSceneCoords, supportsEmoji } from "../utils";
import { UserIdleState } from "../types";
import { THEME_FILTER } from "../constants";

const hasEmojiSupport = supportsEmoji();

const strokeRectWithRotation = (
  context: CanvasRenderingContext2D,
  x: number,
  y: number,
  width: number,
  height: number,
  cx: number,
  cy: number,
  angle: number,
  fill: boolean = false,
) => {
  context.save();
  context.translate(cx, cy);
  context.rotate(angle);
  if (fill) {
    context.fillRect(x - cx, y - cy, width, height);
  }
  context.strokeRect(x - cx, y - cy, width, height);
  context.restore();
};

const strokeDiamondWithRotation = (
  context: CanvasRenderingContext2D,
  width: number,
  height: number,
  cx: number,
  cy: number,
  angle: number,
) => {
  context.save();
  context.translate(cx, cy);
  context.rotate(angle);
  context.beginPath();
  context.moveTo(0, height / 2);
  context.lineTo(width / 2, 0);
  context.lineTo(0, -height / 2);
  context.lineTo(-width / 2, 0);
  context.closePath();
  context.stroke();
  context.restore();
};

const strokeEllipseWithRotation = (
  context: CanvasRenderingContext2D,
  width: number,
  height: number,
  cx: number,
  cy: number,
  angle: number,
) => {
  context.beginPath();
  context.ellipse(cx, cy, width / 2, height / 2, angle, 0, Math.PI * 2);
  context.stroke();
};

const fillCircle = (
  context: CanvasRenderingContext2D,
  cx: number,
  cy: number,
  radius: number,
) => {
  context.beginPath();
  context.arc(cx, cy, radius, 0, Math.PI * 2);
  context.fill();
  context.stroke();
};

const strokeGrid = (
  context: CanvasRenderingContext2D,
  gridSize: number,
  offsetX: number,
  offsetY: number,
  width: number,
  height: number,
) => {
  context.save();
  context.strokeStyle = "rgba(0,0,0,0.1)";
  context.beginPath();
  for (let x = offsetX; x < offsetX + width + gridSize * 2; x += gridSize) {
    context.moveTo(x, offsetY - gridSize);
    context.lineTo(x, offsetY + height + gridSize * 2);
  }
  for (let y = offsetY; y < offsetY + height + gridSize * 2; y += gridSize) {
    context.moveTo(offsetX - gridSize, y);
    context.lineTo(offsetX + width + gridSize * 2, y);
  }
  context.stroke();
  context.restore();
};

const renderLinearPointHandles = (
  context: CanvasRenderingContext2D,
  appState: AppState,
  sceneState: SceneState,
  element: NonDeleted<ExcalidrawLinearElement>,
) => {
  context.save();
  context.translate(sceneState.scrollX, sceneState.scrollY);
  context.lineWidth = 1 / sceneState.zoom.value;

  LinearElementEditor.getPointsGlobalCoordinates(element).forEach(
    (point, idx) => {
      context.strokeStyle = "red";
      context.setLineDash([]);
      context.fillStyle =
        appState.editingLinearElement?.activePointIndex === idx
          ? "rgba(255, 127, 127, 0.9)"
          : "rgba(255, 255, 255, 0.9)";
      const { POINT_HANDLE_SIZE } = LinearElementEditor;
      fillCircle(
        context,
        point[0],
        point[1],
        POINT_HANDLE_SIZE / 2 / sceneState.zoom.value,
      );
    },
  );
  context.restore();
};

export const renderScene = (
  elements: readonly NonDeletedExcalidrawElement[],
  appState: AppState,
  selectionElement: NonDeletedExcalidrawElement | null,
  scale: number,
  rc: RoughCanvas,
  canvas: HTMLCanvasElement,
  sceneState: SceneState,
  // extra options, currently passed by export helper
  {
    renderScrollbars = true,
    renderSelection = true,
    // Whether to employ render optimizations to improve performance.
    // Should not be turned on for export operations and similar, because it
    // doesn't guarantee pixel-perfect output.
    renderOptimizations = false,
    renderGrid = true,
<<<<<<< HEAD
    refresh = () => {},
=======
    renderCb = () => {},
>>>>>>> 5c4725ba
  }: {
    renderScrollbars?: boolean;
    renderSelection?: boolean;
    renderOptimizations?: boolean;
    renderGrid?: boolean;
<<<<<<< HEAD
    refresh?: () => void;
=======
    renderCb?: () => void;
>>>>>>> 5c4725ba
  } = {},
) => {
  if (canvas === null) {
    return { atLeastOneVisibleElement: false };
  }

  const context = canvas.getContext("2d")!;

  context.setTransform(1, 0, 0, 1, 0, 0);
  context.save();
  context.scale(scale, scale);

  // When doing calculations based on canvas width we should used normalized one
  const normalizedCanvasWidth = canvas.width / scale;
  const normalizedCanvasHeight = canvas.height / scale;

  if (sceneState.exportWithDarkMode) {
    context.filter = THEME_FILTER;
  }

  // Paint background
  if (typeof sceneState.viewBackgroundColor === "string") {
    const hasTransparence =
      sceneState.viewBackgroundColor === "transparent" ||
      sceneState.viewBackgroundColor.length === 5 || // #RGBA
      sceneState.viewBackgroundColor.length === 9 || // #RRGGBBA
      /(hsla|rgba)\(/.test(sceneState.viewBackgroundColor);
    if (hasTransparence) {
      context.clearRect(0, 0, normalizedCanvasWidth, normalizedCanvasHeight);
    }
    context.save();
    context.fillStyle = sceneState.viewBackgroundColor;
    context.fillRect(0, 0, normalizedCanvasWidth, normalizedCanvasHeight);
    context.restore();
  } else {
    context.clearRect(0, 0, normalizedCanvasWidth, normalizedCanvasHeight);
  }

  // Apply zoom
  const zoomTranslationX = sceneState.zoom.translation.x;
  const zoomTranslationY = sceneState.zoom.translation.y;
  context.save();
  context.translate(zoomTranslationX, zoomTranslationY);
  context.scale(sceneState.zoom.value, sceneState.zoom.value);

  // Grid
  if (renderGrid && appState.gridSize) {
    strokeGrid(
      context,
      appState.gridSize,
      -Math.ceil(zoomTranslationX / sceneState.zoom.value / appState.gridSize) *
        appState.gridSize +
        (sceneState.scrollX % appState.gridSize),
      -Math.ceil(zoomTranslationY / sceneState.zoom.value / appState.gridSize) *
        appState.gridSize +
        (sceneState.scrollY % appState.gridSize),
      normalizedCanvasWidth / sceneState.zoom.value,
      normalizedCanvasHeight / sceneState.zoom.value,
    );
  }

  // Paint visible elements
  const visibleElements = elements.filter((element) =>
    isVisibleElement(element, normalizedCanvasWidth, normalizedCanvasHeight, {
      zoom: sceneState.zoom,
      offsetLeft: appState.offsetLeft,
      offsetTop: appState.offsetTop,
      scrollX: sceneState.scrollX,
      scrollY: sceneState.scrollY,
    }),
  );

  visibleElements.forEach((element) => {
    try {
      renderElement(
        element,
        rc,
        context,
        renderOptimizations,
        sceneState,
<<<<<<< HEAD
        refresh,
=======
        renderCb,
>>>>>>> 5c4725ba
      );
    } catch (error) {
      console.error(error);
    }
  });

  if (appState.editingLinearElement) {
    const element = LinearElementEditor.getElement(
      appState.editingLinearElement.elementId,
    );
    if (element) {
      renderLinearPointHandles(context, appState, sceneState, element);
    }
  }

  // Paint selection element
  if (selectionElement) {
    try {
      renderElement(
        selectionElement,
        rc,
        context,
        renderOptimizations,
        sceneState,
      );
    } catch (error) {
      console.error(error);
    }
  }

  if (isBindingEnabled(appState)) {
    appState.suggestedBindings
      .filter((binding) => binding != null)
      .forEach((suggestedBinding) => {
        renderBindingHighlight(context, sceneState, suggestedBinding!);
      });
  }

  // Paint selected elements
  if (
    renderSelection &&
    !appState.multiElement &&
    !appState.editingLinearElement
  ) {
    const selections = elements.reduce((acc, element) => {
      const selectionColors = [];
      // local user
      if (
        appState.selectedElementIds[element.id] &&
        !isSelectedViaGroup(appState, element)
      ) {
        selectionColors.push(oc.black);
      }
      // remote users
      if (sceneState.remoteSelectedElementIds[element.id]) {
        selectionColors.push(
          ...sceneState.remoteSelectedElementIds[element.id].map((socketId) => {
            const { background } = getClientColors(socketId, appState);
            return background;
          }),
        );
      }
      if (selectionColors.length) {
        const [
          elementX1,
          elementY1,
          elementX2,
          elementY2,
        ] = getElementAbsoluteCoords(element);
        acc.push({
          angle: element.angle,
          elementX1,
          elementY1,
          elementX2,
          elementY2,
          selectionColors,
        });
      }
      return acc;
    }, [] as { angle: number; elementX1: number; elementY1: number; elementX2: number; elementY2: number; selectionColors: string[] }[]);

    const addSelectionForGroupId = (groupId: GroupId) => {
      const groupElements = getElementsInGroup(elements, groupId);
      const [elementX1, elementY1, elementX2, elementY2] = getCommonBounds(
        groupElements,
      );
      selections.push({
        angle: 0,
        elementX1,
        elementX2,
        elementY1,
        elementY2,
        selectionColors: [oc.black],
      });
    };

    for (const groupId of getSelectedGroupIds(appState)) {
      // TODO: support multiplayer selected group IDs
      addSelectionForGroupId(groupId);
    }

    if (appState.editingGroupId) {
      addSelectionForGroupId(appState.editingGroupId);
    }

    selections.forEach((selection) =>
      renderSelectionBorder(context, sceneState, selection),
    );

    const locallySelectedElements = getSelectedElements(elements, appState);

    // Paint resize transformHandles
    context.save();
    context.translate(sceneState.scrollX, sceneState.scrollY);
    if (locallySelectedElements.length === 1) {
      context.fillStyle = oc.white;
      const transformHandles = getTransformHandles(
        locallySelectedElements[0],
        sceneState.zoom,
        "mouse", // when we render we don't know which pointer type so use mouse
      );
      if (!appState.viewModeEnabled) {
        renderTransformHandles(
          context,
          sceneState,
          transformHandles,
          locallySelectedElements[0].angle,
        );
      }
    } else if (locallySelectedElements.length > 1 && !appState.isRotating) {
      const dashedLinePadding = 4 / sceneState.zoom.value;
      context.fillStyle = oc.white;
      const [x1, y1, x2, y2] = getCommonBounds(locallySelectedElements);
      const initialLineDash = context.getLineDash();
      context.setLineDash([2 / sceneState.zoom.value]);
      const lineWidth = context.lineWidth;
      context.lineWidth = 1 / sceneState.zoom.value;
      strokeRectWithRotation(
        context,
        x1 - dashedLinePadding,
        y1 - dashedLinePadding,
        x2 - x1 + dashedLinePadding * 2,
        y2 - y1 + dashedLinePadding * 2,
        (x1 + x2) / 2,
        (y1 + y2) / 2,
        0,
      );
      context.lineWidth = lineWidth;
      context.setLineDash(initialLineDash);
      const transformHandles = getTransformHandlesFromCoords(
        [x1, y1, x2, y2],
        0,
        sceneState.zoom,
        "mouse",
        OMIT_SIDES_FOR_MULTIPLE_ELEMENTS,
      );
      renderTransformHandles(context, sceneState, transformHandles, 0);
    }
    context.restore();
  }

  // Reset zoom
  context.restore();

  // Paint remote pointers
  for (const clientId in sceneState.remotePointerViewportCoords) {
    let { x, y } = sceneState.remotePointerViewportCoords[clientId];

    x -= appState.offsetLeft;
    y -= appState.offsetTop;

    const width = 9;
    const height = 14;

    const isOutOfBounds =
      x < 0 ||
      x > normalizedCanvasWidth - width ||
      y < 0 ||
      y > normalizedCanvasHeight - height;

    x = Math.max(x, 0);
    x = Math.min(x, normalizedCanvasWidth - width);
    y = Math.max(y, 0);
    y = Math.min(y, normalizedCanvasHeight - height);

    const { background, stroke } = getClientColors(clientId, appState);

    context.save();
    context.strokeStyle = stroke;
    context.fillStyle = background;

    const userState = sceneState.remotePointerUserStates[clientId];
    if (isOutOfBounds || userState === UserIdleState.AWAY) {
      context.globalAlpha = 0.48;
    }

    if (
      sceneState.remotePointerButton &&
      sceneState.remotePointerButton[clientId] === "down"
    ) {
      context.beginPath();
      context.arc(x, y, 15, 0, 2 * Math.PI, false);
      context.lineWidth = 3;
      context.strokeStyle = "#ffffff88";
      context.stroke();
      context.closePath();

      context.beginPath();
      context.arc(x, y, 15, 0, 2 * Math.PI, false);
      context.lineWidth = 1;
      context.strokeStyle = stroke;
      context.stroke();
      context.closePath();
    }

    context.beginPath();
    context.moveTo(x, y);
    context.lineTo(x + 1, y + 14);
    context.lineTo(x + 4, y + 9);
    context.lineTo(x + 9, y + 10);
    context.lineTo(x, y);
    context.fill();
    context.stroke();

    const username = sceneState.remotePointerUsernames[clientId];

    let idleState = "";
    if (userState === UserIdleState.AWAY) {
      idleState = hasEmojiSupport ? "⚫️" : ` (${UserIdleState.AWAY})`;
    } else if (userState === UserIdleState.IDLE) {
      idleState = hasEmojiSupport ? "💤" : ` (${UserIdleState.IDLE})`;
    } else if (userState === UserIdleState.ACTIVE) {
      idleState = hasEmojiSupport ? "🟢" : "";
    }

    const usernameAndIdleState = `${
      username ? `${username} ` : ""
    }${idleState}`;

    if (!isOutOfBounds && usernameAndIdleState) {
      const offsetX = x + width;
      const offsetY = y + height;
      const paddingHorizontal = 4;
      const paddingVertical = 4;
      const measure = context.measureText(usernameAndIdleState);
      const measureHeight =
        measure.actualBoundingBoxDescent + measure.actualBoundingBoxAscent;

      // Border
      context.fillStyle = stroke;
      context.fillRect(
        offsetX - 1,
        offsetY - 1,
        measure.width + 2 * paddingHorizontal + 2,
        measureHeight + 2 * paddingVertical + 2,
      );
      // Background
      context.fillStyle = background;
      context.fillRect(
        offsetX,
        offsetY,
        measure.width + 2 * paddingHorizontal,
        measureHeight + 2 * paddingVertical,
      );
      context.fillStyle = oc.white;

      context.fillText(
        usernameAndIdleState,
        offsetX + paddingHorizontal,
        offsetY + paddingVertical + measure.actualBoundingBoxAscent,
      );
    }

    context.restore();
    context.closePath();
  }

  // Paint scrollbars
  let scrollBars;
  if (renderScrollbars) {
    scrollBars = getScrollBars(
      elements,
      normalizedCanvasWidth,
      normalizedCanvasHeight,
      sceneState,
    );

    context.save();
    context.fillStyle = SCROLLBAR_COLOR;
    context.strokeStyle = "rgba(255,255,255,0.8)";
    [scrollBars.horizontal, scrollBars.vertical].forEach((scrollBar) => {
      if (scrollBar) {
        roundRect(
          context,
          scrollBar.x,
          scrollBar.y,
          scrollBar.width,
          scrollBar.height,
          SCROLLBAR_WIDTH / 2,
        );
      }
    });
    context.restore();
  }

  context.restore();
  return { atLeastOneVisibleElement: visibleElements.length > 0, scrollBars };
};

const renderTransformHandles = (
  context: CanvasRenderingContext2D,
  sceneState: SceneState,
  transformHandles: TransformHandles,
  angle: number,
): void => {
  Object.keys(transformHandles).forEach((key) => {
    const transformHandle = transformHandles[key as TransformHandleType];
    if (transformHandle !== undefined) {
      context.save();
      context.lineWidth = 1 / sceneState.zoom.value;
      if (key === "rotation") {
        fillCircle(
          context,
          transformHandle[0] + transformHandle[2] / 2,
          transformHandle[1] + transformHandle[3] / 2,
          transformHandle[2] / 2,
        );
      } else {
        strokeRectWithRotation(
          context,
          transformHandle[0],
          transformHandle[1],
          transformHandle[2],
          transformHandle[3],
          transformHandle[0] + transformHandle[2] / 2,
          transformHandle[1] + transformHandle[3] / 2,
          angle,
          true, // fill before stroke
        );
      }
      context.restore();
    }
  });
};

const renderSelectionBorder = (
  context: CanvasRenderingContext2D,
  sceneState: SceneState,
  elementProperties: {
    angle: number;
    elementX1: number;
    elementY1: number;
    elementX2: number;
    elementY2: number;
    selectionColors: string[];
  },
) => {
  const {
    angle,
    elementX1,
    elementY1,
    elementX2,
    elementY2,
    selectionColors,
  } = elementProperties;
  const elementWidth = elementX2 - elementX1;
  const elementHeight = elementY2 - elementY1;

  const dashedLinePadding = 4 / sceneState.zoom.value;
  const dashWidth = 8 / sceneState.zoom.value;
  const spaceWidth = 4 / sceneState.zoom.value;

  context.save();
  context.translate(sceneState.scrollX, sceneState.scrollY);
  context.lineWidth = 1 / sceneState.zoom.value;

  const count = selectionColors.length;
  for (let index = 0; index < count; ++index) {
    context.strokeStyle = selectionColors[index];
    context.setLineDash([
      dashWidth,
      spaceWidth + (dashWidth + spaceWidth) * (count - 1),
    ]);
    context.lineDashOffset = (dashWidth + spaceWidth) * index;
    strokeRectWithRotation(
      context,
      elementX1 - dashedLinePadding,
      elementY1 - dashedLinePadding,
      elementWidth + dashedLinePadding * 2,
      elementHeight + dashedLinePadding * 2,
      elementX1 + elementWidth / 2,
      elementY1 + elementHeight / 2,
      angle,
    );
  }
  context.restore();
};

const renderBindingHighlight = (
  context: CanvasRenderingContext2D,
  sceneState: SceneState,
  suggestedBinding: SuggestedBinding,
) => {
  const renderHighlight = Array.isArray(suggestedBinding)
    ? renderBindingHighlightForSuggestedPointBinding
    : renderBindingHighlightForBindableElement;

  context.save();
  context.translate(sceneState.scrollX, sceneState.scrollY);
  renderHighlight(context, suggestedBinding as any);

  context.restore();
};

const renderBindingHighlightForBindableElement = (
  context: CanvasRenderingContext2D,
  element: ExcalidrawBindableElement,
) => {
  const [x1, y1, x2, y2] = getElementAbsoluteCoords(element);
  const width = x2 - x1;
  const height = y2 - y1;
  const threshold = maxBindingGap(element, width, height);

  // So that we don't overlap the element itself
  const strokeOffset = 4;
  context.strokeStyle = "rgba(0,0,0,.05)";
  context.lineWidth = threshold - strokeOffset;
  const padding = strokeOffset / 2 + threshold / 2;

  switch (element.type) {
    case "rectangle":
    case "text":
      strokeRectWithRotation(
        context,
        x1 - padding,
        y1 - padding,
        width + padding * 2,
        height + padding * 2,
        x1 + width / 2,
        y1 + height / 2,
        element.angle,
      );
      break;
    case "diamond":
      const side = Math.hypot(width, height);
      const wPadding = (padding * side) / height;
      const hPadding = (padding * side) / width;
      strokeDiamondWithRotation(
        context,
        width + wPadding * 2,
        height + hPadding * 2,
        x1 + width / 2,
        y1 + height / 2,
        element.angle,
      );
      break;
    case "ellipse":
      strokeEllipseWithRotation(
        context,
        width + padding * 2,
        height + padding * 2,
        x1 + width / 2,
        y1 + height / 2,
        element.angle,
      );
      break;
  }
};

const renderBindingHighlightForSuggestedPointBinding = (
  context: CanvasRenderingContext2D,
  suggestedBinding: SuggestedPointBinding,
) => {
  const [element, startOrEnd, bindableElement] = suggestedBinding;

  const threshold = maxBindingGap(
    bindableElement,
    bindableElement.width,
    bindableElement.height,
  );

  context.strokeStyle = "rgba(0,0,0,0)";
  context.fillStyle = "rgba(0,0,0,.05)";

  const pointIndices =
    startOrEnd === "both" ? [0, -1] : startOrEnd === "start" ? [0] : [-1];
  pointIndices.forEach((index) => {
    const [x, y] = LinearElementEditor.getPointAtIndexGlobalCoordinates(
      element,
      index,
    );
    fillCircle(context, x, y, threshold);
  });
};

const isVisibleElement = (
  element: ExcalidrawElement,
  canvasWidth: number,
  canvasHeight: number,
  viewTransformations: {
    zoom: Zoom;
    offsetLeft: number;
    offsetTop: number;
    scrollX: number;
    scrollY: number;
  },
) => {
  const [x1, y1, x2, y2] = getElementBounds(element); // scene coordinates
  const topLeftSceneCoords = viewportCoordsToSceneCoords(
    {
      clientX: viewTransformations.offsetLeft,
      clientY: viewTransformations.offsetTop,
    },
    viewTransformations,
  );
  const bottomRightSceneCoords = viewportCoordsToSceneCoords(
    {
      clientX: viewTransformations.offsetLeft + canvasWidth,
      clientY: viewTransformations.offsetTop + canvasHeight,
    },
    viewTransformations,
  );

  return (
    topLeftSceneCoords.x <= x2 &&
    topLeftSceneCoords.y <= y2 &&
    bottomRightSceneCoords.x >= x1 &&
    bottomRightSceneCoords.y >= y1
  );
};

// This should be only called for exporting purposes
export const renderSceneToSvg = (
  elements: readonly NonDeletedExcalidrawElement[],
  rsvg: RoughSVG,
  svgRoot: SVGElement,
  {
    offsetX = 0,
    offsetY = 0,
  }: {
    offsetX?: number;
    offsetY?: number;
  } = {},
) => {
  if (!svgRoot) {
    return;
  }
  // render elements
  elements.forEach((element) => {
    if (!element.isDeleted) {
      try {
        renderElementToSvg(
          element,
          rsvg,
          svgRoot,
          element.x + offsetX,
          element.y + offsetY,
        );
      } catch (error) {
        console.error(error);
      }
    }
  });
};<|MERGE_RESOLUTION|>--- conflicted
+++ resolved
@@ -190,21 +190,13 @@
     // doesn't guarantee pixel-perfect output.
     renderOptimizations = false,
     renderGrid = true,
-<<<<<<< HEAD
-    refresh = () => {},
-=======
     renderCb = () => {},
->>>>>>> 5c4725ba
   }: {
     renderScrollbars?: boolean;
     renderSelection?: boolean;
     renderOptimizations?: boolean;
     renderGrid?: boolean;
-<<<<<<< HEAD
-    refresh?: () => void;
-=======
     renderCb?: () => void;
->>>>>>> 5c4725ba
   } = {},
 ) => {
   if (canvas === null) {
@@ -285,11 +277,7 @@
         context,
         renderOptimizations,
         sceneState,
-<<<<<<< HEAD
-        refresh,
-=======
         renderCb,
->>>>>>> 5c4725ba
       );
     } catch (error) {
       console.error(error);
