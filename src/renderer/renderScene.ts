import { RoughSVG } from "roughjs/bin/svg";
import oc from "open-color";

import {
  InteractiveCanvasAppState,
  StaticCanvasAppState,
  BinaryFiles,
  Point,
  CommonCanvasAppState,
} from "../types";
import {
  ExcalidrawElement,
  NonDeletedExcalidrawElement,
  ExcalidrawLinearElement,
  NonDeleted,
  GroupId,
  ExcalidrawBindableElement,
  ExcalidrawFrameElement,
} from "../element/types";
import {
  getElementAbsoluteCoords,
  OMIT_SIDES_FOR_MULTIPLE_ELEMENTS,
  getTransformHandlesFromCoords,
  getTransformHandles,
  getCommonBounds,
} from "../element";

import { roundRect } from "./roundRect";
import {
  InteractiveCanvasRenderConfig,
  InteractiveSceneRenderConfig,
  StaticCanvasRenderConfig,
  StaticSceneRenderConfig,
} from "../scene/types";
import {
  getScrollBars,
  SCROLLBAR_COLOR,
  SCROLLBAR_WIDTH,
} from "../scene/scrollbars";
import { getSelectedElements } from "../scene/selection";

import {
  renderElement,
  renderElementToSvg,
  renderSelectionElement,
} from "./renderElement";
import { getClientColor } from "../clients";
import { LinearElementEditor } from "../element/linearElementEditor";
import {
  isSelectedViaGroup,
  getSelectedGroupIds,
  getElementsInGroup,
  selectGroupsFromGivenElements,
} from "../groups";
import { maxBindingGap } from "../element/collision";
import { SuggestedBinding, SuggestedPointBinding } from "../element/binding";
import {
  OMIT_SIDES_FOR_FRAME,
  shouldShowBoundingBox,
  TransformHandles,
  TransformHandleType,
} from "../element/transformHandles";
import { throttleRAF, isOnlyExportingSingleFrame } from "../utils";
import { UserIdleState } from "../types";
import { FRAME_STYLE, THEME_FILTER } from "../constants";
import {
  EXTERNAL_LINK_IMG,
  getLinkHandleFromCoords,
} from "../element/Hyperlink";
import {
  isEmbeddableElement,
  isFrameElement,
  isLinearElement,
} from "../element/typeChecks";
import {
  isEmbeddableOrFrameLabel,
  createPlaceholderEmbeddableLabel,
} from "../element/embeddable";
import {
  elementOverlapsWithFrame,
  getTargetFrame,
  isElementInFrame,
} from "../frame";
import "canvas-roundrect-polyfill";

export const DEFAULT_SPACING = 2;

const strokeRectWithRotation = (
  context: CanvasRenderingContext2D,
  x: number,
  y: number,
  width: number,
  height: number,
  cx: number,
  cy: number,
  angle: number,
  fill: boolean = false,
  /** should account for zoom */
  radius: number = 0,
) => {
  context.save();
  context.translate(cx, cy);
  context.rotate(angle);
  if (fill) {
    context.fillRect(x - cx, y - cy, width, height);
  }
  if (radius && context.roundRect) {
    context.beginPath();
    context.roundRect(x - cx, y - cy, width, height, radius);
    context.stroke();
    context.closePath();
  } else {
    context.strokeRect(x - cx, y - cy, width, height);
  }
  context.restore();
};

const strokeDiamondWithRotation = (
  context: CanvasRenderingContext2D,
  width: number,
  height: number,
  cx: number,
  cy: number,
  angle: number,
) => {
  context.save();
  context.translate(cx, cy);
  context.rotate(angle);
  context.beginPath();
  context.moveTo(0, height / 2);
  context.lineTo(width / 2, 0);
  context.lineTo(0, -height / 2);
  context.lineTo(-width / 2, 0);
  context.closePath();
  context.stroke();
  context.restore();
};

const strokeEllipseWithRotation = (
  context: CanvasRenderingContext2D,
  width: number,
  height: number,
  cx: number,
  cy: number,
  angle: number,
) => {
  context.beginPath();
  context.ellipse(cx, cy, width / 2, height / 2, angle, 0, Math.PI * 2);
  context.stroke();
};

const fillCircle = (
  context: CanvasRenderingContext2D,
  cx: number,
  cy: number,
  radius: number,
  stroke = true,
) => {
  context.beginPath();
  context.arc(cx, cy, radius, 0, Math.PI * 2);
  context.fill();
  if (stroke) {
    context.stroke();
  }
};

const strokeGrid = (
  context: CanvasRenderingContext2D,
  gridSize: number,
  offsetX: number,
  offsetY: number,
  width: number,
  height: number,
) => {
  context.save();
  context.strokeStyle = "rgba(0,0,0,0.1)";
  context.beginPath();
  for (let x = offsetX; x < offsetX + width + gridSize * 2; x += gridSize) {
    context.moveTo(x, offsetY - gridSize);
    context.lineTo(x, offsetY + height + gridSize * 2);
  }
  for (let y = offsetY; y < offsetY + height + gridSize * 2; y += gridSize) {
    context.moveTo(offsetX - gridSize, y);
    context.lineTo(offsetX + width + gridSize * 2, y);
  }
  context.stroke();
  context.restore();
};

const renderSingleLinearPoint = (
  context: CanvasRenderingContext2D,
  appState: InteractiveCanvasAppState,
  point: Point,
  radius: number,
  isSelected: boolean,
  isPhantomPoint = false,
) => {
  context.strokeStyle = "#5e5ad8";
  context.setLineDash([]);
  context.fillStyle = "rgba(255, 255, 255, 0.9)";
  if (isSelected) {
    context.fillStyle = "rgba(134, 131, 226, 0.9)";
  } else if (isPhantomPoint) {
    context.fillStyle = "rgba(177, 151, 252, 0.7)";
  }

  fillCircle(
    context,
    point[0],
    point[1],
    radius / appState.zoom.value,
    !isPhantomPoint,
  );
};

const renderLinearPointHandles = (
  context: CanvasRenderingContext2D,
  appState: InteractiveCanvasAppState,
  element: NonDeleted<ExcalidrawLinearElement>,
) => {
  if (!appState.selectedLinearElement) {
    return;
  }
  context.save();
  context.translate(appState.scrollX, appState.scrollY);
  context.lineWidth = 1 / appState.zoom.value;
  const points = LinearElementEditor.getPointsGlobalCoordinates(element);

  const { POINT_HANDLE_SIZE } = LinearElementEditor;
  const radius = appState.editingLinearElement
    ? POINT_HANDLE_SIZE
    : POINT_HANDLE_SIZE / 2;
  points.forEach((point, idx) => {
    const isSelected =
      !!appState.editingLinearElement?.selectedPointsIndices?.includes(idx);

    renderSingleLinearPoint(context, appState, point, radius, isSelected);
  });

  //Rendering segment mid points
  const midPoints = LinearElementEditor.getEditorMidPoints(
    element,
    appState,
  ).filter((midPoint) => midPoint !== null) as Point[];

  midPoints.forEach((segmentMidPoint) => {
    if (
      appState?.selectedLinearElement?.segmentMidPointHoveredCoords &&
      LinearElementEditor.arePointsEqual(
        segmentMidPoint,
        appState.selectedLinearElement.segmentMidPointHoveredCoords,
      )
    ) {
      // The order of renderingSingleLinearPoint and highLight points is different
      // inside vs outside editor as hover states are different,
      // in editor when hovered the original point is not visible as hover state fully covers it whereas outside the
      // editor original point is visible and hover state is just an outer circle.
      if (appState.editingLinearElement) {
        renderSingleLinearPoint(
          context,
          appState,
          segmentMidPoint,
          radius,
          false,
        );
        highlightPoint(segmentMidPoint, context, appState);
      } else {
        highlightPoint(segmentMidPoint, context, appState);
        renderSingleLinearPoint(
          context,
          appState,
          segmentMidPoint,
          radius,
          false,
        );
      }
    } else if (appState.editingLinearElement || points.length === 2) {
      renderSingleLinearPoint(
        context,
        appState,
        segmentMidPoint,
        POINT_HANDLE_SIZE / 2,
        false,
        true,
      );
    }
  });

  context.restore();
};

const highlightPoint = (
  point: Point,
  context: CanvasRenderingContext2D,
  appState: InteractiveCanvasAppState,
) => {
  context.fillStyle = "rgba(105, 101, 219, 0.4)";

  fillCircle(
    context,
    point[0],
    point[1],
    LinearElementEditor.POINT_HANDLE_SIZE / appState.zoom.value,
    false,
  );
};
const renderLinearElementPointHighlight = (
  context: CanvasRenderingContext2D,
  appState: InteractiveCanvasAppState,
) => {
  const { elementId, hoverPointIndex } = appState.selectedLinearElement!;
  if (
    appState.editingLinearElement?.selectedPointsIndices?.includes(
      hoverPointIndex,
    )
  ) {
    return;
  }
  const element = LinearElementEditor.getElement(elementId);
  if (!element) {
    return;
  }
  const point = LinearElementEditor.getPointAtIndexGlobalCoordinates(
    element,
    hoverPointIndex,
  );
  context.save();
  context.translate(appState.scrollX, appState.scrollY);

  highlightPoint(point, context, appState);
  context.restore();
};

const frameClip = (
  frame: ExcalidrawFrameElement,
  context: CanvasRenderingContext2D,
  renderConfig: StaticCanvasRenderConfig,
  appState: StaticCanvasAppState,
) => {
  context.translate(frame.x + appState.scrollX, frame.y + appState.scrollY);
  context.beginPath();
  if (context.roundRect && !renderConfig.isExporting) {
    context.roundRect(
      0,
      0,
      frame.width,
      frame.height,
      FRAME_STYLE.radius / appState.zoom.value,
    );
  } else {
    context.rect(0, 0, frame.width, frame.height);
  }
  context.clip();
  context.translate(
    -(frame.x + appState.scrollX),
    -(frame.y + appState.scrollY),
  );
};

const getNormalizedCanvasDimensions = (
  canvas: HTMLCanvasElement,
  scale: number,
): [number, number] => {
  // When doing calculations based on canvas width we should used normalized one
  return [canvas.width / scale, canvas.height / scale];
};

const bootstrapCanvas = ({
  canvas,
  scale,
  zoom,
  normalizedWidth,
  normalizedHeight,
  theme,
  isExporting,
  viewBackgroundColor,
}: {
  canvas: HTMLCanvasElement;
  scale: number;
  zoom: CommonCanvasAppState["zoom"];
  normalizedWidth: number;
  normalizedHeight: number;
  theme?: CommonCanvasAppState["theme"];
  isExporting?: StaticCanvasRenderConfig["isExporting"];
  viewBackgroundColor?: StaticCanvasAppState["viewBackgroundColor"];
}): CanvasRenderingContext2D => {
  const context = canvas.getContext("2d")!;

  context.setTransform(1, 0, 0, 1, 0, 0);
  context.save();
  context.scale(scale, scale);

  if (isExporting && theme === "dark") {
    context.filter = THEME_FILTER;
  }

  // Paint background
  if (typeof viewBackgroundColor === "string") {
    const hasTransparence =
      viewBackgroundColor === "transparent" ||
      viewBackgroundColor.length === 5 || // #RGBA
      viewBackgroundColor.length === 9 || // #RRGGBBA
      /(hsla|rgba)\(/.test(viewBackgroundColor);
    if (hasTransparence) {
      context.clearRect(0, 0, normalizedWidth, normalizedHeight);
    }
    context.save();
    context.fillStyle = viewBackgroundColor;
    context.fillRect(0, 0, normalizedWidth, normalizedHeight);
    context.restore();
  } else {
    context.clearRect(0, 0, normalizedWidth, normalizedHeight);
  }

  // Apply zoom
  context.save();
  context.scale(zoom.value, zoom.value);

  return context;
};

const _renderInteractiveScene = ({
  canvas,
  elements,
  visibleElements,
  scale,
  appState,
  renderConfig,
}: InteractiveSceneRenderConfig) => {
  if (canvas === null) {
    return { atLeastOneVisibleElement: false, elements };
  }

<<<<<<< HEAD
  const [normalizedWidth, normalizedHeight] = getNormalizedCanvasDimensions(
    canvas,
    scale,
  );

  const context = bootstrapCanvas({
    canvas,
    scale,
    normalizedWidth,
    normalizedHeight,
    zoom: appState.zoom,
  });

  let editingLinearElement: NonDeleted<ExcalidrawLinearElement> | undefined =
    undefined;

  visibleElements.forEach((element) => {
    // Getting the element using LinearElementEditor during collab mismatches version - being one head of visible elements due to
    // ShapeCache returns empty hence making sure that we get the
    // correct element from visible elements
    if (appState.editingLinearElement?.elementId === element.id) {
      if (element) {
        editingLinearElement = element as NonDeleted<ExcalidrawLinearElement>;
      }
=======
    visibleElements
      .filter((el) => !isEmbeddableOrFrameLabel(el))
      .forEach((element) => {
        try {
          // - when exporting the whole canvas, we DO NOT apply clipping
          // - when we are exporting a particular frame, apply clipping
          //   if the containing frame is not selected, apply clipping
          const frameId = element.frameId || appState.frameToHighlight?.id;

          if (
            frameId &&
            ((renderConfig.isExporting &&
              isOnlyExportingSingleFrame(elements)) ||
              (!renderConfig.isExporting &&
                appState.frameRendering.enabled &&
                appState.frameRendering.clip))
          ) {
            context.save();

            const frame = getTargetFrame(element, appState);

            if (frame && isElementInFrame(element, elements, appState)) {
              frameClip(frame, context, renderConfig);
            }
            renderElement(element, rc, context, renderConfig, appState);
            context.restore();
          } else {
            renderElement(element, rc, context, renderConfig, appState);
          }
          // Getting the element using LinearElementEditor during collab mismatches version - being one head of visible elements due to
          // ShapeCache returns empty hence making sure that we get the
          // correct element from visible elements
          if (appState.editingLinearElement?.elementId === element.id) {
            if (element) {
              editingLinearElement =
                element as NonDeleted<ExcalidrawLinearElement>;
            }
          }
          if (!isExporting) {
            renderLinkIcon(element, context, appState);
          }
        } catch (error: any) {
          console.error(error);
        }
      });

    // render embeddables on top
    visibleElements
      .filter((el) => isEmbeddableOrFrameLabel(el))
      .forEach((element) => {
        try {
          const render = () => {
            renderElement(element, rc, context, renderConfig, appState);

            if (
              isEmbeddableElement(element) &&
              (isExporting || !element.validated) &&
              element.width &&
              element.height
            ) {
              const label = createPlaceholderEmbeddableLabel(element);
              renderElement(label, rc, context, renderConfig, appState);
            }
            if (!isExporting) {
              renderLinkIcon(element, context, appState);
            }
          };
          // - when exporting the whole canvas, we DO NOT apply clipping
          // - when we are exporting a particular frame, apply clipping
          //   if the containing frame is not selected, apply clipping
          const frameId = element.frameId || appState.frameToHighlight?.id;

          if (
            frameId &&
            ((renderConfig.isExporting &&
              isOnlyExportingSingleFrame(elements)) ||
              (!renderConfig.isExporting &&
                appState.frameRendering.enabled &&
                appState.frameRendering.clip))
          ) {
            context.save();

            const frame = getTargetFrame(element, appState);

            if (frame && isElementInFrame(element, elements, appState)) {
              frameClip(frame, context, renderConfig);
            }
            render();
            context.restore();
          } else {
            render();
          }
        } catch (error: any) {
          console.error(error);
        }
      });

    if (editingLinearElement) {
      renderLinearPointHandles(
        context,
        appState,
        renderConfig,
        editingLinearElement,
      );
>>>>>>> b57b3b57
    }
  });

  if (editingLinearElement) {
    renderLinearPointHandles(context, appState, editingLinearElement);
  }

  // Paint selection element
  if (appState.selectionElement) {
    try {
      renderSelectionElement(appState.selectionElement, context, appState);
    } catch (error: any) {
      console.error(error);
    }
  }

  if (appState.isBindingEnabled) {
    appState.suggestedBindings
      .filter((binding) => binding != null)
      .forEach((suggestedBinding) => {
        renderBindingHighlight(context, appState, suggestedBinding!);
      });
  }

  if (appState.frameToHighlight) {
    renderFrameHighlight(context, appState, appState.frameToHighlight);
  }

  if (appState.elementsToHighlight) {
    renderElementsBoxHighlight(context, appState, appState.elementsToHighlight);
  }

  const locallySelectedElements = getSelectedElements(elements, appState);
  const isFrameSelected = locallySelectedElements.some((element) =>
    isFrameElement(element),
  );

  // Getting the element using LinearElementEditor during collab mismatches version - being one head of visible elements due to
  // ShapeCache returns empty hence making sure that we get the
  // correct element from visible elements
  if (
    locallySelectedElements.length === 1 &&
    appState.editingLinearElement?.elementId === locallySelectedElements[0].id
  ) {
    renderLinearPointHandles(
      context,
      appState,
      locallySelectedElements[0] as NonDeleted<ExcalidrawLinearElement>,
    );
  }

  if (
    appState.selectedLinearElement &&
    appState.selectedLinearElement.hoverPointIndex >= 0
  ) {
    renderLinearElementPointHighlight(context, appState);
  }
  // Paint selected elements
  if (!appState.multiElement && !appState.editingLinearElement) {
    const showBoundingBox = shouldShowBoundingBox(
      locallySelectedElements,
      appState,
    );

    const isSingleLinearElementSelected =
      locallySelectedElements.length === 1 &&
      isLinearElement(locallySelectedElements[0]);
    // render selected linear element points
    if (
      isSingleLinearElementSelected &&
      appState.selectedLinearElement?.elementId ===
        locallySelectedElements[0].id &&
      !locallySelectedElements[0].locked
    ) {
      renderLinearPointHandles(
        context,
        appState,
        locallySelectedElements[0] as ExcalidrawLinearElement,
      );
    }
    const selectionColor = renderConfig.selectionColor || oc.black;

    if (showBoundingBox) {
      // Optimisation for finding quickly relevant element ids
      const locallySelectedIds = locallySelectedElements.reduce(
        (acc, element) => {
          acc[element.id] = true;
          return acc;
        },
        {} as Record<string, boolean>,
      );

<<<<<<< HEAD
      const selections = elements.reduce((acc, element) => {
        const selectionColors = [];
        // local user
        if (
          locallySelectedIds[element.id] &&
          !isSelectedViaGroup(appState, element)
        ) {
          selectionColors.push(selectionColor);
        }
        // remote users
        if (renderConfig.remoteSelectedElementIds[element.id]) {
          selectionColors.push(
            ...renderConfig.remoteSelectedElementIds[element.id].map(
              (socketId: string) => {
                const background = getClientColor(socketId);
                return background;
              },
            ),
          );
        }

        if (selectionColors.length) {
          const [elementX1, elementY1, elementX2, elementY2, cx, cy] =
            getElementAbsoluteCoords(element, true);
          acc.push({
            angle: element.angle,
=======
      const locallySelectedIds = locallySelectedElements.map(
        (element) => element.id,
      );
      const isSingleLinearElementSelected =
        locallySelectedElements.length === 1 &&
        isLinearElement(locallySelectedElements[0]);
      // render selected linear element points
      if (
        isSingleLinearElementSelected &&
        appState.selectedLinearElement?.elementId ===
          locallySelectedElements[0].id &&
        !locallySelectedElements[0].locked
      ) {
        renderLinearPointHandles(
          context,
          appState,
          renderConfig,
          locallySelectedElements[0] as ExcalidrawLinearElement,
        );
      }
      if (showBoundingBox) {
        const selections = elements.reduce((acc, element) => {
          const selectionColors = [];
          // local user
          if (
            locallySelectedIds.includes(element.id) &&
            !isSelectedViaGroup(appState, element)
          ) {
            selectionColors.push(selectionColor);
          }
          // remote users
          if (renderConfig.remoteSelectedElementIds[element.id]) {
            selectionColors.push(
              ...renderConfig.remoteSelectedElementIds[element.id].map(
                (socketId) => {
                  const background = getClientColor(socketId);
                  return background;
                },
              ),
            );
          }

          if (selectionColors.length) {
            const [elementX1, elementY1, elementX2, elementY2, cx, cy] =
              getElementAbsoluteCoords(element, true);
            acc.push({
              angle: element.angle,
              elementX1,
              elementY1,
              elementX2,
              elementY2,
              selectionColors,
              dashed: !!renderConfig.remoteSelectedElementIds[element.id],
              cx,
              cy,
              activeEmbeddable:
                appState.activeEmbeddable?.element === element &&
                appState.activeEmbeddable.state === "active",
            });
          }
          return acc;
        }, [] as { angle: number; elementX1: number; elementY1: number; elementX2: number; elementY2: number; selectionColors: string[]; dashed?: boolean; cx: number; cy: number; activeEmbeddable: boolean }[]);

        const addSelectionForGroupId = (groupId: GroupId) => {
          const groupElements = getElementsInGroup(elements, groupId);
          const [elementX1, elementY1, elementX2, elementY2] =
            getCommonBounds(groupElements);
          selections.push({
            angle: 0,
>>>>>>> b57b3b57
            elementX1,
            elementY1,
            elementX2,
            elementY2,
<<<<<<< HEAD
            selectionColors,
            dashed: !!renderConfig.remoteSelectedElementIds[element.id],
            cx,
            cy,
=======
            selectionColors: [oc.black],
            dashed: true,
            cx: elementX1 + (elementX2 - elementX1) / 2,
            cy: elementY1 + (elementY2 - elementY1) / 2,
            activeEmbeddable: false,
>>>>>>> b57b3b57
          });
        }
        return acc;
      }, [] as { angle: number; elementX1: number; elementY1: number; elementX2: number; elementY2: number; selectionColors: string[]; dashed?: boolean; cx: number; cy: number }[]);

      const addSelectionForGroupId = (groupId: GroupId) => {
        const groupElements = getElementsInGroup(elements, groupId);
        const [elementX1, elementY1, elementX2, elementY2] =
          getCommonBounds(groupElements);
        selections.push({
          angle: 0,
          elementX1,
          elementX2,
          elementY1,
          elementY2,
          selectionColors: [oc.black],
          dashed: true,
          cx: elementX1 + (elementX2 - elementX1) / 2,
          cy: elementY1 + (elementY2 - elementY1) / 2,
        });
      };

      for (const groupId of getSelectedGroupIds(appState)) {
        // TODO: support multiplayer selected group IDs
        addSelectionForGroupId(groupId);
      }

      if (appState.editingGroupId) {
        addSelectionForGroupId(appState.editingGroupId);
      }

      selections.forEach((selection) =>
        renderSelectionBorder(context, appState, selection),
      );
    }
    // Paint resize transformHandles
    context.save();
    context.translate(appState.scrollX, appState.scrollY);

    if (locallySelectedElements.length === 1) {
      context.fillStyle = oc.white;
      const transformHandles = getTransformHandles(
        locallySelectedElements[0],
        appState.zoom,
        "mouse", // when we render we don't know which pointer type so use mouse
      );
      if (!appState.viewModeEnabled && showBoundingBox) {
        renderTransformHandles(
          context,
          renderConfig,
          appState,
          transformHandles,
          locallySelectedElements[0].angle,
        );
      }
    } else if (locallySelectedElements.length > 1 && !appState.isRotating) {
      const dashedLinePadding = (DEFAULT_SPACING * 2) / appState.zoom.value;
      context.fillStyle = oc.white;
      const [x1, y1, x2, y2] = getCommonBounds(locallySelectedElements);
      const initialLineDash = context.getLineDash();
      context.setLineDash([2 / appState.zoom.value]);
      const lineWidth = context.lineWidth;
      context.lineWidth = 1 / appState.zoom.value;
      context.strokeStyle = selectionColor;
      strokeRectWithRotation(
        context,
        x1 - dashedLinePadding,
        y1 - dashedLinePadding,
        x2 - x1 + dashedLinePadding * 2,
        y2 - y1 + dashedLinePadding * 2,
        (x1 + x2) / 2,
        (y1 + y2) / 2,
        0,
      );
      context.lineWidth = lineWidth;
      context.setLineDash(initialLineDash);
      const transformHandles = getTransformHandlesFromCoords(
        [x1, y1, x2, y2, (x1 + x2) / 2, (y1 + y2) / 2],
        0,
        appState.zoom,
        "mouse",
        isFrameSelected
          ? OMIT_SIDES_FOR_FRAME
          : OMIT_SIDES_FOR_MULTIPLE_ELEMENTS,
      );
      if (locallySelectedElements.some((element) => !element.locked)) {
        renderTransformHandles(
          context,
          renderConfig,
          appState,
          transformHandles,
          0,
        );
      }
    }
    context.restore();
  }

  // Reset zoom
  context.restore();

  // Paint remote pointers
  for (const clientId in renderConfig.remotePointerViewportCoords) {
    let { x, y } = renderConfig.remotePointerViewportCoords[clientId];

    x -= appState.offsetLeft;
    y -= appState.offsetTop;

    const width = 11;
    const height = 14;

    const isOutOfBounds =
      x < 0 ||
      x > normalizedWidth - width ||
      y < 0 ||
      y > normalizedHeight - height;

    x = Math.max(x, 0);
    x = Math.min(x, normalizedWidth - width);
    y = Math.max(y, 0);
    y = Math.min(y, normalizedHeight - height);

    const background = getClientColor(clientId);

    context.save();
    context.strokeStyle = background;
    context.fillStyle = background;

    const userState = renderConfig.remotePointerUserStates[clientId];
    const isInactive =
      isOutOfBounds ||
      userState === UserIdleState.IDLE ||
      userState === UserIdleState.AWAY;

    if (isInactive) {
      context.globalAlpha = 0.3;
    }

    if (
      renderConfig.remotePointerButton &&
      renderConfig.remotePointerButton[clientId] === "down"
    ) {
      context.beginPath();
      context.arc(x, y, 15, 0, 2 * Math.PI, false);
      context.lineWidth = 3;
      context.strokeStyle = "#ffffff88";
      context.stroke();
      context.closePath();

      context.beginPath();
      context.arc(x, y, 15, 0, 2 * Math.PI, false);
      context.lineWidth = 1;
      context.strokeStyle = background;
      context.stroke();
      context.closePath();
    }

    // Background (white outline) for arrow
    context.fillStyle = oc.white;
    context.strokeStyle = oc.white;
    context.lineWidth = 6;
    context.lineJoin = "round";
    context.beginPath();
    context.moveTo(x, y);
    context.lineTo(x + 0, y + 14);
    context.lineTo(x + 4, y + 9);
    context.lineTo(x + 11, y + 8);
    context.closePath();
    context.stroke();
    context.fill();

    // Arrow
    context.fillStyle = background;
    context.strokeStyle = background;
    context.lineWidth = 2;
    context.lineJoin = "round";
    context.beginPath();
    if (isInactive) {
      context.moveTo(x - 1, y - 1);
      context.lineTo(x - 1, y + 15);
      context.lineTo(x + 5, y + 10);
      context.lineTo(x + 12, y + 9);
      context.closePath();
      context.fill();
    } else {
      context.moveTo(x, y);
      context.lineTo(x + 0, y + 14);
      context.lineTo(x + 4, y + 9);
      context.lineTo(x + 11, y + 8);
      context.closePath();
      context.fill();
      context.stroke();
    }

    const username = renderConfig.remotePointerUsernames[clientId] || "";

    if (!isOutOfBounds && username) {
      context.font = "600 12px sans-serif"; // font has to be set before context.measureText()

      const offsetX = x + width / 2;
      const offsetY = y + height + 2;
      const paddingHorizontal = 5;
      const paddingVertical = 3;
      const measure = context.measureText(username);
      const measureHeight =
        measure.actualBoundingBoxDescent + measure.actualBoundingBoxAscent;
      const finalHeight = Math.max(measureHeight, 12);

      const boxX = offsetX - 1;
      const boxY = offsetY - 1;
      const boxWidth = measure.width + 2 + paddingHorizontal * 2 + 2;
      const boxHeight = finalHeight + 2 + paddingVertical * 2 + 2;
      if (context.roundRect) {
        context.beginPath();
        context.roundRect(boxX, boxY, boxWidth, boxHeight, 8);
        context.fillStyle = background;
        context.fill();
        context.strokeStyle = oc.white;
        context.stroke();
      } else {
        roundRect(context, boxX, boxY, boxWidth, boxHeight, 8, oc.white);
      }
      context.fillStyle = oc.black;

      context.fillText(
        username,
        offsetX + paddingHorizontal + 1,
        offsetY +
          paddingVertical +
          measure.actualBoundingBoxAscent +
          Math.floor((finalHeight - measureHeight) / 2) +
          2,
      );
    }

    context.restore();
    context.closePath();
  }

  // Paint scrollbars
  let scrollBars;
  if (renderConfig.renderScrollbars) {
    scrollBars = getScrollBars(
      elements,
      normalizedWidth,
      normalizedHeight,
      appState,
    );

    context.save();
    context.fillStyle = SCROLLBAR_COLOR;
    context.strokeStyle = "rgba(255,255,255,0.8)";
    [scrollBars.horizontal, scrollBars.vertical].forEach((scrollBar) => {
      if (scrollBar) {
        roundRect(
          context,
          scrollBar.x,
          scrollBar.y,
          scrollBar.width,
          scrollBar.height,
          SCROLLBAR_WIDTH / 2,
        );
      }
    });
    context.restore();
  }

  context.restore();
  context.restore();

  return {
    scrollBars,
    atLeastOneVisibleElement: visibleElements.length > 0,
    elements,
  };
};

const _renderStaticScene = ({
  canvas,
  rc,
  elements,
  visibleElements,
  scale,
  appState,
  renderConfig,
}: StaticSceneRenderConfig) => {
  if (canvas === null) {
    return;
  }

  const { renderGrid = true, isExporting } = renderConfig;

  const [normalizedWidth, normalizedHeight] = getNormalizedCanvasDimensions(
    canvas,
    scale,
  );

  const context = bootstrapCanvas({
    canvas,
    scale,
    normalizedWidth,
    normalizedHeight,
    zoom: appState.zoom,
    theme: appState.theme,
    isExporting,
    viewBackgroundColor: appState.viewBackgroundColor,
  });

  // Grid
  if (renderGrid && appState.gridSize) {
    strokeGrid(
      context,
      appState.gridSize,
      -Math.ceil(appState.zoom.value / appState.gridSize) * appState.gridSize +
        (appState.scrollX % appState.gridSize),
      -Math.ceil(appState.zoom.value / appState.gridSize) * appState.gridSize +
        (appState.scrollY % appState.gridSize),
      normalizedWidth / appState.zoom.value,
      normalizedHeight / appState.zoom.value,
    );
  }

  const groupsToBeAddedToFrame = new Set<string>();

  visibleElements.forEach((element) => {
    if (
      element.groupIds.length > 0 &&
      appState.frameToHighlight &&
      appState.selectedElementIds[element.id] &&
      (elementOverlapsWithFrame(element, appState.frameToHighlight) ||
        element.groupIds.find((groupId) => groupsToBeAddedToFrame.has(groupId)))
    ) {
      element.groupIds.forEach((groupId) =>
        groupsToBeAddedToFrame.add(groupId),
      );
    }
  });

  // Paint visible elements
  visibleElements.forEach((element) => {
    try {
      // - when exporting the whole canvas, we DO NOT apply clipping
      // - when we are exporting a particular frame, apply clipping
      //   if the containing frame is not selected, apply clipping
      const frameId = element.frameId || appState.frameToHighlight?.id;

      if (
        frameId &&
        ((renderConfig.isExporting && isOnlyExportingSingleFrame(elements)) ||
          (!renderConfig.isExporting &&
            appState.frameRendering.enabled &&
            appState.frameRendering.clip))
      ) {
        context.save();

        const frame = getTargetFrame(element, appState);

        if (frame && isElementInFrame(element, elements, appState)) {
          frameClip(frame, context, renderConfig, appState);
        }
        renderElement(element, rc, context, renderConfig, appState);
        context.restore();
      } else {
        renderElement(element, rc, context, renderConfig, appState);
      }
      if (!isExporting) {
        renderLinkIcon(element, context, appState);
      }
    } catch (error: any) {
      console.error(error);
    }
  });

  context.restore();
};

export const renderInteractiveScene = <
  U extends typeof _renderInteractiveScene,
  T extends boolean = false,
>(
  renderConfig: InteractiveSceneRenderConfig,
  throttle?: T,
): T extends true ? void : ReturnType<U> => {
  if (throttle) {
    /** throttled to animation framerate */
    const renderFuncThrottled = throttleRAF(
      (config) => {
        const ret = _renderInteractiveScene(config);
        config.callback?.(ret);
      },
      { trailing: true },
    );

    renderFuncThrottled(renderConfig);
    return undefined as T extends true ? void : ReturnType<U>;
  }
  const ret = _renderInteractiveScene(renderConfig);
  renderConfig.callback(ret);
  return ret as T extends true ? void : ReturnType<U>;
};

export const renderStaticScene = (
  renderConfig: StaticSceneRenderConfig,
  throttle?: boolean,
) => {
  if (throttle) {
    /** throttled to animation framerate */
    const renderFuncThrottled = throttleRAF(
      (config) => {
        _renderStaticScene(config);
      },
      { trailing: true },
    );

    renderFuncThrottled(renderConfig);
    return;
  }

  _renderStaticScene(renderConfig);
};

const renderTransformHandles = (
  context: CanvasRenderingContext2D,
  renderConfig: InteractiveCanvasRenderConfig,
  appState: InteractiveCanvasAppState,
  transformHandles: TransformHandles,
  angle: number,
): void => {
  Object.keys(transformHandles).forEach((key) => {
    const transformHandle = transformHandles[key as TransformHandleType];
    if (transformHandle !== undefined) {
      const [x, y, width, height] = transformHandle;

      context.save();
      context.lineWidth = 1 / appState.zoom.value;
      if (renderConfig.selectionColor) {
        context.strokeStyle = renderConfig.selectionColor;
      }
      if (key === "rotation") {
        fillCircle(context, x + width / 2, y + height / 2, width / 2);
        // prefer round corners if roundRect API is available
      } else if (context.roundRect) {
        context.beginPath();
        context.roundRect(x, y, width, height, 2 / appState.zoom.value);
        context.fill();
        context.stroke();
      } else {
        strokeRectWithRotation(
          context,
          x,
          y,
          width,
          height,
          x + width / 2,
          y + height / 2,
          angle,
          true, // fill before stroke
        );
      }
      context.restore();
    }
  });
};

const renderSelectionBorder = (
  context: CanvasRenderingContext2D,
  appState: InteractiveCanvasAppState,
  elementProperties: {
    angle: number;
    elementX1: number;
    elementY1: number;
    elementX2: number;
    elementY2: number;
    selectionColors: string[];
    dashed?: boolean;
    cx: number;
    cy: number;
    activeEmbeddable: boolean;
  },
  padding = DEFAULT_SPACING * 2,
) => {
  const {
    angle,
    elementX1,
    elementY1,
    elementX2,
    elementY2,
    selectionColors,
    cx,
    cy,
    dashed,
    activeEmbeddable,
  } = elementProperties;
  const elementWidth = elementX2 - elementX1;
  const elementHeight = elementY2 - elementY1;

  const linePadding = padding / appState.zoom.value;
  const lineWidth = 8 / appState.zoom.value;
  const spaceWidth = 4 / appState.zoom.value;

  context.save();
<<<<<<< HEAD
  context.translate(appState.scrollX, appState.scrollY);
  context.lineWidth = 1 / appState.zoom.value;
=======
  context.translate(renderConfig.scrollX, renderConfig.scrollY);
  context.lineWidth = (activeEmbeddable ? 4 : 1) / renderConfig.zoom.value;
>>>>>>> b57b3b57

  const count = selectionColors.length;
  for (let index = 0; index < count; ++index) {
    context.strokeStyle = selectionColors[index];
    if (dashed) {
      context.setLineDash([
        lineWidth,
        spaceWidth + (lineWidth + spaceWidth) * (count - 1),
      ]);
    }
    context.lineDashOffset = (lineWidth + spaceWidth) * index;
    strokeRectWithRotation(
      context,
      elementX1 - linePadding,
      elementY1 - linePadding,
      elementWidth + linePadding * 2,
      elementHeight + linePadding * 2,
      cx,
      cy,
      angle,
    );
  }
  context.restore();
};

const renderBindingHighlight = (
  context: CanvasRenderingContext2D,
  appState: InteractiveCanvasAppState,
  suggestedBinding: SuggestedBinding,
) => {
  const renderHighlight = Array.isArray(suggestedBinding)
    ? renderBindingHighlightForSuggestedPointBinding
    : renderBindingHighlightForBindableElement;

  context.save();
  context.translate(appState.scrollX, appState.scrollY);
  renderHighlight(context, suggestedBinding as any);

  context.restore();
};

const renderBindingHighlightForBindableElement = (
  context: CanvasRenderingContext2D,
  element: ExcalidrawBindableElement,
) => {
  const [x1, y1, x2, y2] = getElementAbsoluteCoords(element);
  const width = x2 - x1;
  const height = y2 - y1;
  const threshold = maxBindingGap(element, width, height);

  // So that we don't overlap the element itself
  const strokeOffset = 4;
  context.strokeStyle = "rgba(0,0,0,.05)";
  context.lineWidth = threshold - strokeOffset;
  const padding = strokeOffset / 2 + threshold / 2;

  switch (element.type) {
    case "rectangle":
    case "text":
    case "image":
    case "embeddable":
    case "frame":
      strokeRectWithRotation(
        context,
        x1 - padding,
        y1 - padding,
        width + padding * 2,
        height + padding * 2,
        x1 + width / 2,
        y1 + height / 2,
        element.angle,
      );
      break;
    case "diamond":
      const side = Math.hypot(width, height);
      const wPadding = (padding * side) / height;
      const hPadding = (padding * side) / width;
      strokeDiamondWithRotation(
        context,
        width + wPadding * 2,
        height + hPadding * 2,
        x1 + width / 2,
        y1 + height / 2,
        element.angle,
      );
      break;
    case "ellipse":
      strokeEllipseWithRotation(
        context,
        width + padding * 2,
        height + padding * 2,
        x1 + width / 2,
        y1 + height / 2,
        element.angle,
      );
      break;
  }
};

const renderFrameHighlight = (
  context: CanvasRenderingContext2D,
  appState: InteractiveCanvasAppState,
  frame: NonDeleted<ExcalidrawFrameElement>,
) => {
  const [x1, y1, x2, y2] = getElementAbsoluteCoords(frame);
  const width = x2 - x1;
  const height = y2 - y1;

  context.strokeStyle = "rgb(0,118,255)";
  context.lineWidth = (FRAME_STYLE.strokeWidth * 2) / appState.zoom.value;

  context.save();
  context.translate(appState.scrollX, appState.scrollY);
  strokeRectWithRotation(
    context,
    x1,
    y1,
    width,
    height,
    x1 + width / 2,
    y1 + height / 2,
    frame.angle,
    false,
    FRAME_STYLE.radius / appState.zoom.value,
  );
  context.restore();
};

const renderElementsBoxHighlight = (
  context: CanvasRenderingContext2D,
  appState: InteractiveCanvasAppState,
  elements: NonDeleted<ExcalidrawElement>[],
) => {
  const individualElements = elements.filter(
    (element) => element.groupIds.length === 0,
  );

  const elementsInGroups = elements.filter(
    (element) => element.groupIds.length > 0,
  );

  const getSelectionFromElements = (elements: ExcalidrawElement[]) => {
    const [elementX1, elementY1, elementX2, elementY2] =
      getCommonBounds(elements);
    return {
      angle: 0,
      elementX1,
      elementX2,
      elementY1,
      elementY2,
      selectionColors: ["rgb(0,118,255)"],
      dashed: false,
      cx: elementX1 + (elementX2 - elementX1) / 2,
      cy: elementY1 + (elementY2 - elementY1) / 2,
      activeEmbeddable: false,
    };
  };

  const getSelectionForGroupId = (groupId: GroupId) => {
    const groupElements = getElementsInGroup(elements, groupId);
    return getSelectionFromElements(groupElements);
  };

  Object.entries(selectGroupsFromGivenElements(elementsInGroups, appState))
    .filter(([id, isSelected]) => isSelected)
    .map(([id, isSelected]) => id)
    .map((groupId) => getSelectionForGroupId(groupId))
    .concat(
      individualElements.map((element) => getSelectionFromElements([element])),
    )
    .forEach((selection) =>
      renderSelectionBorder(context, appState, selection),
    );
};

const renderBindingHighlightForSuggestedPointBinding = (
  context: CanvasRenderingContext2D,
  suggestedBinding: SuggestedPointBinding,
) => {
  const [element, startOrEnd, bindableElement] = suggestedBinding;

  const threshold = maxBindingGap(
    bindableElement,
    bindableElement.width,
    bindableElement.height,
  );

  context.strokeStyle = "rgba(0,0,0,0)";
  context.fillStyle = "rgba(0,0,0,.05)";

  const pointIndices =
    startOrEnd === "both" ? [0, -1] : startOrEnd === "start" ? [0] : [-1];
  pointIndices.forEach((index) => {
    const [x, y] = LinearElementEditor.getPointAtIndexGlobalCoordinates(
      element,
      index,
    );
    fillCircle(context, x, y, threshold);
  });
};

let linkCanvasCache: any;
const renderLinkIcon = (
  element: NonDeletedExcalidrawElement,
  context: CanvasRenderingContext2D,
  appState: StaticCanvasAppState,
) => {
  if (element.link && !appState.selectedElementIds[element.id]) {
    const [x1, y1, x2, y2] = getElementAbsoluteCoords(element);
    const [x, y, width, height] = getLinkHandleFromCoords(
      [x1, y1, x2, y2],
      element.angle,
      appState,
    );
    const centerX = x + width / 2;
    const centerY = y + height / 2;
    context.save();
    context.translate(appState.scrollX + centerX, appState.scrollY + centerY);
    context.rotate(element.angle);

    if (!linkCanvasCache || linkCanvasCache.zoom !== appState.zoom.value) {
      linkCanvasCache = document.createElement("canvas");
      linkCanvasCache.zoom = appState.zoom.value;
      linkCanvasCache.width =
        width * window.devicePixelRatio * appState.zoom.value;
      linkCanvasCache.height =
        height * window.devicePixelRatio * appState.zoom.value;
      const linkCanvasCacheContext = linkCanvasCache.getContext("2d")!;
      linkCanvasCacheContext.scale(
        window.devicePixelRatio * appState.zoom.value,
        window.devicePixelRatio * appState.zoom.value,
      );
      linkCanvasCacheContext.fillStyle = "#fff";
      linkCanvasCacheContext.fillRect(0, 0, width, height);
      linkCanvasCacheContext.drawImage(EXTERNAL_LINK_IMG, 0, 0, width, height);
      linkCanvasCacheContext.restore();
      context.drawImage(
        linkCanvasCache,
        x - centerX,
        y - centerY,
        width,
        height,
      );
    } else {
      context.drawImage(
        linkCanvasCache,
        x - centerX,
        y - centerY,
        width,
        height,
      );
    }
    context.restore();
  }
};

// This should be only called for exporting purposes
export const renderSceneToSvg = (
  elements: readonly NonDeletedExcalidrawElement[],
  rsvg: RoughSVG,
  svgRoot: SVGElement,
  files: BinaryFiles,
  {
    offsetX = 0,
    offsetY = 0,
    exportWithDarkMode = false,
    exportingFrameId = null,
    renderEmbeddables,
  }: {
    offsetX?: number;
    offsetY?: number;
    exportWithDarkMode?: boolean;
    exportingFrameId?: string | null;
    renderEmbeddables?: boolean;
  } = {},
) => {
  if (!svgRoot) {
    return;
  }

  // render elements
  elements
    .filter((el) => !isEmbeddableOrFrameLabel(el))
    .forEach((element) => {
      if (!element.isDeleted) {
        try {
          renderElementToSvg(
            element,
            rsvg,
            svgRoot,
            files,
            element.x + offsetX,
            element.y + offsetY,
            exportWithDarkMode,
            exportingFrameId,
            renderEmbeddables,
          );
        } catch (error: any) {
          console.error(error);
        }
      }
    });

  // render embeddables on top
  elements
    .filter((el) => isEmbeddableElement(el))
    .forEach((element) => {
      if (!element.isDeleted) {
        try {
          renderElementToSvg(
            element,
            rsvg,
            svgRoot,
            files,
            element.x + offsetX,
            element.y + offsetY,
            exportWithDarkMode,
            exportingFrameId,
            renderEmbeddables,
          );
        } catch (error: any) {
          console.error(error);
        }
      }
    });
};<|MERGE_RESOLUTION|>--- conflicted
+++ resolved
@@ -431,7 +431,6 @@
     return { atLeastOneVisibleElement: false, elements };
   }
 
-<<<<<<< HEAD
   const [normalizedWidth, normalizedHeight] = getNormalizedCanvasDimensions(
     canvas,
     scale,
@@ -456,112 +455,6 @@
       if (element) {
         editingLinearElement = element as NonDeleted<ExcalidrawLinearElement>;
       }
-=======
-    visibleElements
-      .filter((el) => !isEmbeddableOrFrameLabel(el))
-      .forEach((element) => {
-        try {
-          // - when exporting the whole canvas, we DO NOT apply clipping
-          // - when we are exporting a particular frame, apply clipping
-          //   if the containing frame is not selected, apply clipping
-          const frameId = element.frameId || appState.frameToHighlight?.id;
-
-          if (
-            frameId &&
-            ((renderConfig.isExporting &&
-              isOnlyExportingSingleFrame(elements)) ||
-              (!renderConfig.isExporting &&
-                appState.frameRendering.enabled &&
-                appState.frameRendering.clip))
-          ) {
-            context.save();
-
-            const frame = getTargetFrame(element, appState);
-
-            if (frame && isElementInFrame(element, elements, appState)) {
-              frameClip(frame, context, renderConfig);
-            }
-            renderElement(element, rc, context, renderConfig, appState);
-            context.restore();
-          } else {
-            renderElement(element, rc, context, renderConfig, appState);
-          }
-          // Getting the element using LinearElementEditor during collab mismatches version - being one head of visible elements due to
-          // ShapeCache returns empty hence making sure that we get the
-          // correct element from visible elements
-          if (appState.editingLinearElement?.elementId === element.id) {
-            if (element) {
-              editingLinearElement =
-                element as NonDeleted<ExcalidrawLinearElement>;
-            }
-          }
-          if (!isExporting) {
-            renderLinkIcon(element, context, appState);
-          }
-        } catch (error: any) {
-          console.error(error);
-        }
-      });
-
-    // render embeddables on top
-    visibleElements
-      .filter((el) => isEmbeddableOrFrameLabel(el))
-      .forEach((element) => {
-        try {
-          const render = () => {
-            renderElement(element, rc, context, renderConfig, appState);
-
-            if (
-              isEmbeddableElement(element) &&
-              (isExporting || !element.validated) &&
-              element.width &&
-              element.height
-            ) {
-              const label = createPlaceholderEmbeddableLabel(element);
-              renderElement(label, rc, context, renderConfig, appState);
-            }
-            if (!isExporting) {
-              renderLinkIcon(element, context, appState);
-            }
-          };
-          // - when exporting the whole canvas, we DO NOT apply clipping
-          // - when we are exporting a particular frame, apply clipping
-          //   if the containing frame is not selected, apply clipping
-          const frameId = element.frameId || appState.frameToHighlight?.id;
-
-          if (
-            frameId &&
-            ((renderConfig.isExporting &&
-              isOnlyExportingSingleFrame(elements)) ||
-              (!renderConfig.isExporting &&
-                appState.frameRendering.enabled &&
-                appState.frameRendering.clip))
-          ) {
-            context.save();
-
-            const frame = getTargetFrame(element, appState);
-
-            if (frame && isElementInFrame(element, elements, appState)) {
-              frameClip(frame, context, renderConfig);
-            }
-            render();
-            context.restore();
-          } else {
-            render();
-          }
-        } catch (error: any) {
-          console.error(error);
-        }
-      });
-
-    if (editingLinearElement) {
-      renderLinearPointHandles(
-        context,
-        appState,
-        renderConfig,
-        editingLinearElement,
-      );
->>>>>>> b57b3b57
     }
   });
 
@@ -647,67 +540,33 @@
     if (showBoundingBox) {
       // Optimisation for finding quickly relevant element ids
       const locallySelectedIds = locallySelectedElements.reduce(
-        (acc, element) => {
+        (acc: Record<string, boolean>, element) => {
           acc[element.id] = true;
           return acc;
         },
-        {} as Record<string, boolean>,
-      );
-
-<<<<<<< HEAD
-      const selections = elements.reduce((acc, element) => {
-        const selectionColors = [];
-        // local user
-        if (
-          locallySelectedIds[element.id] &&
-          !isSelectedViaGroup(appState, element)
-        ) {
-          selectionColors.push(selectionColor);
-        }
-        // remote users
-        if (renderConfig.remoteSelectedElementIds[element.id]) {
-          selectionColors.push(
-            ...renderConfig.remoteSelectedElementIds[element.id].map(
-              (socketId: string) => {
-                const background = getClientColor(socketId);
-                return background;
-              },
-            ),
-          );
-        }
-
-        if (selectionColors.length) {
-          const [elementX1, elementY1, elementX2, elementY2, cx, cy] =
-            getElementAbsoluteCoords(element, true);
-          acc.push({
-            angle: element.angle,
-=======
-      const locallySelectedIds = locallySelectedElements.map(
-        (element) => element.id,
-      );
-      const isSingleLinearElementSelected =
-        locallySelectedElements.length === 1 &&
-        isLinearElement(locallySelectedElements[0]);
-      // render selected linear element points
-      if (
-        isSingleLinearElementSelected &&
-        appState.selectedLinearElement?.elementId ===
-          locallySelectedElements[0].id &&
-        !locallySelectedElements[0].locked
-      ) {
-        renderLinearPointHandles(
-          context,
-          appState,
-          renderConfig,
-          locallySelectedElements[0] as ExcalidrawLinearElement,
-        );
-      }
-      if (showBoundingBox) {
-        const selections = elements.reduce((acc, element) => {
+        {},
+      );
+
+      const selections = elements.reduce(
+        (
+          acc: {
+            angle: number;
+            elementX1: number;
+            elementY1: number;
+            elementX2: number;
+            elementY2: number;
+            selectionColors: string[];
+            dashed?: boolean;
+            cx: number;
+            cy: number;
+            activeEmbeddable: boolean;
+          }[],
+          element,
+        ) => {
           const selectionColors = [];
           // local user
           if (
-            locallySelectedIds.includes(element.id) &&
+            locallySelectedIds[element.id] &&
             !isSelectedViaGroup(appState, element)
           ) {
             selectionColors.push(selectionColor);
@@ -716,7 +575,7 @@
           if (renderConfig.remoteSelectedElementIds[element.id]) {
             selectionColors.push(
               ...renderConfig.remoteSelectedElementIds[element.id].map(
-                (socketId) => {
+                (socketId: string) => {
                   const background = getClientColor(socketId);
                   return background;
                 },
@@ -743,35 +602,9 @@
             });
           }
           return acc;
-        }, [] as { angle: number; elementX1: number; elementY1: number; elementX2: number; elementY2: number; selectionColors: string[]; dashed?: boolean; cx: number; cy: number; activeEmbeddable: boolean }[]);
-
-        const addSelectionForGroupId = (groupId: GroupId) => {
-          const groupElements = getElementsInGroup(elements, groupId);
-          const [elementX1, elementY1, elementX2, elementY2] =
-            getCommonBounds(groupElements);
-          selections.push({
-            angle: 0,
->>>>>>> b57b3b57
-            elementX1,
-            elementY1,
-            elementX2,
-            elementY2,
-<<<<<<< HEAD
-            selectionColors,
-            dashed: !!renderConfig.remoteSelectedElementIds[element.id],
-            cx,
-            cy,
-=======
-            selectionColors: [oc.black],
-            dashed: true,
-            cx: elementX1 + (elementX2 - elementX1) / 2,
-            cy: elementY1 + (elementY2 - elementY1) / 2,
-            activeEmbeddable: false,
->>>>>>> b57b3b57
-          });
-        }
-        return acc;
-      }, [] as { angle: number; elementX1: number; elementY1: number; elementX2: number; elementY2: number; selectionColors: string[]; dashed?: boolean; cx: number; cy: number }[]);
+        },
+        [],
+      );
 
       const addSelectionForGroupId = (groupId: GroupId) => {
         const groupElements = getElementsInGroup(elements, groupId);
@@ -787,6 +620,7 @@
           dashed: true,
           cx: elementX1 + (elementX2 - elementX1) / 2,
           cy: elementY1 + (elementY2 - elementY1) / 2,
+          activeEmbeddable: false,
         });
       };
 
@@ -1107,39 +941,91 @@
   });
 
   // Paint visible elements
-  visibleElements.forEach((element) => {
-    try {
-      // - when exporting the whole canvas, we DO NOT apply clipping
-      // - when we are exporting a particular frame, apply clipping
-      //   if the containing frame is not selected, apply clipping
-      const frameId = element.frameId || appState.frameToHighlight?.id;
-
-      if (
-        frameId &&
-        ((renderConfig.isExporting && isOnlyExportingSingleFrame(elements)) ||
-          (!renderConfig.isExporting &&
-            appState.frameRendering.enabled &&
-            appState.frameRendering.clip))
-      ) {
-        context.save();
-
-        const frame = getTargetFrame(element, appState);
-
-        if (frame && isElementInFrame(element, elements, appState)) {
-          frameClip(frame, context, renderConfig, appState);
+  visibleElements
+    .filter((el) => !isEmbeddableOrFrameLabel(el))
+    .forEach((element) => {
+      try {
+        // - when exporting the whole canvas, we DO NOT apply clipping
+        // - when we are exporting a particular frame, apply clipping
+        //   if the containing frame is not selected, apply clipping
+        const frameId = element.frameId || appState.frameToHighlight?.id;
+
+        if (
+          frameId &&
+          ((renderConfig.isExporting && isOnlyExportingSingleFrame(elements)) ||
+            (!renderConfig.isExporting &&
+              appState.frameRendering.enabled &&
+              appState.frameRendering.clip))
+        ) {
+          context.save();
+
+          const frame = getTargetFrame(element, appState);
+
+          if (frame && isElementInFrame(element, elements, appState)) {
+            frameClip(frame, context, renderConfig, appState);
+          }
+          renderElement(element, rc, context, renderConfig, appState);
+          context.restore();
+        } else {
+          renderElement(element, rc, context, renderConfig, appState);
         }
-        renderElement(element, rc, context, renderConfig, appState);
-        context.restore();
-      } else {
-        renderElement(element, rc, context, renderConfig, appState);
+        if (!isExporting) {
+          renderLinkIcon(element, context, appState);
+        }
+      } catch (error: any) {
+        console.error(error);
       }
-      if (!isExporting) {
-        renderLinkIcon(element, context, appState);
+    });
+
+  // render embeddables on top
+  visibleElements
+    .filter((el) => isEmbeddableOrFrameLabel(el))
+    .forEach((element) => {
+      try {
+        const render = () => {
+          renderElement(element, rc, context, renderConfig, appState);
+
+          if (
+            isEmbeddableElement(element) &&
+            (isExporting || !element.validated) &&
+            element.width &&
+            element.height
+          ) {
+            const label = createPlaceholderEmbeddableLabel(element);
+            renderElement(label, rc, context, renderConfig, appState);
+          }
+          if (!isExporting) {
+            renderLinkIcon(element, context, appState);
+          }
+        };
+        // - when exporting the whole canvas, we DO NOT apply clipping
+        // - when we are exporting a particular frame, apply clipping
+        //   if the containing frame is not selected, apply clipping
+        const frameId = element.frameId || appState.frameToHighlight?.id;
+
+        if (
+          frameId &&
+          ((renderConfig.isExporting && isOnlyExportingSingleFrame(elements)) ||
+            (!renderConfig.isExporting &&
+              appState.frameRendering.enabled &&
+              appState.frameRendering.clip))
+        ) {
+          context.save();
+
+          const frame = getTargetFrame(element, appState);
+
+          if (frame && isElementInFrame(element, elements, appState)) {
+            frameClip(frame, context, renderConfig, appState);
+          }
+          render();
+          context.restore();
+        } else {
+          render();
+        }
+      } catch (error: any) {
+        console.error(error);
       }
-    } catch (error: any) {
-      console.error(error);
-    }
-  });
+    });
 
   context.restore();
 };
@@ -1269,13 +1155,8 @@
   const spaceWidth = 4 / appState.zoom.value;
 
   context.save();
-<<<<<<< HEAD
   context.translate(appState.scrollX, appState.scrollY);
-  context.lineWidth = 1 / appState.zoom.value;
-=======
-  context.translate(renderConfig.scrollX, renderConfig.scrollY);
-  context.lineWidth = (activeEmbeddable ? 4 : 1) / renderConfig.zoom.value;
->>>>>>> b57b3b57
+  context.lineWidth = (activeEmbeddable ? 4 : 1) / appState.zoom.value;
 
   const count = selectionColors.length;
   for (let index = 0; index < count; ++index) {
