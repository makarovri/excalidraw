import { RoughCanvas } from "roughjs/bin/canvas";
import { RoughSVG } from "roughjs/bin/svg";
import oc from "open-color";

import { AppState, Zoom } from "../types";
import {
  ExcalidrawElement,
  NonDeletedExcalidrawElement,
  ExcalidrawLinearElement,
  NonDeleted,
  GroupId,
  ExcalidrawBindableElement,
} from "../element/types";
import {
  getElementAbsoluteCoords,
  OMIT_SIDES_FOR_MULTIPLE_ELEMENTS,
  getTransformHandlesFromCoords,
  getTransformHandles,
  getElementBounds,
  getCommonBounds,
} from "../element";

import { roundRect } from "./roundRect";
import { SceneState } from "../scene/types";
import {
  getScrollBars,
  SCROLLBAR_COLOR,
  SCROLLBAR_WIDTH,
} from "../scene/scrollbars";
import { getSelectedElements } from "../scene/selection";

import { renderElement, renderElementToSvg } from "./renderElement";
import { getClientColors } from "../clients";
import { LinearElementEditor } from "../element/linearElementEditor";
import {
  isSelectedViaGroup,
  getSelectedGroupIds,
  getElementsInGroup,
} from "../groups";
import { maxBindingGap } from "../element/collision";
import {
  SuggestedBinding,
  SuggestedPointBinding,
  isBindingEnabled,
} from "../element/binding";
import {
  TransformHandles,
  TransformHandleType,
} from "../element/transformHandles";
import { viewportCoordsToSceneCoords } from "../utils";

const strokeRectWithRotation = (
  context: CanvasRenderingContext2D,
  x: number,
  y: number,
  width: number,
  height: number,
  cx: number,
  cy: number,
  angle: number,
  fill: boolean = false,
) => {
  context.translate(cx, cy);
  context.rotate(angle);
  if (fill) {
    context.fillRect(x - cx, y - cy, width, height);
  }
  context.strokeRect(x - cx, y - cy, width, height);
  context.rotate(-angle);
  context.translate(-cx, -cy);
};

const strokeDiamondWithRotation = (
  context: CanvasRenderingContext2D,
  width: number,
  height: number,
  cx: number,
  cy: number,
  angle: number,
) => {
  context.translate(cx, cy);
  context.rotate(angle);
  context.beginPath();
  context.moveTo(0, height / 2);
  context.lineTo(width / 2, 0);
  context.lineTo(0, -height / 2);
  context.lineTo(-width / 2, 0);
  context.closePath();
  context.stroke();
  context.rotate(-angle);
  context.translate(-cx, -cy);
};

const strokeEllipseWithRotation = (
  context: CanvasRenderingContext2D,
  width: number,
  height: number,
  cx: number,
  cy: number,
  angle: number,
) => {
  context.beginPath();
  context.ellipse(cx, cy, width / 2, height / 2, angle, 0, Math.PI * 2);
  context.stroke();
};

const fillCircle = (
  context: CanvasRenderingContext2D,
  cx: number,
  cy: number,
  radius: number,
) => {
  context.beginPath();
  context.arc(cx, cy, radius, 0, Math.PI * 2);
  context.fill();
  context.stroke();
};

const strokeGrid = (
  context: CanvasRenderingContext2D,
  gridSize: number,
  offsetX: number,
  offsetY: number,
  width: number,
  height: number,
) => {
  const origStrokeStyle = context.strokeStyle;
  context.strokeStyle = "rgba(0,0,0,0.1)";
  context.beginPath();
  for (let x = offsetX; x < offsetX + width + gridSize * 2; x += gridSize) {
    context.moveTo(x, offsetY - gridSize);
    context.lineTo(x, offsetY + height + gridSize * 2);
  }
  for (let y = offsetY; y < offsetY + height + gridSize * 2; y += gridSize) {
    context.moveTo(offsetX - gridSize, y);
    context.lineTo(offsetX + width + gridSize * 2, y);
  }
  context.stroke();
  context.strokeStyle = origStrokeStyle;
};

const renderLinearPointHandles = (
  context: CanvasRenderingContext2D,
  appState: AppState,
  sceneState: SceneState,
  element: NonDeleted<ExcalidrawLinearElement>,
) => {
  context.translate(sceneState.scrollX, sceneState.scrollY);
  const origStrokeStyle = context.strokeStyle;
  const lineWidth = context.lineWidth;
  context.lineWidth = 1 / sceneState.zoom.value;

  LinearElementEditor.getPointsGlobalCoordinates(element).forEach(
    (point, idx) => {
      context.strokeStyle = "red";
      context.setLineDash([]);
      context.fillStyle =
        appState.editingLinearElement?.activePointIndex === idx
          ? "rgba(255, 127, 127, 0.9)"
          : "rgba(255, 255, 255, 0.9)";
      const { POINT_HANDLE_SIZE } = LinearElementEditor;
      fillCircle(
        context,
        point[0],
        point[1],
        POINT_HANDLE_SIZE / 2 / sceneState.zoom.value,
      );
    },
  );
  context.setLineDash([]);
  context.lineWidth = lineWidth;
  context.translate(-sceneState.scrollX, -sceneState.scrollY);
  context.strokeStyle = origStrokeStyle;
};

export const renderScene = (
  elements: readonly NonDeletedExcalidrawElement[],
  appState: AppState,
  selectionElement: NonDeletedExcalidrawElement | null,
  scale: number,
  rc: RoughCanvas,
  canvas: HTMLCanvasElement,
  sceneState: SceneState,
  // extra options, currently passed by export helper
  {
    renderScrollbars = true,
    renderSelection = true,
    // Whether to employ render optimizations to improve performance.
    // Should not be turned on for export operations and similar, because it
    // doesn't guarantee pixel-perfect output.
    renderOptimizations = false,
    renderGrid = true,
  }: {
    renderScrollbars?: boolean;
    renderSelection?: boolean;
    renderOptimizations?: boolean;
    renderGrid?: boolean;
  } = {},
) => {
  if (!canvas) {
    return { atLeastOneVisibleElement: false };
  }

  const context = canvas.getContext("2d")!;
  context.scale(scale, scale);

  // When doing calculations based on canvas width we should used normalized one
  const normalizedCanvasWidth = canvas.width / scale;
  const normalizedCanvasHeight = canvas.height / scale;

  // Paint background
  if (typeof sceneState.viewBackgroundColor === "string") {
    const hasTransparence =
      sceneState.viewBackgroundColor === "transparent" ||
      sceneState.viewBackgroundColor.length === 5 || // #RGBA
      sceneState.viewBackgroundColor.length === 9 || // #RRGGBBA
      /(hsla|rgba)\(/.test(sceneState.viewBackgroundColor);
    if (hasTransparence) {
      context.clearRect(0, 0, normalizedCanvasWidth, normalizedCanvasHeight);
    }
    const fillStyle = context.fillStyle;
    context.fillStyle = sceneState.viewBackgroundColor;
    context.fillRect(0, 0, normalizedCanvasWidth, normalizedCanvasHeight);
    context.fillStyle = fillStyle;
  } else {
    context.clearRect(0, 0, normalizedCanvasWidth, normalizedCanvasHeight);
  }

  // Apply zoom
  const zoomTranslationX = sceneState.zoom.translation.x;
  const zoomTranslationY = sceneState.zoom.translation.y;
  context.translate(zoomTranslationX, zoomTranslationY);
  context.scale(sceneState.zoom.value, sceneState.zoom.value);

  // Grid
  if (renderGrid && appState.gridSize) {
    strokeGrid(
      context,
      appState.gridSize,
      -Math.ceil(zoomTranslationX / sceneState.zoom.value / appState.gridSize) *
        appState.gridSize +
        (sceneState.scrollX % appState.gridSize),
      -Math.ceil(zoomTranslationY / sceneState.zoom.value / appState.gridSize) *
        appState.gridSize +
        (sceneState.scrollY % appState.gridSize),
      normalizedCanvasWidth / sceneState.zoom.value,
      normalizedCanvasHeight / sceneState.zoom.value,
    );
  }

  // Paint visible elements
  const visibleElements = elements.filter((element) =>
    isVisibleElement(element, normalizedCanvasWidth, normalizedCanvasHeight, {
      zoom: sceneState.zoom,
      offsetLeft: appState.offsetLeft,
      offsetTop: appState.offsetTop,
      scrollX: sceneState.scrollX,
      scrollY: sceneState.scrollY,
    }),
  );

  visibleElements.forEach((element) => {
    renderElement(element, rc, context, renderOptimizations, sceneState);
  });

  if (appState.editingLinearElement) {
    const element = LinearElementEditor.getElement(
      appState.editingLinearElement.elementId,
    );
    if (element) {
      renderLinearPointHandles(context, appState, sceneState, element);
    }
  }

  // Paint selection element
  if (selectionElement) {
    renderElement(
      selectionElement,
      rc,
      context,
      renderOptimizations,
      sceneState,
    );
  }

  if (isBindingEnabled(appState)) {
    appState.suggestedBindings
      .filter((binding) => binding != null)
      .forEach((suggestedBinding) => {
        renderBindingHighlight(context, sceneState, suggestedBinding!);
      });
  }

  // Paint selected elements
  if (
    renderSelection &&
    !appState.multiElement &&
    !appState.editingLinearElement
  ) {
    const selections = elements.reduce((acc, element) => {
      const selectionColors = [];
      // local user
      if (
        appState.selectedElementIds[element.id] &&
        !isSelectedViaGroup(appState, element)
      ) {
        selectionColors.push(oc.black);
      }
      // remote users
      if (sceneState.remoteSelectedElementIds[element.id]) {
        selectionColors.push(
          ...sceneState.remoteSelectedElementIds[element.id].map((socketId) => {
            const { background } = getClientColors(socketId);
            return background;
          }),
        );
      }
      if (selectionColors.length) {
        const [
          elementX1,
          elementY1,
          elementX2,
          elementY2,
        ] = getElementAbsoluteCoords(element);
        acc.push({
          angle: element.angle,
          elementX1,
          elementY1,
          elementX2,
          elementY2,
          selectionColors,
        });
      }
      return acc;
    }, [] as { angle: number; elementX1: number; elementY1: number; elementX2: number; elementY2: number; selectionColors: string[] }[]);

    const addSelectionForGroupId = (groupId: GroupId) => {
      const groupElements = getElementsInGroup(elements, groupId);
      const [elementX1, elementY1, elementX2, elementY2] = getCommonBounds(
        groupElements,
      );
      selections.push({
        angle: 0,
        elementX1,
        elementX2,
        elementY1,
        elementY2,
        selectionColors: [oc.black],
      });
    };

    for (const groupId of getSelectedGroupIds(appState)) {
      // TODO: support multiplayer selected group IDs
      addSelectionForGroupId(groupId);
    }

    if (appState.editingGroupId) {
      addSelectionForGroupId(appState.editingGroupId);
    }

    selections.forEach((selection) =>
      renderSelectionBorder(context, sceneState, selection),
    );

    const locallySelectedElements = getSelectedElements(elements, appState);

    // Paint resize transformHandles
    context.translate(sceneState.scrollX, sceneState.scrollY);
    if (locallySelectedElements.length === 1) {
      context.fillStyle = oc.white;
      const transformHandles = getTransformHandles(
        locallySelectedElements[0],
        sceneState.zoom,
        "mouse", // when we render we don't know which pointer type so use mouse
      );
      renderTransformHandles(
        context,
        sceneState,
        transformHandles,
        locallySelectedElements[0].angle,
      );
    } else if (locallySelectedElements.length > 1 && !appState.isRotating) {
      const dashedLinePadding = 4 / sceneState.zoom.value;
      context.fillStyle = oc.white;
      const [x1, y1, x2, y2] = getCommonBounds(locallySelectedElements);
      const initialLineDash = context.getLineDash();
      context.setLineDash([2 / sceneState.zoom.value]);
      const lineWidth = context.lineWidth;
      context.lineWidth = 1 / sceneState.zoom.value;
      strokeRectWithRotation(
        context,
        x1 - dashedLinePadding,
        y1 - dashedLinePadding,
        x2 - x1 + dashedLinePadding * 2,
        y2 - y1 + dashedLinePadding * 2,
        (x1 + x2) / 2,
        (y1 + y2) / 2,
        0,
      );
      context.lineWidth = lineWidth;
      context.setLineDash(initialLineDash);
      const transformHandles = getTransformHandlesFromCoords(
        [x1, y1, x2, y2],
        0,
        sceneState.zoom,
        "mouse",
        OMIT_SIDES_FOR_MULTIPLE_ELEMENTS,
      );
      renderTransformHandles(context, sceneState, transformHandles, 0);
    }
    context.translate(-sceneState.scrollX, -sceneState.scrollY);
  }

  // Reset zoom
  context.scale(1 / sceneState.zoom.value, 1 / sceneState.zoom.value);
  context.translate(-zoomTranslationX, -zoomTranslationY);

  // Paint remote pointers
  for (const clientId in sceneState.remotePointerViewportCoords) {
    let { x, y } = sceneState.remotePointerViewportCoords[clientId];
<<<<<<< HEAD
    const username = sceneState.remotePointerUsernames[clientId];
    const idleState = sceneState.remotePointerIdleStates[clientId];
    const usernameAndPotentiallyIdleState = idleState ? `${username} (${idleState})` : username;
=======

    x -= appState.offsetLeft;
    y -= appState.offsetTop;
>>>>>>> 978e85a3

    const width = 9;
    const height = 14;

    const isOutOfBounds =
      x < 0 ||
      x > normalizedCanvasWidth - width ||
      y < 0 ||
      y > normalizedCanvasHeight - height;

    x = Math.max(x, 0);
    x = Math.min(x, normalizedCanvasWidth - width);
    y = Math.max(y, 0);
    y = Math.min(y, normalizedCanvasHeight - height);

    const { background, stroke } = getClientColors(clientId);

    const strokeStyle = context.strokeStyle;
    const fillStyle = context.fillStyle;
    const globalAlpha = context.globalAlpha;
    context.strokeStyle = stroke;
    context.fillStyle = background;
    if (isOutOfBounds) {
      context.globalAlpha = 0.2;
    }

    if (
      sceneState.remotePointerButton &&
      sceneState.remotePointerButton[clientId] === "down"
    ) {
      context.beginPath();
      context.arc(x, y, 15, 0, 2 * Math.PI, false);
      context.lineWidth = 3;
      context.strokeStyle = "#ffffff88";
      context.stroke();
      context.closePath();

      context.beginPath();
      context.arc(x, y, 15, 0, 2 * Math.PI, false);
      context.lineWidth = 1;
      context.strokeStyle = stroke;
      context.stroke();
      context.closePath();
    }

    context.beginPath();
    context.moveTo(x, y);
    context.lineTo(x + 1, y + 14);
    context.lineTo(x + 4, y + 9);
    context.lineTo(x + 9, y + 10);
    context.lineTo(x, y);
    context.fill();
    context.stroke();

    const username = sceneState.remotePointerUsernames[clientId];

    if (!isOutOfBounds && username) {
      const offsetX = x + width;
      const offsetY = y + height;
      const paddingHorizontal = 4;
      const paddingVertical = 4;
      const measure = context.measureText(usernameAndPotentiallyIdleState);
      const measureHeight =
        measure.actualBoundingBoxDescent + measure.actualBoundingBoxAscent;

      // Border
      context.fillStyle = stroke;
      context.globalAlpha = globalAlpha;
      context.fillRect(
        offsetX - 1,
        offsetY - 1,
        measure.width + 2 * paddingHorizontal + 2,
        measureHeight + 2 * paddingVertical + 2,
      );
      // Background
      context.fillStyle = background;
      context.fillRect(
        offsetX,
        offsetY,
        measure.width + 2 * paddingHorizontal,
        measureHeight + 2 * paddingVertical,
      );
      context.fillStyle = oc.white;
      context.fillText(
        usernameAndPotentiallyIdleState,
        offsetX + paddingHorizontal,
        offsetY + paddingVertical + measure.actualBoundingBoxAscent,
      );
    }

    context.strokeStyle = strokeStyle;
    context.fillStyle = fillStyle;
    context.globalAlpha = globalAlpha;
    context.closePath();
  }

  // Paint scrollbars
  let scrollBars;
  if (renderScrollbars) {
    scrollBars = getScrollBars(
      elements,
      normalizedCanvasWidth,
      normalizedCanvasHeight,
      sceneState,
    );

    const fillStyle = context.fillStyle;
    const strokeStyle = context.strokeStyle;
    context.fillStyle = SCROLLBAR_COLOR;
    context.strokeStyle = "rgba(255,255,255,0.8)";
    [scrollBars.horizontal, scrollBars.vertical].forEach((scrollBar) => {
      if (scrollBar) {
        roundRect(
          context,
          scrollBar.x,
          scrollBar.y,
          scrollBar.width,
          scrollBar.height,
          SCROLLBAR_WIDTH / 2,
        );
      }
    });
    context.fillStyle = fillStyle;
    context.strokeStyle = strokeStyle;
  }

  context.scale(1 / scale, 1 / scale);

  return { atLeastOneVisibleElement: visibleElements.length > 0, scrollBars };
};

const renderTransformHandles = (
  context: CanvasRenderingContext2D,
  sceneState: SceneState,
  transformHandles: TransformHandles,
  angle: number,
): void => {
  Object.keys(transformHandles).forEach((key) => {
    const transformHandle = transformHandles[key as TransformHandleType];
    if (transformHandle !== undefined) {
      const lineWidth = context.lineWidth;
      context.lineWidth = 1 / sceneState.zoom.value;
      if (key === "rotation") {
        fillCircle(
          context,
          transformHandle[0] + transformHandle[2] / 2,
          transformHandle[1] + transformHandle[3] / 2,
          transformHandle[2] / 2,
        );
      } else {
        strokeRectWithRotation(
          context,
          transformHandle[0],
          transformHandle[1],
          transformHandle[2],
          transformHandle[3],
          transformHandle[0] + transformHandle[2] / 2,
          transformHandle[1] + transformHandle[3] / 2,
          angle,
          true, // fill before stroke
        );
      }
      context.lineWidth = lineWidth;
    }
  });
};

const renderSelectionBorder = (
  context: CanvasRenderingContext2D,
  sceneState: SceneState,
  elementProperties: {
    angle: number;
    elementX1: number;
    elementY1: number;
    elementX2: number;
    elementY2: number;
    selectionColors: string[];
  },
) => {
  const {
    angle,
    elementX1,
    elementY1,
    elementX2,
    elementY2,
    selectionColors,
  } = elementProperties;
  const elementWidth = elementX2 - elementX1;
  const elementHeight = elementY2 - elementY1;

  const initialLineDash = context.getLineDash();
  const lineWidth = context.lineWidth;
  const lineDashOffset = context.lineDashOffset;
  const strokeStyle = context.strokeStyle;

  const dashedLinePadding = 4 / sceneState.zoom.value;
  const dashWidth = 8 / sceneState.zoom.value;
  const spaceWidth = 4 / sceneState.zoom.value;

  context.lineWidth = 1 / sceneState.zoom.value;

  context.translate(sceneState.scrollX, sceneState.scrollY);

  const count = selectionColors.length;
  for (let index = 0; index < count; ++index) {
    context.strokeStyle = selectionColors[index];
    context.setLineDash([
      dashWidth,
      spaceWidth + (dashWidth + spaceWidth) * (count - 1),
    ]);
    context.lineDashOffset = (dashWidth + spaceWidth) * index;
    strokeRectWithRotation(
      context,
      elementX1 - dashedLinePadding,
      elementY1 - dashedLinePadding,
      elementWidth + dashedLinePadding * 2,
      elementHeight + dashedLinePadding * 2,
      elementX1 + elementWidth / 2,
      elementY1 + elementHeight / 2,
      angle,
    );
  }
  context.lineDashOffset = lineDashOffset;
  context.strokeStyle = strokeStyle;
  context.lineWidth = lineWidth;
  context.setLineDash(initialLineDash);
  context.translate(-sceneState.scrollX, -sceneState.scrollY);
};

const renderBindingHighlight = (
  context: CanvasRenderingContext2D,
  sceneState: SceneState,
  suggestedBinding: SuggestedBinding,
) => {
  // preserve context settings to restore later
  const originalStrokeStyle = context.strokeStyle;
  const originalLineWidth = context.lineWidth;

  const renderHighlight = Array.isArray(suggestedBinding)
    ? renderBindingHighlightForSuggestedPointBinding
    : renderBindingHighlightForBindableElement;

  context.translate(sceneState.scrollX, sceneState.scrollY);
  renderHighlight(context, suggestedBinding as any);

  // restore context settings
  context.strokeStyle = originalStrokeStyle;
  context.lineWidth = originalLineWidth;
  context.translate(-sceneState.scrollX, -sceneState.scrollY);
};

const renderBindingHighlightForBindableElement = (
  context: CanvasRenderingContext2D,
  element: ExcalidrawBindableElement,
) => {
  const [x1, y1, x2, y2] = getElementAbsoluteCoords(element);
  const width = x2 - x1;
  const height = y2 - y1;
  const threshold = maxBindingGap(element, width, height);

  // So that we don't overlap the element itself
  const strokeOffset = 4;
  context.strokeStyle = "rgba(0,0,0,.05)";
  context.lineWidth = threshold - strokeOffset;
  const padding = strokeOffset / 2 + threshold / 2;

  switch (element.type) {
    case "rectangle":
    case "text":
      strokeRectWithRotation(
        context,
        x1 - padding,
        y1 - padding,
        width + padding * 2,
        height + padding * 2,
        x1 + width / 2,
        y1 + height / 2,
        element.angle,
      );
      break;
    case "diamond":
      const side = Math.hypot(width, height);
      const wPadding = (padding * side) / height;
      const hPadding = (padding * side) / width;
      strokeDiamondWithRotation(
        context,
        width + wPadding * 2,
        height + hPadding * 2,
        x1 + width / 2,
        y1 + height / 2,
        element.angle,
      );
      break;
    case "ellipse":
      strokeEllipseWithRotation(
        context,
        width + padding * 2,
        height + padding * 2,
        x1 + width / 2,
        y1 + height / 2,
        element.angle,
      );
      break;
  }
};

const renderBindingHighlightForSuggestedPointBinding = (
  context: CanvasRenderingContext2D,
  suggestedBinding: SuggestedPointBinding,
) => {
  const [element, startOrEnd, bindableElement] = suggestedBinding;

  const threshold = maxBindingGap(
    bindableElement,
    bindableElement.width,
    bindableElement.height,
  );

  context.strokeStyle = "rgba(0,0,0,0)";
  context.fillStyle = "rgba(0,0,0,.05)";

  const pointIndices =
    startOrEnd === "both" ? [0, -1] : startOrEnd === "start" ? [0] : [-1];
  pointIndices.forEach((index) => {
    const [x, y] = LinearElementEditor.getPointAtIndexGlobalCoordinates(
      element,
      index,
    );
    fillCircle(context, x, y, threshold);
  });
};

const isVisibleElement = (
  element: ExcalidrawElement,
  canvasWidth: number,
  canvasHeight: number,
  viewTransformations: {
    zoom: Zoom;
    offsetLeft: number;
    offsetTop: number;
    scrollX: number;
    scrollY: number;
  },
) => {
  const [x1, y1, x2, y2] = getElementBounds(element); // scene coordinates
  const topLeftSceneCoords = viewportCoordsToSceneCoords(
    {
      clientX: viewTransformations.offsetLeft,
      clientY: viewTransformations.offsetTop,
    },
    viewTransformations,
  );
  const bottomRightSceneCoords = viewportCoordsToSceneCoords(
    {
      clientX: viewTransformations.offsetLeft + canvasWidth,
      clientY: viewTransformations.offsetTop + canvasHeight,
    },
    viewTransformations,
  );

  return (
    topLeftSceneCoords.x <= x2 &&
    topLeftSceneCoords.y <= y2 &&
    bottomRightSceneCoords.x >= x1 &&
    bottomRightSceneCoords.y >= y1
  );
};

// This should be only called for exporting purposes
export const renderSceneToSvg = (
  elements: readonly NonDeletedExcalidrawElement[],
  rsvg: RoughSVG,
  svgRoot: SVGElement,
  {
    offsetX = 0,
    offsetY = 0,
  }: {
    offsetX?: number;
    offsetY?: number;
  } = {},
) => {
  if (!svgRoot) {
    return;
  }
  // render elements
  elements.forEach((element) => {
    if (!element.isDeleted) {
      renderElementToSvg(
        element,
        rsvg,
        svgRoot,
        element.x + offsetX,
        element.y + offsetY,
      );
    }
  });
};<|MERGE_RESOLUTION|>--- conflicted
+++ resolved
@@ -418,15 +418,9 @@
   // Paint remote pointers
   for (const clientId in sceneState.remotePointerViewportCoords) {
     let { x, y } = sceneState.remotePointerViewportCoords[clientId];
-<<<<<<< HEAD
-    const username = sceneState.remotePointerUsernames[clientId];
-    const idleState = sceneState.remotePointerIdleStates[clientId];
-    const usernameAndPotentiallyIdleState = idleState ? `${username} (${idleState})` : username;
-=======
 
     x -= appState.offsetLeft;
     y -= appState.offsetTop;
->>>>>>> 978e85a3
 
     const width = 9;
     const height = 14;
@@ -482,6 +476,8 @@
     context.stroke();
 
     const username = sceneState.remotePointerUsernames[clientId];
+    const idleState = sceneState.remotePointerIdleStates[clientId];
+    const usernameAndPotentiallyIdleState = idleState ? `${username} (${idleState})` : username;
 
     if (!isOutOfBounds && username) {
       const offsetX = x + width;
