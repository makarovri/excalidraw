--- conflicted
+++ resolved
@@ -2,23 +2,14 @@
   ExcalidrawElement,
   ExcalidrawLinearElement,
   ExcalidrawTextElement,
-<<<<<<< HEAD
-  LinearElementDecorator,
-  LinearElementDecoratorPosition,
-=======
   Arrowhead,
->>>>>>> c291edfc
   NonDeletedExcalidrawElement,
 } from "../element/types";
 import { isTextElement, isLinearElement } from "../element/typeChecks";
 import {
   getDiamondPoints,
   getElementAbsoluteCoords,
-<<<<<<< HEAD
-  getDecoratorPoints,
-=======
   getArrowheadPoints,
->>>>>>> c291edfc
 } from "../element/bounds";
 import { RoughCanvas } from "roughjs/bin/canvas";
 import { Drawable, Options } from "roughjs/bin/core";
@@ -345,71 +336,6 @@
 
         // add lines only in arrow
         if (element.type === "arrow") {
-<<<<<<< HEAD
-          const {
-            points,
-            startDecorator = null,
-            endDecorator = "arrow",
-          } = element;
-
-          function getDecoratorShapes(
-            position: LinearElementDecoratorPosition,
-            decorator: LinearElementDecorator,
-          ) {
-            const decoratorPoints = getDecoratorPoints(
-              points,
-              shape as Drawable[],
-              position,
-              decorator,
-            );
-
-            if (decoratorPoints === null) {
-              return [];
-            }
-
-            switch (decorator) {
-              case "dot": {
-                const [x, y, r] = decoratorPoints;
-
-                return [
-                  generator.circle(x, y, r, {
-                    ...options,
-                    fillStyle: "solid",
-                    fill: element.strokeColor,
-                  }),
-                ];
-              }
-              case "bar":
-              case "arrow": {
-                const [x2, y2, x3, y3, x4, y4] = decoratorPoints;
-
-                // for dotted arrows caps, reduce gap to make it more legible
-                // for solid/dashed, keep solid arrow cap
-                options.strokeLineDash =
-                  element.strokeStyle === "dotted" ? [3, 4] : undefined;
-
-                return [
-                  generator.line(x3, y3, x2, y2, options),
-                  generator.line(x4, y4, x2, y2, options),
-                ];
-              }
-            }
-          }
-
-          if (startDecorator !== null) {
-            const shapes = getDecoratorShapes("start", startDecorator);
-            shape.push(...shapes);
-          }
-
-          if (endDecorator !== null) {
-            if (endDecorator === undefined) {
-              throw new Error(
-                "Missing end decorator on a linear element. An old arrow somehow slipped through?",
-              );
-            }
-
-            const shapes = getDecoratorShapes("end", endDecorator);
-=======
           const { startArrowhead = null, endArrowhead = "arrow" } = element;
 
           function getArrowheadShapes(
@@ -467,7 +393,6 @@
               "end",
               endArrowhead,
             );
->>>>>>> c291edfc
             shape.push(...shapes);
           }
         }
