--- conflicted
+++ resolved
@@ -150,10 +150,7 @@
 export const invalidateShapeForElement = (element: ExcalidrawElement) =>
   shapeCache.delete(element);
 
-<<<<<<< HEAD
-const generateElement = (
-=======
-export function generateRoughOptions(element: ExcalidrawElement): Options {
+export const generateRoughOptions = (element: ExcalidrawElement): Options => {
   const options: Options = {
     seed: element.seed,
     strokeLineDash:
@@ -215,10 +212,9 @@
       throw new Error(`Unimplemented type ${element.type}`);
     }
   }
-}
-
-function generateElement(
->>>>>>> 33fe223b
+};
+
+const generateElement = (
   element: NonDeletedExcalidrawElement,
   generator: RoughGenerator,
   sceneState?: SceneState,
