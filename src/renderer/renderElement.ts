import { ExcalidrawElement } from "../element/types";
import { isTextElement } from "../element/typeChecks";
import {
  getDiamondPoints,
  getArrowPoints,
  getLinePoints,
} from "../element/bounds";
import { RoughCanvas } from "roughjs/bin/canvas";
import { Drawable } from "roughjs/bin/core";

export function renderElement(
  element: ExcalidrawElement,
  rc: RoughCanvas,
  context: CanvasRenderingContext2D,
) {
  const generator = rc.generator;
  if (element.type === "selection") {
    const fillStyle = context.fillStyle;
    context.fillStyle = "rgba(0, 0, 255, 0.10)";
    context.fillRect(0, 0, element.width, element.height);
    context.fillStyle = fillStyle;
  } else if (element.type === "rectangle") {
    if (!element.shape) {
      element.shape = generator.rectangle(0, 0, element.width, element.height, {
        stroke: element.strokeColor,
        fill:
          element.backgroundColor === "transparent"
            ? undefined
            : element.backgroundColor,
        fillStyle: element.fillStyle,
        strokeWidth: element.strokeWidth,
        roughness: element.roughness,
        seed: element.seed,
      });
    }

    context.globalAlpha = element.opacity / 100;
    rc.draw(element.shape as Drawable);
    context.globalAlpha = 1;
  } else if (element.type === "diamond") {
    if (!element.shape) {
      const [
        topX,
        topY,
        rightX,
        rightY,
        bottomX,
        bottomY,
        leftX,
        leftY,
      ] = getDiamondPoints(element);
      element.shape = generator.polygon(
        [
          [topX, topY],
          [rightX, rightY],
          [bottomX, bottomY],
          [leftX, leftY],
        ],
        {
          stroke: element.strokeColor,
          fill:
            element.backgroundColor === "transparent"
              ? undefined
              : element.backgroundColor,
          fillStyle: element.fillStyle,
          strokeWidth: element.strokeWidth,
          roughness: element.roughness,
          seed: element.seed,
        },
      );
    }

    context.globalAlpha = element.opacity / 100;
    rc.draw(element.shape as Drawable);
    context.globalAlpha = 1;
  } else if (element.type === "ellipse") {
    if (!element.shape) {
      element.shape = generator.ellipse(
        element.width / 2,
        element.height / 2,
        element.width,
        element.height,
        {
          stroke: element.strokeColor,
          fill:
            element.backgroundColor === "transparent"
              ? undefined
              : element.backgroundColor,
          fillStyle: element.fillStyle,
          strokeWidth: element.strokeWidth,
          roughness: element.roughness,
          seed: element.seed,
          curveFitting: 1,
        },
      );
    }

    context.globalAlpha = element.opacity / 100;
    rc.draw(element.shape as Drawable);
    context.globalAlpha = 1;
  } else if (element.type === "arrow") {
    const [x1, y1, x2, y2, x3, y3, x4, y4] = getArrowPoints(element);
    const options = {
      stroke: element.strokeColor,
      strokeWidth: element.strokeWidth,
      roughness: element.roughness,
      seed: element.seed,
    };

    if (!element.shape) {
      element.shape = [
        //    \
        generator.line(x3, y3, x2, y2, options),
        // -----
        generator.line(x1, y1, x2, y2, options),
        //    /
        generator.line(x4, y4, x2, y2, options),
      ];
    }

    context.globalAlpha = element.opacity / 100;
    (element.shape as Drawable[]).forEach(shape => rc.draw(shape));
    context.globalAlpha = 1;
    return;
  } else if (element.type === "line") {
    const [x1, y1, x2, y2] = getLinePoints(element);
    const options = {
      stroke: element.strokeColor,
      strokeWidth: element.strokeWidth,
      roughness: element.roughness,
      seed: element.seed,
    };

    if (!element.shape) {
      element.shape = generator.line(x1, y1, x2, y2, options);
    }

    context.globalAlpha = element.opacity / 100;
    rc.draw(element.shape as Drawable);
    context.globalAlpha = 1;
  } else if (isTextElement(element)) {
    context.globalAlpha = element.opacity / 100;
    const font = context.font;
    context.font = element.font;
    const fillStyle = context.fillStyle;
    context.fillStyle = element.strokeColor;
<<<<<<< HEAD
    // Canvas does not support multiline text by default
    const lines = element.text.replace(/\r\n?/g, "\n").split("\n");
    const lineHeight = element.height / lines.length;
    const offset = element.height - element.baseline;
    for (let i = 0; i < lines.length; i++) {
      context.fillText(lines[i], 0, ((i + 1) * lineHeight) - offset);
    }
=======
    context.fillText(
      element.text,
      0,
      element.baseline || element.actualBoundingBoxAscent || 0,
    );
>>>>>>> ee68af0f
    context.fillStyle = fillStyle;
    context.font = font;
    context.globalAlpha = 1;
  } else {
    throw new Error("Unimplemented type " + element.type);
  }
}<|MERGE_RESOLUTION|>--- conflicted
+++ resolved
@@ -144,7 +144,6 @@
     context.font = element.font;
     const fillStyle = context.fillStyle;
     context.fillStyle = element.strokeColor;
-<<<<<<< HEAD
     // Canvas does not support multiline text by default
     const lines = element.text.replace(/\r\n?/g, "\n").split("\n");
     const lineHeight = element.height / lines.length;
@@ -152,13 +151,6 @@
     for (let i = 0; i < lines.length; i++) {
       context.fillText(lines[i], 0, ((i + 1) * lineHeight) - offset);
     }
-=======
-    context.fillText(
-      element.text,
-      0,
-      element.baseline || element.actualBoundingBoxAscent || 0,
-    );
->>>>>>> ee68af0f
     context.fillStyle = fillStyle;
     context.font = font;
     context.globalAlpha = 1;
