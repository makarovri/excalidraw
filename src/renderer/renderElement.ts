--- conflicted
+++ resolved
@@ -23,20 +23,13 @@
 import { RoughSVG } from "roughjs/bin/svg";
 import { RoughGenerator } from "roughjs/bin/generator";
 import { SceneState } from "../scene/types";
-<<<<<<< HEAD
-import { SVG_NS, distance, isRTL } from "../utils";
-=======
-import { distance, getFontString, getFontFamilyString, isRTL } from "../utils";
->>>>>>> 8df1a115
+import { distance, isRTL } from "../utils";
 import { isPathALoop } from "../math";
 import rough from "roughjs/bin/rough";
 import { AppState, BinaryFiles, Zoom } from "../types";
 import { getDefaultAppState } from "../appState";
-<<<<<<< HEAD
 import { renderTextElement, renderSvgTextElement } from "../textlike";
-=======
 import { MAX_DECIMALS_FOR_SVG_EXPORT, MIME_TYPES, SVG_NS } from "../constants";
->>>>>>> 8df1a115
 import { getStroke, StrokeOptions } from "perfect-freehand";
 
 const defaultAppState = getDefaultAppState();
@@ -67,11 +60,8 @@
 const generateElementCanvas = (
   element: NonDeletedExcalidrawElement,
   zoom: Zoom,
-<<<<<<< HEAD
+  sceneState: SceneState,
   renderCb?: () => void,
-=======
-  sceneState: SceneState,
->>>>>>> 8df1a115
 ): ExcalidrawElementWithCanvas => {
   const canvas = document.createElement("canvas");
   const context = canvas.getContext("2d")!;
@@ -128,10 +118,6 @@
 
   const rc = rough.canvas(canvas);
 
-<<<<<<< HEAD
-  drawElementOnCanvas(element, rc, context, renderCb);
-
-=======
   if (
     sceneState.theme === "dark" &&
     isInitializedImageElement(element) &&
@@ -145,8 +131,7 @@
     context.filter = "invert(100%) hue-rotate(180deg) saturate(1.25)";
   }
 
-  drawElementOnCanvas(element, rc, context, sceneState);
->>>>>>> 8df1a115
+  drawElementOnCanvas(element, rc, context, sceneState, renderCb);
   context.restore();
 
   return {
@@ -199,11 +184,8 @@
   element: NonDeletedExcalidrawElement,
   rc: RoughCanvas,
   context: CanvasRenderingContext2D,
-<<<<<<< HEAD
+  sceneState: SceneState,
   renderCb?: () => void,
-=======
-  sceneState: SceneState,
->>>>>>> 8df1a115
 ) => {
   context.globalAlpha = element.opacity / 100;
   switch (element.type) {
@@ -568,12 +550,8 @@
 
 const generateElementWithCanvas = (
   element: NonDeletedExcalidrawElement,
-<<<<<<< HEAD
-  sceneState?: SceneState,
+  sceneState: SceneState,
   renderCb?: () => void,
-=======
-  sceneState: SceneState,
->>>>>>> 8df1a115
 ) => {
   const zoom: Zoom = sceneState ? sceneState.zoom : defaultAppState.zoom;
   const prevElementWithCanvas = elementWithCanvasCache.get(element);
@@ -581,18 +559,18 @@
     prevElementWithCanvas &&
     prevElementWithCanvas.canvasZoom !== zoom.value &&
     !sceneState?.shouldCacheIgnoreZoom;
-<<<<<<< HEAD
-  if (!prevElementWithCanvas || shouldRegenerateBecauseZoom) {
-    const elementWithCanvas = generateElementCanvas(element, zoom, renderCb);
-=======
 
   if (
     !prevElementWithCanvas ||
     shouldRegenerateBecauseZoom ||
     prevElementWithCanvas.theme !== sceneState.theme
   ) {
-    const elementWithCanvas = generateElementCanvas(element, zoom, sceneState);
->>>>>>> 8df1a115
+    const elementWithCanvas = generateElementCanvas(
+      element,
+      zoom,
+      sceneState,
+      renderCb,
+    );
 
     elementWithCanvasCache.set(element, elementWithCanvas);
 
@@ -696,11 +674,7 @@
         context.translate(cx, cy);
         context.rotate(element.angle);
         context.translate(-shiftX, -shiftY);
-<<<<<<< HEAD
-        drawElementOnCanvas(element, rc, context, renderCb);
-=======
-        drawElementOnCanvas(element, rc, context, sceneState);
->>>>>>> 8df1a115
+        drawElementOnCanvas(element, rc, context, sceneState, renderCb);
         context.restore();
       }
 
@@ -731,11 +705,7 @@
         context.translate(cx, cy);
         context.rotate(element.angle);
         context.translate(-shiftX, -shiftY);
-<<<<<<< HEAD
-        drawElementOnCanvas(element, rc, context, renderCb);
-=======
-        drawElementOnCanvas(element, rc, context, sceneState);
->>>>>>> 8df1a115
+        drawElementOnCanvas(element, rc, context, sceneState, renderCb);
         context.restore();
       }
       break;
