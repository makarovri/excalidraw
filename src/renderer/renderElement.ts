import {
  ExcalidrawElement,
  ExcalidrawLinearElement,
  ExcalidrawTextElement,
  Arrowhead,
  NonDeletedExcalidrawElement,
  ExcalidrawFreeDrawElement,
} from "../element/types";
import {
  isTextElement,
  isLinearElement,
  isFreeDrawElement,
} from "../element/typeChecks";
import {
  getDiamondPoints,
  getElementAbsoluteCoords,
  getArrowheadPoints,
} from "../element/bounds";
import { RoughCanvas } from "roughjs/bin/canvas";
import { Drawable, Options } from "roughjs/bin/core";
import { RoughSVG } from "roughjs/bin/svg";
import { RoughGenerator } from "roughjs/bin/generator";
import { SceneState } from "../scene/types";
import {
  SVG_NS,
  distance,
  getFontString,
  getFontFamilyString,
  isRTL,
} from "../utils";
import { isPathALoop } from "../math";
import rough from "roughjs/bin/rough";
import { Zoom } from "../types";
import { getDefaultAppState } from "../appState";
import getFreeDrawShape from "perfect-freehand";

const defaultAppState = getDefaultAppState();

const getDashArrayDashed = (strokeWidth: number) => [8, 8 + strokeWidth];

const getDashArrayDotted = (strokeWidth: number) => [1.5, 6 + strokeWidth];

<<<<<<< HEAD
const getCanvasPadding = (element: ExcalidrawElement) =>
  element.type === "freedraw" ? element.strokeWidth * 12 : 20;
=======
const getDashArrayDashed = (strokeWidth: number) => [8, 8 + strokeWidth];
const getDashArrayDotted = (strokeWidth: number) => [1.5, 6 + strokeWidth];
>>>>>>> 19880013

export interface ExcalidrawElementWithCanvas {
  element: ExcalidrawElement | ExcalidrawTextElement;
  canvas: HTMLCanvasElement;
  canvasZoom: Zoom["value"];
  canvasOffsetX: number;
  canvasOffsetY: number;
}

const generateElementCanvas = (
  element: NonDeletedExcalidrawElement,
  zoom: Zoom,
): ExcalidrawElementWithCanvas => {
  const canvas = document.createElement("canvas");
  const context = canvas.getContext("2d")!;
  const padding = getCanvasPadding(element);

  let canvasOffsetX = 0;
  let canvasOffsetY = 0;

  if (isLinearElement(element) || isFreeDrawElement(element)) {
    let [x1, y1, x2, y2] = getElementAbsoluteCoords(element);

    x1 = Math.floor(x1);
    x2 = Math.ceil(x2);
    y1 = Math.floor(y1);
    y2 = Math.ceil(y2);

    canvas.width =
      distance(x1, x2) * window.devicePixelRatio * zoom.value +
      padding * zoom.value * 2;
    canvas.height =
      distance(y1, y2) * window.devicePixelRatio * zoom.value +
      padding * zoom.value * 2;

    canvasOffsetX =
      element.x > x1
        ? Math.floor(distance(element.x, x1)) *
          window.devicePixelRatio *
          zoom.value
        : 0;

    canvasOffsetY =
      element.y > y1
        ? Math.floor(distance(element.y, y1)) *
          window.devicePixelRatio *
          zoom.value
        : 0;

    context.translate(canvasOffsetX, canvasOffsetY);
  } else {
    canvas.width =
      element.width * window.devicePixelRatio * zoom.value +
      padding * zoom.value * 2;
    canvas.height =
      element.height * window.devicePixelRatio * zoom.value +
      padding * zoom.value * 2;
  }

  context.translate(padding * zoom.value, padding * zoom.value);

  context.scale(
    window.devicePixelRatio * zoom.value,
    window.devicePixelRatio * zoom.value,
  );

  const rc = rough.canvas(canvas);

  drawElementOnCanvas(element, rc, context);

  context.translate(-(padding * zoom.value), -(padding * zoom.value));
  context.scale(
    1 / (window.devicePixelRatio * zoom.value),
    1 / (window.devicePixelRatio * zoom.value),
  );
  return {
    element,
    canvas,
    canvasZoom: zoom.value,
    canvasOffsetX,
    canvasOffsetY,
  };
};

const drawElementOnCanvas = (
  element: NonDeletedExcalidrawElement,
  rc: RoughCanvas,
  context: CanvasRenderingContext2D,
) => {
  context.globalAlpha = element.opacity / 100;
  switch (element.type) {
    case "rectangle":
    case "diamond":
    case "ellipse": {
      context.lineJoin = "round";
      context.lineCap = "round";
      rc.draw(getShapeForElement(element) as Drawable);
      break;
    }
    case "arrow":
    case "draw":
    case "line": {
      context.lineJoin = "round";
      context.lineCap = "round";

      (getShapeForElement(element) as Drawable[]).forEach((shape) => {
        rc.draw(shape);
      });
      break;
    }
    case "freedraw": {
      // Draw directly to canvas
      context.save();
      context.fillStyle = element.strokeColor;

      const path = getFreeDrawPath2D(element) as Path2D;

      context.fillStyle = element.strokeColor;
      context.fill(path);

      context.restore();
      break;
    }
    default: {
      if (isTextElement(element)) {
        const rtl = isRTL(element.text);
        const shouldTemporarilyAttach = rtl && !context.canvas.isConnected;
        if (shouldTemporarilyAttach) {
          // to correctly render RTL text mixed with LTR, we have to append it
          // to the DOM
          document.body.appendChild(context.canvas);
        }
        context.canvas.setAttribute("dir", rtl ? "rtl" : "ltr");
        const font = context.font;
        context.font = getFontString(element);
        const fillStyle = context.fillStyle;
        context.fillStyle = element.strokeColor;
        const textAlign = context.textAlign;
        context.textAlign = element.textAlign as CanvasTextAlign;

        // Canvas does not support multiline text by default
        const lines = element.text.replace(/\r\n?/g, "\n").split("\n");
        const lineHeight = element.height / lines.length;
        const verticalOffset = element.height - element.baseline;
        const horizontalOffset =
          element.textAlign === "center"
            ? element.width / 2
            : element.textAlign === "right"
            ? element.width
            : 0;
        for (let index = 0; index < lines.length; index++) {
          context.fillText(
            lines[index],
            horizontalOffset,
            (index + 1) * lineHeight - verticalOffset,
          );
        }
        context.fillStyle = fillStyle;
        context.font = font;
        context.textAlign = textAlign;
        if (shouldTemporarilyAttach) {
          context.canvas.remove();
        }
      } else {
        throw new Error(`Unimplemented type ${element.type}`);
      }
    }
  }
  context.globalAlpha = 1;
};

const elementWithCanvasCache = new WeakMap<
  ExcalidrawElement,
  ExcalidrawElementWithCanvas
>();

const shapeCache = new WeakMap<
  ExcalidrawElement,
  Drawable | Drawable[] | null
>();

export const getShapeForElement = (element: ExcalidrawElement) =>
  shapeCache.get(element);

export const invalidateShapeForElement = (element: ExcalidrawElement) =>
  shapeCache.delete(element);

export const generateRoughOptions = (element: ExcalidrawElement): Options => {
  const options: Options = {
    seed: element.seed,
    strokeLineDash:
      element.strokeStyle === "dashed"
        ? getDashArrayDashed(element.strokeWidth)
        : element.strokeStyle === "dotted"
        ? getDashArrayDotted(element.strokeWidth)
        : undefined,
    // for non-solid strokes, disable multiStroke because it tends to make
    // dashes/dots overlay each other
    disableMultiStroke: element.strokeStyle !== "solid",
    // for non-solid strokes, increase the width a bit to make it visually
    // similar to solid strokes, because we're also disabling multiStroke
    strokeWidth:
      element.strokeStyle !== "solid"
        ? element.strokeWidth + 0.5
        : element.strokeWidth,
    // when increasing strokeWidth, we must explicitly set fillWeight and
    // hachureGap because if not specified, roughjs uses strokeWidth to
    // calculate them (and we don't want the fills to be modified)
    fillWeight: element.strokeWidth / 2,
    hachureGap: element.strokeWidth * 4,
    roughness: element.roughness,
    stroke: element.strokeColor,
  };

  switch (element.type) {
    case "rectangle":
    case "diamond":
    case "ellipse": {
      options.fillStyle = element.fillStyle;
      options.fill =
        element.backgroundColor === "transparent"
          ? undefined
          : element.backgroundColor;
      if (element.type === "ellipse") {
        options.curveFitting = 1;
      }
      return options;
    }
    case "draw":
    case "line": {
      if (isPathALoop(element.points)) {
        options.fillStyle = element.fillStyle;
        options.fill =
          element.backgroundColor === "transparent"
            ? undefined
            : element.backgroundColor;
      }
      return options;
    }
    case "freedraw":
    case "arrow":
      return options;
    default: {
      throw new Error(`Unimplemented type ${element.type}`);
    }
  }
};

/**
 * Generates the element's shape and puts it into the cache.
 * @param element
 * @param generator
 */
const generateElementShape = (
  element: NonDeletedExcalidrawElement,
  generator: RoughGenerator,
) => {
  let shape = shapeCache.get(element) || null;

  if (!shape) {
    elementWithCanvasCache.delete(element);

    switch (element.type) {
      case "rectangle":
        if (element.strokeSharpness === "round") {
          const w = element.width;
          const h = element.height;
          const r = Math.min(w, h) * 0.25;
          shape = generator.path(
            `M ${r} 0 L ${w - r} 0 Q ${w} 0, ${w} ${r} L ${w} ${
              h - r
            } Q ${w} ${h}, ${w - r} ${h} L ${r} ${h} Q 0 ${h}, 0 ${
              h - r
            } L 0 ${r} Q 0 0, ${r} 0`,
            generateRoughOptions(element),
          );
        } else {
          shape = generator.rectangle(
            0,
            0,
            element.width,
            element.height,
            generateRoughOptions(element),
          );
        }
        break;
      case "diamond": {
        const [
          topX,
          topY,
          rightX,
          rightY,
          bottomX,
          bottomY,
          leftX,
          leftY,
        ] = getDiamondPoints(element);
        shape = generator.polygon(
          [
            [topX, topY],
            [rightX, rightY],
            [bottomX, bottomY],
            [leftX, leftY],
          ],
          generateRoughOptions(element),
        );
        break;
      }
      case "ellipse":
        shape = generator.ellipse(
          element.width / 2,
          element.height / 2,
          element.width,
          element.height,
          generateRoughOptions(element),
        );
        break;
      case "draw":
      case "line":
      case "arrow": {
        const options = generateRoughOptions(element);

        // points array can be empty in the beginning, so it is important to add
        // initial position to it
        const points = element.points.length ? element.points : [[0, 0]];

        // curve is always the first element
        // this simplifies finding the curve for an element
        if (element.strokeSharpness === "sharp") {
          if (options.fill) {
            shape = [generator.polygon(points as [number, number][], options)];
          } else {
            shape = [
              generator.linearPath(points as [number, number][], options),
            ];
          }
        } else {
          shape = [generator.curve(points as [number, number][], options)];
        }

        // add lines only in arrow
        if (element.type === "arrow") {
          const { startArrowhead = null, endArrowhead = "arrow" } = element;

          const getArrowheadShapes = (
            element: ExcalidrawLinearElement,
            shape: Drawable[],
            position: "start" | "end",
            arrowhead: Arrowhead,
          ) => {
            const arrowheadPoints = getArrowheadPoints(
              element,
              shape,
              position,
              arrowhead,
            );

            if (arrowheadPoints === null) {
              return [];
            }

            // Other arrowheads here...
            if (arrowhead === "dot") {
              const [x, y, r] = arrowheadPoints;

              return [
                generator.circle(x, y, r, {
                  ...options,
                  fill: element.strokeColor,
                  fillStyle: "solid",
                  stroke: "none",
                }),
              ];
            }

            // Arrow arrowheads
            const [x2, y2, x3, y3, x4, y4] = arrowheadPoints;

            if (element.strokeStyle === "dotted") {
              // for dotted arrows caps, reduce gap to make it more legible
              const dash = getDashArrayDotted(element.strokeWidth - 1);
              options.strokeLineDash = [dash[0], dash[1] - 1];
            } else {
              // for solid/dashed, keep solid arrow cap
              delete options.strokeLineDash;
            }
            return [
              generator.line(x3, y3, x2, y2, options),
              generator.line(x4, y4, x2, y2, options),
            ];
          };

          if (startArrowhead !== null) {
            const shapes = getArrowheadShapes(
              element,
              shape,
              "start",
              startArrowhead,
            );
            shape.push(...shapes);
          }

          if (endArrowhead !== null) {
            if (endArrowhead === undefined) {
              // Hey, we have an old arrow here!
            }

            const shapes = getArrowheadShapes(
              element,
              shape,
              "end",
              endArrowhead,
            );
            shape.push(...shapes);
          }
        }

        break;
      }
      case "freedraw": {
        generateFreeDrawShape(element);
        shape = [];
        break;
      }
      case "text": {
        // just to ensure we don't regenerate element.canvas on rerenders
        shape = [];
        break;
      }
    }
    shapeCache.set(element, shape);
  }
};

const generateElementWithCanvas = (
  element: NonDeletedExcalidrawElement,
  sceneState?: SceneState,
) => {
  const zoom: Zoom = sceneState ? sceneState.zoom : defaultAppState.zoom;
  const prevElementWithCanvas = elementWithCanvasCache.get(element);
  const shouldRegenerateBecauseZoom =
    prevElementWithCanvas &&
    prevElementWithCanvas.canvasZoom !== zoom.value &&
    !sceneState?.shouldCacheIgnoreZoom;
  if (!prevElementWithCanvas || shouldRegenerateBecauseZoom) {
    const elementWithCanvas = generateElementCanvas(element, zoom);

    elementWithCanvasCache.set(element, elementWithCanvas);

    return elementWithCanvas;
  }
  return prevElementWithCanvas;
};

const drawElementFromCanvas = (
  elementWithCanvas: ExcalidrawElementWithCanvas,
  rc: RoughCanvas,
  context: CanvasRenderingContext2D,
  sceneState: SceneState,
) => {
  const element = elementWithCanvas.element;
  const padding = getCanvasPadding(element);
  let [x1, y1, x2, y2] = getElementAbsoluteCoords(element);

  // Free draw elements will otherwise "shuffle" as the min x and y change
  if (isFreeDrawElement(element)) {
    x1 = Math.floor(x1);
    x2 = Math.ceil(x2);
    y1 = Math.floor(y1);
    y2 = Math.ceil(y2);
  }

  const cx = ((x1 + x2) / 2 + sceneState.scrollX) * window.devicePixelRatio;
  const cy = ((y1 + y2) / 2 + sceneState.scrollY) * window.devicePixelRatio;
  context.scale(1 / window.devicePixelRatio, 1 / window.devicePixelRatio);
  context.translate(cx, cy);
  context.rotate(element.angle);

  context.drawImage(
    elementWithCanvas.canvas!,
    (-(x2 - x1) / 2) * window.devicePixelRatio -
      (padding * elementWithCanvas.canvasZoom) / elementWithCanvas.canvasZoom,
    (-(y2 - y1) / 2) * window.devicePixelRatio -
      (padding * elementWithCanvas.canvasZoom) / elementWithCanvas.canvasZoom,
    elementWithCanvas.canvas!.width / elementWithCanvas.canvasZoom,
    elementWithCanvas.canvas!.height / elementWithCanvas.canvasZoom,
  );
  context.rotate(-element.angle);
  context.translate(-cx, -cy);
  context.scale(window.devicePixelRatio, window.devicePixelRatio);

  // Clear the nested element we appended to the DOM
};

export const renderElement = (
  element: NonDeletedExcalidrawElement,
  rc: RoughCanvas,
  context: CanvasRenderingContext2D,
  renderOptimizations: boolean,
  sceneState: SceneState,
) => {
  const generator = rc.generator;
  switch (element.type) {
    case "selection": {
      context.translate(
        element.x + sceneState.scrollX,
        element.y + sceneState.scrollY,
      );
      const fillStyle = context.fillStyle;
      context.fillStyle = "rgba(0, 0, 255, 0.10)";
      context.fillRect(0, 0, element.width, element.height);
      context.fillStyle = fillStyle;
      context.translate(
        -element.x - sceneState.scrollX,
        -element.y - sceneState.scrollY,
      );
      break;
    }
    case "freedraw": {
      generateElementShape(element, generator);

      if (renderOptimizations) {
        const elementWithCanvas = generateElementWithCanvas(
          element,
          sceneState,
        );
        drawElementFromCanvas(elementWithCanvas, rc, context, sceneState);
      } else {
        const [x1, y1, x2, y2] = getElementAbsoluteCoords(element);
        const cx = (x1 + x2) / 2 + sceneState.scrollX;
        const cy = (y1 + y2) / 2 + sceneState.scrollY;
        const shiftX = (x2 - x1) / 2 - (element.x - x1);
        const shiftY = (y2 - y1) / 2 - (element.y - y1);
        context.translate(cx, cy);
        context.rotate(element.angle);
        context.translate(-shiftX, -shiftY);
        drawElementOnCanvas(element, rc, context);
        context.translate(shiftX, shiftY);
        context.rotate(-element.angle);
        context.translate(-cx, -cy);
      }

      break;
    }
    case "rectangle":
    case "diamond":
    case "ellipse":
    case "draw":
    case "line":
    case "arrow":
    case "text": {
      generateElementShape(element, generator);
      if (renderOptimizations) {
        const elementWithCanvas = generateElementWithCanvas(
          element,
          sceneState,
        );
        drawElementFromCanvas(elementWithCanvas, rc, context, sceneState);
      } else {
        const [x1, y1, x2, y2] = getElementAbsoluteCoords(element);
        const cx = (x1 + x2) / 2 + sceneState.scrollX;
        const cy = (y1 + y2) / 2 + sceneState.scrollY;
        const shiftX = (x2 - x1) / 2 - (element.x - x1);
        const shiftY = (y2 - y1) / 2 - (element.y - y1);
        context.translate(cx, cy);
        context.rotate(element.angle);
        context.translate(-shiftX, -shiftY);
        drawElementOnCanvas(element, rc, context);
        context.translate(shiftX, shiftY);
        context.rotate(-element.angle);
        context.translate(-cx, -cy);
      }
      break;
    }
    default: {
      // @ts-ignore
      throw new Error(`Unimplemented type ${element.type}`);
    }
  }
};

export const renderElementToSvg = (
  element: NonDeletedExcalidrawElement,
  rsvg: RoughSVG,
  svgRoot: SVGElement,
  offsetX?: number,
  offsetY?: number,
) => {
  const [x1, y1, x2, y2] = getElementAbsoluteCoords(element);
  const cx = (x2 - x1) / 2 - (element.x - x1);
  const cy = (y2 - y1) / 2 - (element.y - y1);
  const degree = (180 * element.angle) / Math.PI;
  const generator = rsvg.generator;
  switch (element.type) {
    case "selection": {
      // Since this is used only during editing experience, which is canvas based,
      // this should not happen
      throw new Error("Selection rendering is not supported for SVG");
    }
    case "rectangle":
    case "diamond":
    case "ellipse": {
      generateElementShape(element, generator);
      const node = rsvg.draw(getShapeForElement(element) as Drawable);
      const opacity = element.opacity / 100;
      if (opacity !== 1) {
        node.setAttribute("stroke-opacity", `${opacity}`);
        node.setAttribute("fill-opacity", `${opacity}`);
      }
      node.setAttribute("stroke-linecap", "round");
      node.setAttribute(
        "transform",
        `translate(${offsetX || 0} ${
          offsetY || 0
        }) rotate(${degree} ${cx} ${cy})`,
      );
      svgRoot.appendChild(node);
      break;
    }
    case "draw":
    case "line":
    case "arrow": {
      generateElementShape(element, generator);
      const group = svgRoot.ownerDocument!.createElementNS(SVG_NS, "g");
      const opacity = element.opacity / 100;
      group.setAttribute("stroke-linecap", "round");

      (getShapeForElement(element) as Drawable[]).forEach((shape) => {
        const node = rsvg.draw(shape);
        if (opacity !== 1) {
          node.setAttribute("stroke-opacity", `${opacity}`);
          node.setAttribute("fill-opacity", `${opacity}`);
        }
        node.setAttribute(
          "transform",
          `translate(${offsetX || 0} ${
            offsetY || 0
          }) rotate(${degree} ${cx} ${cy})`,
        );
        if (
          element.type === "line" &&
          isPathALoop(element.points) &&
          element.backgroundColor !== "transparent"
        ) {
          node.setAttribute("fill-rule", "evenodd");
        }
        group.appendChild(node);
      });
      svgRoot.appendChild(group);
      break;
    }
    case "freedraw": {
      generateFreeDrawShape(element);
      const opacity = element.opacity / 100;
      const node = svgRoot.ownerDocument!.createElementNS(SVG_NS, "g");
      if (opacity !== 1) {
        node.setAttribute("stroke-opacity", `${opacity}`);
        node.setAttribute("fill-opacity", `${opacity}`);
      }
      node.setAttribute(
        "transform",
        `translate(${offsetX || 0} ${
          offsetY || 0
        }) rotate(${degree} ${cx} ${cy})`,
      );
      const path = svgRoot.ownerDocument!.createElementNS(SVG_NS, "path");
      node.setAttribute("stroke", "none");
      node.setAttribute("fill", element.strokeStyle);
      path.setAttribute("d", getFreeDrawSvgPath(element));
      node.appendChild(path);
      svgRoot.appendChild(node);
      break;
    }
    default: {
      if (isTextElement(element)) {
        const opacity = element.opacity / 100;
        const node = svgRoot.ownerDocument!.createElementNS(SVG_NS, "g");
        if (opacity !== 1) {
          node.setAttribute("stroke-opacity", `${opacity}`);
          node.setAttribute("fill-opacity", `${opacity}`);
        }
        node.setAttribute(
          "transform",
          `translate(${offsetX || 0} ${
            offsetY || 0
          }) rotate(${degree} ${cx} ${cy})`,
        );
        const lines = element.text.replace(/\r\n?/g, "\n").split("\n");
        const lineHeight = element.height / lines.length;
        const verticalOffset = element.height - element.baseline;
        const horizontalOffset =
          element.textAlign === "center"
            ? element.width / 2
            : element.textAlign === "right"
            ? element.width
            : 0;
        const direction = isRTL(element.text) ? "rtl" : "ltr";
        const textAnchor =
          element.textAlign === "center"
            ? "middle"
            : element.textAlign === "right" || direction === "rtl"
            ? "end"
            : "start";
        for (let i = 0; i < lines.length; i++) {
          const text = svgRoot.ownerDocument!.createElementNS(SVG_NS, "text");
          text.textContent = lines[i];
          text.setAttribute("x", `${horizontalOffset}`);
          text.setAttribute("y", `${(i + 1) * lineHeight - verticalOffset}`);
          text.setAttribute("font-family", getFontFamilyString(element));
          text.setAttribute("font-size", `${element.fontSize}px`);
          text.setAttribute("fill", element.strokeColor);
          text.setAttribute("text-anchor", textAnchor);
          text.setAttribute("style", "white-space: pre;");
          text.setAttribute("direction", direction);
          node.appendChild(text);
        }
        svgRoot.appendChild(node);
      } else {
        // @ts-ignore
        throw new Error(`Unimplemented type ${element.type}`);
      }
    }
  }
};

export const pathsCache = new WeakMap<ExcalidrawFreeDrawElement, Path2D>([]);

export function generateFreeDrawShape(element: ExcalidrawFreeDrawElement) {
  const svgPathData = getFreeDrawSvgPath(element);
  const path = new Path2D(svgPathData);
  pathsCache.set(element, path);
  return path;
}

export function getFreeDrawPath2D(element: ExcalidrawFreeDrawElement) {
  return pathsCache.get(element);
}

export function getFreeDrawSvgPath(element: ExcalidrawFreeDrawElement) {
  const inputPoints = element.simulatePressure
    ? element.points
    : element.points.length
    ? element.points.map(([x, y], i) => [x, y, element.pressures[i]])
    : [[0, 0, 0]];

  // Consider changing the options for simulated pressure vs real pressure
  const options = {
    simulatePressure: element.simulatePressure,
    size: element.strokeWidth * 6,
    thinning: 0.5,
    smoothing: 0.5,
    streamline: 0.5,
    easing: (t: number) => t * (2 - t),
    last: true,
  };

  const points = getFreeDrawShape(inputPoints as number[][], options);
  const d: (string | number)[] = [];

  let [p0, p1] = points;

  d.push("M", p0[0], p0[1], "Q");

  for (let i = 0; i < points.length; i++) {
    d.push(p0[0], p0[1], (p0[0] + p1[0]) / 2, (p0[1] + p1[1]) / 2);
    p0 = p1;
    p1 = points[i];
  }

  p1 = points[0];
  d.push(p0[0], p0[1], (p0[0] + p1[0]) / 2, (p0[1] + p1[1]) / 2);

  d.push("Z");

  return d.join(" ");
}<|MERGE_RESOLUTION|>--- conflicted
+++ resolved
@@ -40,13 +40,8 @@
 
 const getDashArrayDotted = (strokeWidth: number) => [1.5, 6 + strokeWidth];
 
-<<<<<<< HEAD
 const getCanvasPadding = (element: ExcalidrawElement) =>
   element.type === "freedraw" ? element.strokeWidth * 12 : 20;
-=======
-const getDashArrayDashed = (strokeWidth: number) => [8, 8 + strokeWidth];
-const getDashArrayDotted = (strokeWidth: number) => [1.5, 6 + strokeWidth];
->>>>>>> 19880013
 
 export interface ExcalidrawElementWithCanvas {
   element: ExcalidrawElement | ExcalidrawTextElement;
