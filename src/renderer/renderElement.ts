--- conflicted
+++ resolved
@@ -1,15 +1,10 @@
 import { ExcalidrawElement } from "../element/types";
-<<<<<<< HEAD
 import { isTextElement, isArrowElement } from "../element/typeChecks";
-import { getDiamondPoints, getArrowPoints } from "../element/bounds";
-=======
-import { isTextElement } from "../element/typeChecks";
 import {
   getDiamondPoints,
   getArrowPoints,
   getLinePoints
 } from "../element/bounds";
->>>>>>> 8db8827c
 import { RoughCanvas } from "roughjs/bin/canvas";
 import { Drawable } from "roughjs/bin/core";
 
