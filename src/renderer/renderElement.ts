--- conflicted
+++ resolved
@@ -26,11 +26,7 @@
 import { RoughSVG } from "roughjs/bin/svg";
 import { RoughGenerator } from "roughjs/bin/generator";
 
-<<<<<<< HEAD
 import { StaticCanvasRenderConfig } from "../scene/types";
-import { distance, getFontString, getFontFamilyString, isRTL } from "../utils";
-=======
-import { RenderConfig } from "../scene/types";
 import {
   distance,
   getFontString,
@@ -38,7 +34,6 @@
   isRTL,
   isTransparent,
 } from "../utils";
->>>>>>> b57b3b57
 import { getCornerRadius, isPathALoop, isRightAngle } from "../math";
 import rough from "roughjs/bin/rough";
 import {
