import {
  ExcalidrawElement,
  ExcalidrawLinearElement,
  ExcalidrawTextElement,
  Arrowhead,
  NonDeletedExcalidrawElement,
  ExcalidrawFreeDrawElement,
} from "../element/types";
import {
  isTextElement,
  isLinearElement,
  isFreeDrawElement,
} from "../element/typeChecks";
import {
  getDiamondPoints,
  getElementAbsoluteCoords,
  getArrowheadPoints,
} from "../element/bounds";
import { RoughCanvas } from "roughjs/bin/canvas";
import { Drawable, Options } from "roughjs/bin/core";
import { RoughSVG } from "roughjs/bin/svg";
import { RoughGenerator } from "roughjs/bin/generator";
import { SceneState } from "../scene/types";
import { SVG_NS, distance, isRTL } from "../utils";
import { isPathALoop } from "../math";
import rough from "roughjs/bin/rough";
import { Zoom } from "../types";
import { getDefaultAppState } from "../appState";
<<<<<<< HEAD
import { renderTextElement, renderSvgTextElement } from "../textlike";
import getFreeDrawShape from "perfect-freehand";
=======
import { getStroke, StrokeOptions } from "perfect-freehand";
>>>>>>> ff297807
import { MAX_DECIMALS_FOR_SVG_EXPORT } from "../constants";

const defaultAppState = getDefaultAppState();

const getDashArrayDashed = (strokeWidth: number) => [8, 8 + strokeWidth];

const getDashArrayDotted = (strokeWidth: number) => [1.5, 6 + strokeWidth];

const getCanvasPadding = (element: ExcalidrawElement) =>
  element.type === "freedraw" ? element.strokeWidth * 12 : 20;

export interface ExcalidrawElementWithCanvas {
  element: ExcalidrawElement | ExcalidrawTextElement;
  canvas: HTMLCanvasElement;
  canvasZoom: Zoom["value"];
  canvasOffsetX: number;
  canvasOffsetY: number;
}

const generateElementCanvas = (
  element: NonDeletedExcalidrawElement,
  zoom: Zoom,
  renderCb?: () => void,
): ExcalidrawElementWithCanvas => {
  const canvas = document.createElement("canvas");
  const context = canvas.getContext("2d")!;
  const padding = getCanvasPadding(element);

  let canvasOffsetX = 0;
  let canvasOffsetY = 0;

  if (isLinearElement(element) || isFreeDrawElement(element)) {
    let [x1, y1, x2, y2] = getElementAbsoluteCoords(element);

    x1 = Math.floor(x1);
    x2 = Math.ceil(x2);
    y1 = Math.floor(y1);
    y2 = Math.ceil(y2);

    canvas.width =
      distance(x1, x2) * window.devicePixelRatio * zoom.value +
      padding * zoom.value * 2;
    canvas.height =
      distance(y1, y2) * window.devicePixelRatio * zoom.value +
      padding * zoom.value * 2;

    canvasOffsetX =
      element.x > x1
        ? Math.floor(distance(element.x, x1)) *
          window.devicePixelRatio *
          zoom.value
        : 0;

    canvasOffsetY =
      element.y > y1
        ? Math.floor(distance(element.y, y1)) *
          window.devicePixelRatio *
          zoom.value
        : 0;

    context.translate(canvasOffsetX, canvasOffsetY);
  } else {
    canvas.width =
      element.width * window.devicePixelRatio * zoom.value +
      padding * zoom.value * 2;
    canvas.height =
      element.height * window.devicePixelRatio * zoom.value +
      padding * zoom.value * 2;
  }

  context.save();
  context.translate(padding * zoom.value, padding * zoom.value);
  context.scale(
    window.devicePixelRatio * zoom.value,
    window.devicePixelRatio * zoom.value,
  );

  const rc = rough.canvas(canvas);

  drawElementOnCanvas(element, rc, context, renderCb);

  context.restore();

  return {
    element,
    canvas,
    canvasZoom: zoom.value,
    canvasOffsetX,
    canvasOffsetY,
  };
};

const drawElementOnCanvas = (
  element: NonDeletedExcalidrawElement,
  rc: RoughCanvas,
  context: CanvasRenderingContext2D,
  renderCb?: () => void,
) => {
  context.globalAlpha = element.opacity / 100;
  switch (element.type) {
    case "rectangle":
    case "diamond":
    case "ellipse": {
      context.lineJoin = "round";
      context.lineCap = "round";
      rc.draw(getShapeForElement(element) as Drawable);
      break;
    }
    case "arrow":
    case "line": {
      context.lineJoin = "round";
      context.lineCap = "round";

      (getShapeForElement(element) as Drawable[]).forEach((shape) => {
        rc.draw(shape);
      });
      break;
    }
    case "freedraw": {
      // Draw directly to canvas
      context.save();
      context.fillStyle = element.strokeColor;

      const path = getFreeDrawPath2D(element) as Path2D;

      context.fillStyle = element.strokeColor;
      context.fill(path);

      context.restore();
      break;
    }
    default: {
      if (isTextElement(element)) {
        const rtl = isRTL(element.text);
        const shouldTemporarilyAttach = rtl && !context.canvas.isConnected;
        if (shouldTemporarilyAttach) {
          // to correctly render RTL text mixed with LTR, we have to append it
          // to the DOM
          document.body.appendChild(context.canvas);
        }
        renderTextElement(element, context, renderCb);
        if (shouldTemporarilyAttach) {
          context.canvas.remove();
        }
      } else {
        throw new Error(`Unimplemented type ${element.type}`);
      }
    }
  }
  context.globalAlpha = 1;
};

const elementWithCanvasCache = new WeakMap<
  ExcalidrawElement,
  ExcalidrawElementWithCanvas
>();

const shapeCache = new WeakMap<
  ExcalidrawElement,
  Drawable | Drawable[] | null
>();

export const getShapeForElement = (element: ExcalidrawElement) =>
  shapeCache.get(element);

export const invalidateShapeForElement = (element: ExcalidrawElement) =>
  shapeCache.delete(element);

export const generateRoughOptions = (
  element: ExcalidrawElement,
  continuousPath = false,
): Options => {
  const options: Options = {
    seed: element.seed,
    strokeLineDash:
      element.strokeStyle === "dashed"
        ? getDashArrayDashed(element.strokeWidth)
        : element.strokeStyle === "dotted"
        ? getDashArrayDotted(element.strokeWidth)
        : undefined,
    // for non-solid strokes, disable multiStroke because it tends to make
    // dashes/dots overlay each other
    disableMultiStroke: element.strokeStyle !== "solid",
    // for non-solid strokes, increase the width a bit to make it visually
    // similar to solid strokes, because we're also disabling multiStroke
    strokeWidth:
      element.strokeStyle !== "solid"
        ? element.strokeWidth + 0.5
        : element.strokeWidth,
    // when increasing strokeWidth, we must explicitly set fillWeight and
    // hachureGap because if not specified, roughjs uses strokeWidth to
    // calculate them (and we don't want the fills to be modified)
    fillWeight: element.strokeWidth / 2,
    hachureGap: element.strokeWidth * 4,
    roughness: element.roughness,
    stroke: element.strokeColor,
    preserveVertices: continuousPath,
  };

  switch (element.type) {
    case "rectangle":
    case "diamond":
    case "ellipse": {
      options.fillStyle = element.fillStyle;
      options.fill =
        element.backgroundColor === "transparent"
          ? undefined
          : element.backgroundColor;
      if (element.type === "ellipse") {
        options.curveFitting = 1;
      }
      return options;
    }
    case "line": {
      if (isPathALoop(element.points)) {
        options.fillStyle = element.fillStyle;
        options.fill =
          element.backgroundColor === "transparent"
            ? undefined
            : element.backgroundColor;
      }
      return options;
    }
    case "freedraw":
    case "arrow":
      return options;
    default: {
      throw new Error(`Unimplemented type ${element.type}`);
    }
  }
};

/**
 * Generates the element's shape and puts it into the cache.
 * @param element
 * @param generator
 */
const generateElementShape = (
  element: NonDeletedExcalidrawElement,
  generator: RoughGenerator,
) => {
  let shape = shapeCache.get(element) || null;

  if (!shape) {
    elementWithCanvasCache.delete(element);

    switch (element.type) {
      case "rectangle":
        if (element.strokeSharpness === "round") {
          const w = element.width;
          const h = element.height;
          const r = Math.min(w, h) * 0.25;
          shape = generator.path(
            `M ${r} 0 L ${w - r} 0 Q ${w} 0, ${w} ${r} L ${w} ${
              h - r
            } Q ${w} ${h}, ${w - r} ${h} L ${r} ${h} Q 0 ${h}, 0 ${
              h - r
            } L 0 ${r} Q 0 0, ${r} 0`,
            generateRoughOptions(element, true),
          );
        } else {
          shape = generator.rectangle(
            0,
            0,
            element.width,
            element.height,
            generateRoughOptions(element),
          );
        }
        break;
      case "diamond": {
        const [
          topX,
          topY,
          rightX,
          rightY,
          bottomX,
          bottomY,
          leftX,
          leftY,
        ] = getDiamondPoints(element);
        shape = generator.polygon(
          [
            [topX, topY],
            [rightX, rightY],
            [bottomX, bottomY],
            [leftX, leftY],
          ],
          generateRoughOptions(element),
        );
        break;
      }
      case "ellipse":
        shape = generator.ellipse(
          element.width / 2,
          element.height / 2,
          element.width,
          element.height,
          generateRoughOptions(element),
        );
        break;
      case "line":
      case "arrow": {
        const options = generateRoughOptions(element);

        // points array can be empty in the beginning, so it is important to add
        // initial position to it
        const points = element.points.length ? element.points : [[0, 0]];

        // curve is always the first element
        // this simplifies finding the curve for an element
        if (element.strokeSharpness === "sharp") {
          if (options.fill) {
            shape = [generator.polygon(points as [number, number][], options)];
          } else {
            shape = [
              generator.linearPath(points as [number, number][], options),
            ];
          }
        } else {
          shape = [generator.curve(points as [number, number][], options)];
        }

        // add lines only in arrow
        if (element.type === "arrow") {
          const { startArrowhead = null, endArrowhead = "arrow" } = element;

          const getArrowheadShapes = (
            element: ExcalidrawLinearElement,
            shape: Drawable[],
            position: "start" | "end",
            arrowhead: Arrowhead,
          ) => {
            const arrowheadPoints = getArrowheadPoints(
              element,
              shape,
              position,
              arrowhead,
            );

            if (arrowheadPoints === null) {
              return [];
            }

            // Other arrowheads here...
            if (arrowhead === "dot") {
              const [x, y, r] = arrowheadPoints;

              return [
                generator.circle(x, y, r, {
                  ...options,
                  fill: element.strokeColor,
                  fillStyle: "solid",
                  stroke: "none",
                }),
              ];
            }

            // Arrow arrowheads
            const [x2, y2, x3, y3, x4, y4] = arrowheadPoints;

            if (element.strokeStyle === "dotted") {
              // for dotted arrows caps, reduce gap to make it more legible
              const dash = getDashArrayDotted(element.strokeWidth - 1);
              options.strokeLineDash = [dash[0], dash[1] - 1];
            } else {
              // for solid/dashed, keep solid arrow cap
              delete options.strokeLineDash;
            }
            return [
              generator.line(x3, y3, x2, y2, options),
              generator.line(x4, y4, x2, y2, options),
            ];
          };

          if (startArrowhead !== null) {
            const shapes = getArrowheadShapes(
              element,
              shape,
              "start",
              startArrowhead,
            );
            shape.push(...shapes);
          }

          if (endArrowhead !== null) {
            if (endArrowhead === undefined) {
              // Hey, we have an old arrow here!
            }

            const shapes = getArrowheadShapes(
              element,
              shape,
              "end",
              endArrowhead,
            );
            shape.push(...shapes);
          }
        }

        break;
      }
      case "freedraw": {
        generateFreeDrawShape(element);
        shape = [];
        break;
      }
      case "text": {
        // just to ensure we don't regenerate element.canvas on rerenders
        shape = [];
        break;
      }
    }
    shapeCache.set(element, shape);
  }
};

const generateElementWithCanvas = (
  element: NonDeletedExcalidrawElement,
  sceneState?: SceneState,
  renderCb?: () => void,
) => {
  const zoom: Zoom = sceneState ? sceneState.zoom : defaultAppState.zoom;
  const prevElementWithCanvas = elementWithCanvasCache.get(element);
  const shouldRegenerateBecauseZoom =
    prevElementWithCanvas &&
    prevElementWithCanvas.canvasZoom !== zoom.value &&
    !sceneState?.shouldCacheIgnoreZoom;
  if (!prevElementWithCanvas || shouldRegenerateBecauseZoom) {
    const elementWithCanvas = generateElementCanvas(element, zoom, renderCb);

    elementWithCanvasCache.set(element, elementWithCanvas);

    return elementWithCanvas;
  }
  return prevElementWithCanvas;
};

const drawElementFromCanvas = (
  elementWithCanvas: ExcalidrawElementWithCanvas,
  rc: RoughCanvas,
  context: CanvasRenderingContext2D,
  sceneState: SceneState,
) => {
  const element = elementWithCanvas.element;
  const padding = getCanvasPadding(element);
  let [x1, y1, x2, y2] = getElementAbsoluteCoords(element);

  // Free draw elements will otherwise "shuffle" as the min x and y change
  if (isFreeDrawElement(element)) {
    x1 = Math.floor(x1);
    x2 = Math.ceil(x2);
    y1 = Math.floor(y1);
    y2 = Math.ceil(y2);
  }

  const cx = ((x1 + x2) / 2 + sceneState.scrollX) * window.devicePixelRatio;
  const cy = ((y1 + y2) / 2 + sceneState.scrollY) * window.devicePixelRatio;
  context.save();
  context.scale(1 / window.devicePixelRatio, 1 / window.devicePixelRatio);
  context.translate(cx, cy);
  context.rotate(element.angle);

  context.drawImage(
    elementWithCanvas.canvas!,
    (-(x2 - x1) / 2) * window.devicePixelRatio -
      (padding * elementWithCanvas.canvasZoom) / elementWithCanvas.canvasZoom,
    (-(y2 - y1) / 2) * window.devicePixelRatio -
      (padding * elementWithCanvas.canvasZoom) / elementWithCanvas.canvasZoom,
    elementWithCanvas.canvas!.width / elementWithCanvas.canvasZoom,
    elementWithCanvas.canvas!.height / elementWithCanvas.canvasZoom,
  );
  context.restore();

  // Clear the nested element we appended to the DOM
};

export const renderElement = (
  element: NonDeletedExcalidrawElement,
  rc: RoughCanvas,
  context: CanvasRenderingContext2D,
  renderOptimizations: boolean,
  sceneState: SceneState,
  renderCb?: () => void,
) => {
  const generator = rc.generator;
  switch (element.type) {
    case "selection": {
      context.save();
      context.translate(
        element.x + sceneState.scrollX,
        element.y + sceneState.scrollY,
      );
      context.fillStyle = "rgba(0, 0, 255, 0.10)";
      context.fillRect(0, 0, element.width, element.height);
      context.restore();
      break;
    }
    case "freedraw": {
      generateElementShape(element, generator);

      if (renderOptimizations) {
        const elementWithCanvas = generateElementWithCanvas(
          element,
          sceneState,
          renderCb,
        );
        drawElementFromCanvas(elementWithCanvas, rc, context, sceneState);
      } else {
        const [x1, y1, x2, y2] = getElementAbsoluteCoords(element);
        const cx = (x1 + x2) / 2 + sceneState.scrollX;
        const cy = (y1 + y2) / 2 + sceneState.scrollY;
        const shiftX = (x2 - x1) / 2 - (element.x - x1);
        const shiftY = (y2 - y1) / 2 - (element.y - y1);
        context.save();
        context.translate(cx, cy);
        context.rotate(element.angle);
        context.translate(-shiftX, -shiftY);
        drawElementOnCanvas(element, rc, context, renderCb);
        context.restore();
      }

      break;
    }
    case "rectangle":
    case "diamond":
    case "ellipse":
    case "line":
    case "arrow":
    case "text": {
      generateElementShape(element, generator);
      if (renderOptimizations) {
        const elementWithCanvas = generateElementWithCanvas(
          element,
          sceneState,
          renderCb,
        );
        drawElementFromCanvas(elementWithCanvas, rc, context, sceneState);
      } else {
        const [x1, y1, x2, y2] = getElementAbsoluteCoords(element);
        const cx = (x1 + x2) / 2 + sceneState.scrollX;
        const cy = (y1 + y2) / 2 + sceneState.scrollY;
        const shiftX = (x2 - x1) / 2 - (element.x - x1);
        const shiftY = (y2 - y1) / 2 - (element.y - y1);
        context.save();
        context.translate(cx, cy);
        context.rotate(element.angle);
        context.translate(-shiftX, -shiftY);
        drawElementOnCanvas(element, rc, context, renderCb);
        context.restore();
      }
      break;
    }
    default: {
      // @ts-ignore
      throw new Error(`Unimplemented type ${element.type}`);
    }
  }
};

const roughSVGDrawWithPrecision = (
  rsvg: RoughSVG,
  drawable: Drawable,
  precision?: number,
) => {
  if (typeof precision === "undefined") {
    return rsvg.draw(drawable);
  }
  const pshape: Drawable = {
    sets: drawable.sets,
    shape: drawable.shape,
    options: { ...drawable.options, fixedDecimalPlaceDigits: precision },
  };
  return rsvg.draw(pshape);
};

export const renderElementToSvg = (
  element: NonDeletedExcalidrawElement,
  rsvg: RoughSVG,
  svgRoot: SVGElement,
  offsetX?: number,
  offsetY?: number,
) => {
  const [x1, y1, x2, y2] = getElementAbsoluteCoords(element);
  const cx = (x2 - x1) / 2 - (element.x - x1);
  const cy = (y2 - y1) / 2 - (element.y - y1);
  const degree = (180 * element.angle) / Math.PI;
  const generator = rsvg.generator;
  switch (element.type) {
    case "selection": {
      // Since this is used only during editing experience, which is canvas based,
      // this should not happen
      throw new Error("Selection rendering is not supported for SVG");
    }
    case "rectangle":
    case "diamond":
    case "ellipse": {
      generateElementShape(element, generator);
      const node = roughSVGDrawWithPrecision(
        rsvg,
        getShapeForElement(element) as Drawable,
        MAX_DECIMALS_FOR_SVG_EXPORT,
      );
      const opacity = element.opacity / 100;
      if (opacity !== 1) {
        node.setAttribute("stroke-opacity", `${opacity}`);
        node.setAttribute("fill-opacity", `${opacity}`);
      }
      node.setAttribute("stroke-linecap", "round");
      node.setAttribute(
        "transform",
        `translate(${offsetX || 0} ${
          offsetY || 0
        }) rotate(${degree} ${cx} ${cy})`,
      );
      svgRoot.appendChild(node);
      break;
    }
    case "line":
    case "arrow": {
      generateElementShape(element, generator);
      const group = svgRoot.ownerDocument!.createElementNS(SVG_NS, "g");
      const opacity = element.opacity / 100;
      group.setAttribute("stroke-linecap", "round");

      (getShapeForElement(element) as Drawable[]).forEach((shape) => {
        const node = roughSVGDrawWithPrecision(
          rsvg,
          shape,
          MAX_DECIMALS_FOR_SVG_EXPORT,
        );
        if (opacity !== 1) {
          node.setAttribute("stroke-opacity", `${opacity}`);
          node.setAttribute("fill-opacity", `${opacity}`);
        }
        node.setAttribute(
          "transform",
          `translate(${offsetX || 0} ${
            offsetY || 0
          }) rotate(${degree} ${cx} ${cy})`,
        );
        if (
          element.type === "line" &&
          isPathALoop(element.points) &&
          element.backgroundColor !== "transparent"
        ) {
          node.setAttribute("fill-rule", "evenodd");
        }
        group.appendChild(node);
      });
      svgRoot.appendChild(group);
      break;
    }
    case "freedraw": {
      generateFreeDrawShape(element);
      const opacity = element.opacity / 100;
      const node = svgRoot.ownerDocument!.createElementNS(SVG_NS, "g");
      if (opacity !== 1) {
        node.setAttribute("stroke-opacity", `${opacity}`);
        node.setAttribute("fill-opacity", `${opacity}`);
      }
      node.setAttribute(
        "transform",
        `translate(${offsetX || 0} ${
          offsetY || 0
        }) rotate(${degree} ${cx} ${cy})`,
      );
      const path = svgRoot.ownerDocument!.createElementNS(SVG_NS, "path");
      node.setAttribute("stroke", "none");
      node.setAttribute("fill", element.strokeColor);
      path.setAttribute("d", getFreeDrawSvgPath(element));
      node.appendChild(path);
      svgRoot.appendChild(node);
      break;
    }
    default: {
      if (isTextElement(element)) {
        const opacity = element.opacity / 100;
        const node = svgRoot.ownerDocument!.createElementNS(SVG_NS, "g");
        if (opacity !== 1) {
          node.setAttribute("stroke-opacity", `${opacity}`);
          node.setAttribute("fill-opacity", `${opacity}`);
        }
        node.setAttribute(
          "transform",
          `translate(${offsetX || 0} ${
            offsetY || 0
          }) rotate(${degree} ${cx} ${cy})`,
        );
        renderSvgTextElement(svgRoot, node, element);
        svgRoot.appendChild(node);
      } else {
        // @ts-ignore
        throw new Error(`Unimplemented type ${element.type}`);
      }
    }
  }
};

export const pathsCache = new WeakMap<ExcalidrawFreeDrawElement, Path2D>([]);

export function generateFreeDrawShape(element: ExcalidrawFreeDrawElement) {
  const svgPathData = getFreeDrawSvgPath(element);
  const path = new Path2D(svgPathData);
  pathsCache.set(element, path);
  return path;
}

export function getFreeDrawPath2D(element: ExcalidrawFreeDrawElement) {
  return pathsCache.get(element);
}

export function getFreeDrawSvgPath(element: ExcalidrawFreeDrawElement) {
  // If input points are empty (should they ever be?) return a dot
  const inputPoints = element.simulatePressure
    ? element.points
    : element.points.length
    ? element.points.map(([x, y], i) => [x, y, element.pressures[i]])
    : [[0, 0, 0.5]];

  // Consider changing the options for simulated pressure vs real pressure
  const options: StrokeOptions = {
    simulatePressure: element.simulatePressure,
    size: element.strokeWidth * 4.25,
    thinning: 0.6,
    smoothing: 0.5,
    streamline: 0.5,
    easing: (t) => Math.sin((t * Math.PI) / 2), // https://easings.net/#easeOutSine
    last: !!element.lastCommittedPoint, // LastCommittedPoint is added on pointerup
  };

  return getSvgPathFromStroke(getStroke(inputPoints as number[][], options));
}

function med(A: number[], B: number[]) {
  return [(A[0] + B[0]) / 2, (A[1] + B[1]) / 2];
}

// Trim SVG path data so number are each two decimal points. This
// improves SVG exports, and prevents rendering errors on points
// with long decimals.
const TO_FIXED_PRECISION = /(\s?[A-Z]?,?-?[0-9]*\.[0-9]{0,2})(([0-9]|e|-)*)/g;

function getSvgPathFromStroke(points: number[][]): string {
  if (!points.length) {
    return "";
  }

  const max = points.length - 1;

  return points
    .reduce(
      (acc, point, i, arr) => {
        if (i === max) {
          acc.push(point, med(point, arr[0]), "L", arr[0], "Z");
        } else {
          acc.push(point, med(point, arr[i + 1]));
        }
        return acc;
      },
      ["M", points[0], "Q"],
    )
    .join(" ")
    .replace(TO_FIXED_PRECISION, "$1");
}<|MERGE_RESOLUTION|>--- conflicted
+++ resolved
@@ -26,12 +26,8 @@
 import rough from "roughjs/bin/rough";
 import { Zoom } from "../types";
 import { getDefaultAppState } from "../appState";
-<<<<<<< HEAD
 import { renderTextElement, renderSvgTextElement } from "../textlike";
-import getFreeDrawShape from "perfect-freehand";
-=======
 import { getStroke, StrokeOptions } from "perfect-freehand";
->>>>>>> ff297807
 import { MAX_DECIMALS_FOR_SVG_EXPORT } from "../constants";
 
 const defaultAppState = getDefaultAppState();
