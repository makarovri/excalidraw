--- conflicted
+++ resolved
@@ -50,11 +50,8 @@
   getBoundTextMaxWidth,
 } from "../element/textElement";
 import { LinearElementEditor } from "../element/linearElementEditor";
-<<<<<<< HEAD
 import { createPlaceholderiFrameLabel } from "../element/iframe";
-=======
 import easingsFunctions from "./easingFunctions";
->>>>>>> ea7c75c5
 import { getContainingFrame } from "../frame";
 
 // using a stronger invert (100% vs our regular 93%) and saturate
