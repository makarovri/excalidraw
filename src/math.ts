import { Point } from "./types";
import { LINE_CONFIRM_THRESHOLD } from "./constants";

// https://stackoverflow.com/a/6853926/232122
export function distanceBetweenPointAndSegment(
  x: number,
  y: number,
  x1: number,
  y1: number,
  x2: number,
  y2: number,
) {
  const A = x - x1;
  const B = y - y1;
  const C = x2 - x1;
  const D = y2 - y1;

  const dot = A * C + B * D;
  const lenSquare = C * C + D * D;
  let param = -1;
  if (lenSquare !== 0) {
    // in case of 0 length line
    param = dot / lenSquare;
  }

  let xx, yy;
  if (param < 0) {
    xx = x1;
    yy = y1;
  } else if (param > 1) {
    xx = x2;
    yy = y2;
  } else {
    xx = x1 + param * C;
    yy = y1 + param * D;
  }

  const dx = x - xx;
  const dy = y - yy;
  return Math.hypot(dx, dy);
}

export function rotate(
  x1: number,
  y1: number,
  x2: number,
  y2: number,
  angle: number,
) {
  // 𝑎′𝑥=(𝑎𝑥−𝑐𝑥)cos𝜃−(𝑎𝑦−𝑐𝑦)sin𝜃+𝑐𝑥
  // 𝑎′𝑦=(𝑎𝑥−𝑐𝑥)sin𝜃+(𝑎𝑦−𝑐𝑦)cos𝜃+𝑐𝑦.
  // https://math.stackexchange.com/questions/2204520/how-do-i-rotate-a-line-segment-in-a-specific-point-on-the-line
  return [
    (x1 - x2) * Math.cos(angle) - (y1 - y2) * Math.sin(angle) + x2,
    (x1 - x2) * Math.sin(angle) + (y1 - y2) * Math.cos(angle) + y2,
  ];
}

const adjustXYWithRotation = (
  side: "n" | "s" | "w" | "e" | "nw" | "ne" | "sw" | "se",
  x: number,
  y: number,
  angle: number,
  deltaX: number,
  deltaY: number,
  isResizeFromCenter: boolean,
) => {
  const cos = Math.cos(angle);
  const sin = Math.sin(angle);
  deltaX /= 2;
  deltaY /= 2;
  if (side === "e" || side === "ne" || side === "se") {
    if (isResizeFromCenter) {
      x += deltaX;
    } else {
      x += deltaX * (1 - cos);
      y += deltaX * -sin;
    }
  }
  if (side === "s" || side === "sw" || side === "se") {
    if (isResizeFromCenter) {
      y += deltaY;
    } else {
      x += deltaY * sin;
      y += deltaY * (1 - cos);
    }
  }
  if (side === "w" || side === "nw" || side === "sw") {
    if (isResizeFromCenter) {
      x += deltaX;
    } else {
      x += deltaX * (1 + cos);
      y += deltaX * sin;
    }
  }
  if (side === "n" || side === "nw" || side === "ne") {
    if (isResizeFromCenter) {
      y += deltaY;
    } else {
      x += deltaY * -sin;
      y += deltaY * (1 + cos);
    }
  }
  return { x, y };
};

export const resizeXYWidthHightWithRotation = (
  side: "n" | "s" | "w" | "e" | "nw" | "ne" | "sw" | "se",
  x: number,
  y: number,
  width: number,
  height: number,
  offsetX: number,
  offsetY: number,
  angle: number,
  xPointer: number,
  yPointer: number,
  offsetPointer: number,
  sidesWithSameLength: boolean,
<<<<<<< HEAD
  maintainRatio: boolean,
=======
  isResizeFromCenter: boolean,
>>>>>>> fc802c75
) => {
  // center point for rotation
  const cx = x + width / 2;
  const cy = y + height / 2;

  // rotation with current angle
  const [rotatedX, rotatedY] = rotate(xPointer, yPointer, cx, cy, -angle);

  let scaleX = 1;
  let scaleY = 1;
  if (side === "e" || side === "ne" || side === "se") {
    scaleX = (rotatedX - offsetPointer - x) / width;
  }
  if (side === "s" || side === "sw" || side === "se") {
    scaleY = (rotatedY - offsetPointer - y) / height;
  }
  if (side === "w" || side === "nw" || side === "sw") {
    scaleX = (x + width - offsetPointer - rotatedX) / width;
  }
  if (side === "n" || side === "nw" || side === "ne") {
    scaleY = (y + height - offsetPointer - rotatedY) / height;
  }

  if (maintainRatio) {
    scaleX = scaleY = Math.max(scaleX, scaleY);
  }
  let nextWidth = width * scaleX;
  let nextHeight = height * scaleY;
  if (sidesWithSameLength) {
    nextWidth = nextHeight = Math.max(nextWidth, nextHeight);
  }

  return {
    width: nextWidth,
    height: nextHeight,
    ...adjustXYWithRotation(
      side,
      x - offsetX,
      y - offsetY,
      angle,
      width - nextWidth,
      height - nextHeight,
      isResizeFromCenter,
    ),
  };
};

export const getPointOnAPath = (point: Point, path: Point[]) => {
  const [px, py] = point;
  const [start, ...other] = path;
  let [lastX, lastY] = start;
  let kLine: number = 0;
  let idx: number = 0;

  // if any item in the array is true, it means that a point is
  // on some segment of a line based path
  const retVal = other.some(([x2, y2], i) => {
    // we always take a line when dealing with line segments
    const x1 = lastX;
    const y1 = lastY;

    lastX = x2;
    lastY = y2;

    // if a point is not within the domain of the line segment
    // it is not on the line segment
    if (px < x1 || px > x2) {
      return false;
    }

    // check if all points lie on the same line
    // y1 = kx1 + b, y2 = kx2 + b
    // y2 - y1 = k(x2 - x2) -> k = (y2 - y1) / (x2 - x1)

    // coefficient for the line (p0, p1)
    const kL = (y2 - y1) / (x2 - x1);

    // coefficient for the line segment (p0, point)
    const kP1 = (py - y1) / (px - x1);

    // coefficient for the line segment (point, p1)
    const kP2 = (py - y2) / (px - x2);

    // because we are basing both lines from the same starting point
    // the only option for collinearity is having same coefficients

    // using it for floating point comparisons
    const epsilon = 0.3;

    // if coefficient is more than an arbitrary epsilon,
    // these lines are nor collinear
    if (Math.abs(kP1 - kL) > epsilon && Math.abs(kP2 - kL) > epsilon) {
      return false;
    }

    // store the coefficient because we are goint to need it
    kLine = kL;
    idx = i;

    return true;
  });

  // Return a coordinate that is always on the line segment
  if (retVal === true) {
    return { x: point[0], y: kLine * point[0], segment: idx };
  }

  return null;
};

export function distance2d(x1: number, y1: number, x2: number, y2: number) {
  const xd = x2 - x1;
  const yd = y2 - y1;
  return Math.hypot(xd, yd);
}

// Checks if the first and last point are close enough
// to be considered a loop
export function isPathALoop(points: Point[]): boolean {
  if (points.length >= 3) {
    const [firstPoint, lastPoint] = [points[0], points[points.length - 1]];
    return (
      distance2d(firstPoint[0], firstPoint[1], lastPoint[0], lastPoint[1]) <=
      LINE_CONFIRM_THRESHOLD
    );
  }
  return false;
}

// Draw a line from the point to the right till infiinty
// Check how many lines of the polygon does this infinite line intersects with
// If the number of intersections is odd, point is in the polygon
export function isPointInPolygon(
  points: Point[],
  x: number,
  y: number,
): boolean {
  const vertices = points.length;

  // There must be at least 3 vertices in polygon
  if (vertices < 3) {
    return false;
  }
  const extreme: Point = [Number.MAX_SAFE_INTEGER, y];
  const p: Point = [x, y];
  let count = 0;
  for (let i = 0; i < vertices; i++) {
    const current = points[i];
    const next = points[(i + 1) % vertices];
    if (doIntersect(current, next, p, extreme)) {
      if (orientation(current, p, next) === 0) {
        return onSegment(current, p, next);
      }
      count++;
    }
  }
  // true if count is off
  return count % 2 === 1;
}

// Check if q lies on the line segment pr
function onSegment(p: Point, q: Point, r: Point) {
  return (
    q[0] <= Math.max(p[0], r[0]) &&
    q[0] >= Math.min(p[0], r[0]) &&
    q[1] <= Math.max(p[1], r[1]) &&
    q[1] >= Math.min(p[1], r[1])
  );
}

// For the ordered points p, q, r, return
// 0 if p, q, r are collinear
// 1 if Clockwise
// 2 if counterclickwise
function orientation(p: Point, q: Point, r: Point) {
  const val = (q[1] - p[1]) * (r[0] - q[0]) - (q[0] - p[0]) * (r[1] - q[1]);
  if (val === 0) {
    return 0;
  }
  return val > 0 ? 1 : 2;
}

// Check is p1q1 intersects with p2q2
function doIntersect(p1: Point, q1: Point, p2: Point, q2: Point) {
  const o1 = orientation(p1, q1, p2);
  const o2 = orientation(p1, q1, q2);
  const o3 = orientation(p2, q2, p1);
  const o4 = orientation(p2, q2, q1);

  if (o1 !== o2 && o3 !== o4) {
    return true;
  }

  // p1, q1 and p2 are colinear and p2 lies on segment p1q1
  if (o1 === 0 && onSegment(p1, p2, q1)) {
    return true;
  }

  // p1, q1 and p2 are colinear and q2 lies on segment p1q1
  if (o2 === 0 && onSegment(p1, q2, q1)) {
    return true;
  }

  // p2, q2 and p1 are colinear and p1 lies on segment p2q2
  if (o3 === 0 && onSegment(p2, p1, q2)) {
    return true;
  }

  // p2, q2 and q1 are colinear and q1 lies on segment p2q2
  if (o4 === 0 && onSegment(p2, q1, q2)) {
    return true;
  }

  return false;
}<|MERGE_RESOLUTION|>--- conflicted
+++ resolved
@@ -117,11 +117,7 @@
   yPointer: number,
   offsetPointer: number,
   sidesWithSameLength: boolean,
-<<<<<<< HEAD
-  maintainRatio: boolean,
-=======
   isResizeFromCenter: boolean,
->>>>>>> fc802c75
 ) => {
   // center point for rotation
   const cx = x + width / 2;
@@ -145,9 +141,6 @@
     scaleY = (y + height - offsetPointer - rotatedY) / height;
   }
 
-  if (maintainRatio) {
-    scaleX = scaleY = Math.max(scaleX, scaleY);
-  }
   let nextWidth = width * scaleX;
   let nextHeight = height * scaleY;
   if (sidesWithSameLength) {
