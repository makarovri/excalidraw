import { Point } from "./types";
import { LINE_CONFIRM_THRESHOLD } from "./constants";

// https://stackoverflow.com/a/6853926/232122
export function distanceBetweenPointAndSegment(
  x: number,
  y: number,
  x1: number,
  y1: number,
  x2: number,
  y2: number,
) {
  const A = x - x1;
  const B = y - y1;
  const C = x2 - x1;
  const D = y2 - y1;

  const dot = A * C + B * D;
  const lenSquare = C * C + D * D;
  let param = -1;
  if (lenSquare !== 0) {
    // in case of 0 length line
    param = dot / lenSquare;
  }

  let xx, yy;
  if (param < 0) {
    xx = x1;
    yy = y1;
  } else if (param > 1) {
    xx = x2;
    yy = y2;
  } else {
    xx = x1 + param * C;
    yy = y1 + param * D;
  }

  const dx = x - xx;
  const dy = y - yy;
  return Math.hypot(dx, dy);
}

export function rotate(
  x1: number,
  y1: number,
  x2: number,
  y2: number,
  angle: number,
): [number, number] {
  // 𝑎′𝑥=(𝑎𝑥−𝑐𝑥)cos𝜃−(𝑎𝑦−𝑐𝑦)sin𝜃+𝑐𝑥
  // 𝑎′𝑦=(𝑎𝑥−𝑐𝑥)sin𝜃+(𝑎𝑦−𝑐𝑦)cos𝜃+𝑐𝑦.
  // https://math.stackexchange.com/questions/2204520/how-do-i-rotate-a-line-segment-in-a-specific-point-on-the-line
  return [
    (x1 - x2) * Math.cos(angle) - (y1 - y2) * Math.sin(angle) + x2,
    (x1 - x2) * Math.sin(angle) + (y1 - y2) * Math.cos(angle) + y2,
  ];
}

const adjustXYWithRotation = (
  side: "n" | "s" | "w" | "e" | "nw" | "ne" | "sw" | "se",
  x: number,
  y: number,
  angle: number,
<<<<<<< HEAD
  deltaX1: number,
  deltaY1: number,
  deltaX2: number,
  deltaY2: number,
=======
  deltaX: number,
  deltaY: number,
  isResizeFromCenter: boolean,
>>>>>>> 2d52e35a
) => {
  const cos = Math.cos(angle);
  const sin = Math.sin(angle);
  if (side === "e" || side === "ne" || side === "se") {
<<<<<<< HEAD
    x += deltaX1 * cos;
    y += deltaX1 * sin;
    x += deltaX2 * (1 - cos);
    y += deltaX2 * -sin;
  }
  if (side === "s" || side === "sw" || side === "se") {
    x += deltaY1 * sin;
    y += deltaY1 * cos;
    x += deltaY2 * sin;
    y += deltaY2 * (1 - cos);
  }
  if (side === "w" || side === "nw" || side === "sw") {
    x += deltaX2 * (1 + cos);
    y += deltaX2 * sin;
  }
  if (side === "n" || side === "nw" || side === "ne") {
    x += deltaY2 * -sin;
    y += deltaY2 * (1 + cos);
=======
    if (isResizeFromCenter) {
      x += deltaX;
    } else {
      x += deltaX * (1 - cos);
      y += deltaX * -sin;
    }
  }
  if (side === "s" || side === "sw" || side === "se") {
    if (isResizeFromCenter) {
      y += deltaY;
    } else {
      x += deltaY * sin;
      y += deltaY * (1 - cos);
    }
  }
  if (side === "w" || side === "nw" || side === "sw") {
    if (isResizeFromCenter) {
      x += deltaX;
    } else {
      x += deltaX * (1 + cos);
      y += deltaX * sin;
    }
  }
  if (side === "n" || side === "nw" || side === "ne") {
    if (isResizeFromCenter) {
      y += deltaY;
    } else {
      x += deltaY * -sin;
      y += deltaY * (1 + cos);
    }
>>>>>>> 2d52e35a
  }
  return { x, y };
};

export const resizeXYWidthHightWithRotation = (
  side: "n" | "s" | "w" | "e" | "nw" | "ne" | "sw" | "se",
  x1: number,
  y1: number,
  x2: number,
  y2: number,
  elementWidth: number,
  elementHeight: number,
  elementX: number,
  elementY: number,
  angle: number,
  xPointer: number,
  yPointer: number,
  offsetPointer: number,
  calculateResizedBounds: (
    nextWidth: number,
    nextHeight: number,
  ) => [number, number, number, number],
  sidesWithSameLength: boolean,
  isResizeFromCenter: boolean,
) => {
  // center point for rotation
  const cx = (x1 + x2) / 2;
  const cy = (y1 + y2) / 2;

  // rotation with current angle
  const [rotatedX, rotatedY] = rotate(xPointer, yPointer, cx, cy, -angle);

  // XXX this might be slow with closure
  const adjustWithOffsetPointer = (w: number) => {
    if (w > offsetPointer) {
      return w - offsetPointer;
    } else if (w < -offsetPointer) {
      return w + offsetPointer;
    }
    return 0;
  };

  let scaleX = 1;
  let scaleY = 1;
  if (side === "e" || side === "ne" || side === "se") {
<<<<<<< HEAD
    scaleX = (rotatedX - offsetPointer - x1) / (x2 - x1);
  }
  if (side === "s" || side === "sw" || side === "se") {
    scaleY = (rotatedY - offsetPointer - y1) / (y2 - y1);
  }
  if (side === "w" || side === "nw" || side === "sw") {
    scaleX = (x2 - offsetPointer - rotatedX) / (x2 - x1);
  }
  if (side === "n" || side === "nw" || side === "ne") {
    scaleY = (y2 - offsetPointer - rotatedY) / (y2 - y1);
=======
    scaleX = adjustWithOffsetPointer(rotatedX - x1) / (x2 - x1);
  }
  if (side === "s" || side === "sw" || side === "se") {
    scaleY = adjustWithOffsetPointer(rotatedY - y1) / (y2 - y1);
  }
  if (side === "w" || side === "nw" || side === "sw") {
    scaleX = adjustWithOffsetPointer(x2 - rotatedX) / (x2 - x1);
  }
  if (side === "n" || side === "nw" || side === "ne") {
    scaleY = adjustWithOffsetPointer(y2 - rotatedY) / (y2 - y1);
>>>>>>> 2d52e35a
  }

  let nextWidth = elementWidth * scaleX;
  let nextHeight = elementHeight * scaleY;
  if (sidesWithSameLength) {
    nextWidth = nextHeight = Math.max(nextWidth, nextHeight);
  }

<<<<<<< HEAD
  const [nextX1, nextY1, nextX2, nextY2] = calculateResizedBounds(
    nextWidth,
    nextHeight,
  );
  const deltaX1 = x1 - nextX1;
  const deltaY1 = y1 - nextY1;
  const deltaX2 = (x2 - nextX2) / 2;
  const deltaY2 = (y2 - nextY2) / 2;
=======
  const deltaX = (elementWidth - nextWidth) / 2;
  const deltaY = (elementHeight - nextHeight) / 2;
>>>>>>> 2d52e35a

  return {
    width: nextWidth,
    height: nextHeight,
    ...adjustXYWithRotation(
      side,
      elementX,
      elementY,
      angle,
<<<<<<< HEAD
      deltaX1,
      deltaY1,
      deltaX2,
      deltaY2,
=======
      deltaX,
      deltaY,
      isResizeFromCenter,
>>>>>>> 2d52e35a
    ),
  };
};

export const getPointOnAPath = (point: Point, path: Point[]) => {
  const [px, py] = point;
  const [start, ...other] = path;
  let [lastX, lastY] = start;
  let kLine: number = 0;
  let idx: number = 0;

  // if any item in the array is true, it means that a point is
  // on some segment of a line based path
  const retVal = other.some(([x2, y2], i) => {
    // we always take a line when dealing with line segments
    const x1 = lastX;
    const y1 = lastY;

    lastX = x2;
    lastY = y2;

    // if a point is not within the domain of the line segment
    // it is not on the line segment
    if (px < x1 || px > x2) {
      return false;
    }

    // check if all points lie on the same line
    // y1 = kx1 + b, y2 = kx2 + b
    // y2 - y1 = k(x2 - x2) -> k = (y2 - y1) / (x2 - x1)

    // coefficient for the line (p0, p1)
    const kL = (y2 - y1) / (x2 - x1);

    // coefficient for the line segment (p0, point)
    const kP1 = (py - y1) / (px - x1);

    // coefficient for the line segment (point, p1)
    const kP2 = (py - y2) / (px - x2);

    // because we are basing both lines from the same starting point
    // the only option for collinearity is having same coefficients

    // using it for floating point comparisons
    const epsilon = 0.3;

    // if coefficient is more than an arbitrary epsilon,
    // these lines are nor collinear
    if (Math.abs(kP1 - kL) > epsilon && Math.abs(kP2 - kL) > epsilon) {
      return false;
    }

    // store the coefficient because we are goint to need it
    kLine = kL;
    idx = i;

    return true;
  });

  // Return a coordinate that is always on the line segment
  if (retVal === true) {
    return { x: point[0], y: kLine * point[0], segment: idx };
  }

  return null;
};

export function distance2d(x1: number, y1: number, x2: number, y2: number) {
  const xd = x2 - x1;
  const yd = y2 - y1;
  return Math.hypot(xd, yd);
}

// Checks if the first and last point are close enough
// to be considered a loop
export function isPathALoop(points: Point[]): boolean {
  if (points.length >= 3) {
    const [firstPoint, lastPoint] = [points[0], points[points.length - 1]];
    return (
      distance2d(firstPoint[0], firstPoint[1], lastPoint[0], lastPoint[1]) <=
      LINE_CONFIRM_THRESHOLD
    );
  }
  return false;
}

// Draw a line from the point to the right till infiinty
// Check how many lines of the polygon does this infinite line intersects with
// If the number of intersections is odd, point is in the polygon
export function isPointInPolygon(
  points: Point[],
  x: number,
  y: number,
): boolean {
  const vertices = points.length;

  // There must be at least 3 vertices in polygon
  if (vertices < 3) {
    return false;
  }
  const extreme: Point = [Number.MAX_SAFE_INTEGER, y];
  const p: Point = [x, y];
  let count = 0;
  for (let i = 0; i < vertices; i++) {
    const current = points[i];
    const next = points[(i + 1) % vertices];
    if (doIntersect(current, next, p, extreme)) {
      if (orientation(current, p, next) === 0) {
        return onSegment(current, p, next);
      }
      count++;
    }
  }
  // true if count is off
  return count % 2 === 1;
}

// Check if q lies on the line segment pr
function onSegment(p: Point, q: Point, r: Point) {
  return (
    q[0] <= Math.max(p[0], r[0]) &&
    q[0] >= Math.min(p[0], r[0]) &&
    q[1] <= Math.max(p[1], r[1]) &&
    q[1] >= Math.min(p[1], r[1])
  );
}

// For the ordered points p, q, r, return
// 0 if p, q, r are collinear
// 1 if Clockwise
// 2 if counterclickwise
function orientation(p: Point, q: Point, r: Point) {
  const val = (q[1] - p[1]) * (r[0] - q[0]) - (q[0] - p[0]) * (r[1] - q[1]);
  if (val === 0) {
    return 0;
  }
  return val > 0 ? 1 : 2;
}

// Check is p1q1 intersects with p2q2
function doIntersect(p1: Point, q1: Point, p2: Point, q2: Point) {
  const o1 = orientation(p1, q1, p2);
  const o2 = orientation(p1, q1, q2);
  const o3 = orientation(p2, q2, p1);
  const o4 = orientation(p2, q2, q1);

  if (o1 !== o2 && o3 !== o4) {
    return true;
  }

  // p1, q1 and p2 are colinear and p2 lies on segment p1q1
  if (o1 === 0 && onSegment(p1, p2, q1)) {
    return true;
  }

  // p1, q1 and p2 are colinear and q2 lies on segment p1q1
  if (o2 === 0 && onSegment(p1, q2, q1)) {
    return true;
  }

  // p2, q2 and p1 are colinear and p1 lies on segment p2q2
  if (o3 === 0 && onSegment(p2, p1, q2)) {
    return true;
  }

  // p2, q2 and q1 are colinear and q1 lies on segment p2q2
  if (o4 === 0 && onSegment(p2, q1, q2)) {
    return true;
  }

  return false;
}<|MERGE_RESOLUTION|>--- conflicted
+++ resolved
@@ -61,71 +61,49 @@
   x: number,
   y: number,
   angle: number,
-<<<<<<< HEAD
   deltaX1: number,
   deltaY1: number,
   deltaX2: number,
   deltaY2: number,
-=======
-  deltaX: number,
-  deltaY: number,
   isResizeFromCenter: boolean,
->>>>>>> 2d52e35a
 ) => {
   const cos = Math.cos(angle);
   const sin = Math.sin(angle);
   if (side === "e" || side === "ne" || side === "se") {
-<<<<<<< HEAD
-    x += deltaX1 * cos;
-    y += deltaX1 * sin;
-    x += deltaX2 * (1 - cos);
-    y += deltaX2 * -sin;
-  }
-  if (side === "s" || side === "sw" || side === "se") {
-    x += deltaY1 * sin;
-    y += deltaY1 * cos;
-    x += deltaY2 * sin;
-    y += deltaY2 * (1 - cos);
-  }
-  if (side === "w" || side === "nw" || side === "sw") {
-    x += deltaX2 * (1 + cos);
-    y += deltaX2 * sin;
-  }
-  if (side === "n" || side === "nw" || side === "ne") {
-    x += deltaY2 * -sin;
-    y += deltaY2 * (1 + cos);
-=======
     if (isResizeFromCenter) {
-      x += deltaX;
+      x += deltaX2;
     } else {
-      x += deltaX * (1 - cos);
-      y += deltaX * -sin;
+      x += deltaX1 * cos;
+      y += deltaX1 * sin;
+      x += deltaX2 * (1 - cos);
+      y += deltaX2 * -sin;
     }
   }
   if (side === "s" || side === "sw" || side === "se") {
     if (isResizeFromCenter) {
-      y += deltaY;
+      y += deltaY2;
     } else {
-      x += deltaY * sin;
-      y += deltaY * (1 - cos);
+      x += deltaY1 * sin;
+      y += deltaY1 * cos;
+      x += deltaY2 * sin;
+      y += deltaY2 * (1 - cos);
     }
   }
   if (side === "w" || side === "nw" || side === "sw") {
     if (isResizeFromCenter) {
-      x += deltaX;
+      x += deltaX2;
     } else {
-      x += deltaX * (1 + cos);
-      y += deltaX * sin;
+      x += deltaX2 * (1 + cos);
+      y += deltaX2 * sin;
     }
   }
   if (side === "n" || side === "nw" || side === "ne") {
     if (isResizeFromCenter) {
-      y += deltaY;
+      y += deltaY2;
     } else {
-      x += deltaY * -sin;
-      y += deltaY * (1 + cos);
-    }
->>>>>>> 2d52e35a
+      x += deltaY2 * -sin;
+      y += deltaY2 * (1 + cos);
+    }
   }
   return { x, y };
 };
@@ -171,18 +149,6 @@
   let scaleX = 1;
   let scaleY = 1;
   if (side === "e" || side === "ne" || side === "se") {
-<<<<<<< HEAD
-    scaleX = (rotatedX - offsetPointer - x1) / (x2 - x1);
-  }
-  if (side === "s" || side === "sw" || side === "se") {
-    scaleY = (rotatedY - offsetPointer - y1) / (y2 - y1);
-  }
-  if (side === "w" || side === "nw" || side === "sw") {
-    scaleX = (x2 - offsetPointer - rotatedX) / (x2 - x1);
-  }
-  if (side === "n" || side === "nw" || side === "ne") {
-    scaleY = (y2 - offsetPointer - rotatedY) / (y2 - y1);
-=======
     scaleX = adjustWithOffsetPointer(rotatedX - x1) / (x2 - x1);
   }
   if (side === "s" || side === "sw" || side === "se") {
@@ -193,7 +159,6 @@
   }
   if (side === "n" || side === "nw" || side === "ne") {
     scaleY = adjustWithOffsetPointer(y2 - rotatedY) / (y2 - y1);
->>>>>>> 2d52e35a
   }
 
   let nextWidth = elementWidth * scaleX;
@@ -202,7 +167,6 @@
     nextWidth = nextHeight = Math.max(nextWidth, nextHeight);
   }
 
-<<<<<<< HEAD
   const [nextX1, nextY1, nextX2, nextY2] = calculateResizedBounds(
     nextWidth,
     nextHeight,
@@ -211,10 +175,6 @@
   const deltaY1 = y1 - nextY1;
   const deltaX2 = (x2 - nextX2) / 2;
   const deltaY2 = (y2 - nextY2) / 2;
-=======
-  const deltaX = (elementWidth - nextWidth) / 2;
-  const deltaY = (elementHeight - nextHeight) / 2;
->>>>>>> 2d52e35a
 
   return {
     width: nextWidth,
@@ -224,16 +184,11 @@
       elementX,
       elementY,
       angle,
-<<<<<<< HEAD
       deltaX1,
       deltaY1,
       deltaX2,
       deltaY2,
-=======
-      deltaX,
-      deltaY,
       isResizeFromCenter,
->>>>>>> 2d52e35a
     ),
   };
 };
