--- conflicted
+++ resolved
@@ -245,13 +245,8 @@
     scrollY: number;
   },
 ) => {
-<<<<<<< HEAD
-  const x = (sceneX + scrollX + offsetLeft) * zoom.value;
-  const y = (sceneY + scrollY + offsetTop) * zoom.value;
-=======
-  const x = (sceneX + scrollX) * zoom.value + zoom.translation.x + offsetLeft;
-  const y = (sceneY + scrollY) * zoom.value + zoom.translation.y + offsetTop;
->>>>>>> e4edda45
+  const x = (sceneX + scrollX) * zoom.value + offsetLeft;
+  const y = (sceneY + scrollY) * zoom.value + offsetTop;
   return { x, y };
 };
 
