import colors from "./colors";
import {
  CURSOR_TYPE,
  DEFAULT_VERSION,
  FONT_FAMILY,
  WINDOWS_EMOJI_FALLBACK_FONT,
} from "./constants";
import { FontFamilyValues, FontString } from "./element/types";
import { Zoom } from "./types";
import { unstable_batchedUpdates } from "react-dom";
import { isDarwin } from "./keys";

let mockDateTime: string | null = null;

export const setDateTimeForTests = (dateTime: string) => {
  mockDateTime = dateTime;
};

export const getDateTime = () => {
  if (mockDateTime) {
    return mockDateTime;
  }

  const date = new Date();
  const year = date.getFullYear();
  const month = `${date.getMonth() + 1}`.padStart(2, "0");
  const day = `${date.getDate()}`.padStart(2, "0");
  const hr = `${date.getHours()}`.padStart(2, "0");
  const min = `${date.getMinutes()}`.padStart(2, "0");

  return `${year}-${month}-${day}-${hr}${min}`;
};

export const capitalizeString = (str: string) =>
  str.charAt(0).toUpperCase() + str.slice(1);

export const isToolIcon = (
  target: Element | EventTarget | null,
): target is HTMLElement =>
  target instanceof HTMLElement && target.className.includes("ToolIcon");

export const isInputLike = (
  target: Element | EventTarget | null,
): target is
  | HTMLInputElement
  | HTMLTextAreaElement
  | HTMLSelectElement
  | HTMLBRElement
  | HTMLDivElement =>
  (target instanceof HTMLElement && target.dataset.type === "wysiwyg") ||
  target instanceof HTMLBRElement || // newline in wysiwyg
  target instanceof HTMLInputElement ||
  target instanceof HTMLTextAreaElement ||
  target instanceof HTMLSelectElement;

export const isWritableElement = (
  target: Element | EventTarget | null,
): target is
  | HTMLInputElement
  | HTMLTextAreaElement
  | HTMLBRElement
  | HTMLDivElement =>
  (target instanceof HTMLElement && target.dataset.type === "wysiwyg") ||
  target instanceof HTMLBRElement || // newline in wysiwyg
  target instanceof HTMLTextAreaElement ||
  (target instanceof HTMLInputElement &&
    (target.type === "text" || target.type === "number"));

export const getFontFamilyString = ({
  fontFamily,
}: {
  fontFamily: FontFamilyValues;
}) => {
  for (const [fontFamilyString, id] of Object.entries(FONT_FAMILY)) {
    if (id === fontFamily) {
      return `${fontFamilyString}, ${WINDOWS_EMOJI_FALLBACK_FONT}`;
    }
  }
  return WINDOWS_EMOJI_FALLBACK_FONT;
};

/** returns fontSize+fontFamily string for assignment to DOM elements */
export const getFontString = ({
  fontSize,
  fontFamily,
}: {
  fontSize: number;
  fontFamily: FontFamilyValues;
}) => {
  return `${fontSize}px ${getFontFamilyString({ fontFamily })}` as FontString;
};

export const debounce = <T extends any[]>(
  fn: (...args: T) => void,
  timeout: number,
) => {
  let handle = 0;
  let lastArgs: T | null = null;
  const ret = (...args: T) => {
    lastArgs = args;
    clearTimeout(handle);
    handle = window.setTimeout(() => {
      lastArgs = null;
      fn(...args);
    }, timeout);
  };
  ret.flush = () => {
    clearTimeout(handle);
    if (lastArgs) {
      const _lastArgs = lastArgs;
      lastArgs = null;
      fn(..._lastArgs);
    }
  };
  ret.cancel = () => {
    lastArgs = null;
    clearTimeout(handle);
  };
  return ret;
};

// https://github.com/lodash/lodash/blob/es/chunk.js
export const chunk = <T extends any>(
  array: readonly T[],
  size: number,
): T[][] => {
  if (!array.length || size < 1) {
    return [];
  }
  let index = 0;
  let resIndex = 0;
  const result = Array(Math.ceil(array.length / size));
  while (index < array.length) {
    result[resIndex++] = array.slice(index, (index += size));
  }
  return result;
};

export const selectNode = (node: Element) => {
  const selection = window.getSelection();
  if (selection) {
    const range = document.createRange();
    range.selectNodeContents(node);
    selection.removeAllRanges();
    selection.addRange(range);
  }
};

export const removeSelection = () => {
  const selection = window.getSelection();
  if (selection) {
    selection.removeAllRanges();
  }
};

export const distance = (x: number, y: number) => Math.abs(x - y);

export const resetCursor = (canvas: HTMLCanvasElement | null) => {
  if (canvas) {
    canvas.style.cursor = "";
  }
};

export const setCursor = (canvas: HTMLCanvasElement | null, cursor: string) => {
  if (canvas) {
    canvas.style.cursor = cursor;
  }
};

export const setCursorForShape = (
  canvas: HTMLCanvasElement | null,
  shape: string,
) => {
  if (!canvas) {
    return;
  }
  if (shape === "selection") {
    resetCursor(canvas);
    // do nothing if image tool is selected which suggests there's
    // a image-preview set as the cursor
  } else if (shape !== "image") {
    canvas.style.cursor = CURSOR_TYPE.CROSSHAIR;
  }
};

export const isFullScreen = () =>
  document.fullscreenElement?.nodeName === "HTML";

export const allowFullScreen = () =>
  document.documentElement.requestFullscreen();

export const exitFullScreen = () => document.exitFullscreen();

export const getShortcutKey = (shortcut: string): string => {
  shortcut = shortcut
    .replace(/\bAlt\b/i, "Alt")
    .replace(/\bShift\b/i, "Shift")
    .replace(/\b(Enter|Return)\b/i, "Enter")
    .replace(/\bDel\b/i, "Delete");

  if (isDarwin) {
    return shortcut
      .replace(/\bCtrlOrCmd\b/i, "Cmd")
      .replace(/\bAlt\b/i, "Option");
  }
  return shortcut.replace(/\bCtrlOrCmd\b/i, "Ctrl");
};

export const viewportCoordsToSceneCoords = (
  { clientX, clientY }: { clientX: number; clientY: number },
  {
    zoom,
    offsetLeft,
    offsetTop,
    scrollX,
    scrollY,
  }: {
    zoom: Zoom;
    offsetLeft: number;
    offsetTop: number;
    scrollX: number;
    scrollY: number;
  },
) => {
  const invScale = 1 / zoom.value;
  const x = (clientX - offsetLeft) * invScale - scrollX;
  const y = (clientY - offsetTop) * invScale - scrollY;

  return { x, y };
};

export const sceneCoordsToViewportCoords = (
  { sceneX, sceneY }: { sceneX: number; sceneY: number },
  {
    zoom,
    offsetLeft,
    offsetTop,
    scrollX,
    scrollY,
  }: {
    zoom: Zoom;
    offsetLeft: number;
    offsetTop: number;
    scrollX: number;
    scrollY: number;
  },
) => {
<<<<<<< HEAD
  const x = (sceneX + scrollX) * zoom.value + zoom.translation.x + offsetLeft;
  const y = (sceneY + scrollY) * zoom.value + zoom.translation.y + offsetTop;
=======
  const x = (sceneX + scrollX) * zoom.value + offsetLeft;
  const y = (sceneY + scrollY) * zoom.value + offsetTop;
>>>>>>> edfbac9d
  return { x, y };
};

export const getGlobalCSSVariable = (name: string) =>
  getComputedStyle(document.documentElement).getPropertyValue(`--${name}`);

const RS_LTR_CHARS =
  "A-Za-z\u00C0-\u00D6\u00D8-\u00F6\u00F8-\u02B8\u0300-\u0590\u0800-\u1FFF" +
  "\u2C00-\uFB1C\uFDFE-\uFE6F\uFEFD-\uFFFF";
const RS_RTL_CHARS = "\u0591-\u07FF\uFB1D-\uFDFD\uFE70-\uFEFC";
const RE_RTL_CHECK = new RegExp(`^[^${RS_LTR_CHARS}]*[${RS_RTL_CHARS}]`);
/**
 * Checks whether first directional character is RTL. Meaning whether it starts
 *  with RTL characters, or indeterminate (numbers etc.) characters followed by
 *  RTL.
 * See https://github.com/excalidraw/excalidraw/pull/1722#discussion_r436340171
 */
export const isRTL = (text: string) => RE_RTL_CHECK.test(text);

export const tupleToCoors = (
  xyTuple: readonly [number, number],
): { x: number; y: number } => {
  const [x, y] = xyTuple;
  return { x, y };
};

/** use as a rejectionHandler to mute filesystem Abort errors */
export const muteFSAbortError = (error?: Error) => {
  if (error?.name === "AbortError") {
    console.warn(error);
    return;
  }
  throw error;
};

export const findIndex = <T>(
  array: readonly T[],
  cb: (element: T, index: number, array: readonly T[]) => boolean,
  fromIndex: number = 0,
) => {
  if (fromIndex < 0) {
    fromIndex = array.length + fromIndex;
  }
  fromIndex = Math.min(array.length, Math.max(fromIndex, 0));
  let index = fromIndex - 1;
  while (++index < array.length) {
    if (cb(array[index], index, array)) {
      return index;
    }
  }
  return -1;
};

export const findLastIndex = <T>(
  array: readonly T[],
  cb: (element: T, index: number, array: readonly T[]) => boolean,
  fromIndex: number = array.length - 1,
) => {
  if (fromIndex < 0) {
    fromIndex = array.length + fromIndex;
  }
  fromIndex = Math.min(array.length - 1, Math.max(fromIndex, 0));
  let index = fromIndex + 1;
  while (--index > -1) {
    if (cb(array[index], index, array)) {
      return index;
    }
  }
  return -1;
};

export const isTransparent = (color: string) => {
  const isRGBTransparent = color.length === 5 && color.substr(4, 1) === "0";
  const isRRGGBBTransparent = color.length === 9 && color.substr(7, 2) === "00";
  return (
    isRGBTransparent ||
    isRRGGBBTransparent ||
    color === colors.elementBackground[0]
  );
};

export type ResolvablePromise<T> = Promise<T> & {
  resolve: [T] extends [undefined] ? (value?: T) => void : (value: T) => void;
  reject: (error: Error) => void;
};
export const resolvablePromise = <T>() => {
  let resolve!: any;
  let reject!: any;
  const promise = new Promise((_resolve, _reject) => {
    resolve = _resolve;
    reject = _reject;
  });
  (promise as any).resolve = resolve;
  (promise as any).reject = reject;
  return promise as ResolvablePromise<T>;
};

/**
 * @param func handler taking at most single parameter (event).
 */
export const withBatchedUpdates = <
  TFunction extends ((event: any) => void) | (() => void),
>(
  func: Parameters<TFunction>["length"] extends 0 | 1 ? TFunction : never,
) =>
  ((event) => {
    unstable_batchedUpdates(func as TFunction, event);
  }) as TFunction;

//https://stackoverflow.com/a/9462382/8418
export const nFormatter = (num: number, digits: number): string => {
  const si = [
    { value: 1, symbol: "b" },
    { value: 1e3, symbol: "k" },
    { value: 1e6, symbol: "M" },
    { value: 1e9, symbol: "G" },
  ];
  const rx = /\.0+$|(\.[0-9]*[1-9])0+$/;
  let index;
  for (index = si.length - 1; index > 0; index--) {
    if (num >= si[index].value) {
      break;
    }
  }
  return (
    (num / si[index].value).toFixed(digits).replace(rx, "$1") + si[index].symbol
  );
};

export const getVersion = () => {
  return (
    document.querySelector<HTMLMetaElement>('meta[name="version"]')?.content ||
    DEFAULT_VERSION
  );
};

// Adapted from https://github.com/Modernizr/Modernizr/blob/master/feature-detects/emoji.js
export const supportsEmoji = () => {
  const canvas = document.createElement("canvas");
  const ctx = canvas.getContext("2d");
  if (!ctx) {
    return false;
  }
  const offset = 12;
  ctx.fillStyle = "#f00";
  ctx.textBaseline = "top";
  ctx.font = "32px Arial";
  // Modernizr used 🐨, but it is sort of supported on Windows 7.
  // Luckily 😀 isn't supported.
  ctx.fillText("😀", 0, 0);
  return ctx.getImageData(offset, offset, 1, 1).data[0] !== 0;
};

export const getNearestScrollableContainer = (
  element: HTMLElement,
): HTMLElement | Document => {
  let parent = element.parentElement;
  while (parent) {
    if (parent === document.body) {
      return document;
    }
    const { overflowY } = window.getComputedStyle(parent);
    const hasScrollableContent = parent.scrollHeight > parent.clientHeight;
    if (
      hasScrollableContent &&
      (overflowY === "auto" || overflowY === "scroll")
    ) {
      return parent;
    }
    parent = parent.parentElement;
  }
  return document;
};

export const focusNearestParent = (element: HTMLInputElement) => {
  let parent = element.parentElement;
  while (parent) {
    if (parent.tabIndex > -1) {
      parent.focus();
      return;
    }
    parent = parent.parentElement;
  }
};

export const preventUnload = (event: BeforeUnloadEvent) => {
  event.preventDefault();
  // NOTE: modern browsers no longer allow showing a custom message here
  event.returnValue = "";
};

export const bytesToHexString = (bytes: Uint8Array) => {
  return Array.from(bytes)
    .map((byte) => `0${byte.toString(16)}`.slice(-2))
    .join("");
};

export const getUpdatedTimestamp = () => (isTestEnv() ? 1 : Date.now());

/**
 * Transforms array of objects containing `id` attribute,
 * or array of ids (strings), into a Map, keyd by `id`.
 */
export const arrayToMap = <T extends { id: string } | string>(
  items: readonly T[],
) => {
  return items.reduce((acc: Map<string, T>, element) => {
    acc.set(typeof element === "string" ? element : element.id, element);
    return acc;
  }, new Map());
};

export const isTestEnv = () =>
  typeof process !== "undefined" && process.env?.NODE_ENV === "test";<|MERGE_RESOLUTION|>--- conflicted
+++ resolved
@@ -245,13 +245,8 @@
     scrollY: number;
   },
 ) => {
-<<<<<<< HEAD
-  const x = (sceneX + scrollX) * zoom.value + zoom.translation.x + offsetLeft;
-  const y = (sceneY + scrollY) * zoom.value + zoom.translation.y + offsetTop;
-=======
   const x = (sceneX + scrollX) * zoom.value + offsetLeft;
   const y = (sceneY + scrollY) * zoom.value + offsetTop;
->>>>>>> edfbac9d
   return { x, y };
 };
 
