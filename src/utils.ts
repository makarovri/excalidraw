import colors from "./colors";
import {
  CURSOR_TYPE,
  DEFAULT_VERSION,
  FONT_FAMILY,
  WINDOWS_EMOJI_FALLBACK_FONT,
} from "./constants";
import { FontFamilyValues, FontString } from "./element/types";
import { Zoom } from "./types";
import { unstable_batchedUpdates } from "react-dom";
import { isDarwin } from "./keys";

let mockDateTime: string | null = null;

export const setDateTimeForTests = (dateTime: string) => {
  mockDateTime = dateTime;
};

export const getDateTime = () => {
  if (mockDateTime) {
    return mockDateTime;
  }

  const date = new Date();
  const year = date.getFullYear();
  const month = `${date.getMonth() + 1}`.padStart(2, "0");
  const day = `${date.getDate()}`.padStart(2, "0");
  const hr = `${date.getHours()}`.padStart(2, "0");
  const min = `${date.getMinutes()}`.padStart(2, "0");

  return `${year}-${month}-${day}-${hr}${min}`;
};

export const capitalizeString = (str: string) =>
  str.charAt(0).toUpperCase() + str.slice(1);

export const isToolIcon = (
  target: Element | EventTarget | null,
): target is HTMLElement =>
  target instanceof HTMLElement && target.className.includes("ToolIcon");

export const isInputLike = (
  target: Element | EventTarget | null,
): target is
  | HTMLInputElement
  | HTMLTextAreaElement
  | HTMLSelectElement
  | HTMLBRElement
  | HTMLDivElement =>
  (target instanceof HTMLElement && target.dataset.type === "wysiwyg") ||
  target instanceof HTMLBRElement || // newline in wysiwyg
  target instanceof HTMLInputElement ||
  target instanceof HTMLTextAreaElement ||
  target instanceof HTMLSelectElement;

export const isWritableElement = (
  target: Element | EventTarget | null,
): target is
  | HTMLInputElement
  | HTMLTextAreaElement
  | HTMLBRElement
  | HTMLDivElement =>
  (target instanceof HTMLElement && target.dataset.type === "wysiwyg") ||
  target instanceof HTMLBRElement || // newline in wysiwyg
  target instanceof HTMLTextAreaElement ||
  (target instanceof HTMLInputElement &&
    (target.type === "text" || target.type === "number"));

export const getFontFamilyString = ({
  fontFamily,
}: {
  fontFamily: FontFamilyValues;
}) => {
  for (const [fontFamilyString, id] of Object.entries(FONT_FAMILY)) {
    if (id === fontFamily) {
      return `${fontFamilyString}, ${WINDOWS_EMOJI_FALLBACK_FONT}`;
    }
  }
  return WINDOWS_EMOJI_FALLBACK_FONT;
};

/** returns fontSize+fontFamily string for assignment to DOM elements */
export const getFontString = ({
  fontSize,
  fontFamily,
}: {
  fontSize: number;
  fontFamily: FontFamilyValues;
}) => {
  return `${fontSize}px ${getFontFamilyString({ fontFamily })}` as FontString;
};

// https://github.com/grassator/canvas-text-editor/blob/master/lib/FontMetrics.js
export const measureText = (text: string, font: FontString) => {
  const line = document.createElement("div");
  const body = document.body;
  line.style.position = "absolute";
  line.style.whiteSpace = "pre";
  line.style.font = font;
  body.appendChild(line);
  line.innerText = text
    .split("\n")
    // replace empty lines with single space because leading/trailing empty
    // lines would be stripped from computation
    .map((x) => x || " ")
    .join("\n");
  const width = line.offsetWidth;
  const height = line.offsetHeight;
  // Now creating 1px sized item that will be aligned to baseline
  // to calculate baseline shift
  const span = document.createElement("span");
  span.style.display = "inline-block";
  span.style.overflow = "hidden";
  span.style.width = "1px";
  span.style.height = "1px";
  line.appendChild(span);
  // Baseline is important for positioning text on canvas
  const baseline = span.offsetTop + span.offsetHeight;
  document.body.removeChild(line);

  return { width, height, baseline };
};

export const debounce = <T extends any[]>(
  fn: (...args: T) => void,
  timeout: number,
) => {
  let handle = 0;
  let lastArgs: T | null = null;
  const ret = (...args: T) => {
    lastArgs = args;
    clearTimeout(handle);
    handle = window.setTimeout(() => {
      lastArgs = null;
      fn(...args);
    }, timeout);
  };
  ret.flush = () => {
    clearTimeout(handle);
    if (lastArgs) {
      const _lastArgs = lastArgs;
      lastArgs = null;
      fn(..._lastArgs);
    }
  };
  ret.cancel = () => {
    lastArgs = null;
    clearTimeout(handle);
  };
  return ret;
};

// https://github.com/lodash/lodash/blob/es/chunk.js
export const chunk = <T extends any>(array: T[], size: number): T[][] => {
  if (!array.length || size < 1) {
    return [];
  }
  let index = 0;
  let resIndex = 0;
  const result = Array(Math.ceil(array.length / size));
  while (index < array.length) {
    result[resIndex++] = array.slice(index, (index += size));
  }
  return result;
};

export const selectNode = (node: Element) => {
  const selection = window.getSelection();
  if (selection) {
    const range = document.createRange();
    range.selectNodeContents(node);
    selection.removeAllRanges();
    selection.addRange(range);
  }
};

export const removeSelection = () => {
  const selection = window.getSelection();
  if (selection) {
    selection.removeAllRanges();
  }
};

export const distance = (x: number, y: number) => Math.abs(x - y);

export const resetCursor = (canvas: HTMLCanvasElement | null) => {
  if (canvas) {
    canvas.style.cursor = "";
  }
};

export const setCursor = (canvas: HTMLCanvasElement | null, cursor: string) => {
  if (canvas) {
    canvas.style.cursor = cursor;
  }
};

export const setCursorForShape = (
  canvas: HTMLCanvasElement | null,
  shape: string,
) => {
  if (!canvas) {
    return;
  }
  if (shape === "selection") {
    resetCursor(canvas);
    // do nothing if image tool is selected which suggests there's
    // a image-preview set as the cursor
  } else if (shape !== "image") {
    canvas.style.cursor = CURSOR_TYPE.CROSSHAIR;
  }
};

export const isFullScreen = () =>
  document.fullscreenElement?.nodeName === "HTML";

export const allowFullScreen = () =>
  document.documentElement.requestFullscreen();

export const exitFullScreen = () => document.exitFullscreen();

export const getShortcutKey = (shortcut: string): string => {
  shortcut = shortcut
    .replace(/\bAlt\b/i, "Alt")
    .replace(/\bShift\b/i, "Shift")
    .replace(/\b(Enter|Return)\b/i, "Enter")
    .replace(/\bDel\b/i, "Delete");

  if (isDarwin) {
    return shortcut
      .replace(/\bCtrlOrCmd\b/i, "Cmd")
      .replace(/\bAlt\b/i, "Option");
  }
  return shortcut.replace(/\bCtrlOrCmd\b/i, "Ctrl");
};

export const viewportCoordsToSceneCoords = (
  { clientX, clientY }: { clientX: number; clientY: number },
  {
    zoom,
    offsetLeft,
    offsetTop,
    scrollX,
    scrollY,
  }: {
    zoom: Zoom;
    offsetLeft: number;
    offsetTop: number;
    scrollX: number;
    scrollY: number;
  },
) => {
  const invScale = 1 / zoom.value;
  const x = (clientX - zoom.translation.x - offsetLeft) * invScale - scrollX;
  const y = (clientY - zoom.translation.y - offsetTop) * invScale - scrollY;
  return { x, y };
};

export const sceneCoordsToViewportCoords = (
  { sceneX, sceneY }: { sceneX: number; sceneY: number },
  {
    zoom,
    offsetLeft,
    offsetTop,
    scrollX,
    scrollY,
  }: {
    zoom: Zoom;
    offsetLeft: number;
    offsetTop: number;
    scrollX: number;
    scrollY: number;
  },
) => {
  const x = (sceneX + scrollX + offsetLeft) * zoom.value + zoom.translation.x;
  const y = (sceneY + scrollY + offsetTop) * zoom.value + zoom.translation.y;
  return { x, y };
};

export const getGlobalCSSVariable = (name: string) =>
  getComputedStyle(document.documentElement).getPropertyValue(`--${name}`);

const RS_LTR_CHARS =
  "A-Za-z\u00C0-\u00D6\u00D8-\u00F6\u00F8-\u02B8\u0300-\u0590\u0800-\u1FFF" +
  "\u2C00-\uFB1C\uFDFE-\uFE6F\uFEFD-\uFFFF";
const RS_RTL_CHARS = "\u0591-\u07FF\uFB1D-\uFDFD\uFE70-\uFEFC";
const RE_RTL_CHECK = new RegExp(`^[^${RS_LTR_CHARS}]*[${RS_RTL_CHARS}]`);
/**
 * Checks whether first directional character is RTL. Meaning whether it starts
 *  with RTL characters, or indeterminate (numbers etc.) characters followed by
 *  RTL.
 * See https://github.com/excalidraw/excalidraw/pull/1722#discussion_r436340171
 */
export const isRTL = (text: string) => RE_RTL_CHECK.test(text);

export const tupleToCoors = (
  xyTuple: readonly [number, number],
): { x: number; y: number } => {
  const [x, y] = xyTuple;
  return { x, y };
};

/** use as a rejectionHandler to mute filesystem Abort errors */
export const muteFSAbortError = (error?: Error) => {
  if (error?.name === "AbortError") {
    console.warn(error);
    return;
  }
  throw error;
};

export const findIndex = <T>(
  array: readonly T[],
  cb: (element: T, index: number, array: readonly T[]) => boolean,
  fromIndex: number = 0,
) => {
  if (fromIndex < 0) {
    fromIndex = array.length + fromIndex;
  }
  fromIndex = Math.min(array.length, Math.max(fromIndex, 0));
  let index = fromIndex - 1;
  while (++index < array.length) {
    if (cb(array[index], index, array)) {
      return index;
    }
  }
  return -1;
};

export const findLastIndex = <T>(
  array: readonly T[],
  cb: (element: T, index: number, array: readonly T[]) => boolean,
  fromIndex: number = array.length - 1,
) => {
  if (fromIndex < 0) {
    fromIndex = array.length + fromIndex;
  }
  fromIndex = Math.min(array.length - 1, Math.max(fromIndex, 0));
  let index = fromIndex + 1;
  while (--index > -1) {
    if (cb(array[index], index, array)) {
      return index;
    }
  }
  return -1;
};

export const isTransparent = (color: string) => {
  const isRGBTransparent = color.length === 5 && color.substr(4, 1) === "0";
  const isRRGGBBTransparent = color.length === 9 && color.substr(7, 2) === "00";
  return (
    isRGBTransparent ||
    isRRGGBBTransparent ||
    color === colors.elementBackground[0]
  );
};

export type ResolvablePromise<T> = Promise<T> & {
  resolve: [T] extends [undefined] ? (value?: T) => void : (value: T) => void;
  reject: (error: Error) => void;
};
export const resolvablePromise = <T>() => {
  let resolve!: any;
  let reject!: any;
  const promise = new Promise((_resolve, _reject) => {
    resolve = _resolve;
    reject = _reject;
  });
  (promise as any).resolve = resolve;
  (promise as any).reject = reject;
  return promise as ResolvablePromise<T>;
};

/**
 * @param func handler taking at most single parameter (event).
 */
export const withBatchedUpdates = <
  TFunction extends ((event: any) => void) | (() => void),
>(
  func: Parameters<TFunction>["length"] extends 0 | 1 ? TFunction : never,
) =>
  ((event) => {
    unstable_batchedUpdates(func as TFunction, event);
  }) as TFunction;

//https://stackoverflow.com/a/9462382/8418
export const nFormatter = (num: number, digits: number): string => {
  const si = [
    { value: 1, symbol: "b" },
    { value: 1e3, symbol: "k" },
    { value: 1e6, symbol: "M" },
    { value: 1e9, symbol: "G" },
  ];
  const rx = /\.0+$|(\.[0-9]*[1-9])0+$/;
  let index;
  for (index = si.length - 1; index > 0; index--) {
    if (num >= si[index].value) {
      break;
    }
  }
  return (
    (num / si[index].value).toFixed(digits).replace(rx, "$1") + si[index].symbol
  );
};

export const getVersion = () => {
  return (
    document.querySelector<HTMLMetaElement>('meta[name="version"]')?.content ||
    DEFAULT_VERSION
  );
};

// Adapted from https://github.com/Modernizr/Modernizr/blob/master/feature-detects/emoji.js
export const supportsEmoji = () => {
  const canvas = document.createElement("canvas");
  const ctx = canvas.getContext("2d");
  if (!ctx) {
    return false;
  }
  const offset = 12;
  ctx.fillStyle = "#f00";
  ctx.textBaseline = "top";
  ctx.font = "32px Arial";
  // Modernizr used 🐨, but it is sort of supported on Windows 7.
  // Luckily 😀 isn't supported.
  ctx.fillText("😀", 0, 0);
  return ctx.getImageData(offset, offset, 1, 1).data[0] !== 0;
};

export const getNearestScrollableContainer = (
  element: HTMLElement,
): HTMLElement | Document => {
  let parent = element.parentElement;
  while (parent) {
    if (parent === document.body) {
      return document;
    }
    const { overflowY } = window.getComputedStyle(parent);
    const hasScrollableContent = parent.scrollHeight > parent.clientHeight;
    if (
      hasScrollableContent &&
      (overflowY === "auto" || overflowY === "scroll")
    ) {
      return parent;
    }
    parent = parent.parentElement;
  }
  return document;
};

export const focusNearestParent = (element: HTMLInputElement) => {
  let parent = element.parentElement;
  while (parent) {
    if (parent.tabIndex > -1) {
      parent.focus();
      return;
    }
    parent = parent.parentElement;
  }
};

<<<<<<< HEAD
export const getUpdatedTimestamp = () =>
  process.env.NODE_ENV === "test" ? 1 : Date.now();
=======
export const preventUnload = (event: BeforeUnloadEvent) => {
  event.preventDefault();
  // NOTE: modern browsers no longer allow showing a custom message here
  event.returnValue = "";
};

export const bytesToHexString = (bytes: Uint8Array) => {
  return Array.from(bytes)
    .map((byte) => `0${byte.toString(16)}`.slice(-2))
    .join("");
};
>>>>>>> 6dd0e6a4
<|MERGE_RESOLUTION|>--- conflicted
+++ resolved
@@ -459,10 +459,6 @@
   }
 };
 
-<<<<<<< HEAD
-export const getUpdatedTimestamp = () =>
-  process.env.NODE_ENV === "test" ? 1 : Date.now();
-=======
 export const preventUnload = (event: BeforeUnloadEvent) => {
   event.preventDefault();
   // NOTE: modern browsers no longer allow showing a custom message here
@@ -474,4 +470,6 @@
     .map((byte) => `0${byte.toString(16)}`.slice(-2))
     .join("");
 };
->>>>>>> 6dd0e6a4
+
+export const getUpdatedTimestamp = () =>
+  process.env.NODE_ENV === "test" ? 1 : Date.now();