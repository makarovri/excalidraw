import { FlooredNumber } from "./types";
import { getZoomOrigin } from "./scene";
import { CURSOR_TYPE, FONT_FAMILY } from "./constants";
import { FontFamily, FontString } from "./element/types";

export const SVG_NS = "http://www.w3.org/2000/svg";

let mockDateTime: string | null = null;

export const setDateTimeForTests = (dateTime: string) => {
  mockDateTime = dateTime;
};

export const getDateTime = () => {
  if (mockDateTime) {
    return mockDateTime;
  }

  const date = new Date();
  const year = date.getFullYear();
  const month = `${date.getMonth() + 1}`.padStart(2, "0");
  const day = `${date.getDate()}`.padStart(2, "0");
  const hr = `${date.getHours()}`.padStart(2, "0");
  const min = `${date.getMinutes()}`.padStart(2, "0");

  return `${year}-${month}-${day}-${hr}${min}`;
};

export const capitalizeString = (str: string) =>
  str.charAt(0).toUpperCase() + str.slice(1);

export const isToolIcon = (
  target: Element | EventTarget | null,
): target is HTMLElement =>
  target instanceof HTMLElement && target.className.includes("ToolIcon");

export const isInputLike = (
  target: Element | EventTarget | null,
): target is
  | HTMLInputElement
  | HTMLTextAreaElement
  | HTMLSelectElement
  | HTMLBRElement
  | HTMLDivElement =>
  (target instanceof HTMLElement && target.dataset.type === "wysiwyg") ||
  target instanceof HTMLBRElement || // newline in wysiwyg
  target instanceof HTMLInputElement ||
  target instanceof HTMLTextAreaElement ||
  target instanceof HTMLSelectElement;

export const isWritableElement = (
  target: Element | EventTarget | null,
): target is
  | HTMLInputElement
  | HTMLTextAreaElement
  | HTMLBRElement
  | HTMLDivElement =>
  (target instanceof HTMLElement && target.dataset.type === "wysiwyg") ||
  target instanceof HTMLBRElement || // newline in wysiwyg
  target instanceof HTMLTextAreaElement ||
  (target instanceof HTMLInputElement &&
    (target.type === "text" || target.type === "number"));

export const getFontFamilyString = ({
  fontFamily,
}: {
  fontFamily: FontFamily;
}) => {
  return FONT_FAMILY[fontFamily];
};

/** returns fontSize+fontFamily string for assignment to DOM elements */
export const getFontString = ({
  fontSize,
  fontFamily,
}: {
  fontSize: number;
  fontFamily: FontFamily;
}) => {
  return `${fontSize}px ${getFontFamilyString({ fontFamily })}` as FontString;
};

// https://github.com/grassator/canvas-text-editor/blob/master/lib/FontMetrics.js
export const measureText = (text: string, font: FontString) => {
  const line = document.createElement("div");
  const body = document.body;
  line.style.position = "absolute";
  line.style.whiteSpace = "pre";
  line.style.font = font;
  body.appendChild(line);
  line.innerText = text
    .split("\n")
    // replace empty lines with single space because leading/trailing empty
    //  lines would be stripped from computation
    .map((x) => x || " ")
    .join("\n");
  const width = line.offsetWidth;
  const height = line.offsetHeight;
  // Now creating 1px sized item that will be aligned to baseline
  // to calculate baseline shift
  const span = document.createElement("span");
  span.style.display = "inline-block";
  span.style.overflow = "hidden";
  span.style.width = "1px";
  span.style.height = "1px";
  line.appendChild(span);
  // Baseline is important for positioning text on canvas
  const baseline = span.offsetTop + span.offsetHeight;
  document.body.removeChild(line);

  return { width, height, baseline };
};

export const debounce = <T extends any[]>(
  fn: (...args: T) => void,
  timeout: number,
) => {
  let handle = 0;
  let lastArgs: T;
  const ret = (...args: T) => {
    lastArgs = args;
    clearTimeout(handle);
    handle = window.setTimeout(() => fn(...args), timeout);
  };
  ret.flush = () => {
    clearTimeout(handle);
    fn(...lastArgs);
  };
  return ret;
};

export const selectNode = (node: Element) => {
  const selection = window.getSelection();
  if (selection) {
    const range = document.createRange();
    range.selectNodeContents(node);
    selection.removeAllRanges();
    selection.addRange(range);
  }
};

export const removeSelection = () => {
  const selection = window.getSelection();
  if (selection) {
    selection.removeAllRanges();
  }
};

export const distance = (x: number, y: number) => Math.abs(x - y);

export const resetCursor = () => {
  document.documentElement.style.cursor = "";
};

export const setCursorForShape = (shape: string) => {
  if (shape === "selection") {
    resetCursor();
  } else {
    document.documentElement.style.cursor = CURSOR_TYPE.CROSSHAIR;
  }
};

export const isFullScreen = () =>
  document.fullscreenElement?.nodeName === "HTML";

export const allowFullScreen = () =>
  document.documentElement.requestFullscreen();

export const exitFullScreen = () => document.exitFullscreen();

export const getShortcutKey = (shortcut: string): string => {
  const isMac = /Mac|iPod|iPhone|iPad/.test(window.navigator.platform);
  if (isMac) {
    return `${shortcut
      .replace(/\bCtrlOrCmd\b/i, "Cmd")
      .replace(/\bAlt\b/i, "Option")
      .replace(/\bDel\b/i, "Delete")
      .replace(/\b(Enter|Return)\b/i, "Enter")}`;
  }
  return `${shortcut.replace(/\bCtrlOrCmd\b/i, "Ctrl")}`;
};
export const viewportCoordsToSceneCoords = (
  { clientX, clientY }: { clientX: number; clientY: number },
  {
    scrollX,
    scrollY,
    zoom,
  }: {
    scrollX: FlooredNumber;
    scrollY: FlooredNumber;
    zoom: number;
  },
  canvas: HTMLCanvasElement | null,
  scale: number,
) => {
  const zoomOrigin = getZoomOrigin(canvas, scale);
  const clientXWithZoom = zoomOrigin.x + (clientX - zoomOrigin.x) / zoom;
  const clientYWithZoom = zoomOrigin.y + (clientY - zoomOrigin.y) / zoom;

  const x = clientXWithZoom - scrollX;
  const y = clientYWithZoom - scrollY;

  return { x, y };
};

export const sceneCoordsToViewportCoords = (
  { sceneX, sceneY }: { sceneX: number; sceneY: number },
  {
    scrollX,
    scrollY,
    zoom,
  }: {
    scrollX: FlooredNumber;
    scrollY: FlooredNumber;
    zoom: number;
  },
  canvas: HTMLCanvasElement | null,
  scale: number,
) => {
  const zoomOrigin = getZoomOrigin(canvas, scale);
  const x = zoomOrigin.x - (zoomOrigin.x - sceneX - scrollX) * zoom;
  const y = zoomOrigin.y - (zoomOrigin.y - sceneY - scrollY) * zoom;

  return { x, y };
};

export const getGlobalCSSVariable = (name: string) =>
  getComputedStyle(document.documentElement).getPropertyValue(`--${name}`);

const RS_LTR_CHARS =
  "A-Za-z\u00C0-\u00D6\u00D8-\u00F6\u00F8-\u02B8\u0300-\u0590\u0800-\u1FFF" +
  "\u2C00-\uFB1C\uFDFE-\uFE6F\uFEFD-\uFFFF";
const RS_RTL_CHARS = "\u0591-\u07FF\uFB1D-\uFDFD\uFE70-\uFEFC";
const RE_RTL_CHECK = new RegExp(`^[^${RS_LTR_CHARS}]*[${RS_RTL_CHARS}]`);
/**
 * Checks whether first directional character is RTL. Meaning whether it starts
 *  with RTL characters, or indeterminate (numbers etc.) characters followed by
 *  RTL.
 * See https://github.com/excalidraw/excalidraw/pull/1722#discussion_r436340171
 */
export const isRTL = (text: string) => {
  return RE_RTL_CHECK.test(text);
};

<<<<<<< HEAD
export const isTouchDevice = () => {
  const mediaQueryMatches = window.matchMedia
    ? window.matchMedia(
        "(max-width: 640px), (max-height: 500px) and (max-width: 1000px)",
      )
    : { matches: false };

  return mediaQueryMatches.matches;
};
=======
export function tupleToCoors(
  xyTuple: [number, number],
): { x: number; y: number } {
  const [x, y] = xyTuple;
  return { x, y };
}
>>>>>>> e2640edb
<|MERGE_RESOLUTION|>--- conflicted
+++ resolved
@@ -242,7 +242,6 @@
   return RE_RTL_CHECK.test(text);
 };
 
-<<<<<<< HEAD
 export const isTouchDevice = () => {
   const mediaQueryMatches = window.matchMedia
     ? window.matchMedia(
@@ -252,11 +251,10 @@
 
   return mediaQueryMatches.matches;
 };
-=======
+
 export function tupleToCoors(
   xyTuple: [number, number],
 ): { x: number; y: number } {
   const [x, y] = xyTuple;
   return { x, y };
-}
->>>>>>> e2640edb
+}