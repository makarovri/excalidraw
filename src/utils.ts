--- conflicted
+++ resolved
@@ -144,7 +144,6 @@
   document.documentElement.style.cursor = "";
 }
 
-<<<<<<< HEAD
 export function isFullScreen() {
   if (
     document.fullscreenElement &&
@@ -163,10 +162,7 @@
   document.exitFullscreen();
 }
 
-export const getShortcutKey = (shortcut: string): string => {
-=======
 export const getShortcutKey = (shortcut: string, prefix = " — "): string => {
->>>>>>> 2bfc1c20
   const isMac = /Mac|iPod|iPhone|iPad/.test(window.navigator.platform);
   if (isMac) {
     return `${prefix}${shortcut
