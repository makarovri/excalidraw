import { FlooredNumber } from "./types";
import { getZoomOrigin } from "./scene";
import { CURSOR_TYPE } from "./constants";

export const SVG_NS = "http://www.w3.org/2000/svg";

let mockDateTime: string | null = null;

export const setDateTimeForTests = (dateTime: string) => {
  mockDateTime = dateTime;
};

export const getDateTime = () => {
  if (mockDateTime) {
    return mockDateTime;
  }

  const date = new Date();
  const year = date.getFullYear();
  const month = `${date.getMonth() + 1}`.padStart(2, "0");
  const day = `${date.getDate()}`.padStart(2, "0");
  const hr = `${date.getHours()}`.padStart(2, "0");
  const min = `${date.getMinutes()}`.padStart(2, "0");

  return `${year}-${month}-${day}-${hr}${min}`;
};

export const capitalizeString = (str: string) =>
  str.charAt(0).toUpperCase() + str.slice(1);

export const isToolIcon = (
  target: Element | EventTarget | null,
): target is HTMLElement =>
  target instanceof HTMLElement && target.className.includes("ToolIcon");

export const isInputLike = (
  target: Element | EventTarget | null,
): target is
  | HTMLInputElement
  | HTMLTextAreaElement
  | HTMLSelectElement
  | HTMLBRElement
  | HTMLDivElement =>
  (target instanceof HTMLElement && target.dataset.type === "wysiwyg") ||
  target instanceof HTMLBRElement || // newline in wysiwyg
  target instanceof HTMLInputElement ||
  target instanceof HTMLTextAreaElement ||
  target instanceof HTMLSelectElement;

export const isWritableElement = (
  target: Element | EventTarget | null,
): target is
  | HTMLInputElement
  | HTMLTextAreaElement
  | HTMLBRElement
  | HTMLDivElement =>
  (target instanceof HTMLElement && target.dataset.type === "wysiwyg") ||
  target instanceof HTMLBRElement || // newline in wysiwyg
  target instanceof HTMLTextAreaElement ||
  (target instanceof HTMLInputElement &&
    (target.type === "text" || target.type === "number"));

// https://github.com/grassator/canvas-text-editor/blob/master/lib/FontMetrics.js
export const measureText = (text: string, font: string) => {
  const line = document.createElement("div");
  const body = document.body;
  line.style.position = "absolute";
  line.style.whiteSpace = "pre";
  line.style.font = font;
  body.appendChild(line);
  // Now we can measure width and height of the letter
  line.innerText = text;
  const width = line.offsetWidth;
  const height = line.offsetHeight;
  // Now creating 1px sized item that will be aligned to baseline
  // to calculate baseline shift
  const span = document.createElement("span");
  span.style.display = "inline-block";
  span.style.overflow = "hidden";
  span.style.width = "1px";
  span.style.height = "1px";
  line.appendChild(span);
  // Baseline is important for positioning text on canvas
  const baseline = span.offsetTop + span.offsetHeight;
  document.body.removeChild(line);

  return { width, height, baseline };
};

export const debounce = <T extends any[]>(
  fn: (...args: T) => void,
  timeout: number,
) => {
  let handle = 0;
  let lastArgs: T;
  const ret = (...args: T) => {
    lastArgs = args;
    clearTimeout(handle);
    handle = window.setTimeout(() => fn(...args), timeout);
  };
  ret.flush = () => {
    clearTimeout(handle);
    fn(...lastArgs);
  };
  return ret;
};

export const selectNode = (node: Element) => {
  const selection = window.getSelection();
  if (selection) {
    const range = document.createRange();
    range.selectNodeContents(node);
    selection.removeAllRanges();
    selection.addRange(range);
  }
};

export const removeSelection = () => {
  const selection = window.getSelection();
  if (selection) {
    selection.removeAllRanges();
  }
};

export const distance = (x: number, y: number) => Math.abs(x - y);

<<<<<<< HEAD
export const distance2d = (x1: number, y1: number, x2: number, y2: number) => {
  const xd = x2 - x1;
  const yd = y2 - y1;
  return Math.hypot(xd, yd);
};

export const resetCursor = () => {
=======
export function resetCursor() {
>>>>>>> d04eaf70
  document.documentElement.style.cursor = "";
};

export const setCursorForShape = (shape: string) => {
  if (shape === "selection") {
    resetCursor();
  } else {
    document.documentElement.style.cursor = CURSOR_TYPE.CROSSHAIR;
  }
};

export const isFullScreen = () =>
  document.fullscreenElement?.nodeName === "HTML";

export const allowFullScreen = () =>
  document.documentElement.requestFullscreen();

export const exitFullScreen = () => document.exitFullscreen();

export const getShortcutKey = (shortcut: string): string => {
  const isMac = /Mac|iPod|iPhone|iPad/.test(window.navigator.platform);
  if (isMac) {
    return `${shortcut
      .replace("CtrlOrCmd+", "⌘")
      .replace("Alt+", "⌥")
      .replace("Ctrl+", "⌃")
      .replace("Shift+", "⇧")
      .replace("Del", "⌫")}`;
  }
  return `${shortcut.replace("CtrlOrCmd", "Ctrl")}`;
};
export const viewportCoordsToSceneCoords = (
  { clientX, clientY }: { clientX: number; clientY: number },
  {
    scrollX,
    scrollY,
    zoom,
  }: {
    scrollX: FlooredNumber;
    scrollY: FlooredNumber;
    zoom: number;
  },
  canvas: HTMLCanvasElement | null,
  scale: number,
) => {
  const zoomOrigin = getZoomOrigin(canvas, scale);
  const clientXWithZoom = zoomOrigin.x + (clientX - zoomOrigin.x) / zoom;
  const clientYWithZoom = zoomOrigin.y + (clientY - zoomOrigin.y) / zoom;

  const x = clientXWithZoom - scrollX;
  const y = clientYWithZoom - scrollY;

  return { x, y };
};

export const sceneCoordsToViewportCoords = (
  { sceneX, sceneY }: { sceneX: number; sceneY: number },
  {
    scrollX,
    scrollY,
    zoom,
  }: {
    scrollX: FlooredNumber;
    scrollY: FlooredNumber;
    zoom: number;
  },
  canvas: HTMLCanvasElement | null,
  scale: number,
) => {
  const zoomOrigin = getZoomOrigin(canvas, scale);
  const sceneXWithZoomAndScroll =
    zoomOrigin.x - (zoomOrigin.x - sceneX - scrollX) * zoom;
  const sceneYWithZoomAndScroll =
    zoomOrigin.y - (zoomOrigin.y - sceneY - scrollY) * zoom;

  const x = sceneXWithZoomAndScroll;
  const y = sceneYWithZoomAndScroll;

  return { x, y };
};

export const getGlobalCSSVariable = (name: string) =>
  getComputedStyle(document.documentElement).getPropertyValue(`--${name}`);<|MERGE_RESOLUTION|>--- conflicted
+++ resolved
@@ -124,17 +124,7 @@
 
 export const distance = (x: number, y: number) => Math.abs(x - y);
 
-<<<<<<< HEAD
-export const distance2d = (x1: number, y1: number, x2: number, y2: number) => {
-  const xd = x2 - x1;
-  const yd = y2 - y1;
-  return Math.hypot(xd, yd);
-};
-
 export const resetCursor = () => {
-=======
-export function resetCursor() {
->>>>>>> d04eaf70
   document.documentElement.style.cursor = "";
 };
 
