import { FlooredNumber } from "./types";
import { getZoomOrigin } from "./scene";

export const SVG_NS = "http://www.w3.org/2000/svg";

export function getDateTime() {
  const date = new Date();
  const year = date.getFullYear();
  const month = date.getMonth() + 1;
  const day = date.getDate();
  const hr = date.getHours();
  const min = date.getMinutes();
  const secs = date.getSeconds();

  return `${year}${month}${day}${hr}${min}${secs}`;
}

export function capitalizeString(str: string) {
  return str.charAt(0).toUpperCase() + str.slice(1);
}

export function isToolIcon(
  target: Element | EventTarget | null,
): target is HTMLElement {
  return target instanceof HTMLElement && target.className.includes("ToolIcon");
}

export function isInputLike(
  target: Element | EventTarget | null,
): target is
  | HTMLInputElement
  | HTMLTextAreaElement
  | HTMLSelectElement
  | HTMLBRElement
  | HTMLDivElement {
  return (
    (target instanceof HTMLElement && target.dataset.type === "wysiwyg") ||
    target instanceof HTMLBRElement || // newline in wysiwyg
    target instanceof HTMLInputElement ||
    target instanceof HTMLTextAreaElement ||
    target instanceof HTMLSelectElement
  );
}

export function isWritableElement(
  target: Element | EventTarget | null,
): target is
  | HTMLInputElement
  | HTMLTextAreaElement
  | HTMLBRElement
  | HTMLDivElement {
  return (
    (target instanceof HTMLElement && target.dataset.type === "wysiwyg") ||
    target instanceof HTMLBRElement || // newline in wysiwyg
    target instanceof HTMLTextAreaElement ||
    (target instanceof HTMLInputElement &&
      (target.type === "text" || target.type === "number"))
  );
}

// https://github.com/grassator/canvas-text-editor/blob/master/lib/FontMetrics.js
export function measureText(text: string, font: string) {
  const line = document.createElement("div");
  const body = document.body;
  line.style.position = "absolute";
  line.style.whiteSpace = "nowrap";
  line.style.font = font;
  body.appendChild(line);
  // Now we can measure width and height of the letter
  line.innerText = text;
  const width = line.offsetWidth;
  const height = line.offsetHeight;
  // Now creating 1px sized item that will be aligned to baseline
  // to calculate baseline shift
  const span = document.createElement("span");
  span.style.display = "inline-block";
  span.style.overflow = "hidden";
  span.style.width = "1px";
  span.style.height = "1px";
  line.appendChild(span);
  // Baseline is important for positioning text on canvas
  const baseline = span.offsetTop + span.offsetHeight;
  document.body.removeChild(line);

  return { width, height, baseline };
}

export function debounce<T extends any[]>(
  fn: (...args: T) => void,
  timeout: number,
) {
  let handle = 0;
  let lastArgs: T;
  const ret = (...args: T) => {
    lastArgs = args;
    clearTimeout(handle);
    handle = window.setTimeout(() => fn(...args), timeout);
  };
  ret.flush = () => {
    clearTimeout(handle);
    fn(...lastArgs);
  };
  return ret;
}

export function selectNode(node: Element) {
  const selection = window.getSelection();
  if (selection) {
    const range = document.createRange();
    range.selectNodeContents(node);
    selection.removeAllRanges();
    selection.addRange(range);
  }
}

export function removeSelection() {
  const selection = window.getSelection();
  if (selection) {
    selection.removeAllRanges();
  }
}

export function distance(x: number, y: number) {
  return Math.abs(x - y);
}

export function distance2d(x1: number, y1: number, x2: number, y2: number) {
  const xd = x2 - x1;
  const yd = y2 - y1;
  return Math.hypot(xd, yd);
}

export function resetCursor() {
  document.documentElement.style.cursor = "";
}

<<<<<<< HEAD
export const getShortcutKey = (shortcut: string): string => {
  const isMac = /Mac|iPod|iPhone|iPad/.test(window.navigator.platform);
  if (isMac) {
    return ` — ${shortcut
      .replace("CtrlOrCmd+", "⌘")
      .replace("Alt+", "⌥")
      .replace("Ctrl+", "⌃")
      .replace("Shift+", "⇧")}`;
  }
  return ` — ${shortcut.replace("CtrlOrCmd", "Ctrl")}`;
};
=======
export function viewportCoordsToSceneCoords(
  { clientX, clientY }: { clientX: number; clientY: number },
  {
    scrollX,
    scrollY,
    zoom,
  }: {
    scrollX: FlooredNumber;
    scrollY: FlooredNumber;
    zoom: number;
  },
  canvas: HTMLCanvasElement | null,
) {
  const zoomOrigin = getZoomOrigin(canvas);
  const clientXWithZoom = zoomOrigin.x + (clientX - zoomOrigin.x) / zoom;
  const clientYWithZoom = zoomOrigin.y + (clientY - zoomOrigin.y) / zoom;

  const x = clientXWithZoom - scrollX;
  const y = clientYWithZoom - scrollY;

  return { x, y };
}

export function sceneCoordsToViewportCoords(
  { sceneX, sceneY }: { sceneX: number; sceneY: number },
  {
    scrollX,
    scrollY,
    zoom,
  }: {
    scrollX: FlooredNumber;
    scrollY: FlooredNumber;
    zoom: number;
  },
  canvas: HTMLCanvasElement | null,
) {
  const zoomOrigin = getZoomOrigin(canvas);
  const sceneXWithZoomAndScroll =
    zoomOrigin.x - (zoomOrigin.x - sceneX - scrollX) * zoom;
  const sceneYWithZoomAndScroll =
    zoomOrigin.y - (zoomOrigin.y - sceneY - scrollY) * zoom;

  const x = sceneXWithZoomAndScroll;
  const y = sceneYWithZoomAndScroll;

  return { x, y };
}
>>>>>>> f9edb1b4
<|MERGE_RESOLUTION|>--- conflicted
+++ resolved
@@ -134,7 +134,6 @@
   document.documentElement.style.cursor = "";
 }
 
-<<<<<<< HEAD
 export const getShortcutKey = (shortcut: string): string => {
   const isMac = /Mac|iPod|iPhone|iPad/.test(window.navigator.platform);
   if (isMac) {
@@ -146,7 +145,6 @@
   }
   return ` — ${shortcut.replace("CtrlOrCmd", "Ctrl")}`;
 };
-=======
 export function viewportCoordsToSceneCoords(
   { clientX, clientY }: { clientX: number; clientY: number },
   {
@@ -193,5 +191,4 @@
   const y = sceneYWithZoomAndScroll;
 
   return { x, y };
-}
->>>>>>> f9edb1b4
+}