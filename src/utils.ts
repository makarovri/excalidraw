--- conflicted
+++ resolved
@@ -5,11 +5,8 @@
   WINDOWS_EMOJI_FALLBACK_FONT,
 } from "./constants";
 import { FontFamily, FontString } from "./element/types";
-<<<<<<< HEAD
+import { Zoom } from "./types";
 import { unstable_batchedUpdates } from "react-dom";
-=======
-import { Zoom } from "./types";
->>>>>>> d8a0dc3b
 
 export const SVG_NS = "http://www.w3.org/2000/svg";
 
@@ -300,7 +297,16 @@
   return -1;
 };
 
-<<<<<<< HEAD
+export const isTransparent = (color: string) => {
+  const isRGBTransparent = color.length === 5 && color.substr(4, 1) === "0";
+  const isRRGGBBTransparent = color.length === 9 && color.substr(7, 2) === "00";
+  return (
+    isRGBTransparent ||
+    isRRGGBBTransparent ||
+    color === colors.elementBackground[0]
+  );
+};
+
 export const noop = () => ({});
 
 export type ResolvablePromise<T> = Promise<T> & {
@@ -329,15 +335,4 @@
 ) =>
   ((event) => {
     unstable_batchedUpdates(func as TFunction, event);
-  }) as TFunction;
-=======
-export const isTransparent = (color: string) => {
-  const isRGBTransparent = color.length === 5 && color.substr(4, 1) === "0";
-  const isRRGGBBTransparent = color.length === 9 && color.substr(7, 2) === "00";
-  return (
-    isRGBTransparent ||
-    isRRGGBBTransparent ||
-    color === colors.elementBackground[0]
-  );
-};
->>>>>>> d8a0dc3b
+  }) as TFunction;