import colors from "./colors";
import {
  CURSOR_TYPE,
  DEFAULT_VERSION,
  FONT_FAMILY,
  WINDOWS_EMOJI_FALLBACK_FONT,
} from "./constants";
import { FontFamilyValues, FontString } from "./element/types";
import { Zoom } from "./types";
import { unstable_batchedUpdates } from "react-dom";
import { isDarwin } from "./keys";

let mockDateTime: string | null = null;

export const setDateTimeForTests = (dateTime: string) => {
  mockDateTime = dateTime;
};

export const getDateTime = () => {
  if (mockDateTime) {
    return mockDateTime;
  }

  const date = new Date();
  const year = date.getFullYear();
  const month = `${date.getMonth() + 1}`.padStart(2, "0");
  const day = `${date.getDate()}`.padStart(2, "0");
  const hr = `${date.getHours()}`.padStart(2, "0");
  const min = `${date.getMinutes()}`.padStart(2, "0");

  return `${year}-${month}-${day}-${hr}${min}`;
};

export const capitalizeString = (str: string) =>
  str.charAt(0).toUpperCase() + str.slice(1);

export const isToolIcon = (
  target: Element | EventTarget | null,
): target is HTMLElement =>
  target instanceof HTMLElement && target.className.includes("ToolIcon");

export const isInputLike = (
  target: Element | EventTarget | null,
): target is
  | HTMLInputElement
  | HTMLTextAreaElement
  | HTMLSelectElement
  | HTMLBRElement
  | HTMLDivElement =>
  (target instanceof HTMLElement && target.dataset.type === "wysiwyg") ||
  target instanceof HTMLBRElement || // newline in wysiwyg
  target instanceof HTMLInputElement ||
  target instanceof HTMLTextAreaElement ||
  target instanceof HTMLSelectElement;

export const isWritableElement = (
  target: Element | EventTarget | null,
): target is
  | HTMLInputElement
  | HTMLTextAreaElement
  | HTMLBRElement
  | HTMLDivElement =>
  (target instanceof HTMLElement && target.dataset.type === "wysiwyg") ||
  target instanceof HTMLBRElement || // newline in wysiwyg
  target instanceof HTMLTextAreaElement ||
  (target instanceof HTMLInputElement &&
    (target.type === "text" || target.type === "number"));

export const getFontFamilyString = ({
  fontFamily,
}: {
  fontFamily: FontFamilyValues;
}) => {
  for (const [fontFamilyString, id] of Object.entries(FONT_FAMILY)) {
    if (id === fontFamily) {
      return `${fontFamilyString}, ${WINDOWS_EMOJI_FALLBACK_FONT}`;
    }
  }
  return WINDOWS_EMOJI_FALLBACK_FONT;
};

/** returns fontSize+fontFamily string for assignment to DOM elements */
export const getFontString = ({
  fontSize,
  fontFamily,
}: {
  fontSize: number;
  fontFamily: FontFamilyValues;
}) => {
  return `${fontSize}px ${getFontFamilyString({ fontFamily })}` as FontString;
};

// https://github.com/grassator/canvas-text-editor/blob/master/lib/FontMetrics.js
export const measureText = (text: string, font: FontString) => {
  const line = document.createElement("div");
  const body = document.body;
  line.style.position = "absolute";
  line.style.whiteSpace = "pre";
  line.style.font = font;
  body.appendChild(line);
  line.innerText = text
    .split("\n")
    // replace empty lines with single space because leading/trailing empty
    // lines would be stripped from computation
    .map((x) => x || " ")
    .join("\n");
  const width = line.offsetWidth;
  const height = line.offsetHeight;
  // Now creating 1px sized item that will be aligned to baseline
  // to calculate baseline shift
  const span = document.createElement("span");
  span.style.display = "inline-block";
  span.style.overflow = "hidden";
  span.style.width = "1px";
  span.style.height = "1px";
  line.appendChild(span);
  // Baseline is important for positioning text on canvas
  const baseline = span.offsetTop + span.offsetHeight;
  document.body.removeChild(line);

  return { width, height, baseline };
};

export const debounce = <T extends any[]>(
  fn: (...args: T) => void,
  timeout: number,
) => {
  let handle = 0;
  let lastArgs: T | null = null;
  const ret = (...args: T) => {
    lastArgs = args;
    clearTimeout(handle);
    handle = window.setTimeout(() => {
      lastArgs = null;
      fn(...args);
    }, timeout);
  };
  ret.flush = () => {
    clearTimeout(handle);
    if (lastArgs) {
      const _lastArgs = lastArgs;
      lastArgs = null;
      fn(..._lastArgs);
    }
  };
  ret.cancel = () => {
    lastArgs = null;
    clearTimeout(handle);
  };
  return ret;
};

// https://github.com/lodash/lodash/blob/es/chunk.js
export const chunk = <T extends any>(array: T[], size: number): T[][] => {
  if (!array.length || size < 1) {
    return [];
  }
  let index = 0;
  let resIndex = 0;
  const result = Array(Math.ceil(array.length / size));
  while (index < array.length) {
    result[resIndex++] = array.slice(index, (index += size));
  }
  return result;
};

export const selectNode = (node: Element) => {
  const selection = window.getSelection();
  if (selection) {
    const range = document.createRange();
    range.selectNodeContents(node);
    selection.removeAllRanges();
    selection.addRange(range);
  }
};

export const removeSelection = () => {
  const selection = window.getSelection();
  if (selection) {
    selection.removeAllRanges();
  }
};

export const distance = (x: number, y: number) => Math.abs(x - y);

export const resetCursor = (canvas: HTMLCanvasElement | null) => {
  if (canvas) {
    canvas.style.cursor = "";
  }
};

export const setCursor = (canvas: HTMLCanvasElement | null, cursor: string) => {
  if (canvas) {
    canvas.style.cursor = cursor;
  }
};

export const setCursorForShape = (
  canvas: HTMLCanvasElement | null,
  shape: string,
) => {
  if (!canvas) {
    return;
  }
  if (shape === "selection") {
    resetCursor(canvas);
    // do nothing if image tool is selected which suggests there's
    // a image-preview set as the cursor
  } else if (shape !== "image") {
    canvas.style.cursor = CURSOR_TYPE.CROSSHAIR;
  }
};

export const isFullScreen = () =>
  document.fullscreenElement?.nodeName === "HTML";

export const allowFullScreen = () =>
  document.documentElement.requestFullscreen();

export const exitFullScreen = () => document.exitFullscreen();

export const getShortcutKey = (shortcut: string): string => {
  shortcut = shortcut
    .replace(/\bAlt\b/i, "Alt")
    .replace(/\bShift\b/i, "Shift")
    .replace(/\b(Enter|Return)\b/i, "Enter")
    .replace(/\bDel\b/i, "Delete");

  if (isDarwin) {
    return shortcut
      .replace(/\bCtrlOrCmd\b/i, "Cmd")
      .replace(/\bAlt\b/i, "Option");
  }
  return shortcut.replace(/\bCtrlOrCmd\b/i, "Ctrl");
};

export const viewportCoordsToSceneCoords = (
  { clientX, clientY }: { clientX: number; clientY: number },
  {
    zoom,
    offsetLeft,
    offsetTop,
    scrollX,
    scrollY,
  }: {
    zoom: Zoom;
    offsetLeft: number;
    offsetTop: number;
    scrollX: number;
    scrollY: number;
  },
) => {
  const invScale = 1 / zoom.value;
  const x = (clientX - zoom.translation.x - offsetLeft) * invScale - scrollX;
  const y = (clientY - zoom.translation.y - offsetTop) * invScale - scrollY;
  return { x, y };
};

export const sceneCoordsToViewportCoords = (
  { sceneX, sceneY }: { sceneX: number; sceneY: number },
  {
    zoom,
    offsetLeft,
    offsetTop,
    scrollX,
    scrollY,
  }: {
    zoom: Zoom;
    offsetLeft: number;
    offsetTop: number;
    scrollX: number;
    scrollY: number;
  },
) => {
  const x = (sceneX + scrollX + offsetLeft) * zoom.value + zoom.translation.x;
  const y = (sceneY + scrollY + offsetTop) * zoom.value + zoom.translation.y;
  return { x, y };
};

export const getGlobalCSSVariable = (name: string) =>
  getComputedStyle(document.documentElement).getPropertyValue(`--${name}`);

const RS_LTR_CHARS =
  "A-Za-z\u00C0-\u00D6\u00D8-\u00F6\u00F8-\u02B8\u0300-\u0590\u0800-\u1FFF" +
  "\u2C00-\uFB1C\uFDFE-\uFE6F\uFEFD-\uFFFF";
const RS_RTL_CHARS = "\u0591-\u07FF\uFB1D-\uFDFD\uFE70-\uFEFC";
const RE_RTL_CHECK = new RegExp(`^[^${RS_LTR_CHARS}]*[${RS_RTL_CHARS}]`);
/**
 * Checks whether first directional character is RTL. Meaning whether it starts
 *  with RTL characters, or indeterminate (numbers etc.) characters followed by
 *  RTL.
 * See https://github.com/excalidraw/excalidraw/pull/1722#discussion_r436340171
 */
export const isRTL = (text: string) => RE_RTL_CHECK.test(text);

export const tupleToCoors = (
  xyTuple: readonly [number, number],
): { x: number; y: number } => {
  const [x, y] = xyTuple;
  return { x, y };
};

/** use as a rejectionHandler to mute filesystem Abort errors */
export const muteFSAbortError = (error?: Error) => {
  if (error?.name === "AbortError") {
    console.warn(error);
    return;
  }
  throw error;
};

export const findIndex = <T>(
  array: readonly T[],
  cb: (element: T, index: number, array: readonly T[]) => boolean,
  fromIndex: number = 0,
) => {
  if (fromIndex < 0) {
    fromIndex = array.length + fromIndex;
  }
  fromIndex = Math.min(array.length, Math.max(fromIndex, 0));
  let index = fromIndex - 1;
  while (++index < array.length) {
    if (cb(array[index], index, array)) {
      return index;
    }
  }
  return -1;
};

export const findLastIndex = <T>(
  array: readonly T[],
  cb: (element: T, index: number, array: readonly T[]) => boolean,
  fromIndex: number = array.length - 1,
) => {
  if (fromIndex < 0) {
    fromIndex = array.length + fromIndex;
  }
  fromIndex = Math.min(array.length - 1, Math.max(fromIndex, 0));
  let index = fromIndex + 1;
  while (--index > -1) {
    if (cb(array[index], index, array)) {
      return index;
    }
  }
  return -1;
};

export const isTransparent = (color: string) => {
  const isRGBTransparent = color.length === 5 && color.substr(4, 1) === "0";
  const isRRGGBBTransparent = color.length === 9 && color.substr(7, 2) === "00";
  return (
    isRGBTransparent ||
    isRRGGBBTransparent ||
    color === colors.elementBackground[0]
  );
};

export type ResolvablePromise<T> = Promise<T> & {
  resolve: [T] extends [undefined] ? (value?: T) => void : (value: T) => void;
  reject: (error: Error) => void;
};
export const resolvablePromise = <T>() => {
  let resolve!: any;
  let reject!: any;
  const promise = new Promise((_resolve, _reject) => {
    resolve = _resolve;
    reject = _reject;
  });
  (promise as any).resolve = resolve;
  (promise as any).reject = reject;
  return promise as ResolvablePromise<T>;
};

/**
 * @param func handler taking at most single parameter (event).
 */
export const withBatchedUpdates = <
  TFunction extends ((event: any) => void) | (() => void),
>(
  func: Parameters<TFunction>["length"] extends 0 | 1 ? TFunction : never,
) =>
  ((event) => {
    unstable_batchedUpdates(func as TFunction, event);
  }) as TFunction;

//https://stackoverflow.com/a/9462382/8418
export const nFormatter = (num: number, digits: number): string => {
  const si = [
    { value: 1, symbol: "b" },
    { value: 1e3, symbol: "k" },
    { value: 1e6, symbol: "M" },
    { value: 1e9, symbol: "G" },
  ];
  const rx = /\.0+$|(\.[0-9]*[1-9])0+$/;
  let index;
  for (index = si.length - 1; index > 0; index--) {
    if (num >= si[index].value) {
      break;
    }
  }
  return (
    (num / si[index].value).toFixed(digits).replace(rx, "$1") + si[index].symbol
  );
};

export const getVersion = () => {
  return (
    document.querySelector<HTMLMetaElement>('meta[name="version"]')?.content ||
    DEFAULT_VERSION
  );
};

// Adapted from https://github.com/Modernizr/Modernizr/blob/master/feature-detects/emoji.js
export const supportsEmoji = () => {
  const canvas = document.createElement("canvas");
  const ctx = canvas.getContext("2d");
  if (!ctx) {
    return false;
  }
  const offset = 12;
  ctx.fillStyle = "#f00";
  ctx.textBaseline = "top";
  ctx.font = "32px Arial";
  // Modernizr used 🐨, but it is sort of supported on Windows 7.
  // Luckily 😀 isn't supported.
  ctx.fillText("😀", 0, 0);
  return ctx.getImageData(offset, offset, 1, 1).data[0] !== 0;
};

export const getNearestScrollableContainer = (
  element: HTMLElement,
): HTMLElement | Document => {
  let parent = element.parentElement;
  while (parent) {
    if (parent === document.body) {
      return document;
    }
    const { overflowY } = window.getComputedStyle(parent);
    const hasScrollableContent = parent.scrollHeight > parent.clientHeight;
    if (
      hasScrollableContent &&
      (overflowY === "auto" || overflowY === "scroll")
    ) {
      return parent;
    }
    parent = parent.parentElement;
  }
  return document;
};

export const focusNearestParent = (element: HTMLInputElement) => {
  let parent = element.parentElement;
  while (parent) {
    if (parent.tabIndex > -1) {
      parent.focus();
      return;
    }
    parent = parent.parentElement;
  }
};

export const preventUnload = (event: BeforeUnloadEvent) => {
  event.preventDefault();
  // NOTE: modern browsers no longer allow showing a custom message here
  event.returnValue = "";
};

export const bytesToHexString = (bytes: Uint8Array) => {
  return Array.from(bytes)
    .map((byte) => `0${byte.toString(16)}`.slice(-2))
    .join("");
};

<<<<<<< HEAD
/**
 * Transforms array of objects containing `id` attribute,
 * or array of ids (strings), into a Map, keyd by `id`.
 */
export const arrayToMap = <T extends { id: string } | string>(
  items: readonly T[],
) => {
  return items.reduce((acc: Map<string, T>, element) => {
    acc.set(typeof element === "string" ? element : element.id, element);
    return acc;
  }, new Map());
};
=======
export const getUpdatedTimestamp = () =>
  process.env.NODE_ENV === "test" ? 1 : Date.now();
>>>>>>> ca1f3aa0
<|MERGE_RESOLUTION|>--- conflicted
+++ resolved
@@ -471,7 +471,9 @@
     .join("");
 };
 
-<<<<<<< HEAD
+export const getUpdatedTimestamp = () =>
+  process.env.NODE_ENV === "test" ? 1 : Date.now();
+
 /**
  * Transforms array of objects containing `id` attribute,
  * or array of ids (strings), into a Map, keyd by `id`.
@@ -483,8 +485,4 @@
     acc.set(typeof element === "string" ? element : element.id, element);
     return acc;
   }, new Map());
-};
-=======
-export const getUpdatedTimestamp = () =>
-  process.env.NODE_ENV === "test" ? 1 : Date.now();
->>>>>>> ca1f3aa0
+};