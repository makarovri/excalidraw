import oc from "open-color";
import { COLOR_PALETTE } from "./colors";
import {
  CURSOR_TYPE,
  DEFAULT_VERSION,
  EVENT,
  FONT_FAMILY,
  isDarwin,
  MIME_TYPES,
  THEME,
  WINDOWS_EMOJI_FALLBACK_FONT,
} from "./constants";
import {
  FontFamilyValues,
  FontString,
  NonDeletedExcalidrawElement,
} from "./element/types";
import { AppState, DataURL, LastActiveTool, Zoom } from "./types";
import { unstable_batchedUpdates } from "react-dom";
import { SHAPES } from "./shapes";
import { isEraserActive, isHandToolActive } from "./appState";
import { ResolutionType } from "./utility-types";
import React from "react";

let mockDateTime: string | null = null;

export const setDateTimeForTests = (dateTime: string) => {
  mockDateTime = dateTime;
};

export const getDateTime = () => {
  if (mockDateTime) {
    return mockDateTime;
  }

  const date = new Date();
  const year = date.getFullYear();
  const month = `${date.getMonth() + 1}`.padStart(2, "0");
  const day = `${date.getDate()}`.padStart(2, "0");
  const hr = `${date.getHours()}`.padStart(2, "0");
  const min = `${date.getMinutes()}`.padStart(2, "0");

  return `${year}-${month}-${day}-${hr}${min}`;
};

export const capitalizeString = (str: string) =>
  str.charAt(0).toUpperCase() + str.slice(1);

export const isToolIcon = (
  target: Element | EventTarget | null,
): target is HTMLElement =>
  target instanceof HTMLElement && target.className.includes("ToolIcon");

export const isInputLike = (
  target: Element | EventTarget | null,
): target is
  | HTMLInputElement
  | HTMLTextAreaElement
  | HTMLSelectElement
  | HTMLBRElement
  | HTMLDivElement =>
  (target instanceof HTMLElement && target.dataset.type === "wysiwyg") ||
  target instanceof HTMLBRElement || // newline in wysiwyg
  target instanceof HTMLInputElement ||
  target instanceof HTMLTextAreaElement ||
  target instanceof HTMLSelectElement;

export const isInteractive = (target: Element | EventTarget | null) => {
  return (
    isInputLike(target) ||
    (target instanceof Element && !!target.closest("label, button"))
  );
};

export const isWritableElement = (
  target: Element | EventTarget | null,
): target is
  | HTMLInputElement
  | HTMLTextAreaElement
  | HTMLBRElement
  | HTMLDivElement =>
  (target instanceof HTMLElement && target.dataset.type === "wysiwyg") ||
  target instanceof HTMLBRElement || // newline in wysiwyg
  target instanceof HTMLTextAreaElement ||
  (target instanceof HTMLInputElement &&
    (target.type === "text" || target.type === "number"));

export const getFontFamilyString = ({
  fontFamily,
}: {
  fontFamily: FontFamilyValues;
}) => {
  for (const [fontFamilyString, id] of Object.entries(FONT_FAMILY)) {
    if (id === fontFamily) {
      return `${fontFamilyString}, ${WINDOWS_EMOJI_FALLBACK_FONT}`;
    }
  }
  return WINDOWS_EMOJI_FALLBACK_FONT;
};

/** returns fontSize+fontFamily string for assignment to DOM elements */
export const getFontString = ({
  fontSize,
  fontFamily,
}: {
  fontSize: number;
  fontFamily: FontFamilyValues;
}) => {
  return `${fontSize}px ${getFontFamilyString({ fontFamily })}` as FontString;
};

export const debounce = <T extends any[]>(
  fn: (...args: T) => void,
  timeout: number,
) => {
  let handle = 0;
  let lastArgs: T | null = null;
  const ret = (...args: T) => {
    lastArgs = args;
    clearTimeout(handle);
    handle = window.setTimeout(() => {
      lastArgs = null;
      fn(...args);
    }, timeout);
  };
  ret.flush = () => {
    clearTimeout(handle);
    if (lastArgs) {
      const _lastArgs = lastArgs;
      lastArgs = null;
      fn(..._lastArgs);
    }
  };
  ret.cancel = () => {
    lastArgs = null;
    clearTimeout(handle);
  };
  return ret;
};

// throttle callback to execute once per animation frame
export const throttleRAF = <T extends any[]>(
  fn: (...args: T) => void,
  opts?: { trailing?: boolean },
) => {
  let timerId: number | null = null;
  let lastArgs: T | null = null;
  let lastArgsTrailing: T | null = null;

  const scheduleFunc = (args: T) => {
    timerId = window.requestAnimationFrame(() => {
      timerId = null;
      fn(...args);
      lastArgs = null;
      if (lastArgsTrailing) {
        lastArgs = lastArgsTrailing;
        lastArgsTrailing = null;
        scheduleFunc(lastArgs);
      }
    });
  };

  const ret = (...args: T) => {
    if (import.meta.env.MODE === "test") {
      fn(...args);
      return;
    }
    lastArgs = args;
    if (timerId === null) {
      scheduleFunc(lastArgs);
    } else if (opts?.trailing) {
      lastArgsTrailing = args;
    }
  };
  ret.flush = () => {
    if (timerId !== null) {
      cancelAnimationFrame(timerId);
      timerId = null;
    }
    if (lastArgs) {
      fn(...(lastArgsTrailing || lastArgs));
      lastArgs = lastArgsTrailing = null;
    }
  };
  ret.cancel = () => {
    lastArgs = lastArgsTrailing = null;
    if (timerId !== null) {
      cancelAnimationFrame(timerId);
      timerId = null;
    }
  };
  return ret;
};

/**
 * Exponential ease-out method
 *
 * @param {number} k - The value to be tweened.
 * @returns {number} The tweened value.
 */
export const easeOut = (k: number) => {
  return 1 - Math.pow(1 - k, 4);
};

const easeOutInterpolate = (from: number, to: number, progress: number) => {
  return (to - from) * easeOut(progress) + from;
};

/**
 * Animates values from `fromValues` to `toValues` using the requestAnimationFrame API.
 * Executes the `onStep` callback on each step with the interpolated values.
 * Returns a function that can be called to cancel the animation.
 *
 * @example
 * // Example usage:
 * const fromValues = { x: 0, y: 0 };
 * const toValues = { x: 100, y: 200 };
 * const onStep = ({x, y}) => {
 *   setState(x, y)
 * };
 * const onCancel = () => {
 *   console.log("Animation canceled");
 * };
 *
 * const cancelAnimation = easeToValuesRAF({
 *   fromValues,
 *   toValues,
 *   onStep,
 *   onCancel,
 * });
 *
 * // To cancel the animation:
 * cancelAnimation();
 */
export const easeToValuesRAF = <
  T extends Record<keyof T, number>,
  K extends keyof T,
>({
  fromValues,
  toValues,
  onStep,
  duration = 250,
  interpolateValue,
  onStart,
  onEnd,
  onCancel,
}: {
  fromValues: T;
  toValues: T;
  /**
   * Interpolate a single value.
   * Return undefined to be handled by the default interpolator.
   */
  interpolateValue?: (
    fromValue: number,
    toValue: number,
    /** no easing applied  */
    progress: number,
    key: K,
  ) => number | undefined;
  onStep: (values: T) => void;
  duration?: number;
  onStart?: () => void;
  onEnd?: () => void;
  onCancel?: () => void;
}) => {
  let canceled = false;
  let frameId = 0;
  let startTime: number;

  function step(timestamp: number) {
    if (canceled) {
      return;
    }
    if (startTime === undefined) {
      startTime = timestamp;
      onStart?.();
    }

    const elapsed = Math.min(timestamp - startTime, duration);
    const factor = easeOut(elapsed / duration);

    const newValues = {} as T;

    Object.keys(fromValues).forEach((key) => {
      const _key = key as keyof T;
      const result = ((toValues[_key] - fromValues[_key]) * factor +
        fromValues[_key]) as T[keyof T];
      newValues[_key] = result;
    });

    onStep(newValues);

    if (elapsed < duration) {
      const progress = elapsed / duration;

      const newValues = {} as T;

      Object.keys(fromValues).forEach((key) => {
        const _key = key as K;
        const startValue = fromValues[_key];
        const endValue = toValues[_key];

        let result;

        result = interpolateValue
          ? interpolateValue(startValue, endValue, progress, _key)
          : easeOutInterpolate(startValue, endValue, progress);

        if (result == null) {
          result = easeOutInterpolate(startValue, endValue, progress);
        }

        newValues[_key] = result as T[K];
      });
      onStep(newValues);

      frameId = window.requestAnimationFrame(step);
    } else {
      onStep(toValues);
      onEnd?.();
    }
  }

  frameId = window.requestAnimationFrame(step);

  return () => {
    onCancel?.();
    canceled = true;
    window.cancelAnimationFrame(frameId);
  };
};

// https://github.com/lodash/lodash/blob/es/chunk.js
export const chunk = <T extends any>(
  array: readonly T[],
  size: number,
): T[][] => {
  if (!array.length || size < 1) {
    return [];
  }
  let index = 0;
  let resIndex = 0;
  const result = Array(Math.ceil(array.length / size));
  while (index < array.length) {
    result[resIndex++] = array.slice(index, (index += size));
  }
  return result;
};

export const selectNode = (node: Element) => {
  const selection = window.getSelection();
  if (selection) {
    const range = document.createRange();
    range.selectNodeContents(node);
    selection.removeAllRanges();
    selection.addRange(range);
  }
};

export const removeSelection = () => {
  const selection = window.getSelection();
  if (selection) {
    selection.removeAllRanges();
  }
};

export const distance = (x: number, y: number) => Math.abs(x - y);

export const updateActiveTool = (
  appState: Pick<AppState, "activeTool">,
  data: (
    | {
        type:
          | typeof SHAPES[number]["value"]
          | "eraser"
          | "hand"
          | "frame"
          | "embeddable";
      }
    | { type: "custom"; customType: string }
  ) & { lastActiveToolBeforeEraser?: LastActiveTool },
): AppState["activeTool"] => {
  if (data.type === "custom") {
    return {
      ...appState.activeTool,
      type: "custom",
      customType: data.customType,
    };
  }

  return {
    ...appState.activeTool,
    lastActiveTool:
      data.lastActiveToolBeforeEraser === undefined
        ? appState.activeTool.lastActiveTool
        : data.lastActiveToolBeforeEraser,
    type: data.type,
    customType: null,
  };
};

export const resetCursor = (interactiveCanvas: HTMLCanvasElement | null) => {
  if (interactiveCanvas) {
    interactiveCanvas.style.cursor = "";
  }
};

export const setCursor = (
  interactiveCanvas: HTMLCanvasElement | null,
  cursor: string,
) => {
  if (interactiveCanvas) {
    interactiveCanvas.style.cursor = cursor;
  }
};

let eraserCanvasCache: any;
let previewDataURL: string;
export const setEraserCursor = (
  interactiveCanvas: HTMLCanvasElement | null,
  theme: AppState["theme"],
) => {
  const cursorImageSizePx = 20;

  const drawCanvas = () => {
    const isDarkTheme = theme === THEME.DARK;
    eraserCanvasCache = document.createElement("canvas");
    eraserCanvasCache.theme = theme;
    eraserCanvasCache.height = cursorImageSizePx;
    eraserCanvasCache.width = cursorImageSizePx;
    const context = eraserCanvasCache.getContext("2d")!;
    context.lineWidth = 1;
    context.beginPath();
    context.arc(
      eraserCanvasCache.width / 2,
      eraserCanvasCache.height / 2,
      5,
      0,
      2 * Math.PI,
    );
    context.fillStyle = isDarkTheme ? oc.black : oc.white;
    context.fill();
    context.strokeStyle = isDarkTheme ? oc.white : oc.black;
    context.stroke();
    previewDataURL = eraserCanvasCache.toDataURL(MIME_TYPES.svg) as DataURL;
  };
  if (!eraserCanvasCache || eraserCanvasCache.theme !== theme) {
    drawCanvas();
  }

  setCursor(
    interactiveCanvas,
    `url(${previewDataURL}) ${cursorImageSizePx / 2} ${
      cursorImageSizePx / 2
    }, auto`,
  );
};

export const setCursorForShape = (
  interactiveCanvas: HTMLCanvasElement | null,
  appState: Pick<AppState, "activeTool" | "theme">,
) => {
  if (!interactiveCanvas) {
    return;
  }
  if (appState.activeTool.type === "selection") {
    resetCursor(interactiveCanvas);
  } else if (isHandToolActive(appState)) {
    interactiveCanvas.style.cursor = CURSOR_TYPE.GRAB;
  } else if (isEraserActive(appState)) {
    setEraserCursor(interactiveCanvas, appState.theme);
    // do nothing if image tool is selected which suggests there's
    // a image-preview set as the cursor
    // Ignore custom type as well and let host decide
  } else if (!["image", "custom"].includes(appState.activeTool.type)) {
    interactiveCanvas.style.cursor = CURSOR_TYPE.CROSSHAIR;
  }
};

export const isFullScreen = () =>
  document.fullscreenElement?.nodeName === "HTML";

export const allowFullScreen = () =>
  document.documentElement.requestFullscreen();

export const exitFullScreen = () => document.exitFullscreen();

export const getShortcutKey = (shortcut: string): string => {
  shortcut = shortcut
    .replace(/\bAlt\b/i, "Alt")
    .replace(/\bShift\b/i, "Shift")
    .replace(/\b(Enter|Return)\b/i, "Enter");
  if (isDarwin) {
    return shortcut
      .replace(/\bCtrlOrCmd\b/gi, "Cmd")
      .replace(/\bAlt\b/i, "Option");
  }
  return shortcut.replace(/\bCtrlOrCmd\b/gi, "Ctrl");
};

export const viewportCoordsToSceneCoords = (
  { clientX, clientY }: { clientX: number; clientY: number },
  {
    zoom,
    offsetLeft,
    offsetTop,
    scrollX,
    scrollY,
  }: {
    zoom: Zoom;
    offsetLeft: number;
    offsetTop: number;
    scrollX: number;
    scrollY: number;
  },
) => {
  const x = (clientX - offsetLeft) / zoom.value - scrollX;
  const y = (clientY - offsetTop) / zoom.value - scrollY;

  return { x, y };
};

export const sceneCoordsToViewportCoords = (
  { sceneX, sceneY }: { sceneX: number; sceneY: number },
  {
    zoom,
    offsetLeft,
    offsetTop,
    scrollX,
    scrollY,
  }: {
    zoom: Zoom;
    offsetLeft: number;
    offsetTop: number;
    scrollX: number;
    scrollY: number;
  },
) => {
  const x = (sceneX + scrollX) * zoom.value + offsetLeft;
  const y = (sceneY + scrollY) * zoom.value + offsetTop;
  return { x, y };
};

export const getGlobalCSSVariable = (name: string) =>
  getComputedStyle(document.documentElement).getPropertyValue(`--${name}`);

const RS_LTR_CHARS =
  "A-Za-z\u00C0-\u00D6\u00D8-\u00F6\u00F8-\u02B8\u0300-\u0590\u0800-\u1FFF" +
  "\u2C00-\uFB1C\uFDFE-\uFE6F\uFEFD-\uFFFF";
const RS_RTL_CHARS = "\u0591-\u07FF\uFB1D-\uFDFD\uFE70-\uFEFC";
const RE_RTL_CHECK = new RegExp(`^[^${RS_LTR_CHARS}]*[${RS_RTL_CHARS}]`);
/**
 * Checks whether first directional character is RTL. Meaning whether it starts
 *  with RTL characters, or indeterminate (numbers etc.) characters followed by
 *  RTL.
 * See https://github.com/excalidraw/excalidraw/pull/1722#discussion_r436340171
 */
export const isRTL = (text: string) => RE_RTL_CHECK.test(text);

export const tupleToCoors = (
  xyTuple: readonly [number, number],
): { x: number; y: number } => {
  const [x, y] = xyTuple;
  return { x, y };
};

/** use as a rejectionHandler to mute filesystem Abort errors */
export const muteFSAbortError = (error?: Error) => {
  if (error?.name === "AbortError") {
    console.warn(error);
    return;
  }
  throw error;
};

export const findIndex = <T>(
  array: readonly T[],
  cb: (element: T, index: number, array: readonly T[]) => boolean,
  fromIndex: number = 0,
) => {
  if (fromIndex < 0) {
    fromIndex = array.length + fromIndex;
  }
  fromIndex = Math.min(array.length, Math.max(fromIndex, 0));
  let index = fromIndex - 1;
  while (++index < array.length) {
    if (cb(array[index], index, array)) {
      return index;
    }
  }
  return -1;
};

export const findLastIndex = <T>(
  array: readonly T[],
  cb: (element: T, index: number, array: readonly T[]) => boolean,
  fromIndex: number = array.length - 1,
) => {
  if (fromIndex < 0) {
    fromIndex = array.length + fromIndex;
  }
  fromIndex = Math.min(array.length - 1, Math.max(fromIndex, 0));
  let index = fromIndex + 1;
  while (--index > -1) {
    if (cb(array[index], index, array)) {
      return index;
    }
  }
  return -1;
};

export const isTransparent = (color: string) => {
  const isRGBTransparent = color.length === 5 && color.substr(4, 1) === "0";
  const isRRGGBBTransparent = color.length === 9 && color.substr(7, 2) === "00";
  return (
    isRGBTransparent ||
    isRRGGBBTransparent ||
    color === COLOR_PALETTE.transparent
  );
};

export type ResolvablePromise<T> = Promise<T> & {
  resolve: [T] extends [undefined] ? (value?: T) => void : (value: T) => void;
  reject: (error: Error) => void;
};
export const resolvablePromise = <T>() => {
  let resolve!: any;
  let reject!: any;
  const promise = new Promise((_resolve, _reject) => {
    resolve = _resolve;
    reject = _reject;
  });
  (promise as any).resolve = resolve;
  (promise as any).reject = reject;
  return promise as ResolvablePromise<T>;
};

/**
 * @param func handler taking at most single parameter (event).
 */
export const withBatchedUpdates = <
  TFunction extends ((event: any) => void) | (() => void),
>(
  func: Parameters<TFunction>["length"] extends 0 | 1 ? TFunction : never,
) =>
  ((event) => {
    unstable_batchedUpdates(func as TFunction, event);
  }) as TFunction;

/**
 * barches React state updates and throttles the calls to a single call per
 * animation frame
 */
export const withBatchedUpdatesThrottled = <
  TFunction extends ((event: any) => void) | (() => void),
>(
  func: Parameters<TFunction>["length"] extends 0 | 1 ? TFunction : never,
) => {
  // @ts-ignore
  return throttleRAF<Parameters<TFunction>>(((event) => {
    unstable_batchedUpdates(func, event);
  }) as TFunction);
};

//https://stackoverflow.com/a/9462382/8418
export const nFormatter = (num: number, digits: number): string => {
  const si = [
    { value: 1, symbol: "b" },
    { value: 1e3, symbol: "k" },
    { value: 1e6, symbol: "M" },
    { value: 1e9, symbol: "G" },
  ];
  const rx = /\.0+$|(\.[0-9]*[1-9])0+$/;
  let index;
  for (index = si.length - 1; index > 0; index--) {
    if (num >= si[index].value) {
      break;
    }
  }
  return (
    (num / si[index].value).toFixed(digits).replace(rx, "$1") + si[index].symbol
  );
};

export const getVersion = () => {
  return (
    document.querySelector<HTMLMetaElement>('meta[name="version"]')?.content ||
    DEFAULT_VERSION
  );
};

// Adapted from https://github.com/Modernizr/Modernizr/blob/master/feature-detects/emoji.js
export const supportsEmoji = () => {
  const canvas = document.createElement("canvas");
  const ctx = canvas.getContext("2d");
  if (!ctx) {
    return false;
  }
  const offset = 12;
  ctx.fillStyle = "#f00";
  ctx.textBaseline = "top";
  ctx.font = "32px Arial";
  // Modernizr used 🐨, but it is sort of supported on Windows 7.
  // Luckily 😀 isn't supported.
  ctx.fillText("😀", 0, 0);
  return ctx.getImageData(offset, offset, 1, 1).data[0] !== 0;
};

export const getNearestScrollableContainer = (
  element: HTMLElement,
): HTMLElement | Document => {
  let parent = element.parentElement;
  while (parent) {
    if (parent === document.body) {
      return document;
    }
    const { overflowY } = window.getComputedStyle(parent);
    const hasScrollableContent = parent.scrollHeight > parent.clientHeight;
    if (
      hasScrollableContent &&
      (overflowY === "auto" ||
        overflowY === "scroll" ||
        overflowY === "overlay")
    ) {
      return parent;
    }
    parent = parent.parentElement;
  }
  return document;
};

export const focusNearestParent = (element: HTMLInputElement) => {
  let parent = element.parentElement;
  while (parent) {
    if (parent.tabIndex > -1) {
      parent.focus();
      return;
    }
    parent = parent.parentElement;
  }
};

export const preventUnload = (event: BeforeUnloadEvent) => {
  event.preventDefault();
  // NOTE: modern browsers no longer allow showing a custom message here
  event.returnValue = "";
};

export const bytesToHexString = (bytes: Uint8Array) => {
  return Array.from(bytes)
    .map((byte) => `0${byte.toString(16)}`.slice(-2))
    .join("");
};

export const getUpdatedTimestamp = () => (isTestEnv() ? 1 : Date.now());

/**
 * Transforms array of objects containing `id` attribute,
 * or array of ids (strings), into a Map, keyd by `id`.
 */
export const arrayToMap = <T extends { id: string } | string>(
  items: readonly T[],
) => {
  return items.reduce((acc: Map<string, T>, element) => {
    acc.set(typeof element === "string" ? element : element.id, element);
    return acc;
  }, new Map());
};

export const arrayToMapWithIndex = <T extends { id: string }>(
  elements: readonly T[],
) =>
  elements.reduce((acc, element: T, idx) => {
    acc.set(element.id, [element, idx]);
    return acc;
  }, new Map<string, [element: T, index: number]>());

export const isTestEnv = () => import.meta.env.MODE === "test";

export const wrapEvent = <T extends Event>(name: EVENT, nativeEvent: T) => {
  return new CustomEvent(name, {
    detail: {
      nativeEvent,
    },
    cancelable: true,
  });
};

export const updateObject = <T extends Record<string, any>>(
  obj: T,
  updates: Partial<T>,
): T => {
  let didChange = false;
  for (const key in updates) {
    const value = (updates as any)[key];
    if (typeof value !== "undefined") {
      if (
        (obj as any)[key] === value &&
        // if object, always update because its attrs could have changed
        (typeof value !== "object" || value === null)
      ) {
        continue;
      }
      didChange = true;
    }
  }

  if (!didChange) {
    return obj;
  }

  return {
    ...obj,
    ...updates,
  };
};

export const isPrimitive = (val: any) => {
  const type = typeof val;
  return val == null || (type !== "object" && type !== "function");
};

export const getFrame = () => {
  try {
    return window.self === window.top ? "top" : "iframe";
  } catch (error) {
    return "iframe";
  }
};

export const isRunningInIframe = () => getFrame() === "iframe";

export const isPromiseLike = (
  value: any,
): value is Promise<ResolutionType<typeof value>> => {
  return (
    !!value &&
    typeof value === "object" &&
    "then" in value &&
    "catch" in value &&
    "finally" in value
  );
};

export const queryFocusableElements = (container: HTMLElement | null) => {
  const focusableElements = container?.querySelectorAll<HTMLElement>(
    "button, a, input, select, textarea, div[tabindex], label[tabindex]",
  );

  return focusableElements
    ? Array.from(focusableElements).filter(
        (element) =>
          element.tabIndex > -1 && !(element as HTMLInputElement).disabled,
      )
    : [];
};

export const isShallowEqual = <
  T extends Record<string, any>,
  I extends keyof T,
>(
  objA: T,
  objB: T,
  comparators?: Record<I, (a: T[I], b: T[I]) => boolean>,
  debug = false,
) => {
  const aKeys = Object.keys(objA);
  const bKeys = Object.keys(objB);
  if (aKeys.length !== bKeys.length) {
    return false;
  }
  return aKeys.every((key) => {
    const comparator = comparators?.[key as I];
    const ret = comparator
      ? comparator(objA[key], objB[key])
      : objA[key] === objB[key];
    if (!ret && debug) {
      console.info(
        `%cisShallowEqual: ${key} not equal ->`,
        "color: #8B4000",
        objA[key],
        objB[key],
      );
    }
    return ret;
  });
};

// taken from Radix UI
// https://github.com/radix-ui/primitives/blob/main/packages/core/primitive/src/primitive.tsx
export const composeEventHandlers = <E>(
  originalEventHandler?: (event: E) => void,
  ourEventHandler?: (event: E) => void,
  { checkForDefaultPrevented = true } = {},
) => {
  return function handleEvent(event: E) {
    originalEventHandler?.(event);

    if (
      !checkForDefaultPrevented ||
      !(event as unknown as Event).defaultPrevented
    ) {
      return ourEventHandler?.(event);
    }
  };
};

export const isOnlyExportingSingleFrame = (
  elements: readonly NonDeletedExcalidrawElement[],
) => {
  const frames = elements.filter((element) => element.type === "frame");

  return (
    frames.length === 1 &&
    elements.every(
      (element) => element.type === "frame" || element.frameId === frames[0].id,
    )
  );
};

<<<<<<< HEAD
/**
 * Memoizes on values of `opts` object (strict equality).
 */
export const memoize = <T extends Record<string, any>, R extends any>(
  func: (opts: T) => R,
) => {
  let lastArgs: Map<string, any> | undefined;
  let lastResult: R | undefined;

  const ret = function (opts: T) {
    const currentArgs = Object.entries(opts);

    if (lastArgs) {
      let argsAreEqual = true;
      for (const [key, value] of currentArgs) {
        if (lastArgs.get(key) !== value) {
          argsAreEqual = false;
          break;
        }
      }
      if (argsAreEqual) {
        return lastResult;
      }
    }

    const result = func(opts);

    lastArgs = new Map(currentArgs);
    lastResult = result;

    return result;
  };

  ret.clear = () => {
    lastArgs = undefined;
    lastResult = undefined;
  };

  return ret as typeof func & { clear: () => void };
};

export const isRenderThrottlingEnabled = (() => {
  // we don't want to throttle in react < 18 because of #5439 and it was
  // getting more complex to maintain the fix
  let IS_REACT_18_AND_UP: boolean;
  try {
    const version = React.version.split(".");
    IS_REACT_18_AND_UP = Number(version[0]) > 17;
  } catch {
    IS_REACT_18_AND_UP = false;
  }

  let hasWarned = false;

  return () => {
    if (window.EXCALIDRAW_THROTTLE_RENDER === true) {
      if (!IS_REACT_18_AND_UP) {
        if (!hasWarned) {
          hasWarned = true;
          console.warn(
            "Excalidraw: render throttling is disabled on React versions < 18.",
          );
        }
        return false;
      }
      return true;
    }
    return false;
  };
})();
=======
export const assertNever = (
  value: never,
  message: string,
  softAssert?: boolean,
): never => {
  if (softAssert) {
    console.error(message);
    return value;
  }

  throw new Error(message);
};
>>>>>>> 3ea07076
<|MERGE_RESOLUTION|>--- conflicted
+++ resolved
@@ -919,7 +919,19 @@
   );
 };
 
-<<<<<<< HEAD
+export const assertNever = (
+  value: never,
+  message: string,
+  softAssert?: boolean,
+): never => {
+  if (softAssert) {
+    console.error(message);
+    return value;
+  }
+
+  throw new Error(message);
+};
+
 /**
  * Memoizes on values of `opts` object (strict equality).
  */
@@ -989,18 +1001,4 @@
     }
     return false;
   };
-})();
-=======
-export const assertNever = (
-  value: never,
-  message: string,
-  softAssert?: boolean,
-): never => {
-  if (softAssert) {
-    console.error(message);
-    return value;
-  }
-
-  throw new Error(message);
-};
->>>>>>> 3ea07076
+})();