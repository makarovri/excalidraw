--- conflicted
+++ resolved
@@ -130,11 +130,8 @@
  */
 export const parseClipboard = async (
   event: ClipboardEvent | null,
-<<<<<<< HEAD
+  isPlainPaste = false,
   appState?: AppState,
-=======
-  isPlainPaste = false,
->>>>>>> baf9651d
 ): Promise<ClipboardData> => {
   const systemClipboard = await getSystemClipboard(event);
 
