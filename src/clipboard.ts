--- conflicted
+++ resolved
@@ -39,15 +39,11 @@
 
 export const getAppClipboard = (): {
   elements?: readonly ExcalidrawElement[];
-<<<<<<< HEAD
 } => {
-=======
-} {
   if (!CLIPBOARD) {
     return {};
   }
 
->>>>>>> 0c3d3426
   try {
     const clipboardElements = JSON.parse(CLIPBOARD);
 
