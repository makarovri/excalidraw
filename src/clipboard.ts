import {
  ExcalidrawElement,
  NonDeletedExcalidrawElement,
} from "./element/types";
import { AppState, BinaryFiles } from "./types";
import { SVG_EXPORT_TAG } from "./scene/export";
import { tryParseSpreadsheet, Spreadsheet, VALID_SPREADSHEET } from "./charts";
import { EXPORT_DATA_TYPES, MIME_TYPES } from "./constants";
import { isInitializedImageElement } from "./element/typeChecks";
import { isPromiseLike } from "./utils";

type ElementsClipboard = {
  type: typeof EXPORT_DATA_TYPES.excalidrawClipboard;
  elements: readonly NonDeletedExcalidrawElement[];
  files: BinaryFiles | undefined;
};

export interface ClipboardData {
  spreadsheet?: Spreadsheet;
  elements?: readonly ExcalidrawElement[];
  files?: BinaryFiles;
  text?: string;
  errorMessage?: string;
}

let CLIPBOARD = "";
let PREFER_APP_CLIPBOARD = false;

export const probablySupportsClipboardReadText =
  "clipboard" in navigator && "readText" in navigator.clipboard;

export const probablySupportsClipboardWriteText =
  "clipboard" in navigator && "writeText" in navigator.clipboard;

export const probablySupportsClipboardBlob =
  "clipboard" in navigator &&
  "write" in navigator.clipboard &&
  "ClipboardItem" in window &&
  "toBlob" in HTMLCanvasElement.prototype;

const clipboardContainsElements = (
  contents: any,
): contents is { elements: ExcalidrawElement[]; files?: BinaryFiles } => {
  if (
    [
      EXPORT_DATA_TYPES.excalidraw,
      EXPORT_DATA_TYPES.excalidrawClipboard,
    ].includes(contents?.type) &&
    Array.isArray(contents.elements)
  ) {
    return true;
  }
  return false;
};

export const copyToClipboard = async (
  elements: readonly NonDeletedExcalidrawElement[],
  appState: AppState,
  files: BinaryFiles | null,
) => {
  // select binded text elements when copying
  const contents: ElementsClipboard = {
    type: EXPORT_DATA_TYPES.excalidrawClipboard,
    elements,
    files: files
      ? elements.reduce((acc, element) => {
          if (isInitializedImageElement(element) && files[element.fileId]) {
            acc[element.fileId] = files[element.fileId];
          }
          return acc;
        }, {} as BinaryFiles)
      : undefined,
  };
  const json = JSON.stringify(contents);
  CLIPBOARD = json;
  try {
    PREFER_APP_CLIPBOARD = false;
    await copyTextToSystemClipboard(json);
  } catch (error: any) {
    PREFER_APP_CLIPBOARD = true;
    console.error(error);
  }
};

const getAppClipboard = (): Partial<ElementsClipboard> => {
  if (!CLIPBOARD) {
    return {};
  }

  try {
    return JSON.parse(CLIPBOARD);
  } catch (error: any) {
    console.error(error);
    return {};
  }
};

const parsePotentialSpreadsheet = (
  text: string,
): { spreadsheet: Spreadsheet } | { errorMessage: string } | null => {
  const result = tryParseSpreadsheet(text);
  if (result.type === VALID_SPREADSHEET) {
    return { spreadsheet: result.spreadsheet };
  }
  return null;
};

/**
 * Retrieves content from system clipboard (either from ClipboardEvent or
 *  via async clipboard API if supported)
 */
const getSystemClipboard = async (
  event: ClipboardEvent | null,
): Promise<string> => {
  try {
    const text = event
      ? event.clipboardData?.getData("text/plain").trim()
      : probablySupportsClipboardReadText &&
        (await navigator.clipboard.readText());

    return text || "";
  } catch {
    return "";
  }
};

/**
 * Attempts to parse clipboard. Prefers system clipboard.
 */
export const parseClipboard = async (
  event: ClipboardEvent | null,
  appState?: AppState,
): Promise<ClipboardData> => {
  const systemClipboard = await getSystemClipboard(event);

  // if system clipboard empty, couldn't be resolved, or contains previously
  // copied excalidraw scene as SVG, fall back to previously copied excalidraw
  // elements
  if (!systemClipboard || systemClipboard.includes(SVG_EXPORT_TAG)) {
    return getAppClipboard();
  }

  // if system clipboard contains spreadsheet, use it even though it's
  // technically possible it's staler than in-app clipboard
  const spreadsheetResult = parsePotentialSpreadsheet(systemClipboard);
  if (spreadsheetResult) {
    if ("spreadsheet" in spreadsheetResult) {
      spreadsheetResult.spreadsheet.activeSubtypes = appState?.activeSubtypes;
      spreadsheetResult.spreadsheet.customData = appState?.customData;
    }
    return spreadsheetResult;
  }

  const appClipboardData = getAppClipboard();

  try {
    const systemClipboardData = JSON.parse(systemClipboard);
    if (clipboardContainsElements(systemClipboardData)) {
      return {
        elements: systemClipboardData.elements,
        files: systemClipboardData.files,
      };
    }
<<<<<<< HEAD
  } catch {}
=======
  } catch (e) {}
>>>>>>> bbe0c35f
  // system clipboard doesn't contain excalidraw elements → return plaintext
  // unless we set a flag to prefer in-app clipboard because browser didn't
  // support storing to system clipboard on copy
  return PREFER_APP_CLIPBOARD && appClipboardData.elements
    ? appClipboardData
    : { text: systemClipboard };
};

export const copyBlobToClipboardAsPng = async (blob: Blob | Promise<Blob>) => {
  let promise;
  try {
    // in Safari so far we need to construct the ClipboardItem synchronously
    // (i.e. in the same tick) otherwise browser will complain for lack of
    // user intent. Using a Promise ClipboardItem constructor solves this.
    // https://bugs.webkit.org/show_bug.cgi?id=222262
    //
    // not await so that we can detect whether the thrown error likely relates
    // to a lack of support for the Promise ClipboardItem constructor
    promise = navigator.clipboard.write([
      new window.ClipboardItem({
        [MIME_TYPES.png]: blob,
      }),
    ]);
  } catch (error: any) {
    // if we're using a Promise ClipboardItem, let's try constructing
    // with resolution value instead
    if (isPromiseLike(blob)) {
      await navigator.clipboard.write([
        new window.ClipboardItem({
          [MIME_TYPES.png]: await blob,
        }),
      ]);
    } else {
      throw error;
    }
  }
  await promise;
};

export const copyTextToSystemClipboard = async (text: string | null) => {
  let copied = false;
  if (probablySupportsClipboardWriteText) {
    try {
      // NOTE: doesn't work on FF on non-HTTPS domains, or when document
      // not focused
      await navigator.clipboard.writeText(text || "");
      copied = true;
    } catch (error: any) {
      console.error(error);
    }
  }

  // Note that execCommand doesn't allow copying empty strings, so if we're
  // clearing clipboard using this API, we must copy at least an empty char
  if (!copied && !copyTextViaExecCommand(text || " ")) {
    throw new Error("couldn't copy");
  }
};

// adapted from https://github.com/zenorocha/clipboard.js/blob/ce79f170aa655c408b6aab33c9472e8e4fa52e19/src/clipboard-action.js#L48
const copyTextViaExecCommand = (text: string) => {
  const isRTL = document.documentElement.getAttribute("dir") === "rtl";

  const textarea = document.createElement("textarea");

  textarea.style.border = "0";
  textarea.style.padding = "0";
  textarea.style.margin = "0";
  textarea.style.position = "absolute";
  textarea.style[isRTL ? "right" : "left"] = "-9999px";
  const yPosition = window.pageYOffset || document.documentElement.scrollTop;
  textarea.style.top = `${yPosition}px`;
  // Prevent zooming on iOS
  textarea.style.fontSize = "12pt";

  textarea.setAttribute("readonly", "");
  textarea.value = text;

  document.body.appendChild(textarea);

  let success = false;

  try {
    textarea.select();
    textarea.setSelectionRange(0, textarea.value.length);

    success = document.execCommand("copy");
  } catch (error: any) {
    console.error(error);
  }

  textarea.remove();

  return success;
};<|MERGE_RESOLUTION|>--- conflicted
+++ resolved
@@ -161,11 +161,7 @@
         files: systemClipboardData.files,
       };
     }
-<<<<<<< HEAD
-  } catch {}
-=======
   } catch (e) {}
->>>>>>> bbe0c35f
   // system clipboard doesn't contain excalidraw elements → return plaintext
   // unless we set a flag to prefer in-app clipboard because browser didn't
   // support storing to system clipboard on copy
