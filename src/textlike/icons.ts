--- conflicted
+++ resolved
@@ -1,14 +1,6 @@
-<<<<<<< HEAD
-import { TEXT_SUBTYPE_MATH_ICON } from "./math/icon";
-import { TEXT_SUBTYPE_MATH } from "./math/types";
-
-import { TEXT_SUBTYPE_TEXT_ICON } from "./text/icon";
-import { TEXT_SUBTYPE_TEXT } from "./text/types";
+import { SUBTYPE_MATH_ICON } from "./math/icon";
+import { SUBTYPE_MATH } from "./math/types";
 
 export const TEXT_SUBTYPE_ICONS = [
-  { icon: TEXT_SUBTYPE_TEXT_ICON, value: TEXT_SUBTYPE_TEXT },
-  { icon: TEXT_SUBTYPE_MATH_ICON, value: TEXT_SUBTYPE_MATH },
-] as const;
-=======
-export const CUSTOM_SUBTYPE_ICONS = [] as const;
->>>>>>> 7c3d05ea
+  { icon: SUBTYPE_MATH_ICON, value: SUBTYPE_MATH },
+] as const;