import { ExcalidrawTextElement, NonDeleted } from "../element/types";
import { ElementUpdate, mutateElement } from "../element/mutateElement";

import {
  TextActionNameMath,
  TextOptsMath,
  registerTextElementSubtypeMath,
} from "./math";

import {
  TextActionNameText,
  TextOptsText,
  TextShortcutNameText,
  registerTextElementSubtypeText,
} from "./text";

import { Action } from "../actions/types";
import { register } from "../actions/register";

export const TEXT_SUBTYPE_DEFAULT = "none";

type TextLikeMethodName =
  | "apply"
  | "clean"
  | "measure"
  | "render"
  | "renderSvg"
  | "restore";

type TextLikeMethod = {
  subtype: string;
  method: Function;
  default?: boolean;
};

type TextLikeMethods = Array<TextLikeMethod>;

const applyMethodsA = [] as TextLikeMethods;
const cleanMethodsA = [] as TextLikeMethods;
const measureMethodsA = [] as TextLikeMethods;
const renderMethodsA = [] as TextLikeMethods;
const renderSvgMethodsA = [] as TextLikeMethods;
const restoreMethodsA = [] as TextLikeMethods;

<<<<<<< HEAD
export type TextOpts = TextOptsText | TextOptsMath;
export type TextActionName = TextActionNameText | TextActionNameMath;
=======
// Types to export, union over all ExcalidrawTextElement subtypes
export type TextOpts = TextOptsText;
export type TextActionName = TextActionNameText;
export type TextShortcutName = TextShortcutNameText;

// One element for each ExcalidrawTextElement subtype.
// ShortcutMap arrays, then typeguards for these.
type TextShortcutMapArray = Array<Record<string, string[]>>;
const textShortcutMaps: TextShortcutMapArray = [];
type TextShortcutNameChecks = Array<Function>;
const textShortcutNameChecks: TextShortcutNameChecks = [];

// Register shortcutMap and typeguard for subtype
export const registerTextLikeShortcutNames = (
  textShortcutMap: Record<string, string[]>,
  isTextShortcutNameCheck: Function,
): void => {
  // If either textShortcutMap or isTextShortcutNameCheck is already registered, do nothing
  if (
    !textShortcutMaps.includes(textShortcutMap) &&
    !textShortcutNameChecks.includes(isTextShortcutNameCheck)
  ) {
    textShortcutMaps.push(textShortcutMap);
    textShortcutNameChecks.push(isTextShortcutNameCheck);
  }
};

// Typeguard for TextShortcutName (including all subtypes)
export const isTextShortcutName = (s: any): s is TextShortcutName => {
  for (let i = 0; i < textShortcutNameChecks.length; i++) {
    if (textShortcutNameChecks[i](s)) {
      return true;
    }
  }
  return false;
};

// Return the shortcut by TextShortcutName.
// Assume textShortcutMaps and textShortcutNameChecks are matchingly sorted.
export const getShortcutFromTextShortcutName = (name: TextShortcutName) => {
  let shortcuts: string[] = [];
  for (let i = 0; i < textShortcutMaps.length; i++) {
    if (textShortcutNameChecks[i](name)) {
      shortcuts = textShortcutMaps[i][name];
    }
  }
  return shortcuts;
};
>>>>>>> 36186b89

export const registerTextLikeMethod = (
  name: TextLikeMethodName,
  textLikeMethod: TextLikeMethod,
): void => {
  let methodsA: TextLikeMethods;
  switch (name) {
    case "apply":
      methodsA = applyMethodsA;
      break;
    case "clean":
      methodsA = cleanMethodsA;
      break;
    case "measure":
      methodsA = measureMethodsA;
      break;
    case "render":
      methodsA = renderMethodsA;
      break;
    case "restore":
      methodsA = restoreMethodsA;
      break;
    case "renderSvg":
      methodsA = renderSvgMethodsA;
      break;
  }
  if (!methodsA.includes(textLikeMethod)) {
    methodsA.push(textLikeMethod);
  }
};

const textLikeSubtypes = Array<string>();

export const getTextElementSubtypes = (): string[] => {
  return textLikeSubtypes;
};

export const registerTextLikeSubtypeName = (subtypeName: string) => {
  // Only register a subtype name once
  if (!textLikeSubtypes.includes(subtypeName)) {
    textLikeSubtypes.push(subtypeName);
  }
};

export const applyTextOpts = (
  element: ExcalidrawTextElement,
  textOpts?: TextOpts,
): ExcalidrawTextElement => {
  mutateElement(element, cleanTextOptUpdates(element, element));
  for (let i = 0; i < applyMethodsA.length; i++) {
    if (applyMethodsA[i].subtype === element.subtype) {
      return applyMethodsA[i].method(element, textOpts);
    }
  }
  return applyMethodsA
    .find((value, index, applyMethodsA) => {
      return value.default !== undefined && value.default === true;
    })!
    .method(element, textOpts);
};

export const cleanTextOptUpdates = (
  element: ExcalidrawTextElement,
  opts: ElementUpdate<ExcalidrawTextElement>,
): ElementUpdate<ExcalidrawTextElement> => {
  for (let i = 0; i < cleanMethodsA.length; i++) {
    if (cleanMethodsA[i].subtype === element.subtype) {
      return cleanMethodsA[i].method(opts);
    }
  }
  return cleanMethodsA
    .find((value, index, cleanMethodsA) => {
      return value.default !== undefined && value.default === true;
    })!
    .method(opts);
};

export const measureTextElement = (
  element: Omit<
    ExcalidrawTextElement,
    | "id"
    | "isDeleted"
    | "type"
    | "baseline"
    | "width"
    | "height"
    | "angle"
    | "seed"
    | "version"
    | "versionNonce"
    | "groupIds"
    | "boundElementIds"
  >,
  next?: {
    fontSize?: number;
    text?: string;
  },
): { width: number; height: number; baseline: number } => {
  for (let i = 0; i < measureMethodsA.length; i++) {
    if (measureMethodsA[i].subtype === element.subtype) {
      return measureMethodsA[i].method(element, next);
    }
  }
  return measureMethodsA
    .find((value, index, measureMethodsA) => {
      return value.default !== undefined && value.default === true;
    })!
    .method(element, next);
};

export const renderTextElement = (
  element: NonDeleted<ExcalidrawTextElement>,
  context: CanvasRenderingContext2D,
  refresh?: () => void,
): void => {
  for (let i = 0; i < renderMethodsA.length; i++) {
    if (renderMethodsA[i].subtype === element.subtype) {
      renderMethodsA[i].method(element, context, refresh);
      return;
    }
  }
  renderMethodsA
    .find((value, index, renderMethodsA) => {
      return value.default !== undefined && value.default === true;
    })!
    .method(element, context, refresh);
};

export const renderSvgTextElement = (
  svgRoot: SVGElement,
  node: SVGElement,
  element: NonDeleted<ExcalidrawTextElement>,
): void => {
  for (let i = 0; i < renderSvgMethodsA.length; i++) {
    if (renderSvgMethodsA[i].subtype === element.subtype) {
      renderSvgMethodsA[i].method(svgRoot, node, element);
      return;
    }
  }
  renderSvgMethodsA
    .find((value, index, renderSvgMethodsA) => {
      return value.default !== undefined && value.default === true;
    })!
    .method(svgRoot, node, element);
};

export const restoreTextElement = (
  element: ExcalidrawTextElement,
  elementRestored: ExcalidrawTextElement,
): ExcalidrawTextElement => {
  for (let i = 0; i < restoreMethodsA.length; i++) {
    if (restoreMethodsA[i].subtype === element.subtype) {
      return restoreMethodsA[i].method(element, elementRestored);
    }
  }
  return restoreMethodsA
    .find((value, index, restoreMethodsA) => {
      return value.default !== undefined && value.default === true;
    })!
    .method(element, elementRestored);
};

export const registerTextElementSubtypes = (
  onSubtypesLoaded?: (isTextElementSubtype: Function) => void,
) => {
  registerTextElementSubtypeMath(onSubtypesLoaded);
  registerTextElementSubtypeText(onSubtypesLoaded);
};

const textLikeActions: Action[] = [];

export const addTextLikeActions = (actions: Action[]) => {
  actions.forEach((action) => {
    if (!textLikeActions.includes(action)) {
      textLikeActions.push(action);
      register(action);
    }
  });
};

export const getTextLikeActions = (): readonly Action[] => {
  return textLikeActions;
};<|MERGE_RESOLUTION|>--- conflicted
+++ resolved
@@ -42,13 +42,9 @@
 const renderSvgMethodsA = [] as TextLikeMethods;
 const restoreMethodsA = [] as TextLikeMethods;
 
-<<<<<<< HEAD
+// Types to export, union over all ExcalidrawTextElement subtypes
 export type TextOpts = TextOptsText | TextOptsMath;
 export type TextActionName = TextActionNameText | TextActionNameMath;
-=======
-// Types to export, union over all ExcalidrawTextElement subtypes
-export type TextOpts = TextOptsText;
-export type TextActionName = TextActionNameText;
 export type TextShortcutName = TextShortcutNameText;
 
 // One element for each ExcalidrawTextElement subtype.
@@ -94,7 +90,6 @@
   }
   return shortcuts;
 };
->>>>>>> 36186b89
 
 export const registerTextLikeMethod = (
   name: TextLikeMethodName,
