--- conflicted
+++ resolved
@@ -35,11 +35,9 @@
   -readonly [P in keyof T]: T[P];
 };
 
-<<<<<<< HEAD
 type ValueOf<T> = T[keyof T];
-=======
+
 type Merge<M, N> = Omit<M, keyof N> & N;
->>>>>>> 65c32b33
 
 /** utility type to assert that the second type is a subtype of the first type.
  * Returns the subtype. */
