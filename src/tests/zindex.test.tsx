import React from "react";
import ReactDOM from "react-dom";
import { render } from "./test-utils";
import App from "../components/App";
import { reseed } from "../random";
import {
  actionSendBackward,
  actionBringForward,
  actionBringToFront,
  actionSendToBack,
  actionDuplicateSelection,
} from "../actions";
<<<<<<< HEAD
import { ExcalidrawElement } from "../element/types";
import { AppState } from "../types";
=======
import { API } from "./helpers/api";
>>>>>>> ea020f2c

// Unmount ReactDOM from root
ReactDOM.unmountComponentAtNode(document.getElementById("root")!);

beforeEach(() => {
  localStorage.clear();
  reseed(7);
});

const { h } = window;

const populateElements = (
  elements: {
    id: string;
    isDeleted?: boolean;
    isSelected?: boolean;
    groupIds?: string[];
    y?: number;
    x?: number;
    width?: number;
    height?: number;
  }[],
) => {
  const selectedElementIds: any = {};

<<<<<<< HEAD
  h.elements = elements.map(
    ({
      id,
      isDeleted = false,
      isSelected = false,
      groupIds = [],
      y = 100,
      x = 100,
      width = 100,
      height = 100,
    }) => {
      const element: Mutable<ExcalidrawElement> = newElement({
        type: "rectangle",
        x,
        y,
        width,
        height,
        strokeColor: h.state.currentItemStrokeColor,
        backgroundColor: h.state.currentItemBackgroundColor,
        fillStyle: h.state.currentItemFillStyle,
        strokeWidth: h.state.currentItemStrokeWidth,
        strokeStyle: h.state.currentItemStrokeStyle,
        strokeSharpness: h.state.currentItemStrokeSharpness,
        roughness: h.state.currentItemRoughness,
        opacity: h.state.currentItemOpacity,
      });
      element.id = id;
      element.isDeleted = isDeleted;
      element.groupIds = groupIds;
      if (isSelected) {
        selectedElementIds[element.id] = true;
      }
      return element;
    },
  );
=======
  h.elements = elements.map(({ id, isDeleted = false, isSelected = false }) => {
    const element = API.createElement({ type: "rectangle", id, isDeleted });
    if (isSelected) {
      selectedElementIds[element.id] = true;
    }
    return element;
  });
>>>>>>> ea020f2c

  h.setState({
    selectedElementIds,
  });

  return selectedElementIds;
};

type Actions =
  | typeof actionBringForward
  | typeof actionSendBackward
  | typeof actionBringToFront
  | typeof actionSendToBack;

const assertZindex = ({
  elements,
  appState,
  operations,
}: {
  elements: {
    id: string;
    isDeleted?: true;
    isSelected?: true;
    groupIds?: string[];
  }[];
  appState?: Partial<AppState>;
  operations: [Actions, string[]][];
}) => {
  const selectedElementIds = populateElements(elements);

  h.setState({
    editingGroupId: appState?.editingGroupId || null,
  });

  operations.forEach(([action, expected]) => {
    h.app.actionManager.executeAction(action);
    expect(h.elements.map((element) => element.id)).toEqual(expected);
    expect(h.state.selectedElementIds).toEqual(selectedElementIds);
  });
};

describe("z-index manipulation", () => {
  beforeEach(() => {
    render(<App />);
  });

  it("send back", () => {
    assertZindex({
      elements: [
        { id: "A" },
        { id: "B", isDeleted: true },
        { id: "C", isDeleted: true },
        { id: "D", isSelected: true },
      ],
      operations: [
        [actionSendBackward, ["D", "A", "B", "C"]],
        // noop
        [actionSendBackward, ["D", "A", "B", "C"]],
      ],
    });

    assertZindex({
      elements: [
        { id: "A", isSelected: true },
        { id: "B", isSelected: true },
        { id: "C", isSelected: true },
      ],
      operations: [
        // noop
        [actionSendBackward, ["A", "B", "C"]],
      ],
    });

    assertZindex({
      elements: [
        { id: "A", isDeleted: true },
        { id: "B" },
        { id: "C", isDeleted: true },
        { id: "D", isSelected: true },
      ],
      operations: [[actionSendBackward, ["A", "D", "B", "C"]]],
    });

    assertZindex({
      elements: [
        { id: "A" },
        { id: "B", isDeleted: true },
        { id: "C", isDeleted: true },
        { id: "D", isSelected: true },
        { id: "E", isSelected: true },
        { id: "F" },
      ],
      operations: [
        [actionSendBackward, ["D", "E", "A", "B", "C", "F"]],
        // noop
        [actionSendBackward, ["D", "E", "A", "B", "C", "F"]],
      ],
    });

    assertZindex({
      elements: [
        { id: "A" },
        { id: "B" },
        { id: "C", isDeleted: true },
        { id: "D", isDeleted: true },
        { id: "E", isSelected: true },
        { id: "F" },
        { id: "G", isSelected: true },
      ],
      operations: [
        [actionSendBackward, ["A", "E", "B", "C", "D", "G", "F"]],
        [actionSendBackward, ["E", "A", "G", "B", "C", "D", "F"]],
        [actionSendBackward, ["E", "G", "A", "B", "C", "D", "F"]],
        // noop
        [actionSendBackward, ["E", "G", "A", "B", "C", "D", "F"]],
      ],
    });

    assertZindex({
      elements: [
        { id: "A" },
        { id: "B" },
        { id: "C", isDeleted: true },
        { id: "D", isSelected: true },
        { id: "E", isDeleted: true },
        { id: "F", isSelected: true },
        { id: "G" },
      ],
      operations: [
        [actionSendBackward, ["A", "D", "E", "F", "B", "C", "G"]],
        [actionSendBackward, ["D", "E", "F", "A", "B", "C", "G"]],
        // noop
        [actionSendBackward, ["D", "E", "F", "A", "B", "C", "G"]],
      ],
    });

    // grouped elements should be atomic
    // -------------------------------------------------------------------------

    assertZindex({
      elements: [
        { id: "A" },
        { id: "B", groupIds: ["g1"] },
        { id: "C", groupIds: ["g1"] },
        { id: "D", isDeleted: true },
        { id: "E", isDeleted: true },
        { id: "F", isSelected: true },
      ],
      operations: [
        [actionSendBackward, ["A", "F", "B", "C", "D", "E"]],
        [actionSendBackward, ["F", "A", "B", "C", "D", "E"]],
        // noop
        [actionSendBackward, ["F", "A", "B", "C", "D", "E"]],
      ],
    });

    assertZindex({
      elements: [
        { id: "A" },
        { id: "B", groupIds: ["g2", "g1"] },
        { id: "C", groupIds: ["g2", "g1"] },
        { id: "D", groupIds: ["g1"] },
        { id: "E", isDeleted: true },
        { id: "F", isSelected: true },
      ],
      operations: [
        [actionSendBackward, ["A", "F", "B", "C", "D", "E"]],
        [actionSendBackward, ["F", "A", "B", "C", "D", "E"]],
        // noop
        [actionSendBackward, ["F", "A", "B", "C", "D", "E"]],
      ],
    });

    assertZindex({
      elements: [
        { id: "A" },
        { id: "B", groupIds: ["g1"] },
        { id: "C", groupIds: ["g2", "g1"] },
        { id: "D", groupIds: ["g2", "g1"] },
        { id: "E", isDeleted: true },
        { id: "F", isSelected: true },
      ],
      operations: [
        [actionSendBackward, ["A", "F", "B", "C", "D", "E"]],
        [actionSendBackward, ["F", "A", "B", "C", "D", "E"]],
        // noop
        [actionSendBackward, ["F", "A", "B", "C", "D", "E"]],
      ],
    });

    assertZindex({
      elements: [
        { id: "A" },
        { id: "B1", groupIds: ["g1"] },
        { id: "C1", groupIds: ["g1"] },
        { id: "D2", groupIds: ["g2"], isSelected: true },
        { id: "E2", groupIds: ["g2"], isSelected: true },
      ],
      appState: {
        editingGroupId: null,
      },
      operations: [[actionSendBackward, ["A", "D2", "E2", "B1", "C1"]]],
    });

    // in-group siblings
    // -------------------------------------------------------------------------

    assertZindex({
      elements: [
        { id: "A" },
        { id: "B", groupIds: ["g1"] },
        { id: "C", groupIds: ["g2", "g1"] },
        { id: "D", groupIds: ["g2", "g1"], isSelected: true },
      ],
      appState: {
        editingGroupId: "g2",
      },
      operations: [
        [actionSendBackward, ["A", "B", "D", "C"]],
        // noop (prevented)
        [actionSendBackward, ["A", "B", "D", "C"]],
      ],
    });

    assertZindex({
      elements: [
        { id: "A" },
        { id: "B", groupIds: ["g2", "g1"] },
        { id: "C", groupIds: ["g2", "g1"] },
        { id: "D", groupIds: ["g1"], isSelected: true },
      ],
      appState: {
        editingGroupId: "g1",
      },
      operations: [
        [actionSendBackward, ["A", "D", "B", "C"]],
        // noop (prevented)
        [actionSendBackward, ["A", "D", "B", "C"]],
      ],
    });

    assertZindex({
      elements: [
        { id: "A" },
        { id: "B", groupIds: ["g1"] },
        { id: "C", groupIds: ["g2", "g1"], isSelected: true },
        { id: "D", groupIds: ["g2", "g1"], isDeleted: true },
        { id: "E", groupIds: ["g2", "g1"], isSelected: true },
      ],
      appState: {
        editingGroupId: "g1",
      },
      operations: [
        [actionSendBackward, ["A", "C", "D", "E", "B"]],
        // noop (prevented)
        [actionSendBackward, ["A", "C", "D", "E", "B"]],
      ],
    });

    assertZindex({
      elements: [
        { id: "A" },
        { id: "B", groupIds: ["g1"] },
        { id: "C", groupIds: ["g2", "g1"] },
        { id: "D", groupIds: ["g2", "g1"] },
        { id: "E", groupIds: ["g3", "g1"], isSelected: true },
        { id: "F", groupIds: ["g3", "g1"], isSelected: true },
      ],
      appState: {
        editingGroupId: "g1",
      },
      operations: [
        [actionSendBackward, ["A", "B", "E", "F", "C", "D"]],
        [actionSendBackward, ["A", "E", "F", "B", "C", "D"]],
        // noop (prevented)
        [actionSendBackward, ["A", "E", "F", "B", "C", "D"]],
      ],
    });

    // invalid z-indexes across groups (legacy) → allow to sort to next sibling
    assertZindex({
      elements: [
        { id: "A", groupIds: ["g1"] },
        { id: "B", groupIds: ["g2"] },
        { id: "C", groupIds: ["g1"] },
        { id: "D", groupIds: ["g2"], isSelected: true },
        { id: "E", groupIds: ["g2"], isSelected: true },
      ],
      appState: {
        editingGroupId: "g2",
      },
      operations: [
        [actionSendBackward, ["A", "D", "E", "B", "C"]],
        // noop
        [actionSendBackward, ["A", "D", "E", "B", "C"]],
      ],
    });

    // invalid z-indexes across groups (legacy) → allow to sort to next sibling
    assertZindex({
      elements: [
        { id: "A", groupIds: ["g1"] },
        { id: "B", groupIds: ["g2"] },
        { id: "C", groupIds: ["g1"] },
        { id: "D", groupIds: ["g2"], isSelected: true },
        { id: "F" },
        { id: "G", groupIds: ["g2"], isSelected: true },
      ],
      appState: {
        editingGroupId: "g2",
      },
      operations: [
        [actionSendBackward, ["A", "D", "G", "B", "C", "F"]],
        // noop
        [actionSendBackward, ["A", "D", "G", "B", "C", "F"]],
      ],
    });
  });

  it("bring forward", () => {
    assertZindex({
      elements: [
        { id: "A" },
        { id: "B", isSelected: true },
        { id: "C", isSelected: true },
        { id: "D", isDeleted: true },
        { id: "E" },
      ],
      operations: [
        [actionBringForward, ["A", "D", "E", "B", "C"]],
        // noop
        [actionBringForward, ["A", "D", "E", "B", "C"]],
      ],
    });

    assertZindex({
      elements: [
        { id: "A", isSelected: true },
        { id: "B", isSelected: true },
        { id: "C", isSelected: true },
      ],
      operations: [
        // noop
        [actionBringForward, ["A", "B", "C"]],
      ],
    });

    assertZindex({
      elements: [
        { id: "A", isSelected: true },
        { id: "B", isDeleted: true },
        { id: "C", isDeleted: true },
        { id: "D" },
        { id: "E", isSelected: true },
        { id: "F", isDeleted: true },
        { id: "G" },
      ],
      operations: [
        [actionBringForward, ["B", "C", "D", "A", "F", "G", "E"]],
        [actionBringForward, ["B", "C", "D", "F", "G", "A", "E"]],
        // noop
        [actionBringForward, ["B", "C", "D", "F", "G", "A", "E"]],
      ],
    });

    // grouped elements should be atomic
    // -------------------------------------------------------------------------

    assertZindex({
      elements: [
        { id: "A", isSelected: true },
        { id: "B", isDeleted: true },
        { id: "C", isDeleted: true },
        { id: "D", groupIds: ["g1"] },
        { id: "E", groupIds: ["g1"] },
        { id: "F" },
      ],
      operations: [
        [actionBringForward, ["B", "C", "D", "E", "A", "F"]],
        [actionBringForward, ["B", "C", "D", "E", "F", "A"]],
        // noop
        [actionBringForward, ["B", "C", "D", "E", "F", "A"]],
      ],
    });

    assertZindex({
      elements: [
        { id: "A" },
        { id: "B", isSelected: true },
        { id: "C", groupIds: ["g2", "g1"] },
        { id: "D", groupIds: ["g2", "g1"] },
        { id: "E", groupIds: ["g1"] },
        { id: "F" },
      ],
      operations: [
        [actionBringForward, ["A", "C", "D", "E", "B", "F"]],
        [actionBringForward, ["A", "C", "D", "E", "F", "B"]],
        // noop
        [actionBringForward, ["A", "C", "D", "E", "F", "B"]],
      ],
    });

    assertZindex({
      elements: [
        { id: "A" },
        { id: "B", isSelected: true },
        { id: "C", groupIds: ["g1"] },
        { id: "D", groupIds: ["g2", "g1"] },
        { id: "E", groupIds: ["g2", "g1"] },
        { id: "F" },
      ],
      operations: [
        [actionBringForward, ["A", "C", "D", "E", "B", "F"]],
        [actionBringForward, ["A", "C", "D", "E", "F", "B"]],
        // noop
        [actionBringForward, ["A", "C", "D", "E", "F", "B"]],
      ],
    });

    // in-group siblings
    // -------------------------------------------------------------------------

    assertZindex({
      elements: [
        { id: "A" },
        { id: "B", groupIds: ["g2", "g1"], isSelected: true },
        { id: "C", groupIds: ["g2", "g1"] },
        { id: "D", groupIds: ["g1"] },
      ],
      appState: {
        editingGroupId: "g2",
      },
      operations: [
        [actionBringForward, ["A", "C", "B", "D"]],
        // noop (prevented)
        [actionBringForward, ["A", "C", "B", "D"]],
      ],
    });

    assertZindex({
      elements: [
        { id: "A", groupIds: ["g1"], isSelected: true },
        { id: "B", groupIds: ["g2", "g1"] },
        { id: "C", groupIds: ["g2", "g1"] },
        { id: "D" },
      ],
      appState: {
        editingGroupId: "g1",
      },
      operations: [
        [actionBringForward, ["B", "C", "A", "D"]],
        // noop (prevented)
        [actionBringForward, ["B", "C", "A", "D"]],
      ],
    });

    assertZindex({
      elements: [
        { id: "A", groupIds: ["g2", "g1"], isSelected: true },
        { id: "B", groupIds: ["g2", "g1"], isSelected: true },
        { id: "C", groupIds: ["g1"] },
        { id: "D" },
      ],
      appState: {
        editingGroupId: "g1",
      },
      operations: [
        [actionBringForward, ["C", "A", "B", "D"]],
        // noop (prevented)
        [actionBringForward, ["C", "A", "B", "D"]],
      ],
    });

    // invalid z-indexes across groups (legacy) → allow to sort to next sibling
    assertZindex({
      elements: [
        { id: "A", groupIds: ["g2"], isSelected: true },
        { id: "B", groupIds: ["g2"], isSelected: true },
        { id: "C", groupIds: ["g1"] },
        { id: "D", groupIds: ["g2"] },
        { id: "E", groupIds: ["g1"] },
      ],
      appState: {
        editingGroupId: "g2",
      },
      operations: [
        [actionBringForward, ["C", "D", "A", "B", "E"]],
        // noop
        [actionBringForward, ["C", "D", "A", "B", "E"]],
      ],
    });

    // invalid z-indexes across groups (legacy) → allow to sort to next sibling
    assertZindex({
      elements: [
        { id: "A", groupIds: ["g2"], isSelected: true },
        { id: "B" },
        { id: "C", groupIds: ["g2"], isSelected: true },
        { id: "D", groupIds: ["g1"] },
        { id: "E", groupIds: ["g2"] },
        { id: "F", groupIds: ["g1"] },
      ],
      appState: {
        editingGroupId: "g2",
      },
      operations: [
        [actionBringForward, ["B", "D", "E", "A", "C", "F"]],
        // noop
        [actionBringForward, ["B", "D", "E", "A", "C", "F"]],
      ],
    });
  });

  it("bring to front", () => {
    assertZindex({
      elements: [
        { id: "0" },
        { id: "A", isSelected: true },
        { id: "B", isDeleted: true },
        { id: "C", isDeleted: true },
        { id: "D" },
        { id: "E", isSelected: true },
        { id: "F", isDeleted: true },
        { id: "G" },
      ],
      operations: [
        [actionBringToFront, ["0", "B", "C", "D", "F", "G", "A", "E"]],
        // noop
        [actionBringToFront, ["0", "B", "C", "D", "F", "G", "A", "E"]],
      ],
    });

    assertZindex({
      elements: [
        { id: "A", isSelected: true },
        { id: "B", isSelected: true },
        { id: "C", isSelected: true },
      ],
      operations: [
        // noop
        [actionBringToFront, ["A", "B", "C"]],
      ],
    });

    assertZindex({
      elements: [
        { id: "A" },
        { id: "B", isSelected: true },
        { id: "C", isSelected: true },
      ],
      operations: [
        // noop
        [actionBringToFront, ["A", "B", "C"]],
      ],
    });

    assertZindex({
      elements: [
        { id: "A", isSelected: true },
        { id: "B", isSelected: true },
        { id: "C" },
      ],
      operations: [
        [actionBringToFront, ["C", "A", "B"]],
        // noop
        [actionBringToFront, ["C", "A", "B"]],
      ],
    });

    // in-group sorting
    // -------------------------------------------------------------------------

    assertZindex({
      elements: [
        { id: "A" },
        { id: "B", groupIds: ["g1"] },
        { id: "C", groupIds: ["g1"], isSelected: true },
        { id: "D", groupIds: ["g1"] },
        { id: "E", groupIds: ["g1"], isSelected: true },
        { id: "F", groupIds: ["g2", "g1"] },
        { id: "G", groupIds: ["g2", "g1"] },
        { id: "H", groupIds: ["g3", "g1"] },
        { id: "I", groupIds: ["g3", "g1"] },
      ],
      appState: {
        editingGroupId: "g1",
      },
      operations: [
        [actionBringToFront, ["A", "B", "D", "F", "G", "H", "I", "C", "E"]],
        // noop (prevented)
        [actionBringToFront, ["A", "B", "D", "F", "G", "H", "I", "C", "E"]],
      ],
    });

    assertZindex({
      elements: [
        { id: "A" },
        { id: "B", groupIds: ["g2", "g1"], isSelected: true },
        { id: "D", groupIds: ["g2", "g1"] },
        { id: "C", groupIds: ["g1"] },
      ],
      appState: {
        editingGroupId: "g2",
      },
      operations: [
        [actionBringToFront, ["A", "D", "B", "C"]],
        // noop (prevented)
        [actionBringToFront, ["A", "D", "B", "C"]],
      ],
    });

    // invalid z-indexes across groups (legacy) → allow to sort to next sibling
    assertZindex({
      elements: [
        { id: "A", groupIds: ["g2", "g3"], isSelected: true },
        { id: "B", groupIds: ["g1", "g3"] },
        { id: "C", groupIds: ["g2", "g3"] },
        { id: "D", groupIds: ["g1", "g3"] },
      ],
      appState: {
        editingGroupId: "g2",
      },
      operations: [
        [actionBringToFront, ["B", "C", "A", "D"]],
        // noop
        [actionBringToFront, ["B", "C", "A", "D"]],
      ],
    });

    // invalid z-indexes across groups (legacy) → allow to sort to next sibling
    assertZindex({
      elements: [
        { id: "A", groupIds: ["g2"], isSelected: true },
        { id: "B", groupIds: ["g1"] },
        { id: "C", groupIds: ["g2"] },
        { id: "D", groupIds: ["g1"] },
      ],
      appState: {
        editingGroupId: "g2",
      },
      operations: [
        [actionBringToFront, ["B", "C", "A", "D"]],
        // noop
        [actionBringToFront, ["B", "C", "A", "D"]],
      ],
    });
  });

  it("send to back", () => {
    assertZindex({
      elements: [
        { id: "A" },
        { id: "B", isDeleted: true },
        { id: "C" },
        { id: "D", isDeleted: true },
        { id: "E", isSelected: true },
        { id: "F", isDeleted: true },
        { id: "G" },
        { id: "H", isSelected: true },
        { id: "I" },
      ],
      operations: [
        [actionSendToBack, ["E", "H", "A", "B", "C", "D", "F", "G", "I"]],
        // noop
        [actionSendToBack, ["E", "H", "A", "B", "C", "D", "F", "G", "I"]],
      ],
    });

    assertZindex({
      elements: [
        { id: "A", isSelected: true },
        { id: "B", isSelected: true },
        { id: "C", isSelected: true },
      ],
      operations: [
        // noop
        [actionSendToBack, ["A", "B", "C"]],
      ],
    });

    assertZindex({
      elements: [
        { id: "A", isSelected: true },
        { id: "B", isSelected: true },
        { id: "C" },
      ],
      operations: [
        // noop
        [actionSendToBack, ["A", "B", "C"]],
      ],
    });

    assertZindex({
      elements: [
        { id: "A" },
        { id: "B", isSelected: true },
        { id: "C", isSelected: true },
      ],
      operations: [
        [actionSendToBack, ["B", "C", "A"]],
        // noop
        [actionSendToBack, ["B", "C", "A"]],
      ],
    });

    // in-group sorting
    // -------------------------------------------------------------------------

    assertZindex({
      elements: [
        { id: "A" },
        { id: "B", groupIds: ["g2", "g1"] },
        { id: "C", groupIds: ["g2", "g1"] },
        { id: "D", groupIds: ["g3", "g1"] },
        { id: "E", groupIds: ["g3", "g1"] },
        { id: "F", groupIds: ["g1"], isSelected: true },
        { id: "G", groupIds: ["g1"] },
        { id: "H", groupIds: ["g1"], isSelected: true },
        { id: "I", groupIds: ["g1"] },
      ],
      appState: {
        editingGroupId: "g1",
      },
      operations: [
        [actionSendToBack, ["A", "F", "H", "B", "C", "D", "E", "G", "I"]],
        // noop (prevented)
        [actionSendToBack, ["A", "F", "H", "B", "C", "D", "E", "G", "I"]],
      ],
    });

    assertZindex({
      elements: [
        { id: "A" },
        { id: "B", groupIds: ["g1"] },
        { id: "C", groupIds: ["g2", "g1"] },
        { id: "D", groupIds: ["g2", "g1"], isSelected: true },
      ],
      appState: {
        editingGroupId: "g2",
      },
      operations: [
        [actionSendToBack, ["A", "B", "D", "C"]],
        // noop (prevented)
        [actionSendToBack, ["A", "B", "D", "C"]],
      ],
    });

    // invalid z-indexes across groups (legacy) → allow to sort to next sibling
    assertZindex({
      elements: [
        { id: "A", groupIds: ["g1", "g3"] },
        { id: "B", groupIds: ["g2", "g3"] },
        { id: "C", groupIds: ["g1", "g3"] },
        { id: "D", groupIds: ["g2", "g3"], isSelected: true },
      ],
      appState: {
        editingGroupId: "g2",
      },
      operations: [
        [actionSendToBack, ["A", "D", "B", "C"]],
        // noop
        [actionSendToBack, ["A", "D", "B", "C"]],
      ],
    });

    // invalid z-indexes across groups (legacy) → allow to sort to next sibling
    assertZindex({
      elements: [
        { id: "A", groupIds: ["g1"] },
        { id: "B", groupIds: ["g2"] },
        { id: "C", groupIds: ["g1"] },
        { id: "D", groupIds: ["g2"], isSelected: true },
      ],
      appState: {
        editingGroupId: "g2",
      },
      operations: [
        [actionSendToBack, ["A", "D", "B", "C"]],
        // noop
        [actionSendToBack, ["A", "D", "B", "C"]],
      ],
    });
  });

  it("duplicating elements should retain zindex integrity", () => {
    populateElements([
      { id: "A", isSelected: true },
      { id: "B", isSelected: true },
    ]);
    h.app.actionManager.executeAction(actionDuplicateSelection);
    expect(h.elements).toMatchObject([
      { id: "A" },
      { id: "A_copy" },
      { id: "B" },
      { id: "B_copy" },
    ]);

    populateElements([
      { id: "A", groupIds: ["g1"], isSelected: true },
      { id: "B", groupIds: ["g1"], isSelected: true },
    ]);
    h.setState({
      selectedGroupIds: { g1: true },
    });
    h.app.actionManager.executeAction(actionDuplicateSelection);
    expect(h.elements).toMatchObject([
      { id: "A" },
      { id: "B" },
      {
        id: "A_copy",

        groupIds: [expect.stringMatching(/.{3,}/)],
      },
      {
        id: "B_copy",

        groupIds: [expect.stringMatching(/.{3,}/)],
      },
    ]);

    populateElements([
      { id: "A", groupIds: ["g1"], isSelected: true },
      { id: "B", groupIds: ["g1"], isSelected: true },
      { id: "C" },
    ]);
    h.setState({
      selectedGroupIds: { g1: true },
    });
    h.app.actionManager.executeAction(actionDuplicateSelection);
    expect(h.elements).toMatchObject([
      { id: "A" },
      { id: "B" },
      {
        id: "A_copy",

        groupIds: [expect.stringMatching(/.{3,}/)],
      },
      {
        id: "B_copy",

        groupIds: [expect.stringMatching(/.{3,}/)],
      },
      { id: "C" },
    ]);

    populateElements([
      { id: "A", groupIds: ["g1"], isSelected: true },
      { id: "B", groupIds: ["g1"], isSelected: true },
      { id: "C", isSelected: true },
    ]);
    h.setState({
      selectedGroupIds: { g1: true },
    });
    h.app.actionManager.executeAction(actionDuplicateSelection);
    expect(h.elements.map((element) => element.id)).toEqual([
      "A",
      "B",
      "A_copy",
      "B_copy",
      "C",
      "C_copy",
    ]);

    populateElements([
      { id: "A", groupIds: ["g1"], isSelected: true },
      { id: "B", groupIds: ["g1"], isSelected: true },
      { id: "C", groupIds: ["g2"], isSelected: true },
      { id: "D", groupIds: ["g2"], isSelected: true },
    ]);
    h.setState({
      selectedGroupIds: { g1: true, g2: true },
    });
    h.app.actionManager.executeAction(actionDuplicateSelection);
    expect(h.elements.map((element) => element.id)).toEqual([
      "A",
      "B",
      "A_copy",
      "B_copy",
      "C",
      "D",
      "C_copy",
      "D_copy",
    ]);

    populateElements([
      { id: "A", groupIds: ["g1", "g2"], isSelected: true },
      { id: "B", groupIds: ["g1", "g2"], isSelected: true },
      { id: "C", groupIds: ["g2"], isSelected: true },
    ]);
    h.setState({
      selectedGroupIds: { g1: true },
    });
    h.app.actionManager.executeAction(actionDuplicateSelection);
    expect(h.elements.map((element) => element.id)).toEqual([
      "A",
      "B",
      "A_copy",
      "B_copy",
      "C",
      "C_copy",
    ]);

    populateElements([
      { id: "A", groupIds: ["g1", "g2"], isSelected: true },
      { id: "B", groupIds: ["g1", "g2"], isSelected: true },
      { id: "C", groupIds: ["g2"], isSelected: true },
    ]);
    h.setState({
      selectedGroupIds: { g2: true },
    });
    h.app.actionManager.executeAction(actionDuplicateSelection);
    expect(h.elements.map((element) => element.id)).toEqual([
      "A",
      "B",
      "C",
      "A_copy",
      "B_copy",
      "C_copy",
    ]);

    populateElements([
      { id: "A", groupIds: ["g1", "g2"], isSelected: true },
      { id: "B", groupIds: ["g1", "g2"], isSelected: true },
      { id: "C", groupIds: ["g2"], isSelected: true },
      { id: "D", groupIds: ["g3", "g4"], isSelected: true },
      { id: "E", groupIds: ["g3", "g4"], isSelected: true },
      { id: "F", groupIds: ["g4"], isSelected: true },
    ]);
    h.setState({
      selectedGroupIds: { g2: true, g4: true },
    });
    h.app.actionManager.executeAction(actionDuplicateSelection);
    expect(h.elements.map((element) => element.id)).toEqual([
      "A",
      "B",
      "C",
      "A_copy",
      "B_copy",
      "C_copy",
      "D",
      "E",
      "F",
      "D_copy",
      "E_copy",
      "F_copy",
    ]);

    populateElements([
      { id: "A", groupIds: ["g1", "g2"], isSelected: true },
      { id: "B", groupIds: ["g1", "g2"] },
      { id: "C", groupIds: ["g2"] },
    ]);
    h.app.actionManager.executeAction(actionDuplicateSelection);
    expect(h.elements.map((element) => element.id)).toEqual([
      "A",
      "A_copy",
      "B",
      "C",
    ]);

    populateElements([
      { id: "A", groupIds: ["g1", "g2"] },
      { id: "B", groupIds: ["g1", "g2"], isSelected: true },
      { id: "C", groupIds: ["g2"] },
    ]);
    h.app.actionManager.executeAction(actionDuplicateSelection);
    expect(h.elements.map((element) => element.id)).toEqual([
      "A",
      "B",
      "B_copy",
      "C",
    ]);

    populateElements([
      { id: "A", groupIds: ["g1", "g2"], isSelected: true },
      { id: "B", groupIds: ["g1", "g2"], isSelected: true },
      { id: "C", groupIds: ["g2"], isSelected: true },
    ]);
    h.app.actionManager.executeAction(actionDuplicateSelection);
    expect(h.elements.map((element) => element.id)).toEqual([
      "A",
      "A_copy",
      "B",
      "B_copy",
      "C",
      "C_copy",
    ]);
  });
});<|MERGE_RESOLUTION|>--- conflicted
+++ resolved
@@ -10,12 +10,9 @@
   actionSendToBack,
   actionDuplicateSelection,
 } from "../actions";
-<<<<<<< HEAD
 import { ExcalidrawElement } from "../element/types";
 import { AppState } from "../types";
-=======
 import { API } from "./helpers/api";
->>>>>>> ea020f2c
 
 // Unmount ReactDOM from root
 ReactDOM.unmountComponentAtNode(document.getElementById("root")!);
@@ -41,7 +38,6 @@
 ) => {
   const selectedElementIds: any = {};
 
-<<<<<<< HEAD
   h.elements = elements.map(
     ({
       id,
@@ -53,23 +49,15 @@
       width = 100,
       height = 100,
     }) => {
-      const element: Mutable<ExcalidrawElement> = newElement({
+      const element = API.createElement({
         type: "rectangle",
+        id,
+        isDeleted,
         x,
         y,
         width,
         height,
-        strokeColor: h.state.currentItemStrokeColor,
-        backgroundColor: h.state.currentItemBackgroundColor,
-        fillStyle: h.state.currentItemFillStyle,
-        strokeWidth: h.state.currentItemStrokeWidth,
-        strokeStyle: h.state.currentItemStrokeStyle,
-        strokeSharpness: h.state.currentItemStrokeSharpness,
-        roughness: h.state.currentItemRoughness,
-        opacity: h.state.currentItemOpacity,
       });
-      element.id = id;
-      element.isDeleted = isDeleted;
       element.groupIds = groupIds;
       if (isSelected) {
         selectedElementIds[element.id] = true;
@@ -77,15 +65,6 @@
       return element;
     },
   );
-=======
-  h.elements = elements.map(({ id, isDeleted = false, isSelected = false }) => {
-    const element = API.createElement({ type: "rectangle", id, isDeleted });
-    if (isSelected) {
-      selectedElementIds[element.id] = true;
-    }
-    return element;
-  });
->>>>>>> ea020f2c
 
   h.setState({
     selectedElementIds,
