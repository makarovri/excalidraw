--- conflicted
+++ resolved
@@ -14,11 +14,7 @@
 import path from "path";
 import { getMimeType } from "../../data/blob";
 import { newFreeDrawElement } from "../../element/newElement";
-<<<<<<< HEAD
-import { Excalidraw } from "../../packages/excalidraw/dist/excalidraw.production.min";
-=======
 import { Point } from "../../types";
->>>>>>> b26e4fcf
 
 const readFile = util.promisify(fs.readFile);
 
