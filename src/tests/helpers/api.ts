import {
  ExcalidrawElement,
  ExcalidrawGenericElement,
  ExcalidrawTextElement,
  ExcalidrawLinearElement,
  ExcalidrawFreeDrawElement,
  ExcalidrawImageElement,
  FileId,
} from "../../element/types";
import { newElement, newTextElement, newLinearElement } from "../../element";
import { DEFAULT_VERTICAL_ALIGN, ROUNDNESS } from "../../constants";
import { getDefaultAppState } from "../../appState";
import { GlobalTestState, createEvent, fireEvent } from "../test-utils";
import fs from "fs";
import util from "util";
import path from "path";
import { getMimeType } from "../../data/blob";
import { newFreeDrawElement, newImageElement } from "../../element/newElement";
import { Point } from "../../types";
import { getSelectedElements } from "../../scene/selection";
import { isLinearElementType } from "../../element/typeChecks";
import { Mutable } from "../../utility-types";

const readFile = util.promisify(fs.readFile);

const { h } = window;

export class API {
  static setSelectedElements = (elements: ExcalidrawElement[]) => {
    h.setState({
      selectedElementIds: elements.reduce((acc, element) => {
        acc[element.id] = true;
        return acc;
      }, {} as Record<ExcalidrawElement["id"], true>),
    });
  };

  static getSelectedElements = (
    includeBoundTextElement: boolean = false,
  ): ExcalidrawElement[] => {
    return getSelectedElements(h.elements, h.state, includeBoundTextElement);
  };

  static getSelectedElement = (): ExcalidrawElement => {
    const selectedElements = API.getSelectedElements();
    if (selectedElements.length !== 1) {
      throw new Error(
        `expected 1 selected element; got ${selectedElements.length}`,
      );
    }
    return selectedElements[0];
  };

  static getStateHistory = () => {
    // @ts-ignore
    return h.history.stateHistory;
  };

  static clearSelection = () => {
    // @ts-ignore
    h.app.clearSelection(null);
    expect(API.getSelectedElements().length).toBe(0);
  };

  static createElement = <
    T extends Exclude<ExcalidrawElement["type"], "selection"> = "rectangle",
  >({
    // @ts-ignore
    type = "rectangle",
    id,
    x = 0,
    y = x,
    width = 100,
    height = width,
    isDeleted = false,
    groupIds = [],
    ...rest
  }: {
    type?: T;
    x?: number;
    y?: number;
    height?: number;
    width?: number;
    angle?: number;
    id?: string;
    isDeleted?: boolean;
    groupIds?: string[];
    // generic element props
    strokeColor?: ExcalidrawGenericElement["strokeColor"];
    backgroundColor?: ExcalidrawGenericElement["backgroundColor"];
    fillStyle?: ExcalidrawGenericElement["fillStyle"];
    strokeWidth?: ExcalidrawGenericElement["strokeWidth"];
    strokeStyle?: ExcalidrawGenericElement["strokeStyle"];
    roundness?: ExcalidrawGenericElement["roundness"];
    roughness?: ExcalidrawGenericElement["roughness"];
    opacity?: ExcalidrawGenericElement["opacity"];
    // text props
    text?: T extends "text" ? ExcalidrawTextElement["text"] : never;
    rawText?: T extends "text" ? ExcalidrawTextElement["rawText"] : never;
    fontSize?: T extends "text" ? ExcalidrawTextElement["fontSize"] : never;
    fontFamily?: T extends "text" ? ExcalidrawTextElement["fontFamily"] : never;
    textAlign?: T extends "text" ? ExcalidrawTextElement["textAlign"] : never;
    verticalAlign?: T extends "text"
      ? ExcalidrawTextElement["verticalAlign"]
      : never;
    boundElements?: ExcalidrawGenericElement["boundElements"];
    containerId?: T extends "text"
      ? ExcalidrawTextElement["containerId"]
      : never;
    points?: T extends "arrow" | "line" ? readonly Point[] : never;
    locked?: boolean;
    fileId?: T extends "image" ? string : never;
    scale?: T extends "image" ? ExcalidrawImageElement["scale"] : never;
    status?: T extends "image" ? ExcalidrawImageElement["status"] : never;
    startBinding?: T extends "arrow"
      ? ExcalidrawLinearElement["startBinding"]
      : never;
    endBinding?: T extends "arrow"
      ? ExcalidrawLinearElement["endBinding"]
      : never;
  }): T extends "arrow" | "line"
    ? ExcalidrawLinearElement
    : T extends "freedraw"
    ? ExcalidrawFreeDrawElement
    : T extends "text"
    ? ExcalidrawTextElement
    : T extends "image"
    ? ExcalidrawImageElement
    : ExcalidrawGenericElement => {
    let element: Mutable<ExcalidrawElement> = null!;

    const appState = h?.state || getDefaultAppState();

    const base: Omit<
      ExcalidrawGenericElement,
      | "id"
      | "width"
      | "height"
      | "type"
      | "seed"
      | "version"
      | "versionNonce"
      | "isDeleted"
      | "groupIds"
      | "link"
      | "updated"
    > = {
      x,
      y,
      angle: rest.angle ?? 0,
      strokeColor: rest.strokeColor ?? appState.currentItemStrokeColor,
      backgroundColor:
        rest.backgroundColor ?? appState.currentItemBackgroundColor,
      fillStyle: rest.fillStyle ?? appState.currentItemFillStyle,
      strokeWidth: rest.strokeWidth ?? appState.currentItemStrokeWidth,
      strokeStyle: rest.strokeStyle ?? appState.currentItemStrokeStyle,
      roundness: (
        rest.roundness === undefined
          ? appState.currentItemRoundness === "round"
          : rest.roundness
      )
        ? {
            type: isLinearElementType(type)
              ? ROUNDNESS.PROPORTIONAL_RADIUS
              : ROUNDNESS.ADAPTIVE_RADIUS,
          }
        : null,
      roughness: rest.roughness ?? appState.currentItemRoughness,
      opacity: rest.opacity ?? appState.currentItemOpacity,
      boundElements: rest.boundElements ?? null,
      locked: rest.locked ?? false,
    };
    switch (type) {
      case "rectangle":
      case "diamond":
      case "ellipse":
        element = newElement({
          type: type as "rectangle" | "diamond" | "ellipse",
          width,
          height,
          ...base,
        });
        break;
      case "text":
        const fontSize = rest.fontSize ?? appState.currentItemFontSize;
        const fontFamily = rest.fontFamily ?? appState.currentItemFontFamily;
        element = newTextElement({
          ...base,
          text: rest.text || "test",
<<<<<<< HEAD
          rawText: rest.rawText || "test",
          fontSize: rest.fontSize ?? appState.currentItemFontSize,
          fontFamily: rest.fontFamily ?? appState.currentItemFontFamily,
=======
          fontSize,
          fontFamily,
>>>>>>> 25bb6738
          textAlign: rest.textAlign ?? appState.currentItemTextAlign,
          verticalAlign: rest.verticalAlign ?? DEFAULT_VERTICAL_ALIGN,
          containerId: rest.containerId ?? undefined,
        });
        element.width = width;
        element.height = height;
        break;
      case "freedraw":
        element = newFreeDrawElement({
          type: type as "freedraw",
          simulatePressure: true,
          ...base,
        });
        break;
      case "arrow":
      case "line":
        element = newLinearElement({
          ...base,
          width,
          height,
          type,
          startArrowhead: null,
          endArrowhead: null,
          points: rest.points ?? [],
        });
        break;
      case "image":
        element = newImageElement({
          ...base,
          width,
          height,
          type,
          fileId: (rest.fileId as string as FileId) ?? null,
          status: rest.status || "saved",
          scale: rest.scale || [1, 1],
        });
        break;
    }
    if (element.type === "arrow") {
      element.startBinding = rest.startBinding ?? null;
      element.endBinding = rest.endBinding ?? null;
    }
    if (id) {
      element.id = id;
    }
    if (isDeleted) {
      element.isDeleted = isDeleted;
    }
    if (groupIds) {
      element.groupIds = groupIds;
    }
    return element as any;
  };

  static readFile = async <T extends "utf8" | null>(
    filepath: string,
    encoding?: T,
  ): Promise<T extends "utf8" ? string : Buffer> => {
    filepath = path.isAbsolute(filepath)
      ? filepath
      : path.resolve(path.join(__dirname, "../", filepath));
    return readFile(filepath, { encoding }) as any;
  };

  static loadFile = async (filepath: string) => {
    const { base, ext } = path.parse(filepath);
    return new File([await API.readFile(filepath, null)], base, {
      type: getMimeType(ext),
    });
  };

  static drop = async (blob: Blob) => {
    const fileDropEvent = createEvent.drop(GlobalTestState.canvas);
    const text = await new Promise<string>((resolve, reject) => {
      try {
        const reader = new FileReader();
        reader.onload = () => {
          resolve(reader.result as string);
        };
        reader.readAsText(blob);
      } catch (error: any) {
        reject(error);
      }
    });

    const files = [blob] as File[] & { item: (index: number) => File };
    files.item = (index: number) => files[index];

    Object.defineProperty(fileDropEvent, "dataTransfer", {
      value: {
        files,
        getData: (type: string) => {
          if (type === blob.type) {
            return text;
          }
          return "";
        },
      },
    });
    fireEvent(GlobalTestState.canvas, fileDropEvent);
  };
}<|MERGE_RESOLUTION|>--- conflicted
+++ resolved
@@ -187,14 +187,9 @@
         element = newTextElement({
           ...base,
           text: rest.text || "test",
-<<<<<<< HEAD
-          rawText: rest.rawText || "test",
-          fontSize: rest.fontSize ?? appState.currentItemFontSize,
-          fontFamily: rest.fontFamily ?? appState.currentItemFontFamily,
-=======
+          rawText: rest.rawText || "test", //zsviczian
           fontSize,
           fontFamily,
->>>>>>> 25bb6738
           textAlign: rest.textAlign ?? appState.currentItemTextAlign,
           verticalAlign: rest.verticalAlign ?? DEFAULT_VERTICAL_ALIGN,
           containerId: rest.containerId ?? undefined,
