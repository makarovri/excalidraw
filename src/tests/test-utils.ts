--- conflicted
+++ resolved
@@ -187,27 +187,6 @@
   expect(selectedElementIds).toEqual(expect.arrayContaining(ids));
 };
 
-export const toggleMenu = (container: HTMLElement) => {
-  // open menu
-  fireEvent.click(container.querySelector(".dropdown-menu-button")!);
-};
-
-<<<<<<< HEAD
-export const togglePopover = (label: string) => {
-  // Needed for radix-ui/react-popover as tests fail due to resize observer not being present
-  (global as any).ResizeObserver = class ResizeObserver {
-    constructor(cb: any) {
-      (this as any).cb = cb;
-    }
-
-    observe() {}
-
-    unobserve() {}
-    disconnect() {}
-  };
-
-  UI.clickLabeledElement(label);
-=======
 export const createPasteEvent = (
   text:
     | string
@@ -227,5 +206,25 @@
       },
     },
   );
->>>>>>> 6977c326
+};
+
+export const toggleMenu = (container: HTMLElement) => {
+  // open menu
+  fireEvent.click(container.querySelector(".dropdown-menu-button")!);
+};
+
+export const togglePopover = (label: string) => {
+  // Needed for radix-ui/react-popover as tests fail due to resize observer not being present
+  (global as any).ResizeObserver = class ResizeObserver {
+    constructor(cb: any) {
+      (this as any).cb = cb;
+    }
+
+    observe() {}
+
+    unobserve() {}
+    disconnect() {}
+  };
+
+  UI.clickLabeledElement(label);
 };