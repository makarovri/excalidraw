// Jest Snapshot v1, https://goo.gl/fbAQLP

exports[`Test dragCreate add element to the scene when pointer dragging long enough arrow 1`] = `1`;

exports[`Test dragCreate add element to the scene when pointer dragging long enough arrow 2`] = `
Object {
  "angle": 0,
  "backgroundColor": "transparent",
  "boundElements": null,
  "endArrowhead": "arrow",
  "endBinding": null,
  "fillStyle": "hachure",
  "groupIds": Array [],
  "height": 50,
  "id": "id0",
  "isDeleted": false,
  "lastCommittedPoint": null,
  "opacity": 100,
  "points": Array [
    Array [
      0,
      0,
    ],
    Array [
      30,
      50,
    ],
  ],
  "roughness": 1,
  "seed": 337897,
  "startArrowhead": null,
  "startBinding": null,
  "strokeColor": "#000000",
  "strokeSharpness": "round",
  "strokeStyle": "solid",
  "strokeWidth": 1,
  "type": "arrow",
  "updated": 1,
  "version": 3,
  "versionNonce": 449462985,
  "width": 30,
  "x": 30,
  "y": 20,
}
`;

exports[`Test dragCreate add element to the scene when pointer dragging long enough diamond 1`] = `1`;

exports[`Test dragCreate add element to the scene when pointer dragging long enough diamond 2`] = `
Object {
  "angle": 0,
  "backgroundColor": "transparent",
<<<<<<< HEAD
  "boundElementIds": null,
  "boundTextElementId": null,
=======
  "boundElements": null,
>>>>>>> 390da3fd
  "fillStyle": "hachure",
  "groupIds": Array [],
  "height": 50,
  "id": "id0",
  "isDeleted": false,
  "opacity": 100,
  "roughness": 1,
  "seed": 337897,
  "strokeColor": "#000000",
  "strokeSharpness": "sharp",
  "strokeStyle": "solid",
  "strokeWidth": 1,
  "type": "diamond",
  "updated": 1,
  "version": 2,
  "versionNonce": 1278240551,
  "width": 30,
  "x": 30,
  "y": 20,
}
`;

exports[`Test dragCreate add element to the scene when pointer dragging long enough ellipse 1`] = `1`;

exports[`Test dragCreate add element to the scene when pointer dragging long enough ellipse 2`] = `
Object {
  "angle": 0,
  "backgroundColor": "transparent",
<<<<<<< HEAD
  "boundElementIds": null,
  "boundTextElementId": null,
=======
  "boundElements": null,
>>>>>>> 390da3fd
  "fillStyle": "hachure",
  "groupIds": Array [],
  "height": 50,
  "id": "id0",
  "isDeleted": false,
  "opacity": 100,
  "roughness": 1,
  "seed": 337897,
  "strokeColor": "#000000",
  "strokeSharpness": "sharp",
  "strokeStyle": "solid",
  "strokeWidth": 1,
  "type": "ellipse",
  "updated": 1,
  "version": 2,
  "versionNonce": 1278240551,
  "width": 30,
  "x": 30,
  "y": 20,
}
`;

exports[`Test dragCreate add element to the scene when pointer dragging long enough line 1`] = `
Object {
  "angle": 0,
  "backgroundColor": "transparent",
  "boundElements": null,
  "endArrowhead": null,
  "endBinding": null,
  "fillStyle": "hachure",
  "groupIds": Array [],
  "height": 50,
  "id": "id0",
  "isDeleted": false,
  "lastCommittedPoint": null,
  "opacity": 100,
  "points": Array [
    Array [
      0,
      0,
    ],
    Array [
      30,
      50,
    ],
  ],
  "roughness": 1,
  "seed": 337897,
  "startArrowhead": null,
  "startBinding": null,
  "strokeColor": "#000000",
  "strokeSharpness": "round",
  "strokeStyle": "solid",
  "strokeWidth": 1,
  "type": "line",
  "updated": 1,
  "version": 3,
  "versionNonce": 449462985,
  "width": 30,
  "x": 30,
  "y": 20,
}
`;

exports[`Test dragCreate add element to the scene when pointer dragging long enough rectangle 1`] = `1`;

exports[`Test dragCreate add element to the scene when pointer dragging long enough rectangle 2`] = `
Object {
  "angle": 0,
  "backgroundColor": "transparent",
<<<<<<< HEAD
  "boundElementIds": null,
  "boundTextElementId": null,
=======
  "boundElements": null,
>>>>>>> 390da3fd
  "fillStyle": "hachure",
  "groupIds": Array [],
  "height": 50,
  "id": "id0",
  "isDeleted": false,
  "opacity": 100,
  "roughness": 1,
  "seed": 337897,
  "strokeColor": "#000000",
  "strokeSharpness": "sharp",
  "strokeStyle": "solid",
  "strokeWidth": 1,
  "type": "rectangle",
  "updated": 1,
  "version": 2,
  "versionNonce": 1278240551,
  "width": 30,
  "x": 30,
  "y": 20,
}
`;<|MERGE_RESOLUTION|>--- conflicted
+++ resolved
@@ -50,12 +50,8 @@
 Object {
   "angle": 0,
   "backgroundColor": "transparent",
-<<<<<<< HEAD
-  "boundElementIds": null,
+  "boundElements": null,
   "boundTextElementId": null,
-=======
-  "boundElements": null,
->>>>>>> 390da3fd
   "fillStyle": "hachure",
   "groupIds": Array [],
   "height": 50,
@@ -84,12 +80,8 @@
 Object {
   "angle": 0,
   "backgroundColor": "transparent",
-<<<<<<< HEAD
-  "boundElementIds": null,
+  "boundElements": null,
   "boundTextElementId": null,
-=======
-  "boundElements": null,
->>>>>>> 390da3fd
   "fillStyle": "hachure",
   "groupIds": Array [],
   "height": 50,
@@ -160,12 +152,8 @@
 Object {
   "angle": 0,
   "backgroundColor": "transparent",
-<<<<<<< HEAD
-  "boundElementIds": null,
+  "boundElements": null,
   "boundTextElementId": null,
-=======
-  "boundElements": null,
->>>>>>> 390da3fd
   "fillStyle": "hachure",
   "groupIds": Array [],
   "height": 50,
