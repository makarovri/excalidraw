--- conflicted
+++ resolved
@@ -21,11 +21,7 @@
 
 const { h } = window;
 
-<<<<<<< HEAD
-const renderStaticScene = jest.spyOn(Renderer, "renderStaticScene");
-=======
-const renderScene = vi.spyOn(Renderer, "renderScene");
->>>>>>> 9ca27c62
+const renderStaticScene = vi.spyOn(Renderer, "renderStaticScene");
 
 const mouse = new Pointer("mouse");
 const finger1 = new Pointer("touch", 1);
