--- conflicted
+++ resolved
@@ -2,7 +2,6 @@
 import React from "react";
 import ReactDOM from "react-dom";
 import { copiedStyles } from "../actions/actionStyles";
-import { getTransformHandles as _getTransformHandles } from "../element";
 import { ExcalidrawElement } from "../element/types";
 import { setLanguage, t } from "../i18n";
 import { CODES, KEYS } from "../keys";
@@ -19,18 +18,6 @@
   screen,
   waitFor,
 } from "./test-utils";
-<<<<<<< HEAD
-=======
-import Excalidraw from "../packages/excalidraw/index";
-import { setLanguage } from "../i18n";
-import { setDateTimeForTests } from "../utils";
-import { ExcalidrawElement } from "../element/types";
-import { queryByText } from "@testing-library/react";
-import { copiedStyles } from "../actions/actionStyles";
-import { UI, Pointer, Keyboard } from "./helpers/ui";
-import { API } from "./helpers/api";
-import { CODES, KEYS } from "../keys";
->>>>>>> aa221837
 
 const { h } = window;
 
