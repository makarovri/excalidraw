--- conflicted
+++ resolved
@@ -110,13 +110,8 @@
       key: KEYS.ENTER,
     });
 
-<<<<<<< HEAD
-    expect(renderInteractiveScene).toHaveBeenCalledTimes(12);
-    expect(renderStaticScene).toHaveBeenCalledTimes(11);
-=======
-    expect(renderInteractiveScene).toHaveBeenCalledTimes(9);
+    expect(renderInteractiveScene).toHaveBeenCalledTimes(11);
     expect(renderStaticScene).toHaveBeenCalledTimes(10);
->>>>>>> 4765f553
     expect(h.elements.length).toEqual(1);
 
     const element = h.elements[0] as ExcalidrawLinearElement;
@@ -158,14 +153,8 @@
     fireEvent.keyDown(document, {
       key: KEYS.ENTER,
     });
-
-<<<<<<< HEAD
-    expect(renderInteractiveScene).toHaveBeenCalledTimes(12);
-    expect(renderStaticScene).toHaveBeenCalledTimes(11);
-=======
-    expect(renderInteractiveScene).toHaveBeenCalledTimes(9);
+    expect(renderInteractiveScene).toHaveBeenCalledTimes(11);
     expect(renderStaticScene).toHaveBeenCalledTimes(10);
->>>>>>> 4765f553
     expect(h.elements.length).toEqual(1);
 
     const element = h.elements[0] as ExcalidrawLinearElement;
