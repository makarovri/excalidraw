import { fireEvent, GlobalTestState, toggleMenu, render } from "../test-utils";
import { Excalidraw, Footer, MainMenu } from "../../packages/excalidraw/index";
import { queryByText, queryByTestId, screen } from "@testing-library/react";
import { GRID_SIZE, THEME } from "../../constants";
import { t } from "../../i18n";
import { useMemo } from "react";

const { h } = window;

describe("<Excalidraw/>", () => {
  afterEach(() => {
    const menu = document.querySelector(".dropdown-menu");
    if (menu) {
      toggleMenu(document.querySelector(".excalidraw")!);
    }
  });

  describe("Test zenModeEnabled prop", () => {
    it('should show exit zen mode button when zen mode is set and zen mode option in context menu when zenModeEnabled is "undefined"', async () => {
      const { container } = await render(<Excalidraw />);
      expect(
        container.getElementsByClassName("disable-zen-mode--visible").length,
      ).toBe(0);
      expect(h.state.zenModeEnabled).toBe(false);

      fireEvent.contextMenu(GlobalTestState.interactiveCanvas, {
        button: 2,
        clientX: 1,
        clientY: 1,
      });
      const contextMenu = document.querySelector(".context-menu");
      fireEvent.click(queryByText(contextMenu as HTMLElement, "Zen mode")!);
      expect(h.state.zenModeEnabled).toBe(true);
      expect(
        container.getElementsByClassName("disable-zen-mode--visible").length,
      ).toBe(1);
    });

    it("should not show exit zen mode button and zen mode option in context menu when zenModeEnabled is set", async () => {
      const { container } = await render(<Excalidraw zenModeEnabled={true} />);
      expect(
        container.getElementsByClassName("disable-zen-mode--visible").length,
      ).toBe(0);
      expect(h.state.zenModeEnabled).toBe(true);
<<<<<<< HEAD

      fireEvent.contextMenu(GlobalTestState.interactiveCanvas, {
=======
      screen.debug();
      fireEvent.contextMenu(GlobalTestState.canvas, {
>>>>>>> 9ca27c62
        button: 2,
        clientX: 1,
        clientY: 1,
      });
      const contextMenu = document.querySelector(".context-menu");
      expect(queryByText(contextMenu as HTMLElement, "Zen mode")).toBe(null);
      expect(h.state.zenModeEnabled).toBe(true);
      expect(
        container.getElementsByClassName("disable-zen-mode--visible").length,
      ).toBe(0);
    });
  });

  it("should render the footer only when Footer is passed as children", async () => {
    //Footer not passed hence it will not render the footer
    let { container } = await render(
      <Excalidraw>
        <div>This is a custom footer</div>
      </Excalidraw>,
    );
    expect(container.querySelector(".footer-center")).toBe(null);

    // Footer passed hence it will render the footer
    ({ container } = await render(
      <Excalidraw>
        <Footer>
          <div>This is a custom footer</div>
        </Footer>
      </Excalidraw>,
    ));
    expect(container.querySelector(".footer-center")).toMatchInlineSnapshot(
      `
      <div
        class="footer-center zen-mode-transition"
      >
        <div>
          This is a custom footer
        </div>
      </div>
    `,
    );
  });

  describe("Test gridModeEnabled prop", () => {
    it('should show grid mode in context menu when gridModeEnabled is "undefined"', async () => {
      const { container } = await render(<Excalidraw />);
      expect(h.state.gridSize).toBe(null);

      expect(
        container.getElementsByClassName("disable-zen-mode--visible").length,
      ).toBe(0);
      fireEvent.contextMenu(GlobalTestState.interactiveCanvas, {
        button: 2,
        clientX: 1,
        clientY: 1,
      });
      const contextMenu = document.querySelector(".context-menu");
      fireEvent.click(queryByText(contextMenu as HTMLElement, "Show grid")!);
      expect(h.state.gridSize).toBe(GRID_SIZE);
    });

    it('should not show grid mode in context menu when gridModeEnabled is not "undefined"', async () => {
      const { container } = await render(
        <Excalidraw gridModeEnabled={false} />,
      );
      expect(h.state.gridSize).toBe(null);

      expect(
        container.getElementsByClassName("disable-zen-mode--visible").length,
      ).toBe(0);
      fireEvent.contextMenu(GlobalTestState.interactiveCanvas, {
        button: 2,
        clientX: 1,
        clientY: 1,
      });
      const contextMenu = document.querySelector(".context-menu");
      expect(queryByText(contextMenu as HTMLElement, "Show grid")).toBe(null);
      expect(h.state.gridSize).toBe(null);
    });
  });

  describe("Test UIOptions prop", () => {
    describe("Test canvasActions", () => {
      it('should render menu with default items when "UIOPtions" is "undefined"', async () => {
        const { container } = await render(
          <Excalidraw UIOptions={undefined} />,
        );
        //open menu
        toggleMenu(container);
        expect(queryByTestId(container, "dropdown-menu")).toMatchSnapshot();
      });

      it("should hide clear canvas button when clearCanvas is false", async () => {
        const { container } = await render(
          <Excalidraw UIOptions={{ canvasActions: { clearCanvas: false } }} />,
        );
        //open menu
        toggleMenu(container);
        expect(queryByTestId(container, "clear-canvas-button")).toBeNull();
      });

      it("should hide export button when export is false", async () => {
        const { container } = await render(
          <Excalidraw UIOptions={{ canvasActions: { export: false } }} />,
        );
        //open menu
        toggleMenu(container);
        expect(queryByTestId(container, "json-export-button")).toBeNull();
      });

      it("should hide 'Save as image' button when 'saveAsImage' is false", async () => {
        const { container } = await render(
          <Excalidraw UIOptions={{ canvasActions: { saveAsImage: false } }} />,
        );
        //open menu
        toggleMenu(container);
        expect(queryByTestId(container, "image-export-button")).toBeNull();
      });

      it("should hide load button when loadScene is false", async () => {
        const { container } = await render(
          <Excalidraw UIOptions={{ canvasActions: { loadScene: false } }} />,
        );

        expect(queryByTestId(container, "load-button")).toBeNull();
      });

      it("should hide save as button when saveFileToDisk is false", async () => {
        const { container } = await render(
          <Excalidraw
            UIOptions={{ canvasActions: { export: { saveFileToDisk: false } } }}
          />,
        );
        //open menu
        toggleMenu(container);
        expect(queryByTestId(container, "save-as-button")).toBeNull();
      });

      it("should hide save button when saveToActiveFile is false", async () => {
        const { container } = await render(
          <Excalidraw
            UIOptions={{ canvasActions: { saveToActiveFile: false } }}
          />,
        );
        //open menu
        toggleMenu(container);
        expect(queryByTestId(container, "save-button")).toBeNull();
      });

      it("should hide the canvas background picker when changeViewBackgroundColor is false", async () => {
        const { container } = await render(
          <Excalidraw
            UIOptions={{ canvasActions: { changeViewBackgroundColor: false } }}
          />,
        );
        //open menu
        toggleMenu(container);
        expect(queryByTestId(container, "canvas-background-label")).toBeNull();
        expect(queryByTestId(container, "canvas-background-picker")).toBeNull();
      });

      it("should hide the canvas background picker even if passed if the `canvasActions.changeViewBackgroundColor` is set to false", async () => {
        const { container } = await render(
          <Excalidraw
            UIOptions={{ canvasActions: { changeViewBackgroundColor: false } }}
          >
            <MainMenu>
              <MainMenu.DefaultItems.ChangeCanvasBackground />
            </MainMenu>
          </Excalidraw>,
        );
        //open menu
        toggleMenu(container);
        expect(queryByTestId(container, "canvas-background-label")).toBeNull();
        expect(queryByTestId(container, "canvas-background-picker")).toBeNull();
      });

      it("should hide the theme toggle when theme is false", async () => {
        const { container } = await render(
          <Excalidraw UIOptions={{ canvasActions: { toggleTheme: false } }} />,
        );
        //open menu
        toggleMenu(container);
        expect(queryByTestId(container, "toggle-dark-mode")).toBeNull();
      });

      it("should not render default items in custom menu even if passed if the prop in `canvasActions` is set to false", async () => {
        const { container } = await render(
          <Excalidraw UIOptions={{ canvasActions: { loadScene: false } }}>
            <MainMenu>
              <MainMenu.ItemCustom>
                <button
                  style={{ height: "2rem" }}
                  onClick={() => window.alert("custom menu item")}
                >
                  custom item
                </button>
              </MainMenu.ItemCustom>
              <MainMenu.DefaultItems.LoadScene />
            </MainMenu>
          </Excalidraw>,
        );
        //open menu
        toggleMenu(container);
        // load button shouldn't be rendered since `UIActions.canvasActions.loadScene` is `false`
        expect(queryByTestId(container, "load-button")).toBeNull();
      });
    });
  });

  describe("Test theme prop", () => {
    it("should show the theme toggle by default", async () => {
      const { container } = await render(<Excalidraw />);
      expect(h.state.theme).toBe(THEME.LIGHT);
      //open menu
      toggleMenu(container);
      const darkModeToggle = queryByTestId(container, "toggle-dark-mode");
      expect(darkModeToggle).toBeTruthy();
    });

    it("should not show theme toggle when the theme prop is defined", async () => {
      const { container } = await render(<Excalidraw theme={THEME.DARK} />);

      expect(h.state.theme).toBe(THEME.DARK);
      //open menu
      toggleMenu(container);
      expect(queryByTestId(container, "toggle-dark-mode")).toBe(null);
    });

    it("should show theme mode toggle when `UIOptions.canvasActions.toggleTheme` is true", async () => {
      const { container } = await render(
        <Excalidraw
          theme={THEME.DARK}
          UIOptions={{ canvasActions: { toggleTheme: true } }}
        />,
      );
      expect(h.state.theme).toBe(THEME.DARK);
      //open menu
      toggleMenu(container);
      const darkModeToggle = queryByTestId(container, "toggle-dark-mode");
      expect(darkModeToggle).toBeTruthy();
    });

    it("should not show theme toggle when `UIOptions.canvasActions.toggleTheme` is false", async () => {
      const { container } = await render(
        <Excalidraw
          UIOptions={{ canvasActions: { toggleTheme: false } }}
          theme={THEME.DARK}
        />,
      );
      expect(h.state.theme).toBe(THEME.DARK);
      //open menu
      toggleMenu(container);
      const darkModeToggle = queryByTestId(container, "toggle-dark-mode");
      expect(darkModeToggle).toBe(null);
    });
  });

  describe("Test name prop", () => {
    it('should allow editing name when the name prop is "undefined"', async () => {
      const { container } = await render(<Excalidraw />);
      //open menu
      toggleMenu(container);
      fireEvent.click(queryByTestId(container, "image-export-button")!);
      const textInput: HTMLInputElement | null = document.querySelector(
        ".ImageExportModal .ImageExportModal__preview__filename .TextInput",
      );
      expect(textInput?.value).toContain(`${t("labels.untitled")}`);
      expect(textInput?.nodeName).toBe("INPUT");
    });

    it('should set the name and not allow editing when the name prop is present"', async () => {
      const name = "test";
      const { container } = await render(<Excalidraw name={name} />);
      //open menu
      toggleMenu(container);
      await fireEvent.click(queryByTestId(container, "image-export-button")!);
      const textInput = document.querySelector(
        ".ImageExportModal .ImageExportModal__preview__filename .TextInput",
      ) as HTMLInputElement;
      expect(textInput?.value).toEqual(name);
      expect(textInput?.nodeName).toBe("INPUT");
      expect(textInput?.disabled).toBe(true);
    });
  });

  describe("Test autoFocus prop", () => {
    it("should not focus when autoFocus is false", async () => {
      const { container } = await render(<Excalidraw />);

      expect(
        container.querySelector(".excalidraw") === document.activeElement,
      ).toBe(false);
    });

    it("should focus when autoFocus is true", async () => {
      const { container } = await render(<Excalidraw autoFocus={true} />);

      expect(
        container.querySelector(".excalidraw") === document.activeElement,
      ).toBe(true);
    });
  });

  describe("<MainMenu/>", () => {
    it("should render main menu with host menu items if passed from host", async () => {
      const { container } = await render(
        <Excalidraw>
          <MainMenu>
            <MainMenu.Item onSelect={() => window.alert("Clicked")}>
              Click me
            </MainMenu.Item>
            <MainMenu.ItemLink href="blog.excalidaw.com">
              Excalidraw blog
            </MainMenu.ItemLink>
            <MainMenu.ItemCustom>
              <button
                style={{ height: "2rem" }}
                onClick={() => window.alert("custom menu item")}
              >
                custom menu item
              </button>
            </MainMenu.ItemCustom>
            <MainMenu.DefaultItems.Help />
          </MainMenu>
        </Excalidraw>,
      );
      //open menu
      toggleMenu(container);
      expect(queryByTestId(container, "dropdown-menu")).toMatchSnapshot();
    });

    it("should update themeToggle text even if MainMenu memoized", async () => {
      const CustomExcalidraw = () => {
        const customMenu = useMemo(() => {
          return (
            <MainMenu>
              <MainMenu.DefaultItems.ToggleTheme />
            </MainMenu>
          );
        }, []);

        return <Excalidraw>{customMenu}</Excalidraw>;
      };

      const { container } = await render(<CustomExcalidraw />);
      //open menu
      toggleMenu(container);

      expect(h.state.theme).toBe(THEME.LIGHT);

      expect(
        queryByTestId(container, "toggle-dark-mode")?.textContent,
      ).toContain(t("buttons.darkMode"));

      fireEvent.click(queryByTestId(container, "toggle-dark-mode")!);

      expect(
        queryByTestId(container, "toggle-dark-mode")?.textContent,
      ).toContain(t("buttons.lightMode"));
    });
  });
});<|MERGE_RESOLUTION|>--- conflicted
+++ resolved
@@ -1,6 +1,6 @@
 import { fireEvent, GlobalTestState, toggleMenu, render } from "../test-utils";
 import { Excalidraw, Footer, MainMenu } from "../../packages/excalidraw/index";
-import { queryByText, queryByTestId, screen } from "@testing-library/react";
+import { queryByText, queryByTestId } from "@testing-library/react";
 import { GRID_SIZE, THEME } from "../../constants";
 import { t } from "../../i18n";
 import { useMemo } from "react";
@@ -42,13 +42,8 @@
         container.getElementsByClassName("disable-zen-mode--visible").length,
       ).toBe(0);
       expect(h.state.zenModeEnabled).toBe(true);
-<<<<<<< HEAD
 
       fireEvent.contextMenu(GlobalTestState.interactiveCanvas, {
-=======
-      screen.debug();
-      fireEvent.contextMenu(GlobalTestState.canvas, {
->>>>>>> 9ca27c62
         button: 2,
         clientX: 1,
         clientY: 1,
