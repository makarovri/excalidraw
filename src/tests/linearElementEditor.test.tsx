--- conflicted
+++ resolved
@@ -89,13 +89,6 @@
     mouse.clickAt(p1[0], p1[1]);
   };
 
-<<<<<<< HEAD
-  const enterLineEditingMode = (line: ExcalidrawLinearElement) => {
-    mouse.clickAt(p1[0], p1[1]);
-    Keyboard.withModifierKeys({ ctrl: true }, () => {
-      Keyboard.keyPress(KEYS.ENTER);
-    });
-=======
   const enterLineEditingMode = (
     line: ExcalidrawLinearElement,
     selectProgrammatically = false,
@@ -105,8 +98,9 @@
     } else {
       mouse.clickAt(p1[0], p1[1]);
     }
-    Keyboard.keyPress(KEYS.ENTER);
->>>>>>> bdc56090
+    Keyboard.withModifierKeys({ ctrl: true }, () => {
+      Keyboard.keyPress(KEYS.ENTER);
+    });
     expect(h.state.editingLinearElement?.elementId).toEqual(line.id);
   };
 
@@ -446,7 +440,7 @@
         // delete 3rd point
         deletePoint(points[2]);
         expect(line.points.length).toEqual(3);
-        expect(renderScene).toHaveBeenCalledTimes(20);
+        expect(renderScene).toHaveBeenCalledTimes(21);
 
         const newMidPoints = LinearElementEditor.getEditorMidPoints(
           line,
