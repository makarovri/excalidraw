--- conflicted
+++ resolved
@@ -26,12 +26,8 @@
 import { ROUNDNESS, VERTICAL_ALIGN } from "../constants";
 import { vi } from "vitest";
 
-<<<<<<< HEAD
-const renderInteractiveScene = jest.spyOn(Renderer, "renderInteractiveScene");
-const renderStaticScene = jest.spyOn(Renderer, "renderStaticScene");
-=======
-const renderScene = vi.spyOn(Renderer, "renderScene");
->>>>>>> 9ca27c62
+const renderInteractiveScene = vi.spyOn(Renderer, "renderInteractiveScene");
+const renderStaticScene = vi.spyOn(Renderer, "renderStaticScene");
 
 const { h } = window;
 const font = "20px Cascadia, width: Segoe UI Emoji" as FontString;
@@ -889,10 +885,10 @@
       ]);
       expect((h.elements[1] as ExcalidrawTextElementWithContainer).text)
         .toMatchInlineSnapshot(`
-        "Online whiteboard 
-        collaboration made 
-        easy"
-      `);
+          "Online whiteboard 
+          collaboration made 
+          easy"
+        `);
     });
 
     it("should bind text to arrow when clicked on arrow and enter pressed", async () => {
@@ -923,10 +919,10 @@
       ]);
       expect((h.elements[1] as ExcalidrawTextElementWithContainer).text)
         .toMatchInlineSnapshot(`
-        "Online whiteboard 
-        collaboration made 
-        easy"
-      `);
+          "Online whiteboard 
+          collaboration made 
+          easy"
+        `);
     });
 
     it("should not bind text to line when double clicked", async () => {
@@ -1065,9 +1061,9 @@
         `);
       expect((h.elements[1] as ExcalidrawTextElementWithContainer).text)
         .toMatchInlineSnapshot(`
-        "Online whiteboard 
-        collaboration made easy"
-      `);
+          "Online whiteboard 
+          collaboration made easy"
+        `);
       expect(LinearElementEditor.getElementAbsoluteCoords(container, true))
         .toMatchInlineSnapshot(`
           [
