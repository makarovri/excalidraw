--- conflicted
+++ resolved
@@ -19,24 +19,14 @@
 
 export type Key = keyof typeof KEYS;
 
-<<<<<<< HEAD
 export const isArrowKey = (keyCode: string) =>
   keyCode === KEYS.ARROW_LEFT ||
   keyCode === KEYS.ARROW_RIGHT ||
   keyCode === KEYS.ARROW_DOWN ||
   keyCode === KEYS.ARROW_UP;
-=======
-export function isArrowKey(keyCode: string) {
-  return (
-    keyCode === KEYS.ARROW_LEFT ||
-    keyCode === KEYS.ARROW_RIGHT ||
-    keyCode === KEYS.ARROW_DOWN ||
-    keyCode === KEYS.ARROW_UP
-  );
-}
 
 export const getResizeCenterPointKey = (event: MouseEvent | KeyboardEvent) =>
   event.altKey || event.which === KEYS.ALT_KEY_CODE;
+
 export const getResizeWithSidesSameLengthKey = (event: MouseEvent) =>
-  event.shiftKey;
->>>>>>> fc802c75
+  event.shiftKey;