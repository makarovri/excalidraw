--- conflicted
+++ resolved
@@ -358,21 +358,20 @@
                   shortcuts={[getShortcutKey("CtrlOrCmd+Shift+G")]}
                 />
                 <Shortcut
-<<<<<<< HEAD
+                  label={t("labels.flipHorizontal")}
+                  shortcuts={[getShortcutKey("Shift+H")]}
+                />
+                <Shortcut
+                  label={t("labels.flipVertical")}
+                  shortcuts={[getShortcutKey("Shift+V")]}
+                />
+                <Shortcut
                   label={t("labels.showStroke")}
                   shortcuts={[getShortcutKey("S")]}
                 />
                 <Shortcut
                   label={t("labels.showBackground")}
                   shortcuts={[getShortcutKey("G")]}
-=======
-                  label={t("labels.flipHorizontal")}
-                  shortcuts={[getShortcutKey("Shift+H")]}
-                />
-                <Shortcut
-                  label={t("labels.flipVertical")}
-                  shortcuts={[getShortcutKey("Shift+V")]}
->>>>>>> dd12abc5
                 />
               </ShortcutIsland>
             </Column>
