import React from "react";
import { t } from "../i18n";
import { KEYS } from "../keys";
import { Dialog } from "./Dialog";
import { getShortcutKey } from "../utils";
import "./HelpDialog.scss";
import { ExternalLinkIcon } from "./icons";
import { probablySupportsClipboardBlob } from "../clipboard";
import { isDarwin, isFirefox, isWindows } from "../constants";

const Header = () => (
  <div className="HelpDialog__header">
    <a
<<<<<<< HEAD
      className="HelpDialog__btn" //zsviczian
      href="https://github.com/zsviczian/obsidian-excalidraw-plugin/#readme"
=======
      className="HelpDialog__btn"
      href="https://docs.excalidraw.com"
>>>>>>> 28ab6531
      target="_blank"
      rel="noopener noreferrer"
    >
      {t("helpDialog.documentation")}
      <div className="HelpDialog__link-icon">{ExternalLinkIcon}</div>
    </a>
    <a
      className="HelpDialog__btn"
      href="https://www.youtube.com/@VisualPKM" //zsviczian
      target="_blank"
      rel="noopener noreferrer"
    >
      {"Visual PKM YouTube"}
      <div className="HelpDialog__link-icon">{ExternalLinkIcon}</div>
    </a>
    <a
      className="HelpDialog__btn" //zsviczian
      href="https://github.com/zsviczian/obsidian-excalidraw-plugin/issues"
      target="_blank"
      rel="noopener noreferrer"
    >
      {t("helpDialog.github")}
      <div className="HelpDialog__link-icon">{ExternalLinkIcon}</div>
    </a>
  </div>
);

const Section = (props: { title: string; children: React.ReactNode }) => (
  <>
    <h3>{props.title}</h3>
    <div className="HelpDialog__islands-container">{props.children}</div>
  </>
);

const ShortcutIsland = (props: {
  caption: string;
  children: React.ReactNode;
  className?: string;
}) => (
  <div className={`HelpDialog__island ${props.className}`}>
    <h4 className="HelpDialog__island-title">{props.caption}</h4>
    <div className="HelpDialog__island-content">{props.children}</div>
  </div>
);

function* intersperse(as: JSX.Element[][], delim: string | null) {
  let first = true;
  for (const x of as) {
    if (!first) {
      yield delim;
    }
    first = false;
    yield x;
  }
}

const upperCaseSingleChars = (str: string) => {
  return str.replace(/\b[a-z]\b/, (c) => c.toUpperCase());
};

const Shortcut = ({
  label,
  shortcuts,
  isOr = true,
}: {
  label: string;
  shortcuts: string[];
  isOr?: boolean;
}) => {
  const splitShortcutKeys = shortcuts.map((shortcut) => {
    const keys = shortcut.endsWith("++")
      ? [...shortcut.slice(0, -2).split("+"), "+"]
      : shortcut.split("+");

    return keys.map((key) => (
      <ShortcutKey key={key}>{upperCaseSingleChars(key)}</ShortcutKey>
    ));
  });

  return (
    <div className="HelpDialog__shortcut">
      <div>{label}</div>
      <div className="HelpDialog__key-container">
        {[...intersperse(splitShortcutKeys, isOr ? t("helpDialog.or") : null)]}
      </div>
    </div>
  );
};

const ShortcutKey = (props: { children: React.ReactNode }) => (
  <kbd className="HelpDialog__key" {...props} />
);

export const HelpDialog = ({ onClose }: { onClose?: () => void }) => {
  const handleClose = React.useCallback(() => {
    if (onClose) {
      onClose();
    }
  }, [onClose]);

  return (
    <>
      <Dialog
        onCloseRequest={handleClose}
        title={t("helpDialog.title")}
        className={"HelpDialog"}
      >
        <Header />
        <Section title={t("helpDialog.shortcuts")}>
          <ShortcutIsland
            className="HelpDialog__island--tools"
            caption={t("helpDialog.tools")}
          >
            <Shortcut label={t("toolBar.hand")} shortcuts={[KEYS.H]} />
            <Shortcut
              label={t("toolBar.selection")}
              shortcuts={[KEYS.V, KEYS["1"]]}
            />
            <Shortcut
              label={t("toolBar.rectangle")}
              shortcuts={[KEYS.R, KEYS["2"]]}
            />
            <Shortcut
              label={t("toolBar.diamond")}
              shortcuts={[KEYS.D, KEYS["3"]]}
            />
            <Shortcut
              label={t("toolBar.ellipse")}
              shortcuts={[KEYS.O, KEYS["4"]]}
            />
            <Shortcut
              label={t("toolBar.arrow")}
              shortcuts={[KEYS.A, KEYS["5"]]}
            />
            <Shortcut
              label={t("toolBar.line")}
              shortcuts={[KEYS.L, KEYS["6"]]}
            />
            <Shortcut
              label={t("toolBar.freedraw")}
              shortcuts={[KEYS.P, KEYS["7"]]}
            />
            <Shortcut
              label={t("toolBar.text")}
              shortcuts={[KEYS.T, KEYS["8"]]}
            />
            <Shortcut label={t("toolBar.image")} shortcuts={[KEYS["9"]]} />
            <Shortcut
              label={t("toolBar.eraser")}
              shortcuts={[KEYS.E, KEYS["0"]]}
            />
            <Shortcut label={t("toolBar.frame")} shortcuts={[KEYS.F]} />
            <Shortcut
              label={t("labels.eyeDropper")}
              shortcuts={[KEYS.I, "Shift+S", "Shift+G"]}
            />
            <Shortcut
              label={t("helpDialog.editLineArrowPoints")}
              shortcuts={[getShortcutKey("CtrlOrCmd+Enter")]}
            />
            <Shortcut
              label={t("helpDialog.editText")}
              shortcuts={[getShortcutKey("Enter")]}
            />
            <Shortcut
              label={t("helpDialog.textNewLine")}
              shortcuts={[
                getShortcutKey("Enter"),
                getShortcutKey("Shift+Enter"),
              ]}
            />
            <Shortcut
              label={t("helpDialog.textFinish")}
              shortcuts={[
                getShortcutKey("Esc"),
                getShortcutKey("CtrlOrCmd+Enter"),
              ]}
            />
            <Shortcut
              label={t("helpDialog.curvedArrow")}
              shortcuts={[
                "A",
                t("helpDialog.click"),
                t("helpDialog.click"),
                t("helpDialog.click"),
              ]}
              isOr={false}
            />
            <Shortcut
              label={t("helpDialog.curvedLine")}
              shortcuts={[
                "L",
                t("helpDialog.click"),
                t("helpDialog.click"),
                t("helpDialog.click"),
              ]}
              isOr={false}
            />
            <Shortcut label={t("toolBar.lock")} shortcuts={[KEYS.Q]} />
            <Shortcut
              label={t("helpDialog.preventBinding")}
              shortcuts={[getShortcutKey("CtrlOrCmd")]}
            />
            <Shortcut
              label={t("toolBar.link")}
              shortcuts={[getShortcutKey("CtrlOrCmd+K")]}
            />
          </ShortcutIsland>
          <ShortcutIsland
            className="HelpDialog__island--view"
            caption={t("helpDialog.view")}
          >
            <Shortcut
              label={t("buttons.zoomIn")}
              shortcuts={[getShortcutKey("CtrlOrCmd++")]}
            />
            <Shortcut
              label={t("buttons.zoomOut")}
              shortcuts={[getShortcutKey("CtrlOrCmd+-")]}
            />
            <Shortcut
              label={t("buttons.resetZoom")}
              shortcuts={[getShortcutKey("CtrlOrCmd+0")]}
            />
            <Shortcut
              label={t("helpDialog.zoomToFit")}
              shortcuts={["Shift+1"]}
            />
            <Shortcut
              label={t("helpDialog.zoomToSelection")}
              shortcuts={["Shift+2"]}
            />
            <Shortcut
              label={t("helpDialog.movePageUpDown")}
              shortcuts={["PgUp/PgDn"]}
            />
            <Shortcut
              label={t("helpDialog.movePageLeftRight")}
              shortcuts={["Shift+PgUp/PgDn"]}
            />
            <Shortcut //zsviczian
              label={t("buttons.fullScreen")}
              shortcuts={["F11 + Command Palette Action"]}
            />
            <Shortcut
              label={t("buttons.zenMode")}
              shortcuts={[getShortcutKey("Alt+Z")]}
            />
            <Shortcut
              label={t("labels.showGrid")}
              shortcuts={[getShortcutKey("CtrlOrCmd+'")]}
            />
            <Shortcut
              label={t("labels.viewMode")}
              shortcuts={[getShortcutKey("Alt+R")]}
            />
            <Shortcut
              label={t("labels.toggleTheme")}
              shortcuts={[getShortcutKey("Alt+Shift+D")]}
            />
            <Shortcut
              label={t("stats.title")}
              shortcuts={[getShortcutKey("Alt+/")]}
            />
          </ShortcutIsland>
          <ShortcutIsland
            className="HelpDialog__island--editor"
            caption={t("helpDialog.editor")}
          >
            <Shortcut
              label={t("labels.moveCanvas")}
              shortcuts={[
                getShortcutKey(`Space+${t("helpDialog.drag")}`),
                getShortcutKey(`Wheel+${t("helpDialog.drag")}`),
              ]}
              isOr={true}
            />
            <Shortcut
              label={t("buttons.clearReset")}
              shortcuts={[getShortcutKey("CtrlOrCmd+Delete")]}
            />
            <Shortcut
              label={t("labels.delete")}
              shortcuts={[getShortcutKey("Delete")]}
            />
            <Shortcut
              label={t("labels.cut")}
              shortcuts={[getShortcutKey("CtrlOrCmd+X")]}
            />
            <Shortcut
              label={t("labels.copy")}
              shortcuts={[getShortcutKey("CtrlOrCmd+C")]}
            />
            <Shortcut
              label={t("labels.paste")}
              shortcuts={[getShortcutKey("CtrlOrCmd+V")]}
            />
            <Shortcut
              label={t("labels.pasteAsPlaintext")}
              shortcuts={[getShortcutKey("CtrlOrCmd+Shift+V")]}
            />
            <Shortcut
              label={t("labels.selectAll")}
              shortcuts={[getShortcutKey("CtrlOrCmd+A")]}
            />
            <Shortcut
              label={t("labels.multiSelect")}
              shortcuts={[getShortcutKey(`Shift+${t("helpDialog.click")}`)]}
            />
            <Shortcut
              label={t("helpDialog.deepSelect")}
              shortcuts={[getShortcutKey(`CtrlOrCmd+${t("helpDialog.click")}`)]}
            />
            <Shortcut
              label={t("helpDialog.deepBoxSelect")}
              shortcuts={[getShortcutKey(`CtrlOrCmd+${t("helpDialog.drag")}`)]}
            />
            {/* firefox supports clipboard API under a flag, so we'll
                show users what they can do in the error message */}
            {(probablySupportsClipboardBlob || isFirefox) && (
              <Shortcut
                label={t("labels.copyAsPng")}
                shortcuts={[getShortcutKey("Shift+Alt+C")]}
              />
            )}
            <Shortcut
              label={t("labels.copyStyles")}
              shortcuts={[getShortcutKey("CtrlOrCmd+Alt+C")]}
            />
            <Shortcut
              label={t("labels.pasteStyles")}
              shortcuts={[getShortcutKey("CtrlOrCmd+Alt+V")]}
            />
            <Shortcut
              label={t("labels.sendToBack")}
              shortcuts={[
                isDarwin
                  ? getShortcutKey("CtrlOrCmd+Alt+[")
                  : getShortcutKey("CtrlOrCmd+Shift+["),
              ]}
            />
            <Shortcut
              label={t("labels.bringToFront")}
              shortcuts={[
                isDarwin
                  ? getShortcutKey("CtrlOrCmd+Alt+]")
                  : getShortcutKey("CtrlOrCmd+Shift+]"),
              ]}
            />
            <Shortcut
              label={t("labels.sendBackward")}
              shortcuts={[getShortcutKey("CtrlOrCmd+[")]}
            />
            <Shortcut
              label={t("labels.bringForward")}
              shortcuts={[getShortcutKey("CtrlOrCmd+]")]}
            />
            <Shortcut
              label={t("labels.alignTop")}
              shortcuts={[getShortcutKey("CtrlOrCmd+Shift+Up")]}
            />
            <Shortcut
              label={t("labels.alignBottom")}
              shortcuts={[getShortcutKey("CtrlOrCmd+Shift+Down")]}
            />
            <Shortcut
              label={t("labels.alignLeft")}
              shortcuts={[getShortcutKey("CtrlOrCmd+Shift+Left")]}
            />
            <Shortcut
              label={t("labels.alignRight")}
              shortcuts={[getShortcutKey("CtrlOrCmd+Shift+Right")]}
            />
            <Shortcut
              label={t("labels.duplicateSelection")}
              shortcuts={[
                getShortcutKey("CtrlOrCmd+D"),
                getShortcutKey(`Alt+${t("helpDialog.drag")}`),
              ]}
            />
            <Shortcut
              label={t("helpDialog.toggleElementLock")}
              shortcuts={[getShortcutKey("CtrlOrCmd+Shift+L")]}
            />
            <Shortcut
              label={t("buttons.undo")}
              shortcuts={[getShortcutKey("CtrlOrCmd+Z")]}
            />
            <Shortcut
              label={t("buttons.redo")}
              shortcuts={
                isWindows
                  ? [
                      getShortcutKey("CtrlOrCmd+Y"),
                      getShortcutKey("CtrlOrCmd+Shift+Z"),
                    ]
                  : [getShortcutKey("CtrlOrCmd+Shift+Z")]
              }
            />
            <Shortcut
              label={t("labels.group")}
              shortcuts={[getShortcutKey("CtrlOrCmd+G")]}
            />
            <Shortcut
              label={t("labels.ungroup")}
              shortcuts={[getShortcutKey("CtrlOrCmd+Shift+G")]}
            />
            <Shortcut
              label={t("labels.flipHorizontal")}
              shortcuts={[getShortcutKey("Shift+H")]}
            />
            <Shortcut
              label={t("labels.flipVertical")}
              shortcuts={[getShortcutKey("Shift+V")]}
            />
            <Shortcut
              label={t("labels.showStroke")}
              shortcuts={[getShortcutKey("S")]}
            />
            <Shortcut
              label={t("labels.showBackground")}
              shortcuts={[getShortcutKey("G")]}
            />
            <Shortcut
              label={t("labels.decreaseFontSize")}
              shortcuts={[getShortcutKey("CtrlOrCmd+Shift+<")]}
            />
            <Shortcut
              label={t("labels.increaseFontSize")}
              shortcuts={[getShortcutKey("CtrlOrCmd+Shift+>")]}
            />
          </ShortcutIsland>
        </Section>
      </Dialog>
    </>
  );
};<|MERGE_RESOLUTION|>--- conflicted
+++ resolved
@@ -11,13 +11,8 @@
 const Header = () => (
   <div className="HelpDialog__header">
     <a
-<<<<<<< HEAD
       className="HelpDialog__btn" //zsviczian
       href="https://github.com/zsviczian/obsidian-excalidraw-plugin/#readme"
-=======
-      className="HelpDialog__btn"
-      href="https://docs.excalidraw.com"
->>>>>>> 28ab6531
       target="_blank"
       rel="noopener noreferrer"
     >
