//
// All icons are imported from https://fontawesome.com/icons?d=gallery
// Icons are under the license https://fontawesome.com/license
//

// Note: when adding new icons, review https://developer.mozilla.org/en-US/docs/Mozilla/Developer_guide/RTL_Guidelines
// to determine whether or not the icons should be mirrored in right-to-left languages.

import React from "react";

import oc from "open-color";
import clsx from "clsx";
import { Theme } from "../element/types";
import { THEME } from "../constants";

export const iconFillColor = (theme: Theme) => "var(--icon-fill-color)";

const handlerColor = (theme: Theme) =>
  theme === THEME.LIGHT ? oc.white : "#1e1e1e";

type Opts = {
  width?: number;
  height?: number;
  mirror?: true;
} & React.SVGProps<SVGSVGElement>;

export const createIcon = (
  d: string | React.ReactNode,
  opts: number | Opts = 512,
) => {
  const {
    width = 512,
    height = width,
    mirror,
    style,
    ...rest
  } = typeof opts === "number" ? ({ width: opts } as Opts) : opts;
  return (
    <svg
      aria-hidden="true"
      focusable="false"
      role="img"
      viewBox={`0 0 ${width} ${height}`}
      className={clsx({ "rtl-mirror": mirror })}
      style={style}
      {...rest}
    >
      {typeof d === "string" ? <path fill="currentColor" d={d} /> : d}
    </svg>
  );
};

const tablerIconProps: Opts = {
  width: 24,
  height: 24,
  fill: "none",
  strokeWidth: 2,
  stroke: "currentColor",
  strokeLinecap: "round",
  strokeLinejoin: "round",
} as const;

const modifiedTablerIconProps: Opts = {
  width: 20,
  height: 20,
  fill: "none",
  stroke: "currentColor",
  strokeLinecap: "round",
  strokeLinejoin: "round",
} as const;

// -----------------------------------------------------------------------------

// tabler-icons: present
export const PlusPromoIcon = createIcon(
  <g strokeWidth="1.5">
    <path stroke="none" d="M0 0h24v24H0z" fill="none" />
    <rect x={3} y={8} width={18} height={4} rx={1} />
    <line x1={12} y1={8} x2={12} y2={21} />
    <path d="M19 12v7a2 2 0 0 1 -2 2h-10a2 2 0 0 1 -2 -2v-7" />
    <path d="M7.5 8a2.5 2.5 0 0 1 0 -5a4.8 8 0 0 1 4.5 5a4.8 8 0 0 1 4.5 -5a2.5 2.5 0 0 1 0 5" />
  </g>,
  tablerIconProps,
);

// tabler-icons: book
export const LibraryIcon = createIcon(
  <g strokeWidth="1.5">
    <path stroke="none" d="M0 0h24v24H0z" fill="none" />
    <path d="M3 19a9 9 0 0 1 9 0a9 9 0 0 1 9 0" />
    <path d="M3 6a9 9 0 0 1 9 0a9 9 0 0 1 9 0" />
    <line x1="3" y1="6" x2="3" y2="19" />
    <line x1="12" y1="6" x2="12" y2="19" />
    <line x1="21" y1="6" x2="21" y2="19" />
  </g>,
  tablerIconProps,
);

// tabler-icons: plus
export const PlusIcon = createIcon(
  <svg strokeWidth="1.5">
    <path stroke="none" d="M0 0h24v24H0z" fill="none" />
    <line x1="12" y1="5" x2="12" y2="19" />
    <line x1="5" y1="12" x2="19" y2="12" />
  </svg>,
  tablerIconProps,
);

// tabler-icons: dots-vertical
export const DotsIcon = createIcon(
  <g strokeWidth="1.5">
    <path stroke="none" d="M0 0h24v24H0z" fill="none"></path>
    <circle cx="12" cy="12" r="1"></circle>
    <circle cx="12" cy="19" r="1"></circle>
    <circle cx="12" cy="5" r="1"></circle>
  </g>,
  tablerIconProps,
);

// tabler-icons: pinned
export const PinIcon = createIcon(
  <svg strokeWidth="1.5">
    <path stroke="none" d="M0 0h24v24H0z" fill="none"></path>
    <path d="M9 4v6l-2 4v2h10v-2l-2 -4v-6"></path>
    <line x1="12" y1="16" x2="12" y2="21"></line>
    <line x1="8" y1="4" x2="16" y2="4"></line>
  </svg>,
  tablerIconProps,
);

// tabler-icons: lock-open (via Figma)
export const UnlockedIcon = createIcon(
  <g>
    <path
      d="M13.542 8.542H6.458a2.5 2.5 0 0 0-2.5 2.5v3.75a2.5 2.5 0 0 0 2.5 2.5h7.084a2.5 2.5 0 0 0 2.5-2.5v-3.75a2.5 2.5 0 0 0-2.5-2.5Z"
      stroke="currentColor"
      strokeWidth="1.25"
    />
    <path
      d="M10 13.958a1.042 1.042 0 1 0 0-2.083 1.042 1.042 0 0 0 0 2.083Z"
      stroke="currentColor"
      strokeWidth="1.25"
    />
    <mask
      id="UnlockedIcon"
      style={{ maskType: "alpha" }}
      maskUnits="userSpaceOnUse"
      x={6}
      y={1}
      width={9}
      height={9}
    >
      <path
        stroke="none"
        d="M6.399 9.561V5.175c0-.93.401-1.823 1.116-2.48a3.981 3.981 0 0 1 2.693-1.028c1.01 0 1.98.37 2.694 1.027.715.658 1.116 1.55 1.116 2.481"
        fill="#fff"
      />
    </mask>
    <g mask="url(#UnlockedIcon)">
      <path
        stroke="none"
        d="M5.149 9.561v1.25h2.5v-1.25h-2.5Zm5.06-7.894V.417v1.25Zm2.559 3.508v1.25h2.5v-1.25h-2.5ZM7.648 8.51V5.175h-2.5V8.51h2.5Zm0-3.334c0-.564.243-1.128.713-1.561L6.668 1.775c-.959.883-1.52 2.104-1.52 3.4h2.5Zm.713-1.561a2.732 2.732 0 0 1 1.847-.697v-2.5c-1.31 0-2.585.478-3.54 1.358L8.36 3.614Zm1.847-.697c.71 0 1.374.26 1.847.697l1.694-1.839a5.231 5.231 0 0 0-3.54-1.358v2.5Zm1.847.697c.47.433.713.997.713 1.561h2.5c0-1.296-.56-2.517-1.52-3.4l-1.693 1.839Z"
        fill="currentColor"
      />
    </g>
  </g>,
  modifiedTablerIconProps,
);

// tabler-icons: lock (via Figma)
export const LockedIcon = createIcon(
  <g strokeWidth="1.25">
    <path d="M13.542 8.542H6.458a2.5 2.5 0 0 0-2.5 2.5v3.75a2.5 2.5 0 0 0 2.5 2.5h7.084a2.5 2.5 0 0 0 2.5-2.5v-3.75a2.5 2.5 0 0 0-2.5-2.5Z" />
    <path d="M10 13.958a1.042 1.042 0 1 0 0-2.083 1.042 1.042 0 0 0 0 2.083Z" />
    <path d="M6.667 8.333V5.417C6.667 3.806 8.159 2.5 10 2.5c1.841 0 3.333 1.306 3.333 2.917v2.916" />
  </g>,
  modifiedTablerIconProps,
);

// custom
export const WelcomeScreenMenuArrow = createIcon(
  <>
    <path
      d="M38.5 83.5c-14-2-17.833-10.473-21-22.5C14.333 48.984 12 22 12 12.5"
      stroke="currentColor"
      strokeWidth={2}
      strokeLinecap="round"
    />
    <path
      fillRule="evenodd"
      clipRule="evenodd"
      d="m12.005 10.478 7.905 14.423L6 25.75l6.005-15.273Z"
      fill="currentColor"
    />
    <path
      d="M12.005 10.478c1.92 3.495 3.838 7 7.905 14.423m-7.905-14.423c3.11 5.683 6.23 11.368 7.905 14.423m0 0c-3.68.226-7.35.455-13.91.85m13.91-.85c-5.279.33-10.566.647-13.91.85m0 0c1.936-4.931 3.882-9.86 6.005-15.273M6 25.75c2.069-5.257 4.135-10.505 6.005-15.272"
      stroke="currentColor"
      strokeWidth={2}
      strokeLinecap="round"
    />
  </>,
  { width: 41, height: 94, fill: "none" },
);

// custom
export const WelcomeScreenHelpArrow = createIcon(
  <>
    <path
      d="M18.026 1.232c-5.268 13.125-5.548 33.555 3.285 42.311 8.823 8.75 33.31 12.304 42.422 13.523"
      stroke="currentColor"
      strokeWidth={2}
      strokeLinecap="round"
    />
    <path
      fillRule="evenodd"
      clipRule="evenodd"
      d="m72.181 59.247-13.058-10-2.948 13.62 16.006-3.62Z"
      fill="currentColor"
    />
    <path
      d="M72.181 59.247c-3.163-2.429-6.337-4.856-13.058-10m13.058 10c-5.145-3.936-10.292-7.882-13.058-10m0 0c-.78 3.603-1.563 7.196-2.948 13.62m2.948-13.62c-1.126 5.168-2.24 10.346-2.948 13.62m0 0c5.168-1.166 10.334-2.343 16.006-3.62m-16.006 3.62c5.51-1.248 11.01-2.495 16.006-3.62"
      stroke="currentColor"
      strokeWidth={2}
      strokeLinecap="round"
    />
  </>,
  { width: 85, height: 71, fill: "none" },
);

// custom
export const WelcomeScreenTopToolbarArrow = createIcon(
  <>
    <path
      d="M1 77c14-2 31.833-11.973 35-24 3.167-12.016-6-35-9.5-43.5"
      stroke="currentColor"
      strokeWidth={2}
      strokeLinecap="round"
    />
    <path
      fillRule="evenodd"
      clipRule="evenodd"
      d="m24.165 1.093-2.132 16.309 13.27-4.258-11.138-12.05Z"
      fill="currentColor"
    />
    <path
      d="M24.165 1.093c-.522 3.953-1.037 7.916-2.132 16.309m2.131-16.309c-.835 6.424-1.68 12.854-2.13 16.308m0 0c3.51-1.125 7.013-2.243 13.27-4.257m-13.27 4.257c5.038-1.608 10.08-3.232 13.27-4.257m0 0c-3.595-3.892-7.197-7.777-11.14-12.05m11.14 12.05c-3.837-4.148-7.667-8.287-11.14-12.05"
      stroke="currentColor"
      strokeWidth={2}
      strokeLinecap="round"
    />
  </>,
  { width: 38, height: 78, fill: "none" },
);

// custom
export const ExcalLogo = createIcon(
  <g fill="currentColor">
    <path
      d="M39.9 32.889a.326.326 0 0 0-.279-.056c-2.094-3.083-4.774-6-7.343-8.833l-.419-.472a.212.212 0 0 0-.056-.139.586.586 0 0 0-.167-.111l-.084-.083-.056-.056c-.084-.167-.28-.278-.475-.167-.782.39-1.507.973-2.206 1.528-.92.722-1.842 1.445-2.708 2.25a8.405 8.405 0 0 0-.977 1.028c-.14.194-.028.361.14.444-.615.611-1.23 1.223-1.843 1.861a.315.315 0 0 0-.084.223c0 .083.056.166.111.194l1.09.833v.028c1.535 1.528 4.244 3.611 7.12 5.861.418.334.865.667 1.284 1 .195.223.39.473.558.695.084.11.28.139.391.055.056.056.14.111.196.167a.398.398 0 0 0 .167.056.255.255 0 0 0 .224-.111.394.394 0 0 0 .055-.167c.029 0 .028.028.056.028a.318.318 0 0 0 .224-.084l5.082-5.528a.309.309 0 0 0 0-.444Zm-14.63-1.917a.485.485 0 0 0 .111.14c.586.5 1.2 1 1.843 1.555l-2.569-1.945-.251-.166c-.056-.028-.112-.084-.168-.111l-.195-.167.056-.056.055-.055.112-.111c.866-.861 2.346-2.306 3.1-3.028-.81.805-2.43 3.167-2.095 3.944Zm8.767 6.89-2.122-1.612a44.713 44.713 0 0 0-2.625-2.5c1.145.861 2.122 1.611 2.262 1.75 1.117.972 1.06.806 1.815 1.445l.921.666a1.06 1.06 0 0 1-.251.25Zm.558.416-.056-.028c.084-.055.168-.111.252-.194l-.196.222ZM1.089 5.75c.055.361.14.722.195 1.056.335 1.833.67 3.5 1.284 4.75l.252.944c.084.361.223.806.363.917 1.424 1.25 3.602 3.11 5.947 4.889a.295.295 0 0 0 .363 0s0 .027.028.027a.254.254 0 0 0 .196.084.318.318 0 0 0 .223-.084c2.988-3.305 5.221-6.027 6.813-8.305.112-.111.14-.278.14-.417.111-.111.195-.25.307-.333.111-.111.111-.306 0-.39l-.028-.027c0-.055-.028-.139-.084-.167-.698-.666-1.2-1.138-1.731-1.638-.922-.862-1.871-1.75-3.881-3.75l-.028-.028c-.028-.028-.056-.056-.112-.056-.558-.194-1.703-.389-3.127-.639C6.087 2.223 3.21 1.723.614.944c0 0-.168 0-.196.028l-.083.084c-.028.027-.056.055-.224.11h.056-.056c.028.167.028.278.084.473 0 .055.112.5.112.555l.782 3.556Zm15.496 3.278-.335-.334c.084.112.196.195.335.334Zm-3.546 4.666-.056.056c0-.028.028-.056.056-.056Zm-2.038-10c.168.167.866.834 1.033.973-.726-.334-2.54-1.167-3.379-1.445.838.167 1.983.334 2.346.472ZM1.424 2.306c.419.722.754 3.222 1.089 5.666-.196-.778-.335-1.555-.503-2.278-.251-1.277-.503-2.416-.838-3.416.056 0 .14 0 .252.028Zm-.168-.584c-.112 0-.223-.028-.307-.028 0-.027 0-.055-.028-.055.14 0 .223.028.335.083Zm-1.089.222c0-.027 0-.027 0 0ZM39.453 1.333c.028-.11-.558-.61-.363-.639.42-.027.42-.666 0-.666-.558.028-1.144.166-1.675.25-.977.194-1.982.389-2.96.61-2.205.473-4.383.973-6.561 1.557-.67.194-1.424.333-2.066.666-.224.111-.196.333-.084.472-.056.028-.084.028-.14.056-.195.028-.363.056-.558.083-.168.028-.252.167-.224.334 0 .027.028.083.028.11-1.173 1.556-2.485 3.195-3.909 4.945-1.396 1.611-2.876 3.306-4.356 5.056-4.719 5.5-10.052 11.75-15.943 17.25a.268.268 0 0 0 0 .389c.028.027.056.055.084.055-.084.084-.168.14-.252.222-.056.056-.084.111-.084.167a.605.605 0 0 0-.111.139c-.112.111-.112.305.028.389.111.11.307.11.39-.028.029-.028.029-.056.056-.056a.44.44 0 0 1 .615 0c.335.362.67.723.977 1.028l-.698-.583c-.112-.111-.307-.083-.39.028-.113.11-.085.305.027.389l7.427 6.194c.056.056.112.056.196.056s.14-.028.195-.084l.168-.166c.028.027.083.027.111.027.084 0 .14-.027.196-.083 10.052-10.055 18.15-17.639 27.42-24.417.083-.055.111-.166.111-.25.112 0 .196-.083.251-.194 1.704-5.194 2.039-9.806 2.15-12.083v-.028c0-.028.028-.056.028-.083.028-.056.028-.084.028-.084a1.626 1.626 0 0 0-.111-1.028ZM21.472 9.5c.446-.5.893-1.028 1.34-1.5-2.876 3.778-7.65 9.583-14.408 16.5 4.607-5.083 9.242-10.333 13.068-15ZM5.193 35.778h.084-.084Zm3.462 3.194c-.027-.028-.027-.028 0-.028v.028Zm4.16-3.583c.224-.25.448-.472.699-.722 0 0 0 .027.028.027-.252.223-.475.445-.726.695Zm1.146-1.111c.14-.14.279-.334.446-.5l.028-.028c1.648-1.694 3.351-3.389 5.082-5.111l.028-.028c.419-.333.921-.694 1.368-1.028a379.003 379.003 0 0 0-6.952 6.695ZM24.794 6.472c-.921 1.195-1.954 2.778-2.82 4.028-2.736 3.944-11.532 13.583-11.727 13.75a1976.983 1976.983 0 0 1-8.042 7.639l-.167.167c-.14-.167-.14-.417.028-.556C14.49 19.861 22.03 10.167 25.074 5.917c-.084.194-.14.36-.28.555Zm4.83 5.695c-1.116-.64-1.646-1.64-1.34-2.611l.084-.334c.028-.083.084-.194.14-.277.307-.5.754-.917 1.257-1.167.027 0 .055 0 .083-.028-.028-.056-.028-.139-.028-.222.028-.167.14-.278.335-.278.335 0 1.369.306 1.76.639.111.083.223.194.335.305.14.167.363.445.474.667.056.028.112.306.196.445.056.222.111.472.084.694-.028.028 0 .194-.028.194a2.668 2.668 0 0 1-.363 1.028c-.028.028-.028.056-.056.084l-.028.027c-.14.223-.335.417-.53.556-.643.444-1.369.583-2.095.389 0 0-.195-.084-.28-.111Zm8.154-.834a39.098 39.098 0 0 1-.893 3.167c0 .028-.028.083 0 .111-.056 0-.084.028-.14.056-2.206 1.61-4.356 3.305-6.506 5.028 1.843-1.64 3.686-3.306 5.613-4.945.558-.5.949-1.139 1.06-1.861l.28-1.667v-.055c.14-.334.67-.195.586.166Z"
      fill="currentColor"
    />
  </g>,
  { width: 40, height: 40, fill: "none" },
);

// custom
export const SelectionIcon = createIcon(
  <g stroke="currentColor" strokeLinecap="round" strokeLinejoin="round">
    <path stroke="none" d="M0 0h24v24H0z" fill="none" />
    <path d="M6 6l4.153 11.793a0.365 .365 0 0 0 .331 .207a0.366 .366 0 0 0 .332 -.207l2.184 -4.793l4.787 -1.994a0.355 .355 0 0 0 .213 -.323a0.355 .355 0 0 0 -.213 -.323l-11.787 -4.36z" />
    <path d="M13.5 13.5l4.5 4.5" />
  </g>,
  { fill: "none", width: 22, height: 22, strokeWidth: 1.25 },
);

// tabler-icons: square
export const RectangleIcon = createIcon(
  <g strokeWidth="1.5">
    <path stroke="none" d="M0 0h24v24H0z" fill="none" />
    <rect x="4" y="4" width="16" height="16" rx="2"></rect>
  </g>,
  tablerIconProps,
);

// tabler-icons: square-rotated
export const DiamondIcon = createIcon(
  <g strokeWidth="1.5">
    <path stroke="none" d="M0 0h24v24H0z" fill="none" />
    <path d="M10.5 20.4l-6.9 -6.9c-.781 -.781 -.781 -2.219 0 -3l6.9 -6.9c.781 -.781 2.219 -.781 3 0l6.9 6.9c.781 .781 .781 2.219 0 3l-6.9 6.9c-.781 .781 -2.219 .781 -3 0z" />
  </g>,

  tablerIconProps,
);

// tabler-icons: circle
export const EllipseIcon = createIcon(
  <g strokeWidth="1.5">
    <path stroke="none" d="M0 0h24v24H0z" fill="none" />
    <circle cx="12" cy="12" r="9"></circle>
  </g>,

  tablerIconProps,
);

// tabler-icons: arrow-narrow-right
export const ArrowIcon = createIcon(
  <g strokeWidth="1.5">
    <path stroke="none" d="M0 0h24v24H0z" fill="none" />
    <line x1="5" y1="12" x2="19" y2="12" />
    <line x1="15" y1="16" x2="19" y2="12" />
    <line x1="15" y1="8" x2="19" y2="12" />
  </g>,
  tablerIconProps,
);

// custom?
export const LineIcon = createIcon(
  <path d="M4.167 10h11.666" strokeWidth="1.5" />,
  modifiedTablerIconProps,
);

export const PenModeIcon = createIcon(
  <g strokeWidth="1.25">
    <path stroke="none" d="M0 0h24v24H0z" fill="none"></path>
    <path d="M20 17v-12c0 -1.121 -.879 -2 -2 -2s-2 .879 -2 2v12l2 2l2 -2z"></path>
    <path d="M16 7h4"></path>
    <path d="M18 19h-13a2 2 0 1 1 0 -4h4a2 2 0 1 0 0 -4h-3"></path>
  </g>,
  tablerIconProps,
);

// modified tabler-icons: pencil
export const FreedrawIcon = createIcon(
  <g strokeWidth="1.25">
    <path
      clipRule="evenodd"
      d="m7.643 15.69 7.774-7.773a2.357 2.357 0 1 0-3.334-3.334L4.31 12.357a3.333 3.333 0 0 0-.977 2.357v1.953h1.953c.884 0 1.732-.352 2.357-.977Z"
    />
    <path d="m11.25 5.417 3.333 3.333" />
  </g>,

  modifiedTablerIconProps,
);

// tabler-icons: typography
export const TextIcon = createIcon(
  <g strokeWidth="1.5">
    <path stroke="none" d="M0 0h24v24H0z" fill="none" />
    <line x1="4" y1="20" x2="7" y2="20" />
    <line x1="14" y1="20" x2="21" y2="20" />
    <line x1="6.9" y1="15" x2="13.8" y2="15" />
    <line x1="10.2" y1="6.3" x2="16" y2="20" />
    <polyline points="5 20 11 4 13 4 20 20"></polyline>
  </g>,
  tablerIconProps,
);

// modified tabler-icons: photo
export const ImageIcon = createIcon(
  <g strokeWidth="1.25">
    <path d="M12.5 6.667h.01" />
    <path d="M4.91 2.625h10.18a2.284 2.284 0 0 1 2.285 2.284v10.182a2.284 2.284 0 0 1-2.284 2.284H4.909a2.284 2.284 0 0 1-2.284-2.284V4.909a2.284 2.284 0 0 1 2.284-2.284Z" />
    <path d="m3.333 12.5 3.334-3.333c.773-.745 1.726-.745 2.5 0l4.166 4.166" />
    <path d="m11.667 11.667.833-.834c.774-.744 1.726-.744 2.5 0l1.667 1.667" />
  </g>,
  modifiedTablerIconProps,
);

// tabler-icons: eraser
export const EraserIcon = createIcon(
  <g strokeWidth="1.5">
    <path stroke="none" d="M0 0h24v24H0z" fill="none" />
    <path d="M19 20h-10.5l-4.21 -4.3a1 1 0 0 1 0 -1.41l10 -10a1 1 0 0 1 1.41 0l5 5a1 1 0 0 1 0 1.41l-9.2 9.3" />
    <path d="M18 13.3l-6.3 -6.3" />
  </g>,
  tablerIconProps,
);

export const ZoomInIcon = createIcon(
  <path strokeWidth="1.25" d="M10 4.167v11.666M4.167 10h11.666" />,
  modifiedTablerIconProps,
);

export const ZoomOutIcon = createIcon(
  <path d="M5 10h10" strokeWidth="1.25" />,
  modifiedTablerIconProps,
);

export const TrashIcon = createIcon(
  <path
    strokeWidth="1.25"
    d="M3.333 5.833h13.334M8.333 9.167v5M11.667 9.167v5M4.167 5.833l.833 10c0 .92.746 1.667 1.667 1.667h6.666c.92 0 1.667-.746 1.667-1.667l.833-10M7.5 5.833v-2.5c0-.46.373-.833.833-.833h3.334c.46 0 .833.373.833.833v2.5"
  />,
  modifiedTablerIconProps,
);

export const EmbedIcon = createIcon(
  <g strokeWidth="1.25">
    <polyline points="12 16 18 10 12 4" />
    <polyline points="8 4 2 10 8 16" />
  </g>,
  modifiedTablerIconProps,
);

export const DuplicateIcon = createIcon(
  <g strokeWidth="1.25">
    <path d="M14.375 6.458H8.958a2.5 2.5 0 0 0-2.5 2.5v5.417a2.5 2.5 0 0 0 2.5 2.5h5.417a2.5 2.5 0 0 0 2.5-2.5V8.958a2.5 2.5 0 0 0-2.5-2.5Z" />
    <path
      clipRule="evenodd"
      d="M11.667 3.125c.517 0 .986.21 1.325.55.34.338.55.807.55 1.325v1.458H8.333c-.485 0-.927.185-1.26.487-.343.312-.57.75-.609 1.24l-.005 5.357H5a1.87 1.87 0 0 1-1.326-.55 1.87 1.87 0 0 1-.549-1.325V5c0-.518.21-.987.55-1.326.338-.34.807-.549 1.325-.549h6.667Z"
    />
  </g>,
  modifiedTablerIconProps,
);

export const MoonIcon = createIcon(
  <path
    clipRule="evenodd"
    d="M10 2.5h.328a6.25 6.25 0 0 0 6.6 10.372A7.5 7.5 0 1 1 10 2.493V2.5Z"
    stroke="currentColor"
  />,
  modifiedTablerIconProps,
);

export const SunIcon = createIcon(
  <g
    stroke="currentColor"
    strokeWidth="1.25"
    strokeLinecap="round"
    strokeLinejoin="round"
  >
    <path d="M10 12.5a2.5 2.5 0 1 0 0-5 2.5 2.5 0 0 0 0 5ZM10 4.167V2.5M14.167 5.833l1.166-1.166M15.833 10H17.5M14.167 14.167l1.166 1.166M10 15.833V17.5M5.833 14.167l-1.166 1.166M5 10H3.333M5.833 5.833 4.667 4.667" />
  </g>,
  modifiedTablerIconProps,
);

export const HamburgerMenuIcon = createIcon(
  <g strokeWidth="1.5">
    <path stroke="none" d="M0 0h24v24H0z" fill="none"></path>
    <line x1="4" y1="6" x2="20" y2="6"></line>
    <line x1="4" y1="12" x2="20" y2="12"></line>
    <line x1="4" y1="18" x2="20" y2="18"></line>
  </g>,
  tablerIconProps,
);

export const ExportIcon = createIcon(
  <path
    strokeWidth="1.25"
    d="M3.333 14.167v1.666c0 .92.747 1.667 1.667 1.667h10c.92 0 1.667-.746 1.667-1.667v-1.666M5.833 9.167 10 13.333l4.167-4.166M10 3.333v10"
  />,
  modifiedTablerIconProps,
);

export const HelpIcon = createIcon(
  <g strokeWidth="1.5">
    <path stroke="none" d="M0 0h24v24H0z" fill="none"></path>
    <circle cx="12" cy="12" r="9"></circle>
    <line x1="12" y1="17" x2="12" y2="17.01"></line>
    <path d="M12 13.5a1.5 1.5 0 0 1 1 -1.5a2.6 2.6 0 1 0 -3 -4"></path>
  </g>,
  tablerIconProps,
);

export const ExternalLinkIcon = createIcon(
  <path
    strokeWidth="1.25"
    d="M9.167 5.833H5.833c-1.254 0-2.5 1.282-2.5 2.5v5.834c0 1.283 1.252 2.5 2.5 2.5h5.834c1.251 0 2.5-1.25 2.5-2.5v-3.334M8.333 11.667l8.334-8.334M12.5 3.333h4.167V7.5"
  />,
  modifiedTablerIconProps,
);

export const GithubIcon = createIcon(
  <path
    d="M7.5 15.833c-3.583 1.167-3.583-2.083-5-2.5m10 4.167v-2.917c0-.833.083-1.166-.417-1.666 2.334-.25 4.584-1.167 4.584-5a3.833 3.833 0 0 0-1.084-2.667 3.5 3.5 0 0 0-.083-2.667s-.917-.25-2.917 1.084a10.25 10.25 0 0 0-5.166 0C5.417 2.333 4.5 2.583 4.5 2.583a3.5 3.5 0 0 0-.083 2.667 3.833 3.833 0 0 0-1.084 2.667c0 3.833 2.25 4.75 4.584 5-.5.5-.5 1-.417 1.666V17.5"
    strokeWidth="1.25"
  />,
  modifiedTablerIconProps,
);

export const DiscordIcon = createIcon(
  <g strokeWidth="1.25">
    <path d="M7.5 10.833a.833.833 0 1 0 0-1.666.833.833 0 0 0 0 1.666ZM12.5 10.833a.833.833 0 1 0 0-1.666.833.833 0 0 0 0 1.666ZM6.25 6.25c2.917-.833 4.583-.833 7.5 0M5.833 13.75c2.917.833 5.417.833 8.334 0" />
    <path d="M12.917 14.167c0 .833 1.25 2.5 1.666 2.5 1.25 0 2.361-1.39 2.917-2.5.556-1.39.417-4.861-1.25-9.584-1.214-.846-2.5-1.116-3.75-1.25l-.833 2.084M7.083 14.167c0 .833-1.13 2.5-1.526 2.5-1.191 0-2.249-1.39-2.778-2.5-.529-1.39-.397-4.861 1.19-9.584 1.157-.846 2.318-1.116 3.531-1.25l.833 2.084" />
  </g>,
  modifiedTablerIconProps,
);

export const TwitterIcon = createIcon(
  <g strokeWidth="1.25">
    <path stroke="none" d="M0 0h24v24H0z" fill="none"></path>
    <path d="M22 4.01c-1 .49 -1.98 .689 -3 .99c-1.121 -1.265 -2.783 -1.335 -4.38 -.737s-2.643 2.06 -2.62 3.737v1c-3.245 .083 -6.135 -1.395 -8 -4c0 0 -4.182 7.433 4 11c-1.872 1.247 -3.739 2.088 -6 2c3.308 1.803 6.913 2.423 10.034 1.517c3.58 -1.04 6.522 -3.723 7.651 -7.742a13.84 13.84 0 0 0 .497 -3.753c-.002 -.249 1.51 -2.772 1.818 -4.013z"></path>
  </g>,
  tablerIconProps,
);

export const checkIcon = createIcon(
  <polyline fill="none" stroke="currentColor" points="20 6 9 17 4 12" />,
  {
    width: 24,
    height: 24,
  },
);

export const LinkIcon = createIcon(
  <g strokeWidth="1.25">
    <path d="M8.333 11.667a2.917 2.917 0 0 0 4.167 0l3.333-3.334a2.946 2.946 0 1 0-4.166-4.166l-.417.416" />
    <path d="M11.667 8.333a2.917 2.917 0 0 0-4.167 0l-3.333 3.334a2.946 2.946 0 0 0 4.166 4.166l.417-.416" />
  </g>,
  modifiedTablerIconProps,
);

export const save = createIcon(
  "M433.941 129.941l-83.882-83.882A48 48 0 0 0 316.118 32H48C21.49 32 0 53.49 0 80v352c0 26.51 21.49 48 48 48h352c26.51 0 48-21.49 48-48V163.882a48 48 0 0 0-14.059-33.941zM224 416c-35.346 0-64-28.654-64-64 0-35.346 28.654-64 64-64s64 28.654 64 64c0 35.346-28.654 64-64 64zm96-304.52V212c0 6.627-5.373 12-12 12H76c-6.627 0-12-5.373-12-12V108c0-6.627 5.373-12 12-12h228.52c3.183 0 6.235 1.264 8.485 3.515l3.48 3.48A11.996 11.996 0 0 1 320 111.48z",
  { width: 448, height: 512 },
);

export const saveAs = createIcon(
  "M252 54L203 8a28 27 0 00-20-8H28C12 0 0 12 0 27v195c0 15 12 26 28 26h204c15 0 28-11 28-26V73a28 27 0 00-8-19zM130 213c-21 0-37-16-37-36 0-19 16-35 37-35 20 0 37 16 37 35 0 20-17 36-37 36zm56-169v56c0 4-4 6-7 6H44c-4 0-7-2-7-6V42c0-4 3-7 7-7h133l4 2 3 2a7 7 0 012 5z M296 201l87 95-188 205-78 9c-10 1-19-8-18-20l9-84zm141-14l-41-44a31 31 0 00-46 0l-38 41 87 95 38-42c13-14 13-36 0-50z",
  { width: 448, height: 512 },
);

// tabler-icon: folder
export const LoadIcon = createIcon(
  <path
    d="m9.257 6.351.183.183H15.819c.34 0 .727.182 1.051.506.323.323.505.708.505 1.05v5.819c0 .316-.183.7-.52 1.035-.337.338-.723.522-1.037.522H4.182c-.352 0-.74-.181-1.058-.5-.318-.318-.499-.705-.499-1.057V5.182c0-.351.181-.736.5-1.054.32-.321.71-.503 1.057-.503H6.53l2.726 2.726Z"
    strokeWidth="1.25"
  />,
  modifiedTablerIconProps,
);

export const clipboard = createIcon(
  "M384 112v352c0 26.51-21.49 48-48 48H48c-26.51 0-48-21.49-48-48V112c0-26.51 21.49-48 48-48h80c0-35.29 28.71-64 64-64s64 28.71 64 64h80c26.51 0 48 21.49 48 48zM192 40c-13.255 0-24 10.745-24 24s10.745 24 24 24 24-10.745 24-24-10.745-24-24-24m96 114v-20a6 6 0 0 0-6-6H102a6 6 0 0 0-6 6v20a6 6 0 0 0 6 6h180a6 6 0 0 0 6-6z",
  { width: 384, height: 512 },
);

export const palette = createIcon(
  "M204.3 5C104.9 24.4 24.8 104.3 5.2 203.4c-37 187 131.7 326.4 258.8 306.7 41.2-6.4 61.4-54.6 42.5-91.7-23.1-45.4 9.9-98.4 60.9-98.4h79.7c35.8 0 64.8-29.6 64.9-65.3C511.5 97.1 368.1-26.9 204.3 5zM96 320c-17.7 0-32-14.3-32-32s14.3-32 32-32 32 14.3 32 32-14.3 32-32 32zm32-128c-17.7 0-32-14.3-32-32s14.3-32 32-32 32 14.3 32 32-14.3 32-32 32zm128-64c-17.7 0-32-14.3-32-32s14.3-32 32-32 32 14.3 32 32-14.3 32-32 32zm128 64c-17.7 0-32-14.3-32-32s14.3-32 32-32 32 14.3 32 32-14.3 32-32 32z",
);

export const ExportImageIcon = createIcon(
  <g strokeWidth="1.25">
    <path stroke="none" d="M0 0h24v24H0z" fill="none"></path>
    <path d="M15 8h.01"></path>
    <path d="M12 20h-5a3 3 0 0 1 -3 -3v-10a3 3 0 0 1 3 -3h10a3 3 0 0 1 3 3v5"></path>
    <path d="M4 15l4 -4c.928 -.893 2.072 -.893 3 0l4 4"></path>
    <path d="M14 14l1 -1c.617 -.593 1.328 -.793 2.009 -.598"></path>
    <path d="M19 16v6"></path>
    <path d="M22 19l-3 3l-3 -3"></path>
  </g>,
  tablerIconProps,
);

export const exportToFileIcon = createIcon(
  "M216 0h80c13.3 0 24 10.7 24 24v168h87.7c17.8 0 26.7 21.5 14.1 34.1L269.7 378.3c-7.5 7.5-19.8 7.5-27.3 0L90.1 226.1c-12.6-12.6-3.7-34.1 14.1-34.1H192V24c0-13.3 10.7-24 24-24zm296 376v112c0 13.3-10.7 24-24 24H24c-13.3 0-24-10.7-24-24V376c0-13.3 10.7-24 24-24h146.7l49 49c20.1 20.1 52.5 20.1 72.6 0l49-49H488c13.3 0 24 10.7 24 24zm-124 88c0-11-9-20-20-20s-20 9-20 20 9 20 20 20 20-9 20-20zm64 0c0-11-9-20-20-20s-20 9-20 20 9 20 20 20 20-9 20-20z",
  { width: 512, height: 512 },
);

export const zoomIn = createIcon(
  "M416 208H272V64c0-17.67-14.33-32-32-32h-32c-17.67 0-32 14.33-32 32v144H32c-17.67 0-32 14.33-32 32v32c0 17.67 14.33 32 32 32h144v144c0 17.67 14.33 32 32 32h32c17.67 0 32-14.33 32-32V304h144c17.67 0 32-14.33 32-32v-32c0-17.67-14.33-32-32-32z",
  { width: 448, height: 512 },
);

export const zoomOut = createIcon(
  "M416 208H32c-17.67 0-32 14.33-32 32v32c0 17.67 14.33 32 32 32h384c17.67 0 32-14.33 32-32v-32c0-17.67-14.33-32-32-32z",
  { width: 448, height: 512 },
);

export const done = createIcon(
  "M173.898 439.404l-166.4-166.4c-9.997-9.997-9.997-26.206 0-36.204l36.203-36.204c9.997-9.998 26.207-9.998 36.204 0L192 312.69 432.095 72.596c9.997-9.997 26.207-9.997 36.204 0l36.203 36.204c9.997 9.997 9.997 26.206 0 36.204l-294.4 294.401c-9.998 9.997-26.207 9.997-36.204-.001z",
);

export const menu = createIcon(
  "M16 132h416c8.837 0 16-7.163 16-16V76c0-8.837-7.163-16-16-16H16C7.163 60 0 67.163 0 76v40c0 8.837 7.163 16 16 16zm0 160h416c8.837 0 16-7.163 16-16v-40c0-8.837-7.163-16-16-16H16c-8.837 0-16 7.163-16 16v40c0 8.837 7.163 16 16 16zm0 160h416c8.837 0 16-7.163 16-16v-40c0-8.837-7.163-16-16-16H16c-8.837 0-16 7.163-16 16v40c0 8.837 7.163 16 16 16z",
);

export const UndoIcon = createIcon(
  <path
    d="M7.5 10.833 4.167 7.5 7.5 4.167M4.167 7.5h9.166a3.333 3.333 0 0 1 0 6.667H12.5"
    strokeWidth="1.25"
  />,
  modifiedTablerIconProps,
);

export const RedoIcon = createIcon(
  <path
    d="M12.5 10.833 15.833 7.5 12.5 4.167M15.833 7.5H6.667a3.333 3.333 0 1 0 0 6.667H7.5"
    strokeWidth="1.25"
  />,
  modifiedTablerIconProps,
);

export const questionCircle = createIcon(
  "M504 256c0 136.997-111.043 248-248 248S8 392.997 8 256C8 119.083 119.043 8 256 8s248 111.083 248 248zM262.655 90c-54.497 0-89.255 22.957-116.549 63.758-3.536 5.286-2.353 12.415 2.715 16.258l34.699 26.31c5.205 3.947 12.621 3.008 16.665-2.122 17.864-22.658 30.113-35.797 57.303-35.797 20.429 0 45.698 13.148 45.698 32.958 0 14.976-12.363 22.667-32.534 33.976C247.128 238.528 216 254.941 216 296v4c0 6.627 5.373 12 12 12h56c6.627 0 12-5.373 12-12v-1.333c0-28.462 83.186-29.647 83.186-106.667 0-58.002-60.165-102-116.531-102zM256 338c-25.365 0-46 20.635-46 46 0 25.364 20.635 46 46 46s46-20.636 46-46c0-25.365-20.635-46-46-46z",
  { mirror: true },
);

export const share = createIcon(
  <path
    d="M5 12.5a2.5 2.5 0 1 0 0-5 2.5 2.5 0 0 0 0 5ZM15 7.5a2.5 2.5 0 1 0 0-5 2.5 2.5 0 0 0 0 5ZM15 17.5a2.5 2.5 0 1 0 0-5 2.5 2.5 0 0 0 0 5ZM7.25 8.917l5.5-2.834M7.25 11.083l5.5 2.834"
    strokeWidth="1.5"
  />,
  modifiedTablerIconProps,
);

export const shareIOS = createIcon(
  "M16 5l-1.42 1.42-1.59-1.59V16h-1.98V4.83L9.42 6.42 8 5l4-4 4 4zm4 5v11c0 1.1-.9 2-2 2H6c-1.11 0-2-.9-2-2V10c0-1.11.89-2 2-2h3v2H6v11h12V10h-3V8h3c1.1 0 2 .89 2 2z",
  { width: 24, height: 24 },
);

export const shareWindows = createIcon(
  <>
    <path
      fill="currentColor"
      d="M40 5.6v6.1l-4.1.7c-8.9 1.4-16.5 6.9-20.6 15C13 32 10.9 43 12.4 43c.4 0 2.4-1.3 4.4-3 5-3.9 12.1-7 18.2-7.7l5-.6v12.8l11.2-11.3L62.5 22 51.2 10.8 40-.5v6.1zm10.2 22.6L44 34.5v-6.8l-6.9.6c-3.9.3-9.8 1.7-13.2 3.1-3.5 1.4-6.5 2.4-6.7 2.2-.9-1 3-7.5 6.4-10.8C28 18.6 34.4 16 40.1 16c3.7 0 3.9-.1 3.9-3.2V9.5l6.2 6.3 6.3 6.2-6.3 6.2z"
    />
    <path
      stroke="currentColor"
      fill="currentColor"
      d="M0 36v20h48v-6.2c0-6 0-6.1-2-4.3-1.1 1-2 2.9-2 4.2V52H4V34c0-17.3-.1-18-2-18s-2 .7-2 20z"
    />
  </>,
  { width: 64, height: 64 },
);

// Icon imported form Storybook
// Storybook is licensed under MIT https://github.com/storybookjs/storybook/blob/next/LICENSE
export const resetZoom = createIcon(
  <path
    stroke="currentColor"
    strokeWidth="40"
    fill="currentColor"
    d="M148 560a318 318 0 0 0 522 110 316 316 0 0 0 0-450 316 316 0 0 0-450 0c-11 11-21 22-30 34v4h47c25 0 46 21 46 46s-21 45-46 45H90c-13 0-25-6-33-14-9-9-14-20-14-33V156c0-25 20-45 45-45s45 20 45 45v32l1 1a401 401 0 0 1 623 509l212 212a42 42 0 0 1-59 59L698 757A401 401 0 0 1 65 570a42 42 0 0 1 83-10z"
  />,
  { width: 1024 },
);

export const BringForwardIcon = createIcon(
  <>
    <g
      clipPath="url(#a)"
      stroke="currentColor"
      strokeWidth="1.25"
      strokeLinecap="round"
      strokeLinejoin="round"
    >
      <path
        d="M13.889 4.167H8.333c-.767 0-1.389.622-1.389 1.389v5.555c0 .767.622 1.389 1.39 1.389h5.555c.767 0 1.389-.622 1.389-1.389V5.556c0-.767-.622-1.39-1.39-1.39Z"
        fill="currentColor"
      />
      <path d="M12.5 12.5v1.389a1.389 1.389 0 0 1-1.389 1.389H5.556a1.389 1.389 0 0 1-1.39-1.39V8.334a1.389 1.389 0 0 1 1.39-1.389h1.388" />
    </g>
    <defs>
      <clipPath id="a">
        <path fill="#fff" d="M0 0h20v20H0z" />
      </clipPath>
    </defs>
  </>,
  modifiedTablerIconProps,
);

export const SendBackwardIcon = createIcon(
  <>
    <g
      clipPath="url(#a)"
      stroke="currentColor"
      strokeWidth="1.25"
      strokeLinecap="round"
      strokeLinejoin="round"
    >
      <path
        fillRule="evenodd"
        clipRule="evenodd"
        d="M6.944 12.5H12.5v1.389a1.389 1.389 0 0 1-1.389 1.389H5.556a1.389 1.389 0 0 1-1.39-1.39V8.334a1.389 1.389 0 0 1 1.39-1.389h1.388"
        fill="currentColor"
      />
      <path d="M13.889 4.167H8.333c-.767 0-1.389.621-1.389 1.389v5.555c0 .767.622 1.389 1.39 1.389h5.555c.767 0 1.389-.622 1.389-1.389V5.556c0-.768-.622-1.39-1.39-1.39Z" />
    </g>
    <defs>
      <clipPath id="a">
        <path fill="#fff" d="M0 0h20v20H0z" />
      </clipPath>
    </defs>
  </>,
  modifiedTablerIconProps,
);

export const BringToFrontIcon = createIcon(
  <>
    <g clipPath="url(#a)" stroke="currentColor" strokeWidth="1.25">
      <path
        d="M8.775 6.458h2.45a2.316 2.316 0 0 1 2.317 2.316v2.452a2.316 2.316 0 0 1-2.316 2.316H8.774a2.316 2.316 0 0 1-2.317-2.316V8.774a2.316 2.316 0 0 1 2.317-2.316Z"
        fill="currentColor"
      />
      <path d="M5.441 9.792h2.451a2.316 2.316 0 0 1 2.316 2.316v2.45a2.316 2.316 0 0 1-2.316 2.317h-2.45a2.316 2.316 0 0 1-2.317-2.316v-2.451a2.316 2.316 0 0 1 2.316-2.316ZM12.108 3.125h2.45a2.316 2.316 0 0 1 2.317 2.316v2.451a2.316 2.316 0 0 1-2.316 2.316h-2.451a2.316 2.316 0 0 1-2.316-2.316v-2.45a2.316 2.316 0 0 1 2.316-2.317Z" />
    </g>
    <defs>
      <clipPath id="a">
        <path fill="#fff" d="M0 0h20v20H0z" />
      </clipPath>
    </defs>
  </>,
  modifiedTablerIconProps,
);

export const SendToBackIcon = createIcon(
  <>
    <g clipPath="url(#a)">
      <path
        d="M5.441 9.792h2.451a2.316 2.316 0 0 1 2.316 2.316v2.45a2.316 2.316 0 0 1-2.316 2.317h-2.45a2.316 2.316 0 0 1-2.317-2.316v-2.451a2.316 2.316 0 0 1 2.316-2.316Z"
        stroke="currentColor"
        strokeWidth="1.25"
      />
      <path
        d="M5.441 9.792h2.451a2.316 2.316 0 0 1 2.316 2.316v2.45a2.316 2.316 0 0 1-2.316 2.317h-2.45a2.316 2.316 0 0 1-2.317-2.316v-2.451a2.316 2.316 0 0 1 2.316-2.316Z"
        stroke="currentColor"
        strokeWidth="1.25"
      />
      <mask id="SendToBackIcon" fill="#fff">
        <path
          fillRule="evenodd"
          clipRule="evenodd"
          d="M9.167 5.833v2.06a2.941 2.941 0 0 0 2.94 2.94h2.06v.393a2.941 2.941 0 0 1-2.941 2.94h-.393v-2.058a2.941 2.941 0 0 0-2.94-2.941h-2.06v-.393a2.941 2.941 0 0 1 2.942-2.94h.392Z"
        />
      </mask>
      <path
        fillRule="evenodd"
        clipRule="evenodd"
        d="M9.167 5.833v2.06a2.941 2.941 0 0 0 2.94 2.94h2.06v.393a2.941 2.941 0 0 1-2.941 2.94h-.393v-2.058a2.941 2.941 0 0 0-2.94-2.941h-2.06v-.393a2.941 2.941 0 0 1 2.942-2.94h.392Z"
        fill="currentColor"
      />
      <path
        d="M9.167 5.833h1.25v-1.25h-1.25v1.25Zm5 5h1.25v-1.25h-1.25v1.25Zm-3.334 3.334h-1.25v1.25h1.25v-1.25Zm-5-5h-1.25v1.25h1.25v-1.25Zm2.084-3.334v2.06h2.5v-2.06h-2.5Zm0 2.06a4.191 4.191 0 0 0 4.19 4.19v-2.5a1.691 1.691 0 0 1-1.69-1.69h-2.5Zm4.19 4.19h2.06v-2.5h-2.06v2.5Zm.81-1.25v.393h2.5v-.393h-2.5Zm0 .393c0 .933-.758 1.69-1.691 1.69v2.5a4.191 4.191 0 0 0 4.19-4.19h-2.5Zm-1.691 1.69h-.393v2.5h.393v-2.5Zm.857 1.25v-2.058h-2.5v2.059h2.5Zm0-2.058a4.191 4.191 0 0 0-4.19-4.191v2.5c.933 0 1.69.757 1.69 1.69h2.5Zm-4.19-4.191h-2.06v2.5h2.06v-2.5Zm-.81 1.25v-.393h-2.5v.393h2.5Zm0-.393c0-.934.758-1.69 1.692-1.69v-2.5a4.191 4.191 0 0 0-4.192 4.19h2.5Zm1.692-1.69h.392v-2.5h-.392v2.5Z"
        fill="currentColor"
        mask="url(#SendToBackIcon)"
      />
      <path
        d="M12.108 3.125h2.45a2.316 2.316 0 0 1 2.317 2.316v2.451a2.316 2.316 0 0 1-2.316 2.316h-2.451a2.316 2.316 0 0 1-2.316-2.316v-2.45a2.316 2.316 0 0 1 2.316-2.317Z"
        stroke="currentColor"
        strokeWidth="1.25"
      />
    </g>
    <defs>
      <clipPath id="a">
        <path fill="#fff" d="M0 0h20v20H0z" />
      </clipPath>
    </defs>
  </>,
  modifiedTablerIconProps,
);

//
// Align action icons created from scratch to match those of z-index actions
// Note: vertical align icons are flipped so the larger item is always the
// first one the user sees. Horizontal align icons should not be flipped since
// that would make them lie about their function.
//
export const AlignTopIcon = createIcon(
  <>
    <g clipPath="url(#a)" stroke="currentColor" strokeWidth="1.25">
      <path
        d="M3.333 3.333h13.334"
        strokeLinecap="round"
        strokeLinejoin="round"
      />
      <path d="M13.542 6.458h-.417c-.92 0-1.667.747-1.667 1.667v7.083c0 .92.746 1.667 1.667 1.667h.417c.92 0 1.666-.746 1.666-1.667V8.125c0-.92-.746-1.667-1.666-1.667ZM6.875 6.458h-.417c-.92 0-1.666.747-1.666 1.667v3.75c0 .92.746 1.667 1.666 1.667h.417c.92 0 1.667-.746 1.667-1.667v-3.75c0-.92-.747-1.667-1.667-1.667Z" />
    </g>
    <defs>
      <clipPath id="a">
        <path fill="#fff" d="M0 0h20v20H0z" />
      </clipPath>
    </defs>
  </>,
  modifiedTablerIconProps,
);

export const AlignBottomIcon = createIcon(
  <>
    <g clipPath="url(#a)" stroke="currentColor" strokeWidth="1.25">
      <path
        d="M3.333 16.667h13.334"
        strokeLinecap="round"
        strokeLinejoin="round"
      />
      <path d="M6.875 3.125h-.417c-.92 0-1.666.746-1.666 1.667v7.083c0 .92.746 1.667 1.666 1.667h.417c.92 0 1.667-.746 1.667-1.667V4.792c0-.92-.747-1.667-1.667-1.667ZM13.542 5.817h-.417c-.92 0-1.667.747-1.667 1.667v4.391c0 .92.746 1.667 1.667 1.667h.417c.92 0 1.666-.746 1.666-1.667V7.484c0-.92-.746-1.667-1.666-1.667Z" />
    </g>
    <defs>
      <clipPath id="a">
        <path fill="#fff" d="M0 0h20v20H0z" />
      </clipPath>
    </defs>
  </>,
  modifiedTablerIconProps,
);

export const AlignLeftIcon = createIcon(
  <>
    <g clipPath="url(#a)" stroke="currentColor" strokeWidth="1.25">
      <path
        d="M3.333 3.333v13.334"
        strokeLinecap="round"
        strokeLinejoin="round"
      />
      <path d="M15.208 4.792H8.125c-.92 0-1.667.746-1.667 1.666v.417c0 .92.747 1.667 1.667 1.667h7.083c.92 0 1.667-.747 1.667-1.667v-.417c0-.92-.746-1.666-1.667-1.666ZM12.516 11.458H8.125c-.92 0-1.667.746-1.667 1.667v.417c0 .92.747 1.666 1.667 1.666h4.391c.92 0 1.667-.746 1.667-1.666v-.417c0-.92-.746-1.667-1.667-1.667Z" />
    </g>
    <defs>
      <clipPath id="a">
        <path fill="#fff" d="M0 0h20v20H0z" />
      </clipPath>
    </defs>
  </>,
  modifiedTablerIconProps,
);

export const AlignRightIcon = createIcon(
  <>
    <g clipPath="url(#a)" stroke="currentColor" strokeWidth="1.25">
      <path
        d="M16.667 3.333v13.334"
        strokeLinecap="round"
        strokeLinejoin="round"
      />
      <path d="M11.875 4.792H4.792c-.92 0-1.667.746-1.667 1.666v.417c0 .92.746 1.667 1.667 1.667h7.083c.92 0 1.667-.747 1.667-1.667v-.417c0-.92-.746-1.666-1.667-1.666ZM11.683 11.458H7.292c-.92 0-1.667.746-1.667 1.667v.417c0 .92.746 1.666 1.667 1.666h4.39c.921 0 1.667-.746 1.667-1.666v-.417c0-.92-.746-1.667-1.666-1.667Z" />
    </g>
    <defs>
      <clipPath id="a">
        <path fill="#fff" d="M0 0h20v20H0z" />
      </clipPath>
    </defs>
  </>,
  modifiedTablerIconProps,
);

export const DistributeHorizontallyIcon = createIcon(
  <>
    <g clipPath="url(#a)" stroke="currentColor" strokeWidth="1.25">
      <path
        d="M16.667 3.333v13.334M3.333 3.333v13.334"
        strokeLinecap="round"
        strokeLinejoin="round"
      />
      <path d="M14.375 10.208v-.416c0-.92-.746-1.667-1.667-1.667H7.292c-.92 0-1.667.746-1.667 1.667v.416c0 .92.746 1.667 1.667 1.667h5.416c.92 0 1.667-.746 1.667-1.667Z" />
    </g>
    <defs>
      <clipPath id="a">
        <path fill="#fff" d="M0 0h20v20H0z" />
      </clipPath>
    </defs>
  </>,
  modifiedTablerIconProps,
);

export const DistributeVerticallyIcon = createIcon(
  <>
    <g clipPath="url(#a)" stroke="currentColor" strokeWidth="1.25">
      <path
        d="M3.333 3.333h13.334M3.333 16.667h13.334"
        strokeLinecap="round"
        strokeLinejoin="round"
      />
      <path d="M10.208 5.625h-.416c-.92 0-1.667.746-1.667 1.667v5.416c0 .92.746 1.667 1.667 1.667h.416c.92 0 1.667-.746 1.667-1.667V7.292c0-.92-.746-1.667-1.667-1.667Z" />
    </g>
    <defs>
      <clipPath id="a">
        <path fill="#fff" d="M0 0h20v20H0z" />
      </clipPath>
    </defs>
  </>,
  modifiedTablerIconProps,
);

export const CenterVerticallyIcon = createIcon(
  <g stroke="currentColor" strokeWidth="1.25">
    <path d="M1.667 10h2.916" strokeLinecap="round" strokeLinejoin="round" />
    <path d="M8.333 10h3.334" strokeLinejoin="round" />
    <path d="M15.417 10h2.916" strokeLinecap="round" strokeLinejoin="round" />
    <path d="M6.875 4.792h-.417c-.92 0-1.666.746-1.666 1.666v7.084c0 .92.746 1.666 1.666 1.666h.417c.92 0 1.667-.746 1.667-1.666V6.458c0-.92-.747-1.666-1.667-1.666ZM13.542 6.458h-.417c-.92 0-1.667.747-1.667 1.667v3.75c0 .92.746 1.667 1.667 1.667h.417c.92 0 1.666-.746 1.666-1.667v-3.75c0-.92-.746-1.667-1.666-1.667Z" />
  </g>,
  modifiedTablerIconProps,
);

export const CenterHorizontallyIcon = createIcon(
  <g stroke="currentColor" strokeWidth="1.25">
    <path d="M10 18.333v-2.916" strokeLinecap="round" strokeLinejoin="round" />
    <path d="M10 11.667V8.333" strokeLinejoin="round" />
    <path d="M10 4.583V1.667" strokeLinecap="round" strokeLinejoin="round" />
    <path d="M4.792 13.125v.417c0 .92.746 1.666 1.666 1.666h7.084c.92 0 1.666-.746 1.666-1.666v-.417c0-.92-.746-1.667-1.666-1.667H6.458c-.92 0-1.666.746-1.666 1.667ZM6.458 6.458v.417c0 .92.747 1.667 1.667 1.667h3.75c.92 0 1.667-.747 1.667-1.667v-.417c0-.92-.746-1.666-1.667-1.666h-3.75c-.92 0-1.667.746-1.667 1.666Z" />
  </g>,
  modifiedTablerIconProps,
);

export const usersIcon = createIcon(
  <g strokeWidth="1.5">
    <path stroke="none" d="M0 0h24v24H0z" fill="none"></path>
    <circle cx="9" cy="7" r="4"></circle>
    <path d="M3 21v-2a4 4 0 0 1 4 -4h4a4 4 0 0 1 4 4v2"></path>
    <path d="M16 3.13a4 4 0 0 1 0 7.75"></path>
    <path d="M21 21v-2a4 4 0 0 0 -3 -3.85"></path>
  </g>,
  tablerIconProps,
);

// not mirrored because it's inspired by a playback control, which is always RTL
export const start = createIcon(
  "M256 8C119 8 8 119 8 256s111 248 248 248 248-111 248-248S393 8 256 8zm115.7 272l-176 101c-15.8 8.8-35.7-2.5-35.7-21V152c0-18.4 19.8-29.8 35.7-21l176 107c16.4 9.2 16.4 32.9 0 42z",
);

export const stop = createIcon(
  "M256 8C119 8 8 119 8 256s111 248 248 248 248-111 248-248S393 8 256 8zm96 328c0 8.8-7.2 16-16 16H176c-8.8 0-16-7.2-16-16V176c0-8.8 7.2-16 16-16h160c8.8 0 16 7.2 16 16v160z",
);

export const CloseIcon = createIcon(
  <>
    <g
      clipPath="url(#a)"
      stroke="currentColor"
      strokeWidth="1.25"
      strokeLinecap="round"
      strokeLinejoin="round"
    >
      <path d="M15 5 5 15M5 5l10 10" />
    </g>
    <defs>
      <clipPath id="a">
        <path fill="#fff" d="M0 0h20v20H0z" />
      </clipPath>
    </defs>
  </>,
  modifiedTablerIconProps,
);

export const back = createIcon(
  "M34.52 239.03L228.87 44.69c9.37-9.37 24.57-9.37 33.94 0l22.67 22.67c9.36 9.36 9.37 24.52.04 33.9L131.49 256l154.02 154.75c9.34 9.38 9.32 24.54-.04 33.9l-22.67 22.67c-9.37 9.37-24.57 9.37-33.94 0L34.52 272.97c-9.37-9.37-9.37-24.57 0-33.94z",
  { width: 320, height: 512, style: { marginLeft: "-0.2rem" }, mirror: true },
);

export const clone = createIcon(
  "M464 0c26.51 0 48 21.49 48 48v288c0 26.51-21.49 48-48 48H176c-26.51 0-48-21.49-48-48V48c0-26.51 21.49-48 48-48h288M176 416c-44.112 0-80-35.888-80-80V128H48c-26.51 0-48 21.49-48 48v288c0 26.51 21.49 48 48 48h288c26.51 0 48-21.49 48-48v-48H176z",
  { mirror: true },
);

// modified https://feathericons.com/?query=shield
export const shield = createIcon(
  "M11.553 22.894a.998.998 0 00.894 0s3.037-1.516 5.465-4.097C19.616 16.987 21 14.663 21 12V5a1 1 0 00-.649-.936l-8-3a.998.998 0 00-.702 0l-8 3A1 1 0 003 5v7c0 2.663 1.384 4.987 3.088 6.797 2.428 2.581 5.465 4.097 5.465 4.097zm-1.303-8.481l6.644-6.644a.856.856 0 111.212 1.212l-7.25 7.25a.856.856 0 01-1.212 0l-3.75-3.75a.856.856 0 111.212-1.212l3.144 3.144z",
  { width: 24 },
);

export const file = createIcon(
  "M369.9 97.9L286 14C277 5 264.8-.1 252.1-.1H48C21.5 0 0 21.5 0 48v416c0 26.5 21.5 48 48 48h288c26.5 0 48-21.5 48-48V131.9c0-12.7-5.1-25-14.1-34zM332.1 128H256V51.9l76.1 76.1zM48 464V48h160v104c0 13.3 10.7 24 24 24h104v288H48zm32-48h224V288l-23.5-23.5c-4.7-4.7-12.3-4.7-17 0L176 352l-39.5-39.5c-4.7-4.7-12.3-4.7-17 0L80 352v64zm48-240c-26.5 0-48 21.5-48 48s21.5 48 48 48 48-21.5 48-48-21.5-48-48-48z",
  { width: 384, height: 512 },
);

// TODO barnabasmolnar/editor-redesign
// couldn't find a new icon for this
export const GroupIcon = React.memo(({ theme }: { theme: Theme }) =>
  createIcon(
    <>
      <path d="M25 26H111V111H25" fill={iconFillColor(theme)} />
      <path
        d="M25 111C25 80.2068 25 49.4135 25 26M25 26C48.6174 26 72.2348 26 111 26H25ZM25 26C53.3671 26 81.7343 26 111 26H25ZM111 26C111 52.303 111 78.606 111 111V26ZM111 26C111 51.2947 111 76.5893 111 111V26ZM111 111C87.0792 111 63.1585 111 25 111H111ZM111 111C87.4646 111 63.9293 111 25 111H111ZM25 111C25 81.1514 25 51.3028 25 26V111Z"
        stroke={iconFillColor(theme)}
        strokeWidth="2"
      />
      <path d="M100 100H160V160H100" fill={iconFillColor(theme)} />
      <path
        d="M100 160C100 144.106 100 128.211 100 100M100 100C117.706 100 135.412 100 160 100H100ZM100 100C114.214 100 128.428 100 160 100H100ZM160 100C160 120.184 160 140.369 160 160V100ZM160 100C160 113.219 160 126.437 160 160V100ZM160 160C145.534 160 131.068 160 100 160H160ZM160 160C143.467 160 126.934 160 100 160H160ZM100 160C100 143.661 100 127.321 100 100V160Z"
        stroke={iconFillColor(theme)}
        strokeWidth="2"
      />
      <g
        fill={handlerColor(theme)}
        stroke={iconFillColor(theme)}
        strokeWidth="6"
      >
        <rect x="2.5" y="2.5" width="30" height="30" />
        <rect x="2.5" y="149.5" width="30" height="30" />
        <rect x="147.5" y="149.5" width="30" height="30" />
        <rect x="147.5" y="2.5" width="30" height="30" />
      </g>
    </>,
    { width: 182, height: 182, mirror: true },
  ),
);

export const UngroupIcon = React.memo(({ theme }: { theme: Theme }) =>
  createIcon(
    <>
      <path d="M25 26H111V111H25" fill={iconFillColor(theme)} />
      <path
        d="M25 111C25 80.2068 25 49.4135 25 26M25 26C48.6174 26 72.2348 26 111 26H25ZM25 26C53.3671 26 81.7343 26 111 26H25ZM111 26C111 52.303 111 78.606 111 111V26ZM111 26C111 51.2947 111 76.5893 111 111V26ZM111 111C87.0792 111 63.1585 111 25 111H111ZM111 111C87.4646 111 63.9293 111 25 111H111ZM25 111C25 81.1514 25 51.3028 25 26V111Z"
        stroke={iconFillColor(theme)}
        strokeWidth="2"
      />
      <path d="M100 100H160V160H100" fill={iconFillColor(theme)} />
      <path
        d="M100 160C100 144.106 100 128.211 100 100M100 100C117.706 100 135.412 100 160 100H100ZM100 100C114.214 100 128.428 100 160 100H100ZM160 100C160 120.184 160 140.369 160 160V100ZM160 100C160 113.219 160 126.437 160 160V100ZM160 160C145.534 160 131.068 160 100 160H160ZM160 160C143.467 160 126.934 160 100 160H160ZM100 160C100 143.661 100 127.321 100 100V160Z"
        stroke={iconFillColor(theme)}
        strokeWidth="2"
      />
      <g
        fill={handlerColor(theme)}
        stroke={iconFillColor(theme)}
        strokeWidth="6"
      >
        <rect x="2.5" y="2.5" width="30" height="30" />
        <rect x="78.5" y="149.5" width="30" height="30" />
        <rect x="147.5" y="149.5" width="30" height="30" />
        <rect x="147.5" y="78.5" width="30" height="30" />
        <rect x="105.5" y="2.5" width="30" height="30" />
        <rect x="2.5" y="102.5" width="30" height="30" />
      </g>
    </>,
    { width: 182, height: 182, mirror: true },
  ),
);

export const FillZigZagIcon = createIcon(
  <g strokeWidth={1.25}>
    <path d="M5.879 2.625h8.242a3.27 3.27 0 0 1 3.254 3.254v8.242a3.27 3.27 0 0 1-3.254 3.254H5.88a3.27 3.27 0 0 1-3.254-3.254V5.88A3.27 3.27 0 0 1 5.88 2.626l-.001-.001ZM4.518 16.118l7.608-12.83m.198 13.934 5.051-9.897M2.778 9.675l9.348-6.387m-7.608 12.83 12.857-8.793" />
  </g>,
  modifiedTablerIconProps,
);

export const FillHachureIcon = createIcon(
  <>
    <path
      d="M5.879 2.625h8.242a3.254 3.254 0 0 1 3.254 3.254v8.242a3.254 3.254 0 0 1-3.254 3.254H5.88a3.254 3.254 0 0 1-3.254-3.254V5.88a3.254 3.254 0 0 1 3.254-3.254Z"
      stroke="currentColor"
      strokeWidth="1.25"
    />
    <mask
      id="FillHachureIcon"
      style={{ maskType: "alpha" }}
      maskUnits="userSpaceOnUse"
      x={2}
      y={2}
      width={16}
      height={16}
    >
      <path
        d="M5.879 2.625h8.242a3.254 3.254 0 0 1 3.254 3.254v8.242a3.254 3.254 0 0 1-3.254 3.254H5.88a3.254 3.254 0 0 1-3.254-3.254V5.88a3.254 3.254 0 0 1 3.254-3.254Z"
        fill="currentColor"
        stroke="currentColor"
        strokeWidth="1.25"
      />
    </mask>
    <g mask="url(#FillHachureIcon)">
      <path
        d="M2.258 15.156 15.156 2.258M7.324 20.222 20.222 7.325m-20.444 5.35L12.675-.222m-8.157 18.34L17.416 5.22"
        stroke="currentColor"
        strokeWidth="1.25"
        strokeLinecap="round"
        strokeLinejoin="round"
      />
    </g>
  </>,
  modifiedTablerIconProps,
);

export const FillCrossHatchIcon = createIcon(
  <>
    <g clipPath="url(#a)">
      <path
        d="M5.879 2.625h8.242a3.254 3.254 0 0 1 3.254 3.254v8.242a3.254 3.254 0 0 1-3.254 3.254H5.88a3.254 3.254 0 0 1-3.254-3.254V5.88a3.254 3.254 0 0 1 3.254-3.254Z"
        stroke="currentColor"
        strokeWidth="1.25"
      />
      <mask
        id="FillCrossHatchIcon"
        style={{ maskType: "alpha" }}
        maskUnits="userSpaceOnUse"
        x={-1}
        y={-1}
        width={22}
        height={22}
      >
        <path
          d="M2.426 15.044 15.044 2.426M7.383 20 20 7.383M0 12.617 12.617 0m-7.98 17.941L17.256 5.324m-2.211 12.25L2.426 4.956M20 12.617 7.383 0m5.234 20L0 7.383m17.941 7.98L5.324 2.745"
          stroke="currentColor"
          strokeWidth="1.25"
          strokeLinecap="round"
          strokeLinejoin="round"
        />
      </mask>
      <g mask="url(#FillCrossHatchIcon)">
        <path
          d="M14.121 2H5.88A3.879 3.879 0 0 0 2 5.879v8.242A3.879 3.879 0 0 0 5.879 18h8.242A3.879 3.879 0 0 0 18 14.121V5.88A3.879 3.879 0 0 0 14.121 2Z"
          fill="currentColor"
        />
      </g>
    </g>
    <defs>
      <clipPath id="a">
        <path fill="#fff" d="M0 0h20v20H0z" />
      </clipPath>
    </defs>
  </>,
  modifiedTablerIconProps,
);

export const FillSolidIcon = createIcon(
  <>
    <g clipPath="url(#a)">
      <path
        d="M4.91 2.625h10.18a2.284 2.284 0 0 1 2.285 2.284v10.182a2.284 2.284 0 0 1-2.284 2.284H4.909a2.284 2.284 0 0 1-2.284-2.284V4.909a2.284 2.284 0 0 1 2.284-2.284Z"
        stroke="currentColor"
        strokeWidth="1.25"
      />
    </g>
    <defs>
      <clipPath id="a">
        <path fill="#fff" d="M0 0h20v20H0z" />
      </clipPath>
    </defs>
  </>,
  { ...modifiedTablerIconProps, fill: "currentColor" },
);

export const StrokeWidthBaseIcon = createIcon(
  <>
    <path
      d="M4.167 10h11.666"
      stroke="currentColor"
      strokeWidth="1.25"
      strokeLinecap="round"
      strokeLinejoin="round"
    />
  </>,
  modifiedTablerIconProps,
);

export const StrokeWidthBoldIcon = createIcon(
  <path
    d="M5 10h10"
    stroke="currentColor"
    strokeWidth="2.5"
    strokeLinecap="round"
    strokeLinejoin="round"
  />,
  modifiedTablerIconProps,
);

export const StrokeWidthExtraBoldIcon = createIcon(
  <path
    d="M5 10h10"
    stroke="currentColor"
    strokeWidth="3.75"
    strokeLinecap="round"
    strokeLinejoin="round"
  />,
  modifiedTablerIconProps,
);

export const StrokeStyleSolidIcon = React.memo(({ theme }: { theme: Theme }) =>
  createIcon(
    <path
      d="M6 10H34"
      stroke={iconFillColor(theme)}
      strokeWidth={2}
      fill="none"
      strokeLinecap="round"
    />,
    {
      width: 40,
      height: 20,
    },
  ),
);

export const StrokeStyleDashedIcon = createIcon(
  <g strokeWidth="2">
    <path stroke="none" d="M0 0h24v24H0z" fill="none" />
    <path d="M5 12h2" />
    <path d="M17 12h2" />
    <path d="M11 12h2" />
  </g>,
  tablerIconProps,
);

// tabler-icons: line-dotted
export const StrokeStyleDottedIcon = createIcon(
  <g strokeWidth="2">
    <path stroke="none" d="M0 0h24v24H0z" fill="none" />
    <path d="M4 12v.01" />
    <path d="M8 12v.01" />
    <path d="M12 12v.01" />
    <path d="M16 12v.01" />
    <path d="M20 12v.01" />
  </g>,
  tablerIconProps,
);

export const SloppinessArchitectIcon = createIcon(
  <path
    d="M2.5 12.038c1.655-.885 5.9-3.292 8.568-4.354 2.668-1.063.101 2.821 1.32 3.104 1.218.283 5.112-1.814 5.112-1.814"
    strokeWidth="1.25"
  />,
  modifiedTablerIconProps,
);

export const SloppinessArtistIcon = createIcon(
  <path
    d="M2.5 12.563c1.655-.886 5.9-3.293 8.568-4.355 2.668-1.062.101 2.822 1.32 3.105 1.218.283 5.112-1.814 5.112-1.814m-13.469 2.23c2.963-1.586 6.13-5.62 7.468-4.998 1.338.623-1.153 4.11-.132 5.595 1.02 1.487 6.133-1.43 6.133-1.43"
    strokeWidth="1.25"
  />,
  modifiedTablerIconProps,
);

export const SloppinessCartoonistIcon = createIcon(
  <path
    d="M2.5 11.936c1.737-.879 8.627-5.346 10.42-5.268 1.795.078-.418 5.138.345 5.736.763.598 3.53-1.789 4.235-2.147M2.929 9.788c1.164-.519 5.47-3.28 6.987-3.114 1.519.165 1 3.827 2.121 4.109 1.122.281 3.839-2.016 4.606-2.42"
    strokeWidth="1.25"
  />,
  modifiedTablerIconProps,
);

export const EdgeSharpIcon = createIcon(
  <svg strokeWidth="1.5">
    <path d="M3.33334 9.99998V6.66665C3.33334 6.04326 3.33403 4.9332 3.33539 3.33646C4.95233 3.33436 6.06276 3.33331 6.66668 3.33331H10" />
    <path d="M13.3333 3.33331V3.34331" />
    <path d="M16.6667 3.33331V3.34331" />
    <path d="M16.6667 6.66669V6.67669" />
    <path d="M16.6667 10V10.01" />
    <path d="M3.33334 13.3333V13.3433" />
    <path d="M16.6667 13.3333V13.3433" />
    <path d="M3.33334 16.6667V16.6767" />
    <path d="M6.66666 16.6667V16.6767" />
    <path d="M10 16.6667V16.6767" />
    <path d="M13.3333 16.6667V16.6767" />
    <path d="M16.6667 16.6667V16.6767" />
  </svg>,
  modifiedTablerIconProps,
);

// tabler-icons: border-radius
export const EdgeRoundIcon = createIcon(
  <g
    strokeWidth="1.5"
    stroke="currentColor"
    strokeLinecap="round"
    strokeLinejoin="round"
  >
    <path stroke="none" d="M0 0h24v24H0z" fill="none" />
    <path d="M4 12v-4a4 4 0 0 1 4 -4h4" />
    <line x1="16" y1="4" x2="16" y2="4.01" />
    <line x1="20" y1="4" x2="20" y2="4.01" />
    <line x1="20" y1="8" x2="20" y2="8.01" />
    <line x1="20" y1="12" x2="20" y2="12.01" />
    <line x1="4" y1="16" x2="4" y2="16.01" />
    <line x1="20" y1="16" x2="20" y2="16.01" />
    <line x1="4" y1="20" x2="4" y2="20.01" />
    <line x1="8" y1="20" x2="8" y2="20.01" />
    <line x1="12" y1="20" x2="12" y2="20.01" />
    <line x1="16" y1="20" x2="16" y2="20.01" />
    <line x1="20" y1="20" x2="20" y2="20.01" />
  </g>,
  tablerIconProps,
);

export const ArrowheadNoneIcon = createIcon(
  <path d="M6 10H34" stroke="currentColor" strokeWidth={2} fill="none" />,
  {
    width: 40,
    height: 20,
  },
);

export const ArrowheadArrowIcon = React.memo(
  ({ flip = false }: { flip?: boolean }) =>
    createIcon(
      <g
        transform={flip ? "translate(40, 0) scale(-1, 1)" : ""}
        stroke="currentColor"
        strokeWidth={2}
        fill="none"
      >
        <path d="M34 10H6M34 10L27 5M34 10L27 15" />
        <path d="M27.5 5L34.5 10L27.5 15" />
      </g>,
      { width: 40, height: 20 },
    ),
);

export const ArrowheadCircleIcon = React.memo(
  ({ flip = false }: { flip?: boolean }) =>
    createIcon(
      <g
        stroke="currentColor"
        fill="currentColor"
        transform={flip ? "translate(40, 0) scale(-1, 1)" : ""}
      >
        <path d="M32 10L6 10" strokeWidth={2} />
        <circle r="4" transform="matrix(-1 0 0 1 30 10)" />
      </g>,
      { width: 40, height: 20 },
    ),
);

export const ArrowheadCircleOutlineIcon = React.memo(
  ({ flip = false }: { flip?: boolean }) =>
    createIcon(
      <g
        stroke="currentColor"
        fill="none"
        transform={flip ? "translate(40, 0) scale(-1, 1)" : ""}
        strokeWidth={2}
      >
        <path d="M26 10L6 10" />
        <circle r="4" transform="matrix(-1 0 0 1 30 10)" />
      </g>,
      { width: 40, height: 20 },
    ),
);

export const ArrowheadBarIcon = React.memo(
  ({ flip = false }: { flip?: boolean }) =>
    createIcon(
      <g transform={flip ? "translate(40, 0) scale(-1, 1)" : ""}>
        <path
          d="M34 10H5.99996M34 10L34 5M34 10L34 15"
          stroke="currentColor"
          strokeWidth={2}
          fill="none"
        />
      </g>,
      { width: 40, height: 20 },
    ),
);

export const ArrowheadTriangleIcon = React.memo(
  ({ flip = false }: { flip?: boolean }) =>
    createIcon(
      <g
        stroke="currentColor"
        fill="currentColor"
        transform={flip ? "translate(40, 0) scale(-1, 1)" : ""}
      >
        <path d="M32 10L6 10" strokeWidth={2} />
        <path d="M27.5 5.5L34.5 10L27.5 14.5L27.5 5.5" />
      </g>,
      { width: 40, height: 20 },
    ),
);

export const ArrowheadTriangleOutlineIcon = React.memo(
  ({ flip = false }: { flip?: boolean }) =>
    createIcon(
      <g
        stroke="currentColor"
        fill="none"
        transform={flip ? "translate(40, 0) scale(-1, 1)" : ""}
        strokeWidth={2}
        strokeLinejoin="round"
      >
        <path d="M6,9.5H27" />
        <path d="M27,5L34,10L27,14Z" fill="none" />
      </g>,

      { width: 40, height: 20 },
    ),
);

export const ArrowheadDiamondIcon = React.memo(
  ({ flip = false }: { flip?: boolean }) =>
    createIcon(
      <g
        stroke="currentColor"
        fill="currentColor"
        transform={flip ? "translate(40, 0) scale(-1, 1)" : ""}
        strokeLinejoin="round"
        strokeWidth={2}
      >
        <path d="M6,9.5H20" />
        <path d="M27,5L34,10L27,14L20,9.5Z" />
      </g>,
      { width: 40, height: 20 },
    ),
);

export const ArrowheadDiamondOutlineIcon = React.memo(
  ({ flip = false }: { flip?: boolean }) =>
    createIcon(
      <g
        stroke="currentColor"
        fill="none"
        transform={flip ? "translate(40, 0) scale(-1, 1)" : ""}
        strokeLinejoin="round"
        strokeWidth={2}
      >
        <path d="M6,9.5H20" />
        <path d="M27,5L34,10L27,14L20,9.5Z" />
      </g>,
      { width: 40, height: 20 },
    ),
);

export const FontSizeSmallIcon = createIcon(
  <>
    <g clipPath="url(#a)">
      <path
        d="M14.167 6.667a3.333 3.333 0 0 0-3.334-3.334H9.167a3.333 3.333 0 0 0 0 6.667h1.666a3.333 3.333 0 0 1 0 6.667H9.167a3.333 3.333 0 0 1-3.334-3.334"
        stroke="currentColor"
        strokeWidth="1.25"
        strokeLinecap="round"
        strokeLinejoin="round"
      />
    </g>
    <defs>
      <clipPath id="a">
        <path fill="#fff" d="M0 0h20v20H0z" />
      </clipPath>
    </defs>
  </>,
  modifiedTablerIconProps,
);

export const FontSizeMediumIcon = createIcon(
  <>
    <g clipPath="url(#a)">
      <path
        d="M5 16.667V3.333L10 15l5-11.667v13.334"
        stroke="currentColor"
        strokeWidth="1.25"
        strokeLinecap="round"
        strokeLinejoin="round"
      />
    </g>
    <defs>
      <clipPath id="a">
        <path fill="#fff" d="M0 0h20v20H0z" />
      </clipPath>
    </defs>
  </>,
  modifiedTablerIconProps,
);

export const FontSizeLargeIcon = createIcon(
  <>
    <g clipPath="url(#a)">
      <path
        d="M5.833 3.333v13.334h8.334"
        stroke="currentColor"
        strokeWidth="1.25"
        strokeLinecap="round"
        strokeLinejoin="round"
      />
    </g>
    <defs>
      <clipPath id="a">
        <path fill="#fff" d="M0 0h20v20H0z" />
      </clipPath>
    </defs>
  </>,
  modifiedTablerIconProps,
);

export const FontSizeExtraLargeIcon = createIcon(
  <>
    <path
      d="m1.667 3.333 6.666 13.334M8.333 3.333 1.667 16.667M11.667 3.333v13.334h6.666"
      stroke="currentColor"
      strokeWidth="1.25"
      strokeLinecap="round"
      strokeLinejoin="round"
    />
  </>,
  modifiedTablerIconProps,
);

export const FontFamilyNormalIcon = createIcon(
  <>
    <g
      stroke="currentColor"
      strokeWidth="1.25"
      strokeLinecap="round"
      strokeLinejoin="round"
    >
      <path d="M5.833 16.667v-10a3.333 3.333 0 0 1 3.334-3.334h1.666a3.333 3.333 0 0 1 3.334 3.334v10M5.833 10.833h8.334" />
    </g>
  </>,
  modifiedTablerIconProps,
);

export const FontFamilyCodeIcon = createIcon(
  <>
    <g
      clipPath="url(#a)"
      stroke="currentColor"
      strokeWidth="1.25"
      strokeLinecap="round"
      strokeLinejoin="round"
    >
      <path d="M5.833 6.667 2.5 10l3.333 3.333M14.167 6.667 17.5 10l-3.333 3.333M11.667 3.333 8.333 16.667" />
    </g>
    <defs>
      <clipPath id="a">
        <path fill="#fff" d="M0 0h20v20H0z" />
      </clipPath>
    </defs>
  </>,
  modifiedTablerIconProps,
);

export const TextAlignLeftIcon = createIcon(
  <g
    stroke="currentColor"
    fill="none"
    strokeLinecap="round"
    strokeLinejoin="round"
    strokeWidth={2}
  >
    <path stroke="none" d="M0 0h24v24H0z" fill="none" />
    <line x1="4" y1="8" x2="20" y2="8" />
    <line x1="4" y1="12" x2="12" y2="12" />
    <line x1="4" y1="16" x2="16" y2="16" />
  </g>,
  tablerIconProps,
);

export const TextAlignCenterIcon = createIcon(
  <g
    stroke="currentColor"
    fill="none"
    strokeLinecap="round"
    strokeLinejoin="round"
  >
    <path stroke="none" d="M0 0h24v24H0z" fill="none" />
    <line x1="4" y1="8" x2="20" y2="8" />
    <line x1="8" y1="12" x2="16" y2="12" />
    <line x1="6" y1="16" x2="18" y2="16" />
  </g>,
  tablerIconProps,
);

export const TextAlignRightIcon = createIcon(
  <g
    stroke="currentColor"
    fill="none"
    strokeLinecap="round"
    strokeLinejoin="round"
  >
    <path stroke="none" d="M0 0h24v24H0z" fill="none" />
    <line x1="4" y1="8" x2="20" y2="8" />
    <line x1="10" y1="12" x2="20" y2="12" />
    <line x1="8" y1="16" x2="20" y2="16" />
  </g>,
  tablerIconProps,
);

// tabler-icons: layout-align-top
export const TextAlignTopIcon = React.memo(({ theme }: { theme: Theme }) =>
  createIcon(
    <g
      strokeWidth="1.5"
      stroke="currentColor"
      fill="none"
      strokeLinecap="round"
      strokeLinejoin="round"
    >
      <path stroke="none" d="M0 0h24v24H0z" fill="none" />
      <line x1="4" y1="4" x2="20" y2="4" />
      <rect x="9" y="8" width="6" height="12" rx="2" />
    </g>,
    tablerIconProps,
  ),
);

// tabler-icons: layout-align-bottom
export const TextAlignBottomIcon = React.memo(({ theme }: { theme: Theme }) =>
  createIcon(
    <g
      strokeWidth="2"
      stroke="currentColor"
      fill="none"
      strokeLinecap="round"
      strokeLinejoin="round"
    >
      <path stroke="none" d="M0 0h24v24H0z" fill="none" />
      <line x1="4" y1="20" x2="20" y2="20" />
      <rect x="9" y="4" width="6" height="12" rx="2"></rect>
    </g>,
    tablerIconProps,
  ),
);

// tabler-icons: layout-align-middle
export const TextAlignMiddleIcon = React.memo(({ theme }: { theme: Theme }) =>
  createIcon(
    <g
      strokeWidth="1.5"
      stroke="currentColor"
      fill="none"
      strokeLinecap="round"
      strokeLinejoin="round"
    >
      <path stroke="none" d="M0 0h24v24H0z" fill="none" />
      <line x1="4" y1="12" x2="9" y2="12" />
      <line x1="15" y1="12" x2="20" y2="12" />
      <rect x="9" y="6" width="6" height="12" rx="2" />
    </g>,
    tablerIconProps,
  ),
);

export const publishIcon = createIcon(
  <path
    d="M537.6 226.6c4.1-10.7 6.4-22.4 6.4-34.6 0-53-43-96-96-96-19.7 0-38.1 6-53.3 16.2C367 64.2 315.3 32 256 32c-88.4 0-160 71.6-160 160 0 2.7.1 5.4.2 8.1C40.2 219.8 0 273.2 0 336c0 79.5 64.5 144 144 144h368c70.7 0 128-57.3 128-128 0-61.9-44-113.6-102.4-125.4zM393.4 288H328v112c0 8.8-7.2 16-16 16h-48c-8.8 0-16-7.2-16-16V288h-65.4c-14.3 0-21.4-17.2-11.3-27.3l105.4-105.4c6.2-6.2 16.4-6.2 22.6 0l105.4 105.4c10.1 10.1 2.9 27.3-11.3 27.3z"
    fill="currentColor"
  />,
  { width: 640, height: 512 },
);

export const eraser = createIcon(
  <path d="M480 416C497.7 416 512 430.3 512 448C512 465.7 497.7 480 480 480H150.6C133.7 480 117.4 473.3 105.4 461.3L25.37 381.3C.3786 356.3 .3786 315.7 25.37 290.7L258.7 57.37C283.7 32.38 324.3 32.38 349.3 57.37L486.6 194.7C511.6 219.7 511.6 260.3 486.6 285.3L355.9 416H480zM265.4 416L332.7 348.7L195.3 211.3L70.63 336L150.6 416L265.4 416z" />,
);

export const handIcon = createIcon(
  <g strokeWidth={1.25}>
    <path stroke="none" d="M0 0h24v24H0z" fill="none"></path>
    <path d="M8 13v-7.5a1.5 1.5 0 0 1 3 0v6.5"></path>
    <path d="M11 5.5v-2a1.5 1.5 0 1 1 3 0v8.5"></path>
    <path d="M14 5.5a1.5 1.5 0 0 1 3 0v6.5"></path>
    <path d="M17 7.5a1.5 1.5 0 0 1 3 0v8.5a6 6 0 0 1 -6 6h-2h.208a6 6 0 0 1 -5.012 -2.7a69.74 69.74 0 0 1 -.196 -.3c-.312 -.479 -1.407 -2.388 -3.286 -5.728a1.5 1.5 0 0 1 .536 -2.022a1.867 1.867 0 0 1 2.28 .28l1.47 1.47"></path>
  </g>,
  tablerIconProps,
);

export const downloadIcon = createIcon(
  <>
    <path stroke="none" d="M0 0h24v24H0z" fill="none"></path>
    <path d="M4 17v2a2 2 0 0 0 2 2h12a2 2 0 0 0 2 -2v-2"></path>
    <path d="M7 11l5 5l5 -5"></path>
    <path d="M12 4l0 12"></path>
  </>,
  tablerIconProps,
);

export const copyIcon = createIcon(
  <>
    <path stroke="none" d="M0 0h24v24H0z" fill="none"></path>
    <path d="M8 8m0 2a2 2 0 0 1 2 -2h8a2 2 0 0 1 2 2v8a2 2 0 0 1 -2 2h-8a2 2 0 0 1 -2 -2z"></path>
    <path d="M16 8v-2a2 2 0 0 0 -2 -2h-8a2 2 0 0 0 -2 2v8a2 2 0 0 0 2 2h2"></path>
  </>,
  tablerIconProps,
);

export const helpIcon = createIcon(
  <>
    <path stroke="none" d="M0 0h24v24H0z" fill="none"></path>
    <path d="M12 12m-9 0a9 9 0 1 0 18 0a9 9 0 1 0 -18 0"></path>
    <path d="M12 17l0 .01"></path>
    <path d="M12 13.5a1.5 1.5 0 0 1 1 -1.5a2.6 2.6 0 1 0 -3 -4"></path>
  </>,
  tablerIconProps,
);

export const playerPlayIcon = createIcon(
  <>
    <path stroke="none" d="M0 0h24v24H0z" fill="none"></path>
    <path d="M7 4v16l13 -8z"></path>
  </>,
  tablerIconProps,
);

export const playerStopFilledIcon = createIcon(
  <>
    <path stroke="none" d="M0 0h24v24H0z" fill="none"></path>
    <path
      d="M17 4h-10a3 3 0 0 0 -3 3v10a3 3 0 0 0 3 3h10a3 3 0 0 0 3 -3v-10a3 3 0 0 0 -3 -3z"
      strokeWidth="0"
      fill="currentColor"
    ></path>
  </>,
  tablerIconProps,
);

export const tablerCheckIcon = createIcon(
  <>
    <path stroke="none" d="M0 0h24v24H0z" fill="none"></path>
    <path d="M5 12l5 5l10 -10"></path>
  </>,
  tablerIconProps,
);

export const alertTriangleIcon = createIcon(
  <>
    <path stroke="none" d="M0 0h24v24H0z" fill="none" />
    <path d="M10.24 3.957l-8.422 14.06a1.989 1.989 0 0 0 1.7 2.983h16.845a1.989 1.989 0 0 0 1.7 -2.983l-8.423 -14.06a1.989 1.989 0 0 0 -3.4 0z" />
    <path d="M12 9v4" />
    <path d="M12 17h.01" />
  </>,
  tablerIconProps,
);

export const eyeDropperIcon = createIcon(
  <g strokeWidth={1.25}>
    <path stroke="none" d="M0 0h24v24H0z" fill="none"></path>
    <path d="M11 7l6 6"></path>
    <path d="M4 16l11.7 -11.7a1 1 0 0 1 1.4 0l2.6 2.6a1 1 0 0 1 0 1.4l-11.7 11.7h-4v-4z"></path>
  </g>,
  tablerIconProps,
);

export const extraToolsIcon = createIcon(
  <g strokeWidth={1.5}>
    <path stroke="none" d="M0 0h24v24H0z" fill="none"></path>
    <path d="M12 3l-4 7h8z"></path>
    <path d="M17 17m-3 0a3 3 0 1 0 6 0a3 3 0 1 0 -6 0"></path>
    <path d="M4 14m0 1a1 1 0 0 1 1 -1h4a1 1 0 0 1 1 1v4a1 1 0 0 1 -1 1h-4a1 1 0 0 1 -1 -1z"></path>
  </g>,
  tablerIconProps,
);

export const frameToolIcon = createIcon(
  <g strokeWidth={1.5}>
    <path stroke="none" d="M0 0h24v24H0z" fill="none"></path>
    <path d="M4 7l16 0"></path>
    <path d="M4 17l16 0"></path>
    <path d="M7 4l0 16"></path>
    <path d="M17 4l0 16"></path>
  </g>,
  tablerIconProps,
);

<<<<<<< HEAD
export const searchIcon = createIcon(
  <g strokeWidth={1.5}>
    <path stroke="none" d="M0 0h24v24H0z" fill="none" />
    <path d="M10 10m-7 0a7 7 0 1 0 14 0a7 7 0 1 0 -14 0" />
    <path d="M21 21l-6 -6" />
=======
export const mermaidLogoIcon = createIcon(
  <path
    fill="currentColor"
    d="M407.48,111.18C335.587,108.103 269.573,152.338 245.08,220C220.587,152.338 154.573,108.103 82.68,111.18C80.285,168.229 107.577,222.632 154.74,254.82C178.908,271.419 193.35,298.951 193.27,328.27L193.27,379.13L296.9,379.13L296.9,328.27C296.816,298.953 311.255,271.42 335.42,254.82C382.596,222.644 409.892,168.233 407.48,111.18Z"
  />,
);

export const ArrowRightIcon = createIcon(
  <g strokeWidth="1.25">
    <path d="M4.16602 10H15.8327" />
    <path d="M12.5 13.3333L15.8333 10" />
    <path d="M12.5 6.66666L15.8333 9.99999" />
  </g>,
  modifiedTablerIconProps,
);

export const laserPointerToolIcon = createIcon(
  <g
    fill="none"
    stroke="currentColor"
    strokeWidth="1.25"
    strokeLinecap="round"
    strokeLinejoin="round"
    transform="rotate(90 10 10)"
  >
    <path
      clipRule="evenodd"
      d="m9.644 13.69 7.774-7.773a2.357 2.357 0 0 0-3.334-3.334l-7.773 7.774L8 12l1.643 1.69Z"
    />
    <path d="m13.25 3.417 3.333 3.333M10 10l2-2M5 15l3-3M2.156 17.894l1-1M5.453 19.029l-.144-1.407M2.377 11.887l.866 1.118M8.354 17.273l-1.194-.758M.953 14.652l1.408.13" />
  </g>,

  20,
);

export const MagicIcon = createIcon(
  <g stroke="currentColor" fill="none">
    <path stroke="none" d="M0 0h24v24H0z" />
    <path d="M6 21l15 -15l-3 -3l-15 15l3 3" />
    <path d="M15 6l3 3" />
    <path d="M9 3a2 2 0 0 0 2 2a2 2 0 0 0 -2 2a2 2 0 0 0 -2 -2a2 2 0 0 0 2 -2" />
    <path d="M19 13a2 2 0 0 0 2 2a2 2 0 0 0 -2 2a2 2 0 0 0 -2 -2a2 2 0 0 0 2 -2" />
  </g>,
  tablerIconProps,
);

export const OpenAIIcon = createIcon(
  <g stroke="currentColor" fill="none">
    <path stroke="none" d="M0 0h24v24H0z" fill="none" />
    <path d="M11.217 19.384a3.501 3.501 0 0 0 6.783 -1.217v-5.167l-6 -3.35" />
    <path d="M5.214 15.014a3.501 3.501 0 0 0 4.446 5.266l4.34 -2.534v-6.946" />
    <path d="M6 7.63c-1.391 -.236 -2.787 .395 -3.534 1.689a3.474 3.474 0 0 0 1.271 4.745l4.263 2.514l6 -3.348" />
    <path d="M12.783 4.616a3.501 3.501 0 0 0 -6.783 1.217v5.067l6 3.45" />
    <path d="M18.786 8.986a3.501 3.501 0 0 0 -4.446 -5.266l-4.34 2.534v6.946" />
    <path d="M18 16.302c1.391 .236 2.787 -.395 3.534 -1.689a3.474 3.474 0 0 0 -1.271 -4.745l-4.308 -2.514l-5.955 3.42" />
  </g>,
  tablerIconProps,
);

export const fullscreenIcon = createIcon(
  <g stroke="currentColor" fill="none">
    <path stroke="none" d="M0 0h24v24H0z" fill="none" />
    <path d="M4 8v-2a2 2 0 0 1 2 -2h2" />
    <path d="M4 16v2a2 2 0 0 0 2 2h2" />
    <path d="M16 4h2a2 2 0 0 1 2 2v2" />
    <path d="M16 20h2a2 2 0 0 0 2 -2v-2" />
  </g>,
  tablerIconProps,
);

export const eyeIcon = createIcon(
  <g stroke="currentColor" fill="none">
    <path stroke="none" d="M0 0h24v24H0z" fill="none" />
    <path d="M10 12a2 2 0 1 0 4 0a2 2 0 0 0 -4 0" />
    <path d="M21 12c-2.4 4 -5.4 6 -9 6c-3.6 0 -6.6 -2 -9 -6c2.4 -4 5.4 -6 9 -6c3.6 0 6.6 2 9 6" />
  </g>,
  tablerIconProps,
);

export const eyeClosedIcon = createIcon(
  <g stroke="currentColor" fill="none">
    <path stroke="none" d="M0 0h24v24H0z" fill="none" />
    <path d="M10.585 10.587a2 2 0 0 0 2.829 2.828" />
    <path d="M16.681 16.673a8.717 8.717 0 0 1 -4.681 1.327c-3.6 0 -6.6 -2 -9 -6c1.272 -2.12 2.712 -3.678 4.32 -4.674m2.86 -1.146a9.055 9.055 0 0 1 1.82 -.18c3.6 0 6.6 2 9 6c-.666 1.11 -1.379 2.067 -2.138 2.87" />
    <path d="M3 3l18 18" />
  </g>,
  tablerIconProps,
);

export const brainIcon = createIcon(
  <g stroke="currentColor" fill="none">
    <path stroke="none" d="M0 0h24v24H0z" fill="none" />
    <path d="M15.5 13a3.5 3.5 0 0 0 -3.5 3.5v1a3.5 3.5 0 0 0 7 0v-1.8" />
    <path d="M8.5 13a3.5 3.5 0 0 1 3.5 3.5v1a3.5 3.5 0 0 1 -7 0v-1.8" />
    <path d="M17.5 16a3.5 3.5 0 0 0 0 -7h-.5" />
    <path d="M19 9.3v-2.8a3.5 3.5 0 0 0 -7 0" />
    <path d="M6.5 16a3.5 3.5 0 0 1 0 -7h.5" />
    <path d="M5 9.3v-2.8a3.5 3.5 0 0 1 7 0v10" />
>>>>>>> b7d7ccc9
  </g>,
  tablerIconProps,
);<|MERGE_RESOLUTION|>--- conflicted
+++ resolved
@@ -1722,13 +1722,6 @@
   tablerIconProps,
 );
 
-<<<<<<< HEAD
-export const searchIcon = createIcon(
-  <g strokeWidth={1.5}>
-    <path stroke="none" d="M0 0h24v24H0z" fill="none" />
-    <path d="M10 10m-7 0a7 7 0 1 0 14 0a7 7 0 1 0 -14 0" />
-    <path d="M21 21l-6 -6" />
-=======
 export const mermaidLogoIcon = createIcon(
   <path
     fill="currentColor"
@@ -1827,7 +1820,15 @@
     <path d="M19 9.3v-2.8a3.5 3.5 0 0 0 -7 0" />
     <path d="M6.5 16a3.5 3.5 0 0 1 0 -7h.5" />
     <path d="M5 9.3v-2.8a3.5 3.5 0 0 1 7 0v10" />
->>>>>>> b7d7ccc9
+  </g>,
+  tablerIconProps,
+);
+
+export const searchIcon = createIcon(
+  <g strokeWidth={1.5}>
+    <path stroke="none" d="M0 0h24v24H0z" fill="none" />
+    <path d="M10 10m-7 0a7 7 0 1 0 14 0a7 7 0 1 0 -14 0" />
+    <path d="M21 21l-6 -6" />
   </g>,
   tablerIconProps,
 );