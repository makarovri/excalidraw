--- conflicted
+++ resolved
@@ -1654,7 +1654,6 @@
   tablerIconProps,
 );
 
-<<<<<<< HEAD
 export const mermaidLogoIcon = createIcon(
   <path
     fill="black"
@@ -1687,7 +1686,8 @@
     />
   </>,
   { width: 20, height: 20 },
-=======
+);
+
 export const laserPointerToolIcon = createIcon(
   <g
     fill="none"
@@ -1705,5 +1705,4 @@
   </g>,
 
   20,
->>>>>>> afea0df1
 );