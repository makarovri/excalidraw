--- conflicted
+++ resolved
@@ -1608,7 +1608,6 @@
   tablerIconProps,
 );
 
-<<<<<<< HEAD
 export const alertTriangleIcon = createIcon(
   <>
     <path stroke="none" d="M0 0h24v24H0z" fill="none" />
@@ -1616,7 +1615,9 @@
     <path d="M12 9v4" />
     <path d="M12 17h.01" />
   </>,
-=======
+  tablerIconProps,
+);
+        
 export const eyeDropperIcon = createIcon(
   <g strokeWidth={1.25}>
     <path stroke="none" d="M0 0h24v24H0z" fill="none"></path>
@@ -1644,6 +1645,5 @@
     <path d="M7 4l0 16"></path>
     <path d="M17 4l0 16"></path>
   </g>,
->>>>>>> 81ebf829
   tablerIconProps,
 );