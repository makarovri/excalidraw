import { chunk } from "lodash";
<<<<<<< HEAD
import { useCallback, useState } from "react";
import { saveLibraryAsJSON } from "../data/json";
=======
import React, { useCallback, useState } from "react";
import { importLibraryFromJSON, saveLibraryAsJSON } from "../data/json";
>>>>>>> d2e687ed
import Library from "../data/library";
import { ExcalidrawElement, NonDeleted } from "../element/types";
import { t } from "../i18n";
import {
  AppState,
  BinaryFiles,
  ExcalidrawProps,
  LibraryItem,
  LibraryItems,
} from "../types";
import { arrayToMap, muteFSAbortError } from "../utils";
import { useDeviceType } from "./App";
import ConfirmDialog from "./ConfirmDialog";
import { exportToFileIcon, load, publishIcon, trash } from "./icons";
import { LibraryUnit } from "./LibraryUnit";
import Stack from "./Stack";
import { ToolButton } from "./ToolButton";
import { Tooltip } from "./Tooltip";

import "./LibraryMenuItems.scss";
import { VERSIONS } from "../constants";
import Spinner from "./Spinner";
import { fileOpen } from "../data/filesystem";

const LibraryMenuItems = ({
  isLoading,
  libraryItems,
  onRemoveFromLibrary,
  onAddToLibrary,
  onInsertShape,
  pendingElements,
  theme,
  setAppState,
  libraryReturnUrl,
  library,
  files,
  id,
  selectedItems,
  onSelectItems,
  onPublish,
  resetLibrary,
}: {
  isLoading: boolean;
  libraryItems: LibraryItems;
  pendingElements: LibraryItem["elements"];
  onRemoveFromLibrary: () => void;
  onInsertShape: (elements: LibraryItem["elements"]) => void;
  onAddToLibrary: (elements: LibraryItem["elements"]) => void;
  theme: AppState["theme"];
  files: BinaryFiles;
  setAppState: React.Component<any, AppState>["setState"];
  libraryReturnUrl: ExcalidrawProps["libraryReturnUrl"];
  library: Library;
  id: string;
  selectedItems: LibraryItem["id"][];
  onSelectItems: (id: LibraryItem["id"][]) => void;
  onPublish: () => void;
  resetLibrary: () => void;
}) => {
  const renderRemoveLibAlert = useCallback(() => {
    const content = selectedItems.length
      ? t("alerts.removeItemsFromsLibrary", { count: selectedItems.length })
      : t("alerts.resetLibrary");
    const title = selectedItems.length
      ? t("confirmDialog.removeItemsFromLib")
      : t("confirmDialog.resetLibrary");
    return (
      <ConfirmDialog
        onConfirm={() => {
          if (selectedItems.length) {
            onRemoveFromLibrary();
          } else {
            resetLibrary();
          }
          setShowRemoveLibAlert(false);
        }}
        onCancel={() => {
          setShowRemoveLibAlert(false);
        }}
        title={title}
      >
        <p>{content}</p>
      </ConfirmDialog>
    );
  }, [selectedItems, onRemoveFromLibrary, resetLibrary]);

  const [showRemoveLibAlert, setShowRemoveLibAlert] = useState(false);

  const isMobile = useDeviceType().isMobile;

  const renderLibraryActions = () => {
    const itemsSelected = !!selectedItems.length;
    const items = itemsSelected
      ? libraryItems.filter((item) => selectedItems.includes(item.id))
      : libraryItems;
    const resetLabel = itemsSelected
      ? t("buttons.remove")
      : t("buttons.resetLibrary");
    return (
      <div className="library-actions">
        {(!itemsSelected || !isMobile) && (
          <ToolButton
            key="import"
            type="button"
            title={t("buttons.load")}
            aria-label={t("buttons.load")}
            icon={load}
            onClick={async () => {
              try {
                await fileOpen({
                  description: "Excalidraw library files",
                  // ToDo: Be over-permissive until https://bugs.webkit.org/show_bug.cgi?id=34442
                  // gets resolved. Else, iOS users cannot open `.excalidraw` files.
                  /*
                  extensions: [".json", ".excalidrawlib"],
                  */
                });
              } catch (error: any) {
                if (error?.name === "AbortError") {
                  console.warn(error);
                  return;
                }
                setAppState({ errorMessage: t("errors.importLibraryError") });
              }
            }}
            className="library-actions--load"
          />
        )}
        {!!items.length && (
          <>
            <ToolButton
              key="export"
              type="button"
              title={t("buttons.export")}
              aria-label={t("buttons.export")}
              icon={exportToFileIcon}
              onClick={async () => {
                const libraryItems = itemsSelected
                  ? items
                  : await library.getLatestLibrary();
                saveLibraryAsJSON(libraryItems)
                  .catch(muteFSAbortError)
                  .catch((error) => {
                    setAppState({ errorMessage: error.message });
                  });
              }}
              className="library-actions--export"
            >
              {selectedItems.length > 0 && (
                <span className="library-actions-counter">
                  {selectedItems.length}
                </span>
              )}
            </ToolButton>
            <ToolButton
              key="reset"
              type="button"
              title={resetLabel}
              aria-label={resetLabel}
              icon={trash}
              onClick={() => setShowRemoveLibAlert(true)}
              className="library-actions--remove"
            >
              {selectedItems.length > 0 && (
                <span className="library-actions-counter">
                  {selectedItems.length}
                </span>
              )}
            </ToolButton>
          </>
        )}
        {itemsSelected && !isPublished && (
          <Tooltip label={t("hints.publishLibrary")}>
            <ToolButton
              type="button"
              aria-label={t("buttons.publishLibrary")}
              label={t("buttons.publishLibrary")}
              icon={publishIcon}
              className="library-actions--publish"
              onClick={onPublish}
            >
              {!isMobile && <label>{t("buttons.publishLibrary")}</label>}
              {selectedItems.length > 0 && (
                <span className="library-actions-counter">
                  {selectedItems.length}
                </span>
              )}
            </ToolButton>
          </Tooltip>
        )}
      </div>
    );
  };

  const CELLS_PER_ROW = isMobile ? 4 : 6;

  const referrer =
    libraryReturnUrl || window.location.origin + window.location.pathname;
  const isPublished = selectedItems.some(
    (id) => libraryItems.find((item) => item.id === id)?.status === "published",
  );

  const [lastSelectedItem, setLastSelectedItem] = useState<
    LibraryItem["id"] | null
  >(null);

  const onItemSelectToggle = (
    id: LibraryItem["id"],
    event: React.MouseEvent,
  ) => {
    const shouldSelect = !selectedItems.includes(id);

    const orderedItems = [...unpublishedItems, ...publishedItems];

    if (shouldSelect) {
      if (event.shiftKey && lastSelectedItem) {
        const rangeStart = orderedItems.findIndex(
          (item) => item.id === lastSelectedItem,
        );
        const rangeEnd = orderedItems.findIndex((item) => item.id === id);

        if (rangeStart === -1 || rangeEnd === -1) {
          onSelectItems([...selectedItems, id]);
          return;
        }

        const selectedItemsMap = arrayToMap(selectedItems);
        const nextSelectedIds = orderedItems.reduce(
          (acc: LibraryItem["id"][], item, idx) => {
            if (
              (idx >= rangeStart && idx <= rangeEnd) ||
              selectedItemsMap.has(item.id)
            ) {
              acc.push(item.id);
            }
            return acc;
          },
          [],
        );

        onSelectItems(nextSelectedIds);
      } else {
        onSelectItems([...selectedItems, id]);
      }
      setLastSelectedItem(id);
    } else {
      setLastSelectedItem(null);
      onSelectItems(selectedItems.filter((_id) => _id !== id));
    }
  };

  const createLibraryItemCompo = (params: {
    item:
      | LibraryItem
      | /* pending library item */ {
          id: null;
          elements: readonly NonDeleted<ExcalidrawElement>[];
        }
      | null;
    onClick?: () => void;
    key: string;
  }) => {
    return (
      <Stack.Col key={params.key}>
        <LibraryUnit
          elements={params.item?.elements}
          files={files}
          isPending={!params.item?.id && !!params.item?.elements}
          onClick={params.onClick || (() => {})}
          id={params.item?.id || null}
          selected={!!params.item?.id && selectedItems.includes(params.item.id)}
          onToggle={onItemSelectToggle}
        />
      </Stack.Col>
    );
  };

  const renderLibrarySection = (
    items: (
      | LibraryItem
      | /* pending library item */ {
          id: null;
          elements: readonly NonDeleted<ExcalidrawElement>[];
        }
    )[],
  ) => {
    const _items = items.map((item) => {
      if (item.id) {
        return createLibraryItemCompo({
          item,
          onClick: () => onInsertShape(item.elements),
          key: item.id,
        });
      }
      return createLibraryItemCompo({
        key: "__pending__item__",
        item,
        onClick: () => onAddToLibrary(pendingElements),
      });
    });

    // ensure we render all empty cells if no items are present
    let rows = chunk(_items, CELLS_PER_ROW);
    if (!rows.length) {
      rows = [[]];
    }

    return rows.map((rowItems, index, rows) => {
      if (index === rows.length - 1) {
        // pad row with empty cells
        rowItems = rowItems.concat(
          new Array(CELLS_PER_ROW - rowItems.length)
            .fill(null)
            .map((_, index) => {
              return createLibraryItemCompo({
                key: `empty_${index}`,
                item: null,
              });
            }),
        );
      }
      return (
        <Stack.Row align="center" gap={1} key={index}>
          {rowItems}
        </Stack.Row>
      );
    });
  };

  const unpublishedItems = libraryItems.filter(
    (item) => item.status !== "published",
  );
  const publishedItems = libraryItems.filter(
    (item) => item.status === "published",
  );

  return (
    <div className="library-menu-items-container">
      {showRemoveLibAlert && renderRemoveLibAlert()}
      <div className="layer-ui__library-header" key="library-header">
        {renderLibraryActions()}
        {isLoading ? (
          <Spinner />
        ) : (
          <a
            href={`${process.env.REACT_APP_LIBRARY_URL}?target=${
              window.name || "_blank"
            }&referrer=${referrer}&useHash=true&token=${id}&theme=${theme}&version=${
              VERSIONS.excalidrawLibrary
            }`}
            target="_excalidraw_libraries"
          >
            {t("labels.libraries")}
          </a>
        )}
      </div>
      <Stack.Col
        className="library-menu-items-container__items"
        align="start"
        gap={1}
      >
        <>
          <div className="separator">{t("labels.personalLib")}</div>
          {renderLibrarySection([
            // append pending library item
            ...(pendingElements.length
              ? [{ id: null, elements: pendingElements }]
              : []),
            ...unpublishedItems,
          ])}
        </>

        <>
          <div className="separator">{t("labels.excalidrawLib")} </div>

          {renderLibrarySection(publishedItems)}
        </>
      </Stack.Col>
    </div>
  );
};

export default LibraryMenuItems;<|MERGE_RESOLUTION|>--- conflicted
+++ resolved
@@ -1,11 +1,6 @@
 import { chunk } from "lodash";
-<<<<<<< HEAD
-import { useCallback, useState } from "react";
+import React, { useCallback, useState } from "react";
 import { saveLibraryAsJSON } from "../data/json";
-=======
-import React, { useCallback, useState } from "react";
-import { importLibraryFromJSON, saveLibraryAsJSON } from "../data/json";
->>>>>>> d2e687ed
 import Library from "../data/library";
 import { ExcalidrawElement, NonDeleted } from "../element/types";
 import { t } from "../i18n";
