import { chunk } from "lodash";
import React, { useCallback, useState } from "react";
<<<<<<< HEAD
import {
  importLibraryFromJSON,
  saveLibraryAsJSON,
  serializeLibraryAsJSON,
} from "../data/json";
=======
import { saveLibraryAsJSON } from "../data/json";
>>>>>>> cad6097d
import Library from "../data/library";
import { ExcalidrawElement, NonDeleted } from "../element/types";
import { t } from "../i18n";
import {
  AppState,
  BinaryFiles,
  ExcalidrawProps,
  LibraryItem,
  LibraryItems,
} from "../types";
import { arrayToMap, muteFSAbortError } from "../utils";
import { useDeviceType } from "./App";
import ConfirmDialog from "./ConfirmDialog";
import { exportToFileIcon, load, publishIcon, trash } from "./icons";
import { LibraryUnit } from "./LibraryUnit";
import Stack from "./Stack";
import { ToolButton } from "./ToolButton";
import { Tooltip } from "./Tooltip";

import "./LibraryMenuItems.scss";
import { MIME_TYPES, VERSIONS } from "../constants";
import Spinner from "./Spinner";
import { fileOpen } from "../data/filesystem";

const LibraryMenuItems = ({
  isLoading,
  libraryItems,
  onRemoveFromLibrary,
  onAddToLibrary,
  onInsertLibraryItems,
  pendingElements,
  theme,
  setAppState,
  libraryReturnUrl,
  library,
  files,
  id,
  selectedItems,
  onSelectItems,
  onPublish,
  resetLibrary,
}: {
  isLoading: boolean;
  libraryItems: LibraryItems;
  pendingElements: LibraryItem["elements"];
  onRemoveFromLibrary: () => void;
  onInsertLibraryItems: (libraryItems: LibraryItems) => void;
  onAddToLibrary: (elements: LibraryItem["elements"]) => void;
  theme: AppState["theme"];
  files: BinaryFiles;
  setAppState: React.Component<any, AppState>["setState"];
  libraryReturnUrl: ExcalidrawProps["libraryReturnUrl"];
  library: Library;
  id: string;
  selectedItems: LibraryItem["id"][];
  onSelectItems: (id: LibraryItem["id"][]) => void;
  onPublish: () => void;
  resetLibrary: () => void;
}) => {
  const renderRemoveLibAlert = useCallback(() => {
    const content = selectedItems.length
      ? t("alerts.removeItemsFromsLibrary", { count: selectedItems.length })
      : t("alerts.resetLibrary");
    const title = selectedItems.length
      ? t("confirmDialog.removeItemsFromLib")
      : t("confirmDialog.resetLibrary");
    return (
      <ConfirmDialog
        onConfirm={() => {
          if (selectedItems.length) {
            onRemoveFromLibrary();
          } else {
            resetLibrary();
          }
          setShowRemoveLibAlert(false);
        }}
        onCancel={() => {
          setShowRemoveLibAlert(false);
        }}
        title={title}
      >
        <p>{content}</p>
      </ConfirmDialog>
    );
  }, [selectedItems, onRemoveFromLibrary, resetLibrary]);

  const [showRemoveLibAlert, setShowRemoveLibAlert] = useState(false);

  const isMobile = useDeviceType().isMobile;

  const renderLibraryActions = () => {
    const itemsSelected = !!selectedItems.length;
    const items = itemsSelected
      ? libraryItems.filter((item) => selectedItems.includes(item.id))
      : libraryItems;
    const resetLabel = itemsSelected
      ? t("buttons.remove")
      : t("buttons.resetLibrary");
    return (
      <div className="library-actions">
        {(!itemsSelected || !isMobile) && (
          <ToolButton
            key="import"
            type="button"
            title={t("buttons.load")}
            aria-label={t("buttons.load")}
            icon={load}
            onClick={async () => {
              try {
                await fileOpen({
                  description: "Excalidraw library files",
                  // ToDo: Be over-permissive until https://bugs.webkit.org/show_bug.cgi?id=34442
                  // gets resolved. Else, iOS users cannot open `.excalidraw` files.
                  /*
                  extensions: [".json", ".excalidrawlib"],
                  */
                });
              } catch (error: any) {
                if (error?.name === "AbortError") {
                  console.warn(error);
                  return;
                }
                setAppState({ errorMessage: t("errors.importLibraryError") });
              }
            }}
            className="library-actions--load"
          />
        )}
        {!!items.length && (
          <>
            <ToolButton
              key="export"
              type="button"
              title={t("buttons.export")}
              aria-label={t("buttons.export")}
              icon={exportToFileIcon}
              onClick={async () => {
                const libraryItems = itemsSelected
                  ? items
                  : await library.getLatestLibrary();
                saveLibraryAsJSON(libraryItems)
                  .catch(muteFSAbortError)
                  .catch((error) => {
                    setAppState({ errorMessage: error.message });
                  });
              }}
              className="library-actions--export"
            >
              {selectedItems.length > 0 && (
                <span className="library-actions-counter">
                  {selectedItems.length}
                </span>
              )}
            </ToolButton>
            <ToolButton
              key="reset"
              type="button"
              title={resetLabel}
              aria-label={resetLabel}
              icon={trash}
              onClick={() => setShowRemoveLibAlert(true)}
              className="library-actions--remove"
            >
              {selectedItems.length > 0 && (
                <span className="library-actions-counter">
                  {selectedItems.length}
                </span>
              )}
            </ToolButton>
          </>
        )}
        {itemsSelected && !isPublished && (
          <Tooltip label={t("hints.publishLibrary")}>
            <ToolButton
              type="button"
              aria-label={t("buttons.publishLibrary")}
              label={t("buttons.publishLibrary")}
              icon={publishIcon}
              className="library-actions--publish"
              onClick={onPublish}
            >
              {!isMobile && <label>{t("buttons.publishLibrary")}</label>}
              {selectedItems.length > 0 && (
                <span className="library-actions-counter">
                  {selectedItems.length}
                </span>
              )}
            </ToolButton>
          </Tooltip>
        )}
      </div>
    );
  };

  const CELLS_PER_ROW = isMobile ? 4 : 6;

  const referrer =
    libraryReturnUrl || window.location.origin + window.location.pathname;
  const isPublished = selectedItems.some(
    (id) => libraryItems.find((item) => item.id === id)?.status === "published",
  );

  const [lastSelectedItem, setLastSelectedItem] = useState<
    LibraryItem["id"] | null
  >(null);

  const onItemSelectToggle = (
    id: LibraryItem["id"],
    event: React.MouseEvent,
  ) => {
    const shouldSelect = !selectedItems.includes(id);

    const orderedItems = [...unpublishedItems, ...publishedItems];

    if (shouldSelect) {
      if (event.shiftKey && lastSelectedItem) {
        const rangeStart = orderedItems.findIndex(
          (item) => item.id === lastSelectedItem,
        );
        const rangeEnd = orderedItems.findIndex((item) => item.id === id);

        if (rangeStart === -1 || rangeEnd === -1) {
          onSelectItems([...selectedItems, id]);
          return;
        }

        const selectedItemsMap = arrayToMap(selectedItems);
        const nextSelectedIds = orderedItems.reduce(
          (acc: LibraryItem["id"][], item, idx) => {
            if (
              (idx >= rangeStart && idx <= rangeEnd) ||
              selectedItemsMap.has(item.id)
            ) {
              acc.push(item.id);
            }
            return acc;
          },
          [],
        );

        onSelectItems(nextSelectedIds);
      } else {
        onSelectItems([...selectedItems, id]);
      }
      setLastSelectedItem(id);
    } else {
      setLastSelectedItem(null);
      onSelectItems(selectedItems.filter((_id) => _id !== id));
    }
  };

  const getInsertedElements = (id: string) => {
    let targetElements;
    if (selectedItems.includes(id)) {
      targetElements = libraryItems.filter((item) =>
        selectedItems.includes(item.id),
      );
    } else {
      targetElements = libraryItems.filter((item) => item.id === id);
    }
    return targetElements;
  };

  const createLibraryItemCompo = (params: {
    item:
      | LibraryItem
      | /* pending library item */ {
          id: null;
          elements: readonly NonDeleted<ExcalidrawElement>[];
        }
      | null;
    onClick?: () => void;
    key: string;
  }) => {
    return (
      <Stack.Col key={params.key}>
        <LibraryUnit
          elements={params.item?.elements}
          files={files}
          isPending={!params.item?.id && !!params.item?.elements}
          onClick={params.onClick || (() => {})}
          id={params.item?.id || null}
          selected={!!params.item?.id && selectedItems.includes(params.item.id)}
          onToggle={onItemSelectToggle}
          onDrag={(id, event) => {
            event.dataTransfer.setData(
              MIME_TYPES.excalidrawlib,
              serializeLibraryAsJSON(getInsertedElements(id)),
            );
          }}
        />
      </Stack.Col>
    );
  };

  const renderLibrarySection = (
    items: (
      | LibraryItem
      | /* pending library item */ {
          id: null;
          elements: readonly NonDeleted<ExcalidrawElement>[];
        }
    )[],
  ) => {
    const _items = items.map((item) => {
      if (item.id) {
        return createLibraryItemCompo({
          item,
          onClick: () => onInsertLibraryItems(getInsertedElements(item.id)),
          key: item.id,
        });
      }
      return createLibraryItemCompo({
        key: "__pending__item__",
        item,
        onClick: () => onAddToLibrary(pendingElements),
      });
    });

    // ensure we render all empty cells if no items are present
    let rows = chunk(_items, CELLS_PER_ROW);
    if (!rows.length) {
      rows = [[]];
    }

    return rows.map((rowItems, index, rows) => {
      if (index === rows.length - 1) {
        // pad row with empty cells
        rowItems = rowItems.concat(
          new Array(CELLS_PER_ROW - rowItems.length)
            .fill(null)
            .map((_, index) => {
              return createLibraryItemCompo({
                key: `empty_${index}`,
                item: null,
              });
            }),
        );
      }
      return (
        <Stack.Row align="center" gap={1} key={index}>
          {rowItems}
        </Stack.Row>
      );
    });
  };

  const unpublishedItems = libraryItems.filter(
    (item) => item.status !== "published",
  );
  const publishedItems = libraryItems.filter(
    (item) => item.status === "published",
  );

  return (
    <div className="library-menu-items-container">
      {showRemoveLibAlert && renderRemoveLibAlert()}
      <div className="layer-ui__library-header" key="library-header">
        {renderLibraryActions()}
        {isLoading ? (
          <Spinner />
        ) : (
          <a
            href={`${process.env.REACT_APP_LIBRARY_URL}?target=${
              window.name || "_blank"
            }&referrer=${referrer}&useHash=true&token=${id}&theme=${theme}&version=${
              VERSIONS.excalidrawLibrary
            }`}
            target="_excalidraw_libraries"
          >
            {t("labels.libraries")}
          </a>
        )}
      </div>
      <Stack.Col
        className="library-menu-items-container__items"
        align="start"
        gap={1}
      >
        <>
          <div className="separator">{t("labels.personalLib")}</div>
          {renderLibrarySection([
            // append pending library item
            ...(pendingElements.length
              ? [{ id: null, elements: pendingElements }]
              : []),
            ...unpublishedItems,
          ])}
        </>

        <>
          <div className="separator">{t("labels.excalidrawLib")} </div>

          {renderLibrarySection(publishedItems)}
        </>
      </Stack.Col>
    </div>
  );
};

export default LibraryMenuItems;<|MERGE_RESOLUTION|>--- conflicted
+++ resolved
@@ -1,14 +1,6 @@
 import { chunk } from "lodash";
 import React, { useCallback, useState } from "react";
-<<<<<<< HEAD
-import {
-  importLibraryFromJSON,
-  saveLibraryAsJSON,
-  serializeLibraryAsJSON,
-} from "../data/json";
-=======
-import { saveLibraryAsJSON } from "../data/json";
->>>>>>> cad6097d
+import { saveLibraryAsJSON, serializeLibraryAsJSON } from "../data/json";
 import Library from "../data/library";
 import { ExcalidrawElement, NonDeleted } from "../element/types";
 import { t } from "../i18n";
