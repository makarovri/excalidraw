--- conflicted
+++ resolved
@@ -1,8 +1,10 @@
-<<<<<<< HEAD
-import React, { useCallback, useMemo, useState } from "react";
-=======
-import React, { useCallback, useEffect, useRef, useState } from "react";
->>>>>>> 82d8d026
+import React, {
+  useCallback,
+  useEffect,
+  useMemo,
+  useRef,
+  useState,
+} from "react";
 import { serializeLibraryAsJSON } from "../data/json";
 import { t } from "../i18n";
 import {
@@ -18,15 +20,11 @@
 import { duplicateElements } from "../element/newElement";
 import { LibraryMenuControlButtons } from "./LibraryMenuControlButtons";
 import { LibraryDropdownMenu } from "./LibraryMenuHeaderContent";
-<<<<<<< HEAD
 import {
   LibraryMenuSection,
   LibraryMenuSectionGrid,
 } from "./LibraryMenuSection";
-=======
-import LibraryMenuSection from "./LibraryMenuSection";
 import { useScrollPosition } from "../hooks/useScrollPosition";
->>>>>>> 82d8d026
 import { useLibraryCache } from "../hooks/useLibraryItemSvg";
 
 import "./LibraryMenuItems.scss";
@@ -54,9 +52,6 @@
   selectedItems: LibraryItem["id"][];
   onSelectItems: (id: LibraryItem["id"][]) => void;
 }) {
-<<<<<<< HEAD
-=======
-  const [selectedItems, setSelectedItems] = useState<LibraryItem["id"][]>([]);
   const libraryContainerRef = useRef<HTMLDivElement>(null);
   const scrollPosition = useScrollPosition<HTMLDivElement>(libraryContainerRef);
 
@@ -66,7 +61,7 @@
       libraryContainerRef.current?.scrollTo(0, scrollPosition);
     }
   }, []); // eslint-disable-line react-hooks/exhaustive-deps
->>>>>>> 82d8d026
+
   const { svgCache } = useLibraryCache();
   const unpublishedItems = useMemo(
     () => libraryItems.filter((item) => item.status !== "published"),
