import ReactDOM from "react-dom";
import * as Renderer from "../renderer/renderScene";
import { reseed } from "../random";
import { render, queryByTestId } from "../tests/test-utils";

import ExcalidrawApp from "../excalidraw-app";
import { vi } from "vitest";

<<<<<<< HEAD
const renderStaticScene = jest.spyOn(Renderer, "renderStaticScene");
=======
const renderScene = vi.spyOn(Renderer, "renderScene");
>>>>>>> 9ca27c62

describe("Test <App/>", () => {
  beforeEach(async () => {
    // Unmount ReactDOM from root
    ReactDOM.unmountComponentAtNode(document.getElementById("root")!);
    localStorage.clear();
    renderStaticScene.mockClear();
    reseed(7);
  });

  it("should show error modal when using brave and measureText API is not working", async () => {
    (global.navigator as any).brave = {
      isBrave: {
        name: "isBrave",
      },
    };

    const originalContext = global.HTMLCanvasElement.prototype.getContext("2d");
    //@ts-ignore
    global.HTMLCanvasElement.prototype.getContext = (contextId) => {
      return {
        ...originalContext,
        measureText: () => ({
          width: 0,
        }),
      };
    };

    await render(<ExcalidrawApp />);
    expect(
      queryByTestId(
        document.querySelector(".excalidraw-modal-container")!,
        "brave-measure-text-error",
      ),
    ).toMatchSnapshot();
  });
});<|MERGE_RESOLUTION|>--- conflicted
+++ resolved
@@ -6,11 +6,7 @@
 import ExcalidrawApp from "../excalidraw-app";
 import { vi } from "vitest";
 
-<<<<<<< HEAD
-const renderStaticScene = jest.spyOn(Renderer, "renderStaticScene");
-=======
-const renderScene = vi.spyOn(Renderer, "renderScene");
->>>>>>> 9ca27c62
+const renderStaticScene = vi.spyOn(Renderer, "renderStaticScene");
 
 describe("Test <App/>", () => {
   beforeEach(async () => {
