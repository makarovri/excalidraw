--- conflicted
+++ resolved
@@ -61,11 +61,10 @@
     return t("hints.rotate");
   }
 
-<<<<<<< HEAD
   if (selectedElements.length === 1) {
     if (isLinearElement(selectedElements[0])) {
       if (appState.editingLinearElement) {
-        return appState.editingLinearElement.activePointIndex
+        return appState.editingLinearElement.selectedPointsIndices
           ? t("hints.lineEditor_pointSelected")
           : t("hints.lineEditor_nothingSelected");
       }
@@ -73,13 +72,6 @@
     }
     if (isExcalidrawElementWithBindText(selectedElements[0])) {
       return t("hints.bindTextToElement");
-=======
-  if (selectedElements.length === 1 && isLinearElement(selectedElements[0])) {
-    if (appState.editingLinearElement) {
-      return appState.editingLinearElement.selectedPointsIndices
-        ? t("hints.lineEditor_pointSelected")
-        : t("hints.lineEditor_nothingSelected");
->>>>>>> 104664cb
     }
   }
 
