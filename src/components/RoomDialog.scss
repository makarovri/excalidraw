@import "../css/_variables";

.RoomDialog-modalButton.is-collaborating {
  background-color: var(--button-special-active-background-color);

  .ToolIcon__icon svg {
    color: var(--icon-green-fill-color);
  }
}

.RoomDialog-modalButton-collaborators {
  min-width: 1em;
  position: absolute;
  bottom: -5px;
  right: -5px;
  padding: 3px;
  border-radius: 50%;
  background-color: $oc-green-6;
  color: $oc-white;
  font-size: 0.7em;
  font-family: var(--ui-font);
}

.RoomDialog-linkContainer {
  display: flex;
  margin: 1.5em 0;
}

.RoomDialog-link {
  color: var(--text-color-primary);
  min-width: 0;
  flex: 1 1 auto;
  margin-left: 1em;
  display: inline-block;
  cursor: pointer;
  border: none;
  height: 2.5rem;
  line-height: 2.5rem;
  padding: 0 0.5rem;
  white-space: nowrap;
  border-radius: var(--space-factor);
  background-color: var(--button-gray-1);
}

.RoomDialog-emoji {
  font-family: sans-serif;
}

.RoomDialog-usernameContainer {
  display: flex;
  margin: 1.5em 0;
  display: flex;
  align-items: center;
  justify-content: center;
}

.RoomDialog-username {
  background-color: var(--input-background-color);
  border-color: var(--input-border-color);
  appearance: none;
  min-width: 0;
  flex: 1 1 auto;
  margin-left: 1em;
  height: 2.5rem;
  font-size: 1em;
  line-height: 1.5;
  padding: 0 0.5rem;
}

.RoomDialog-sessionStartButtonContainer {
  display: flex;
  justify-content: center;
}

<<<<<<< HEAD
.Modal .RoomDialog-stopSession {
  background-color: $oc-red-1;
  color: $oc-red-9;
=======
.RoomDialog-stopSession {
  background-color: var(--button-destructive-background-color);

  .ToolIcon__label,
  .ToolIcon__icon svg {
    color: var(--button-destructive-color);
  }
>>>>>>> 47dba05c
}<|MERGE_RESOLUTION|>--- conflicted
+++ resolved
@@ -72,17 +72,11 @@
   justify-content: center;
 }
 
-<<<<<<< HEAD
 .Modal .RoomDialog-stopSession {
-  background-color: $oc-red-1;
-  color: $oc-red-9;
-=======
-.RoomDialog-stopSession {
   background-color: var(--button-destructive-background-color);
 
   .ToolIcon__label,
   .ToolIcon__icon svg {
     color: var(--button-destructive-color);
   }
->>>>>>> 47dba05c
 }