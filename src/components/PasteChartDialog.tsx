--- conflicted
+++ resolved
@@ -14,16 +14,13 @@
 import { AppState, LibraryItem } from "../types";
 import { Dialog } from "./Dialog";
 import "./PasteChartDialog.scss";
-<<<<<<< HEAD
 import { ensureSubtypesLoaded } from "../subtypes";
 import { isTextElement } from "../element";
 import {
   getContainerElement,
   redrawTextBoundingBox,
 } from "../element/textElement";
-=======
 import { CheckboxItem } from "./CheckboxItem";
->>>>>>> eb4d8da1
 
 type OnInsertChart = (chartType: ChartType, elements: ChartElements) => void;
 
@@ -40,18 +37,6 @@
   );
 
   useLayoutEffect(() => {
-<<<<<<< HEAD
-=======
-    if (!props.spreadsheet) {
-      return;
-    }
-
-    const spreadsheet = props.sortChartLabels
-      ? sortSpreadsheet(props.spreadsheet)
-      : props.spreadsheet;
-    const elements = renderSpreadsheet(props.chartType, spreadsheet, 0, 0);
-    setChartElements(elements);
->>>>>>> eb4d8da1
     let svg: SVGSVGElement;
     const previewNode = previewRef.current!;
     (async () => {
@@ -64,12 +49,10 @@
               return;
             }
 
-            elements = renderSpreadsheet(
-              props.chartType,
-              props.spreadsheet,
-              0,
-              0,
-            );
+            const spreadsheet = props.sortChartLabels
+              ? sortSpreadsheet(props.spreadsheet)
+              : props.spreadsheet;
+            elements = renderSpreadsheet(props.chartType, spreadsheet, 0, 0);
             elements.forEach(
               (el) =>
                 isTextElement(el) &&
@@ -95,23 +78,16 @@
         });
       })();
 
-<<<<<<< HEAD
       return () => {
         previewNode.replaceChildren();
       };
     })();
-  }, [props.spreadsheet, props.chartType, props.selected]);
-=======
-    return () => {
-      previewNode.replaceChildren();
-    };
   }, [
     props.spreadsheet,
     props.chartType,
     props.selected,
     props.sortChartLabels,
   ]);
->>>>>>> eb4d8da1
 
   return (
     <button
