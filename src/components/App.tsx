--- conflicted
+++ resolved
@@ -1544,15 +1544,6 @@
   };
 
   removePointer = (event: React.PointerEvent<HTMLElement> | PointerEvent) => {
-    this.lastPointerUp = event;
-
-    if (
-      this.hitLinkElement &&
-      !this.state.selectedElementIds[this.hitLinkElement.id]
-    ) {
-      this.redirectToLink(event as MouseEvent);
-    }
-
     // remove touch handler for context menu on touch devices
     if (event.pointerType === "touch" && touchTimeout) {
       clearTimeout(touchTimeout);
@@ -2534,23 +2525,14 @@
     });
   };
 
-<<<<<<< HEAD
-  private redirectToLink = (event: MouseEvent) => {
-    if (!this.hitLinkElement) {
-      return;
-    }
-    if (
-      Math.abs(this.lastPointerDown!.clientX - this.lastPointerUp!.clientX) >
-        10 ||
-      Math.abs(this.lastPointerDown!.clientY - this.lastPointerUp!.clientY) > 10
-=======
   private redirectToLink = (event: React.PointerEvent<HTMLCanvasElement>) => {
-    if (
-      !this.hitLinkElement ||
-      this.lastPointerDown!.clientX !== this.lastPointerUp!.clientX ||
-      this.lastPointerDown!.clientY !== this.lastPointerUp!.clientY
->>>>>>> e4ffc981
-    ) {
+    const draggedDistance = distance2d(
+      this.lastPointerDown!.clientX,
+      this.lastPointerDown!.clientY,
+      this.lastPointerUp!.clientX,
+      this.lastPointerUp!.clientY,
+    );
+    if (!this.hitLinkElement || draggedDistance > DRAGGING_THRESHOLD) {
       return;
     }
     const lastPointerDownCoords = viewportCoordsToSceneCoords(
@@ -2578,11 +2560,7 @@
       if (url) {
         let customEvent;
         if (this.props.onLinkOpen) {
-<<<<<<< HEAD
-          customEvent = wrapEvent(EVENT.EXCALIDRAW_LINK, event);
-=======
           customEvent = wrapEvent(EVENT.EXCALIDRAW_LINK, event.nativeEvent);
->>>>>>> e4ffc981
           this.props.onLinkOpen(this.hitLinkElement, customEvent);
         }
         if (!customEvent?.defaultPrevented) {
@@ -3072,11 +3050,7 @@
       this.hitLinkElement &&
       !this.state.selectedElementIds[this.hitLinkElement.id]
     ) {
-<<<<<<< HEAD
-      this.redirectToLink(event as unknown as MouseEvent);
-=======
       this.redirectToLink(event);
->>>>>>> e4ffc981
     }
 
     this.removePointer(event);
