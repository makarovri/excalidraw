import React, { useContext } from "react";
import { flushSync } from "react-dom";

import { RoughCanvas } from "roughjs/bin/canvas";
import rough from "roughjs/bin/rough";
import clsx from "clsx";
import { nanoid } from "nanoid";

import {
  actionAddToLibrary,
  actionBringForward,
  actionBringToFront,
  actionCopy,
  actionCopyAsPng,
  actionCopyAsSvg,
  copyText,
  actionCopyStyles,
  actionCut,
  actionDeleteSelected,
  actionDuplicateSelection,
  actionFinalize,
  actionFlipHorizontal,
  actionFlipVertical,
  actionGroup,
  actionPasteStyles,
  actionSelectAll,
  actionSendBackward,
  actionSendToBack,
  actionToggleGridMode,
  actionToggleStats,
  actionToggleZenMode,
  actionUnbindText,
  actionBindText,
  actionUngroup,
  zoomToFitElements,
  actionLink,
  actionToggleLock,
  actionToggleLinearEditor,
} from "../actions";
import { createRedoAction, createUndoAction } from "../actions/actionHistory";
import { ActionManager } from "../actions/manager";
import { actions } from "../actions/register";
import { ActionResult } from "../actions/types";
import { trackEvent } from "../analytics";
import { getDefaultAppState, isEraserActive } from "../appState";
import {
  parseClipboard,
  probablySupportsClipboardBlob,
  probablySupportsClipboardWriteText,
} from "../clipboard";
import {
  APP_NAME,
  CURSOR_TYPE,
  DEFAULT_MAX_IMAGE_WIDTH_OR_HEIGHT,
  DEFAULT_UI_OPTIONS,
  DEFAULT_VERTICAL_ALIGN,
  DRAGGING_THRESHOLD,
  ELEMENT_READY_TO_ERASE_OPACITY,
  ELEMENT_SHIFT_TRANSLATE_AMOUNT,
  ELEMENT_TRANSLATE_AMOUNT,
  ENV,
  EVENT,
  GRID_SIZE,
  IMAGE_RENDER_TIMEOUT,
  LINE_CONFIRM_THRESHOLD,
  MAX_ALLOWED_FILE_BYTES,
  MIME_TYPES,
  MQ_MAX_HEIGHT_LANDSCAPE,
  MQ_MAX_WIDTH_LANDSCAPE,
  MQ_MAX_WIDTH_PORTRAIT,
  MQ_RIGHT_SIDEBAR_MIN_WIDTH,
  MQ_SM_MAX_WIDTH,
  POINTER_BUTTON,
  SCROLL_TIMEOUT,
  TAP_TWICE_TIMEOUT,
  TEXT_TO_CENTER_SNAP_THRESHOLD,
  THEME,
  TOUCH_CTX_MENU_TIMEOUT,
  VERTICAL_ALIGN,
} from "../constants";
import { loadFromBlob } from "../data";
import Library, { distributeLibraryItemsOnSquareGrid } from "../data/library";
import { restore, RestoredDataState, restoreElements } from "../data/restore";
import {
  dragNewElement,
  dragSelectedElements,
  duplicateElement,
  getCommonBounds,
  getCursorForResizingElement,
  getDragOffsetXY,
  getElementWithTransformHandleType,
  getNormalizedDimensions,
  getResizeArrowDirection,
  getResizeOffsetXY,
  getLockedLinearCursorAlignSize,
  getTransformHandleTypeFromCoords,
  hitTest,
  isHittingElementBoundingBoxWithoutHittingElement,
  isInvisiblySmallElement,
  isNonDeletedElement,
  isTextElement,
  newElement,
  newLinearElement,
  newTextElement,
  newImageElement,
  textWysiwyg,
  transformElements,
  updateTextElement,
} from "../element";
import {
  bindOrUnbindLinearElement,
  bindOrUnbindSelectedElements,
  fixBindingsAfterDeletion,
  fixBindingsAfterDuplication,
  getEligibleElementsForBinding,
  getHoveredElementForBinding,
  isBindingEnabled,
  isLinearElementSimpleAndAlreadyBound,
  maybeBindLinearElement,
  shouldEnableBindingForPointerEvent,
  unbindLinearElements,
  updateBoundElements,
} from "../element/binding";
import { LinearElementEditor } from "../element/linearElementEditor";
import { mutateElement, newElementWith } from "../element/mutateElement";
import { deepCopyElement, newFreeDrawElement } from "../element/newElement";
import {
  hasBoundTextElement,
  isBindingElement,
  isBindingElementType,
  isBoundToContainer,
  isImageElement,
  isInitializedImageElement,
  isLinearElement,
  isLinearElementType,
  isTextBindableContainer,
} from "../element/typeChecks";
import {
  ExcalidrawBindableElement,
  ExcalidrawElement,
  ExcalidrawFreeDrawElement,
  ExcalidrawGenericElement,
  ExcalidrawLinearElement,
  ExcalidrawTextElement,
  NonDeleted,
  InitializedExcalidrawImageElement,
  ExcalidrawImageElement,
  FileId,
  NonDeletedExcalidrawElement,
  ExcalidrawTextContainer,
} from "../element/types";
import { getCenter, getDistance } from "../gesture";
import {
  editGroupForSelectedElement,
  getElementsInGroup,
  getSelectedGroupIdForElement,
  getSelectedGroupIds,
  isElementInGroup,
  isSelectedViaGroup,
  selectGroupsForSelectedElements,
} from "../groups";
import History from "../history";
import { defaultLang, getLanguage, languages, setLanguage, t } from "../i18n";
import {
  CODES,
  shouldResizeFromCenter,
  shouldMaintainAspectRatio,
  shouldRotateWithDiscreteAngle,
  isArrowKey,
  KEYS,
  isAndroid,
} from "../keys";
import { distance2d, getGridPoint, isPathALoop, rotate } from "../math";
import { renderScene } from "../renderer/renderScene";
import { invalidateShapeForElement } from "../renderer/renderElement";
import {
  calculateScrollCenter,
  getTextBindableContainerAtPosition,
  getElementsAtPosition,
  getElementsWithinSelection,
  getNormalizedZoom,
  getSelectedElements,
  hasBackground,
  isOverScrollBars,
  isSomeElementSelected,
} from "../scene";
import Scene from "../scene/Scene";
import { RenderConfig, ScrollBars } from "../scene/types";
import { getStateForZoom } from "../scene/zoom";
import { findShapeByKey, SHAPES } from "../shapes";
import {
  AppClassProperties,
  AppProps,
  AppState,
  BinaryFileData,
  DataURL,
  ExcalidrawImperativeAPI,
  BinaryFiles,
  Gesture,
  GestureEvent,
  LibraryItems,
  PointerDownState,
  SceneData,
  Device,
} from "../types";
import {
  debounce,
  distance,
  getFontString,
  getNearestScrollableContainer,
  isInputLike,
  isToolIcon,
  isWritableElement,
  resetCursor,
  resolvablePromise,
  sceneCoordsToViewportCoords,
  setCursor,
  setCursorForShape,
  tupleToCoors,
  viewportCoordsToSceneCoords,
  withBatchedUpdates,
  wrapEvent,
  withBatchedUpdatesThrottled,
  updateObject,
  setEraserCursor,
  updateActiveTool,
} from "../utils";
import ContextMenu, { ContextMenuOption } from "./ContextMenu";
import LayerUI from "./LayerUI";
import { Toast } from "./Toast";
import { actionToggleViewMode } from "../actions/actionToggleViewMode";
import {
  dataURLToFile,
  generateIdFromFile,
  getDataURL,
  getFileFromEvent,
  isSupportedImageFile,
  loadSceneOrLibraryFromBlob,
  normalizeFile,
  parseLibraryJSON,
  resizeImageFile,
  SVGStringToFile,
} from "../data/blob";
import {
  getInitializedImageElements,
  loadHTMLImageElement,
  normalizeSVG,
  updateImageCache as _updateImageCache,
} from "../element/image";
import throttle from "lodash.throttle";
import { fileOpen, FileSystemHandle } from "../data/filesystem";
import {
  bindTextToShapeAfterDuplication,
  getApproxMinLineHeight,
  getApproxMinLineWidth,
  getBoundTextElement,
  getContainerDims,
} from "../element/textElement";
import { isHittingElementNotConsideringBoundingBox } from "../element/collision";
import { resizeSingleElement } from "../element/resizeElements";
import {
  normalizeLink,
  showHyperlinkTooltip,
  hideHyperlinkToolip,
  Hyperlink,
  isPointHittingLinkIcon,
  isLocalLink,
} from "../element/Hyperlink";
import { ImportedDataState } from "../data/types"; //zsviczian
import { shouldShowBoundingBox } from "../element/transformHandles";

export let showFourthFont: boolean = false;
const deviceContextInitialValue = {
  isSmScreen: false,
  isMobile: false,
  isTouchScreen: false,
  canDeviceFitSidebar: false,
};
const DeviceContext = React.createContext<Device>(deviceContextInitialValue);
export const useDevice = () => useContext<Device>(DeviceContext);

const ExcalidrawContainerContext = React.createContext<{
  container: HTMLDivElement | null;
  id: string | null;
}>({ container: null, id: null });
export const useExcalidrawContainer = () =>
  useContext(ExcalidrawContainerContext);

const ExcalidrawElementsContext = React.createContext<
  readonly NonDeletedExcalidrawElement[]
>([]);

const ExcalidrawAppStateContext = React.createContext<AppState>({
  ...getDefaultAppState(),
  width: 0,
  height: 0,
  offsetLeft: 0,
  offsetTop: 0,
});

const ExcalidrawSetAppStateContent = React.createContext<
  React.Component<any, AppState>["setState"]
>(() => {});

export const useExcalidrawElements = () =>
  useContext(ExcalidrawElementsContext);
export const useExcalidrawAppState = () =>
  useContext(ExcalidrawAppStateContext);
export const useExcalidrawSetAppState = () =>
  useContext(ExcalidrawSetAppStateContent);

let didTapTwice: boolean = false;
let tappedTwiceTimer = 0;
let cursorX = 0;
let cursorY = 0;
let isHoldingSpace: boolean = false;
let isPanning: boolean = false;
let isDraggingScrollBar: boolean = false;
let currentScrollBars: ScrollBars = { horizontal: null, vertical: null };
let touchTimeout = 0;
let invalidateContextMenu = false;

// remove this hack when we can sync render & resizeObserver (state update)
// to rAF. See #5439
let THROTTLE_NEXT_RENDER = true;

let lastPointerUp: ((event: any) => void) | null = null;
const gesture: Gesture = {
  pointers: new Map(),
  lastCenter: null,
  initialDistance: null,
  initialScale: null,
};

class App extends React.Component<AppProps, AppState> {
  canvas: AppClassProperties["canvas"] = null;
  rc: RoughCanvas | null = null;
  unmounted: boolean = false;
  actionManager: ActionManager;
  device: Device = deviceContextInitialValue;
  detachIsMobileMqHandler?: () => void;

  private excalidrawContainerRef = React.createRef<HTMLDivElement>();

  public static defaultProps: Partial<AppProps> = {
    // needed for tests to pass since we directly render App in many tests
    UIOptions: DEFAULT_UI_OPTIONS,
  };

  public scene: Scene;
  private resizeObserver: ResizeObserver | undefined;
  private nearestScrollableContainer: HTMLElement | Document | undefined;
  public library: AppClassProperties["library"];
  public libraryItemsFromStorage: LibraryItems | undefined;
  private id: string;
  private history: History;
  private excalidrawContainerValue: {
    container: HTMLDivElement | null;
    id: string;
  };

  public files: BinaryFiles = {};
  public imageCache: AppClassProperties["imageCache"] = new Map();

  hitLinkElement?: NonDeletedExcalidrawElement;
  lastPointerDown: React.PointerEvent<HTMLCanvasElement> | null = null;
  lastPointerUp: React.PointerEvent<HTMLElement> | PointerEvent | null = null;
  contextMenuOpen: boolean = false;
  lastScenePointer: { x: number; y: number } | null = null;
  allowMobileMode: boolean = true; //zsviczian

  constructor(props: AppProps) {
    super(props);
    const defaultAppState = getDefaultAppState();
    const {
      excalidrawRef,
      viewModeEnabled = false,
      zenModeEnabled = false,
      gridModeEnabled = false,
      theme = defaultAppState.theme,
      name = defaultAppState.name,
      initState, //zsviczian
    } = props;
    this.state = {
      ...defaultAppState,
      theme,
      isLoading: true,
      ...this.getCanvasOffsets(),
      viewModeEnabled,
      zenModeEnabled,
      gridSize: gridModeEnabled ? GRID_SIZE : null,
      name,
      width: window.innerWidth,
      height: window.innerHeight,
      showHyperlinkPopup: false,
<<<<<<< HEAD
      isLibraryMenuDocked: false,
      ...(initState ?? {}), //zsviczian
=======
      isSidebarDocked: false,
>>>>>>> e9067de1
    };

    this.id = nanoid();

    this.library = new Library(this);
    if (excalidrawRef) {
      const readyPromise =
        ("current" in excalidrawRef && excalidrawRef.current?.readyPromise) ||
        resolvablePromise<ExcalidrawImperativeAPI>();

      const api: ExcalidrawImperativeAPI = {
        ready: true,
        readyPromise,
        updateScene: this.updateScene,
        updateLibrary: this.library.updateLibrary,
        addFiles: this.addFiles,
        resetScene: this.resetScene,
        getSceneElementsIncludingDeleted: this.getSceneElementsIncludingDeleted,
        history: {
          clear: this.resetHistory,
        },
        scrollToContent: this.scrollToContent,
        zoomToFit: this.zoomToFit, //zsviczian
        getSceneElements: this.getSceneElements,
        getAppState: () => this.state,
        getFiles: () => this.files,
        refresh: this.refresh,
        setToast: this.setToast,
        updateContainerSize: this.updateContainerSize, //zsviczian
        id: this.id,
        setLocalFont: this.setLocalFont, //zsviczian
        selectElements: this.selectElements, //zsviczian
        sendBackward: this.sendBackward, //zsviczian
        bringForward: this.bringForward, //zsviczian
        sendToBack: this.sendToBack, //zsviczian
        bringToFront: this.bringToFront, //zsviczian
        restore: this.restore, //zsviczian
        setMobileModeAllowed: this.setMobileModeAllowed, //zsviczian
        setActiveTool: this.setActiveTool,
        setCursor: this.setCursor,
        resetCursor: this.resetCursor,
        toggleMenu: this.toggleMenu,
      } as const;
      if (typeof excalidrawRef === "function") {
        excalidrawRef(api);
      } else {
        excalidrawRef.current = api;
      }
      readyPromise.resolve(api);
    }

    this.excalidrawContainerValue = {
      container: this.excalidrawContainerRef.current,
      id: this.id,
    };

    this.scene = new Scene();
    this.history = new History();
    this.actionManager = new ActionManager(
      this.syncActionResult,
      () => this.state,
      () => this.scene.getElementsIncludingDeleted(),
      this,
    );
    this.actionManager.registerAll(actions);

    this.actionManager.registerAction(createUndoAction(this.history));
    this.actionManager.registerAction(createRedoAction(this.history));
  }

  private renderCanvas() {
    const canvasScale = window.devicePixelRatio;
    const {
      width: canvasDOMWidth,
      height: canvasDOMHeight,
      viewModeEnabled,
    } = this.state;
    const canvasWidth = canvasDOMWidth * canvasScale;
    const canvasHeight = canvasDOMHeight * canvasScale;
    if (viewModeEnabled) {
      return (
        <canvas
          className="excalidraw__canvas"
          style={{
            width: canvasDOMWidth,
            height: canvasDOMHeight,
            cursor: CURSOR_TYPE.GRAB,
          }}
          width={canvasWidth}
          height={canvasHeight}
          ref={this.handleCanvasRef}
          onContextMenu={this.handleCanvasContextMenu}
          onPointerMove={this.handleCanvasPointerMove}
          onPointerUp={this.handleCanvasPointerUp}
          onPointerCancel={this.removePointer}
          onTouchMove={this.handleTouchMove}
          onPointerDown={this.handleCanvasPointerDown}
        >
          {t("labels.drawingCanvas")}
        </canvas>
      );
    }
    return (
      <canvas
        className="excalidraw__canvas"
        style={{
          width: canvasDOMWidth,
          height: canvasDOMHeight,
        }}
        width={canvasWidth}
        height={canvasHeight}
        ref={this.handleCanvasRef}
        onContextMenu={this.handleCanvasContextMenu}
        onPointerDown={this.handleCanvasPointerDown}
        onDoubleClick={this.handleCanvasDoubleClick}
        onPointerMove={this.handleCanvasPointerMove}
        onPointerUp={this.handleCanvasPointerUp}
        onPointerCancel={this.removePointer}
        onTouchMove={this.handleTouchMove}
      >
        {t("labels.drawingCanvas")}
      </canvas>
    );
  }

  public render() {
    const selectedElement = getSelectedElements(
      this.scene.getNonDeletedElements(),
      this.state,
    );
    const {
      onCollabButtonClick,
      renderTopRightUI,
      renderFooter,
      renderCustomStats,
    } = this.props;

    return (
      <div
        className={clsx("excalidraw excalidraw-container", {
          "excalidraw--view-mode": this.state.viewModeEnabled,
          "excalidraw--mobile":
            this.device.isMobile ||
            (!(this.state.viewModeEnabled || this.state.zenModeEnabled) &&
              this.state.trayModeEnabled), //zsviczian
        })}
        ref={this.excalidrawContainerRef}
        onDrop={this.handleAppOnDrop}
        tabIndex={0}
        onKeyDown={
          this.props.handleKeyboardGlobally ? undefined : this.onKeyDown
        }
      >
        <ExcalidrawContainerContext.Provider
          value={this.excalidrawContainerValue}
        >
          <DeviceContext.Provider value={this.device}>
            <ExcalidrawSetAppStateContent.Provider value={this.setAppState}>
              <ExcalidrawAppStateContext.Provider value={this.state}>
                <ExcalidrawElementsContext.Provider
                  value={this.scene.getNonDeletedElements()}
                >
                  <LayerUI
                    canvas={this.canvas}
                    appState={this.state}
                    files={this.files}
                    setAppState={this.setAppState}
                    actionManager={this.actionManager}
                    elements={this.scene.getNonDeletedElements()}
                    onCollabButtonClick={onCollabButtonClick}
                    onLockToggle={this.toggleLock}
                    onPenModeToggle={this.togglePenMode}
                    onInsertElements={(elements) =>
                      this.addElementsFromPasteOrLibrary({
                        elements,
                        position: "center",
                        files: null,
                      })
                    }
                    langCode={getLanguage().code}
                    isCollaborating={this.props.isCollaborating}
                    renderTopRightUI={renderTopRightUI}
                    renderCustomFooter={renderFooter}
                    renderCustomStats={renderCustomStats}
                    renderCustomSidebar={this.props.renderSidebar}
                    showExitZenModeBtn={
                      typeof this.props?.zenModeEnabled === "undefined" &&
                      this.state.zenModeEnabled
                    }
                    libraryReturnUrl={this.props.libraryReturnUrl}
                    UIOptions={this.props.UIOptions}
                    focusContainer={this.focusContainer}
                    library={this.library}
                    id={this.id}
                    onImageAction={this.onImageAction}
                  />
                  <div className="excalidraw-textEditorContainer" />
                  <div className="excalidraw-contextMenuContainer" />
                  {selectedElement.length === 1 &&
                    this.state.showHyperlinkPopup && (
                      <Hyperlink
                        key={selectedElement[0].id}
                        element={selectedElement[0]}
                        setAppState={this.setAppState}
                        onLinkOpen={this.props.onLinkOpen}
                      />
                    )}
                  {this.state.toast !== null && (
                    <Toast
                      message={this.state.toast.message}
                      onClose={() => this.setToast(null)}
                      duration={this.state.toast.duration}
                      closable={this.state.toast.closable}
                    />
                  )}
                  <main>{this.renderCanvas()}</main>
                </ExcalidrawElementsContext.Provider>{" "}
              </ExcalidrawAppStateContext.Provider>
            </ExcalidrawSetAppStateContent.Provider>
          </DeviceContext.Provider>
        </ExcalidrawContainerContext.Provider>
      </div>
    );
  }

  public focusContainer: AppClassProperties["focusContainer"] = () => {
    if (this.props.autoFocus) {
      this.excalidrawContainerRef.current?.focus();
    }
  };

  public getSceneElementsIncludingDeleted = () => {
    return this.scene.getElementsIncludingDeleted();
  };

  public getSceneElements = () => {
    return this.scene.getNonDeletedElements();
  };

  private syncActionResult = withBatchedUpdates(
    (actionResult: ActionResult) => {
      // Since context menu closes when action triggered so setting to false
      this.contextMenuOpen = false;
      if (this.unmounted || actionResult === false) {
        return;
      }

      let editingElement: AppState["editingElement"] | null = null;
      if (actionResult.elements) {
        actionResult.elements.forEach((element) => {
          if (
            this.state.editingElement?.id === element.id &&
            this.state.editingElement !== element &&
            isNonDeletedElement(element)
          ) {
            editingElement = element;
          }
        });
        this.scene.replaceAllElements(actionResult.elements);
        if (actionResult.commitToHistory) {
          this.history.resumeRecording();
        }
      }

      if (actionResult.files) {
        this.files = actionResult.replaceFiles
          ? actionResult.files
          : { ...this.files, ...actionResult.files };
        this.addNewImagesToImageCache();
      }

      if (actionResult.appState || editingElement) {
        if (actionResult.commitToHistory) {
          this.history.resumeRecording();
        }

        let viewModeEnabled = actionResult?.appState?.viewModeEnabled || false;
        let zenModeEnabled = actionResult?.appState?.zenModeEnabled || false;
        let gridSize = actionResult?.appState?.gridSize || null;
        const theme =
          actionResult?.appState?.theme || this.props.theme || THEME.LIGHT;
        let name = actionResult?.appState?.name ?? this.state.name;
        if (typeof this.props.viewModeEnabled !== "undefined") {
          viewModeEnabled = this.props.viewModeEnabled;
        }

        if (typeof this.props.zenModeEnabled !== "undefined") {
          zenModeEnabled = this.props.zenModeEnabled;
        }

        if (typeof this.props.gridModeEnabled !== "undefined") {
          gridSize = this.props.gridModeEnabled ? GRID_SIZE : null;
        }

        if (typeof this.props.name !== "undefined") {
          name = this.props.name;
        }
        this.setState(
          (state) => {
            // using Object.assign instead of spread to fool TS 4.2.2+ into
            // regarding the resulting type as not containing undefined
            // (which the following expression will never contain)
            return Object.assign(actionResult.appState || {}, {
              editingElement:
                editingElement || actionResult.appState?.editingElement || null,
              viewModeEnabled,
              zenModeEnabled,
              gridSize,
              theme,
              name,
            });
          },
          () => {
            if (actionResult.syncHistory) {
              this.history.setCurrentState(
                this.state,
                this.scene.getElementsIncludingDeleted(),
              );
            }
          },
        );
      }
    },
  );

  // Lifecycle

  private onBlur = withBatchedUpdates(() => {
    isHoldingSpace = false;
    this.setState({ isBindingEnabled: true });
  });

  private onUnload = () => {
    this.onBlur();
  };

  private disableEvent: EventListener = (event) => {
    event.preventDefault();
  };

  private onFontLoaded = () => {
    this.scene.getElementsIncludingDeleted().forEach((element) => {
      if (isTextElement(element)) {
        invalidateShapeForElement(element);
      }
    });
    this.onSceneUpdated();
  };

  private resetHistory = () => {
    this.history.clear();
  };

  /**
   * Resets scene & history.
   * ! Do not use to clear scene user action !
   */
  private resetScene = withBatchedUpdates(
    (opts?: { resetLoadingState: boolean }) => {
      this.scene.replaceAllElements([]);
      this.setState((state) => ({
        ...getDefaultAppState(),
        isLoading: opts?.resetLoadingState ? false : state.isLoading,
        theme: this.state.theme,
      }));
      this.resetHistory();
    },
  );

  private initializeScene = async () => {
    if ("launchQueue" in window && "LaunchParams" in window) {
      (window as any).launchQueue.setConsumer(
        async (launchParams: { files: any[] }) => {
          if (!launchParams.files.length) {
            return;
          }
          const fileHandle = launchParams.files[0];
          const blob: Blob = await fileHandle.getFile();
          this.loadFileToCanvas(
            new File([blob], blob.name || "", { type: blob.type }),
            fileHandle,
          );
        },
      );
    }

    if (this.props.theme) {
      this.setState({ theme: this.props.theme });
    }
    if (!this.state.isLoading) {
      this.setState({ isLoading: true });
    }
    let initialData = null;
    try {
      initialData = (await this.props.initialData) || null;
      if (initialData?.libraryItems) {
        this.library
          .updateLibrary({
            libraryItems: initialData.libraryItems,
            merge: true,
          })
          .catch((error) => {
            console.error(error);
          });
      }
    } catch (error: any) {
      console.error(error);
      initialData = {
        appState: {
          errorMessage:
            error.message ||
            "Encountered an error during importing or restoring scene data",
        },
      };
    }
    const scene = restore(initialData, null, null);
    scene.appState = {
      ...scene.appState,
      theme: this.props.theme || scene.appState.theme,
      // we're falling back to current (pre-init) state when deciding
      // whether to open the library, to handle a case where we
      // update the state outside of initialData (e.g. when loading the app
      // with a library install link, which should auto-open the library)
      openSidebar: scene.appState?.openSidebar || this.state.openSidebar,
      activeTool:
        scene.appState.activeTool.type === "image"
          ? { ...scene.appState.activeTool, type: "selection" }
          : scene.appState.activeTool,
      isLoading: false,
      toast: this.state.toast,
    };
    if (initialData?.scrollToContent) {
      scene.appState = {
        ...scene.appState,
        ...calculateScrollCenter(
          scene.elements,
          {
            ...scene.appState,
            width: this.state.width,
            height: this.state.height,
            offsetTop: this.state.offsetTop,
            offsetLeft: this.state.offsetLeft,
          },
          null,
        ),
      };
    }

    this.resetHistory();
    this.syncActionResult({
      ...scene,
      commitToHistory: true,
    });
  };

  private refreshDeviceState = (container: HTMLDivElement) => {
    const { width, height } = container.getBoundingClientRect();
    const sidebarBreakpoint =
      this.props.UIOptions.dockedSidebarBreakpoint != null
        ? this.props.UIOptions.dockedSidebarBreakpoint
        : MQ_RIGHT_SIDEBAR_MIN_WIDTH;
    this.device = updateObject(this.device, {
      isSmScreen: width < MQ_SM_MAX_WIDTH,
      isMobile:
        this.allowMobileMode && //zsviczian
        (width < MQ_MAX_WIDTH_PORTRAIT ||
          (height < MQ_MAX_HEIGHT_LANDSCAPE && width < MQ_MAX_WIDTH_LANDSCAPE)),
      canDeviceFitSidebar: width > sidebarBreakpoint,
    });
  };

  public async componentDidMount() {
    this.unmounted = false;
    this.excalidrawContainerValue.container =
      this.excalidrawContainerRef.current;

    if (
      process.env.NODE_ENV === ENV.TEST ||
      process.env.NODE_ENV === ENV.DEVELOPMENT
    ) {
      const setState = this.setState.bind(this);
      Object.defineProperties(window.h, {
        state: {
          configurable: true,
          get: () => {
            return this.state;
          },
        },
        setState: {
          configurable: true,
          value: (...args: Parameters<typeof setState>) => {
            return this.setState(...args);
          },
        },
        app: {
          configurable: true,
          value: this,
        },
        history: {
          configurable: true,
          value: this.history,
        },
      });
    }

    this.scene.addCallback(this.onSceneUpdated);
    this.addEventListeners();

    if (this.excalidrawContainerRef.current) {
      this.focusContainer();
    }

    if (
      this.excalidrawContainerRef.current &&
      // bounding rects don't work in tests so updating
      // the state on init would result in making the test enviro run
      // in mobile breakpoint (0 width/height), making everything fail
      process.env.NODE_ENV !== "test"
    ) {
      this.refreshDeviceState(this.excalidrawContainerRef.current);
    }

    if ("ResizeObserver" in window && this.excalidrawContainerRef?.current) {
      this.resizeObserver = new ResizeObserver(() => {
        THROTTLE_NEXT_RENDER = false;
        // recompute device dimensions state
        // ---------------------------------------------------------------------
        this.refreshDeviceState(this.excalidrawContainerRef.current!);
        // refresh offsets
        // ---------------------------------------------------------------------
        this.updateDOMRect();
      });
      this.resizeObserver?.observe(this.excalidrawContainerRef.current);
    } else if (window.matchMedia) {
      const mdScreenQuery = window.matchMedia(
        `(max-width: ${MQ_MAX_WIDTH_PORTRAIT}px), (max-height: ${MQ_MAX_HEIGHT_LANDSCAPE}px) and (max-width: ${MQ_MAX_WIDTH_LANDSCAPE}px)`,
      );
      const smScreenQuery = window.matchMedia(
        `(max-width: ${MQ_SM_MAX_WIDTH}px)`,
      );
      const canDeviceFitSidebarMediaQuery = window.matchMedia(
        `(min-width: ${
          // NOTE this won't update if a different breakpoint is supplied
          // after mount
          this.props.UIOptions.dockedSidebarBreakpoint != null
            ? this.props.UIOptions.dockedSidebarBreakpoint
            : MQ_RIGHT_SIDEBAR_MIN_WIDTH
        }px)`,
      );
      const handler = () => {
        this.excalidrawContainerRef.current!.getBoundingClientRect();
        this.device = updateObject(this.device, {
          isSmScreen: smScreenQuery.matches,
          isMobile: mdScreenQuery.matches && this.allowMobileMode, //zsviczian
          canDeviceFitSidebar: canDeviceFitSidebarMediaQuery.matches,
        });
      };
      mdScreenQuery.addListener(handler);
      this.detachIsMobileMqHandler = () =>
        mdScreenQuery.removeListener(handler);
    }

    const searchParams = new URLSearchParams(window.location.search.slice(1));

    if (searchParams.has("web-share-target")) {
      // Obtain a file that was shared via the Web Share Target API.
      this.restoreFileFromShare();
    } else {
      this.updateDOMRect(this.initializeScene);
    }
  }

  public componentWillUnmount() {
    this.files = {};
    this.imageCache.clear();
    this.resizeObserver?.disconnect();
    this.unmounted = true;
    this.removeEventListeners();
    this.scene.destroy();
    clearTimeout(touchTimeout);
    touchTimeout = 0;
  }

  private onResize = withBatchedUpdates(() => {
    this.scene
      .getElementsIncludingDeleted()
      .forEach((element) => invalidateShapeForElement(element));
    this.setState({});
  });

  private removeEventListeners() {
    document.removeEventListener(EVENT.POINTER_UP, this.removePointer);
    document.removeEventListener(EVENT.COPY, this.onCopy);
    document.removeEventListener(EVENT.PASTE, this.pasteFromClipboard);
    document.removeEventListener(EVENT.CUT, this.onCut);
    this.excalidrawContainerRef.current?.removeEventListener(
      EVENT.WHEEL,
      this.onWheel,
    );
    this.nearestScrollableContainer?.removeEventListener(
      EVENT.SCROLL,
      this.onScroll,
    );
    document.removeEventListener(EVENT.KEYDOWN, this.onKeyDown, false);
    document.removeEventListener(
      EVENT.MOUSE_MOVE,
      this.updateCurrentCursorPosition,
      false,
    );
    document.removeEventListener(EVENT.KEYUP, this.onKeyUp);
    window.removeEventListener(EVENT.RESIZE, this.onResize, false);
    window.removeEventListener(EVENT.UNLOAD, this.onUnload, false);
    window.removeEventListener(EVENT.BLUR, this.onBlur, false);
    this.excalidrawContainerRef.current?.removeEventListener(
      EVENT.DRAG_OVER,
      this.disableEvent,
      false,
    );
    this.excalidrawContainerRef.current?.removeEventListener(
      EVENT.DROP,
      this.disableEvent,
      false,
    );

    document.removeEventListener(
      EVENT.GESTURE_START,
      this.onGestureStart as any,
      false,
    );
    document.removeEventListener(
      EVENT.GESTURE_CHANGE,
      this.onGestureChange as any,
      false,
    );
    document.removeEventListener(
      EVENT.GESTURE_END,
      this.onGestureEnd as any,
      false,
    );

    this.detachIsMobileMqHandler?.();
  }

  private addEventListeners() {
    this.removeEventListeners();
    document.addEventListener(EVENT.POINTER_UP, this.removePointer); // #3553
    document.addEventListener(EVENT.COPY, this.onCopy);
    this.excalidrawContainerRef.current?.addEventListener(
      EVENT.WHEEL,
      this.onWheel,
      { passive: false },
    );

    if (this.props.handleKeyboardGlobally) {
      document.addEventListener(EVENT.KEYDOWN, this.onKeyDown, false);
    }
    document.addEventListener(EVENT.KEYUP, this.onKeyUp, { passive: true });
    document.addEventListener(
      EVENT.MOUSE_MOVE,
      this.updateCurrentCursorPosition,
    );
    // rerender text elements on font load to fix #637 && #1553
    document.fonts?.addEventListener?.("loadingdone", this.onFontLoaded);
    // Safari-only desktop pinch zoom
    document.addEventListener(
      EVENT.GESTURE_START,
      this.onGestureStart as any,
      false,
    );
    document.addEventListener(
      EVENT.GESTURE_CHANGE,
      this.onGestureChange as any,
      false,
    );
    document.addEventListener(
      EVENT.GESTURE_END,
      this.onGestureEnd as any,
      false,
    );
    if (this.state.viewModeEnabled) {
      return;
    }

    document.addEventListener(EVENT.PASTE, this.pasteFromClipboard);
    document.addEventListener(EVENT.CUT, this.onCut);
    if (this.props.detectScroll) {
      this.nearestScrollableContainer = getNearestScrollableContainer(
        this.excalidrawContainerRef.current!,
      );
      this.nearestScrollableContainer.addEventListener(
        EVENT.SCROLL,
        this.onScroll,
      );
    }
    window.addEventListener(EVENT.RESIZE, this.onResize, false);
    window.addEventListener(EVENT.UNLOAD, this.onUnload, false);
    window.addEventListener(EVENT.BLUR, this.onBlur, false);
    this.excalidrawContainerRef.current?.addEventListener(
      EVENT.DRAG_OVER,
      this.disableEvent,
      false,
    );
    this.excalidrawContainerRef.current?.addEventListener(
      EVENT.DROP,
      this.disableEvent,
      false,
    );
  }

  componentDidUpdate(prevProps: AppProps, prevState: AppState) {
    if (
      this.excalidrawContainerRef.current &&
      prevProps.UIOptions.dockedSidebarBreakpoint !==
        this.props.UIOptions.dockedSidebarBreakpoint
    ) {
      this.refreshDeviceState(this.excalidrawContainerRef.current);
    }

    if (
      prevState.scrollX !== this.state.scrollX ||
      prevState.scrollY !== this.state.scrollY
    ) {
      this.props?.onScrollChange?.(this.state.scrollX, this.state.scrollY);
    }

    if (
      Object.keys(this.state.selectedElementIds).length &&
      isEraserActive(this.state)
    ) {
      this.setState({
        activeTool: updateActiveTool(this.state, { type: "selection" }),
      });
    }
    if (
      this.state.activeTool.type === "eraser" &&
      prevState.theme !== this.state.theme
    ) {
      setEraserCursor(this.canvas, this.state.theme);
    }
    // Hide hyperlink popup if shown when element type is not selection
    if (
      prevState.activeTool.type === "selection" &&
      this.state.activeTool.type !== "selection" &&
      this.state.showHyperlinkPopup
    ) {
      this.setState({ showHyperlinkPopup: false });
    }
    if (prevProps.langCode !== this.props.langCode) {
      this.updateLanguage();
    }

    if (prevProps.viewModeEnabled !== this.props.viewModeEnabled) {
      this.setState({ viewModeEnabled: !!this.props.viewModeEnabled });
    }

    if (prevState.viewModeEnabled !== this.state.viewModeEnabled) {
      this.addEventListeners();
      this.deselectElements();
    }

    if (prevProps.zenModeEnabled !== this.props.zenModeEnabled) {
      this.setState({ zenModeEnabled: !!this.props.zenModeEnabled });
    }

    if (prevProps.theme !== this.props.theme && this.props.theme) {
      this.setState({ theme: this.props.theme });
    }

    if (prevProps.gridModeEnabled !== this.props.gridModeEnabled) {
      this.setState({
        gridSize: this.props.gridModeEnabled ? GRID_SIZE : null,
      });
    }

    if (this.props.name && prevProps.name !== this.props.name) {
      this.setState({
        name: this.props.name,
      });
    }

    this.excalidrawContainerRef.current?.classList.toggle(
      "theme--dark",
      this.state.theme === "dark",
    );

    if (
      this.state.editingLinearElement &&
      !this.state.selectedElementIds[this.state.editingLinearElement.elementId]
    ) {
      // defer so that the commitToHistory flag isn't reset via current update
      setTimeout(() => {
        // execute only if the condition still holds when the deferred callback
        // executes (it can be scheduled multiple times depending on how
        // many times the component renders)
        this.state.editingLinearElement &&
          this.actionManager.executeAction(actionFinalize);
      });
    }

    if (
      this.state.selectedLinearElement &&
      !this.state.selectedElementIds[this.state.selectedLinearElement.elementId]
    ) {
      // To make sure `selectedLinearElement` is in sync with `selectedElementIds`, however this shouldn't be needed once
      // we have a single API to update `selectedElementIds`
      this.setState({ selectedLinearElement: null });
    }

    const { multiElement } = prevState;
    if (
      prevState.activeTool !== this.state.activeTool &&
      multiElement != null &&
      isBindingEnabled(this.state) &&
      isBindingElement(multiElement, false)
    ) {
      maybeBindLinearElement(
        multiElement,
        this.state,
        this.scene,
        tupleToCoors(
          LinearElementEditor.getPointAtIndexGlobalCoordinates(
            multiElement,
            -1,
          ),
        ),
      );
    }
    this.renderScene();
    this.history.record(this.state, this.scene.getElementsIncludingDeleted());

    // Do not notify consumers if we're still loading the scene. Among other
    // potential issues, this fixes a case where the tab isn't focused during
    // init, which would trigger onChange with empty elements, which would then
    // override whatever is in localStorage currently.
    if (!this.state.isLoading) {
      this.props.onChange?.(
        this.scene.getElementsIncludingDeleted(),
        this.state,
        this.files,
      );
    }
  }

  private renderScene = () => {
    const cursorButton: {
      [id: string]: string | undefined;
    } = {};
    const pointerViewportCoords: RenderConfig["remotePointerViewportCoords"] =
      {};
    const remoteSelectedElementIds: RenderConfig["remoteSelectedElementIds"] =
      {};
    const pointerUsernames: { [id: string]: string } = {};
    const pointerUserStates: { [id: string]: string } = {};
    this.state.collaborators.forEach((user, socketId) => {
      if (user.selectedElementIds) {
        for (const id of Object.keys(user.selectedElementIds)) {
          if (!(id in remoteSelectedElementIds)) {
            remoteSelectedElementIds[id] = [];
          }
          remoteSelectedElementIds[id].push(socketId);
        }
      }
      if (!user.pointer) {
        return;
      }
      if (user.username) {
        pointerUsernames[socketId] = user.username;
      }
      if (user.userState) {
        pointerUserStates[socketId] = user.userState;
      }
      pointerViewportCoords[socketId] = sceneCoordsToViewportCoords(
        {
          sceneX: user.pointer.x,
          sceneY: user.pointer.y,
        },
        this.state,
      );
      cursorButton[socketId] = user.button;
    });

    const renderingElements = this.scene
      .getNonDeletedElements()
      .filter((element) => {
        if (isImageElement(element)) {
          if (
            // not placed on canvas yet (but in elements array)
            this.state.pendingImageElementId === element.id
          ) {
            return false;
          }
        }
        // don't render text element that's being currently edited (it's
        // rendered on remote only)
        return (
          !this.state.editingElement ||
          this.state.editingElement.type !== "text" ||
          element.id !== this.state.editingElement.id
        );
      });

    renderScene(
      {
        elements: renderingElements,
        appState: this.state,
        scale: window.devicePixelRatio,
        rc: this.rc!,
        canvas: this.canvas!,
        renderConfig: {
          scrollX: this.state.scrollX,
          scrollY: this.state.scrollY,
          viewBackgroundColor: this.state.viewBackgroundColor,
          zoom: this.state.zoom,
          remotePointerViewportCoords: pointerViewportCoords,
          remotePointerButton: cursorButton,
          remoteSelectedElementIds,
          remotePointerUsernames: pointerUsernames,
          remotePointerUserStates: pointerUserStates,
          shouldCacheIgnoreZoom: this.state.shouldCacheIgnoreZoom,
          theme: this.state.theme,
          imageCache: this.imageCache,
          isExporting: false,
          renderScrollbars: !this.device.isMobile,
        },
        callback: ({ atLeastOneVisibleElement, scrollBars }) => {
          if (scrollBars) {
            currentScrollBars = scrollBars;
          }
          const scrolledOutside =
            // hide when editing text
            isTextElement(this.state.editingElement)
              ? false
              : !atLeastOneVisibleElement && renderingElements.length > 0;
          if (this.state.scrolledOutside !== scrolledOutside) {
            this.setState({ scrolledOutside });
          }

          this.scheduleImageRefresh();
        },
      },
      THROTTLE_NEXT_RENDER && window.EXCALIDRAW_THROTTLE_RENDER === true,
    );

    if (!THROTTLE_NEXT_RENDER) {
      THROTTLE_NEXT_RENDER = true;
    }
  };

  private onScroll = debounce(() => {
    const { offsetTop, offsetLeft } = this.getCanvasOffsets();
    this.setState((state) => {
      if (state.offsetLeft === offsetLeft && state.offsetTop === offsetTop) {
        return null;
      }
      return { offsetTop, offsetLeft };
    });
  }, SCROLL_TIMEOUT);

  // Copy/paste

  private onCut = withBatchedUpdates((event: ClipboardEvent) => {
    const isExcalidrawActive = this.excalidrawContainerRef.current?.contains(
      document.activeElement,
    );
    if (!isExcalidrawActive || isWritableElement(event.target)) {
      return;
    }
    this.cutAll();
    event.preventDefault();
    event.stopPropagation();
  });

  private onCopy = withBatchedUpdates((event: ClipboardEvent) => {
    const isExcalidrawActive = this.excalidrawContainerRef.current?.contains(
      document.activeElement,
    );
    if (!isExcalidrawActive || isWritableElement(event.target)) {
      return;
    }
    this.copyAll();
    event.preventDefault();
    event.stopPropagation();
  });

  private cutAll = () => {
    this.actionManager.executeAction(actionCut, "keyboard");
  };

  private copyAll = () => {
    this.actionManager.executeAction(actionCopy, "keyboard");
  };

  private static resetTapTwice() {
    didTapTwice = false;
  }

  private onTapStart = (event: TouchEvent) => {
    // fix for Apple Pencil Scribble
    // On Android, preventing the event would disable contextMenu on tap-hold
    if (!isAndroid) {
      event.preventDefault();
    }

    if (!didTapTwice) {
      didTapTwice = true;
      clearTimeout(tappedTwiceTimer);
      tappedTwiceTimer = window.setTimeout(
        App.resetTapTwice,
        TAP_TWICE_TIMEOUT,
      );
      return;
    }
    // insert text only if we tapped twice with a single finger
    // event.touches.length === 1 will also prevent inserting text when user's zooming
    if (didTapTwice && event.touches.length === 1) {
      const [touch] = event.touches;
      // @ts-ignore
      this.handleCanvasDoubleClick({
        clientX: touch.clientX,
        clientY: touch.clientY,
      });
      didTapTwice = false;
      clearTimeout(tappedTwiceTimer);
    }
    if (isAndroid) {
      event.preventDefault();
    }

    if (event.touches.length === 2) {
      this.setState({
        selectedElementIds: {},
      });
    }
  };

  private onTapEnd = (event: TouchEvent) => {
    this.resetContextMenuTimer();
    if (event.touches.length > 0) {
      this.setState({
        previousSelectedElementIds: {},
        selectedElementIds: this.state.previousSelectedElementIds,
      });
    } else {
      gesture.pointers.clear();
    }
  };

  private pasteFromClipboard = withBatchedUpdates(
    async (event: ClipboardEvent | null) => {
      // #686
      const target = document.activeElement;
      const isExcalidrawActive =
        this.excalidrawContainerRef.current?.contains(target);
      if (!isExcalidrawActive) {
        return;
      }

      const elementUnderCursor = document.elementFromPoint(cursorX, cursorY);
      if (
        // if no ClipboardEvent supplied, assume we're pasting via contextMenu
        // thus these checks don't make sense
        event &&
        (!(elementUnderCursor instanceof HTMLCanvasElement) ||
          isWritableElement(target))
      ) {
        return;
      }

      // must be called in the same frame (thus before any awaits) as the paste
      // event else some browsers (FF...) will clear the clipboardData
      // (something something security)
      let file = event?.clipboardData?.files[0];

      const data = await parseClipboard(event);

      if (!file && data.text) {
        const string = data.text.trim();
        if (string.startsWith("<svg") && string.endsWith("</svg>")) {
          // ignore SVG validation/normalization which will be done during image
          // initialization
          file = SVGStringToFile(string);
        }
      }

      // prefer spreadsheet data over image file (MS Office/Libre Office)
      if (isSupportedImageFile(file) && !data.spreadsheet) {
        const { x: sceneX, y: sceneY } = viewportCoordsToSceneCoords(
          { clientX: cursorX, clientY: cursorY },
          this.state,
        );

        const imageElement = this.createImageElement({ sceneX, sceneY });
        this.insertImageElement(imageElement, file);
        this.initializeImageDimensions(imageElement);
        this.setState({ selectedElementIds: { [imageElement.id]: true } });

        return;
      }

      if (this.props.onPaste) {
        try {
          if ((await this.props.onPaste(data, event)) === false) {
            return;
          }
        } catch (error: any) {
          console.error(error);
        }
      }
      if (data.errorMessage) {
        this.setState({ errorMessage: data.errorMessage });
      } else if (data.spreadsheet) {
        this.setState({
          pasteDialog: {
            data: data.spreadsheet,
            shown: true,
          },
        });
      } else if (data.elements) {
        this.addElementsFromPasteOrLibrary({
          elements: data.elements,
          files: data.files || null,
          position: "cursor",
        });
      } else if (data.text) {
        this.addTextFromPaste(data.text);
      }
      this.setActiveTool({ type: "selection" });
      event?.preventDefault();
    },
  );

  private addElementsFromPasteOrLibrary = (opts: {
    elements: readonly ExcalidrawElement[];
    files: BinaryFiles | null;
    position: { clientX: number; clientY: number } | "cursor" | "center";
  }) => {
    const elements = restoreElements(opts.elements, null);
    const [minX, minY, maxX, maxY] = getCommonBounds(elements);

    const elementsCenterX = distance(minX, maxX) / 2;
    const elementsCenterY = distance(minY, maxY) / 2;

    const clientX =
      typeof opts.position === "object"
        ? opts.position.clientX
        : opts.position === "cursor"
        ? cursorX
        : this.state.width / 2 + this.state.offsetLeft;
    const clientY =
      typeof opts.position === "object"
        ? opts.position.clientY
        : opts.position === "cursor"
        ? cursorY
        : this.state.height / 2 + this.state.offsetTop;

    const { x, y } = viewportCoordsToSceneCoords(
      { clientX, clientY },
      this.state,
    );

    const dx = x - elementsCenterX;
    const dy = y - elementsCenterY;
    const groupIdMap = new Map();

    const [gridX, gridY] = getGridPoint(dx, dy, this.state.gridSize);

    const oldIdToDuplicatedId = new Map();
    const newElements = elements.map((element) => {
      const newElement = duplicateElement(
        this.state.editingGroupId,
        groupIdMap,
        element,
        {
          x: element.x + gridX - minX,
          y: element.y + gridY - minY,
        },
      );
      oldIdToDuplicatedId.set(element.id, newElement.id);
      return newElement;
    });
    bindTextToShapeAfterDuplication(newElements, elements, oldIdToDuplicatedId);
    const nextElements = [
      ...this.scene.getElementsIncludingDeleted(),
      ...newElements,
    ];
    fixBindingsAfterDuplication(nextElements, elements, oldIdToDuplicatedId);

    if (opts.files) {
      this.files = { ...this.files, ...opts.files };
    }

    this.scene.replaceAllElements(nextElements);
    this.history.resumeRecording();

    this.setState(
      selectGroupsForSelectedElements(
        {
          ...this.state,
          // keep sidebar (presumably the library) open if it's docked and
          // can fit.
          //
          // Note, we should close the sidebar only if we're dropping items
          // from library, not when pasting from clipboard. Alas.
          openSidebar:
            this.state.openSidebar &&
            this.device.canDeviceFitSidebar &&
            this.state.isSidebarDocked
              ? this.state.openSidebar
              : null,
          selectedElementIds: newElements.reduce(
            (acc: Record<ExcalidrawElement["id"], true>, element) => {
              if (!isBoundToContainer(element)) {
                acc[element.id] = true;
              }
              return acc;
            },
            {},
          ),
          selectedGroupIds: {},
        },
        this.scene.getNonDeletedElements(),
      ),
      () => {
        if (opts.files) {
          this.addNewImagesToImageCache();
        }
      },
    );
    this.setActiveTool({ type: "selection" });
  };

  private addTextFromPaste(text: any) {
    const { x, y } = viewportCoordsToSceneCoords(
      { clientX: cursorX, clientY: cursorY },
      this.state,
    );

    const element = newTextElement({
      x,
      y,
      strokeColor: this.state.currentItemStrokeColor,
      backgroundColor: this.state.currentItemBackgroundColor,
      fillStyle: this.state.currentItemFillStyle,
      strokeWidth: this.state.currentItemStrokeWidth,
      strokeStyle: this.state.currentItemStrokeStyle,
      roughness: this.state.currentItemRoughness,
      opacity: this.state.currentItemOpacity,
      strokeSharpness: this.state.currentItemStrokeSharpness,
      text,
      rawText: text,
      fontSize: this.state.currentItemFontSize,
      fontFamily: this.state.currentItemFontFamily,
      textAlign: this.state.currentItemTextAlign,
      verticalAlign: DEFAULT_VERTICAL_ALIGN,
      locked: false,
    });

    this.scene.replaceAllElements([
      ...this.scene.getElementsIncludingDeleted(),
      element,
    ]);
    this.setState({ selectedElementIds: { [element.id]: true } });
    this.history.resumeRecording();
  }

  // Collaboration

  setAppState: React.Component<any, AppState>["setState"] = (state) => {
    this.setState(state);
  };

  removePointer = (event: React.PointerEvent<HTMLElement> | PointerEvent) => {
    if (touchTimeout) {
      this.resetContextMenuTimer();
    }

    gesture.pointers.delete(event.pointerId);
  };

  toggleLock = (source: "keyboard" | "ui" = "ui") => {
    if (!this.state.activeTool.locked) {
      trackEvent(
        "toolbar",
        "toggleLock",
        `${source} (${this.device.isMobile ? "mobile" : "desktop"})`,
      );
    }
    this.setState((prevState) => {
      return {
        activeTool: {
          ...prevState.activeTool,
          ...updateActiveTool(
            this.state,
            prevState.activeTool.locked
              ? { type: "selection" }
              : prevState.activeTool,
          ),
          locked: !prevState.activeTool.locked,
        },
      };
    });
  };

  togglePenMode = () => {
    this.setState((prevState) => {
      return {
        penMode: !prevState.penMode,
      };
    });
  };

  scrollToContent = (
    target:
      | ExcalidrawElement
      | readonly ExcalidrawElement[] = this.scene.getNonDeletedElements(),
  ) => {
    this.setState({
      ...calculateScrollCenter(
        Array.isArray(target) ? target : [target],
        this.state,
        this.canvas,
      ),
    });
  };

  //zsviczian
  zoomToFit = (
    target: readonly ExcalidrawElement[] = this.scene.getNonDeletedElements(),
    maxZoom: number = 1, //null will zoom to max based on viewport
    margin: number = 0.03, //percentage of viewport width&height
  ) => {
    if (!target) {
      target = this.scene.getNonDeletedElements();
    }
    if (target.length === 0) {
      maxZoom = 1;
    }
    this.setState(
      zoomToFitElements(target, this.state, false, maxZoom, margin).appState,
    );
  };

  //zsviczian
  updateContainerSize = withBatchedUpdates(
    (containers: NonDeletedExcalidrawElement[]) => {
      containers.forEach((el: ExcalidrawElement) => {
        const [x, y] = rotate(
          el.x + el.width,
          el.y + el.height,
          el.x + el.width / 2,
          el.y + el.height / 2,
          el.angle,
        );
        resizeSingleElement(
          new Map().set(el.id, el),
          false,
          el,
          "se",
          true,
          x,
          y,
        );
      });
    },
  );

  //zsviczian
  restore = (data: ImportedDataState): RestoredDataState => {
    return restore(data, null, null);
  };

  setToast = (
    toast: {
      message: string;
      closable?: boolean;
      duration?: number;
    } | null,
  ) => {
    this.setState({ toast });
  };

  restoreFileFromShare = async () => {
    try {
      const webShareTargetCache = await caches.open("web-share-target");

      const response = await webShareTargetCache.match("shared-file");
      if (response) {
        const blob = await response.blob();
        const file = new File([blob], blob.name || "", { type: blob.type });
        this.loadFileToCanvas(file, null);
        await webShareTargetCache.delete("shared-file");
        window.history.replaceState(null, APP_NAME, window.location.pathname);
      }
    } catch (error: any) {
      this.setState({ errorMessage: error.message });
    }
  };

  /** adds supplied files to existing files in the appState */
  public addFiles: ExcalidrawImperativeAPI["addFiles"] = withBatchedUpdates(
    (files) => {
      const filesMap = files.reduce((acc, fileData) => {
        acc.set(fileData.id, fileData);
        return acc;
      }, new Map<FileId, BinaryFileData>());

      this.files = { ...this.files, ...Object.fromEntries(filesMap) };

      this.scene.getNonDeletedElements().forEach((element) => {
        if (
          isInitializedImageElement(element) &&
          filesMap.has(element.fileId)
        ) {
          this.imageCache.delete(element.fileId);
          invalidateShapeForElement(element);
        }
      });
      this.scene.informMutation();

      this.addNewImagesToImageCache();
    },
  );

  //zsviczian https://github.com/zsviczian/excalibrain/issues/9
  public setMobileModeAllowed: ExcalidrawImperativeAPI["setMobileModeAllowed"] =
    (allow: boolean) => {
      const { width, height } =
        this.excalidrawContainerRef.current!.getBoundingClientRect();
      this.allowMobileMode = allow;
      if (allow) {
        this.device = updateObject(this.device, {
          isMobile:
            width < MQ_MAX_WIDTH_PORTRAIT ||
            (height < MQ_MAX_HEIGHT_LANDSCAPE &&
              width < MQ_MAX_WIDTH_LANDSCAPE),
        });
      } else {
        this.device = updateObject(this.device, {
          isMobile: false,
        });
      }
      this.forceUpdate();
    };

  //zsviczian
  public setLocalFont: ExcalidrawImperativeAPI["setLocalFont"] = (
    showOnPanel: boolean,
  ) => {
    showFourthFont = showOnPanel;
  };

  public selectElements: ExcalidrawImperativeAPI["selectElements"] = (
    elements: readonly ExcalidrawElement[],
  ) => {
    this.updateScene({
      appState: {
        ...this.state,
        editingGroupId: null,
        selectedElementIds: elements.reduce((map, element) => {
          map[element.id] = true;
          return map;
        }, {} as any),
      },
      commitToHistory: true,
    });
  };

  public bringToFront: ExcalidrawImperativeAPI["bringToFront"] = (
    elements: readonly ExcalidrawElement[],
  ) => {
    this.selectElements(elements);
    this.updateScene(
      actionBringToFront.perform(
        this.scene.getNonDeletedElements(),
        this.state,
      ),
    );
  };

  public bringForward: ExcalidrawImperativeAPI["bringForward"] = (
    elements: readonly ExcalidrawElement[],
  ) => {
    this.selectElements(elements);
    this.updateScene(
      actionBringForward.perform(
        this.scene.getNonDeletedElements(),
        this.state,
      ),
    );
  };

  public sendToBack: ExcalidrawImperativeAPI["sendToBack"] = (
    elements: readonly ExcalidrawElement[],
  ) => {
    this.selectElements(elements);
    this.updateScene(
      actionSendToBack.perform(this.scene.getNonDeletedElements(), this.state),
    );
  };

  public sendBackward: ExcalidrawImperativeAPI["sendBackward"] = (
    elements: readonly ExcalidrawElement[],
  ) => {
    this.selectElements(elements);
    this.updateScene(
      actionSendBackward.perform(
        this.scene.getNonDeletedElements(),
        this.state,
      ),
    );
  };

  public updateScene = withBatchedUpdates(
    <K extends keyof AppState>(sceneData: {
      elements?: SceneData["elements"];
      appState?: Pick<AppState, K> | null;
      collaborators?: SceneData["collaborators"];
      commitToHistory?: SceneData["commitToHistory"];
    }) => {
      if (sceneData.commitToHistory) {
        this.history.resumeRecording();
      }

      if (sceneData.appState) {
        this.setState(sceneData.appState);
      }

      if (sceneData.elements) {
        this.scene.replaceAllElements(sceneData.elements);
      }

      if (sceneData.collaborators) {
        this.setState({ collaborators: sceneData.collaborators });
      }
    },
  );

  private onSceneUpdated = () => {
    this.setState({});
  };

  /**
   * @returns whether the menu was toggled on or off
   */
  public toggleMenu = (
    type: "library" | "customSidebar",
    force?: boolean,
  ): boolean => {
    if (type === "customSidebar" && !this.props.renderSidebar) {
      console.warn(
        `attempting to toggle "customSidebar", but no "props.renderSidebar" is defined`,
      );
      return false;
    }

    if (type === "library" || type === "customSidebar") {
      let nextValue;
      if (force === undefined) {
        nextValue = this.state.openSidebar === type ? null : type;
      } else {
        nextValue = force ? type : null;
      }
      this.setState({ openSidebar: nextValue });

      return !!nextValue;
    }

    return false;
  };

  private updateCurrentCursorPosition = withBatchedUpdates(
    (event: MouseEvent) => {
      cursorX = event.clientX;
      cursorY = event.clientY;
    },
  );

  // Input handling

  private onKeyDown = withBatchedUpdates(
    (event: React.KeyboardEvent | KeyboardEvent) => {
      // normalize `event.key` when CapsLock is pressed #2372

      if (
        "Proxy" in window &&
        ((!event.shiftKey && /^[A-Z]$/.test(event.key)) ||
          (event.shiftKey && /^[a-z]$/.test(event.key)))
      ) {
        event = new Proxy(event, {
          get(ev: any, prop) {
            const value = ev[prop];
            if (typeof value === "function") {
              // fix for Proxies hijacking `this`
              return value.bind(ev);
            }
            return prop === "key"
              ? // CapsLock inverts capitalization based on ShiftKey, so invert
                // it back
                event.shiftKey
                ? ev.key.toUpperCase()
                : ev.key.toLowerCase()
              : value;
          },
        });
      }

      // prevent browser zoom in input fields
      if (event[KEYS.CTRL_OR_CMD] && isWritableElement(event.target)) {
        if (event.code === CODES.MINUS || event.code === CODES.EQUAL) {
          event.preventDefault();
          return;
        }
      }

      // bail if
      if (
        // inside an input
        (isWritableElement(event.target) &&
          // unless pressing escape (finalize action)
          event.key !== KEYS.ESCAPE) ||
        // or unless using arrows (to move between buttons)
        (isArrowKey(event.key) && isInputLike(event.target))
      ) {
        return;
      }

      if (event.key === KEYS.QUESTION_MARK) {
        this.setState({
          showHelpDialog: true,
        });
      }

      if (this.actionManager.handleKeyDown(event)) {
        return;
      }

      if (this.state.viewModeEnabled) {
        return;
      }

      if (event[KEYS.CTRL_OR_CMD] && this.state.isBindingEnabled) {
        this.setState({ isBindingEnabled: false });
      }

      if (event.code === CODES.ZERO) {
        const nextState = this.toggleMenu("library");
        // track only openings
        if (nextState) {
          trackEvent(
            "library",
            "toggleLibrary (open)",
            `keyboard (${this.device.isMobile ? "mobile" : "desktop"})`,
          );
        }
      }

      if (isArrowKey(event.key)) {
        const step =
          (this.state.gridSize &&
            (event.shiftKey
              ? ELEMENT_TRANSLATE_AMOUNT
              : this.state.gridSize)) ||
          (event.shiftKey
            ? ELEMENT_SHIFT_TRANSLATE_AMOUNT
            : ELEMENT_TRANSLATE_AMOUNT);

        const selectedElements = getSelectedElements(
          this.scene.getNonDeletedElements(),
          this.state,
          true,
        );

        let offsetX = 0;
        let offsetY = 0;

        if (event.key === KEYS.ARROW_LEFT) {
          offsetX = -step;
        } else if (event.key === KEYS.ARROW_RIGHT) {
          offsetX = step;
        } else if (event.key === KEYS.ARROW_UP) {
          offsetY = -step;
        } else if (event.key === KEYS.ARROW_DOWN) {
          offsetY = step;
        }

        selectedElements.forEach((element) => {
          mutateElement(element, {
            x: element.x + offsetX,
            y: element.y + offsetY,
          });

          updateBoundElements(element, {
            simultaneouslyUpdated: selectedElements,
          });
        });

        this.maybeSuggestBindingForAll(selectedElements);

        event.preventDefault();
      } else if (event.key === KEYS.ENTER) {
        const selectedElements = getSelectedElements(
          this.scene.getNonDeletedElements(),
          this.state,
        );

        if (selectedElements.length === 1) {
          if (isLinearElement(selectedElements[0])) {
            if (
              !this.state.editingLinearElement ||
              this.state.editingLinearElement.elementId !==
                selectedElements[0].id
            ) {
              this.history.resumeRecording();
              this.setState({
                editingLinearElement: new LinearElementEditor(
                  selectedElements[0],
                  this.scene,
                ),
              });
            }
          } else {
            const selectedElement = selectedElements[0];

            this.startTextEditing({
              sceneX: selectedElement.x + selectedElement.width / 2,
              sceneY: selectedElement.y + selectedElement.height / 2,
              shouldBind: true,
            });
            event.preventDefault();
            return;
          }
        }
      } else if (
        !event.ctrlKey &&
        !event.altKey &&
        !event.metaKey &&
        this.state.draggingElement === null
      ) {
        const shape = findShapeByKey(event.key);
        if (shape) {
          if (this.state.activeTool.type !== shape) {
            trackEvent(
              "toolbar",
              shape,
              `keyboard (${this.device.isMobile ? "mobile" : "desktop"})`,
            );
          }
          this.setActiveTool({ type: shape });
          event.stopPropagation();
        } else if (event.key === KEYS.Q) {
          this.toggleLock("keyboard");
          event.stopPropagation();
        }
      }
      if (event.key === KEYS.SPACE && gesture.pointers.size === 0) {
        isHoldingSpace = true;
        setCursor(this.canvas, CURSOR_TYPE.GRABBING);
        event.preventDefault();
      }

      if (
        (event.key === KEYS.G || event.key === KEYS.S) &&
        !event.altKey &&
        !event[KEYS.CTRL_OR_CMD]
      ) {
        const selectedElements = getSelectedElements(
          this.scene.getNonDeletedElements(),
          this.state,
        );
        if (
          this.state.activeTool.type === "selection" &&
          !selectedElements.length
        ) {
          return;
        }

        if (
          event.key === KEYS.G &&
          (hasBackground(this.state.activeTool.type) ||
            selectedElements.some((element) => hasBackground(element.type)))
        ) {
          this.setState({ openPopup: "backgroundColorPicker" });
          event.stopPropagation();
        }
        if (event.key === KEYS.S) {
          this.setState({ openPopup: "strokeColorPicker" });
          event.stopPropagation();
        }
      }
    },
  );

  private onWheel = withBatchedUpdates((event: WheelEvent) => {
    // prevent browser pinch zoom on DOM elements
    if (!(event.target instanceof HTMLCanvasElement) && event.ctrlKey) {
      event.preventDefault();
    }
  });

  private onKeyUp = withBatchedUpdates((event: KeyboardEvent) => {
    if (event.key === KEYS.SPACE) {
      if (this.state.viewModeEnabled) {
        setCursor(this.canvas, CURSOR_TYPE.GRAB);
      } else if (this.state.activeTool.type === "selection") {
        resetCursor(this.canvas);
      } else {
        setCursorForShape(this.canvas, this.state);
        this.setState({
          selectedElementIds: {},
          selectedGroupIds: {},
          editingGroupId: null,
        });
      }
      isHoldingSpace = false;
    }
    if (!event[KEYS.CTRL_OR_CMD] && !this.state.isBindingEnabled) {
      this.setState({ isBindingEnabled: true });
    }
    if (isArrowKey(event.key)) {
      const selectedElements = getSelectedElements(
        this.scene.getNonDeletedElements(),
        this.state,
      );
      isBindingEnabled(this.state)
        ? bindOrUnbindSelectedElements(selectedElements)
        : unbindLinearElements(selectedElements);
      this.setState({ suggestedBindings: [] });
    }
  });

  private setActiveTool = (
    tool:
      | { type: typeof SHAPES[number]["value"] | "eraser" }
      | { type: "custom"; customType: string },
  ) => {
    const nextActiveTool = updateActiveTool(this.state, tool);
    if (!isHoldingSpace) {
      setCursorForShape(this.canvas, this.state);
    }
    if (isToolIcon(document.activeElement)) {
      this.focusContainer();
    }
    if (!isLinearElementType(nextActiveTool.type)) {
      this.setState({ suggestedBindings: [] });
    }
    if (nextActiveTool.type === "image") {
      this.onImageAction();
    }
    if (nextActiveTool.type !== "selection") {
      this.setState({
        activeTool: nextActiveTool,
        selectedElementIds: {},
        selectedGroupIds: {},
        editingGroupId: null,
      });
    } else {
      this.setState({ activeTool: nextActiveTool });
    }
  };

  private setCursor = (cursor: string) => {
    setCursor(this.canvas, cursor);
  };

  private resetCursor = () => {
    resetCursor(this.canvas);
  };
  /**
   * returns whether user is making a gesture with >= 2 fingers (points)
   * on o touch screen (not on a trackpad). Currently only relates to Darwin
   * (iOS/iPadOS,MacOS), but may work on other devices in the future if
   * GestureEvent is standardized.
   */
  private isTouchScreenMultiTouchGesture = () => {
    // we don't want to deselect when using trackpad, and multi-point gestures
    // only work on touch screens, so checking for >= pointers means we're on a
    // touchscreen
    return gesture.pointers.size >= 2;
  };

  // fires only on Safari
  private onGestureStart = withBatchedUpdates((event: GestureEvent) => {
    event.preventDefault();

    // we only want to deselect on touch screens because user may have selected
    // elements by mistake while zooming
    if (this.isTouchScreenMultiTouchGesture()) {
      this.setState({
        selectedElementIds: {},
      });
    }
    gesture.initialScale = this.state.zoom.value;
  });

  // fires only on Safari
  private onGestureChange = withBatchedUpdates((event: GestureEvent) => {
    event.preventDefault();

    // onGestureChange only has zoom factor but not the center.
    // If we're on iPad or iPhone, then we recognize multi-touch and will
    // zoom in at the right location in the touchmove handler
    // (handleCanvasPointerMove).
    //
    // On Macbook trackpad, we don't have those events so will zoom in at the
    // current location instead.
    //
    // As such, bail from this handler on touch devices.
    if (this.isTouchScreenMultiTouchGesture()) {
      return;
    }

    const initialScale = gesture.initialScale;
    if (initialScale) {
      this.setState((state) => ({
        ...getStateForZoom(
          {
            viewportX: cursorX,
            viewportY: cursorY,
            nextZoom: getNormalizedZoom(initialScale * event.scale),
          },
          state,
        ),
      }));
    }
  });

  // fires only on Safari
  private onGestureEnd = withBatchedUpdates((event: GestureEvent) => {
    event.preventDefault();
    // reselect elements only on touch screens (see onGestureStart)
    if (this.isTouchScreenMultiTouchGesture()) {
      this.setState({
        previousSelectedElementIds: {},
        selectedElementIds: this.state.previousSelectedElementIds,
      });
    }
    gesture.initialScale = null;
  });

  private handleTextWysiwyg(
    element: ExcalidrawTextElement,
    {
      isExistingElement = false,
    }: {
      isExistingElement?: boolean;
    },
  ) {
    const updateElement = (
      text: string,
      originalText: string,
      isDeleted: boolean,
      rawText?: string,
      link?: string,
    ) => {
      this.scene.replaceAllElements([
        ...this.scene.getElementsIncludingDeleted().map((_element) => {
          if (_element.id === element.id && isTextElement(_element)) {
            return updateTextElement(_element, {
              text,
              isDeleted,
              originalText,
              rawText: rawText ?? originalText,
              link,
            });
          }
          return _element;
        }),
      ]);
    };

    if (isExistingElement && this.props.onBeforeTextEdit) {
      const text = this.props.onBeforeTextEdit(element);
      if (text) {
        this.scene.replaceAllElements([
          ...this.scene.getElementsIncludingDeleted().map((_element) => {
            if (_element.id === element.id && isTextElement(_element)) {
              element = updateTextElement(_element, {
                text,
                isDeleted: false,
                originalText: text,
              });
              return element;
            }
            return _element;
          }),
        ]);
      }
    }

    textWysiwyg({
      id: element.id,
      canvas: this.canvas,
      getViewportCoords: (x, y) => {
        const { x: viewportX, y: viewportY } = sceneCoordsToViewportCoords(
          {
            sceneX: x,
            sceneY: y,
          },
          this.state,
        );
        return [
          viewportX - this.state.offsetLeft,
          viewportY - this.state.offsetTop,
        ];
      },
      onChange: withBatchedUpdates((text) => {
        updateElement(text, text, false);
        if (isNonDeletedElement(element)) {
          updateBoundElements(element);
        }
      }),
      onSubmit: withBatchedUpdates(({ text, viaKeyboard, originalText }) => {
        const isDeleted = !text.trim();
        const rawText = originalText; //should this be originalText??
        let link = undefined;
        if (this.props.onBeforeTextSubmit) {
          const [updatedText, updatedOriginalText, l] =
            this.props.onBeforeTextSubmit(
              element,
              text,
              originalText,
              isDeleted,
            );
          text = updatedText ?? text;
          originalText = updatedOriginalText ?? originalText;
          link = l;
        }
        updateElement(text, originalText, isDeleted, rawText, link);
        // select the created text element only if submitting via keyboard
        // (when submitting via click it should act as signal to deselect)
        if (!isDeleted && viaKeyboard) {
          const elementIdToSelect = element.containerId
            ? element.containerId
            : element.id;
          this.setState((prevState) => ({
            selectedElementIds: {
              ...prevState.selectedElementIds,
              [elementIdToSelect]: true,
            },
          }));
        }
        if (isDeleted) {
          fixBindingsAfterDeletion(this.scene.getNonDeletedElements(), [
            element,
          ]);
        }
        if (!isDeleted || isExistingElement) {
          this.history.resumeRecording();
        }

        this.setState({
          draggingElement: null,
          editingElement: null,
        });
        if (this.state.activeTool.locked) {
          setCursorForShape(this.canvas, this.state);
        }

        this.focusContainer();
      }),
      element,
      excalidrawContainer: this.excalidrawContainerRef.current,
      app: this,
    });
    // deselect all other elements when inserting text
    this.deselectElements();

    // do an initial update to re-initialize element position since we were
    // modifying element's x/y for sake of editor (case: syncing to remote)
    updateElement(element.text, element.originalText, false);
  }

  private deselectElements() {
    this.setState({
      selectedElementIds: {},
      selectedGroupIds: {},
      editingGroupId: null,
    });
  }

  private getTextElementAtPosition(
    x: number,
    y: number,
  ): NonDeleted<ExcalidrawTextElement> | null {
    const element = this.getElementAtPosition(x, y, {
      includeBoundTextElement: true,
    });

    if (element && isTextElement(element) && !element.isDeleted) {
      return element;
    }
    return null;
  }

  private getElementAtPosition(
    x: number,
    y: number,
    opts?: {
      /** if true, returns the first selected element (with highest z-index)
        of all hit elements */
      preferSelected?: boolean;
      includeBoundTextElement?: boolean;
      includeLockedElements?: boolean;
    },
  ): NonDeleted<ExcalidrawElement> | null {
    const allHitElements = this.getElementsAtPosition(
      x,
      y,
      opts?.includeBoundTextElement,
      opts?.includeLockedElements,
    );
    if (allHitElements.length > 1) {
      if (opts?.preferSelected) {
        for (let index = allHitElements.length - 1; index > -1; index--) {
          if (this.state.selectedElementIds[allHitElements[index].id]) {
            return allHitElements[index];
          }
        }
      }
      const elementWithHighestZIndex =
        allHitElements[allHitElements.length - 1];
      // If we're hitting element with highest z-index only on its bounding box
      // while also hitting other element figure, the latter should be considered.
      return isHittingElementBoundingBoxWithoutHittingElement(
        elementWithHighestZIndex,
        this.state,
        x,
        y,
      )
        ? allHitElements[allHitElements.length - 2]
        : elementWithHighestZIndex;
    }
    if (allHitElements.length === 1) {
      return allHitElements[0];
    }
    return null;
  }

  private getElementsAtPosition(
    x: number,
    y: number,
    includeBoundTextElement: boolean = false,
    includeLockedElements: boolean = false,
  ): NonDeleted<ExcalidrawElement>[] {
    const elements =
      includeBoundTextElement && includeLockedElements
        ? this.scene.getNonDeletedElements()
        : this.scene
            .getNonDeletedElements()
            .filter(
              (element) =>
                (includeLockedElements || !element.locked) &&
                (includeBoundTextElement ||
                  !(isTextElement(element) && element.containerId)),
            );

    return getElementsAtPosition(elements, (element) =>
      hitTest(element, this.state, x, y),
    );
  }

  private startTextEditing = ({
    sceneX,
    sceneY,
    shouldBind,
    insertAtParentCenter = true,
  }: {
    /** X position to insert text at */
    sceneX: number;
    /** Y position to insert text at */
    sceneY: number;
    shouldBind: boolean;
    /** whether to attempt to insert at element center if applicable */
    insertAtParentCenter?: boolean;
  }) => {
    let parentCenterPosition =
      insertAtParentCenter &&
      this.getTextWysiwygSnappedToCenterPosition(
        sceneX,
        sceneY,
        this.state,
        this.canvas,
        window.devicePixelRatio,
      );

    let existingTextElement: NonDeleted<ExcalidrawTextElement> | null = null;
    let container: ExcalidrawTextContainer | null = null;

    const selectedElements = getSelectedElements(
      this.scene.getNonDeletedElements(),
      this.state,
    );

    if (selectedElements.length === 1) {
      if (isTextElement(selectedElements[0])) {
        existingTextElement = selectedElements[0];
      } else if (isTextBindableContainer(selectedElements[0], false)) {
        existingTextElement = getBoundTextElement(selectedElements[0]);
      } else {
        existingTextElement = this.getTextElementAtPosition(sceneX, sceneY);
      }
    } else {
      existingTextElement = this.getTextElementAtPosition(sceneX, sceneY);
    }

    // bind to container when shouldBind is true or
    // clicked on center of container
    if (
      !container &&
      !existingTextElement &&
      (shouldBind || parentCenterPosition)
    ) {
      container = getTextBindableContainerAtPosition(
        this.scene
          .getNonDeletedElements()
          .filter(
            (ele) =>
              isTextBindableContainer(ele, false) && !getBoundTextElement(ele),
          ),
        sceneX,
        sceneY,
      );
    }

    if (!existingTextElement && container) {
      const fontString = {
        fontSize: this.state.currentItemFontSize,
        fontFamily: this.state.currentItemFontFamily,
      };
      const minWidth = getApproxMinLineWidth(getFontString(fontString));
      const minHeight = getApproxMinLineHeight(getFontString(fontString));
      const containerDims = getContainerDims(container);
      const newHeight = Math.max(containerDims.height, minHeight);
      const newWidth = Math.max(containerDims.width, minWidth);
      mutateElement(container, { height: newHeight, width: newWidth });
      sceneX = container.x + newWidth / 2;
      sceneY = container.y + newHeight / 2;
      if (parentCenterPosition) {
        parentCenterPosition = this.getTextWysiwygSnappedToCenterPosition(
          sceneX,
          sceneY,
          this.state,
          this.canvas,
          window.devicePixelRatio,
        );
      }
    }

    const element = existingTextElement
      ? existingTextElement
      : newTextElement({
          x: parentCenterPosition
            ? parentCenterPosition.elementCenterX
            : sceneX,
          y: parentCenterPosition
            ? parentCenterPosition.elementCenterY
            : sceneY,
          strokeColor: this.state.currentItemStrokeColor,
          backgroundColor: this.state.currentItemBackgroundColor,
          fillStyle: this.state.currentItemFillStyle,
          strokeWidth: this.state.currentItemStrokeWidth,
          strokeStyle: this.state.currentItemStrokeStyle,
          roughness: this.state.currentItemRoughness,
          opacity: this.state.currentItemOpacity,
          strokeSharpness: this.state.currentItemStrokeSharpness,
          text: "",
          rawText: "",
          fontSize: this.state.currentItemFontSize,
          fontFamily: this.state.currentItemFontFamily,
          textAlign: parentCenterPosition
            ? "center"
            : this.state.currentItemTextAlign,
          verticalAlign: parentCenterPosition
            ? VERTICAL_ALIGN.MIDDLE
            : DEFAULT_VERTICAL_ALIGN,
          containerId: container?.id ?? undefined,
          groupIds: container?.groupIds ?? [],
          locked: false,
        });

    this.setState({ editingElement: element });

    if (!existingTextElement) {
      this.scene.replaceAllElements([
        ...this.scene.getElementsIncludingDeleted(),
        element,
      ]);

      // case: creating new text not centered to parent element → offset Y
      // so that the text is centered to cursor position
      if (!parentCenterPosition) {
        mutateElement(element, {
          y: element.y - element.baseline / 2,
        });
      }
    }

    this.setState({
      editingElement: element,
    });

    this.handleTextWysiwyg(element, {
      isExistingElement: !!existingTextElement,
    });
  };

  private handleCanvasDoubleClick = (
    event: React.MouseEvent<HTMLCanvasElement>,
  ) => {
    // case: double-clicking with arrow/line tool selected would both create
    // text and enter multiElement mode
    if (this.state.multiElement) {
      return;
    }
    // we should only be able to double click when mode is selection
    if (this.state.activeTool.type !== "selection") {
      return;
    }

    const selectedElements = getSelectedElements(
      this.scene.getNonDeletedElements(),
      this.state,
    );

    if (selectedElements.length === 1 && isLinearElement(selectedElements[0])) {
      if (
        !this.state.editingLinearElement ||
        this.state.editingLinearElement.elementId !== selectedElements[0].id
      ) {
        this.history.resumeRecording();
        this.setState({
          editingLinearElement: new LinearElementEditor(
            selectedElements[0],
            this.scene,
          ),
        });
      }
      return;
    }

    resetCursor(this.canvas);

    let { x: sceneX, y: sceneY } = viewportCoordsToSceneCoords(
      event,
      this.state,
    );

    const selectedGroupIds = getSelectedGroupIds(this.state);

    if (selectedGroupIds.length > 0) {
      const hitElement = this.getElementAtPosition(sceneX, sceneY);

      const selectedGroupId =
        hitElement &&
        getSelectedGroupIdForElement(hitElement, this.state.selectedGroupIds);

      if (selectedGroupId) {
        this.setState((prevState) =>
          selectGroupsForSelectedElements(
            {
              ...prevState,
              editingGroupId: selectedGroupId,
              selectedElementIds: { [hitElement!.id]: true },
              selectedGroupIds: {},
            },
            this.scene.getNonDeletedElements(),
          ),
        );
        return;
      }
    }

    resetCursor(this.canvas);
    if (!event[KEYS.CTRL_OR_CMD] && !this.state.viewModeEnabled) {
      const selectedElements = getSelectedElements(
        this.scene.getNonDeletedElements(),
        this.state,
      );
      if (selectedElements.length === 1) {
        const selectedElement = selectedElements[0];
        const canBindText = hasBoundTextElement(selectedElement);
        if (canBindText) {
          sceneX = selectedElement.x + selectedElement.width / 2;
          sceneY = selectedElement.y + selectedElement.height / 2;
        }
      }
      this.startTextEditing({
        sceneX,
        sceneY,
        shouldBind: false,
        insertAtParentCenter: !event.altKey,
      });
    }
  };

  private getElementLinkAtPosition = (
    scenePointer: Readonly<{ x: number; y: number }>,
    hitElement: NonDeletedExcalidrawElement | null,
  ): ExcalidrawElement | undefined => {
    // Reversing so we traverse the elements in decreasing order
    // of z-index
    const elements = this.scene.getNonDeletedElements().slice().reverse();
    let hitElementIndex = Infinity;

    return elements.find((element, index) => {
      if (hitElement && element.id === hitElement.id) {
        hitElementIndex = index;
      }
      return (
        element.link &&
        index <= hitElementIndex &&
        isPointHittingLinkIcon(
          element,
          this.state,
          [scenePointer.x, scenePointer.y],
          this.device.isMobile,
        )
      );
    });
  };

  private redirectToLink = (
    event: React.PointerEvent<HTMLCanvasElement>,
    isTouchScreen: boolean,
  ) => {
    const draggedDistance = distance2d(
      this.lastPointerDown!.clientX,
      this.lastPointerDown!.clientY,
      this.lastPointerUp!.clientX,
      this.lastPointerUp!.clientY,
    );
    if (
      !this.hitLinkElement ||
      // For touch screen allow dragging threshold else strict check
      (isTouchScreen && draggedDistance > DRAGGING_THRESHOLD) ||
      (!isTouchScreen && draggedDistance !== 0)
    ) {
      return;
    }
    const lastPointerDownCoords = viewportCoordsToSceneCoords(
      this.lastPointerDown!,
      this.state,
    );
    const lastPointerDownHittingLinkIcon = isPointHittingLinkIcon(
      this.hitLinkElement,
      this.state,
      [lastPointerDownCoords.x, lastPointerDownCoords.y],
      this.device.isMobile,
    );
    const lastPointerUpCoords = viewportCoordsToSceneCoords(
      this.lastPointerUp!,
      this.state,
    );
    const lastPointerUpHittingLinkIcon = isPointHittingLinkIcon(
      this.hitLinkElement,
      this.state,
      [lastPointerUpCoords.x, lastPointerUpCoords.y],
      this.device.isMobile,
    );
    if (lastPointerDownHittingLinkIcon && lastPointerUpHittingLinkIcon) {
      const url = this.hitLinkElement.link;
      if (url) {
        let customEvent;
        if (this.props.onLinkOpen) {
          customEvent = wrapEvent(EVENT.EXCALIDRAW_LINK, event.nativeEvent);
          this.props.onLinkOpen(this.hitLinkElement, customEvent);
        }
        if (!customEvent?.defaultPrevented) {
          const target = isLocalLink(url) ? "_self" : "_blank";
          const newWindow = window.open(undefined, target);
          // https://mathiasbynens.github.io/rel-noopener/
          if (newWindow) {
            newWindow.opener = null;
            newWindow.location = normalizeLink(url);
          }
        }
      }
    }
  };

  private handleCanvasPointerMove = (
    event: React.PointerEvent<HTMLCanvasElement>,
  ) => {
    this.savePointer(event.clientX, event.clientY, this.state.cursorButton);
    if (gesture.pointers.has(event.pointerId)) {
      gesture.pointers.set(event.pointerId, {
        x: event.clientX,
        y: event.clientY,
      });
    }

    const initialScale = gesture.initialScale;
    if (
      gesture.pointers.size === 2 &&
      gesture.lastCenter &&
      initialScale &&
      gesture.initialDistance
    ) {
      const center = getCenter(gesture.pointers);
      const deltaX = center.x - gesture.lastCenter.x;
      const deltaY = center.y - gesture.lastCenter.y;
      gesture.lastCenter = center;

      const distance = getDistance(Array.from(gesture.pointers.values()));
      const scaleFactor =
        this.state.activeTool.type === "freedraw" && this.state.penMode
          ? 1
          : distance / gesture.initialDistance;

      const nextZoom = scaleFactor
        ? getNormalizedZoom(initialScale * scaleFactor)
        : this.state.zoom.value;

      this.setState((state) => {
        const zoomState = getStateForZoom(
          {
            viewportX: center.x,
            viewportY: center.y,
            nextZoom,
          },
          state,
        );

        return {
          zoom: zoomState.zoom,
          scrollX: zoomState.scrollX + deltaX / nextZoom,
          scrollY: zoomState.scrollY + deltaY / nextZoom,
          shouldCacheIgnoreZoom: true,
        };
      });
      this.resetShouldCacheIgnoreZoomDebounced();
    } else {
      gesture.lastCenter =
        gesture.initialDistance =
        gesture.initialScale =
          null;
    }

    if (isHoldingSpace || isPanning || isDraggingScrollBar) {
      return;
    }

    const isPointerOverScrollBars = isOverScrollBars(
      currentScrollBars,
      event.clientX - this.state.offsetLeft,
      event.clientY - this.state.offsetTop,
    );
    const isOverScrollBar = isPointerOverScrollBars.isOverEither;
    if (!this.state.draggingElement && !this.state.multiElement) {
      if (isOverScrollBar) {
        resetCursor(this.canvas);
      } else {
        setCursorForShape(this.canvas, this.state);
      }
    }

    const scenePointer = viewportCoordsToSceneCoords(event, this.state);
    const { x: scenePointerX, y: scenePointerY } = scenePointer;

    if (
      this.state.editingLinearElement &&
      !this.state.editingLinearElement.isDragging
    ) {
      const editingLinearElement = LinearElementEditor.handlePointerMove(
        event,
        scenePointerX,
        scenePointerY,
        this.state,
      );

      if (
        editingLinearElement &&
        editingLinearElement !== this.state.editingLinearElement
      ) {
        // Since we are reading from previous state which is not possible with
        // automatic batching in React 18 hence using flush sync to synchronously
        // update the state. Check https://github.com/excalidraw/excalidraw/pull/5508 for more details.
        flushSync(() => {
          this.setState({
            editingLinearElement,
          });
        });
      }
      if (editingLinearElement?.lastUncommittedPoint != null) {
        this.maybeSuggestBindingAtCursor(scenePointer);
      } else {
        this.setState({ suggestedBindings: [] });
      }
    }

    if (isBindingElementType(this.state.activeTool.type)) {
      // Hovering with a selected tool or creating new linear element via click
      // and point
      const { draggingElement } = this.state;
      if (isBindingElement(draggingElement, false)) {
        this.maybeSuggestBindingsForLinearElementAtCoords(
          draggingElement,
          [scenePointer],
          this.state.startBoundElement,
        );
      } else {
        this.maybeSuggestBindingAtCursor(scenePointer);
      }
    }

    if (this.state.multiElement) {
      const { multiElement } = this.state;
      const { x: rx, y: ry } = multiElement;

      const { points, lastCommittedPoint } = multiElement;
      const lastPoint = points[points.length - 1];

      setCursorForShape(this.canvas, this.state);

      if (lastPoint === lastCommittedPoint) {
        // if we haven't yet created a temp point and we're beyond commit-zone
        // threshold, add a point
        if (
          distance2d(
            scenePointerX - rx,
            scenePointerY - ry,
            lastPoint[0],
            lastPoint[1],
          ) >= LINE_CONFIRM_THRESHOLD
        ) {
          mutateElement(multiElement, {
            points: [...points, [scenePointerX - rx, scenePointerY - ry]],
          });
        } else {
          setCursor(this.canvas, CURSOR_TYPE.POINTER);
          // in this branch, we're inside the commit zone, and no uncommitted
          // point exists. Thus do nothing (don't add/remove points).
        }
      } else if (
        points.length > 2 &&
        lastCommittedPoint &&
        distance2d(
          scenePointerX - rx,
          scenePointerY - ry,
          lastCommittedPoint[0],
          lastCommittedPoint[1],
        ) < LINE_CONFIRM_THRESHOLD
      ) {
        setCursor(this.canvas, CURSOR_TYPE.POINTER);
        mutateElement(multiElement, {
          points: points.slice(0, -1),
        });
      } else {
        const [gridX, gridY] = getGridPoint(
          scenePointerX,
          scenePointerY,
          this.state.gridSize,
        );

        const [lastCommittedX, lastCommittedY] =
          multiElement?.lastCommittedPoint ?? [0, 0];

        let dxFromLastCommitted = gridX - rx - lastCommittedX;
        let dyFromLastCommitted = gridY - ry - lastCommittedY;

        if (shouldRotateWithDiscreteAngle(event)) {
          ({ width: dxFromLastCommitted, height: dyFromLastCommitted } =
            getLockedLinearCursorAlignSize(
              // actual coordinate of the last committed point
              lastCommittedX + rx,
              lastCommittedY + ry,
              // cursor-grid coordinate
              gridX,
              gridY,
            ));
        }

        if (isPathALoop(points, this.state.zoom.value)) {
          setCursor(this.canvas, CURSOR_TYPE.POINTER);
        }
        // update last uncommitted point
        mutateElement(multiElement, {
          points: [
            ...points.slice(0, -1),
            [
              lastCommittedX + dxFromLastCommitted,
              lastCommittedY + dyFromLastCommitted,
            ],
          ],
        });
      }

      return;
    }

    const hasDeselectedButton = Boolean(event.buttons);
    if (
      hasDeselectedButton ||
      (this.state.activeTool.type !== "selection" &&
        this.state.activeTool.type !== "text" &&
        this.state.activeTool.type !== "eraser")
    ) {
      return;
    }

    const elements = this.scene.getNonDeletedElements();

    const selectedElements = getSelectedElements(elements, this.state);
    if (
      selectedElements.length === 1 &&
      !isOverScrollBar &&
      !this.state.editingLinearElement
    ) {
      const elementWithTransformHandleType = getElementWithTransformHandleType(
        elements,
        this.state,
        scenePointerX,
        scenePointerY,
        this.state.zoom,
        event.pointerType,
      );
      if (
        elementWithTransformHandleType &&
        elementWithTransformHandleType.transformHandleType
      ) {
        setCursor(
          this.canvas,
          getCursorForResizingElement(elementWithTransformHandleType),
        );
        return;
      }
    } else if (selectedElements.length > 1 && !isOverScrollBar) {
      const transformHandleType = getTransformHandleTypeFromCoords(
        getCommonBounds(selectedElements),
        scenePointerX,
        scenePointerY,
        this.state.zoom,
        event.pointerType,
      );
      if (transformHandleType) {
        setCursor(
          this.canvas,
          getCursorForResizingElement({
            transformHandleType,
          }),
        );
        return;
      }
    }

    const hitElement = this.getElementAtPosition(
      scenePointer.x,
      scenePointer.y,
    );
    this.hitLinkElement = this.getElementLinkAtPosition(
      scenePointer,
      hitElement,
    );
    if (isEraserActive(this.state)) {
      return;
    }
    if (
      this.hitLinkElement &&
      !this.state.selectedElementIds[this.hitLinkElement.id]
    ) {
      setCursor(this.canvas, CURSOR_TYPE.POINTER);
      showHyperlinkTooltip(this.hitLinkElement, this.state);
      if (this.props.onLinkHover) {
        this.props.onLinkHover(this.hitLinkElement, event);
      } //zsviczian
    } else {
      hideHyperlinkToolip();
      if (
        hitElement &&
        hitElement.link &&
        this.state.selectedElementIds[hitElement.id] &&
        !this.contextMenuOpen &&
        !this.state.showHyperlinkPopup
      ) {
        this.setState({ showHyperlinkPopup: "info" });
      } else if (this.state.activeTool.type === "text") {
        setCursor(
          this.canvas,
          isTextElement(hitElement) ? CURSOR_TYPE.TEXT : CURSOR_TYPE.CROSSHAIR,
        );
      } else if (this.state.viewModeEnabled) {
        setCursor(this.canvas, CURSOR_TYPE.GRAB);
      } else if (isOverScrollBar) {
        setCursor(this.canvas, CURSOR_TYPE.AUTO);
      } else if (this.state.selectedLinearElement) {
        this.handleHoverSelectedLinearElement(
          this.state.selectedLinearElement,
          scenePointerX,
          scenePointerY,
        );
      } else if (
        // if using cmd/ctrl, we're not dragging
        !event[KEYS.CTRL_OR_CMD] &&
        (hitElement ||
          this.isHittingCommonBoundingBoxOfSelectedElements(
            scenePointer,
            selectedElements,
          )) &&
        !hitElement?.locked
      ) {
        setCursor(this.canvas, CURSOR_TYPE.MOVE);
      } else {
        setCursor(this.canvas, CURSOR_TYPE.AUTO);
      }
    }
  };

  private handleEraser = (
    event: PointerEvent,
    pointerDownState: PointerDownState,
    scenePointer: { x: number; y: number },
  ) => {
    const updateElementIds = (elements: ExcalidrawElement[]) => {
      elements.forEach((element) => {
        if (element.locked) {
          return;
        }

        idsToUpdate.push(element.id);
        if (event.altKey) {
          if (
            pointerDownState.elementIdsToErase[element.id] &&
            pointerDownState.elementIdsToErase[element.id].erase
          ) {
            pointerDownState.elementIdsToErase[element.id].erase = false;
          }
        } else if (!pointerDownState.elementIdsToErase[element.id]) {
          pointerDownState.elementIdsToErase[element.id] = {
            erase: true,
            opacity: element.opacity,
          };
        }
      });
    };

    const idsToUpdate: Array<string> = [];

    const distance = distance2d(
      pointerDownState.lastCoords.x,
      pointerDownState.lastCoords.y,
      scenePointer.x,
      scenePointer.y,
    );
    const threshold = 10 / this.state.zoom.value;
    const point = { ...pointerDownState.lastCoords };
    let samplingInterval = 0;
    while (samplingInterval <= distance) {
      const hitElements = this.getElementsAtPosition(point.x, point.y);
      updateElementIds(hitElements);

      // Exit since we reached current point
      if (samplingInterval === distance) {
        break;
      }

      // Calculate next point in the line at a distance of sampling interval
      samplingInterval = Math.min(samplingInterval + threshold, distance);

      const distanceRatio = samplingInterval / distance;
      const nextX =
        (1 - distanceRatio) * point.x + distanceRatio * scenePointer.x;
      const nextY =
        (1 - distanceRatio) * point.y + distanceRatio * scenePointer.y;
      point.x = nextX;
      point.y = nextY;
    }

    const elements = this.scene.getElementsIncludingDeleted().map((ele) => {
      const id =
        isBoundToContainer(ele) && idsToUpdate.includes(ele.containerId)
          ? ele.containerId
          : ele.id;
      if (idsToUpdate.includes(id)) {
        if (event.altKey) {
          if (
            pointerDownState.elementIdsToErase[id] &&
            pointerDownState.elementIdsToErase[id].erase === false
          ) {
            return newElementWith(ele, {
              opacity: pointerDownState.elementIdsToErase[id].opacity,
            });
          }
        } else {
          return newElementWith(ele, {
            opacity: ELEMENT_READY_TO_ERASE_OPACITY,
          });
        }
      }
      return ele;
    });

    this.scene.replaceAllElements(elements);

    pointerDownState.lastCoords.x = scenePointer.x;
    pointerDownState.lastCoords.y = scenePointer.y;
  };
  // set touch moving for mobile context menu
  private handleTouchMove = (event: React.TouchEvent<HTMLCanvasElement>) => {
    invalidateContextMenu = true;
  };

  handleHoverSelectedLinearElement(
    linearElementEditor: LinearElementEditor,
    scenePointerX: number,
    scenePointerY: number,
  ) {
    const element = LinearElementEditor.getElement(
      linearElementEditor.elementId,
    );

    if (!element) {
      return;
    }
    if (this.state.selectedLinearElement) {
      let hoverPointIndex = -1;
      let segmentMidPointHoveredCoords = null;
      if (
        isHittingElementNotConsideringBoundingBox(element, this.state, [
          scenePointerX,
          scenePointerY,
        ])
      ) {
        hoverPointIndex = LinearElementEditor.getPointIndexUnderCursor(
          element,
          this.state.zoom,
          scenePointerX,
          scenePointerY,
        );
        segmentMidPointHoveredCoords =
          LinearElementEditor.getSegmentMidpointHitCoords(
            linearElementEditor,
            { x: scenePointerX, y: scenePointerY },
            this.state,
          );

        if (hoverPointIndex >= 0 || segmentMidPointHoveredCoords) {
          setCursor(this.canvas, CURSOR_TYPE.POINTER);
        } else {
          setCursor(this.canvas, CURSOR_TYPE.MOVE);
        }
      } else if (
        shouldShowBoundingBox([element], this.state) &&
        isHittingElementBoundingBoxWithoutHittingElement(
          element,
          this.state,
          scenePointerX,
          scenePointerY,
        )
      ) {
        setCursor(this.canvas, CURSOR_TYPE.MOVE);
      }

      if (
        this.state.selectedLinearElement.hoverPointIndex !== hoverPointIndex
      ) {
        this.setState({
          selectedLinearElement: {
            ...this.state.selectedLinearElement,
            hoverPointIndex,
          },
        });
      }

      if (
        !LinearElementEditor.arePointsEqual(
          this.state.selectedLinearElement.segmentMidPointHoveredCoords,
          segmentMidPointHoveredCoords,
        )
      ) {
        this.setState({
          selectedLinearElement: {
            ...this.state.selectedLinearElement,
            segmentMidPointHoveredCoords,
          },
        });
      }
    } else {
      setCursor(this.canvas, CURSOR_TYPE.AUTO);
    }
  }
  private handleCanvasPointerDown = (
    event: React.PointerEvent<HTMLCanvasElement>,
  ) => {
    this.focusContainer(); //zsviczian

    // remove any active selection when we start to interact with canvas
    // (mainly, we care about removing selection outside the component which
    //  would prevent our copy handling otherwise)
    const selection = document.getSelection();
    if (selection?.anchorNode) {
      selection.removeAllRanges();
    }
    this.maybeOpenContextMenuAfterPointerDownOnTouchDevices(event);
    this.maybeCleanupAfterMissingPointerUp(event);

    //fires only once, if pen is detected, penMode is enabled
    //the user can disable this by toggling the penMode button
    if (!this.state.penDetected && event.pointerType === "pen") {
      this.setState((prevState) => {
        return {
          penMode: true,
          penDetected: true,
        };
      });
    }

    if (
      !this.device.isTouchScreen &&
      ["pen", "touch"].includes(event.pointerType)
    ) {
      this.device = updateObject(this.device, { isTouchScreen: true });
    }

    if (isPanning) {
      return;
    }

    this.lastPointerDown = event;
    this.setState({
      lastPointerDownWith: event.pointerType,
      cursorButton: "down",
    });
    this.savePointer(event.clientX, event.clientY, "down");

    this.updateGestureOnPointerDown(event);

    if (this.handleCanvasPanUsingWheelOrSpaceDrag(event)) {
      return;
    }

    // only handle left mouse button or touch
    if (
      event.button !== POINTER_BUTTON.MAIN &&
      event.button !== POINTER_BUTTON.TOUCH
    ) {
      return;
    }

    // don't select while panning
    if (gesture.pointers.size > 1) {
      return;
    }

    // State for the duration of a pointer interaction, which starts with a
    // pointerDown event, ends with a pointerUp event (or another pointerDown)
    const pointerDownState = this.initialPointerDownState(event);

    if (this.handleDraggingScrollBar(event, pointerDownState)) {
      return;
    }

    // Since context menu closes on pointer down so setting to false
    this.contextMenuOpen = false;
    this.clearSelectionIfNotUsingSelection();
    this.updateBindingEnabledOnPointerMove(event);

    if (this.handleSelectionOnPointerDown(event, pointerDownState)) {
      return;
    }

    const allowOnPointerDown =
      !this.state.penMode ||
      event.pointerType !== "touch" ||
      this.state.activeTool.type === "selection" ||
      this.state.activeTool.type === "text" ||
      this.state.activeTool.type === "image";

    if (!allowOnPointerDown) {
      return;
    }

    if (this.state.activeTool.type === "text") {
      this.handleTextOnPointerDown(event, pointerDownState);
      return;
    } else if (
      this.state.activeTool.type === "arrow" ||
      this.state.activeTool.type === "line"
    ) {
      this.handleLinearElementOnPointerDown(
        event,
        this.state.activeTool.type,
        pointerDownState,
      );
    } else if (this.state.activeTool.type === "image") {
      // reset image preview on pointerdown
      setCursor(this.canvas, CURSOR_TYPE.CROSSHAIR);

      // retrieve the latest element as the state may be stale
      const pendingImageElement =
        this.state.pendingImageElementId &&
        this.scene.getElement(this.state.pendingImageElementId);

      if (!pendingImageElement) {
        return;
      }

      this.setState({
        draggingElement: pendingImageElement,
        editingElement: pendingImageElement,
        pendingImageElementId: null,
        multiElement: null,
      });

      const { x, y } = viewportCoordsToSceneCoords(event, this.state);
      mutateElement(pendingImageElement, {
        x,
        y,
      });
    } else if (this.state.activeTool.type === "freedraw") {
      this.handleFreeDrawElementOnPointerDown(
        event,
        this.state.activeTool.type,
        pointerDownState,
      );
    } else if (this.state.activeTool.type === "custom") {
      setCursor(this.canvas, CURSOR_TYPE.AUTO);
    } else if (this.state.activeTool.type !== "eraser") {
      this.createGenericElementOnPointerDown(
        this.state.activeTool.type,
        pointerDownState,
      );
    }

    this.props?.onPointerDown?.(this.state.activeTool, pointerDownState);

    const onPointerMove =
      this.onPointerMoveFromPointerDownHandler(pointerDownState);

    const onPointerUp =
      this.onPointerUpFromPointerDownHandler(pointerDownState);

    const onKeyDown = this.onKeyDownFromPointerDownHandler(pointerDownState);
    const onKeyUp = this.onKeyUpFromPointerDownHandler(pointerDownState);

    lastPointerUp = onPointerUp;

    if (!this.state.viewModeEnabled) {
      window.addEventListener(EVENT.POINTER_MOVE, onPointerMove);
      window.addEventListener(EVENT.POINTER_UP, onPointerUp);
      window.addEventListener(EVENT.KEYDOWN, onKeyDown);
      window.addEventListener(EVENT.KEYUP, onKeyUp);
      pointerDownState.eventListeners.onMove = onPointerMove;
      pointerDownState.eventListeners.onUp = onPointerUp;
      pointerDownState.eventListeners.onKeyUp = onKeyUp;
      pointerDownState.eventListeners.onKeyDown = onKeyDown;
    }
  };

  private handleCanvasPointerUp = (
    event: React.PointerEvent<HTMLCanvasElement>,
  ) => {
    this.lastPointerUp = event;
    if (this.device.isTouchScreen) {
      const scenePointer = viewportCoordsToSceneCoords(
        { clientX: event.clientX, clientY: event.clientY },
        this.state,
      );
      const hitElement = this.getElementAtPosition(
        scenePointer.x,
        scenePointer.y,
      );
      this.hitLinkElement = this.getElementLinkAtPosition(
        scenePointer,
        hitElement,
      );
    }
    if (
      this.hitLinkElement &&
      !this.state.selectedElementIds[this.hitLinkElement.id]
    ) {
      this.redirectToLink(event, this.device.isTouchScreen);
    }

    this.removePointer(event);
  };

  private maybeOpenContextMenuAfterPointerDownOnTouchDevices = (
    event: React.PointerEvent<HTMLCanvasElement>,
  ): void => {
    // deal with opening context menu on touch devices
    if (event.pointerType === "touch") {
      invalidateContextMenu = false;

      if (touchTimeout) {
        // If there's already a touchTimeout, this means that there's another
        // touch down and we are doing another touch, so we shouldn't open the
        // context menu.
        invalidateContextMenu = true;
      } else {
        // open the context menu with the first touch's clientX and clientY
        // if the touch is not moving
        touchTimeout = window.setTimeout(() => {
          touchTimeout = 0;
          if (!invalidateContextMenu) {
            this.handleCanvasContextMenu(event);
          }
        }, TOUCH_CTX_MENU_TIMEOUT);
      }
    }
  };

  private resetContextMenuTimer = () => {
    clearTimeout(touchTimeout);
    touchTimeout = 0;
    invalidateContextMenu = false;
  };

  private maybeCleanupAfterMissingPointerUp(
    event: React.PointerEvent<HTMLCanvasElement>,
  ): void {
    if (lastPointerUp !== null) {
      // Unfortunately, sometimes we don't get a pointerup after a pointerdown,
      // this can happen when a contextual menu or alert is triggered. In order to avoid
      // being in a weird state, we clean up on the next pointerdown
      lastPointerUp(event);
    }
  }

  // Returns whether the event is a panning
  private handleCanvasPanUsingWheelOrSpaceDrag = (
    event: React.PointerEvent<HTMLCanvasElement>,
  ): boolean => {
    if (
      !(
        gesture.pointers.size <= 1 &&
        (event.button === POINTER_BUTTON.WHEEL ||
          (event.button === POINTER_BUTTON.MAIN && isHoldingSpace) ||
          this.state.viewModeEnabled)
      ) ||
      isTextElement(this.state.editingElement)
    ) {
      return false;
    }
    isPanning = true;
    event.preventDefault();

    let nextPastePrevented = false;
    const isLinux = /Linux/.test(window.navigator.platform);

    setCursor(this.canvas, CURSOR_TYPE.GRABBING);
    let { clientX: lastX, clientY: lastY } = event;
    const onPointerMove = withBatchedUpdatesThrottled((event: PointerEvent) => {
      const deltaX = lastX - event.clientX;
      const deltaY = lastY - event.clientY;
      lastX = event.clientX;
      lastY = event.clientY;

      /*
       * Prevent paste event if we move while middle clicking on Linux.
       * See issue #1383.
       */
      if (
        isLinux &&
        !nextPastePrevented &&
        (Math.abs(deltaX) > 1 || Math.abs(deltaY) > 1)
      ) {
        nextPastePrevented = true;

        /* Prevent the next paste event */
        const preventNextPaste = (event: ClipboardEvent) => {
          document.body.removeEventListener(EVENT.PASTE, preventNextPaste);
          event.stopPropagation();
        };

        /*
         * Reenable next paste in case of disabled middle click paste for
         * any reason:
         * - right click paste
         * - empty clipboard
         */
        const enableNextPaste = () => {
          setTimeout(() => {
            document.body.removeEventListener(EVENT.PASTE, preventNextPaste);
            window.removeEventListener(EVENT.POINTER_UP, enableNextPaste);
          }, 100);
        };

        document.body.addEventListener(EVENT.PASTE, preventNextPaste);
        window.addEventListener(EVENT.POINTER_UP, enableNextPaste);
      }

      this.setState({
        scrollX: this.state.scrollX - deltaX / this.state.zoom.value,
        scrollY: this.state.scrollY - deltaY / this.state.zoom.value,
      });
    });
    const teardown = withBatchedUpdates(
      (lastPointerUp = () => {
        lastPointerUp = null;
        isPanning = false;
        if (!isHoldingSpace) {
          if (this.state.viewModeEnabled) {
            setCursor(this.canvas, CURSOR_TYPE.GRAB);
          } else {
            setCursorForShape(this.canvas, this.state);
          }
        }
        this.setState({
          cursorButton: "up",
        });
        this.savePointer(event.clientX, event.clientY, "up");
        window.removeEventListener(EVENT.POINTER_MOVE, onPointerMove);
        window.removeEventListener(EVENT.POINTER_UP, teardown);
        window.removeEventListener(EVENT.BLUR, teardown);
        onPointerMove.flush();
      }),
    );
    window.addEventListener(EVENT.BLUR, teardown);
    window.addEventListener(EVENT.POINTER_MOVE, onPointerMove, {
      passive: true,
    });
    window.addEventListener(EVENT.POINTER_UP, teardown);
    return true;
  };

  private updateGestureOnPointerDown(
    event: React.PointerEvent<HTMLCanvasElement>,
  ): void {
    gesture.pointers.set(event.pointerId, {
      x: event.clientX,
      y: event.clientY,
    });

    if (gesture.pointers.size === 2) {
      gesture.lastCenter = getCenter(gesture.pointers);
      gesture.initialScale = this.state.zoom.value;
      gesture.initialDistance = getDistance(
        Array.from(gesture.pointers.values()),
      );
    }
  }

  private initialPointerDownState(
    event: React.PointerEvent<HTMLCanvasElement>,
  ): PointerDownState {
    const origin = viewportCoordsToSceneCoords(event, this.state);
    const selectedElements = getSelectedElements(
      this.scene.getNonDeletedElements(),
      this.state,
    );
    const [minX, minY, maxX, maxY] = getCommonBounds(selectedElements);

    return {
      origin,
      withCmdOrCtrl: event[KEYS.CTRL_OR_CMD],
      originInGrid: tupleToCoors(
        getGridPoint(origin.x, origin.y, this.state.gridSize),
      ),
      scrollbars: isOverScrollBars(
        currentScrollBars,
        event.clientX - this.state.offsetLeft,
        event.clientY - this.state.offsetTop,
      ),
      // we need to duplicate because we'll be updating this state
      lastCoords: { ...origin },
      originalElements: this.scene
        .getNonDeletedElements()
        .reduce((acc, element) => {
          acc.set(element.id, deepCopyElement(element));
          return acc;
        }, new Map() as PointerDownState["originalElements"]),
      resize: {
        handleType: false,
        isResizing: false,
        offset: { x: 0, y: 0 },
        arrowDirection: "origin",
        center: { x: (maxX + minX) / 2, y: (maxY + minY) / 2 },
      },
      hit: {
        element: null,
        allHitElements: [],
        wasAddedToSelection: false,
        hasBeenDuplicated: false,
        hasHitCommonBoundingBoxOfSelectedElements:
          this.isHittingCommonBoundingBoxOfSelectedElements(
            origin,
            selectedElements,
          ),
      },
      drag: {
        hasOccurred: false,
        offset: null,
      },
      eventListeners: {
        onMove: null,
        onUp: null,
        onKeyUp: null,
        onKeyDown: null,
      },
      boxSelection: {
        hasOccurred: false,
      },
      elementIdsToErase: {},
    };
  }

  // Returns whether the event is a dragging a scrollbar
  private handleDraggingScrollBar(
    event: React.PointerEvent<HTMLCanvasElement>,
    pointerDownState: PointerDownState,
  ): boolean {
    if (
      !(pointerDownState.scrollbars.isOverEither && !this.state.multiElement)
    ) {
      return false;
    }
    isDraggingScrollBar = true;
    pointerDownState.lastCoords.x = event.clientX;
    pointerDownState.lastCoords.y = event.clientY;
    const onPointerMove = withBatchedUpdatesThrottled((event: PointerEvent) => {
      const target = event.target;
      if (!(target instanceof HTMLElement)) {
        return;
      }

      this.handlePointerMoveOverScrollbars(event, pointerDownState);
    });

    const onPointerUp = withBatchedUpdates(() => {
      isDraggingScrollBar = false;
      setCursorForShape(this.canvas, this.state);
      lastPointerUp = null;
      this.setState({
        cursorButton: "up",
      });
      this.savePointer(event.clientX, event.clientY, "up");
      window.removeEventListener(EVENT.POINTER_MOVE, onPointerMove);
      window.removeEventListener(EVENT.POINTER_UP, onPointerUp);
      onPointerMove.flush();
    });

    lastPointerUp = onPointerUp;

    window.addEventListener(EVENT.POINTER_MOVE, onPointerMove);
    window.addEventListener(EVENT.POINTER_UP, onPointerUp);
    return true;
  }

  private clearSelectionIfNotUsingSelection = (): void => {
    if (this.state.activeTool.type !== "selection") {
      this.setState({
        selectedElementIds: {},
        selectedGroupIds: {},
        editingGroupId: null,
      });
    }
  };

  /**
   * @returns whether the pointer event has been completely handled
   */
  private handleSelectionOnPointerDown = (
    event: React.PointerEvent<HTMLCanvasElement>,
    pointerDownState: PointerDownState,
  ): boolean => {
    if (this.state.activeTool.type === "selection") {
      const elements = this.scene.getNonDeletedElements();
      const selectedElements = getSelectedElements(elements, this.state);
      if (selectedElements.length === 1 && !this.state.editingLinearElement) {
        const elementWithTransformHandleType =
          getElementWithTransformHandleType(
            elements,
            this.state,
            pointerDownState.origin.x,
            pointerDownState.origin.y,
            this.state.zoom,
            event.pointerType,
          );
        if (elementWithTransformHandleType != null) {
          this.setState({
            resizingElement: elementWithTransformHandleType.element,
          });
          pointerDownState.resize.handleType =
            elementWithTransformHandleType.transformHandleType;
        }
      } else if (selectedElements.length > 1) {
        pointerDownState.resize.handleType = getTransformHandleTypeFromCoords(
          getCommonBounds(selectedElements),
          pointerDownState.origin.x,
          pointerDownState.origin.y,
          this.state.zoom,
          event.pointerType,
        );
      }
      if (pointerDownState.resize.handleType) {
        setCursor(
          this.canvas,
          getCursorForResizingElement({
            transformHandleType: pointerDownState.resize.handleType,
          }),
        );
        pointerDownState.resize.isResizing = true;
        pointerDownState.resize.offset = tupleToCoors(
          getResizeOffsetXY(
            pointerDownState.resize.handleType,
            selectedElements,
            pointerDownState.origin.x,
            pointerDownState.origin.y,
          ),
        );
        if (
          selectedElements.length === 1 &&
          isLinearElement(selectedElements[0]) &&
          selectedElements[0].points.length === 2
        ) {
          pointerDownState.resize.arrowDirection = getResizeArrowDirection(
            pointerDownState.resize.handleType,
            selectedElements[0],
          );
        }
      } else {
        if (this.state.selectedLinearElement) {
          const linearElementEditor =
            this.state.editingLinearElement || this.state.selectedLinearElement;
          const ret = LinearElementEditor.handlePointerDown(
            event,
            this.state,
            this.history,
            pointerDownState.origin,
            linearElementEditor,
          );
          if (ret.hitElement) {
            pointerDownState.hit.element = ret.hitElement;
          }
          if (ret.linearElementEditor) {
            this.setState({ selectedLinearElement: ret.linearElementEditor });

            if (this.state.editingLinearElement) {
              this.setState({ editingLinearElement: ret.linearElementEditor });
            }
          }
          if (ret.didAddPoint && !ret.isMidPoint) {
            return true;
          }
        }
        // hitElement may already be set above, so check first
        pointerDownState.hit.element =
          pointerDownState.hit.element ??
          this.getElementAtPosition(
            pointerDownState.origin.x,
            pointerDownState.origin.y,
          );

        if (pointerDownState.hit.element) {
          // Early return if pointer is hitting link icon
          const hitLinkElement = this.getElementLinkAtPosition(
            {
              x: pointerDownState.origin.x,
              y: pointerDownState.origin.y,
            },
            pointerDownState.hit.element,
          );
          if (hitLinkElement) {
            return false;
          }
        }

        // For overlapped elements one position may hit
        // multiple elements
        pointerDownState.hit.allHitElements = this.getElementsAtPosition(
          pointerDownState.origin.x,
          pointerDownState.origin.y,
        );

        const hitElement = pointerDownState.hit.element;
        const someHitElementIsSelected =
          pointerDownState.hit.allHitElements.some((element) =>
            this.isASelectedElement(element),
          );
        if (
          (hitElement === null || !someHitElementIsSelected) &&
          !event.shiftKey &&
          !pointerDownState.hit.hasHitCommonBoundingBoxOfSelectedElements
        ) {
          this.clearSelection(hitElement);
        }

        if (this.state.editingLinearElement) {
          this.setState({
            selectedElementIds: {
              [this.state.editingLinearElement.elementId]: true,
            },
          });
          // If we click on something
        } else if (hitElement != null) {
          // on CMD/CTRL, drill down to hit element regardless of groups etc.
          if (event[KEYS.CTRL_OR_CMD]) {
            if (!this.state.selectedElementIds[hitElement.id]) {
              pointerDownState.hit.wasAddedToSelection = true;
            }
            this.setState((prevState) => ({
              ...editGroupForSelectedElement(prevState, hitElement),
              previousSelectedElementIds: this.state.selectedElementIds,
            }));
            // mark as not completely handled so as to allow dragging etc.
            return false;
          }

          // deselect if item is selected
          // if shift is not clicked, this will always return true
          // otherwise, it will trigger selection based on current
          // state of the box
          if (!this.state.selectedElementIds[hitElement.id]) {
            // if we are currently editing a group, exiting editing mode and deselect the group.
            if (
              this.state.editingGroupId &&
              !isElementInGroup(hitElement, this.state.editingGroupId)
            ) {
              this.setState({
                selectedElementIds: {},
                selectedGroupIds: {},
                editingGroupId: null,
              });
            }

            // Add hit element to selection. At this point if we're not holding
            // SHIFT the previously selected element(s) were deselected above
            // (make sure you use setState updater to use latest state)
            if (
              !someHitElementIsSelected &&
              !pointerDownState.hit.hasHitCommonBoundingBoxOfSelectedElements
            ) {
              this.setState((prevState) => {
                return selectGroupsForSelectedElements(
                  {
                    ...prevState,
                    selectedElementIds: {
                      ...prevState.selectedElementIds,
                      [hitElement.id]: true,
                    },
                    showHyperlinkPopup: hitElement.link ? "info" : false,
                  },
                  this.scene.getNonDeletedElements(),
                );
              });
              pointerDownState.hit.wasAddedToSelection = true;
            }
          }
        }

        this.setState({
          previousSelectedElementIds: this.state.selectedElementIds,
        });
      }
    }
    return false;
  };

  private isASelectedElement(hitElement: ExcalidrawElement | null): boolean {
    return hitElement != null && this.state.selectedElementIds[hitElement.id];
  }

  private isHittingCommonBoundingBoxOfSelectedElements(
    point: Readonly<{ x: number; y: number }>,
    selectedElements: readonly ExcalidrawElement[],
  ): boolean {
    if (selectedElements.length < 2) {
      return false;
    }

    // How many pixels off the shape boundary we still consider a hit
    const threshold = 10 / this.state.zoom.value;
    const [x1, y1, x2, y2] = getCommonBounds(selectedElements);
    return (
      point.x > x1 - threshold &&
      point.x < x2 + threshold &&
      point.y > y1 - threshold &&
      point.y < y2 + threshold
    );
  }

  private handleTextOnPointerDown = (
    event: React.PointerEvent<HTMLCanvasElement>,
    pointerDownState: PointerDownState,
  ): void => {
    // if we're currently still editing text, clicking outside
    // should only finalize it, not create another (irrespective
    // of state.activeTool.locked)
    if (isTextElement(this.state.editingElement)) {
      return;
    }
    let sceneX = pointerDownState.origin.x;
    let sceneY = pointerDownState.origin.y;

    const element = this.getElementAtPosition(sceneX, sceneY, {
      includeBoundTextElement: true,
    });

    const canBindText = hasBoundTextElement(element);
    if (canBindText) {
      sceneX = element.x + element.width / 2;
      sceneY = element.y + element.height / 2;
    }
    this.startTextEditing({
      sceneX,
      sceneY,
      shouldBind: false,
      insertAtParentCenter: !event.altKey,
    });

    resetCursor(this.canvas);
    if (!this.state.activeTool.locked) {
      this.setState({
        activeTool: updateActiveTool(this.state, { type: "selection" }),
      });
    }
  };

  private handleFreeDrawElementOnPointerDown = (
    event: React.PointerEvent<HTMLCanvasElement>,
    elementType: ExcalidrawFreeDrawElement["type"],
    pointerDownState: PointerDownState,
  ) => {
    // Begin a mark capture. This does not have to update state yet.
    const [gridX, gridY] = getGridPoint(
      pointerDownState.origin.x,
      pointerDownState.origin.y,
      null,
    );

    const element = newFreeDrawElement({
      type: elementType,
      x: gridX,
      y: gridY,
      strokeColor: this.state.currentItemStrokeColor,
      backgroundColor: this.state.currentItemBackgroundColor,
      fillStyle: this.state.currentItemFillStyle,
      strokeWidth: this.state.currentItemStrokeWidth,
      strokeStyle: this.state.currentItemStrokeStyle,
      roughness: this.state.currentItemRoughness,
      opacity: this.state.currentItemOpacity,
      strokeSharpness: this.state.currentItemLinearStrokeSharpness,
      simulatePressure: event.pressure === 0.5,
      locked: false,
    });

    this.setState((prevState) => ({
      selectedElementIds: {
        ...prevState.selectedElementIds,
        [element.id]: false,
      },
    }));

    const pressures = element.simulatePressure
      ? element.pressures
      : [...element.pressures, event.pressure];

    mutateElement(element, {
      points: [[0, 0]],
      pressures,
    });

    const boundElement = getHoveredElementForBinding(
      pointerDownState.origin,
      this.scene,
    );
    this.scene.replaceAllElements([
      ...this.scene.getElementsIncludingDeleted(),
      element,
    ]);
    this.setState({
      draggingElement: element,
      editingElement: element,
      startBoundElement: boundElement,
      suggestedBindings: [],
    });
  };

  private createImageElement = ({
    sceneX,
    sceneY,
  }: {
    sceneX: number;
    sceneY: number;
  }) => {
    const [gridX, gridY] = getGridPoint(sceneX, sceneY, this.state.gridSize);

    const element = newImageElement({
      type: "image",
      x: gridX,
      y: gridY,
      strokeColor: this.state.currentItemStrokeColor,
      backgroundColor: this.state.currentItemBackgroundColor,
      fillStyle: this.state.currentItemFillStyle,
      strokeWidth: this.state.currentItemStrokeWidth,
      strokeStyle: this.state.currentItemStrokeStyle,
      roughness: this.state.currentItemRoughness,
      opacity: this.state.currentItemOpacity,
      strokeSharpness: this.state.currentItemLinearStrokeSharpness,
      locked: false,
    });

    return element;
  };

  private handleLinearElementOnPointerDown = (
    event: React.PointerEvent<HTMLCanvasElement>,
    elementType: ExcalidrawLinearElement["type"],
    pointerDownState: PointerDownState,
  ): void => {
    if (this.state.multiElement) {
      const { multiElement } = this.state;

      // finalize if completing a loop
      if (
        multiElement.type === "line" &&
        isPathALoop(multiElement.points, this.state.zoom.value)
      ) {
        mutateElement(multiElement, {
          lastCommittedPoint:
            multiElement.points[multiElement.points.length - 1],
        });
        this.actionManager.executeAction(actionFinalize);
        return;
      }

      const { x: rx, y: ry, lastCommittedPoint } = multiElement;

      // clicking inside commit zone → finalize arrow
      if (
        multiElement.points.length > 1 &&
        lastCommittedPoint &&
        distance2d(
          pointerDownState.origin.x - rx,
          pointerDownState.origin.y - ry,
          lastCommittedPoint[0],
          lastCommittedPoint[1],
        ) < LINE_CONFIRM_THRESHOLD
      ) {
        this.actionManager.executeAction(actionFinalize);
        return;
      }

      this.setState((prevState) => ({
        selectedElementIds: {
          ...prevState.selectedElementIds,
          [multiElement.id]: true,
        },
      }));
      // clicking outside commit zone → update reference for last committed
      // point
      mutateElement(multiElement, {
        lastCommittedPoint: multiElement.points[multiElement.points.length - 1],
      });
      setCursor(this.canvas, CURSOR_TYPE.POINTER);
    } else {
      const [gridX, gridY] = getGridPoint(
        pointerDownState.origin.x,
        pointerDownState.origin.y,
        this.state.gridSize,
      );

      /* If arrow is pre-arrowheads, it will have undefined for both start and end arrowheads.
      If so, we want it to be null for start and "arrow" for end. If the linear item is not
      an arrow, we want it to be null for both. Otherwise, we want it to use the
      values from appState. */

      const { currentItemStartArrowhead, currentItemEndArrowhead } = this.state;
      const [startArrowhead, endArrowhead] =
        elementType === "arrow"
          ? [currentItemStartArrowhead, currentItemEndArrowhead]
          : [null, null];

      const element = newLinearElement({
        type: elementType,
        x: gridX,
        y: gridY,
        strokeColor: this.state.currentItemStrokeColor,
        backgroundColor: this.state.currentItemBackgroundColor,
        fillStyle: this.state.currentItemFillStyle,
        strokeWidth: this.state.currentItemStrokeWidth,
        strokeStyle: this.state.currentItemStrokeStyle,
        roughness: this.state.currentItemRoughness,
        opacity: this.state.currentItemOpacity,
        strokeSharpness: this.state.currentItemLinearStrokeSharpness,
        startArrowhead,
        endArrowhead,
        locked: false,
      });
      this.setState((prevState) => ({
        selectedElementIds: {
          ...prevState.selectedElementIds,
          [element.id]: false,
        },
      }));
      mutateElement(element, {
        points: [...element.points, [0, 0]],
      });
      const boundElement = getHoveredElementForBinding(
        pointerDownState.origin,
        this.scene,
      );
      this.scene.replaceAllElements([
        ...this.scene.getElementsIncludingDeleted(),
        element,
      ]);
      this.setState({
        draggingElement: element,
        editingElement: element,
        startBoundElement: boundElement,
        suggestedBindings: [],
      });
    }
  };

  private createGenericElementOnPointerDown = (
    elementType: ExcalidrawGenericElement["type"],
    pointerDownState: PointerDownState,
  ): void => {
    const [gridX, gridY] = getGridPoint(
      pointerDownState.origin.x,
      pointerDownState.origin.y,
      this.state.gridSize,
    );
    const element = newElement({
      type: elementType,
      x: gridX,
      y: gridY,
      strokeColor: this.state.currentItemStrokeColor,
      backgroundColor: this.state.currentItemBackgroundColor,
      fillStyle: this.state.currentItemFillStyle,
      strokeWidth: this.state.currentItemStrokeWidth,
      strokeStyle: this.state.currentItemStrokeStyle,
      roughness: this.state.currentItemRoughness,
      opacity: this.state.currentItemOpacity,
      strokeSharpness: this.state.currentItemStrokeSharpness,
      locked: false,
    });

    if (element.type === "selection") {
      this.setState({
        selectionElement: element,
        draggingElement: element,
      });
    } else {
      this.scene.replaceAllElements([
        ...this.scene.getElementsIncludingDeleted(),
        element,
      ]);
      this.setState({
        multiElement: null,
        draggingElement: element,
        editingElement: element,
      });
    }
  };

  private onKeyDownFromPointerDownHandler(
    pointerDownState: PointerDownState,
  ): (event: KeyboardEvent) => void {
    return withBatchedUpdates((event: KeyboardEvent) => {
      if (this.maybeHandleResize(pointerDownState, event)) {
        return;
      }
      this.maybeDragNewGenericElement(pointerDownState, event);
    });
  }

  private onKeyUpFromPointerDownHandler(
    pointerDownState: PointerDownState,
  ): (event: KeyboardEvent) => void {
    return withBatchedUpdates((event: KeyboardEvent) => {
      // Prevents focus from escaping excalidraw tab
      event.key === KEYS.ALT && event.preventDefault();
      if (this.maybeHandleResize(pointerDownState, event)) {
        return;
      }
      this.maybeDragNewGenericElement(pointerDownState, event);
    });
  }

  private onPointerMoveFromPointerDownHandler(
    pointerDownState: PointerDownState,
  ) {
    return withBatchedUpdatesThrottled((event: PointerEvent) => {
      // We need to initialize dragOffsetXY only after we've updated
      // `state.selectedElementIds` on pointerDown. Doing it here in pointerMove
      // event handler should hopefully ensure we're already working with
      // the updated state.
      if (pointerDownState.drag.offset === null) {
        pointerDownState.drag.offset = tupleToCoors(
          getDragOffsetXY(
            getSelectedElements(this.scene.getNonDeletedElements(), this.state),
            pointerDownState.origin.x,
            pointerDownState.origin.y,
          ),
        );
      }
      const target = event.target;
      if (!(target instanceof HTMLElement)) {
        return;
      }

      if (this.handlePointerMoveOverScrollbars(event, pointerDownState)) {
        return;
      }

      const pointerCoords = viewportCoordsToSceneCoords(event, this.state);

      if (isEraserActive(this.state)) {
        this.handleEraser(event, pointerDownState, pointerCoords);
        return;
      }

      const [gridX, gridY] = getGridPoint(
        pointerCoords.x,
        pointerCoords.y,
        this.state.gridSize,
      );

      // for arrows/lines, don't start dragging until a given threshold
      // to ensure we don't create a 2-point arrow by mistake when
      // user clicks mouse in a way that it moves a tiny bit (thus
      // triggering pointermove)

      if (
        !pointerDownState.drag.hasOccurred &&
        (this.state.activeTool.type === "arrow" ||
          this.state.activeTool.type === "line")
      ) {
        if (
          distance2d(
            pointerCoords.x,
            pointerCoords.y,
            pointerDownState.origin.x,
            pointerDownState.origin.y,
          ) < DRAGGING_THRESHOLD
        ) {
          return;
        }
      }
      if (pointerDownState.resize.isResizing) {
        pointerDownState.lastCoords.x = pointerCoords.x;
        pointerDownState.lastCoords.y = pointerCoords.y;
        if (this.maybeHandleResize(pointerDownState, event)) {
          return true;
        }
      }

      if (this.state.selectedLinearElement) {
        const linearElementEditor =
          this.state.editingLinearElement || this.state.selectedLinearElement;
        const didDrag = LinearElementEditor.handlePointDragging(
          event,
          this.state,
          pointerCoords.x,
          pointerCoords.y,
          (element, pointsSceneCoords) => {
            this.maybeSuggestBindingsForLinearElementAtCoords(
              element,
              pointsSceneCoords,
            );
          },
          linearElementEditor,
        );
        if (didDrag) {
          pointerDownState.lastCoords.x = pointerCoords.x;
          pointerDownState.lastCoords.y = pointerCoords.y;
          pointerDownState.drag.hasOccurred = true;
          if (
            this.state.editingLinearElement &&
            !this.state.editingLinearElement.isDragging
          ) {
            this.setState({
              editingLinearElement: {
                ...this.state.editingLinearElement,
                isDragging: true,
              },
            });
          }
          if (!this.state.selectedLinearElement.isDragging) {
            this.setState({
              selectedLinearElement: {
                ...this.state.selectedLinearElement,
                isDragging: true,
              },
            });
          }
          return;
        }
      }

      const hasHitASelectedElement = pointerDownState.hit.allHitElements.some(
        (element) => this.isASelectedElement(element),
      );

      const isSelectingPointsInLineEditor =
        this.state.editingLinearElement &&
        event.shiftKey &&
        this.state.editingLinearElement.elementId ===
          pointerDownState.hit.element?.id;
      if (
        (hasHitASelectedElement ||
          pointerDownState.hit.hasHitCommonBoundingBoxOfSelectedElements) &&
        !isSelectingPointsInLineEditor
      ) {
        const selectedElements = getSelectedElements(
          this.scene.getNonDeletedElements(),
          this.state,
        );
        if (selectedElements.every((element) => element.locked)) {
          return;
        }
        // Marking that click was used for dragging to check
        // if elements should be deselected on pointerup
        pointerDownState.drag.hasOccurred = true;
        // prevent dragging even if we're no longer holding cmd/ctrl otherwise
        // it would have weird results (stuff jumping all over the screen)
        if (selectedElements.length > 0 && !pointerDownState.withCmdOrCtrl) {
          const [dragX, dragY] = getGridPoint(
            pointerCoords.x - pointerDownState.drag.offset.x,
            pointerCoords.y - pointerDownState.drag.offset.y,
            this.state.gridSize,
          );

          const [dragDistanceX, dragDistanceY] = [
            Math.abs(pointerCoords.x - pointerDownState.origin.x),
            Math.abs(pointerCoords.y - pointerDownState.origin.y),
          ];

          // We only drag in one direction if shift is pressed
          const lockDirection = event.shiftKey;
          dragSelectedElements(
            pointerDownState,
            selectedElements,
            dragX,
            dragY,
            lockDirection,
            dragDistanceX,
            dragDistanceY,
            this.state,
          );
          this.maybeSuggestBindingForAll(selectedElements);

          // We duplicate the selected element if alt is pressed on pointer move
          if (event.altKey && !pointerDownState.hit.hasBeenDuplicated) {
            // Move the currently selected elements to the top of the z index stack, and
            // put the duplicates where the selected elements used to be.
            // (the origin point where the dragging started)

            pointerDownState.hit.hasBeenDuplicated = true;

            const nextElements = [];
            const elementsToAppend = [];
            const groupIdMap = new Map();
            const oldIdToDuplicatedId = new Map();
            const hitElement = pointerDownState.hit.element;
            const elements = this.scene.getElementsIncludingDeleted();
            const selectedElementIds: Array<ExcalidrawElement["id"]> =
              getSelectedElements(elements, this.state, true).map(
                (element) => element.id,
              );

            for (const element of elements) {
              if (
                selectedElementIds.includes(element.id) ||
                // case: the state.selectedElementIds might not have been
                // updated yet by the time this mousemove event is fired
                (element.id === hitElement?.id &&
                  pointerDownState.hit.wasAddedToSelection)
              ) {
                const duplicatedElement = duplicateElement(
                  this.state.editingGroupId,
                  groupIdMap,
                  element,
                );
                const [originDragX, originDragY] = getGridPoint(
                  pointerDownState.origin.x - pointerDownState.drag.offset.x,
                  pointerDownState.origin.y - pointerDownState.drag.offset.y,
                  this.state.gridSize,
                );
                mutateElement(duplicatedElement, {
                  x: duplicatedElement.x + (originDragX - dragX),
                  y: duplicatedElement.y + (originDragY - dragY),
                });
                nextElements.push(duplicatedElement);
                elementsToAppend.push(element);
                oldIdToDuplicatedId.set(element.id, duplicatedElement.id);
              } else {
                nextElements.push(element);
              }
            }
            const nextSceneElements = [...nextElements, ...elementsToAppend];
            bindTextToShapeAfterDuplication(
              nextElements,
              elementsToAppend,
              oldIdToDuplicatedId,
            );
            fixBindingsAfterDuplication(
              nextSceneElements,
              elementsToAppend,
              oldIdToDuplicatedId,
              "duplicatesServeAsOld",
            );
            this.scene.replaceAllElements(nextSceneElements);
          }
          return;
        }
      }

      // It is very important to read this.state within each move event,
      // otherwise we would read a stale one!
      const draggingElement = this.state.draggingElement;
      if (!draggingElement) {
        return;
      }

      if (draggingElement.type === "freedraw") {
        const points = draggingElement.points;
        const dx = pointerCoords.x - draggingElement.x;
        const dy = pointerCoords.y - draggingElement.y;

        const lastPoint = points.length > 0 && points[points.length - 1];
        const discardPoint =
          lastPoint && lastPoint[0] === dx && lastPoint[1] === dy;

        if (!discardPoint) {
          const pressures = draggingElement.simulatePressure
            ? draggingElement.pressures
            : [...draggingElement.pressures, event.pressure];

          mutateElement(draggingElement, {
            points: [...points, [dx, dy]],
            pressures,
          });
        }
      } else if (isLinearElement(draggingElement)) {
        pointerDownState.drag.hasOccurred = true;
        const points = draggingElement.points;
        let dx = gridX - draggingElement.x;
        let dy = gridY - draggingElement.y;

        if (shouldRotateWithDiscreteAngle(event) && points.length === 2) {
          ({ width: dx, height: dy } = getLockedLinearCursorAlignSize(
            draggingElement.x,
            draggingElement.y,
            pointerCoords.x,
            pointerCoords.y,
          ));
        }

        if (points.length === 1) {
          mutateElement(draggingElement, {
            points: [...points, [dx, dy]],
          });
        } else if (points.length === 2) {
          mutateElement(draggingElement, {
            points: [...points.slice(0, -1), [dx, dy]],
          });
        }

        if (isBindingElement(draggingElement, false)) {
          // When creating a linear element by dragging
          this.maybeSuggestBindingsForLinearElementAtCoords(
            draggingElement,
            [pointerCoords],
            this.state.startBoundElement,
          );
        }
      } else {
        pointerDownState.lastCoords.x = pointerCoords.x;
        pointerDownState.lastCoords.y = pointerCoords.y;
        this.maybeDragNewGenericElement(pointerDownState, event);
      }

      if (this.state.activeTool.type === "selection") {
        pointerDownState.boxSelection.hasOccurred = true;

        const elements = this.scene.getNonDeletedElements();
        if (
          !event.shiftKey &&
          // allows for box-selecting points (without shift)
          !this.state.editingLinearElement &&
          isSomeElementSelected(elements, this.state)
        ) {
          if (pointerDownState.withCmdOrCtrl && pointerDownState.hit.element) {
            this.setState((prevState) =>
              selectGroupsForSelectedElements(
                {
                  ...prevState,
                  selectedElementIds: {
                    [pointerDownState.hit.element!.id]: true,
                  },
                },
                this.scene.getNonDeletedElements(),
              ),
            );
          } else {
            this.setState({
              selectedElementIds: {},
              selectedGroupIds: {},
              editingGroupId: null,
            });
          }
        }
        // box-select line editor points
        if (this.state.editingLinearElement) {
          LinearElementEditor.handleBoxSelection(
            event,
            this.state,
            this.setState.bind(this),
          );
          // regular box-select
        } else {
          const elementsWithinSelection = getElementsWithinSelection(
            elements,
            draggingElement,
          );
          this.setState((prevState) =>
            selectGroupsForSelectedElements(
              {
                ...prevState,
                selectedElementIds: {
                  ...prevState.selectedElementIds,
                  ...elementsWithinSelection.reduce(
                    (acc: Record<ExcalidrawElement["id"], true>, element) => {
                      acc[element.id] = true;
                      return acc;
                    },
                    {},
                  ),
                  ...(pointerDownState.hit.element
                    ? {
                        // if using ctrl/cmd, select the hitElement only if we
                        // haven't box-selected anything else
                        [pointerDownState.hit.element.id]:
                          !elementsWithinSelection.length,
                      }
                    : null),
                },
                showHyperlinkPopup:
                  elementsWithinSelection.length === 1 &&
                  elementsWithinSelection[0].link
                    ? "info"
                    : false,
                // select linear element only when we haven't box-selected anything else
                selectedLinearElement:
                  elementsWithinSelection.length === 1 &&
                  isLinearElement(elementsWithinSelection[0])
                    ? new LinearElementEditor(
                        elementsWithinSelection[0],
                        this.scene,
                      )
                    : null,
              },
              this.scene.getNonDeletedElements(),
            ),
          );
        }
      }
    });
  }

  // Returns whether the pointer move happened over either scrollbar
  private handlePointerMoveOverScrollbars(
    event: PointerEvent,
    pointerDownState: PointerDownState,
  ): boolean {
    if (pointerDownState.scrollbars.isOverHorizontal) {
      const x = event.clientX;
      const dx = x - pointerDownState.lastCoords.x;
      this.setState({
        scrollX: this.state.scrollX - dx / this.state.zoom.value,
      });
      pointerDownState.lastCoords.x = x;
      return true;
    }

    if (pointerDownState.scrollbars.isOverVertical) {
      const y = event.clientY;
      const dy = y - pointerDownState.lastCoords.y;
      this.setState({
        scrollY: this.state.scrollY - dy / this.state.zoom.value,
      });
      pointerDownState.lastCoords.y = y;
      return true;
    }
    return false;
  }

  private onPointerUpFromPointerDownHandler(
    pointerDownState: PointerDownState,
  ): (event: PointerEvent) => void {
    return withBatchedUpdates((childEvent: PointerEvent) => {
      const {
        draggingElement,
        resizingElement,
        multiElement,
        activeTool,
        isResizing,
        isRotating,
      } = this.state;
      this.setState({
        isResizing: false,
        isRotating: false,
        resizingElement: null,
        selectionElement: null,
        cursorButton: "up",
        // text elements are reset on finalize, and resetting on pointerup
        // may cause issues with double taps
        editingElement:
          multiElement || isTextElement(this.state.editingElement)
            ? this.state.editingElement
            : null,
      });

      this.savePointer(childEvent.clientX, childEvent.clientY, "up");

      // Handle end of dragging a point of a linear element, might close a loop
      // and sets binding element
      if (this.state.editingLinearElement) {
        if (
          !pointerDownState.boxSelection.hasOccurred &&
          pointerDownState.hit?.element?.id !==
            this.state.editingLinearElement.elementId
        ) {
          this.actionManager.executeAction(actionFinalize);
        } else {
          const editingLinearElement = LinearElementEditor.handlePointerUp(
            childEvent,
            this.state.editingLinearElement,
            this.state,
          );
          if (editingLinearElement !== this.state.editingLinearElement) {
            this.setState({
              editingLinearElement,
              suggestedBindings: [],
            });
          }
        }
      } else if (this.state.selectedLinearElement) {
        if (
          pointerDownState.hit?.element?.id !==
          this.state.selectedLinearElement.elementId
        ) {
          const selectedELements = getSelectedElements(
            this.scene.getNonDeletedElements(),
            this.state,
          );
          // set selectedLinearElement to null if there is more than one element selected since we don't want to show linear element handles
          if (selectedELements.length > 1) {
            this.setState({ selectedLinearElement: null });
          }
        } else {
          const linearElementEditor = LinearElementEditor.handlePointerUp(
            childEvent,
            this.state.selectedLinearElement,
            this.state,
          );

          const { startBindingElement, endBindingElement } =
            linearElementEditor;
          const element = this.scene.getElement(linearElementEditor.elementId);
          if (isBindingElement(element)) {
            bindOrUnbindLinearElement(
              element,
              startBindingElement,
              endBindingElement,
            );
          }

          if (linearElementEditor !== this.state.selectedLinearElement) {
            this.setState({
              selectedLinearElement: {
                ...linearElementEditor,
                selectedPointsIndices: null,
              },
              suggestedBindings: [],
            });
          }
        }
      }

      lastPointerUp = null;

      if (pointerDownState.eventListeners.onMove) {
        pointerDownState.eventListeners.onMove.flush();
      }

      window.removeEventListener(
        EVENT.POINTER_MOVE,
        pointerDownState.eventListeners.onMove!,
      );
      window.removeEventListener(
        EVENT.POINTER_UP,
        pointerDownState.eventListeners.onUp!,
      );
      window.removeEventListener(
        EVENT.KEYDOWN,
        pointerDownState.eventListeners.onKeyDown!,
      );
      window.removeEventListener(
        EVENT.KEYUP,
        pointerDownState.eventListeners.onKeyUp!,
      );

      if (this.state.pendingImageElementId) {
        this.setState({ pendingImageElementId: null });
      }

      if (draggingElement?.type === "freedraw") {
        const pointerCoords = viewportCoordsToSceneCoords(
          childEvent,
          this.state,
        );

        const points = draggingElement.points;
        let dx = pointerCoords.x - draggingElement.x;
        let dy = pointerCoords.y - draggingElement.y;

        // Allows dots to avoid being flagged as infinitely small
        if (dx === points[0][0] && dy === points[0][1]) {
          dy += 0.0001;
          dx += 0.0001;
        }

        const pressures = draggingElement.simulatePressure
          ? []
          : [...draggingElement.pressures, childEvent.pressure];

        mutateElement(draggingElement, {
          points: [...points, [dx, dy]],
          pressures,
          lastCommittedPoint: [dx, dy],
        });

        this.actionManager.executeAction(actionFinalize);

        return;
      }
      if (isImageElement(draggingElement)) {
        const imageElement = draggingElement;
        try {
          this.initializeImageDimensions(imageElement);
          this.setState(
            { selectedElementIds: { [imageElement.id]: true } },
            () => {
              this.actionManager.executeAction(actionFinalize);
            },
          );
        } catch (error: any) {
          console.error(error);
          this.scene.replaceAllElements(
            this.scene
              .getElementsIncludingDeleted()
              .filter((el) => el.id !== imageElement.id),
          );
          this.actionManager.executeAction(actionFinalize);
        }
        return;
      }

      if (isLinearElement(draggingElement)) {
        if (draggingElement!.points.length > 1) {
          this.history.resumeRecording();
        }
        const pointerCoords = viewportCoordsToSceneCoords(
          childEvent,
          this.state,
        );

        if (
          !pointerDownState.drag.hasOccurred &&
          draggingElement &&
          !multiElement
        ) {
          mutateElement(draggingElement, {
            points: [
              ...draggingElement.points,
              [
                pointerCoords.x - draggingElement.x,
                pointerCoords.y - draggingElement.y,
              ],
            ],
          });
          this.setState({
            multiElement: draggingElement,
            editingElement: this.state.draggingElement,
          });
        } else if (pointerDownState.drag.hasOccurred && !multiElement) {
          if (
            isBindingEnabled(this.state) &&
            isBindingElement(draggingElement, false)
          ) {
            maybeBindLinearElement(
              draggingElement,
              this.state,
              this.scene,
              pointerCoords,
            );
          }
          this.setState({ suggestedBindings: [], startBoundElement: null });
          if (!activeTool.locked) {
            resetCursor(this.canvas);
            this.setState((prevState) => ({
              draggingElement: null,
              activeTool: updateActiveTool(this.state, {
                type: "selection",
              }),
              selectedElementIds: {
                ...prevState.selectedElementIds,
                [draggingElement.id]: true,
              },
              selectedLinearElement: new LinearElementEditor(
                draggingElement,
                this.scene,
              ),
            }));
          } else {
            this.setState((prevState) => ({
              draggingElement: null,
              selectedElementIds: {
                ...prevState.selectedElementIds,
                [draggingElement.id]: true,
              },
            }));
          }
        }
        return;
      }

      if (
        activeTool.type !== "selection" &&
        draggingElement &&
        isInvisiblySmallElement(draggingElement)
      ) {
        // remove invisible element which was added in onPointerDown
        this.scene.replaceAllElements(
          this.scene.getElementsIncludingDeleted().slice(0, -1),
        );
        this.setState({
          draggingElement: null,
        });
        return;
      }

      if (draggingElement) {
        mutateElement(
          draggingElement,
          getNormalizedDimensions(draggingElement),
        );
      }

      if (resizingElement) {
        this.history.resumeRecording();
      }

      if (resizingElement && isInvisiblySmallElement(resizingElement)) {
        this.scene.replaceAllElements(
          this.scene
            .getElementsIncludingDeleted()
            .filter((el) => el.id !== resizingElement.id),
        );
      }

      // Code below handles selection when element(s) weren't
      // drag or added to selection on pointer down phase.
      const hitElement = pointerDownState.hit.element;
      if (
        this.state.selectedLinearElement?.elementId !== hitElement?.id &&
        isLinearElement(hitElement)
      ) {
        const selectedELements = getSelectedElements(
          this.scene.getNonDeletedElements(),
          this.state,
        );
        // set selectedLinearElement when no other element selected except
        // the one we've hit
        if (selectedELements.length === 1) {
          this.setState({
            selectedLinearElement: new LinearElementEditor(
              hitElement,
              this.scene,
            ),
          });
        }
      }
      if (isEraserActive(this.state)) {
        const draggedDistance = distance2d(
          this.lastPointerDown!.clientX,
          this.lastPointerDown!.clientY,
          this.lastPointerUp!.clientX,
          this.lastPointerUp!.clientY,
        );

        if (draggedDistance === 0) {
          const scenePointer = viewportCoordsToSceneCoords(
            {
              clientX: this.lastPointerUp!.clientX,
              clientY: this.lastPointerUp!.clientY,
            },
            this.state,
          );
          const hitElements = this.getElementsAtPosition(
            scenePointer.x,
            scenePointer.y,
          );
          hitElements.forEach(
            (hitElement) =>
              (pointerDownState.elementIdsToErase[hitElement.id] = {
                erase: true,
                opacity: hitElement.opacity,
              }),
          );
        }
        this.eraseElements(pointerDownState);
        return;
      } else if (Object.keys(pointerDownState.elementIdsToErase).length) {
        this.restoreReadyToEraseElements(pointerDownState);
      }

      if (
        hitElement &&
        !pointerDownState.drag.hasOccurred &&
        !pointerDownState.hit.wasAddedToSelection &&
        // if we're editing a line, pointerup shouldn't switch selection if
        // box selected
        (!this.state.editingLinearElement ||
          !pointerDownState.boxSelection.hasOccurred)
      ) {
        // when inside line editor, shift selects points instead
        if (childEvent.shiftKey && !this.state.editingLinearElement) {
          if (this.state.selectedElementIds[hitElement.id]) {
            if (isSelectedViaGroup(this.state, hitElement)) {
              // We want to unselect all groups hitElement is part of
              // as well as all elements that are part of the groups
              // hitElement is part of
              const idsOfSelectedElementsThatAreInGroups = hitElement.groupIds
                .flatMap((groupId) =>
                  getElementsInGroup(
                    this.scene.getNonDeletedElements(),
                    groupId,
                  ),
                )
                .map((element) => ({ [element.id]: false }))
                .reduce((prevId, acc) => ({ ...prevId, ...acc }), {});

              this.setState((_prevState) => ({
                selectedGroupIds: {
                  ..._prevState.selectedElementIds,
                  ...hitElement.groupIds
                    .map((gId) => ({ [gId]: false }))
                    .reduce((prev, acc) => ({ ...prev, ...acc }), {}),
                },
                selectedElementIds: {
                  ..._prevState.selectedElementIds,
                  ...idsOfSelectedElementsThatAreInGroups,
                },
              }));
              // if not gragging a linear element point (outside editor)
            } else if (!this.state.selectedLinearElement?.isDragging) {
              // remove element from selection while
              // keeping prev elements selected

              this.setState((prevState) => {
                const newSelectedElementIds = {
                  ...prevState.selectedElementIds,
                  [hitElement!.id]: false,
                };
                const newSelectedElements = getSelectedElements(
                  this.scene.getNonDeletedElements(),
                  { ...prevState, selectedElementIds: newSelectedElementIds },
                );

                return selectGroupsForSelectedElements(
                  {
                    ...prevState,
                    selectedElementIds: newSelectedElementIds,
                    // set selectedLinearElement only if thats the only element selected
                    selectedLinearElement:
                      newSelectedElements.length === 1 &&
                      isLinearElement(newSelectedElements[0])
                        ? new LinearElementEditor(
                            newSelectedElements[0],
                            this.scene,
                          )
                        : prevState.selectedLinearElement,
                  },
                  this.scene.getNonDeletedElements(),
                );
              });
            }
          } else {
            // add element to selection while
            // keeping prev elements selected
            this.setState((_prevState) => ({
              selectedElementIds: {
                ..._prevState.selectedElementIds,
                [hitElement!.id]: true,
              },
            }));
          }
        } else {
          this.setState((prevState) => ({
            ...selectGroupsForSelectedElements(
              {
                ...prevState,
                selectedElementIds: { [hitElement.id]: true },
                selectedLinearElement:
                  isLinearElement(hitElement) &&
                  // Don't set `selectedLinearElement` if its same as the hitElement, this is mainly to prevent resetting the `hoverPointIndex` to -1.
                  // Future we should update the API to take care of setting the correct `hoverPointIndex` when initialized
                  prevState.selectedLinearElement?.elementId !== hitElement.id
                    ? new LinearElementEditor(hitElement, this.scene)
                    : prevState.selectedLinearElement,
              },
              this.scene.getNonDeletedElements(),
            ),
          }));
        }
      }

      if (
        !pointerDownState.drag.hasOccurred &&
        !this.state.isResizing &&
        ((hitElement &&
          isHittingElementBoundingBoxWithoutHittingElement(
            hitElement,
            this.state,
            pointerDownState.origin.x,
            pointerDownState.origin.y,
          )) ||
          (!hitElement &&
            pointerDownState.hit.hasHitCommonBoundingBoxOfSelectedElements))
      ) {
        if (this.state.editingLinearElement) {
          this.setState({ editingLinearElement: null });
        } else {
          // Deselect selected elements
          this.setState({
            selectedElementIds: {},
            selectedGroupIds: {},
            editingGroupId: null,
          });
        }
        return;
      }

      if (
        !activeTool.locked &&
        activeTool.type !== "freedraw" &&
        draggingElement
      ) {
        this.setState((prevState) => ({
          selectedElementIds: {
            ...prevState.selectedElementIds,
            [draggingElement.id]: true,
          },
        }));
      }

      if (
        activeTool.type !== "selection" ||
        isSomeElementSelected(this.scene.getNonDeletedElements(), this.state)
      ) {
        this.history.resumeRecording();
      }

      if (pointerDownState.drag.hasOccurred || isResizing || isRotating) {
        (isBindingEnabled(this.state)
          ? bindOrUnbindSelectedElements
          : unbindLinearElements)(
          getSelectedElements(this.scene.getNonDeletedElements(), this.state),
        );
      }

      if (!activeTool.locked && activeTool.type !== "freedraw") {
        resetCursor(this.canvas);
        this.setState({
          draggingElement: null,
          suggestedBindings: [],
          activeTool: updateActiveTool(this.state, { type: "selection" }),
        });
      } else {
        this.setState({
          draggingElement: null,
          suggestedBindings: [],
        });
      }
    });
  }

  private restoreReadyToEraseElements = (
    pointerDownState: PointerDownState,
  ) => {
    const elements = this.scene.getElementsIncludingDeleted().map((ele) => {
      if (
        pointerDownState.elementIdsToErase[ele.id] &&
        pointerDownState.elementIdsToErase[ele.id].erase
      ) {
        return newElementWith(ele, {
          opacity: pointerDownState.elementIdsToErase[ele.id].opacity,
        });
      } else if (
        isBoundToContainer(ele) &&
        pointerDownState.elementIdsToErase[ele.containerId] &&
        pointerDownState.elementIdsToErase[ele.containerId].erase
      ) {
        return newElementWith(ele, {
          opacity: pointerDownState.elementIdsToErase[ele.containerId].opacity,
        });
      }
      return ele;
    });

    this.scene.replaceAllElements(elements);
  };

  private eraseElements = (pointerDownState: PointerDownState) => {
    const elements = this.scene.getElementsIncludingDeleted().map((ele) => {
      if (
        pointerDownState.elementIdsToErase[ele.id] &&
        pointerDownState.elementIdsToErase[ele.id].erase
      ) {
        return newElementWith(ele, { isDeleted: true });
      } else if (
        isBoundToContainer(ele) &&
        pointerDownState.elementIdsToErase[ele.containerId] &&
        pointerDownState.elementIdsToErase[ele.containerId].erase
      ) {
        return newElementWith(ele, { isDeleted: true });
      }
      return ele;
    });

    this.history.resumeRecording();
    this.scene.replaceAllElements(elements);
  };

  private initializeImage = async ({
    imageFile,
    imageElement: _imageElement,
    showCursorImagePreview = false,
  }: {
    imageFile: File;
    imageElement: ExcalidrawImageElement;
    showCursorImagePreview?: boolean;
  }) => {
    // at this point this should be guaranteed image file, but we do this check
    // to satisfy TS down the line
    if (!isSupportedImageFile(imageFile)) {
      throw new Error(t("errors.unsupportedFileType"));
    }
    const mimeType = imageFile.type;

    setCursor(this.canvas, "wait");

    if (mimeType === MIME_TYPES.svg) {
      try {
        imageFile = SVGStringToFile(
          await normalizeSVG(await imageFile.text()),
          imageFile.name,
        );
      } catch (error: any) {
        console.warn(error);
        throw new Error(t("errors.svgImageInsertError"));
      }
    }

    // generate image id (by default the file digest) before any
    // resizing/compression takes place to keep it more portable
    const fileId = await ((this.props.generateIdForFile?.(
      imageFile,
    ) as Promise<FileId>) || generateIdFromFile(imageFile));

    if (!fileId) {
      console.warn(
        "Couldn't generate file id or the supplied `generateIdForFile` didn't resolve to one.",
      );
      throw new Error(t("errors.imageInsertError"));
    }

    const existingFileData = this.files[fileId];
    if (!existingFileData?.dataURL) {
      try {
        imageFile = await resizeImageFile(imageFile, {
          maxWidthOrHeight: DEFAULT_MAX_IMAGE_WIDTH_OR_HEIGHT,
        });
      } catch (error: any) {
        console.error("error trying to resing image file on insertion", error);
      }

      if (imageFile.size > MAX_ALLOWED_FILE_BYTES) {
        throw new Error(
          t("errors.fileTooBig", {
            maxSize: `${Math.trunc(MAX_ALLOWED_FILE_BYTES / 1024 / 1024)}MB`,
          }),
        );
      }
    }

    if (showCursorImagePreview) {
      const dataURL = this.files[fileId]?.dataURL;
      // optimization so that we don't unnecessarily resize the original
      // full-size file for cursor preview
      // (it's much faster to convert the resized dataURL to File)
      const resizedFile = dataURL && dataURLToFile(dataURL);

      this.setImagePreviewCursor(resizedFile || imageFile);
    }

    const dataURL =
      this.files[fileId]?.dataURL || (await getDataURL(imageFile));

    const imageElement = mutateElement(
      _imageElement,
      {
        fileId,
      },
      false,
    ) as NonDeleted<InitializedExcalidrawImageElement>;

    return new Promise<NonDeleted<InitializedExcalidrawImageElement>>(
      async (resolve, reject) => {
        try {
          this.files = {
            ...this.files,
            [fileId]: {
              mimeType,
              id: fileId,
              dataURL,
              created: Date.now(),
            },
          };
          const cachedImageData = this.imageCache.get(fileId);
          if (!cachedImageData) {
            this.addNewImagesToImageCache();
            await this.updateImageCache([imageElement]);
          }
          if (cachedImageData?.image instanceof Promise) {
            await cachedImageData.image;
          }
          if (
            this.state.pendingImageElementId !== imageElement.id &&
            this.state.draggingElement?.id !== imageElement.id
          ) {
            this.initializeImageDimensions(imageElement, true);
          }
          resolve(imageElement);
        } catch (error: any) {
          console.error(error);
          reject(new Error(t("errors.imageInsertError")));
        } finally {
          if (!showCursorImagePreview) {
            resetCursor(this.canvas);
          }
        }
      },
    );
  };

  /**
   * inserts image into elements array and rerenders
   */
  private insertImageElement = async (
    imageElement: ExcalidrawImageElement,
    imageFile: File,
    showCursorImagePreview?: boolean,
  ) => {
    this.scene.replaceAllElements([
      ...this.scene.getElementsIncludingDeleted(),
      imageElement,
    ]);

    try {
      await this.initializeImage({
        imageFile,
        imageElement,
        showCursorImagePreview,
      });
    } catch (error: any) {
      mutateElement(imageElement, {
        isDeleted: true,
      });
      this.actionManager.executeAction(actionFinalize);
      this.setState({
        errorMessage: error.message || t("errors.imageInsertError"),
      });
    }
  };

  private setImagePreviewCursor = async (imageFile: File) => {
    // mustn't be larger than 128 px
    // https://developer.mozilla.org/en-US/docs/Web/CSS/CSS_Basic_User_Interface/Using_URL_values_for_the_cursor_property
    const cursorImageSizePx = 96;

    const imagePreview = await resizeImageFile(imageFile, {
      maxWidthOrHeight: cursorImageSizePx,
    });

    let previewDataURL = await getDataURL(imagePreview);

    // SVG cannot be resized via `resizeImageFile` so we resize by rendering to
    // a small canvas
    if (imageFile.type === MIME_TYPES.svg) {
      const img = await loadHTMLImageElement(previewDataURL);

      let height = Math.min(img.height, cursorImageSizePx);
      let width = height * (img.width / img.height);

      if (width > cursorImageSizePx) {
        width = cursorImageSizePx;
        height = width * (img.height / img.width);
      }

      const canvas = document.createElement("canvas");
      canvas.height = height;
      canvas.width = width;
      const context = canvas.getContext("2d")!;

      context.drawImage(img, 0, 0, width, height);

      previewDataURL = canvas.toDataURL(MIME_TYPES.svg) as DataURL;
    }

    if (this.state.pendingImageElementId) {
      setCursor(this.canvas, `url(${previewDataURL}) 4 4, auto`);
    }
  };

  private onImageAction = async (
    { insertOnCanvasDirectly } = { insertOnCanvasDirectly: false },
  ) => {
    try {
      const clientX = this.state.width / 2 + this.state.offsetLeft;
      const clientY = this.state.height / 2 + this.state.offsetTop;

      const { x, y } = viewportCoordsToSceneCoords(
        { clientX, clientY },
        this.state,
      );

      const imageFile = await fileOpen({
        description: "Image",
        extensions: ["jpg", "png", "svg", "gif"],
      });

      const imageElement = this.createImageElement({
        sceneX: x,
        sceneY: y,
      });

      if (insertOnCanvasDirectly) {
        this.insertImageElement(imageElement, imageFile);
        this.initializeImageDimensions(imageElement);
        this.setState(
          {
            selectedElementIds: { [imageElement.id]: true },
          },
          () => {
            this.actionManager.executeAction(actionFinalize);
          },
        );
      } else {
        this.setState(
          {
            pendingImageElementId: imageElement.id,
          },
          () => {
            this.insertImageElement(
              imageElement,
              imageFile,
              /* showCursorImagePreview */ true,
            );
          },
        );
      }
    } catch (error: any) {
      if (error.name !== "AbortError") {
        console.error(error);
      } else {
        console.warn(error);
      }
      this.setState(
        {
          pendingImageElementId: null,
          editingElement: null,
          activeTool: updateActiveTool(this.state, { type: "selection" }),
        },
        () => {
          this.actionManager.executeAction(actionFinalize);
        },
      );
    }
  };

  private initializeImageDimensions = (
    imageElement: ExcalidrawImageElement,
    forceNaturalSize = false,
  ) => {
    const image =
      isInitializedImageElement(imageElement) &&
      this.imageCache.get(imageElement.fileId)?.image;

    if (!image || image instanceof Promise) {
      if (
        imageElement.width < DRAGGING_THRESHOLD / this.state.zoom.value &&
        imageElement.height < DRAGGING_THRESHOLD / this.state.zoom.value
      ) {
        const placeholderSize = 100 / this.state.zoom.value;
        mutateElement(imageElement, {
          x: imageElement.x - placeholderSize / 2,
          y: imageElement.y - placeholderSize / 2,
          width: placeholderSize,
          height: placeholderSize,
        });
      }

      return;
    }

    if (
      forceNaturalSize ||
      // if user-created bounding box is below threshold, assume the
      // intention was to click instead of drag, and use the image's
      // intrinsic size
      (imageElement.width < DRAGGING_THRESHOLD / this.state.zoom.value &&
        imageElement.height < DRAGGING_THRESHOLD / this.state.zoom.value)
    ) {
      const minHeight = Math.max(this.state.height - 120, 160);
      // max 65% of canvas height, clamped to <300px, vh - 120px>
      const maxHeight = Math.min(
        minHeight,
        Math.floor(this.state.height * 0.5) / this.state.zoom.value,
      );

      const height = Math.min(image.naturalHeight, maxHeight);
      const width = height * (image.naturalWidth / image.naturalHeight);

      // add current imageElement width/height to account for previous centering
      // of the placeholder image
      const x = imageElement.x + imageElement.width / 2 - width / 2;
      const y = imageElement.y + imageElement.height / 2 - height / 2;

      mutateElement(imageElement, { x, y, width, height });
    }
  };

  /** updates image cache, refreshing updated elements and/or setting status
      to error for images that fail during <img> element creation */
  private updateImageCache = async (
    elements: readonly InitializedExcalidrawImageElement[],
    files = this.files,
  ) => {
    const { updatedFiles, erroredFiles } = await _updateImageCache({
      imageCache: this.imageCache,
      fileIds: elements.map((element) => element.fileId),
      files,
    });
    if (updatedFiles.size || erroredFiles.size) {
      for (const element of elements) {
        if (updatedFiles.has(element.fileId)) {
          invalidateShapeForElement(element);
        }
      }
    }
    if (erroredFiles.size) {
      this.scene.replaceAllElements(
        this.scene.getElementsIncludingDeleted().map((element) => {
          if (
            isInitializedImageElement(element) &&
            erroredFiles.has(element.fileId)
          ) {
            return newElementWith(element, {
              status: "error",
            });
          }
          return element;
        }),
      );
    }

    return { updatedFiles, erroredFiles };
  };

  /** adds new images to imageCache and re-renders if needed */
  private addNewImagesToImageCache = async (
    imageElements: InitializedExcalidrawImageElement[] = getInitializedImageElements(
      this.scene.getNonDeletedElements(),
    ),
    files: BinaryFiles = this.files,
  ) => {
    const uncachedImageElements = imageElements.filter(
      (element) => !element.isDeleted && !this.imageCache.has(element.fileId),
    );

    if (uncachedImageElements.length) {
      const { updatedFiles } = await this.updateImageCache(
        uncachedImageElements,
        files,
      );
      if (updatedFiles.size) {
        this.scene.informMutation();
      }
    }
  };

  /** generally you should use `addNewImagesToImageCache()` directly if you need
   *  to render new images. This is just a failsafe  */
  private scheduleImageRefresh = throttle(() => {
    this.addNewImagesToImageCache();
  }, IMAGE_RENDER_TIMEOUT);

  private updateBindingEnabledOnPointerMove = (
    event: React.PointerEvent<HTMLCanvasElement>,
  ) => {
    const shouldEnableBinding = shouldEnableBindingForPointerEvent(event);
    if (this.state.isBindingEnabled !== shouldEnableBinding) {
      this.setState({ isBindingEnabled: shouldEnableBinding });
    }
  };

  private maybeSuggestBindingAtCursor = (pointerCoords: {
    x: number;
    y: number;
  }): void => {
    const hoveredBindableElement = getHoveredElementForBinding(
      pointerCoords,
      this.scene,
    );
    this.setState({
      suggestedBindings:
        hoveredBindableElement != null ? [hoveredBindableElement] : [],
    });
  };

  private maybeSuggestBindingsForLinearElementAtCoords = (
    linearElement: NonDeleted<ExcalidrawLinearElement>,
    /** scene coords */
    pointerCoords: {
      x: number;
      y: number;
    }[],
    // During line creation the start binding hasn't been written yet
    // into `linearElement`
    oppositeBindingBoundElement?: ExcalidrawBindableElement | null,
  ): void => {
    if (!pointerCoords.length) {
      return;
    }

    const suggestedBindings = pointerCoords.reduce(
      (acc: NonDeleted<ExcalidrawBindableElement>[], coords) => {
        const hoveredBindableElement = getHoveredElementForBinding(
          coords,
          this.scene,
        );
        if (
          hoveredBindableElement != null &&
          !isLinearElementSimpleAndAlreadyBound(
            linearElement,
            oppositeBindingBoundElement?.id,
            hoveredBindableElement,
          )
        ) {
          acc.push(hoveredBindableElement);
        }
        return acc;
      },
      [],
    );

    this.setState({ suggestedBindings });
  };

  private maybeSuggestBindingForAll(
    selectedElements: NonDeleted<ExcalidrawElement>[],
  ): void {
    const suggestedBindings = getEligibleElementsForBinding(selectedElements);
    this.setState({ suggestedBindings });
  }

  private clearSelection(hitElement: ExcalidrawElement | null): void {
    this.setState((prevState) => ({
      selectedElementIds: {},
      selectedGroupIds: {},
      // Continue editing the same group if the user selected a different
      // element from it
      editingGroupId:
        prevState.editingGroupId &&
        hitElement != null &&
        isElementInGroup(hitElement, prevState.editingGroupId)
          ? prevState.editingGroupId
          : null,
    }));
    this.setState({
      selectedElementIds: {},
      previousSelectedElementIds: this.state.selectedElementIds,
    });
  }

  private handleCanvasRef = (canvas: HTMLCanvasElement) => {
    // canvas is null when unmounting
    if (canvas !== null) {
      this.canvas = canvas;
      this.rc = rough.canvas(this.canvas);

      this.canvas.addEventListener(EVENT.WHEEL, this.handleWheel, {
        passive: false,
      });
      this.canvas.addEventListener(EVENT.TOUCH_START, this.onTapStart);
      this.canvas.addEventListener(EVENT.TOUCH_END, this.onTapEnd);
    } else {
      this.canvas?.removeEventListener(EVENT.WHEEL, this.handleWheel);
      this.canvas?.removeEventListener(EVENT.TOUCH_START, this.onTapStart);
      this.canvas?.removeEventListener(EVENT.TOUCH_END, this.onTapEnd);
    }
  };

  private handleAppOnDrop = async (event: React.DragEvent<HTMLDivElement>) => {
    if (this.props.onDrop) {
      try {
        if ((await this.props.onDrop(event)) === false) {
          return;
        }
      } catch (e) {
        console.error(e);
      }
    }

    // must be retrieved first, in the same frame
    const { file, fileHandle } = await getFileFromEvent(event);

    try {
      if (isSupportedImageFile(file)) {
        // first attempt to decode scene from the image if it's embedded
        // ---------------------------------------------------------------------

        if (file?.type === MIME_TYPES.png || file?.type === MIME_TYPES.svg) {
          try {
            const scene = await loadFromBlob(
              file,
              this.state,
              this.scene.getElementsIncludingDeleted(),
              fileHandle,
            );
            this.syncActionResult({
              ...scene,
              appState: {
                ...(scene.appState || this.state),
                isLoading: false,
              },
              replaceFiles: true,
              commitToHistory: true,
            });
            return;
          } catch (error: any) {
            if (error.name !== "EncodingError") {
              throw error;
            }
          }
        }

        // if no scene is embedded or we fail for whatever reason, fall back
        // to importing as regular image
        // ---------------------------------------------------------------------

        const { x: sceneX, y: sceneY } = viewportCoordsToSceneCoords(
          event,
          this.state,
        );

        const imageElement = this.createImageElement({ sceneX, sceneY });
        this.insertImageElement(imageElement, file);
        this.initializeImageDimensions(imageElement);
        this.setState({ selectedElementIds: { [imageElement.id]: true } });

        return;
      }
    } catch (error: any) {
      return this.setState({
        isLoading: false,
        errorMessage: error.message,
      });
    }

    const libraryJSON = event.dataTransfer.getData(MIME_TYPES.excalidrawlib);
    if (libraryJSON && typeof libraryJSON === "string") {
      try {
        const libraryItems = parseLibraryJSON(libraryJSON);
        this.addElementsFromPasteOrLibrary({
          elements: distributeLibraryItemsOnSquareGrid(libraryItems),
          position: event,
          files: null,
        });
      } catch (error: any) {
        this.setState({ errorMessage: error.message });
      }
      return;
    }

    if (file) {
      // atetmpt to parse an excalidraw/excalidrawlib file
      await this.loadFileToCanvas(file, fileHandle);
    }
  };

  loadFileToCanvas = async (
    file: File,
    fileHandle: FileSystemHandle | null,
  ) => {
    file = await normalizeFile(file);
    try {
      const ret = await loadSceneOrLibraryFromBlob(
        file,
        this.state,
        this.scene.getElementsIncludingDeleted(),
        fileHandle,
      );
      if (ret.type === MIME_TYPES.excalidraw) {
        this.setState({ isLoading: true });
        this.syncActionResult({
          ...ret.data,
          appState: {
            ...(ret.data.appState || this.state),
            isLoading: false,
          },
          replaceFiles: true,
          commitToHistory: true,
        });
      } else if (ret.type === MIME_TYPES.excalidrawlib) {
        await this.library
          .updateLibrary({
            libraryItems: file,
            merge: true,
            openLibraryMenu: true,
          })
          .catch((error) => {
            console.error(error);
            this.setState({ errorMessage: t("errors.importLibraryError") });
          });
      }
    } catch (error: any) {
      this.setState({ isLoading: false, errorMessage: error.message });
    }
  };

  private handleCanvasContextMenu = (
    event: React.PointerEvent<HTMLCanvasElement>,
  ) => {
    event.preventDefault();

    if (
      (event.nativeEvent.pointerType === "touch" ||
        (event.nativeEvent.pointerType === "pen" &&
          // always allow if user uses a pen secondary button
          event.button !== POINTER_BUTTON.SECONDARY)) &&
      this.state.activeTool.type !== "selection"
    ) {
      return;
    }

    const { x, y } = viewportCoordsToSceneCoords(event, this.state);
    const element = this.getElementAtPosition(x, y, {
      preferSelected: true,
      includeLockedElements: true,
    });

    const type = element ? "element" : "canvas";

    const container = this.excalidrawContainerRef.current!;
    const { top: offsetTop, left: offsetLeft } =
      container.getBoundingClientRect();
    const left = event.clientX - offsetLeft;
    const top = event.clientY - offsetTop;

    if (element && !this.state.selectedElementIds[element.id]) {
      this.setState(
        selectGroupsForSelectedElements(
          {
            ...this.state,
            selectedElementIds: { [element.id]: true },
            selectedLinearElement: isLinearElement(element)
              ? new LinearElementEditor(element, this.scene)
              : null,
          },
          this.scene.getNonDeletedElements(),
        ),
        () => {
          this._openContextMenu({ top, left }, type);
        },
      );
    } else {
      this._openContextMenu({ top, left }, type);
    }
  };

  private maybeDragNewGenericElement = (
    pointerDownState: PointerDownState,
    event: MouseEvent | KeyboardEvent,
  ): void => {
    const draggingElement = this.state.draggingElement;
    const pointerCoords = pointerDownState.lastCoords;
    if (!draggingElement) {
      return;
    }
    if (
      draggingElement.type === "selection" &&
      this.state.activeTool.type !== "eraser"
    ) {
      dragNewElement(
        draggingElement,
        this.state.activeTool.type,
        pointerDownState.origin.x,
        pointerDownState.origin.y,
        pointerCoords.x,
        pointerCoords.y,
        distance(pointerDownState.origin.x, pointerCoords.x),
        distance(pointerDownState.origin.y, pointerCoords.y),
        shouldMaintainAspectRatio(event),
        shouldResizeFromCenter(event),
      );
    } else {
      const [gridX, gridY] = getGridPoint(
        pointerCoords.x,
        pointerCoords.y,
        this.state.gridSize,
      );

      const image =
        isInitializedImageElement(draggingElement) &&
        this.imageCache.get(draggingElement.fileId)?.image;
      const aspectRatio =
        image && !(image instanceof Promise)
          ? image.width / image.height
          : null;

      dragNewElement(
        draggingElement,
        this.state.activeTool.type,
        pointerDownState.originInGrid.x,
        pointerDownState.originInGrid.y,
        gridX,
        gridY,
        distance(pointerDownState.originInGrid.x, gridX),
        distance(pointerDownState.originInGrid.y, gridY),
        isImageElement(draggingElement)
          ? !shouldMaintainAspectRatio(event)
          : shouldMaintainAspectRatio(event),
        shouldResizeFromCenter(event),
        aspectRatio,
      );

      this.maybeSuggestBindingForAll([draggingElement]);
    }
  };

  private maybeHandleResize = (
    pointerDownState: PointerDownState,
    event: MouseEvent | KeyboardEvent,
  ): boolean => {
    const selectedElements = getSelectedElements(
      this.scene.getNonDeletedElements(),
      this.state,
    );
    const transformHandleType = pointerDownState.resize.handleType;
    this.setState({
      // TODO: rename this state field to "isScaling" to distinguish
      // it from the generic "isResizing" which includes scaling and
      // rotating
      isResizing: transformHandleType && transformHandleType !== "rotation",
      isRotating: transformHandleType === "rotation",
    });
    const pointerCoords = pointerDownState.lastCoords;
    const [resizeX, resizeY] = getGridPoint(
      pointerCoords.x - pointerDownState.resize.offset.x,
      pointerCoords.y - pointerDownState.resize.offset.y,
      this.state.gridSize,
    );
    if (
      transformElements(
        pointerDownState,
        transformHandleType,
        selectedElements,
        pointerDownState.resize.arrowDirection,
        shouldRotateWithDiscreteAngle(event),
        shouldResizeFromCenter(event),
        selectedElements.length === 1 && isImageElement(selectedElements[0])
          ? !shouldMaintainAspectRatio(event)
          : shouldMaintainAspectRatio(event),
        resizeX,
        resizeY,
        pointerDownState.resize.center.x,
        pointerDownState.resize.center.y,
      )
    ) {
      this.maybeSuggestBindingForAll(selectedElements);
      return true;
    }
    return false;
  };

  /** @private use this.handleCanvasContextMenu */
  private _openContextMenu = (
    {
      left,
      top,
    }: {
      left: number;
      top: number;
    },
    type: "canvas" | "element",
  ) => {
    if (this.state.showHyperlinkPopup) {
      this.setState({ showHyperlinkPopup: false });
    }
    this.contextMenuOpen = true;
    const maybeGroupAction = actionGroup.contextItemPredicate!(
      this.actionManager.getElementsIncludingDeleted(),
      this.actionManager.getAppState(),
    );

    const maybeUngroupAction = actionUngroup.contextItemPredicate!(
      this.actionManager.getElementsIncludingDeleted(),
      this.actionManager.getAppState(),
    );

    const maybeFlipHorizontal = actionFlipHorizontal.contextItemPredicate!(
      this.actionManager.getElementsIncludingDeleted(),
      this.actionManager.getAppState(),
    );

    const maybeFlipVertical = actionFlipVertical.contextItemPredicate!(
      this.actionManager.getElementsIncludingDeleted(),
      this.actionManager.getAppState(),
    );

    const mayBeAllowUnbinding = actionUnbindText.contextItemPredicate(
      this.actionManager.getElementsIncludingDeleted(),
      this.actionManager.getAppState(),
    );

    const mayBeAllowBinding = actionBindText.contextItemPredicate(
      this.actionManager.getElementsIncludingDeleted(),
      this.actionManager.getAppState(),
    );

    const mayBeAllowToggleLineEditing =
      actionToggleLinearEditor.contextItemPredicate(
        this.actionManager.getElementsIncludingDeleted(),
        this.actionManager.getAppState(),
      );

    const separator = "separator";

    const elements = this.scene.getNonDeletedElements();

    const selectedElements = getSelectedElements(
      this.scene.getNonDeletedElements(),
      this.state,
    );

    const options: ContextMenuOption[] = [];
    if (probablySupportsClipboardBlob && elements.length > 0) {
      options.push(actionCopyAsPng);
    }

    if (probablySupportsClipboardWriteText && elements.length > 0) {
      options.push(actionCopyAsSvg);
    }

    if (
      type === "element" &&
      copyText.contextItemPredicate(elements, this.state) &&
      probablySupportsClipboardWriteText
    ) {
      options.push(copyText);
    }
    if (type === "canvas") {
      const viewModeOptions = [
        ...options,
        typeof this.props.gridModeEnabled === "undefined" &&
          actionToggleGridMode,
        typeof this.props.zenModeEnabled === "undefined" && actionToggleZenMode,
        typeof this.props.viewModeEnabled === "undefined" &&
          actionToggleViewMode,
        actionToggleStats,
      ];

      if (this.state.viewModeEnabled) {
        ContextMenu.push({
          options: viewModeOptions,
          top,
          left,
          actionManager: this.actionManager,
          appState: this.state,
          container: this.excalidrawContainerRef.current!,
          elements,
        });
      } else {
        ContextMenu.push({
          options: [
            this.device.isMobile &&
              navigator.clipboard && {
                trackEvent: false,
                name: "paste",
                perform: (elements, appStates) => {
                  this.pasteFromClipboard(null);
                  return {
                    commitToHistory: false,
                  };
                },
                contextItemLabel: "labels.paste",
              },
            this.device.isMobile && navigator.clipboard && separator,
            probablySupportsClipboardBlob &&
              elements.length > 0 &&
              actionCopyAsPng,
            probablySupportsClipboardWriteText &&
              elements.length > 0 &&
              actionCopyAsSvg,
            probablySupportsClipboardWriteText &&
              selectedElements.length > 0 &&
              copyText,
            ((probablySupportsClipboardBlob && elements.length > 0) ||
              (probablySupportsClipboardWriteText && elements.length > 0)) &&
              separator,
            actionSelectAll,
            separator,
            typeof this.props.gridModeEnabled === "undefined" &&
              actionToggleGridMode,
            typeof this.props.zenModeEnabled === "undefined" &&
              actionToggleZenMode,
            typeof this.props.viewModeEnabled === "undefined" &&
              actionToggleViewMode,
            actionToggleStats,
          ],
          top,
          left,
          actionManager: this.actionManager,
          appState: this.state,
          container: this.excalidrawContainerRef.current!,
          elements,
        });
      }
    } else if (type === "element") {
      if (this.state.viewModeEnabled) {
        ContextMenu.push({
          options: [navigator.clipboard && actionCopy, ...options],
          top,
          left,
          actionManager: this.actionManager,
          appState: this.state,
          container: this.excalidrawContainerRef.current!,
          elements,
        });
      } else {
        ContextMenu.push({
          options: [
            this.device.isMobile && actionCut,
            this.device.isMobile && navigator.clipboard && actionCopy,
            this.device.isMobile &&
              navigator.clipboard && {
                name: "paste",
                trackEvent: false,
                perform: (elements, appStates) => {
                  this.pasteFromClipboard(null);
                  return {
                    commitToHistory: false,
                  };
                },
                contextItemLabel: "labels.paste",
              },
            this.device.isMobile && separator,
            ...options,
            separator,
            actionCopyStyles,
            actionPasteStyles,
            separator,
            maybeGroupAction && actionGroup,
            mayBeAllowUnbinding && actionUnbindText,
            mayBeAllowBinding && actionBindText,
            maybeUngroupAction && actionUngroup,
            (maybeGroupAction || maybeUngroupAction) && separator,
            actionAddToLibrary,
            separator,
            actionSendBackward,
            actionBringForward,
            actionSendToBack,
            actionBringToFront,
            separator,
            maybeFlipHorizontal && actionFlipHorizontal,
            maybeFlipVertical && actionFlipVertical,
            (maybeFlipHorizontal || maybeFlipVertical) && separator,
            mayBeAllowToggleLineEditing && actionToggleLinearEditor,
            actionLink.contextItemPredicate(elements, this.state) && actionLink,
            actionDuplicateSelection,
            actionToggleLock,
            separator,
            actionDeleteSelected,
          ],
          top,
          left,
          actionManager: this.actionManager,
          appState: this.state,
          container: this.excalidrawContainerRef.current!,
          elements,
        });
      }
    }
  };

  private handleWheel = withBatchedUpdates((event: WheelEvent) => {
    event.preventDefault();
    if (isPanning) {
      return;
    }

    const { deltaX, deltaY } = event;
    // note that event.ctrlKey is necessary to handle pinch zooming
    if (event.metaKey || event.ctrlKey) {
      const sign = Math.sign(deltaY);
      const MAX_STEP = 10;
      const absDelta = Math.abs(deltaY);
      let delta = deltaY;
      if (absDelta > MAX_STEP) {
        delta = MAX_STEP * sign;
      }

      let newZoom = this.state.zoom.value - delta / 100;
      // increase zoom steps the more zoomed-in we are (applies to >100% only)
      newZoom +=
        Math.log10(Math.max(1, this.state.zoom.value)) *
        -sign *
        // reduced amplification for small deltas (small movements on a trackpad)
        Math.min(1, absDelta / 20);

      this.setState((state) => ({
        ...getStateForZoom(
          {
            viewportX: cursorX,
            viewportY: cursorY,
            nextZoom: getNormalizedZoom(newZoom),
          },
          state,
        ),
        shouldCacheIgnoreZoom: true,
      }));
      this.resetShouldCacheIgnoreZoomDebounced();
      return;
    }

    // scroll horizontally when shift pressed
    if (event.shiftKey) {
      this.setState(({ zoom, scrollX }) => ({
        // on Mac, shift+wheel tends to result in deltaX
        scrollX: scrollX - (deltaY || deltaX) / zoom.value,
      }));
      return;
    }

    this.setState(({ zoom, scrollX, scrollY }) => ({
      scrollX: scrollX - deltaX / zoom.value,
      scrollY: scrollY - deltaY / zoom.value,
    }));
  });

  private getTextWysiwygSnappedToCenterPosition(
    x: number,
    y: number,
    appState: AppState,
    canvas: HTMLCanvasElement | null,
    scale: number,
  ) {
    const elementClickedInside = getTextBindableContainerAtPosition(
      this.scene
        .getElementsIncludingDeleted()
        .filter((element) => !isTextElement(element)),
      x,
      y,
    );
    if (elementClickedInside) {
      const elementCenterX =
        elementClickedInside.x + elementClickedInside.width / 2;
      const elementCenterY =
        elementClickedInside.y + elementClickedInside.height / 2;
      const distanceToCenter = Math.hypot(
        x - elementCenterX,
        y - elementCenterY,
      );
      const isSnappedToCenter =
        distanceToCenter < TEXT_TO_CENTER_SNAP_THRESHOLD;
      if (isSnappedToCenter) {
        const { x: viewportX, y: viewportY } = sceneCoordsToViewportCoords(
          { sceneX: elementCenterX, sceneY: elementCenterY },
          appState,
        );
        return { viewportX, viewportY, elementCenterX, elementCenterY };
      }
    }
  }

  private savePointer = (x: number, y: number, button: "up" | "down") => {
    if (!x || !y) {
      return;
    }
    const pointer = viewportCoordsToSceneCoords(
      { clientX: x, clientY: y },
      this.state,
    );

    if (isNaN(pointer.x) || isNaN(pointer.y)) {
      // sometimes the pointer goes off screen
    }

    this.props.onPointerUpdate?.({
      pointer,
      button,
      pointersMap: gesture.pointers,
    });
  };

  private resetShouldCacheIgnoreZoomDebounced = debounce(() => {
    if (!this.unmounted) {
      this.setState({ shouldCacheIgnoreZoom: false });
    }
  }, 300);

  private updateDOMRect = (cb?: () => void) => {
    if (this.excalidrawContainerRef?.current) {
      const excalidrawContainer = this.excalidrawContainerRef.current;
      const {
        width,
        height,
        left: offsetLeft,
        top: offsetTop,
      } = excalidrawContainer.getBoundingClientRect();
      const {
        width: currentWidth,
        height: currentHeight,
        offsetTop: currentOffsetTop,
        offsetLeft: currentOffsetLeft,
      } = this.state;

      if (
        width === currentWidth &&
        height === currentHeight &&
        offsetLeft === currentOffsetLeft &&
        offsetTop === currentOffsetTop
      ) {
        if (cb) {
          cb();
        }
        return;
      }

      //zsviczian
      if (width === 0 || height === 0) {
        if (cb) {
          cb();
        }
        return;
      }

      this.setState(
        {
          width,
          height,
          offsetLeft,
          offsetTop,
        },
        () => {
          cb && cb();
        },
      );
    }
  };

  public refresh = () => {
    this.setState({ ...this.getCanvasOffsets() });
  };

  private getCanvasOffsets(): Pick<AppState, "offsetTop" | "offsetLeft"> {
    if (this.excalidrawContainerRef?.current) {
      const excalidrawContainer = this.excalidrawContainerRef.current;
      const { left, top } = excalidrawContainer.getBoundingClientRect();
      return {
        offsetLeft: left,
        offsetTop: top,
      };
    }
    return {
      offsetLeft: 0,
      offsetTop: 0,
    };
  }

  private async updateLanguage() {
    const currentLang =
      languages.find((lang) => lang.code === this.props.langCode) ||
      defaultLang;
    await setLanguage(currentLang);
    this.setAppState({});
  }
}

// -----------------------------------------------------------------------------
// TEST HOOKS
// -----------------------------------------------------------------------------

declare global {
  interface Window {
    h: {
      elements: readonly ExcalidrawElement[];
      state: AppState;
      setState: React.Component<any, AppState>["setState"];
      app: InstanceType<typeof App>;
      history: History;
    };
  }
}

if (
  process.env.NODE_ENV === ENV.TEST ||
  process.env.NODE_ENV === ENV.DEVELOPMENT
) {
  window.h = window.h || ({} as Window["h"]);

  Object.defineProperties(window.h, {
    elements: {
      configurable: true,
      get() {
        return this.app?.scene.getElementsIncludingDeleted();
      },
      set(elements: ExcalidrawElement[]) {
        return this.app?.scene.replaceAllElements(elements);
      },
    },
  });
}

export default App;<|MERGE_RESOLUTION|>--- conflicted
+++ resolved
@@ -393,12 +393,8 @@
       width: window.innerWidth,
       height: window.innerHeight,
       showHyperlinkPopup: false,
-<<<<<<< HEAD
-      isLibraryMenuDocked: false,
+      isSidebarDocked: false,
       ...(initState ?? {}), //zsviczian
-=======
-      isSidebarDocked: false,
->>>>>>> e9067de1
     };
 
     this.id = nanoid();
