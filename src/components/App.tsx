--- conflicted
+++ resolved
@@ -532,59 +532,6 @@
           value={this.excalidrawContainerValue}
         >
           <DeviceContext.Provider value={this.device}>
-<<<<<<< HEAD
-            <ExcalidrawAppStateContext.Provider value={this.state}>
-              <ExcalidrawElementsContext.Provider
-                value={this.scene.getNonDeletedElements()}
-              >
-                <LayerUI
-                  canvas={this.canvas}
-                  appState={this.state}
-                  files={this.files}
-                  setAppState={this.setAppState}
-                  actionManager={this.actionManager}
-                  elements={this.scene.getNonDeletedElements()}
-                  onCollabButtonClick={onCollabButtonClick}
-                  onLockToggle={this.toggleLock}
-                  onPenModeToggle={this.togglePenMode}
-                  onInsertElements={(elements) =>
-                    this.addElementsFromPasteOrLibrary({
-                      elements,
-                      position: "center",
-                      files: null,
-                    })
-                  }
-                  langCode={getLanguage().code}
-                  isCollaborating={this.props.isCollaborating}
-                  renderTopRightUI={renderTopRightUI}
-                  renderCustomFooter={renderFooter}
-                  renderCustomStats={renderCustomStats}
-                  showExitZenModeBtn={
-                    typeof this.props?.zenModeEnabled === "undefined" &&
-                    this.state.zenModeEnabled
-                  }
-                  libraryReturnUrl={this.props.libraryReturnUrl}
-                  UIOptions={this.props.UIOptions}
-                  focusContainer={this.focusContainer}
-                  library={this.library}
-                  id={this.id}
-                  onImageAction={this.onImageAction}
-                  renderWelcomeScreen={
-                    this.state.showWelcomeScreen &&
-                    this.state.activeTool.type === "selection" &&
-                    !this.scene.getElementsIncludingDeleted().length
-                  }
-                />
-                <div className="excalidraw-textEditorContainer" />
-                <div className="excalidraw-contextMenuContainer" />
-                {selectedElement.length === 1 &&
-                  this.state.showHyperlinkPopup && (
-                    <Hyperlink
-                      key={selectedElement[0].id}
-                      element={selectedElement[0]}
-                      setAppState={this.setAppState}
-                      onLinkOpen={this.props.onLinkOpen}
-=======
             <ExcalidrawSetAppStateContent.Provider value={this.setAppState}>
               <ExcalidrawAppStateContext.Provider value={this.state}>
                 <ExcalidrawElementsContext.Provider
@@ -623,6 +570,11 @@
                     library={this.library}
                     id={this.id}
                     onImageAction={this.onImageAction}
+                    renderWelcomeScreen={
+                      this.state.showWelcomeScreen &&
+                      this.state.activeTool.type === "selection" &&
+                      !this.scene.getElementsIncludingDeleted().length
+                    }
                   />
                   <div className="excalidraw-textEditorContainer" />
                   <div className="excalidraw-contextMenuContainer" />
@@ -641,7 +593,6 @@
                       onClose={() => this.setToast(null)}
                       duration={this.state.toast.duration}
                       closable={this.state.toast.closable}
->>>>>>> 941b2d70
                     />
                   )}
                   <main>{this.renderCanvas()}</main>
