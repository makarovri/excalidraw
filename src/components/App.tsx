import React, { useContext } from "react";
import { flushSync } from "react-dom";

import { RoughCanvas } from "roughjs/bin/canvas";
import rough from "roughjs/bin/rough";
import clsx from "clsx";
import { nanoid } from "nanoid";

import {
  actionAddToLibrary,
  actionBringForward,
  actionBringToFront,
  actionCopy,
  actionCopyAsPng,
  actionCopyAsSvg,
  copyText,
  actionCopyStyles,
  actionCut,
  actionDeleteSelected,
  actionDuplicateSelection,
  actionFinalize,
  actionFlipHorizontal,
  actionFlipVertical,
  actionGroup,
  actionPasteStyles,
  actionSelectAll,
  actionSendBackward,
  actionSendToBack,
  actionToggleGridMode,
  actionToggleStats,
  actionToggleZenMode,
  actionUnbindText,
  actionBindText,
  actionUngroup,
  zoomToFitElements,
  actionLink,
  actionToggleLock,
  actionToggleLinearEditor,
} from "../actions";
import { createRedoAction, createUndoAction } from "../actions/actionHistory";
import { ActionManager } from "../actions/manager";
import { actions } from "../actions/register";
import { ActionResult } from "../actions/types";
import { trackEvent } from "../analytics";
import {
  getDefaultAppState,
  isEraserActive,
  isHandToolActive,
} from "../appState";
import { parseClipboard } from "../clipboard";
import {
  APP_NAME,
  CURSOR_TYPE,
  DEFAULT_MAX_IMAGE_WIDTH_OR_HEIGHT,
  DEFAULT_UI_OPTIONS,
  DEFAULT_VERTICAL_ALIGN,
  DRAGGING_THRESHOLD,
  ELEMENT_READY_TO_ERASE_OPACITY,
  ELEMENT_SHIFT_TRANSLATE_AMOUNT,
  ELEMENT_TRANSLATE_AMOUNT,
  ENV,
  EVENT,
  GRID_SIZE,
  IMAGE_RENDER_TIMEOUT,
  isAndroid,
  LINE_CONFIRM_THRESHOLD,
  MAX_ALLOWED_FILE_BYTES,
  MIME_TYPES,
  MQ_MAX_HEIGHT_LANDSCAPE,
  MQ_MAX_WIDTH_LANDSCAPE,
  MQ_MAX_WIDTH_PORTRAIT,
  MQ_RIGHT_SIDEBAR_MIN_WIDTH,
  MQ_SM_MAX_WIDTH,
  POINTER_BUTTON,
  ROUNDNESS,
  SCROLL_TIMEOUT,
  TAP_TWICE_TIMEOUT,
  TEXT_TO_CENTER_SNAP_THRESHOLD,
  THEME,
  TOUCH_CTX_MENU_TIMEOUT,
  VERTICAL_ALIGN,
  ZOOM_STEP,
} from "../constants";
import { loadFromBlob } from "../data";
import Library, { distributeLibraryItemsOnSquareGrid } from "../data/library";
import { restore, RestoredDataState, restoreElements } from "../data/restore";
import {
  dragNewElement,
  dragSelectedElements,
  duplicateElement,
  getCommonBounds,
  getCursorForResizingElement,
  getDragOffsetXY,
  getElementWithTransformHandleType,
  getNormalizedDimensions,
  getResizeArrowDirection,
  getResizeOffsetXY,
  getLockedLinearCursorAlignSize,
  getTransformHandleTypeFromCoords,
  hitTest,
  isHittingElementBoundingBoxWithoutHittingElement,
  isInvisiblySmallElement,
  isNonDeletedElement,
  isTextElement,
  newElement,
  newLinearElement,
  newTextElement,
  newImageElement,
  textWysiwyg,
  transformElements,
  updateTextElement,
} from "../element";
import {
  bindOrUnbindLinearElement,
  bindOrUnbindSelectedElements,
  fixBindingsAfterDeletion,
  fixBindingsAfterDuplication,
  getEligibleElementsForBinding,
  getHoveredElementForBinding,
  isBindingEnabled,
  isLinearElementSimpleAndAlreadyBound,
  maybeBindLinearElement,
  shouldEnableBindingForPointerEvent,
  unbindLinearElements,
  updateBoundElements,
} from "../element/binding";
import { LinearElementEditor } from "../element/linearElementEditor";
import { mutateElement, newElementWith } from "../element/mutateElement";
import { deepCopyElement, newFreeDrawElement } from "../element/newElement";
import {
  hasBoundTextElement,
  isArrowElement,
  isBindingElement,
  isBindingElementType,
  isBoundToContainer,
  isImageElement,
  isInitializedImageElement,
  isLinearElement,
  isLinearElementType,
  isUsingAdaptiveRadius,
} from "../element/typeChecks";
import {
  ExcalidrawBindableElement,
  ExcalidrawElement,
  ExcalidrawFreeDrawElement,
  ExcalidrawGenericElement,
  ExcalidrawLinearElement,
  ExcalidrawTextElement,
  NonDeleted,
  InitializedExcalidrawImageElement,
  ExcalidrawImageElement,
  FileId,
  NonDeletedExcalidrawElement,
  ExcalidrawTextContainer,
} from "../element/types";
import { getCenter, getDistance } from "../gesture";
import {
  editGroupForSelectedElement,
  getElementsInGroup,
  getSelectedGroupIdForElement,
  getSelectedGroupIds,
  isElementInGroup,
  isSelectedViaGroup,
  selectGroupsForSelectedElements,
} from "../groups";
import History from "../history";
import { defaultLang, getLanguage, languages, setLanguage, t } from "../i18n";
import {
  CODES,
  shouldResizeFromCenter,
  shouldMaintainAspectRatio,
  shouldRotateWithDiscreteAngle,
  isArrowKey,
  KEYS,
} from "../keys";
import { distance2d, getGridPoint, isPathALoop, rotate } from "../math";
import { renderScene } from "../renderer/renderScene";
import { invalidateShapeForElement } from "../renderer/renderElement";
import {
  calculateScrollCenter,
  getElementsAtPosition,
  getElementsWithinSelection,
  getNormalizedZoom,
  getSelectedElements,
  hasBackground,
  isOverScrollBars,
  isSomeElementSelected,
} from "../scene";
import Scene from "../scene/Scene";
import { RenderConfig, ScrollBars } from "../scene/types";
import { getStateForZoom } from "../scene/zoom";
import { findShapeByKey, SHAPES } from "../shapes";
import {
  AppClassProperties,
  AppProps,
  AppState,
  BinaryFileData,
  DataURL,
  ExcalidrawImperativeAPI,
  BinaryFiles,
  Gesture,
  GestureEvent,
  LibraryItems,
  PointerDownState,
  SceneData,
  Device,
} from "../types";
import {
  debounce,
  distance,
  getFontString,
  getNearestScrollableContainer,
  isInputLike,
  isToolIcon,
  isWritableElement,
  resetCursor,
  resolvablePromise,
  sceneCoordsToViewportCoords,
  setCursor,
  setCursorForShape,
  tupleToCoors,
  viewportCoordsToSceneCoords,
  withBatchedUpdates,
  wrapEvent,
  withBatchedUpdatesThrottled,
  updateObject,
  setEraserCursor,
  updateActiveTool,
  getShortcutKey,
} from "../utils";
import {
  ContextMenu,
  ContextMenuItems,
  CONTEXT_MENU_SEPARATOR,
} from "./ContextMenu";
import LayerUI from "./LayerUI";
import { Toast } from "./Toast";
import { actionToggleViewMode } from "../actions/actionToggleViewMode";
import {
  dataURLToFile,
  generateIdFromFile,
  getDataURL,
  getFileFromEvent,
  isSupportedImageFile,
  loadSceneOrLibraryFromBlob,
  normalizeFile,
  parseLibraryJSON,
  resizeImageFile,
  SVGStringToFile,
} from "../data/blob";
import {
  getInitializedImageElements,
  loadHTMLImageElement,
  normalizeSVG,
  updateImageCache as _updateImageCache,
} from "../element/image";
import throttle from "lodash.throttle";
import { fileOpen, FileSystemHandle } from "../data/filesystem";
import {
  bindTextToShapeAfterDuplication,
  getApproxLineHeight,
  getApproxMinLineHeight,
  getApproxMinLineWidth,
  getBoundTextElement,
  getContainerCenter,
  getContainerDims,
  getTextBindableContainerAtPosition,
  isValidTextContainer,
} from "../element/textElement";
import { isHittingElementNotConsideringBoundingBox } from "../element/collision";
import { resizeSingleElement } from "../element/resizeElements";
import {
  normalizeLink,
  showHyperlinkTooltip,
  hideHyperlinkToolip,
  Hyperlink,
  isPointHittingLinkIcon,
  isLocalLink,
} from "../element/Hyperlink";
import { ImportedDataState } from "../data/types"; //zsviczian
import { shouldShowBoundingBox } from "../element/transformHandles";
import { Fonts } from "../scene/Fonts";
import { actionPaste } from "../actions/actionClipboard";
<<<<<<< HEAD
export let showFourthFont: boolean = false;
=======
import { actionToggleHandTool } from "../actions/actionCanvas";

>>>>>>> 1db078a3
const deviceContextInitialValue = {
  isSmScreen: false,
  isMobile: false,
  isTouchScreen: false,
  canDeviceFitSidebar: false,
};
const DeviceContext = React.createContext<Device>(deviceContextInitialValue);
DeviceContext.displayName = "DeviceContext";

export const ExcalidrawContainerContext = React.createContext<{
  container: HTMLDivElement | null;
  id: string | null;
}>({ container: null, id: null });
ExcalidrawContainerContext.displayName = "ExcalidrawContainerContext";

const ExcalidrawElementsContext = React.createContext<
  readonly NonDeletedExcalidrawElement[]
>([]);
ExcalidrawElementsContext.displayName = "ExcalidrawElementsContext";

const ExcalidrawAppStateContext = React.createContext<AppState>({
  ...getDefaultAppState(),
  width: 0,
  height: 0,
  offsetLeft: 0,
  offsetTop: 0,
});
ExcalidrawAppStateContext.displayName = "ExcalidrawAppStateContext";

const ExcalidrawSetAppStateContext = React.createContext<
  React.Component<any, AppState>["setState"]
>(() => {
  console.warn("unitialized ExcalidrawSetAppStateContext context!");
});
ExcalidrawSetAppStateContext.displayName = "ExcalidrawSetAppStateContext";

const ExcalidrawActionManagerContext = React.createContext<ActionManager>(
  null!,
);
ExcalidrawActionManagerContext.displayName = "ExcalidrawActionManagerContext";

export const useDevice = () => useContext<Device>(DeviceContext);
export const useExcalidrawContainer = () =>
  useContext(ExcalidrawContainerContext);
export const useExcalidrawElements = () =>
  useContext(ExcalidrawElementsContext);
export const useExcalidrawAppState = () =>
  useContext(ExcalidrawAppStateContext);
export const useExcalidrawSetAppState = () =>
  useContext(ExcalidrawSetAppStateContext);
export const useExcalidrawActionManager = () =>
  useContext(ExcalidrawActionManagerContext);

let didTapTwice: boolean = false;
let tappedTwiceTimer = 0;
let cursorX = 0;
let cursorY = 0;
let isHoldingSpace: boolean = false;
let isPanning: boolean = false;
let isDraggingScrollBar: boolean = false;
let currentScrollBars: ScrollBars = { horizontal: null, vertical: null };
let touchTimeout = 0;
let invalidateContextMenu = false;

// remove this hack when we can sync render & resizeObserver (state update)
// to rAF. See #5439
let THROTTLE_NEXT_RENDER = true;

let IS_PLAIN_PASTE = false;
let IS_PLAIN_PASTE_TIMER = 0;
let PLAIN_PASTE_TOAST_SHOWN = false;

let lastPointerUp: ((event: any) => void) | null = null;
const gesture: Gesture = {
  pointers: new Map(),
  lastCenter: null,
  initialDistance: null,
  initialScale: null,
};

class App extends React.Component<AppProps, AppState> {
  canvas: AppClassProperties["canvas"] = null;
  rc: RoughCanvas | null = null;
  unmounted: boolean = false;
  actionManager: ActionManager;
  device: Device = deviceContextInitialValue;
  detachIsMobileMqHandler?: () => void;

  private excalidrawContainerRef = React.createRef<HTMLDivElement>();

  public static defaultProps: Partial<AppProps> = {
    // needed for tests to pass since we directly render App in many tests
    UIOptions: DEFAULT_UI_OPTIONS,
  };

  public scene: Scene;
  private fonts: Fonts;
  private resizeObserver: ResizeObserver | undefined;
  private nearestScrollableContainer: HTMLElement | Document | undefined;
  public library: AppClassProperties["library"];
  public libraryItemsFromStorage: LibraryItems | undefined;
  private id: string;
  private history: History;
  private excalidrawContainerValue: {
    container: HTMLDivElement | null;
    id: string;
  };

  public files: BinaryFiles = {};
  public imageCache: AppClassProperties["imageCache"] = new Map();

  hitLinkElement?: NonDeletedExcalidrawElement;
  lastPointerDown: React.PointerEvent<HTMLCanvasElement> | null = null;
  lastPointerUp: React.PointerEvent<HTMLElement> | PointerEvent | null = null;
  lastScenePointer: { x: number; y: number } | null = null;
  allowMobileMode: boolean = true; //zsviczian

  constructor(props: AppProps) {
    super(props);
    const defaultAppState = getDefaultAppState();
    const {
      excalidrawRef,
      viewModeEnabled = false,
      zenModeEnabled = false,
      gridModeEnabled = false,
      theme = defaultAppState.theme,
      name = defaultAppState.name,
      initState, //zsviczian
    } = props;
    this.state = {
      ...defaultAppState,
      theme,
      isLoading: true,
      ...this.getCanvasOffsets(),
      viewModeEnabled,
      zenModeEnabled,
      gridSize: gridModeEnabled ? GRID_SIZE : null,
      name,
      width: window.innerWidth,
      height: window.innerHeight,
      showHyperlinkPopup: false,
      isSidebarDocked: false,
      ...(initState ?? {}), //zsviczian
    };

    this.id = nanoid();

    this.library = new Library(this);
    if (excalidrawRef) {
      const readyPromise =
        ("current" in excalidrawRef && excalidrawRef.current?.readyPromise) ||
        resolvablePromise<ExcalidrawImperativeAPI>();

      const api: ExcalidrawImperativeAPI = {
        ready: true,
        readyPromise,
        updateScene: this.updateScene,
        updateLibrary: this.library.updateLibrary,
        addFiles: this.addFiles,
        resetScene: this.resetScene,
        getSceneElementsIncludingDeleted: this.getSceneElementsIncludingDeleted,
        history: {
          clear: this.resetHistory,
        },
        scrollToContent: this.scrollToContent,
        zoomToFit: this.zoomToFit, //zsviczian
        getSceneElements: this.getSceneElements,
        getAppState: () => this.state,
        getFiles: () => this.files,
        refresh: this.refresh,
        setToast: this.setToast,
        updateContainerSize: this.updateContainerSize, //zsviczian
        id: this.id,
        setLocalFont: this.setLocalFont, //zsviczian
        selectElements: this.selectElements, //zsviczian
        sendBackward: this.sendBackward, //zsviczian
        bringForward: this.bringForward, //zsviczian
        sendToBack: this.sendToBack, //zsviczian
        bringToFront: this.bringToFront, //zsviczian
        restore: this.restore, //zsviczian
        setMobileModeAllowed: this.setMobileModeAllowed, //zsviczian
        setActiveTool: this.setActiveTool,
        setCursor: this.setCursor,
        resetCursor: this.resetCursor,
        toggleMenu: this.toggleMenu,
      } as const;
      if (typeof excalidrawRef === "function") {
        excalidrawRef(api);
      } else {
        excalidrawRef.current = api;
      }
      readyPromise.resolve(api);
    }

    this.excalidrawContainerValue = {
      container: this.excalidrawContainerRef.current,
      id: this.id,
    };

    this.scene = new Scene();
    this.fonts = new Fonts({
      scene: this.scene,
      onSceneUpdated: this.onSceneUpdated,
    });
    this.history = new History();
    this.actionManager = new ActionManager(
      this.syncActionResult,
      () => this.state,
      () => this.scene.getElementsIncludingDeleted(),
      this,
    );
    this.actionManager.registerAll(actions);

    this.actionManager.registerAction(createUndoAction(this.history));
    this.actionManager.registerAction(createRedoAction(this.history));
  }

  private renderCanvas() {
    const canvasScale = window.devicePixelRatio;
    const {
      width: canvasDOMWidth,
      height: canvasDOMHeight,
      viewModeEnabled,
    } = this.state;
    const canvasWidth = canvasDOMWidth * canvasScale;
    const canvasHeight = canvasDOMHeight * canvasScale;
    if (viewModeEnabled) {
      return (
        <canvas
          className="excalidraw__canvas"
          style={{
            width: canvasDOMWidth,
            height: canvasDOMHeight,
            cursor: CURSOR_TYPE.GRAB,
          }}
          width={canvasWidth}
          height={canvasHeight}
          ref={this.handleCanvasRef}
          onContextMenu={this.handleCanvasContextMenu}
          onPointerMove={this.handleCanvasPointerMove}
          onPointerUp={this.handleCanvasPointerUp}
          onPointerCancel={this.removePointer}
          onTouchMove={this.handleTouchMove}
          onPointerDown={this.handleCanvasPointerDown}
        >
          {t("labels.drawingCanvas")}
        </canvas>
      );
    }
    return (
      <canvas
        className="excalidraw__canvas"
        style={{
          width: canvasDOMWidth,
          height: canvasDOMHeight,
        }}
        width={canvasWidth}
        height={canvasHeight}
        ref={this.handleCanvasRef}
        onContextMenu={this.handleCanvasContextMenu}
        onPointerDown={this.handleCanvasPointerDown}
        onDoubleClick={this.handleCanvasDoubleClick}
        onPointerMove={this.handleCanvasPointerMove}
        onPointerUp={this.handleCanvasPointerUp}
        onPointerCancel={this.removePointer}
        onTouchMove={this.handleTouchMove}
      >
        {t("labels.drawingCanvas")}
      </canvas>
    );
  }

  public render() {
    const selectedElement = getSelectedElements(
      this.scene.getNonDeletedElements(),
      this.state,
    );
    const { renderTopRightUI, renderCustomStats } = this.props;

    return (
      <div
        className={clsx("excalidraw excalidraw-container", {
          "excalidraw--view-mode": this.state.viewModeEnabled,
          "excalidraw--mobile":
            this.device.isMobile ||
            (!(this.state.viewModeEnabled || this.state.zenModeEnabled) &&
              this.state.trayModeEnabled), //zsviczian
        })}
        ref={this.excalidrawContainerRef}
        onDrop={this.handleAppOnDrop}
        tabIndex={0}
        onKeyDown={
          this.props.handleKeyboardGlobally ? undefined : this.onKeyDown
        }
      >
        <ExcalidrawContainerContext.Provider
          value={this.excalidrawContainerValue}
        >
          <DeviceContext.Provider value={this.device}>
            <ExcalidrawSetAppStateContext.Provider value={this.setAppState}>
              <ExcalidrawAppStateContext.Provider value={this.state}>
                <ExcalidrawElementsContext.Provider
                  value={this.scene.getNonDeletedElements()}
                >
                  <ExcalidrawActionManagerContext.Provider
                    value={this.actionManager}
                  >
                    <LayerUI
                      canvas={this.canvas}
                      appState={this.state}
                      files={this.files}
                      setAppState={this.setAppState}
                      actionManager={this.actionManager}
                      elements={this.scene.getNonDeletedElements()}
                      onLockToggle={this.toggleLock}
                      onPenModeToggle={this.togglePenMode}
                      onHandToolToggle={this.onHandToolToggle}
                      onInsertElements={(elements) =>
                        this.addElementsFromPasteOrLibrary({
                          elements,
                          position: "center",
                          files: null,
                        })
                      }
                      langCode={getLanguage().code}
                      isCollaborating={this.props.isCollaborating}
                      renderTopRightUI={renderTopRightUI}
                      renderCustomStats={renderCustomStats}
                      renderCustomSidebar={this.props.renderSidebar}
                      showExitZenModeBtn={
                        typeof this.props?.zenModeEnabled === "undefined" &&
                        this.state.zenModeEnabled
                      }
                      libraryReturnUrl={this.props.libraryReturnUrl}
                      UIOptions={this.props.UIOptions}
                      focusContainer={this.focusContainer}
                      library={this.library}
                      id={this.id}
                      onImageAction={this.onImageAction}
                      renderWelcomeScreen={
                        !this.state.isLoading &&
                        this.props.UIOptions.welcomeScreen &&
                        this.state.showWelcomeScreen &&
                        this.state.activeTool.type === "selection" &&
                        !this.scene.getElementsIncludingDeleted().length
                      }
                    >
                      {this.props.children}
                    </LayerUI>
                    <div className="excalidraw-textEditorContainer" />
                    <div className="excalidraw-contextMenuContainer" />
                    {selectedElement.length === 1 &&
                      !this.state.contextMenu &&
                      this.state.showHyperlinkPopup && (
                        <Hyperlink
                          key={selectedElement[0].id}
                          element={selectedElement[0]}
                          setAppState={this.setAppState}
                          onLinkOpen={this.props.onLinkOpen}
                        />
                      )}
                    {this.state.toast !== null && (
                      <Toast
                        message={this.state.toast.message}
                        onClose={() => this.setToast(null)}
                        duration={this.state.toast.duration}
                        closable={this.state.toast.closable}
                      />
                    )}
                    {this.state.contextMenu && (
                      <ContextMenu
                        items={this.state.contextMenu.items}
                        top={this.state.contextMenu.top}
                        left={this.state.contextMenu.left}
                        actionManager={this.actionManager}
                      />
                    )}
                    <main>{this.renderCanvas()}</main>
                  </ExcalidrawActionManagerContext.Provider>
                </ExcalidrawElementsContext.Provider>{" "}
              </ExcalidrawAppStateContext.Provider>
            </ExcalidrawSetAppStateContext.Provider>
          </DeviceContext.Provider>
        </ExcalidrawContainerContext.Provider>
      </div>
    );
  }

  public focusContainer: AppClassProperties["focusContainer"] = () => {
    if (this.props.autoFocus) {
      this.excalidrawContainerRef.current?.focus();
    }
  };

  public getSceneElementsIncludingDeleted = () => {
    return this.scene.getElementsIncludingDeleted();
  };

  public getSceneElements = () => {
    return this.scene.getNonDeletedElements();
  };

  private syncActionResult = withBatchedUpdates(
    (actionResult: ActionResult) => {
      if (this.unmounted || actionResult === false) {
        return;
      }

      let editingElement: AppState["editingElement"] | null = null;
      if (actionResult.elements) {
        actionResult.elements.forEach((element) => {
          if (
            this.state.editingElement?.id === element.id &&
            this.state.editingElement !== element &&
            isNonDeletedElement(element)
          ) {
            editingElement = element;
          }
        });
        this.scene.replaceAllElements(actionResult.elements);
        if (actionResult.commitToHistory) {
          this.history.resumeRecording();
        }
      }

      if (actionResult.files) {
        this.files = actionResult.replaceFiles
          ? actionResult.files
          : { ...this.files, ...actionResult.files };
        this.addNewImagesToImageCache();
      }

      if (actionResult.appState || editingElement || this.state.contextMenu) {
        if (actionResult.commitToHistory) {
          this.history.resumeRecording();
        }

        let viewModeEnabled = actionResult?.appState?.viewModeEnabled || false;
        let zenModeEnabled = actionResult?.appState?.zenModeEnabled || false;
        let gridSize = actionResult?.appState?.gridSize || null;
        const theme =
          actionResult?.appState?.theme || this.props.theme || THEME.LIGHT;
        let name = actionResult?.appState?.name ?? this.state.name;
        if (typeof this.props.viewModeEnabled !== "undefined") {
          viewModeEnabled = this.props.viewModeEnabled;
        }

        if (typeof this.props.zenModeEnabled !== "undefined") {
          zenModeEnabled = this.props.zenModeEnabled;
        }

        if (typeof this.props.gridModeEnabled !== "undefined") {
          gridSize = this.props.gridModeEnabled ? GRID_SIZE : null;
        }

        if (typeof this.props.name !== "undefined") {
          name = this.props.name;
        }

        this.setState(
          (state) => {
            // using Object.assign instead of spread to fool TS 4.2.2+ into
            // regarding the resulting type as not containing undefined
            // (which the following expression will never contain)
            return Object.assign(actionResult.appState || {}, {
              // NOTE this will prevent opening context menu using an action
              // or programmatically from the host, so it will need to be
              // rewritten later
              contextMenu: null,
              editingElement:
                editingElement || actionResult.appState?.editingElement || null,
              viewModeEnabled,
              zenModeEnabled,
              gridSize,
              theme,
              name,
            });
          },
          () => {
            if (actionResult.syncHistory) {
              this.history.setCurrentState(
                this.state,
                this.scene.getElementsIncludingDeleted(),
              );
            }
          },
        );
      }
    },
  );

  // Lifecycle

  private onBlur = withBatchedUpdates(() => {
    isHoldingSpace = false;
    this.setState({ isBindingEnabled: true });
  });

  private onUnload = () => {
    this.onBlur();
  };

  private disableEvent: EventListener = (event) => {
    event.preventDefault();
  };

  private resetHistory = () => {
    this.history.clear();
  };

  /**
   * Resets scene & history.
   * ! Do not use to clear scene user action !
   */
  private resetScene = withBatchedUpdates(
    (opts?: { resetLoadingState: boolean }) => {
      this.scene.replaceAllElements([]);
      this.setState((state) => ({
        ...getDefaultAppState(),
        isLoading: opts?.resetLoadingState ? false : state.isLoading,
        theme: this.state.theme,
      }));
      this.resetHistory();
    },
  );

  private initializeScene = async () => {
    if ("launchQueue" in window && "LaunchParams" in window) {
      (window as any).launchQueue.setConsumer(
        async (launchParams: { files: any[] }) => {
          if (!launchParams.files.length) {
            return;
          }
          const fileHandle = launchParams.files[0];
          const blob: Blob = await fileHandle.getFile();
          this.loadFileToCanvas(
            new File([blob], blob.name || "", { type: blob.type }),
            fileHandle,
          );
        },
      );
    }

    if (this.props.theme) {
      this.setState({ theme: this.props.theme });
    }
    if (!this.state.isLoading) {
      this.setState({ isLoading: true });
    }
    let initialData = null;
    try {
      initialData = (await this.props.initialData) || null;
      if (initialData?.libraryItems) {
        this.library
          .updateLibrary({
            libraryItems: initialData.libraryItems,
            merge: true,
          })
          .catch((error) => {
            console.error(error);
          });
      }
    } catch (error: any) {
      console.error(error);
      initialData = {
        appState: {
          errorMessage:
            error.message ||
            "Encountered an error during importing or restoring scene data",
        },
      };
    }
    const scene = restore(initialData, null, null);
    scene.appState = {
      ...scene.appState,
      theme: this.props.theme || scene.appState.theme,
      // we're falling back to current (pre-init) state when deciding
      // whether to open the library, to handle a case where we
      // update the state outside of initialData (e.g. when loading the app
      // with a library install link, which should auto-open the library)
      openSidebar: scene.appState?.openSidebar || this.state.openSidebar,
      activeTool:
        scene.appState.activeTool.type === "image"
          ? { ...scene.appState.activeTool, type: "selection" }
          : scene.appState.activeTool,
      isLoading: false,
      toast: this.state.toast,
    };
    if (initialData?.scrollToContent) {
      scene.appState = {
        ...scene.appState,
        ...calculateScrollCenter(
          scene.elements,
          {
            ...scene.appState,
            width: this.state.width,
            height: this.state.height,
            offsetTop: this.state.offsetTop,
            offsetLeft: this.state.offsetLeft,
          },
          null,
        ),
      };
    }

    // FontFaceSet loadingdone event we listen on may not always fire
    // (looking at you Safari), so on init we manually load fonts for current
    // text elements on canvas, and rerender them once done. This also
    // seems faster even in browsers that do fire the loadingdone event.
    this.fonts.loadFontsForElements(scene.elements);

    this.resetHistory();
    this.syncActionResult({
      ...scene,
      commitToHistory: true,
    });
  };

  private refreshDeviceState = (container: HTMLDivElement) => {
    const { width, height } = container.getBoundingClientRect();
    const sidebarBreakpoint =
      this.props.UIOptions.dockedSidebarBreakpoint != null
        ? this.props.UIOptions.dockedSidebarBreakpoint
        : MQ_RIGHT_SIDEBAR_MIN_WIDTH;
    this.device = updateObject(this.device, {
      isSmScreen: width < MQ_SM_MAX_WIDTH,
      isMobile:
        this.allowMobileMode && //zsviczian
        (width < MQ_MAX_WIDTH_PORTRAIT ||
          (height < MQ_MAX_HEIGHT_LANDSCAPE && width < MQ_MAX_WIDTH_LANDSCAPE)),
      canDeviceFitSidebar: width > sidebarBreakpoint,
    });
  };

  public async componentDidMount() {
    this.unmounted = false;
    this.excalidrawContainerValue.container =
      this.excalidrawContainerRef.current;

    if (
      process.env.NODE_ENV === ENV.TEST ||
      process.env.NODE_ENV === ENV.DEVELOPMENT
    ) {
      const setState = this.setState.bind(this);
      Object.defineProperties(window.h, {
        state: {
          configurable: true,
          get: () => {
            return this.state;
          },
        },
        setState: {
          configurable: true,
          value: (...args: Parameters<typeof setState>) => {
            return this.setState(...args);
          },
        },
        app: {
          configurable: true,
          value: this,
        },
        history: {
          configurable: true,
          value: this.history,
        },
      });
    }

    this.scene.addCallback(this.onSceneUpdated);
    this.addEventListeners();

    if (this.excalidrawContainerRef.current) {
      this.focusContainer();
    }

    if (
      this.excalidrawContainerRef.current &&
      // bounding rects don't work in tests so updating
      // the state on init would result in making the test enviro run
      // in mobile breakpoint (0 width/height), making everything fail
      process.env.NODE_ENV !== "test"
    ) {
      this.refreshDeviceState(this.excalidrawContainerRef.current);
    }

    if ("ResizeObserver" in window && this.excalidrawContainerRef?.current) {
      this.resizeObserver = new ResizeObserver(() => {
        THROTTLE_NEXT_RENDER = false;
        // recompute device dimensions state
        // ---------------------------------------------------------------------
        this.refreshDeviceState(this.excalidrawContainerRef.current!);
        // refresh offsets
        // ---------------------------------------------------------------------
        this.updateDOMRect();
      });
      this.resizeObserver?.observe(this.excalidrawContainerRef.current);
    } else if (window.matchMedia) {
      const mdScreenQuery = window.matchMedia(
        `(max-width: ${MQ_MAX_WIDTH_PORTRAIT}px), (max-height: ${MQ_MAX_HEIGHT_LANDSCAPE}px) and (max-width: ${MQ_MAX_WIDTH_LANDSCAPE}px)`,
      );
      const smScreenQuery = window.matchMedia(
        `(max-width: ${MQ_SM_MAX_WIDTH}px)`,
      );
      const canDeviceFitSidebarMediaQuery = window.matchMedia(
        `(min-width: ${
          // NOTE this won't update if a different breakpoint is supplied
          // after mount
          this.props.UIOptions.dockedSidebarBreakpoint != null
            ? this.props.UIOptions.dockedSidebarBreakpoint
            : MQ_RIGHT_SIDEBAR_MIN_WIDTH
        }px)`,
      );
      const handler = () => {
        this.excalidrawContainerRef.current!.getBoundingClientRect();
        this.device = updateObject(this.device, {
          isSmScreen: smScreenQuery.matches,
          isMobile: mdScreenQuery.matches && this.allowMobileMode, //zsviczian
          canDeviceFitSidebar: canDeviceFitSidebarMediaQuery.matches,
        });
      };
      mdScreenQuery.addListener(handler);
      this.detachIsMobileMqHandler = () =>
        mdScreenQuery.removeListener(handler);
    }

    const searchParams = new URLSearchParams(window.location.search.slice(1));

    if (searchParams.has("web-share-target")) {
      // Obtain a file that was shared via the Web Share Target API.
      this.restoreFileFromShare();
    } else {
      this.updateDOMRect(this.initializeScene);
    }
  }

  public componentWillUnmount() {
    this.files = {};
    this.imageCache.clear();
    this.resizeObserver?.disconnect();
    this.unmounted = true;
    this.removeEventListeners();
    this.scene.destroy();
    clearTimeout(touchTimeout);
    touchTimeout = 0;
  }

  private onResize = withBatchedUpdates(() => {
    this.scene
      .getElementsIncludingDeleted()
      .forEach((element) => invalidateShapeForElement(element));
    this.setState({});
  });

  private removeEventListeners() {
    document.removeEventListener(EVENT.POINTER_UP, this.removePointer);
    document.removeEventListener(EVENT.COPY, this.onCopy);
    document.removeEventListener(EVENT.PASTE, this.pasteFromClipboard);
    document.removeEventListener(EVENT.CUT, this.onCut);
    this.excalidrawContainerRef.current?.removeEventListener(
      EVENT.WHEEL,
      this.onWheel,
    );
    this.nearestScrollableContainer?.removeEventListener(
      EVENT.SCROLL,
      this.onScroll,
    );
    document.removeEventListener(EVENT.KEYDOWN, this.onKeyDown, false);
    document.removeEventListener(
      EVENT.MOUSE_MOVE,
      this.updateCurrentCursorPosition,
      false,
    );
    document.removeEventListener(EVENT.KEYUP, this.onKeyUp);
    window.removeEventListener(EVENT.RESIZE, this.onResize, false);
    window.removeEventListener(EVENT.UNLOAD, this.onUnload, false);
    window.removeEventListener(EVENT.BLUR, this.onBlur, false);
    this.excalidrawContainerRef.current?.removeEventListener(
      EVENT.DRAG_OVER,
      this.disableEvent,
      false,
    );
    this.excalidrawContainerRef.current?.removeEventListener(
      EVENT.DROP,
      this.disableEvent,
      false,
    );

    document.removeEventListener(
      EVENT.GESTURE_START,
      this.onGestureStart as any,
      false,
    );
    document.removeEventListener(
      EVENT.GESTURE_CHANGE,
      this.onGestureChange as any,
      false,
    );
    document.removeEventListener(
      EVENT.GESTURE_END,
      this.onGestureEnd as any,
      false,
    );

    this.detachIsMobileMqHandler?.();
  }

  private addEventListeners() {
    this.removeEventListeners();
    document.addEventListener(EVENT.POINTER_UP, this.removePointer); // #3553
    document.addEventListener(EVENT.COPY, this.onCopy);
    this.excalidrawContainerRef.current?.addEventListener(
      EVENT.WHEEL,
      this.onWheel,
      { passive: false },
    );

    if (this.props.handleKeyboardGlobally) {
      document.addEventListener(EVENT.KEYDOWN, this.onKeyDown, false);
    }
    document.addEventListener(EVENT.KEYUP, this.onKeyUp, { passive: true });
    document.addEventListener(
      EVENT.MOUSE_MOVE,
      this.updateCurrentCursorPosition,
    );
    // rerender text elements on font load to fix #637 && #1553
    document.fonts?.addEventListener?.("loadingdone", (event) => {
      const loadedFontFaces = (event as FontFaceSetLoadEvent).fontfaces;
      this.fonts.onFontsLoaded(loadedFontFaces);
    });

    // Safari-only desktop pinch zoom
    document.addEventListener(
      EVENT.GESTURE_START,
      this.onGestureStart as any,
      false,
    );
    document.addEventListener(
      EVENT.GESTURE_CHANGE,
      this.onGestureChange as any,
      false,
    );
    document.addEventListener(
      EVENT.GESTURE_END,
      this.onGestureEnd as any,
      false,
    );
    if (this.state.viewModeEnabled) {
      return;
    }

    document.addEventListener(EVENT.PASTE, this.pasteFromClipboard);
    document.addEventListener(EVENT.CUT, this.onCut);
    if (this.props.detectScroll) {
      this.nearestScrollableContainer = getNearestScrollableContainer(
        this.excalidrawContainerRef.current!,
      );
      this.nearestScrollableContainer.addEventListener(
        EVENT.SCROLL,
        this.onScroll,
      );
    }
    window.addEventListener(EVENT.RESIZE, this.onResize, false);
    window.addEventListener(EVENT.UNLOAD, this.onUnload, false);
    window.addEventListener(EVENT.BLUR, this.onBlur, false);
    this.excalidrawContainerRef.current?.addEventListener(
      EVENT.DRAG_OVER,
      this.disableEvent,
      false,
    );
    this.excalidrawContainerRef.current?.addEventListener(
      EVENT.DROP,
      this.disableEvent,
      false,
    );
  }

  componentDidUpdate(prevProps: AppProps, prevState: AppState) {
    if (
      !this.state.showWelcomeScreen &&
      !this.scene.getElementsIncludingDeleted().length
    ) {
      this.setState({ showWelcomeScreen: true });
    }

    if (
      this.excalidrawContainerRef.current &&
      prevProps.UIOptions.dockedSidebarBreakpoint !==
        this.props.UIOptions.dockedSidebarBreakpoint
    ) {
      this.refreshDeviceState(this.excalidrawContainerRef.current);
    }

    if (
      prevState.scrollX !== this.state.scrollX ||
      prevState.scrollY !== this.state.scrollY
    ) {
      this.props?.onScrollChange?.(this.state.scrollX, this.state.scrollY);
    }

    if (
      Object.keys(this.state.selectedElementIds).length &&
      isEraserActive(this.state)
    ) {
      this.setState({
        activeTool: updateActiveTool(this.state, { type: "selection" }),
      });
    }
    if (
      this.state.activeTool.type === "eraser" &&
      prevState.theme !== this.state.theme
    ) {
      setEraserCursor(this.canvas, this.state.theme);
    }
    // Hide hyperlink popup if shown when element type is not selection
    if (
      prevState.activeTool.type === "selection" &&
      this.state.activeTool.type !== "selection" &&
      this.state.showHyperlinkPopup
    ) {
      this.setState({ showHyperlinkPopup: false });
    }
    if (prevProps.langCode !== this.props.langCode) {
      this.updateLanguage();
    }

    if (prevProps.viewModeEnabled !== this.props.viewModeEnabled) {
      this.setState({ viewModeEnabled: !!this.props.viewModeEnabled });
    }

    if (prevState.viewModeEnabled !== this.state.viewModeEnabled) {
      this.addEventListeners();
      this.deselectElements();
    }

    if (prevProps.zenModeEnabled !== this.props.zenModeEnabled) {
      this.setState({ zenModeEnabled: !!this.props.zenModeEnabled });
    }

    if (prevProps.theme !== this.props.theme && this.props.theme) {
      this.setState({ theme: this.props.theme });
    }

    if (prevProps.gridModeEnabled !== this.props.gridModeEnabled) {
      this.setState({
        gridSize: this.props.gridModeEnabled ? GRID_SIZE : null,
      });
    }

    if (this.props.name && prevProps.name !== this.props.name) {
      this.setState({
        name: this.props.name,
      });
    }

    this.excalidrawContainerRef.current?.classList.toggle(
      "theme--dark",
      this.state.theme === "dark",
    );

    if (
      this.state.editingLinearElement &&
      !this.state.selectedElementIds[this.state.editingLinearElement.elementId]
    ) {
      // defer so that the commitToHistory flag isn't reset via current update
      setTimeout(() => {
        // execute only if the condition still holds when the deferred callback
        // executes (it can be scheduled multiple times depending on how
        // many times the component renders)
        this.state.editingLinearElement &&
          this.actionManager.executeAction(actionFinalize);
      });
    }

    if (
      this.state.selectedLinearElement &&
      !this.state.selectedElementIds[this.state.selectedLinearElement.elementId]
    ) {
      // To make sure `selectedLinearElement` is in sync with `selectedElementIds`, however this shouldn't be needed once
      // we have a single API to update `selectedElementIds`
      this.setState({ selectedLinearElement: null });
    }

    const { multiElement } = prevState;
    if (
      prevState.activeTool !== this.state.activeTool &&
      multiElement != null &&
      isBindingEnabled(this.state) &&
      isBindingElement(multiElement, false)
    ) {
      maybeBindLinearElement(
        multiElement,
        this.state,
        this.scene,
        tupleToCoors(
          LinearElementEditor.getPointAtIndexGlobalCoordinates(
            multiElement,
            -1,
          ),
        ),
      );
    }
    this.renderScene();
    this.history.record(this.state, this.scene.getElementsIncludingDeleted());

    // Do not notify consumers if we're still loading the scene. Among other
    // potential issues, this fixes a case where the tab isn't focused during
    // init, which would trigger onChange with empty elements, which would then
    // override whatever is in localStorage currently.
    if (!this.state.isLoading) {
      this.props.onChange?.(
        this.scene.getElementsIncludingDeleted(),
        this.state,
        this.files,
      );
    }
  }

  private renderScene = () => {
    const cursorButton: {
      [id: string]: string | undefined;
    } = {};
    const pointerViewportCoords: RenderConfig["remotePointerViewportCoords"] =
      {};
    const remoteSelectedElementIds: RenderConfig["remoteSelectedElementIds"] =
      {};
    const pointerUsernames: { [id: string]: string } = {};
    const pointerUserStates: { [id: string]: string } = {};
    this.state.collaborators.forEach((user, socketId) => {
      if (user.selectedElementIds) {
        for (const id of Object.keys(user.selectedElementIds)) {
          if (!(id in remoteSelectedElementIds)) {
            remoteSelectedElementIds[id] = [];
          }
          remoteSelectedElementIds[id].push(socketId);
        }
      }
      if (!user.pointer) {
        return;
      }
      if (user.username) {
        pointerUsernames[socketId] = user.username;
      }
      if (user.userState) {
        pointerUserStates[socketId] = user.userState;
      }
      pointerViewportCoords[socketId] = sceneCoordsToViewportCoords(
        {
          sceneX: user.pointer.x,
          sceneY: user.pointer.y,
        },
        this.state,
      );
      cursorButton[socketId] = user.button;
    });

    const renderingElements = this.scene
      .getNonDeletedElements()
      .filter((element) => {
        if (isImageElement(element)) {
          if (
            // not placed on canvas yet (but in elements array)
            this.state.pendingImageElementId === element.id
          ) {
            return false;
          }
        }
        // don't render text element that's being currently edited (it's
        // rendered on remote only)
        return (
          !this.state.editingElement ||
          this.state.editingElement.type !== "text" ||
          element.id !== this.state.editingElement.id
        );
      });

    if (!document.querySelector(".excalidraw")) {
      return;
    } //zsviczian - address issue when moving excalidraw to a new window/document

    const selectionColor = getComputedStyle(
      document.querySelector(".excalidraw")!,
    ).getPropertyValue("--color-selection");

    renderScene(
      {
        elements: renderingElements,
        appState: this.state,
        scale: window.devicePixelRatio,
        rc: this.rc!,
        canvas: this.canvas!,
        renderConfig: {
          selectionColor,
          scrollX: this.state.scrollX,
          scrollY: this.state.scrollY,
          viewBackgroundColor: this.state.viewBackgroundColor,
          zoom: this.state.zoom,
          remotePointerViewportCoords: pointerViewportCoords,
          remotePointerButton: cursorButton,
          remoteSelectedElementIds,
          remotePointerUsernames: pointerUsernames,
          remotePointerUserStates: pointerUserStates,
          shouldCacheIgnoreZoom: this.state.shouldCacheIgnoreZoom,
          theme: this.state.theme,
          imageCache: this.imageCache,
          isExporting: false,
          renderScrollbars: !this.device.isMobile,
        },
        callback: ({ atLeastOneVisibleElement, scrollBars }) => {
          if (scrollBars) {
            currentScrollBars = scrollBars;
          }
          const scrolledOutside =
            // hide when editing text
            isTextElement(this.state.editingElement)
              ? false
              : !atLeastOneVisibleElement && renderingElements.length > 0;
          if (this.state.scrolledOutside !== scrolledOutside) {
            this.setState({ scrolledOutside });
          }

          this.scheduleImageRefresh();
        },
      },
      THROTTLE_NEXT_RENDER && window.EXCALIDRAW_THROTTLE_RENDER === true,
    );

    if (!THROTTLE_NEXT_RENDER) {
      THROTTLE_NEXT_RENDER = true;
    }
  };

  private onScroll = debounce(() => {
    const { offsetTop, offsetLeft } = this.getCanvasOffsets();
    this.setState((state) => {
      if (state.offsetLeft === offsetLeft && state.offsetTop === offsetTop) {
        return null;
      }
      return { offsetTop, offsetLeft };
    });
  }, SCROLL_TIMEOUT);

  // Copy/paste

  private onCut = withBatchedUpdates((event: ClipboardEvent) => {
    const isExcalidrawActive = this.excalidrawContainerRef.current?.contains(
      document.activeElement,
    );
    if (!isExcalidrawActive || isWritableElement(event.target)) {
      return;
    }
    this.cutAll();
    event.preventDefault();
    event.stopPropagation();
  });

  private onCopy = withBatchedUpdates((event: ClipboardEvent) => {
    const isExcalidrawActive = this.excalidrawContainerRef.current?.contains(
      document.activeElement,
    );
    if (!isExcalidrawActive || isWritableElement(event.target)) {
      return;
    }
    this.copyAll();
    event.preventDefault();
    event.stopPropagation();
  });

  private cutAll = () => {
    this.actionManager.executeAction(actionCut, "keyboard");
  };

  private copyAll = () => {
    this.actionManager.executeAction(actionCopy, "keyboard");
  };

  private static resetTapTwice() {
    didTapTwice = false;
  }

  private onTapStart = (event: TouchEvent) => {
    // fix for Apple Pencil Scribble
    // On Android, preventing the event would disable contextMenu on tap-hold
    if (!isAndroid) {
      event.preventDefault();
    }

    if (!didTapTwice) {
      didTapTwice = true;
      clearTimeout(tappedTwiceTimer);
      tappedTwiceTimer = window.setTimeout(
        App.resetTapTwice,
        TAP_TWICE_TIMEOUT,
      );
      return;
    }
    // insert text only if we tapped twice with a single finger
    // event.touches.length === 1 will also prevent inserting text when user's zooming
    if (didTapTwice && event.touches.length === 1) {
      const [touch] = event.touches;
      // @ts-ignore
      this.handleCanvasDoubleClick({
        clientX: touch.clientX,
        clientY: touch.clientY,
      });
      didTapTwice = false;
      clearTimeout(tappedTwiceTimer);
    }
    if (isAndroid) {
      event.preventDefault();
    }

    if (event.touches.length === 2) {
      this.setState({
        selectedElementIds: {},
      });
    }
  };

  private onTapEnd = (event: TouchEvent) => {
    this.resetContextMenuTimer();
    if (event.touches.length > 0) {
      this.setState({
        previousSelectedElementIds: {},
        selectedElementIds: this.state.previousSelectedElementIds,
      });
    } else {
      gesture.pointers.clear();
    }
  };

  public pasteFromClipboard = withBatchedUpdates(
    async (event: ClipboardEvent | null) => {
      const isPlainPaste = !!(IS_PLAIN_PASTE && event);

      // #686
      const target = document.activeElement;
      const isExcalidrawActive =
        this.excalidrawContainerRef.current?.contains(target);
      if (event && !isExcalidrawActive) {
        return;
      }

      const elementUnderCursor = document.elementFromPoint(cursorX, cursorY);
      if (
        event &&
        (!(elementUnderCursor instanceof HTMLCanvasElement) ||
          isWritableElement(target))
      ) {
        return;
      }

      // must be called in the same frame (thus before any awaits) as the paste
      // event else some browsers (FF...) will clear the clipboardData
      // (something something security)
      let file = event?.clipboardData?.files[0];

      const data = await parseClipboard(event, isPlainPaste);

      if (!file && data.text && !isPlainPaste) {
        const string = data.text.trim();
        if (string.startsWith("<svg") && string.endsWith("</svg>")) {
          // ignore SVG validation/normalization which will be done during image
          // initialization
          file = SVGStringToFile(string);
        }
      }

      // prefer spreadsheet data over image file (MS Office/Libre Office)
      if (isSupportedImageFile(file) && !data.spreadsheet) {
        const { x: sceneX, y: sceneY } = viewportCoordsToSceneCoords(
          { clientX: cursorX, clientY: cursorY },
          this.state,
        );

        const imageElement = this.createImageElement({ sceneX, sceneY });
        this.insertImageElement(imageElement, file);
        this.initializeImageDimensions(imageElement);
        this.setState({ selectedElementIds: { [imageElement.id]: true } });

        return;
      }

      if (this.props.onPaste) {
        try {
          if ((await this.props.onPaste(data, event)) === false) {
            return;
          }
        } catch (error: any) {
          console.error(error);
        }
      }

      if (data.errorMessage) {
        this.setState({ errorMessage: data.errorMessage });
      } else if (data.spreadsheet && !isPlainPaste) {
        this.setState({
          pasteDialog: {
            data: data.spreadsheet,
            shown: true,
          },
        });
      } else if (data.elements) {
        // TODO remove formatting from elements if isPlainPaste
        this.addElementsFromPasteOrLibrary({
          elements: data.elements,
          files: data.files || null,
          position: "cursor",
        });
      } else if (data.text) {
        this.addTextFromPaste(data.text, isPlainPaste);
      }
      this.setActiveTool({ type: "selection" });
      event?.preventDefault();
    },
  );

  private addElementsFromPasteOrLibrary = (opts: {
    elements: readonly ExcalidrawElement[];
    files: BinaryFiles | null;
    position: { clientX: number; clientY: number } | "cursor" | "center";
  }) => {
    const elements = restoreElements(opts.elements, null);
    const [minX, minY, maxX, maxY] = getCommonBounds(elements);

    const elementsCenterX = distance(minX, maxX) / 2;
    const elementsCenterY = distance(minY, maxY) / 2;

    const clientX =
      typeof opts.position === "object"
        ? opts.position.clientX
        : opts.position === "cursor"
        ? cursorX
        : this.state.width / 2 + this.state.offsetLeft;
    const clientY =
      typeof opts.position === "object"
        ? opts.position.clientY
        : opts.position === "cursor"
        ? cursorY
        : this.state.height / 2 + this.state.offsetTop;

    const { x, y } = viewportCoordsToSceneCoords(
      { clientX, clientY },
      this.state,
    );

    const dx = x - elementsCenterX;
    const dy = y - elementsCenterY;
    const groupIdMap = new Map();

    const [gridX, gridY] = getGridPoint(dx, dy, this.state.gridSize);

    const oldIdToDuplicatedId = new Map();
    const newElements = elements.map((element) => {
      const newElement = duplicateElement(
        this.state.editingGroupId,
        groupIdMap,
        element,
        {
          x: element.x + gridX - minX,
          y: element.y + gridY - minY,
        },
      );
      oldIdToDuplicatedId.set(element.id, newElement.id);
      return newElement;
    });
    bindTextToShapeAfterDuplication(newElements, elements, oldIdToDuplicatedId);
    const nextElements = [
      ...this.scene.getElementsIncludingDeleted(),
      ...newElements,
    ];
    fixBindingsAfterDuplication(nextElements, elements, oldIdToDuplicatedId);

    if (opts.files) {
      this.files = { ...this.files, ...opts.files };
    }

    this.scene.replaceAllElements(nextElements);
    this.history.resumeRecording();

    this.setState(
      selectGroupsForSelectedElements(
        {
          ...this.state,
          // keep sidebar (presumably the library) open if it's docked and
          // can fit.
          //
          // Note, we should close the sidebar only if we're dropping items
          // from library, not when pasting from clipboard. Alas.
          openSidebar:
            this.state.openSidebar &&
            this.device.canDeviceFitSidebar &&
            this.state.isSidebarDocked
              ? this.state.openSidebar
              : null,
          selectedElementIds: newElements.reduce(
            (acc: Record<ExcalidrawElement["id"], true>, element) => {
              if (!isBoundToContainer(element)) {
                acc[element.id] = true;
              }
              return acc;
            },
            {},
          ),
          selectedGroupIds: {},
        },
        this.scene.getNonDeletedElements(),
      ),
      () => {
        if (opts.files) {
          this.addNewImagesToImageCache();
        }
      },
    );
    this.setActiveTool({ type: "selection" });
  };

  private addTextFromPaste(text: string, isPlainPaste = false) {
    const { x, y } = viewportCoordsToSceneCoords(
      { clientX: cursorX, clientY: cursorY },
      this.state,
    );

    const textElementProps = {
      x,
      y,
      strokeColor: this.state.currentItemStrokeColor,
      backgroundColor: this.state.currentItemBackgroundColor,
      fillStyle: this.state.currentItemFillStyle,
      strokeWidth: this.state.currentItemStrokeWidth,
      strokeStyle: this.state.currentItemStrokeStyle,
      roundness: null,
      roughness: this.state.currentItemRoughness,
      opacity: this.state.currentItemOpacity,
      text,
      rawText: text,
      fontSize: this.state.currentItemFontSize,
      fontFamily: this.state.currentItemFontFamily,
      textAlign: this.state.currentItemTextAlign,
      verticalAlign: DEFAULT_VERTICAL_ALIGN,
      locked: false,
    };

    const LINE_GAP = 10;
    let currentY = y;

    const lines = isPlainPaste ? [text] : text.split("\n");
    const textElements = lines.reduce(
      (acc: ExcalidrawTextElement[], line, idx) => {
        const text = line.trim();

        if (text.length) {
          const element = newTextElement({
            ...textElementProps,
            x,
            y: currentY,
            text,
            rawText: text, //zsviczian
          });
          acc.push(element);
          currentY += element.height + LINE_GAP;
        } else {
          const prevLine = lines[idx - 1]?.trim();
          // add paragraph only if previous line was not empty, IOW don't add
          // more than one empty line
          if (prevLine) {
            const defaultLineHeight = getApproxLineHeight(
              getFontString({
                fontSize: textElementProps.fontSize,
                fontFamily: textElementProps.fontFamily,
              }),
            );

            currentY += defaultLineHeight + LINE_GAP;
          }
        }

        return acc;
      },
      [],
    );

    if (textElements.length === 0) {
      return;
    }

    this.scene.replaceAllElements([
      ...this.scene.getElementsIncludingDeleted(),
      ...textElements,
    ]);

    this.setState({
      selectedElementIds: Object.fromEntries(
        textElements.map((el) => [el.id, true]),
      ),
    });

    if (
      !isPlainPaste &&
      textElements.length > 1 &&
      PLAIN_PASTE_TOAST_SHOWN === false &&
      !this.device.isMobile
    ) {
      this.setToast({
        message: t("toast.pasteAsSingleElement", {
          shortcut: getShortcutKey("CtrlOrCmd+Shift+V"),
        }),
        duration: 5000,
      });
      PLAIN_PASTE_TOAST_SHOWN = true;
    }

    this.history.resumeRecording();
  }

  setAppState: React.Component<any, AppState>["setState"] = (
    state,
    callback,
  ) => {
    this.setState(state, callback);
  };

  removePointer = (event: React.PointerEvent<HTMLElement> | PointerEvent) => {
    if (touchTimeout) {
      this.resetContextMenuTimer();
    }

    gesture.pointers.delete(event.pointerId);
  };

  toggleLock = (source: "keyboard" | "ui" = "ui") => {
    if (!this.state.activeTool.locked) {
      trackEvent(
        "toolbar",
        "toggleLock",
        `${source} (${this.device.isMobile ? "mobile" : "desktop"})`,
      );
    }
    this.setState((prevState) => {
      return {
        activeTool: {
          ...prevState.activeTool,
          ...updateActiveTool(
            this.state,
            prevState.activeTool.locked
              ? { type: "selection" }
              : prevState.activeTool,
          ),
          locked: !prevState.activeTool.locked,
        },
      };
    });
  };

  togglePenMode = () => {
    this.setState((prevState) => {
      return {
        penMode: !prevState.penMode,
      };
    });
  };

  onHandToolToggle = () => {
    this.actionManager.executeAction(actionToggleHandTool);
  };

  scrollToContent = (
    target:
      | ExcalidrawElement
      | readonly ExcalidrawElement[] = this.scene.getNonDeletedElements(),
  ) => {
    this.setState({
      ...calculateScrollCenter(
        Array.isArray(target) ? target : [target],
        this.state,
        this.canvas,
      ),
    });
  };

  //zsviczian
  zoomToFit = (
    target: readonly ExcalidrawElement[] = this.scene.getNonDeletedElements(),
    maxZoom: number = 1, //null will zoom to max based on viewport
    margin: number = 0.03, //percentage of viewport width&height
  ) => {
    if (!target) {
      target = this.scene.getNonDeletedElements();
    }
    if (target.length === 0) {
      maxZoom = 1;
    }
    this.setState(
      zoomToFitElements(target, this.state, false, maxZoom, margin).appState,
    );
  };

  //zsviczian
  updateContainerSize = withBatchedUpdates(
    (containers: NonDeletedExcalidrawElement[]) => {
      containers.forEach((el: ExcalidrawElement) => {
        const [x, y] = rotate(
          el.x + el.width,
          el.y + el.height,
          el.x + el.width / 2,
          el.y + el.height / 2,
          el.angle,
        );
        resizeSingleElement(
          new Map().set(el.id, el),
          false,
          el,
          "se",
          true,
          x,
          y,
        );
      });
    },
  );

  //zsviczian
  restore = (data: ImportedDataState): RestoredDataState => {
    return restore(data, null, null);
  };

  setToast = (
    toast: {
      message: string;
      closable?: boolean;
      duration?: number;
    } | null,
  ) => {
    this.setState({ toast });
  };

  restoreFileFromShare = async () => {
    try {
      const webShareTargetCache = await caches.open("web-share-target");

      const response = await webShareTargetCache.match("shared-file");
      if (response) {
        const blob = await response.blob();
        const file = new File([blob], blob.name || "", { type: blob.type });
        this.loadFileToCanvas(file, null);
        await webShareTargetCache.delete("shared-file");
        window.history.replaceState(null, APP_NAME, window.location.pathname);
      }
    } catch (error: any) {
      this.setState({ errorMessage: error.message });
    }
  };

  /** adds supplied files to existing files in the appState */
  public addFiles: ExcalidrawImperativeAPI["addFiles"] = withBatchedUpdates(
    (files) => {
      const filesMap = files.reduce((acc, fileData) => {
        acc.set(fileData.id, fileData);
        return acc;
      }, new Map<FileId, BinaryFileData>());

      this.files = { ...this.files, ...Object.fromEntries(filesMap) };

      this.scene.getNonDeletedElements().forEach((element) => {
        if (
          isInitializedImageElement(element) &&
          filesMap.has(element.fileId)
        ) {
          this.imageCache.delete(element.fileId);
          invalidateShapeForElement(element);
        }
      });
      this.scene.informMutation();

      this.addNewImagesToImageCache();
    },
  );

  //zsviczian https://github.com/zsviczian/excalibrain/issues/9
  public setMobileModeAllowed: ExcalidrawImperativeAPI["setMobileModeAllowed"] =
    (allow: boolean) => {
      const { width, height } =
        this.excalidrawContainerRef.current!.getBoundingClientRect();
      this.allowMobileMode = allow;
      if (allow) {
        this.device = updateObject(this.device, {
          isMobile:
            width < MQ_MAX_WIDTH_PORTRAIT ||
            (height < MQ_MAX_HEIGHT_LANDSCAPE &&
              width < MQ_MAX_WIDTH_LANDSCAPE),
        });
      } else {
        this.device = updateObject(this.device, {
          isMobile: false,
        });
      }
      this.forceUpdate();
    };

  //zsviczian
  public setLocalFont: ExcalidrawImperativeAPI["setLocalFont"] = (
    showOnPanel: boolean,
  ) => {
    showFourthFont = showOnPanel;
  };

  public selectElements: ExcalidrawImperativeAPI["selectElements"] = (
    elements: readonly ExcalidrawElement[],
  ) => {
    this.updateScene({
      appState: {
        ...this.state,
        editingGroupId: null,
        selectedElementIds: elements.reduce((map, element) => {
          map[element.id] = true;
          return map;
        }, {} as any),
      },
      commitToHistory: true,
    });
  };

  public bringToFront: ExcalidrawImperativeAPI["bringToFront"] = (
    elements: readonly ExcalidrawElement[],
  ) => {
    this.selectElements(elements);
    this.updateScene(
      actionBringToFront.perform(
        this.scene.getNonDeletedElements(),
        this.state,
      ),
    );
  };

  public bringForward: ExcalidrawImperativeAPI["bringForward"] = (
    elements: readonly ExcalidrawElement[],
  ) => {
    this.selectElements(elements);
    this.updateScene(
      actionBringForward.perform(
        this.scene.getNonDeletedElements(),
        this.state,
      ),
    );
  };

  public sendToBack: ExcalidrawImperativeAPI["sendToBack"] = (
    elements: readonly ExcalidrawElement[],
  ) => {
    this.selectElements(elements);
    this.updateScene(
      actionSendToBack.perform(this.scene.getNonDeletedElements(), this.state),
    );
  };

  public sendBackward: ExcalidrawImperativeAPI["sendBackward"] = (
    elements: readonly ExcalidrawElement[],
  ) => {
    this.selectElements(elements);
    this.updateScene(
      actionSendBackward.perform(
        this.scene.getNonDeletedElements(),
        this.state,
      ),
    );
  };

  public updateScene = withBatchedUpdates(
    <K extends keyof AppState>(sceneData: {
      elements?: SceneData["elements"];
      appState?: Pick<AppState, K> | null;
      collaborators?: SceneData["collaborators"];
      commitToHistory?: SceneData["commitToHistory"];
    }) => {
      if (sceneData.commitToHistory) {
        this.history.resumeRecording();
      }

      flushSync(() => {
        if (sceneData.appState) {
          this.setState(sceneData.appState);
        }
      });

      if (sceneData.elements) {
        this.scene.replaceAllElements(sceneData.elements);
      }

      if (sceneData.collaborators) {
        this.setState({ collaborators: sceneData.collaborators });
      }
    },
  );

  private onSceneUpdated = () => {
    this.setState({});
  };

  /**
   * @returns whether the menu was toggled on or off
   */
  public toggleMenu = (
    type: "library" | "customSidebar",
    force?: boolean,
  ): boolean => {
    if (type === "customSidebar" && !this.props.renderSidebar) {
      console.warn(
        `attempting to toggle "customSidebar", but no "props.renderSidebar" is defined`,
      );
      return false;
    }

    if (type === "library" || type === "customSidebar") {
      let nextValue;
      if (force === undefined) {
        nextValue = this.state.openSidebar === type ? null : type;
      } else {
        nextValue = force ? type : null;
      }
      this.setState({ openSidebar: nextValue });

      return !!nextValue;
    }

    return false;
  };

  private updateCurrentCursorPosition = withBatchedUpdates(
    (event: MouseEvent) => {
      cursorX = event.clientX;
      cursorY = event.clientY;
    },
  );

  // Input handling

  private onKeyDown = withBatchedUpdates(
    (event: React.KeyboardEvent | KeyboardEvent) => {
      // normalize `event.key` when CapsLock is pressed #2372

      if (
        "Proxy" in window &&
        ((!event.shiftKey && /^[A-Z]$/.test(event.key)) ||
          (event.shiftKey && /^[a-z]$/.test(event.key)))
      ) {
        event = new Proxy(event, {
          get(ev: any, prop) {
            const value = ev[prop];
            if (typeof value === "function") {
              // fix for Proxies hijacking `this`
              return value.bind(ev);
            }
            return prop === "key"
              ? // CapsLock inverts capitalization based on ShiftKey, so invert
                // it back
                event.shiftKey
                ? ev.key.toUpperCase()
                : ev.key.toLowerCase()
              : value;
          },
        });
      }

      if (event[KEYS.CTRL_OR_CMD] && event.key.toLowerCase() === KEYS.V) {
        IS_PLAIN_PASTE = event.shiftKey;
        clearTimeout(IS_PLAIN_PASTE_TIMER);
        // reset (100ms to be safe that we it runs after the ensuing
        // paste event). Though, technically unnecessary to reset since we
        // (re)set the flag before each paste event.
        IS_PLAIN_PASTE_TIMER = window.setTimeout(() => {
          IS_PLAIN_PASTE = false;
        }, 100);
      }

      // prevent browser zoom in input fields
      if (event[KEYS.CTRL_OR_CMD] && isWritableElement(event.target)) {
        if (event.code === CODES.MINUS || event.code === CODES.EQUAL) {
          event.preventDefault();
          return;
        }
      }

      // bail if
      if (
        // inside an input
        (isWritableElement(event.target) &&
          // unless pressing escape (finalize action)
          event.key !== KEYS.ESCAPE) ||
        // or unless using arrows (to move between buttons)
        (isArrowKey(event.key) && isInputLike(event.target))
      ) {
        return;
      }

      if (event.key === KEYS.QUESTION_MARK) {
        this.setState({
          openDialog: "help",
        });
        return;
      } else if (
        event.key.toLowerCase() === KEYS.E &&
        event.shiftKey &&
        event[KEYS.CTRL_OR_CMD]
      ) {
        this.setState({ openDialog: "imageExport" });
        return;
      }

      if (event.key === KEYS.PAGE_UP || event.key === KEYS.PAGE_DOWN) {
        let offset =
          (event.shiftKey ? this.state.width : this.state.height) /
          this.state.zoom.value;
        if (event.key === KEYS.PAGE_DOWN) {
          offset = -offset;
        }
        if (event.shiftKey) {
          this.setState((state) => ({ scrollX: state.scrollX + offset }));
        } else {
          this.setState((state) => ({ scrollY: state.scrollY + offset }));
        }
      }

      if (this.actionManager.handleKeyDown(event)) {
        return;
      }

      if (this.state.viewModeEnabled) {
        return;
      }

      if (event[KEYS.CTRL_OR_CMD] && this.state.isBindingEnabled) {
        this.setState({ isBindingEnabled: false });
      }

      if (isArrowKey(event.key)) {
        const step =
          (this.state.gridSize &&
            (event.shiftKey
              ? ELEMENT_TRANSLATE_AMOUNT
              : this.state.gridSize)) ||
          (event.shiftKey
            ? ELEMENT_SHIFT_TRANSLATE_AMOUNT
            : ELEMENT_TRANSLATE_AMOUNT);

        let offsetX = 0;
        let offsetY = 0;

        if (event.key === KEYS.ARROW_LEFT) {
          offsetX = -step;
        } else if (event.key === KEYS.ARROW_RIGHT) {
          offsetX = step;
        } else if (event.key === KEYS.ARROW_UP) {
          offsetY = -step;
        } else if (event.key === KEYS.ARROW_DOWN) {
          offsetY = step;
        }

        const selectedElements = getSelectedElements(
          this.scene.getNonDeletedElements(),
          this.state,
          true,
        );

        selectedElements.forEach((element) => {
          mutateElement(element, {
            x: element.x + offsetX,
            y: element.y + offsetY,
          });

          updateBoundElements(element, {
            simultaneouslyUpdated: selectedElements,
          });
        });

        this.maybeSuggestBindingForAll(selectedElements);

        event.preventDefault();
      } else if (event.key === KEYS.ENTER) {
        const selectedElements = getSelectedElements(
          this.scene.getNonDeletedElements(),
          this.state,
        );
        if (selectedElements.length === 1) {
          const selectedElement = selectedElements[0];
          if (event[KEYS.CTRL_OR_CMD]) {
            if (isLinearElement(selectedElement)) {
              if (
                !this.state.editingLinearElement ||
                this.state.editingLinearElement.elementId !==
                  selectedElements[0].id
              ) {
                this.history.resumeRecording();
                this.setState({
                  editingLinearElement: new LinearElementEditor(
                    selectedElement,
                    this.scene,
                  ),
                });
              }
            }
          } else if (
            isTextElement(selectedElement) ||
            isValidTextContainer(selectedElement)
          ) {
            let container;
            if (!isTextElement(selectedElement)) {
              container = selectedElement as ExcalidrawTextContainer;
            }
            const midPoint = getContainerCenter(selectedElement, this.state);
            const sceneX = midPoint.x;
            const sceneY = midPoint.y;
            this.startTextEditing({
              sceneX,
              sceneY,
              container,
            });
            event.preventDefault();
            return;
          }
        }
      } else if (
        !event.ctrlKey &&
        !event.altKey &&
        !event.metaKey &&
        this.state.draggingElement === null
      ) {
        const shape = findShapeByKey(event.key);
        if (shape) {
          if (this.state.activeTool.type !== shape) {
            trackEvent(
              "toolbar",
              shape,
              `keyboard (${this.device.isMobile ? "mobile" : "desktop"})`,
            );
          }
          this.setActiveTool({ type: shape });
          event.stopPropagation();
        } else if (event.key === KEYS.Q) {
          this.toggleLock("keyboard");
          event.stopPropagation();
        }
      }
      if (event.key === KEYS.SPACE && gesture.pointers.size === 0) {
        isHoldingSpace = true;
        setCursor(this.canvas, CURSOR_TYPE.GRAB);
        event.preventDefault();
      }

      if (
        (event.key === KEYS.G || event.key === KEYS.S) &&
        !event.altKey &&
        !event[KEYS.CTRL_OR_CMD]
      ) {
        const selectedElements = getSelectedElements(
          this.scene.getNonDeletedElements(),
          this.state,
        );
        if (
          this.state.activeTool.type === "selection" &&
          !selectedElements.length
        ) {
          return;
        }

        if (
          event.key === KEYS.G &&
          (hasBackground(this.state.activeTool.type) ||
            selectedElements.some((element) => hasBackground(element.type)))
        ) {
          this.setState({ openPopup: "backgroundColorPicker" });
          event.stopPropagation();
        }
        if (event.key === KEYS.S) {
          this.setState({ openPopup: "strokeColorPicker" });
          event.stopPropagation();
        }
      }
    },
  );

  private onWheel = withBatchedUpdates((event: WheelEvent) => {
    // prevent browser pinch zoom on DOM elements
    if (!(event.target instanceof HTMLCanvasElement) && event.ctrlKey) {
      event.preventDefault();
    }
  });

  private onKeyUp = withBatchedUpdates((event: KeyboardEvent) => {
    if (event.key === KEYS.SPACE) {
      if (this.state.viewModeEnabled) {
        setCursor(this.canvas, CURSOR_TYPE.GRAB);
      } else if (this.state.activeTool.type === "selection") {
        resetCursor(this.canvas);
      } else {
        setCursorForShape(this.canvas, this.state);
        this.setState({
          selectedElementIds: {},
          selectedGroupIds: {},
          editingGroupId: null,
        });
      }
      isHoldingSpace = false;
    }
    if (!event[KEYS.CTRL_OR_CMD] && !this.state.isBindingEnabled) {
      this.setState({ isBindingEnabled: true });
    }
    if (isArrowKey(event.key)) {
      const selectedElements = getSelectedElements(
        this.scene.getNonDeletedElements(),
        this.state,
      );
      isBindingEnabled(this.state)
        ? bindOrUnbindSelectedElements(selectedElements)
        : unbindLinearElements(selectedElements);
      this.setState({ suggestedBindings: [] });
    }
  });

  private setActiveTool = (
    tool:
      | { type: typeof SHAPES[number]["value"] | "eraser" | "hand" }
      | { type: "custom"; customType: string },
  ) => {
    const nextActiveTool = updateActiveTool(this.state, tool);
    if (nextActiveTool.type === "hand") {
      setCursor(this.canvas, CURSOR_TYPE.GRAB);
    } else if (!isHoldingSpace) {
      setCursorForShape(this.canvas, this.state);
    }
    if (isToolIcon(document.activeElement)) {
      this.focusContainer();
    }
    if (!isLinearElementType(nextActiveTool.type)) {
      this.setState({ suggestedBindings: [] });
    }
    if (nextActiveTool.type === "image") {
      this.onImageAction();
    }
    if (nextActiveTool.type !== "selection") {
      this.setState({
        activeTool: nextActiveTool,
        selectedElementIds: {},
        selectedGroupIds: {},
        editingGroupId: null,
      });
    } else {
      this.setState({ activeTool: nextActiveTool });
    }
  };

  private setCursor = (cursor: string) => {
    setCursor(this.canvas, cursor);
  };

  private resetCursor = () => {
    resetCursor(this.canvas);
  };
  /**
   * returns whether user is making a gesture with >= 2 fingers (points)
   * on o touch screen (not on a trackpad). Currently only relates to Darwin
   * (iOS/iPadOS,MacOS), but may work on other devices in the future if
   * GestureEvent is standardized.
   */
  private isTouchScreenMultiTouchGesture = () => {
    // we don't want to deselect when using trackpad, and multi-point gestures
    // only work on touch screens, so checking for >= pointers means we're on a
    // touchscreen
    return gesture.pointers.size >= 2;
  };

  // fires only on Safari
  private onGestureStart = withBatchedUpdates((event: GestureEvent) => {
    event.preventDefault();

    // we only want to deselect on touch screens because user may have selected
    // elements by mistake while zooming
    if (this.isTouchScreenMultiTouchGesture()) {
      this.setState({
        selectedElementIds: {},
      });
    }
    gesture.initialScale = this.state.zoom.value;
  });

  // fires only on Safari
  private onGestureChange = withBatchedUpdates((event: GestureEvent) => {
    event.preventDefault();

    // onGestureChange only has zoom factor but not the center.
    // If we're on iPad or iPhone, then we recognize multi-touch and will
    // zoom in at the right location in the touchmove handler
    // (handleCanvasPointerMove).
    //
    // On Macbook trackpad, we don't have those events so will zoom in at the
    // current location instead.
    //
    // As such, bail from this handler on touch devices.
    if (this.isTouchScreenMultiTouchGesture()) {
      return;
    }

    const initialScale = gesture.initialScale;
    if (initialScale) {
      this.setState((state) => ({
        ...getStateForZoom(
          {
            viewportX: cursorX,
            viewportY: cursorY,
            nextZoom: getNormalizedZoom(initialScale * event.scale),
          },
          state,
        ),
      }));
    }
  });

  // fires only on Safari
  private onGestureEnd = withBatchedUpdates((event: GestureEvent) => {
    event.preventDefault();
    // reselect elements only on touch screens (see onGestureStart)
    if (this.isTouchScreenMultiTouchGesture()) {
      this.setState({
        previousSelectedElementIds: {},
        selectedElementIds: this.state.previousSelectedElementIds,
      });
    }
    gesture.initialScale = null;
  });

  private handleTextWysiwyg(
    element: ExcalidrawTextElement,
    {
      isExistingElement = false,
    }: {
      isExistingElement?: boolean;
    },
  ) {
    const updateElement = (
      text: string,
      originalText: string,
      isDeleted: boolean,
      rawText?: string,
      link?: string,
    ) => {
      this.scene.replaceAllElements([
        ...this.scene.getElementsIncludingDeleted().map((_element) => {
          if (_element.id === element.id && isTextElement(_element)) {
            return updateTextElement(_element, {
              text,
              isDeleted,
              originalText,
              rawText: rawText ?? originalText,
              link,
            });
          }
          return _element;
        }),
      ]);
    };

    if (isExistingElement && this.props.onBeforeTextEdit) {
      const text = this.props.onBeforeTextEdit(element);
      if (text) {
        this.scene.replaceAllElements([
          ...this.scene.getElementsIncludingDeleted().map((_element) => {
            if (_element.id === element.id && isTextElement(_element)) {
              element = updateTextElement(_element, {
                text,
                isDeleted: false,
                originalText: text,
              });
              return element;
            }
            return _element;
          }),
        ]);
      }
    }

    textWysiwyg({
      id: element.id,
      canvas: this.canvas,
      getViewportCoords: (x, y) => {
        const { x: viewportX, y: viewportY } = sceneCoordsToViewportCoords(
          {
            sceneX: x,
            sceneY: y,
          },
          this.state,
        );
        return [
          viewportX - this.state.offsetLeft,
          viewportY - this.state.offsetTop,
        ];
      },
      onChange: withBatchedUpdates((text) => {
        updateElement(text, text, false);
        if (isNonDeletedElement(element)) {
          updateBoundElements(element);
        }
      }),
      onSubmit: withBatchedUpdates(({ text, viaKeyboard, originalText }) => {
        const isDeleted = !text.trim();
        const rawText = originalText; //should this be originalText??
        let link = undefined;
        if (this.props.onBeforeTextSubmit) {
          const [updatedText, updatedOriginalText, l] =
            this.props.onBeforeTextSubmit(
              element,
              text,
              originalText,
              isDeleted,
            );
          text = updatedText ?? text;
          originalText = updatedOriginalText ?? originalText;
          link = l;
        }
        updateElement(text, originalText, isDeleted, rawText, link);
        // select the created text element only if submitting via keyboard
        // (when submitting via click it should act as signal to deselect)
        if (!isDeleted && viaKeyboard) {
          const elementIdToSelect = element.containerId
            ? element.containerId
            : element.id;
          this.setState((prevState) => ({
            selectedElementIds: {
              ...prevState.selectedElementIds,
              [elementIdToSelect]: true,
            },
          }));
        }
        if (isDeleted) {
          fixBindingsAfterDeletion(this.scene.getNonDeletedElements(), [
            element,
          ]);
        }
        if (!isDeleted || isExistingElement) {
          this.history.resumeRecording();
        }

        this.setState({
          draggingElement: null,
          editingElement: null,
        });
        if (this.state.activeTool.locked) {
          setCursorForShape(this.canvas, this.state);
        }

        this.focusContainer();
      }),
      element,
      excalidrawContainer: this.excalidrawContainerRef.current,
      app: this,
    });
    // deselect all other elements when inserting text
    this.deselectElements();

    // do an initial update to re-initialize element position since we were
    // modifying element's x/y for sake of editor (case: syncing to remote)
    updateElement(element.text, element.originalText, false);
  }

  private deselectElements() {
    this.setState({
      selectedElementIds: {},
      selectedGroupIds: {},
      editingGroupId: null,
    });
  }

  private getTextElementAtPosition(
    x: number,
    y: number,
  ): NonDeleted<ExcalidrawTextElement> | null {
    const element = this.getElementAtPosition(x, y, {
      includeBoundTextElement: true,
    });
    if (element && isTextElement(element) && !element.isDeleted) {
      return element;
    }
    return null;
  }

  private getElementAtPosition(
    x: number,
    y: number,
    opts?: {
      /** if true, returns the first selected element (with highest z-index)
        of all hit elements */
      preferSelected?: boolean;
      includeBoundTextElement?: boolean;
      includeLockedElements?: boolean;
    },
  ): NonDeleted<ExcalidrawElement> | null {
    const allHitElements = this.getElementsAtPosition(
      x,
      y,
      opts?.includeBoundTextElement,
      opts?.includeLockedElements,
    );
    if (allHitElements.length > 1) {
      if (opts?.preferSelected) {
        for (let index = allHitElements.length - 1; index > -1; index--) {
          if (this.state.selectedElementIds[allHitElements[index].id]) {
            return allHitElements[index];
          }
        }
      }
      const elementWithHighestZIndex =
        allHitElements[allHitElements.length - 1];
      // If we're hitting element with highest z-index only on its bounding box
      // while also hitting other element figure, the latter should be considered.
      return isHittingElementBoundingBoxWithoutHittingElement(
        elementWithHighestZIndex,
        this.state,
        x,
        y,
      )
        ? allHitElements[allHitElements.length - 2]
        : elementWithHighestZIndex;
    }
    if (allHitElements.length === 1) {
      return allHitElements[0];
    }
    return null;
  }

  private getElementsAtPosition(
    x: number,
    y: number,
    includeBoundTextElement: boolean = false,
    includeLockedElements: boolean = false,
  ): NonDeleted<ExcalidrawElement>[] {
    const elements =
      includeBoundTextElement && includeLockedElements
        ? this.scene.getNonDeletedElements()
        : this.scene
            .getNonDeletedElements()
            .filter(
              (element) =>
                (includeLockedElements || !element.locked) &&
                (includeBoundTextElement ||
                  !(isTextElement(element) && element.containerId)),
            );

    return getElementsAtPosition(elements, (element) =>
      hitTest(element, this.state, x, y),
    );
  }

  private startTextEditing = ({
    sceneX,
    sceneY,
    insertAtParentCenter = true,
    container,
  }: {
    /** X position to insert text at */
    sceneX: number;
    /** Y position to insert text at */
    sceneY: number;
    /** whether to attempt to insert at element center if applicable */
    insertAtParentCenter?: boolean;
    container?: ExcalidrawTextContainer | null;
  }) => {
    let shouldBindToContainer = false;

    let parentCenterPosition =
      insertAtParentCenter &&
      this.getTextWysiwygSnappedToCenterPosition(
        sceneX,
        sceneY,
        this.state,
        container,
      );
    if (container && parentCenterPosition) {
      shouldBindToContainer = true;
    }
    let existingTextElement: NonDeleted<ExcalidrawTextElement> | null = null;

    const selectedElements = getSelectedElements(
      this.scene.getNonDeletedElements(),
      this.state,
    );

    if (selectedElements.length === 1) {
      if (isTextElement(selectedElements[0])) {
        existingTextElement = selectedElements[0];
      } else if (container) {
        existingTextElement = getBoundTextElement(selectedElements[0]);
      } else {
        existingTextElement = this.getTextElementAtPosition(sceneX, sceneY);
      }
    } else {
      existingTextElement = this.getTextElementAtPosition(sceneX, sceneY);
    }

    if (
      !existingTextElement &&
      shouldBindToContainer &&
      container &&
      !isArrowElement(container)
    ) {
      const fontString = {
        fontSize: this.state.currentItemFontSize,
        fontFamily: this.state.currentItemFontFamily,
      };
      const minWidth = getApproxMinLineWidth(getFontString(fontString));
      const minHeight = getApproxMinLineHeight(getFontString(fontString));
      const containerDims = getContainerDims(container);
      const newHeight = Math.max(containerDims.height, minHeight);
      const newWidth = Math.max(containerDims.width, minWidth);
      mutateElement(container, { height: newHeight, width: newWidth });
      sceneX = container.x + newWidth / 2;
      sceneY = container.y + newHeight / 2;
      if (parentCenterPosition) {
        parentCenterPosition = this.getTextWysiwygSnappedToCenterPosition(
          sceneX,
          sceneY,
          this.state,
          container,
        );
      }
    }
    const element = existingTextElement
      ? existingTextElement
      : newTextElement({
          x: parentCenterPosition
            ? parentCenterPosition.elementCenterX
            : sceneX,
          y: parentCenterPosition
            ? parentCenterPosition.elementCenterY
            : sceneY,
          strokeColor: this.state.currentItemStrokeColor,
          backgroundColor: this.state.currentItemBackgroundColor,
          fillStyle: this.state.currentItemFillStyle,
          strokeWidth: this.state.currentItemStrokeWidth,
          strokeStyle: this.state.currentItemStrokeStyle,
          roughness: this.state.currentItemRoughness,
          opacity: this.state.currentItemOpacity,
          roundness: null,
          text: "",
          rawText: "",
          fontSize: this.state.currentItemFontSize,
          fontFamily: this.state.currentItemFontFamily,
          textAlign: parentCenterPosition
            ? "center"
            : this.state.currentItemTextAlign,
          verticalAlign: parentCenterPosition
            ? VERTICAL_ALIGN.MIDDLE
            : DEFAULT_VERTICAL_ALIGN,
          containerId: shouldBindToContainer ? container?.id : undefined,
          groupIds: container?.groupIds ?? [],
          locked: false,
        });

    if (!existingTextElement && shouldBindToContainer && container) {
      mutateElement(container, {
        boundElements: (container.boundElements || []).concat({
          type: "text",
          id: element.id,
        }),
      });
    }
    this.setState({ editingElement: element });

    if (!existingTextElement) {
      if (container && shouldBindToContainer) {
        const containerIndex = this.scene.getElementIndex(container.id);
        this.scene.insertElementAtIndex(element, containerIndex + 1);
      } else {
        this.scene.replaceAllElements([
          ...this.scene.getElementsIncludingDeleted(),
          element,
        ]);
      }

      // case: creating new text not centered to parent element → offset Y
      // so that the text is centered to cursor position
      if (!parentCenterPosition) {
        mutateElement(element, {
          y: element.y - element.baseline / 2,
        });
      }
    }

    this.setState({
      editingElement: element,
    });

    this.handleTextWysiwyg(element, {
      isExistingElement: !!existingTextElement,
    });
  };

  private handleCanvasDoubleClick = (
    event: React.MouseEvent<HTMLCanvasElement>,
  ) => {
    // case: double-clicking with arrow/line tool selected would both create
    // text and enter multiElement mode
    if (this.state.multiElement) {
      return;
    }
    // we should only be able to double click when mode is selection
    if (this.state.activeTool.type !== "selection") {
      return;
    }

    const selectedElements = getSelectedElements(
      this.scene.getNonDeletedElements(),
      this.state,
    );

    if (selectedElements.length === 1 && isLinearElement(selectedElements[0])) {
      if (
        event[KEYS.CTRL_OR_CMD] &&
        (!this.state.editingLinearElement ||
          this.state.editingLinearElement.elementId !== selectedElements[0].id)
      ) {
        this.history.resumeRecording();
        this.setState({
          editingLinearElement: new LinearElementEditor(
            selectedElements[0],
            this.scene,
          ),
        });
        return;
      } else if (
        this.state.editingLinearElement &&
        this.state.editingLinearElement.elementId === selectedElements[0].id
      ) {
        return;
      }
    }

    resetCursor(this.canvas);

    let { x: sceneX, y: sceneY } = viewportCoordsToSceneCoords(
      event,
      this.state,
    );

    const selectedGroupIds = getSelectedGroupIds(this.state);

    if (selectedGroupIds.length > 0) {
      const hitElement = this.getElementAtPosition(sceneX, sceneY);

      const selectedGroupId =
        hitElement &&
        getSelectedGroupIdForElement(hitElement, this.state.selectedGroupIds);

      if (selectedGroupId) {
        this.setState((prevState) =>
          selectGroupsForSelectedElements(
            {
              ...prevState,
              editingGroupId: selectedGroupId,
              selectedElementIds: { [hitElement!.id]: true },
              selectedGroupIds: {},
            },
            this.scene.getNonDeletedElements(),
          ),
        );
        return;
      }
    }

    resetCursor(this.canvas);
    if (!event[KEYS.CTRL_OR_CMD] && !this.state.viewModeEnabled) {
      const container = getTextBindableContainerAtPosition(
        this.scene.getNonDeletedElements(),
        this.state,
        sceneX,
        sceneY,
      );
      if (container) {
        if (isArrowElement(container) || hasBoundTextElement(container)) {
          const midPoint = getContainerCenter(container, this.state);

          sceneX = midPoint.x;
          sceneY = midPoint.y;
        }
      }
      this.startTextEditing({
        sceneX,
        sceneY,
        insertAtParentCenter: !event.altKey,
        container,
      });
    }
  };

  private getElementLinkAtPosition = (
    scenePointer: Readonly<{ x: number; y: number }>,
    hitElement: NonDeletedExcalidrawElement | null,
  ): ExcalidrawElement | undefined => {
    // Reversing so we traverse the elements in decreasing order
    // of z-index
    const elements = this.scene.getNonDeletedElements().slice().reverse();
    let hitElementIndex = Infinity;

    return elements.find((element, index) => {
      if (hitElement && element.id === hitElement.id) {
        hitElementIndex = index;
      }
      return (
        element.link &&
        index <= hitElementIndex &&
        isPointHittingLinkIcon(
          element,
          this.state,
          [scenePointer.x, scenePointer.y],
          this.device.isMobile,
        )
      );
    });
  };

  private redirectToLink = (
    event: React.PointerEvent<HTMLCanvasElement>,
    isTouchScreen: boolean,
  ) => {
    const draggedDistance = distance2d(
      this.lastPointerDown!.clientX,
      this.lastPointerDown!.clientY,
      this.lastPointerUp!.clientX,
      this.lastPointerUp!.clientY,
    );
    if (
      !this.hitLinkElement ||
      // For touch screen allow dragging threshold else strict check
      (isTouchScreen && draggedDistance > DRAGGING_THRESHOLD) ||
      (!isTouchScreen && draggedDistance !== 0)
    ) {
      return;
    }
    const lastPointerDownCoords = viewportCoordsToSceneCoords(
      this.lastPointerDown!,
      this.state,
    );
    const lastPointerDownHittingLinkIcon = isPointHittingLinkIcon(
      this.hitLinkElement,
      this.state,
      [lastPointerDownCoords.x, lastPointerDownCoords.y],
      this.device.isMobile,
    );
    const lastPointerUpCoords = viewportCoordsToSceneCoords(
      this.lastPointerUp!,
      this.state,
    );
    const lastPointerUpHittingLinkIcon = isPointHittingLinkIcon(
      this.hitLinkElement,
      this.state,
      [lastPointerUpCoords.x, lastPointerUpCoords.y],
      this.device.isMobile,
    );
    if (lastPointerDownHittingLinkIcon && lastPointerUpHittingLinkIcon) {
      const url = this.hitLinkElement.link;
      if (url) {
        let customEvent;
        if (this.props.onLinkOpen) {
          customEvent = wrapEvent(EVENT.EXCALIDRAW_LINK, event.nativeEvent);
          this.props.onLinkOpen(this.hitLinkElement, customEvent);
        }
        if (!customEvent?.defaultPrevented) {
          const target = isLocalLink(url) ? "_self" : "_blank";
          const newWindow = window.open(undefined, target);
          // https://mathiasbynens.github.io/rel-noopener/
          if (newWindow) {
            newWindow.opener = null;
            newWindow.location = normalizeLink(url);
          }
        }
      }
    }
  };

  private handleCanvasPointerMove = (
    event: React.PointerEvent<HTMLCanvasElement>,
  ) => {
    this.savePointer(event.clientX, event.clientY, this.state.cursorButton);

    if (gesture.pointers.has(event.pointerId)) {
      gesture.pointers.set(event.pointerId, {
        x: event.clientX,
        y: event.clientY,
      });
    }

    const initialScale = gesture.initialScale;
    if (
      gesture.pointers.size === 2 &&
      gesture.lastCenter &&
      initialScale &&
      gesture.initialDistance
    ) {
      const center = getCenter(gesture.pointers);
      const deltaX = center.x - gesture.lastCenter.x;
      const deltaY = center.y - gesture.lastCenter.y;
      gesture.lastCenter = center;

      const distance = getDistance(Array.from(gesture.pointers.values()));
      const scaleFactor =
        !this.state.allowPinchZoom && //zsviczian
        this.state.activeTool.type === "freedraw" &&
        this.state.penMode
          ? 1
          : distance / gesture.initialDistance;

      const nextZoom = scaleFactor
        ? getNormalizedZoom(initialScale * scaleFactor)
        : this.state.zoom.value;

      this.setState((state) => {
        const zoomState = getStateForZoom(
          {
            viewportX: center.x,
            viewportY: center.y,
            nextZoom,
          },
          state,
        );

        return {
          zoom: zoomState.zoom,
          scrollX: zoomState.scrollX + deltaX / nextZoom,
          scrollY: zoomState.scrollY + deltaY / nextZoom,
          shouldCacheIgnoreZoom: true,
        };
      });
      this.resetShouldCacheIgnoreZoomDebounced();
    } else {
      gesture.lastCenter =
        gesture.initialDistance =
        gesture.initialScale =
          null;
    }

    if (
      isHoldingSpace ||
      isPanning ||
      isDraggingScrollBar ||
      isHandToolActive(this.state)
    ) {
      return;
    }

    const isPointerOverScrollBars = isOverScrollBars(
      currentScrollBars,
      event.clientX - this.state.offsetLeft,
      event.clientY - this.state.offsetTop,
    );
    const isOverScrollBar = isPointerOverScrollBars.isOverEither;
    if (!this.state.draggingElement && !this.state.multiElement) {
      if (isOverScrollBar) {
        resetCursor(this.canvas);
      } else {
        setCursorForShape(this.canvas, this.state);
      }
    }

    const scenePointer = viewportCoordsToSceneCoords(event, this.state);
    const { x: scenePointerX, y: scenePointerY } = scenePointer;

    if (
      this.state.editingLinearElement &&
      !this.state.editingLinearElement.isDragging
    ) {
      const editingLinearElement = LinearElementEditor.handlePointerMove(
        event,
        scenePointerX,
        scenePointerY,
        this.state,
      );

      if (
        editingLinearElement &&
        editingLinearElement !== this.state.editingLinearElement
      ) {
        // Since we are reading from previous state which is not possible with
        // automatic batching in React 18 hence using flush sync to synchronously
        // update the state. Check https://github.com/excalidraw/excalidraw/pull/5508 for more details.
        flushSync(() => {
          this.setState({
            editingLinearElement,
          });
        });
      }
      if (editingLinearElement?.lastUncommittedPoint != null) {
        this.maybeSuggestBindingAtCursor(scenePointer);
      } else {
        // causes stack overflow if not sync
        flushSync(() => {
          this.setState({ suggestedBindings: [] });
        });
      }
    }

    if (isBindingElementType(this.state.activeTool.type)) {
      // Hovering with a selected tool or creating new linear element via click
      // and point
      const { draggingElement } = this.state;
      if (isBindingElement(draggingElement, false)) {
        this.maybeSuggestBindingsForLinearElementAtCoords(
          draggingElement,
          [scenePointer],
          this.state.startBoundElement,
        );
      } else {
        this.maybeSuggestBindingAtCursor(scenePointer);
      }
    }

    if (this.state.multiElement) {
      const { multiElement } = this.state;
      const { x: rx, y: ry } = multiElement;

      const { points, lastCommittedPoint } = multiElement;
      const lastPoint = points[points.length - 1];

      setCursorForShape(this.canvas, this.state);

      if (lastPoint === lastCommittedPoint) {
        // if we haven't yet created a temp point and we're beyond commit-zone
        // threshold, add a point
        if (
          distance2d(
            scenePointerX - rx,
            scenePointerY - ry,
            lastPoint[0],
            lastPoint[1],
          ) >= LINE_CONFIRM_THRESHOLD
        ) {
          mutateElement(multiElement, {
            points: [...points, [scenePointerX - rx, scenePointerY - ry]],
          });
        } else {
          setCursor(this.canvas, CURSOR_TYPE.POINTER);
          // in this branch, we're inside the commit zone, and no uncommitted
          // point exists. Thus do nothing (don't add/remove points).
        }
      } else if (
        points.length > 2 &&
        lastCommittedPoint &&
        distance2d(
          scenePointerX - rx,
          scenePointerY - ry,
          lastCommittedPoint[0],
          lastCommittedPoint[1],
        ) < LINE_CONFIRM_THRESHOLD
      ) {
        setCursor(this.canvas, CURSOR_TYPE.POINTER);
        mutateElement(multiElement, {
          points: points.slice(0, -1),
        });
      } else {
        const [gridX, gridY] = getGridPoint(
          scenePointerX,
          scenePointerY,
          this.state.gridSize,
        );

        const [lastCommittedX, lastCommittedY] =
          multiElement?.lastCommittedPoint ?? [0, 0];

        let dxFromLastCommitted = gridX - rx - lastCommittedX;
        let dyFromLastCommitted = gridY - ry - lastCommittedY;

        if (shouldRotateWithDiscreteAngle(event)) {
          ({ width: dxFromLastCommitted, height: dyFromLastCommitted } =
            getLockedLinearCursorAlignSize(
              // actual coordinate of the last committed point
              lastCommittedX + rx,
              lastCommittedY + ry,
              // cursor-grid coordinate
              gridX,
              gridY,
            ));
        }

        if (isPathALoop(points, this.state.zoom.value)) {
          setCursor(this.canvas, CURSOR_TYPE.POINTER);
        }
        // update last uncommitted point
        mutateElement(multiElement, {
          points: [
            ...points.slice(0, -1),
            [
              lastCommittedX + dxFromLastCommitted,
              lastCommittedY + dyFromLastCommitted,
            ],
          ],
        });
      }

      return;
    }

    const hasDeselectedButton = Boolean(event.buttons);
    if (
      hasDeselectedButton ||
      (this.state.activeTool.type !== "selection" &&
        this.state.activeTool.type !== "text" &&
        this.state.activeTool.type !== "eraser")
    ) {
      return;
    }

    const elements = this.scene.getNonDeletedElements();

    const selectedElements = getSelectedElements(elements, this.state);
    if (
      selectedElements.length === 1 &&
      !isOverScrollBar &&
      !this.state.editingLinearElement
    ) {
      const elementWithTransformHandleType = getElementWithTransformHandleType(
        elements,
        this.state,
        scenePointerX,
        scenePointerY,
        this.state.zoom,
        event.pointerType,
      );
      if (
        elementWithTransformHandleType &&
        elementWithTransformHandleType.transformHandleType
      ) {
        setCursor(
          this.canvas,
          getCursorForResizingElement(elementWithTransformHandleType),
        );
        return;
      }
    } else if (selectedElements.length > 1 && !isOverScrollBar) {
      const transformHandleType = getTransformHandleTypeFromCoords(
        getCommonBounds(selectedElements),
        scenePointerX,
        scenePointerY,
        this.state.zoom,
        event.pointerType,
      );
      if (transformHandleType) {
        setCursor(
          this.canvas,
          getCursorForResizingElement({
            transformHandleType,
          }),
        );
        return;
      }
    }

    const hitElement = this.getElementAtPosition(
      scenePointer.x,
      scenePointer.y,
    );
    this.hitLinkElement = this.getElementLinkAtPosition(
      scenePointer,
      hitElement,
    );
    if (isEraserActive(this.state)) {
      return;
    }
    if (
      this.hitLinkElement &&
      !this.state.selectedElementIds[this.hitLinkElement.id]
    ) {
      setCursor(this.canvas, CURSOR_TYPE.POINTER);
      showHyperlinkTooltip(this.hitLinkElement, this.state);
      if (this.props.onLinkHover) {
        this.props.onLinkHover(this.hitLinkElement, event);
      } //zsviczian
    } else {
      hideHyperlinkToolip();
      if (
        hitElement &&
        hitElement.link &&
        this.state.selectedElementIds[hitElement.id] &&
        !this.state.contextMenu &&
        !this.state.showHyperlinkPopup
      ) {
        this.setState({ showHyperlinkPopup: "info" });
      } else if (this.state.activeTool.type === "text") {
        setCursor(
          this.canvas,
          isTextElement(hitElement) ? CURSOR_TYPE.TEXT : CURSOR_TYPE.CROSSHAIR,
        );
      } else if (this.state.viewModeEnabled) {
        setCursor(this.canvas, CURSOR_TYPE.GRAB);
      } else if (isOverScrollBar) {
        setCursor(this.canvas, CURSOR_TYPE.AUTO);
      } else if (this.state.selectedLinearElement) {
        this.handleHoverSelectedLinearElement(
          this.state.selectedLinearElement,
          scenePointerX,
          scenePointerY,
        );
      } else if (
        // if using cmd/ctrl, we're not dragging
        !event[KEYS.CTRL_OR_CMD]
      ) {
        if (
          (hitElement ||
            this.isHittingCommonBoundingBoxOfSelectedElements(
              scenePointer,
              selectedElements,
            )) &&
          !hitElement?.locked
        ) {
          setCursor(this.canvas, CURSOR_TYPE.MOVE);
        }
      } else {
        setCursor(this.canvas, CURSOR_TYPE.AUTO);
      }
    }
  };

  private handleEraser = (
    event: PointerEvent,
    pointerDownState: PointerDownState,
    scenePointer: { x: number; y: number },
  ) => {
    const updateElementIds = (elements: ExcalidrawElement[]) => {
      elements.forEach((element) => {
        if (element.locked) {
          return;
        }

        idsToUpdate.push(element.id);
        if (event.altKey) {
          if (
            pointerDownState.elementIdsToErase[element.id] &&
            pointerDownState.elementIdsToErase[element.id].erase
          ) {
            pointerDownState.elementIdsToErase[element.id].erase = false;
          }
        } else if (!pointerDownState.elementIdsToErase[element.id]) {
          pointerDownState.elementIdsToErase[element.id] = {
            erase: true,
            opacity: element.opacity,
          };
        }
      });
    };

    const idsToUpdate: Array<string> = [];

    const distance = distance2d(
      pointerDownState.lastCoords.x,
      pointerDownState.lastCoords.y,
      scenePointer.x,
      scenePointer.y,
    );
    const threshold = 10 / this.state.zoom.value;
    const point = { ...pointerDownState.lastCoords };
    let samplingInterval = 0;
    while (samplingInterval <= distance) {
      const hitElements = this.getElementsAtPosition(point.x, point.y);
      updateElementIds(hitElements);

      // Exit since we reached current point
      if (samplingInterval === distance) {
        break;
      }

      // Calculate next point in the line at a distance of sampling interval
      samplingInterval = Math.min(samplingInterval + threshold, distance);

      const distanceRatio = samplingInterval / distance;
      const nextX =
        (1 - distanceRatio) * point.x + distanceRatio * scenePointer.x;
      const nextY =
        (1 - distanceRatio) * point.y + distanceRatio * scenePointer.y;
      point.x = nextX;
      point.y = nextY;
    }

    const elements = this.scene.getElementsIncludingDeleted().map((ele) => {
      const id =
        isBoundToContainer(ele) && idsToUpdate.includes(ele.containerId)
          ? ele.containerId
          : ele.id;
      if (idsToUpdate.includes(id)) {
        if (event.altKey) {
          if (
            pointerDownState.elementIdsToErase[id] &&
            pointerDownState.elementIdsToErase[id].erase === false
          ) {
            return newElementWith(ele, {
              opacity: pointerDownState.elementIdsToErase[id].opacity,
            });
          }
        } else {
          return newElementWith(ele, {
            opacity: ELEMENT_READY_TO_ERASE_OPACITY,
          });
        }
      }
      return ele;
    });

    this.scene.replaceAllElements(elements);

    pointerDownState.lastCoords.x = scenePointer.x;
    pointerDownState.lastCoords.y = scenePointer.y;
  };
  // set touch moving for mobile context menu
  private handleTouchMove = (event: React.TouchEvent<HTMLCanvasElement>) => {
    invalidateContextMenu = true;
  };

  handleHoverSelectedLinearElement(
    linearElementEditor: LinearElementEditor,
    scenePointerX: number,
    scenePointerY: number,
  ) {
    const element = LinearElementEditor.getElement(
      linearElementEditor.elementId,
    );

    const boundTextElement = getBoundTextElement(element);

    if (!element) {
      return;
    }
    if (this.state.selectedLinearElement) {
      let hoverPointIndex = -1;
      let segmentMidPointHoveredCoords = null;
      if (
        isHittingElementNotConsideringBoundingBox(element, this.state, [
          scenePointerX,
          scenePointerY,
        ])
      ) {
        hoverPointIndex = LinearElementEditor.getPointIndexUnderCursor(
          element,
          this.state.zoom,
          scenePointerX,
          scenePointerY,
        );
        segmentMidPointHoveredCoords =
          LinearElementEditor.getSegmentMidpointHitCoords(
            linearElementEditor,
            { x: scenePointerX, y: scenePointerY },
            this.state,
          );

        if (hoverPointIndex >= 0 || segmentMidPointHoveredCoords) {
          setCursor(this.canvas, CURSOR_TYPE.POINTER);
        } else {
          setCursor(this.canvas, CURSOR_TYPE.MOVE);
        }
      } else if (
        shouldShowBoundingBox([element], this.state) &&
        isHittingElementBoundingBoxWithoutHittingElement(
          element,
          this.state,
          scenePointerX,
          scenePointerY,
        )
      ) {
        setCursor(this.canvas, CURSOR_TYPE.MOVE);
      } else if (
        boundTextElement &&
        hitTest(boundTextElement, this.state, scenePointerX, scenePointerY)
      ) {
        setCursor(this.canvas, CURSOR_TYPE.MOVE);
      }

      if (
        this.state.selectedLinearElement.hoverPointIndex !== hoverPointIndex
      ) {
        this.setState({
          selectedLinearElement: {
            ...this.state.selectedLinearElement,
            hoverPointIndex,
          },
        });
      }

      if (
        !LinearElementEditor.arePointsEqual(
          this.state.selectedLinearElement.segmentMidPointHoveredCoords,
          segmentMidPointHoveredCoords,
        )
      ) {
        this.setState({
          selectedLinearElement: {
            ...this.state.selectedLinearElement,
            segmentMidPointHoveredCoords,
          },
        });
      }
    } else {
      setCursor(this.canvas, CURSOR_TYPE.AUTO);
    }
  }
  private handleCanvasPointerDown = (
    event: React.PointerEvent<HTMLCanvasElement>,
  ) => {
    this.focusContainer(); //zsviczian
    // since contextMenu options are potentially evaluated on each render,
    // and an contextMenu action may depend on selection state, we must
    // close the contextMenu before we update the selection on pointerDown
    // (e.g. resetting selection)
    if (this.state.contextMenu) {
      this.setState({ contextMenu: null });
    }

    // remove any active selection when we start to interact with canvas
    // (mainly, we care about removing selection outside the component which
    //  would prevent our copy handling otherwise)
    const selection = document.getSelection();
    if (selection?.anchorNode) {
      selection.removeAllRanges();
    }
    this.maybeOpenContextMenuAfterPointerDownOnTouchDevices(event);
    this.maybeCleanupAfterMissingPointerUp(event);

    //fires only once, if pen is detected, penMode is enabled
    //the user can disable this by toggling the penMode button
    if (!this.state.penDetected && event.pointerType === "pen") {
      this.setState((prevState) => {
        return {
          penMode: true,
          penDetected: true,
        };
      });
    }

    if (
      !this.device.isTouchScreen &&
      ["pen", "touch"].includes(event.pointerType)
    ) {
      this.device = updateObject(this.device, { isTouchScreen: true });
    }

    if (isPanning) {
      return;
    }

    this.lastPointerDown = event;
    this.setState({
      lastPointerDownWith: event.pointerType,
      cursorButton: "down",
    });
    this.savePointer(event.clientX, event.clientY, "down");

    this.updateGestureOnPointerDown(event);

    if (this.handleCanvasPanUsingWheelOrSpaceDrag(event)) {
      return;
    }

    // only handle left mouse button or touch
    if (
      event.button !== POINTER_BUTTON.MAIN &&
      event.button !== POINTER_BUTTON.TOUCH
    ) {
      return;
    }

    // don't select while panning
    if (gesture.pointers.size > 1) {
      return;
    }

    // State for the duration of a pointer interaction, which starts with a
    // pointerDown event, ends with a pointerUp event (or another pointerDown)
    const pointerDownState = this.initialPointerDownState(event);

    if (this.handleDraggingScrollBar(event, pointerDownState)) {
      return;
    }

    this.clearSelectionIfNotUsingSelection();
    this.updateBindingEnabledOnPointerMove(event);

    if (this.handleSelectionOnPointerDown(event, pointerDownState)) {
      return;
    }

    const allowOnPointerDown =
      !this.state.penMode ||
      event.pointerType !== "touch" ||
      this.state.activeTool.type === "selection" ||
      this.state.activeTool.type === "text" ||
      this.state.activeTool.type === "image";

    if (!allowOnPointerDown) {
      return;
    }

    if (this.state.activeTool.type === "text") {
      this.handleTextOnPointerDown(event, pointerDownState);
      return;
    } else if (
      this.state.activeTool.type === "arrow" ||
      this.state.activeTool.type === "line"
    ) {
      this.handleLinearElementOnPointerDown(
        event,
        this.state.activeTool.type,
        pointerDownState,
      );
    } else if (this.state.activeTool.type === "image") {
      // reset image preview on pointerdown
      setCursor(this.canvas, CURSOR_TYPE.CROSSHAIR);

      // retrieve the latest element as the state may be stale
      const pendingImageElement =
        this.state.pendingImageElementId &&
        this.scene.getElement(this.state.pendingImageElementId);

      if (!pendingImageElement) {
        return;
      }

      this.setState({
        draggingElement: pendingImageElement,
        editingElement: pendingImageElement,
        pendingImageElementId: null,
        multiElement: null,
      });

      const { x, y } = viewportCoordsToSceneCoords(event, this.state);
      mutateElement(pendingImageElement, {
        x,
        y,
      });
    } else if (this.state.activeTool.type === "freedraw") {
      this.handleFreeDrawElementOnPointerDown(
        event,
        this.state.activeTool.type,
        pointerDownState,
      );
    } else if (this.state.activeTool.type === "custom") {
      setCursor(this.canvas, CURSOR_TYPE.AUTO);
    } else if (
      this.state.activeTool.type !== "eraser" &&
      this.state.activeTool.type !== "hand"
    ) {
      this.createGenericElementOnPointerDown(
        this.state.activeTool.type,
        pointerDownState,
      );
    }

    this.props?.onPointerDown?.(this.state.activeTool, pointerDownState);

    const onPointerMove =
      this.onPointerMoveFromPointerDownHandler(pointerDownState);

    const onPointerUp =
      this.onPointerUpFromPointerDownHandler(pointerDownState);

    const onKeyDown = this.onKeyDownFromPointerDownHandler(pointerDownState);
    const onKeyUp = this.onKeyUpFromPointerDownHandler(pointerDownState);

    lastPointerUp = onPointerUp;

    if (!this.state.viewModeEnabled) {
      window.addEventListener(EVENT.POINTER_MOVE, onPointerMove);
      window.addEventListener(EVENT.POINTER_UP, onPointerUp);
      window.addEventListener(EVENT.KEYDOWN, onKeyDown);
      window.addEventListener(EVENT.KEYUP, onKeyUp);
      pointerDownState.eventListeners.onMove = onPointerMove;
      pointerDownState.eventListeners.onUp = onPointerUp;
      pointerDownState.eventListeners.onKeyUp = onKeyUp;
      pointerDownState.eventListeners.onKeyDown = onKeyDown;
    }
  };

  private handleCanvasPointerUp = (
    event: React.PointerEvent<HTMLCanvasElement>,
  ) => {
    this.lastPointerUp = event;
    if (this.device.isTouchScreen) {
      const scenePointer = viewportCoordsToSceneCoords(
        { clientX: event.clientX, clientY: event.clientY },
        this.state,
      );
      const hitElement = this.getElementAtPosition(
        scenePointer.x,
        scenePointer.y,
      );
      this.hitLinkElement = this.getElementLinkAtPosition(
        scenePointer,
        hitElement,
      );
    }
    if (
      this.hitLinkElement &&
      !this.state.selectedElementIds[this.hitLinkElement.id]
    ) {
      this.redirectToLink(event, this.device.isTouchScreen);
    }

    this.removePointer(event);
  };

  private maybeOpenContextMenuAfterPointerDownOnTouchDevices = (
    event: React.PointerEvent<HTMLCanvasElement>,
  ): void => {
    // deal with opening context menu on touch devices
    if (event.pointerType === "touch") {
      invalidateContextMenu = false;

      if (touchTimeout) {
        // If there's already a touchTimeout, this means that there's another
        // touch down and we are doing another touch, so we shouldn't open the
        // context menu.
        invalidateContextMenu = true;
      } else {
        // open the context menu with the first touch's clientX and clientY
        // if the touch is not moving
        touchTimeout = window.setTimeout(() => {
          touchTimeout = 0;
          if (!invalidateContextMenu) {
            this.handleCanvasContextMenu(event);
          }
        }, TOUCH_CTX_MENU_TIMEOUT);
      }
    }
  };

  private resetContextMenuTimer = () => {
    clearTimeout(touchTimeout);
    touchTimeout = 0;
    invalidateContextMenu = false;
  };

  private maybeCleanupAfterMissingPointerUp(
    event: React.PointerEvent<HTMLCanvasElement>,
  ): void {
    if (lastPointerUp !== null) {
      // Unfortunately, sometimes we don't get a pointerup after a pointerdown,
      // this can happen when a contextual menu or alert is triggered. In order to avoid
      // being in a weird state, we clean up on the next pointerdown
      lastPointerUp(event);
    }
  }

  // Returns whether the event is a panning
  private handleCanvasPanUsingWheelOrSpaceDrag = (
    event: React.PointerEvent<HTMLCanvasElement>,
  ): boolean => {
    if (
      !(
        gesture.pointers.size <= 1 &&
        (event.button === POINTER_BUTTON.WHEEL ||
          (event.button === POINTER_BUTTON.MAIN && isHoldingSpace) ||
          isHandToolActive(this.state) ||
          this.state.viewModeEnabled)
      ) ||
      isTextElement(this.state.editingElement)
    ) {
      return false;
    }
    isPanning = true;
    event.preventDefault();

    let nextPastePrevented = false;
    const isLinux = /Linux/.test(window.navigator.platform);

    setCursor(this.canvas, CURSOR_TYPE.GRABBING);
    let { clientX: lastX, clientY: lastY } = event;
    const onPointerMove = withBatchedUpdatesThrottled((event: PointerEvent) => {
      const deltaX = lastX - event.clientX;
      const deltaY = lastY - event.clientY;
      lastX = event.clientX;
      lastY = event.clientY;

      /*
       * Prevent paste event if we move while middle clicking on Linux.
       * See issue #1383.
       */
      if (
        isLinux &&
        !nextPastePrevented &&
        (Math.abs(deltaX) > 1 || Math.abs(deltaY) > 1)
      ) {
        nextPastePrevented = true;

        /* Prevent the next paste event */
        const preventNextPaste = (event: ClipboardEvent) => {
          document.body.removeEventListener(EVENT.PASTE, preventNextPaste);
          event.stopPropagation();
        };

        /*
         * Reenable next paste in case of disabled middle click paste for
         * any reason:
         * - right click paste
         * - empty clipboard
         */
        const enableNextPaste = () => {
          setTimeout(() => {
            document.body.removeEventListener(EVENT.PASTE, preventNextPaste);
            window.removeEventListener(EVENT.POINTER_UP, enableNextPaste);
          }, 100);
        };

        document.body.addEventListener(EVENT.PASTE, preventNextPaste);
        window.addEventListener(EVENT.POINTER_UP, enableNextPaste);
      }

      this.setState({
        scrollX: this.state.scrollX - deltaX / this.state.zoom.value,
        scrollY: this.state.scrollY - deltaY / this.state.zoom.value,
      });
    });
    const teardown = withBatchedUpdates(
      (lastPointerUp = () => {
        lastPointerUp = null;
        isPanning = false;
        if (!isHoldingSpace) {
          if (this.state.viewModeEnabled) {
            setCursor(this.canvas, CURSOR_TYPE.GRAB);
          } else {
            setCursorForShape(this.canvas, this.state);
          }
        }
        this.setState({
          cursorButton: "up",
        });
        this.savePointer(event.clientX, event.clientY, "up");
        window.removeEventListener(EVENT.POINTER_MOVE, onPointerMove);
        window.removeEventListener(EVENT.POINTER_UP, teardown);
        window.removeEventListener(EVENT.BLUR, teardown);
        onPointerMove.flush();
      }),
    );
    window.addEventListener(EVENT.BLUR, teardown);
    window.addEventListener(EVENT.POINTER_MOVE, onPointerMove, {
      passive: true,
    });
    window.addEventListener(EVENT.POINTER_UP, teardown);
    return true;
  };

  private updateGestureOnPointerDown(
    event: React.PointerEvent<HTMLCanvasElement>,
  ): void {
    gesture.pointers.set(event.pointerId, {
      x: event.clientX,
      y: event.clientY,
    });

    if (gesture.pointers.size === 2) {
      gesture.lastCenter = getCenter(gesture.pointers);
      gesture.initialScale = this.state.zoom.value;
      gesture.initialDistance = getDistance(
        Array.from(gesture.pointers.values()),
      );
    }
  }

  private initialPointerDownState(
    event: React.PointerEvent<HTMLCanvasElement>,
  ): PointerDownState {
    const origin = viewportCoordsToSceneCoords(event, this.state);
    const selectedElements = getSelectedElements(
      this.scene.getNonDeletedElements(),
      this.state,
    );
    const [minX, minY, maxX, maxY] = getCommonBounds(selectedElements);

    return {
      origin,
      withCmdOrCtrl: event[KEYS.CTRL_OR_CMD],
      originInGrid: tupleToCoors(
        getGridPoint(origin.x, origin.y, this.state.gridSize),
      ),
      scrollbars: isOverScrollBars(
        currentScrollBars,
        event.clientX - this.state.offsetLeft,
        event.clientY - this.state.offsetTop,
      ),
      // we need to duplicate because we'll be updating this state
      lastCoords: { ...origin },
      originalElements: this.scene
        .getNonDeletedElements()
        .reduce((acc, element) => {
          acc.set(element.id, deepCopyElement(element));
          return acc;
        }, new Map() as PointerDownState["originalElements"]),
      resize: {
        handleType: false,
        isResizing: false,
        offset: { x: 0, y: 0 },
        arrowDirection: "origin",
        center: { x: (maxX + minX) / 2, y: (maxY + minY) / 2 },
      },
      hit: {
        element: null,
        allHitElements: [],
        wasAddedToSelection: false,
        hasBeenDuplicated: false,
        hasHitCommonBoundingBoxOfSelectedElements:
          this.isHittingCommonBoundingBoxOfSelectedElements(
            origin,
            selectedElements,
          ),
      },
      drag: {
        hasOccurred: false,
        offset: null,
      },
      eventListeners: {
        onMove: null,
        onUp: null,
        onKeyUp: null,
        onKeyDown: null,
      },
      boxSelection: {
        hasOccurred: false,
      },
      elementIdsToErase: {},
    };
  }

  // Returns whether the event is a dragging a scrollbar
  private handleDraggingScrollBar(
    event: React.PointerEvent<HTMLCanvasElement>,
    pointerDownState: PointerDownState,
  ): boolean {
    if (
      !(pointerDownState.scrollbars.isOverEither && !this.state.multiElement)
    ) {
      return false;
    }
    isDraggingScrollBar = true;
    pointerDownState.lastCoords.x = event.clientX;
    pointerDownState.lastCoords.y = event.clientY;
    const onPointerMove = withBatchedUpdatesThrottled((event: PointerEvent) => {
      const target = event.target;
      if (!(target instanceof HTMLElement)) {
        return;
      }

      this.handlePointerMoveOverScrollbars(event, pointerDownState);
    });

    const onPointerUp = withBatchedUpdates(() => {
      isDraggingScrollBar = false;
      setCursorForShape(this.canvas, this.state);
      lastPointerUp = null;
      this.setState({
        cursorButton: "up",
      });
      this.savePointer(event.clientX, event.clientY, "up");
      window.removeEventListener(EVENT.POINTER_MOVE, onPointerMove);
      window.removeEventListener(EVENT.POINTER_UP, onPointerUp);
      onPointerMove.flush();
    });

    lastPointerUp = onPointerUp;

    window.addEventListener(EVENT.POINTER_MOVE, onPointerMove);
    window.addEventListener(EVENT.POINTER_UP, onPointerUp);
    return true;
  }

  private clearSelectionIfNotUsingSelection = (): void => {
    if (this.state.activeTool.type !== "selection") {
      this.setState({
        selectedElementIds: {},
        selectedGroupIds: {},
        editingGroupId: null,
      });
    }
  };

  /**
   * @returns whether the pointer event has been completely handled
   */
  private handleSelectionOnPointerDown = (
    event: React.PointerEvent<HTMLCanvasElement>,
    pointerDownState: PointerDownState,
  ): boolean => {
    if (this.state.activeTool.type === "selection") {
      const elements = this.scene.getNonDeletedElements();
      const selectedElements = getSelectedElements(elements, this.state);
      if (selectedElements.length === 1 && !this.state.editingLinearElement) {
        const elementWithTransformHandleType =
          getElementWithTransformHandleType(
            elements,
            this.state,
            pointerDownState.origin.x,
            pointerDownState.origin.y,
            this.state.zoom,
            event.pointerType,
          );
        if (elementWithTransformHandleType != null) {
          this.setState({
            resizingElement: elementWithTransformHandleType.element,
          });
          pointerDownState.resize.handleType =
            elementWithTransformHandleType.transformHandleType;
        }
      } else if (selectedElements.length > 1) {
        pointerDownState.resize.handleType = getTransformHandleTypeFromCoords(
          getCommonBounds(selectedElements),
          pointerDownState.origin.x,
          pointerDownState.origin.y,
          this.state.zoom,
          event.pointerType,
        );
      }
      if (pointerDownState.resize.handleType) {
        setCursor(
          this.canvas,
          getCursorForResizingElement({
            transformHandleType: pointerDownState.resize.handleType,
          }),
        );
        pointerDownState.resize.isResizing = true;
        pointerDownState.resize.offset = tupleToCoors(
          getResizeOffsetXY(
            pointerDownState.resize.handleType,
            selectedElements,
            pointerDownState.origin.x,
            pointerDownState.origin.y,
          ),
        );
        if (
          selectedElements.length === 1 &&
          isLinearElement(selectedElements[0]) &&
          selectedElements[0].points.length === 2
        ) {
          pointerDownState.resize.arrowDirection = getResizeArrowDirection(
            pointerDownState.resize.handleType,
            selectedElements[0],
          );
        }
      } else {
        if (this.state.selectedLinearElement) {
          const linearElementEditor =
            this.state.editingLinearElement || this.state.selectedLinearElement;
          const ret = LinearElementEditor.handlePointerDown(
            event,
            this.state,
            this.history,
            pointerDownState.origin,
            linearElementEditor,
          );
          if (ret.hitElement) {
            pointerDownState.hit.element = ret.hitElement;
          }
          if (ret.linearElementEditor) {
            this.setState({ selectedLinearElement: ret.linearElementEditor });

            if (this.state.editingLinearElement) {
              this.setState({ editingLinearElement: ret.linearElementEditor });
            }
          }
          if (ret.didAddPoint) {
            return true;
          }
        }
        // hitElement may already be set above, so check first
        pointerDownState.hit.element =
          pointerDownState.hit.element ??
          this.getElementAtPosition(
            pointerDownState.origin.x,
            pointerDownState.origin.y,
          );

        if (pointerDownState.hit.element) {
          // Early return if pointer is hitting link icon
          const hitLinkElement = this.getElementLinkAtPosition(
            {
              x: pointerDownState.origin.x,
              y: pointerDownState.origin.y,
            },
            pointerDownState.hit.element,
          );
          if (hitLinkElement) {
            return false;
          }
        }

        // For overlapped elements one position may hit
        // multiple elements
        pointerDownState.hit.allHitElements = this.getElementsAtPosition(
          pointerDownState.origin.x,
          pointerDownState.origin.y,
        );

        const hitElement = pointerDownState.hit.element;
        const someHitElementIsSelected =
          pointerDownState.hit.allHitElements.some((element) =>
            this.isASelectedElement(element),
          );
        if (
          (hitElement === null || !someHitElementIsSelected) &&
          !event.shiftKey &&
          !pointerDownState.hit.hasHitCommonBoundingBoxOfSelectedElements
        ) {
          this.clearSelection(hitElement);
        }

        if (this.state.editingLinearElement) {
          this.setState({
            selectedElementIds: {
              [this.state.editingLinearElement.elementId]: true,
            },
          });
          // If we click on something
        } else if (hitElement != null) {
          // on CMD/CTRL, drill down to hit element regardless of groups etc.
          if (event[KEYS.CTRL_OR_CMD]) {
            if (!this.state.selectedElementIds[hitElement.id]) {
              pointerDownState.hit.wasAddedToSelection = true;
            }
            this.setState((prevState) => ({
              ...editGroupForSelectedElement(prevState, hitElement),
              previousSelectedElementIds: this.state.selectedElementIds,
            }));
            // mark as not completely handled so as to allow dragging etc.
            return false;
          }

          // deselect if item is selected
          // if shift is not clicked, this will always return true
          // otherwise, it will trigger selection based on current
          // state of the box
          if (!this.state.selectedElementIds[hitElement.id]) {
            // if we are currently editing a group, exiting editing mode and deselect the group.
            if (
              this.state.editingGroupId &&
              !isElementInGroup(hitElement, this.state.editingGroupId)
            ) {
              this.setState({
                selectedElementIds: {},
                selectedGroupIds: {},
                editingGroupId: null,
              });
            }

            // Add hit element to selection. At this point if we're not holding
            // SHIFT the previously selected element(s) were deselected above
            // (make sure you use setState updater to use latest state)
            if (
              !someHitElementIsSelected &&
              !pointerDownState.hit.hasHitCommonBoundingBoxOfSelectedElements
            ) {
              this.setState((prevState) => {
                return selectGroupsForSelectedElements(
                  {
                    ...prevState,
                    selectedElementIds: {
                      ...prevState.selectedElementIds,
                      [hitElement.id]: true,
                    },
                    showHyperlinkPopup: hitElement.link ? "info" : false,
                  },
                  this.scene.getNonDeletedElements(),
                );
              });
              pointerDownState.hit.wasAddedToSelection = true;
            }
          }
        }

        this.setState({
          previousSelectedElementIds: this.state.selectedElementIds,
        });
      }
    }
    return false;
  };

  private isASelectedElement(hitElement: ExcalidrawElement | null): boolean {
    return hitElement != null && this.state.selectedElementIds[hitElement.id];
  }

  private isHittingCommonBoundingBoxOfSelectedElements(
    point: Readonly<{ x: number; y: number }>,
    selectedElements: readonly ExcalidrawElement[],
  ): boolean {
    if (selectedElements.length < 2) {
      return false;
    }

    // How many pixels off the shape boundary we still consider a hit
    const threshold = 10 / this.state.zoom.value;
    const [x1, y1, x2, y2] = getCommonBounds(selectedElements);
    return (
      point.x > x1 - threshold &&
      point.x < x2 + threshold &&
      point.y > y1 - threshold &&
      point.y < y2 + threshold
    );
  }

  private handleTextOnPointerDown = (
    event: React.PointerEvent<HTMLCanvasElement>,
    pointerDownState: PointerDownState,
  ): void => {
    // if we're currently still editing text, clicking outside
    // should only finalize it, not create another (irrespective
    // of state.activeTool.locked)
    if (isTextElement(this.state.editingElement)) {
      return;
    }
    let sceneX = pointerDownState.origin.x;
    let sceneY = pointerDownState.origin.y;

    const element = this.getElementAtPosition(sceneX, sceneY, {
      includeBoundTextElement: true,
    });

    let container = getTextBindableContainerAtPosition(
      this.scene.getNonDeletedElements(),
      this.state,
      sceneX,
      sceneY,
    );

    if (hasBoundTextElement(element)) {
      container = element as ExcalidrawTextContainer;
      sceneX = element.x + element.width / 2;
      sceneY = element.y + element.height / 2;
    }
    this.startTextEditing({
      sceneX,
      sceneY,
      insertAtParentCenter: !event.altKey,
      container,
    });

    resetCursor(this.canvas);
    if (!this.state.activeTool.locked) {
      this.setState({
        activeTool: updateActiveTool(this.state, { type: "selection" }),
      });
    }
  };

  private handleFreeDrawElementOnPointerDown = (
    event: React.PointerEvent<HTMLCanvasElement>,
    elementType: ExcalidrawFreeDrawElement["type"],
    pointerDownState: PointerDownState,
  ) => {
    // Begin a mark capture. This does not have to update state yet.
    const [gridX, gridY] = getGridPoint(
      pointerDownState.origin.x,
      pointerDownState.origin.y,
      null,
    );

    //@ts-ignore //zsviczian
    const strokeOptions = this.state.currentStrokeOptions;
    const simulatePressure = strokeOptions?.constantPressure
      ? false
      : event.pressure === 0.5;
    const element = newFreeDrawElement({
      type: elementType,
      x: gridX,
      y: gridY,
      strokeColor: this.state.currentItemStrokeColor,
      backgroundColor: this.state.currentItemBackgroundColor,
      fillStyle: this.state.currentItemFillStyle,
      strokeWidth: this.state.currentItemStrokeWidth,
      strokeStyle: this.state.currentItemStrokeStyle,
      roughness: this.state.currentItemRoughness,
      opacity: this.state.currentItemOpacity,
      roundness: null,
      simulatePressure, //zsviczian
      locked: false,
      ...(strokeOptions //zsviczian
        ? { customData: { strokeOptions } }
        : {}),
    });

    this.setState((prevState) => ({
      selectedElementIds: {
        ...prevState.selectedElementIds,
        [element.id]: false,
      },
    }));

    const pressures = element.simulatePressure
      ? element.pressures
      : [
          //zsviczian
          ...element.pressures,
          strokeOptions?.constantPressure ? 1 : event.pressure,
        ];

    mutateElement(element, {
      points: [[0, 0]],
      pressures,
    });

    const boundElement = getHoveredElementForBinding(
      pointerDownState.origin,
      this.scene,
    );
    this.scene.replaceAllElements([
      ...this.scene.getElementsIncludingDeleted(),
      element,
    ]);
    this.setState({
      draggingElement: element,
      editingElement: element,
      startBoundElement: boundElement,
      suggestedBindings: [],
    });
  };

  private createImageElement = ({
    sceneX,
    sceneY,
  }: {
    sceneX: number;
    sceneY: number;
  }) => {
    const [gridX, gridY] = getGridPoint(sceneX, sceneY, this.state.gridSize);

    const element = newImageElement({
      type: "image",
      x: gridX,
      y: gridY,
      strokeColor: this.state.currentItemStrokeColor,
      backgroundColor: this.state.currentItemBackgroundColor,
      fillStyle: this.state.currentItemFillStyle,
      strokeWidth: this.state.currentItemStrokeWidth,
      strokeStyle: this.state.currentItemStrokeStyle,
      roughness: this.state.currentItemRoughness,
      roundness: null,
      opacity: this.state.currentItemOpacity,
      locked: false,
    });

    return element;
  };

  private handleLinearElementOnPointerDown = (
    event: React.PointerEvent<HTMLCanvasElement>,
    elementType: ExcalidrawLinearElement["type"],
    pointerDownState: PointerDownState,
  ): void => {
    if (this.state.multiElement) {
      const { multiElement } = this.state;

      // finalize if completing a loop
      if (
        multiElement.type === "line" &&
        isPathALoop(multiElement.points, this.state.zoom.value)
      ) {
        mutateElement(multiElement, {
          lastCommittedPoint:
            multiElement.points[multiElement.points.length - 1],
        });
        this.actionManager.executeAction(actionFinalize);
        return;
      }

      const { x: rx, y: ry, lastCommittedPoint } = multiElement;

      // clicking inside commit zone → finalize arrow
      if (
        multiElement.points.length > 1 &&
        lastCommittedPoint &&
        distance2d(
          pointerDownState.origin.x - rx,
          pointerDownState.origin.y - ry,
          lastCommittedPoint[0],
          lastCommittedPoint[1],
        ) < LINE_CONFIRM_THRESHOLD
      ) {
        this.actionManager.executeAction(actionFinalize);
        return;
      }

      this.setState((prevState) => ({
        selectedElementIds: {
          ...prevState.selectedElementIds,
          [multiElement.id]: true,
        },
      }));
      // clicking outside commit zone → update reference for last committed
      // point
      mutateElement(multiElement, {
        lastCommittedPoint: multiElement.points[multiElement.points.length - 1],
      });
      setCursor(this.canvas, CURSOR_TYPE.POINTER);
    } else {
      const [gridX, gridY] = getGridPoint(
        pointerDownState.origin.x,
        pointerDownState.origin.y,
        this.state.gridSize,
      );

      /* If arrow is pre-arrowheads, it will have undefined for both start and end arrowheads.
      If so, we want it to be null for start and "arrow" for end. If the linear item is not
      an arrow, we want it to be null for both. Otherwise, we want it to use the
      values from appState. */

      const { currentItemStartArrowhead, currentItemEndArrowhead } = this.state;
      const [startArrowhead, endArrowhead] =
        elementType === "arrow"
          ? [currentItemStartArrowhead, currentItemEndArrowhead]
          : [null, null];

      const element = newLinearElement({
        type: elementType,
        x: gridX,
        y: gridY,
        strokeColor: this.state.currentItemStrokeColor,
        backgroundColor: this.state.currentItemBackgroundColor,
        fillStyle: this.state.currentItemFillStyle,
        strokeWidth: this.state.currentItemStrokeWidth,
        strokeStyle: this.state.currentItemStrokeStyle,
        roughness: this.state.currentItemRoughness,
        opacity: this.state.currentItemOpacity,
        roundness:
          this.state.currentItemRoundness === "round"
            ? { type: ROUNDNESS.PROPORTIONAL_RADIUS }
            : null,
        startArrowhead,
        endArrowhead,
        locked: false,
      });
      this.setState((prevState) => ({
        selectedElementIds: {
          ...prevState.selectedElementIds,
          [element.id]: false,
        },
      }));
      mutateElement(element, {
        points: [...element.points, [0, 0]],
      });
      const boundElement = getHoveredElementForBinding(
        pointerDownState.origin,
        this.scene,
      );
      this.scene.replaceAllElements([
        ...this.scene.getElementsIncludingDeleted(),
        element,
      ]);
      this.setState({
        draggingElement: element,
        editingElement: element,
        startBoundElement: boundElement,
        suggestedBindings: [],
      });
    }
  };

  private createGenericElementOnPointerDown = (
    elementType: ExcalidrawGenericElement["type"],
    pointerDownState: PointerDownState,
  ): void => {
    const [gridX, gridY] = getGridPoint(
      pointerDownState.origin.x,
      pointerDownState.origin.y,
      this.state.gridSize,
    );
    const element = newElement({
      type: elementType,
      x: gridX,
      y: gridY,
      strokeColor: this.state.currentItemStrokeColor,
      backgroundColor: this.state.currentItemBackgroundColor,
      fillStyle: this.state.currentItemFillStyle,
      strokeWidth: this.state.currentItemStrokeWidth,
      strokeStyle: this.state.currentItemStrokeStyle,
      roughness: this.state.currentItemRoughness,
      opacity: this.state.currentItemOpacity,
      roundness:
        this.state.currentItemRoundness === "round"
          ? {
              type: isUsingAdaptiveRadius(elementType)
                ? ROUNDNESS.ADAPTIVE_RADIUS
                : ROUNDNESS.PROPORTIONAL_RADIUS,
            }
          : null,
      locked: false,
    });

    if (element.type === "selection") {
      this.setState({
        selectionElement: element,
        draggingElement: element,
      });
    } else {
      this.scene.replaceAllElements([
        ...this.scene.getElementsIncludingDeleted(),
        element,
      ]);
      this.setState({
        multiElement: null,
        draggingElement: element,
        editingElement: element,
      });
    }
  };

  private onKeyDownFromPointerDownHandler(
    pointerDownState: PointerDownState,
  ): (event: KeyboardEvent) => void {
    return withBatchedUpdates((event: KeyboardEvent) => {
      if (this.maybeHandleResize(pointerDownState, event)) {
        return;
      }
      this.maybeDragNewGenericElement(pointerDownState, event);
    });
  }

  private onKeyUpFromPointerDownHandler(
    pointerDownState: PointerDownState,
  ): (event: KeyboardEvent) => void {
    return withBatchedUpdates((event: KeyboardEvent) => {
      // Prevents focus from escaping excalidraw tab
      event.key === KEYS.ALT && event.preventDefault();
      if (this.maybeHandleResize(pointerDownState, event)) {
        return;
      }
      this.maybeDragNewGenericElement(pointerDownState, event);
    });
  }

  private onPointerMoveFromPointerDownHandler(
    pointerDownState: PointerDownState,
  ) {
    return withBatchedUpdatesThrottled((event: PointerEvent) => {
      // We need to initialize dragOffsetXY only after we've updated
      // `state.selectedElementIds` on pointerDown. Doing it here in pointerMove
      // event handler should hopefully ensure we're already working with
      // the updated state.
      if (pointerDownState.drag.offset === null) {
        pointerDownState.drag.offset = tupleToCoors(
          getDragOffsetXY(
            getSelectedElements(this.scene.getNonDeletedElements(), this.state),
            pointerDownState.origin.x,
            pointerDownState.origin.y,
          ),
        );
      }
      const target = event.target;
      if (!(target instanceof HTMLElement)) {
        return;
      }

      if (this.handlePointerMoveOverScrollbars(event, pointerDownState)) {
        return;
      }

      const pointerCoords = viewportCoordsToSceneCoords(event, this.state);

      if (isEraserActive(this.state)) {
        this.handleEraser(event, pointerDownState, pointerCoords);
        return;
      }

      const [gridX, gridY] = getGridPoint(
        pointerCoords.x,
        pointerCoords.y,
        this.state.gridSize,
      );

      // for arrows/lines, don't start dragging until a given threshold
      // to ensure we don't create a 2-point arrow by mistake when
      // user clicks mouse in a way that it moves a tiny bit (thus
      // triggering pointermove)
      if (
        !pointerDownState.drag.hasOccurred &&
        (this.state.activeTool.type === "arrow" ||
          this.state.activeTool.type === "line")
      ) {
        if (
          distance2d(
            pointerCoords.x,
            pointerCoords.y,
            pointerDownState.origin.x,
            pointerDownState.origin.y,
          ) < DRAGGING_THRESHOLD
        ) {
          return;
        }
      }
      if (pointerDownState.resize.isResizing) {
        pointerDownState.lastCoords.x = pointerCoords.x;
        pointerDownState.lastCoords.y = pointerCoords.y;
        if (this.maybeHandleResize(pointerDownState, event)) {
          return true;
        }
      }

      if (this.state.selectedLinearElement) {
        const linearElementEditor =
          this.state.editingLinearElement || this.state.selectedLinearElement;

        if (
          LinearElementEditor.shouldAddMidpoint(
            this.state.selectedLinearElement,
            pointerCoords,
            this.state,
          )
        ) {
          const ret = LinearElementEditor.addMidpoint(
            this.state.selectedLinearElement,
            pointerCoords,
            this.state,
          );
          if (!ret) {
            return;
          }

          // Since we are reading from previous state which is not possible with
          // automatic batching in React 18 hence using flush sync to synchronously
          // update the state. Check https://github.com/excalidraw/excalidraw/pull/5508 for more details.

          flushSync(() => {
            if (this.state.selectedLinearElement) {
              this.setState({
                selectedLinearElement: {
                  ...this.state.selectedLinearElement,
                  pointerDownState: ret.pointerDownState,
                  selectedPointsIndices: ret.selectedPointsIndices,
                },
              });
            }
            if (this.state.editingLinearElement) {
              this.setState({
                editingLinearElement: {
                  ...this.state.editingLinearElement,
                  pointerDownState: ret.pointerDownState,
                  selectedPointsIndices: ret.selectedPointsIndices,
                },
              });
            }
          });

          return;
        } else if (
          linearElementEditor.pointerDownState.segmentMidpoint.value !== null &&
          !linearElementEditor.pointerDownState.segmentMidpoint.added
        ) {
          return;
        }

        const didDrag = LinearElementEditor.handlePointDragging(
          event,
          this.state,
          pointerCoords.x,
          pointerCoords.y,
          (element, pointsSceneCoords) => {
            this.maybeSuggestBindingsForLinearElementAtCoords(
              element,
              pointsSceneCoords,
            );
          },
          linearElementEditor,
        );
        if (didDrag) {
          pointerDownState.lastCoords.x = pointerCoords.x;
          pointerDownState.lastCoords.y = pointerCoords.y;
          pointerDownState.drag.hasOccurred = true;
          if (
            this.state.editingLinearElement &&
            !this.state.editingLinearElement.isDragging
          ) {
            this.setState({
              editingLinearElement: {
                ...this.state.editingLinearElement,
                isDragging: true,
              },
            });
          }
          if (!this.state.selectedLinearElement.isDragging) {
            this.setState({
              selectedLinearElement: {
                ...this.state.selectedLinearElement,
                isDragging: true,
              },
            });
          }
          return;
        }
      }

      const hasHitASelectedElement = pointerDownState.hit.allHitElements.some(
        (element) => this.isASelectedElement(element),
      );

      const isSelectingPointsInLineEditor =
        this.state.editingLinearElement &&
        event.shiftKey &&
        this.state.editingLinearElement.elementId ===
          pointerDownState.hit.element?.id;
      if (
        (hasHitASelectedElement ||
          pointerDownState.hit.hasHitCommonBoundingBoxOfSelectedElements) &&
        !isSelectingPointsInLineEditor
      ) {
        const selectedElements = getSelectedElements(
          this.scene.getNonDeletedElements(),
          this.state,
        );
        if (selectedElements.every((element) => element.locked)) {
          return;
        }
        // Marking that click was used for dragging to check
        // if elements should be deselected on pointerup
        pointerDownState.drag.hasOccurred = true;
        // prevent dragging even if we're no longer holding cmd/ctrl otherwise
        // it would have weird results (stuff jumping all over the screen)
        if (selectedElements.length > 0 && !pointerDownState.withCmdOrCtrl) {
          const [dragX, dragY] = getGridPoint(
            pointerCoords.x - pointerDownState.drag.offset.x,
            pointerCoords.y - pointerDownState.drag.offset.y,
            this.state.gridSize,
          );

          const [dragDistanceX, dragDistanceY] = [
            Math.abs(pointerCoords.x - pointerDownState.origin.x),
            Math.abs(pointerCoords.y - pointerDownState.origin.y),
          ];

          // We only drag in one direction if shift is pressed
          const lockDirection = event.shiftKey;
          dragSelectedElements(
            pointerDownState,
            selectedElements,
            dragX,
            dragY,
            lockDirection,
            dragDistanceX,
            dragDistanceY,
            this.state,
          );
          this.maybeSuggestBindingForAll(selectedElements);

          // We duplicate the selected element if alt is pressed on pointer move
          if (event.altKey && !pointerDownState.hit.hasBeenDuplicated) {
            // Move the currently selected elements to the top of the z index stack, and
            // put the duplicates where the selected elements used to be.
            // (the origin point where the dragging started)

            pointerDownState.hit.hasBeenDuplicated = true;

            const nextElements = [];
            const elementsToAppend = [];
            const groupIdMap = new Map();
            const oldIdToDuplicatedId = new Map();
            const hitElement = pointerDownState.hit.element;
            const elements = this.scene.getElementsIncludingDeleted();
            const selectedElementIds: Array<ExcalidrawElement["id"]> =
              getSelectedElements(elements, this.state, true).map(
                (element) => element.id,
              );

            for (const element of elements) {
              if (
                selectedElementIds.includes(element.id) ||
                // case: the state.selectedElementIds might not have been
                // updated yet by the time this mousemove event is fired
                (element.id === hitElement?.id &&
                  pointerDownState.hit.wasAddedToSelection)
              ) {
                const duplicatedElement = duplicateElement(
                  this.state.editingGroupId,
                  groupIdMap,
                  element,
                );
                const [originDragX, originDragY] = getGridPoint(
                  pointerDownState.origin.x - pointerDownState.drag.offset.x,
                  pointerDownState.origin.y - pointerDownState.drag.offset.y,
                  this.state.gridSize,
                );
                mutateElement(duplicatedElement, {
                  x: duplicatedElement.x + (originDragX - dragX),
                  y: duplicatedElement.y + (originDragY - dragY),
                });
                nextElements.push(duplicatedElement);
                elementsToAppend.push(element);
                oldIdToDuplicatedId.set(element.id, duplicatedElement.id);
              } else {
                nextElements.push(element);
              }
            }
            const nextSceneElements = [...nextElements, ...elementsToAppend];
            bindTextToShapeAfterDuplication(
              nextElements,
              elementsToAppend,
              oldIdToDuplicatedId,
            );
            fixBindingsAfterDuplication(
              nextSceneElements,
              elementsToAppend,
              oldIdToDuplicatedId,
              "duplicatesServeAsOld",
            );
            this.scene.replaceAllElements(nextSceneElements);
          }
          return;
        }
      }

      // It is very important to read this.state within each move event,
      // otherwise we would read a stale one!
      const draggingElement = this.state.draggingElement;
      if (!draggingElement) {
        return;
      }

      if (draggingElement.type === "freedraw") {
        const points = draggingElement.points;
        const dx = pointerCoords.x - draggingElement.x;
        const dy = pointerCoords.y - draggingElement.y;

        const lastPoint = points.length > 0 && points[points.length - 1];
        const discardPoint =
          lastPoint && lastPoint[0] === dx && lastPoint[1] === dy;

        if (!discardPoint) {
          //@ts-ignore //zsviczian
          const strokeOptions = this.state.currentStrokeOptions;
          const pressures = draggingElement.simulatePressure
            ? draggingElement.pressures
            : [
                //zsviczian
                ...draggingElement.pressures,
                strokeOptions?.constantPressure ? 1 : event.pressure,
              ];

          mutateElement(draggingElement, {
            points: [...points, [dx, dy]],
            pressures,
          });
        }
      } else if (isLinearElement(draggingElement)) {
        pointerDownState.drag.hasOccurred = true;
        const points = draggingElement.points;
        let dx = gridX - draggingElement.x;
        let dy = gridY - draggingElement.y;

        if (shouldRotateWithDiscreteAngle(event) && points.length === 2) {
          ({ width: dx, height: dy } = getLockedLinearCursorAlignSize(
            draggingElement.x,
            draggingElement.y,
            pointerCoords.x,
            pointerCoords.y,
          ));
        }

        if (points.length === 1) {
          mutateElement(draggingElement, {
            points: [...points, [dx, dy]],
          });
        } else if (points.length === 2) {
          mutateElement(draggingElement, {
            points: [...points.slice(0, -1), [dx, dy]],
          });
        }

        if (isBindingElement(draggingElement, false)) {
          // When creating a linear element by dragging
          this.maybeSuggestBindingsForLinearElementAtCoords(
            draggingElement,
            [pointerCoords],
            this.state.startBoundElement,
          );
        }
      } else {
        pointerDownState.lastCoords.x = pointerCoords.x;
        pointerDownState.lastCoords.y = pointerCoords.y;
        this.maybeDragNewGenericElement(pointerDownState, event);
      }

      if (this.state.activeTool.type === "selection") {
        pointerDownState.boxSelection.hasOccurred = true;

        const elements = this.scene.getNonDeletedElements();
        if (
          !event.shiftKey &&
          // allows for box-selecting points (without shift)
          !this.state.editingLinearElement &&
          isSomeElementSelected(elements, this.state)
        ) {
          if (pointerDownState.withCmdOrCtrl && pointerDownState.hit.element) {
            this.setState((prevState) =>
              selectGroupsForSelectedElements(
                {
                  ...prevState,
                  selectedElementIds: {
                    [pointerDownState.hit.element!.id]: true,
                  },
                },
                this.scene.getNonDeletedElements(),
              ),
            );
          } else {
            this.setState({
              selectedElementIds: {},
              selectedGroupIds: {},
              editingGroupId: null,
            });
          }
        }
        // box-select line editor points
        if (this.state.editingLinearElement) {
          LinearElementEditor.handleBoxSelection(
            event,
            this.state,
            this.setState.bind(this),
          );
          // regular box-select
        } else {
          const elementsWithinSelection = getElementsWithinSelection(
            elements,
            draggingElement,
          );
          this.setState((prevState) =>
            selectGroupsForSelectedElements(
              {
                ...prevState,
                selectedElementIds: {
                  ...prevState.selectedElementIds,
                  ...elementsWithinSelection.reduce(
                    (acc: Record<ExcalidrawElement["id"], true>, element) => {
                      acc[element.id] = true;
                      return acc;
                    },
                    {},
                  ),
                  ...(pointerDownState.hit.element
                    ? {
                        // if using ctrl/cmd, select the hitElement only if we
                        // haven't box-selected anything else
                        [pointerDownState.hit.element.id]:
                          !elementsWithinSelection.length,
                      }
                    : null),
                },
                showHyperlinkPopup:
                  elementsWithinSelection.length === 1 &&
                  elementsWithinSelection[0].link
                    ? "info"
                    : false,
                // select linear element only when we haven't box-selected anything else
                selectedLinearElement:
                  elementsWithinSelection.length === 1 &&
                  isLinearElement(elementsWithinSelection[0])
                    ? new LinearElementEditor(
                        elementsWithinSelection[0],
                        this.scene,
                      )
                    : null,
              },
              this.scene.getNonDeletedElements(),
            ),
          );
        }
      }
    });
  }

  // Returns whether the pointer move happened over either scrollbar
  private handlePointerMoveOverScrollbars(
    event: PointerEvent,
    pointerDownState: PointerDownState,
  ): boolean {
    if (pointerDownState.scrollbars.isOverHorizontal) {
      const x = event.clientX;
      const dx = x - pointerDownState.lastCoords.x;
      this.setState({
        scrollX: this.state.scrollX - dx / this.state.zoom.value,
      });
      pointerDownState.lastCoords.x = x;
      return true;
    }

    if (pointerDownState.scrollbars.isOverVertical) {
      const y = event.clientY;
      const dy = y - pointerDownState.lastCoords.y;
      this.setState({
        scrollY: this.state.scrollY - dy / this.state.zoom.value,
      });
      pointerDownState.lastCoords.y = y;
      return true;
    }
    return false;
  }

  private onPointerUpFromPointerDownHandler(
    pointerDownState: PointerDownState,
  ): (event: PointerEvent) => void {
    return withBatchedUpdates((childEvent: PointerEvent) => {
      const {
        draggingElement,
        resizingElement,
        multiElement,
        activeTool,
        isResizing,
        isRotating,
      } = this.state;
      this.setState({
        isResizing: false,
        isRotating: false,
        resizingElement: null,
        selectionElement: null,
        cursorButton: "up",
        // text elements are reset on finalize, and resetting on pointerup
        // may cause issues with double taps
        editingElement:
          multiElement || isTextElement(this.state.editingElement)
            ? this.state.editingElement
            : null,
      });

      this.savePointer(childEvent.clientX, childEvent.clientY, "up");

      // Handle end of dragging a point of a linear element, might close a loop
      // and sets binding element
      if (this.state.editingLinearElement) {
        if (
          !pointerDownState.boxSelection.hasOccurred &&
          pointerDownState.hit?.element?.id !==
            this.state.editingLinearElement.elementId
        ) {
          this.actionManager.executeAction(actionFinalize);
        } else {
          const editingLinearElement = LinearElementEditor.handlePointerUp(
            childEvent,
            this.state.editingLinearElement,
            this.state,
          );
          if (editingLinearElement !== this.state.editingLinearElement) {
            this.setState({
              editingLinearElement,
              suggestedBindings: [],
            });
          }
        }
      } else if (this.state.selectedLinearElement) {
        if (
          pointerDownState.hit?.element?.id !==
          this.state.selectedLinearElement.elementId
        ) {
          const selectedELements = getSelectedElements(
            this.scene.getNonDeletedElements(),
            this.state,
          );
          // set selectedLinearElement to null if there is more than one element selected since we don't want to show linear element handles
          if (selectedELements.length > 1) {
            this.setState({ selectedLinearElement: null });
          }
        } else {
          const linearElementEditor = LinearElementEditor.handlePointerUp(
            childEvent,
            this.state.selectedLinearElement,
            this.state,
          );

          const { startBindingElement, endBindingElement } =
            linearElementEditor;
          const element = this.scene.getElement(linearElementEditor.elementId);
          if (isBindingElement(element)) {
            bindOrUnbindLinearElement(
              element,
              startBindingElement,
              endBindingElement,
            );
          }

          if (linearElementEditor !== this.state.selectedLinearElement) {
            this.setState({
              selectedLinearElement: {
                ...linearElementEditor,
                selectedPointsIndices: null,
              },
              suggestedBindings: [],
            });
          }
        }
      }

      lastPointerUp = null;

      if (pointerDownState.eventListeners.onMove) {
        pointerDownState.eventListeners.onMove.flush();
      }

      window.removeEventListener(
        EVENT.POINTER_MOVE,
        pointerDownState.eventListeners.onMove!,
      );
      window.removeEventListener(
        EVENT.POINTER_UP,
        pointerDownState.eventListeners.onUp!,
      );
      window.removeEventListener(
        EVENT.KEYDOWN,
        pointerDownState.eventListeners.onKeyDown!,
      );
      window.removeEventListener(
        EVENT.KEYUP,
        pointerDownState.eventListeners.onKeyUp!,
      );

      if (this.state.pendingImageElementId) {
        this.setState({ pendingImageElementId: null });
      }

      if (draggingElement?.type === "freedraw") {
        const pointerCoords = viewportCoordsToSceneCoords(
          childEvent,
          this.state,
        );

        const points = draggingElement.points;
        let dx = pointerCoords.x - draggingElement.x;
        let dy = pointerCoords.y - draggingElement.y;

        // Allows dots to avoid being flagged as infinitely small
        if (dx === points[0][0] && dy === points[0][1]) {
          dy += 0.0001;
          dx += 0.0001;
        }

        const pressures = draggingElement.simulatePressure
          ? []
          : [...draggingElement.pressures, childEvent.pressure];

        mutateElement(draggingElement, {
          points: [...points, [dx, dy]],
          pressures,
          lastCommittedPoint: [dx, dy],
        });

        this.actionManager.executeAction(actionFinalize);

        return;
      }
      if (isImageElement(draggingElement)) {
        const imageElement = draggingElement;
        try {
          this.initializeImageDimensions(imageElement);
          this.setState(
            { selectedElementIds: { [imageElement.id]: true } },
            () => {
              this.actionManager.executeAction(actionFinalize);
            },
          );
        } catch (error: any) {
          console.error(error);
          this.scene.replaceAllElements(
            this.scene
              .getElementsIncludingDeleted()
              .filter((el) => el.id !== imageElement.id),
          );
          this.actionManager.executeAction(actionFinalize);
        }
        return;
      }

      if (isLinearElement(draggingElement)) {
        if (draggingElement!.points.length > 1) {
          this.history.resumeRecording();
        }
        const pointerCoords = viewportCoordsToSceneCoords(
          childEvent,
          this.state,
        );

        if (
          !pointerDownState.drag.hasOccurred &&
          draggingElement &&
          !multiElement
        ) {
          mutateElement(draggingElement, {
            points: [
              ...draggingElement.points,
              [
                pointerCoords.x - draggingElement.x,
                pointerCoords.y - draggingElement.y,
              ],
            ],
          });
          this.setState({
            multiElement: draggingElement,
            editingElement: this.state.draggingElement,
          });
        } else if (pointerDownState.drag.hasOccurred && !multiElement) {
          if (
            isBindingEnabled(this.state) &&
            isBindingElement(draggingElement, false)
          ) {
            maybeBindLinearElement(
              draggingElement,
              this.state,
              this.scene,
              pointerCoords,
            );
          }
          this.setState({ suggestedBindings: [], startBoundElement: null });
          if (!activeTool.locked) {
            resetCursor(this.canvas);
            this.setState((prevState) => ({
              draggingElement: null,
              activeTool: updateActiveTool(this.state, {
                type: "selection",
              }),
              selectedElementIds: {
                ...prevState.selectedElementIds,
                [draggingElement.id]: true,
              },
              selectedLinearElement: new LinearElementEditor(
                draggingElement,
                this.scene,
              ),
            }));
          } else {
            this.setState((prevState) => ({
              draggingElement: null,
            }));
          }
        }
        return;
      }

      if (
        activeTool.type !== "selection" &&
        draggingElement &&
        isInvisiblySmallElement(draggingElement)
      ) {
        // remove invisible element which was added in onPointerDown
        this.scene.replaceAllElements(
          this.scene.getElementsIncludingDeleted().slice(0, -1),
        );
        this.setState({
          draggingElement: null,
        });
        return;
      }

      if (draggingElement) {
        mutateElement(
          draggingElement,
          getNormalizedDimensions(draggingElement),
        );
      }

      if (resizingElement) {
        this.history.resumeRecording();
      }

      if (resizingElement && isInvisiblySmallElement(resizingElement)) {
        this.scene.replaceAllElements(
          this.scene
            .getElementsIncludingDeleted()
            .filter((el) => el.id !== resizingElement.id),
        );
      }

      // Code below handles selection when element(s) weren't
      // drag or added to selection on pointer down phase.
      const hitElement = pointerDownState.hit.element;
      if (
        this.state.selectedLinearElement?.elementId !== hitElement?.id &&
        isLinearElement(hitElement)
      ) {
        const selectedELements = getSelectedElements(
          this.scene.getNonDeletedElements(),
          this.state,
        );
        // set selectedLinearElement when no other element selected except
        // the one we've hit
        if (selectedELements.length === 1) {
          this.setState({
            selectedLinearElement: new LinearElementEditor(
              hitElement,
              this.scene,
            ),
          });
        }
      }
      if (isEraserActive(this.state)) {
        const draggedDistance = distance2d(
          this.lastPointerDown!.clientX,
          this.lastPointerDown!.clientY,
          this.lastPointerUp!.clientX,
          this.lastPointerUp!.clientY,
        );

        if (draggedDistance === 0) {
          const scenePointer = viewportCoordsToSceneCoords(
            {
              clientX: this.lastPointerUp!.clientX,
              clientY: this.lastPointerUp!.clientY,
            },
            this.state,
          );
          const hitElements = this.getElementsAtPosition(
            scenePointer.x,
            scenePointer.y,
          );
          hitElements.forEach(
            (hitElement) =>
              (pointerDownState.elementIdsToErase[hitElement.id] = {
                erase: true,
                opacity: hitElement.opacity,
              }),
          );
        }
        this.eraseElements(pointerDownState);
        return;
      } else if (Object.keys(pointerDownState.elementIdsToErase).length) {
        this.restoreReadyToEraseElements(pointerDownState);
      }

      if (
        hitElement &&
        !pointerDownState.drag.hasOccurred &&
        !pointerDownState.hit.wasAddedToSelection &&
        // if we're editing a line, pointerup shouldn't switch selection if
        // box selected
        (!this.state.editingLinearElement ||
          !pointerDownState.boxSelection.hasOccurred)
      ) {
        // when inside line editor, shift selects points instead
        if (childEvent.shiftKey && !this.state.editingLinearElement) {
          if (this.state.selectedElementIds[hitElement.id]) {
            if (isSelectedViaGroup(this.state, hitElement)) {
              // We want to unselect all groups hitElement is part of
              // as well as all elements that are part of the groups
              // hitElement is part of
              const idsOfSelectedElementsThatAreInGroups = hitElement.groupIds
                .flatMap((groupId) =>
                  getElementsInGroup(
                    this.scene.getNonDeletedElements(),
                    groupId,
                  ),
                )
                .map((element) => ({ [element.id]: false }))
                .reduce((prevId, acc) => ({ ...prevId, ...acc }), {});

              this.setState((_prevState) => ({
                selectedGroupIds: {
                  ..._prevState.selectedElementIds,
                  ...hitElement.groupIds
                    .map((gId) => ({ [gId]: false }))
                    .reduce((prev, acc) => ({ ...prev, ...acc }), {}),
                },
                selectedElementIds: {
                  ..._prevState.selectedElementIds,
                  ...idsOfSelectedElementsThatAreInGroups,
                },
              }));
              // if not gragging a linear element point (outside editor)
            } else if (!this.state.selectedLinearElement?.isDragging) {
              // remove element from selection while
              // keeping prev elements selected

              this.setState((prevState) => {
                const newSelectedElementIds = {
                  ...prevState.selectedElementIds,
                  [hitElement!.id]: false,
                };
                const newSelectedElements = getSelectedElements(
                  this.scene.getNonDeletedElements(),
                  { ...prevState, selectedElementIds: newSelectedElementIds },
                );

                return selectGroupsForSelectedElements(
                  {
                    ...prevState,
                    selectedElementIds: newSelectedElementIds,
                    // set selectedLinearElement only if thats the only element selected
                    selectedLinearElement:
                      newSelectedElements.length === 1 &&
                      isLinearElement(newSelectedElements[0])
                        ? new LinearElementEditor(
                            newSelectedElements[0],
                            this.scene,
                          )
                        : prevState.selectedLinearElement,
                  },
                  this.scene.getNonDeletedElements(),
                );
              });
            }
          } else {
            // add element to selection while
            // keeping prev elements selected
            this.setState((_prevState) => ({
              selectedElementIds: {
                ..._prevState.selectedElementIds,
                [hitElement!.id]: true,
              },
            }));
          }
        } else {
          this.setState((prevState) => ({
            ...selectGroupsForSelectedElements(
              {
                ...prevState,
                selectedElementIds: { [hitElement.id]: true },
                selectedLinearElement:
                  isLinearElement(hitElement) &&
                  // Don't set `selectedLinearElement` if its same as the hitElement, this is mainly to prevent resetting the `hoverPointIndex` to -1.
                  // Future we should update the API to take care of setting the correct `hoverPointIndex` when initialized
                  prevState.selectedLinearElement?.elementId !== hitElement.id
                    ? new LinearElementEditor(hitElement, this.scene)
                    : prevState.selectedLinearElement,
              },
              this.scene.getNonDeletedElements(),
            ),
          }));
        }
      }

      if (
        !pointerDownState.drag.hasOccurred &&
        !this.state.isResizing &&
        ((hitElement &&
          isHittingElementBoundingBoxWithoutHittingElement(
            hitElement,
            this.state,
            pointerDownState.origin.x,
            pointerDownState.origin.y,
          )) ||
          (!hitElement &&
            pointerDownState.hit.hasHitCommonBoundingBoxOfSelectedElements))
      ) {
        if (this.state.editingLinearElement) {
          this.setState({ editingLinearElement: null });
        } else {
          // Deselect selected elements
          this.setState({
            selectedElementIds: {},
            selectedGroupIds: {},
            editingGroupId: null,
          });
        }
        return;
      }

      if (
        !activeTool.locked &&
        activeTool.type !== "freedraw" &&
        draggingElement
      ) {
        this.setState((prevState) => ({
          selectedElementIds: {
            ...prevState.selectedElementIds,
            [draggingElement.id]: true,
          },
        }));
      }

      if (
        activeTool.type !== "selection" ||
        isSomeElementSelected(this.scene.getNonDeletedElements(), this.state)
      ) {
        this.history.resumeRecording();
      }

      if (pointerDownState.drag.hasOccurred || isResizing || isRotating) {
        (isBindingEnabled(this.state)
          ? bindOrUnbindSelectedElements
          : unbindLinearElements)(
          getSelectedElements(this.scene.getNonDeletedElements(), this.state),
        );
      }

      if (!activeTool.locked && activeTool.type !== "freedraw") {
        resetCursor(this.canvas);
        this.setState({
          draggingElement: null,
          suggestedBindings: [],
          activeTool: updateActiveTool(this.state, { type: "selection" }),
        });
      } else {
        this.setState({
          draggingElement: null,
          suggestedBindings: [],
        });
      }
    });
  }

  private restoreReadyToEraseElements = (
    pointerDownState: PointerDownState,
  ) => {
    const elements = this.scene.getElementsIncludingDeleted().map((ele) => {
      if (
        pointerDownState.elementIdsToErase[ele.id] &&
        pointerDownState.elementIdsToErase[ele.id].erase
      ) {
        return newElementWith(ele, {
          opacity: pointerDownState.elementIdsToErase[ele.id].opacity,
        });
      } else if (
        isBoundToContainer(ele) &&
        pointerDownState.elementIdsToErase[ele.containerId] &&
        pointerDownState.elementIdsToErase[ele.containerId].erase
      ) {
        return newElementWith(ele, {
          opacity: pointerDownState.elementIdsToErase[ele.containerId].opacity,
        });
      }
      return ele;
    });

    this.scene.replaceAllElements(elements);
  };

  private eraseElements = (pointerDownState: PointerDownState) => {
    const elements = this.scene.getElementsIncludingDeleted().map((ele) => {
      if (
        pointerDownState.elementIdsToErase[ele.id] &&
        pointerDownState.elementIdsToErase[ele.id].erase
      ) {
        return newElementWith(ele, { isDeleted: true });
      } else if (
        isBoundToContainer(ele) &&
        pointerDownState.elementIdsToErase[ele.containerId] &&
        pointerDownState.elementIdsToErase[ele.containerId].erase
      ) {
        return newElementWith(ele, { isDeleted: true });
      }
      return ele;
    });

    this.history.resumeRecording();
    this.scene.replaceAllElements(elements);
  };

  private initializeImage = async ({
    imageFile,
    imageElement: _imageElement,
    showCursorImagePreview = false,
  }: {
    imageFile: File;
    imageElement: ExcalidrawImageElement;
    showCursorImagePreview?: boolean;
  }) => {
    // at this point this should be guaranteed image file, but we do this check
    // to satisfy TS down the line
    if (!isSupportedImageFile(imageFile)) {
      throw new Error(t("errors.unsupportedFileType"));
    }
    const mimeType = imageFile.type;

    setCursor(this.canvas, "wait");

    if (mimeType === MIME_TYPES.svg) {
      try {
        imageFile = SVGStringToFile(
          await normalizeSVG(await imageFile.text()),
          imageFile.name,
        );
      } catch (error: any) {
        console.warn(error);
        throw new Error(t("errors.svgImageInsertError"));
      }
    }

    // generate image id (by default the file digest) before any
    // resizing/compression takes place to keep it more portable
    const fileId = await ((this.props.generateIdForFile?.(
      imageFile,
    ) as Promise<FileId>) || generateIdFromFile(imageFile));

    if (!fileId) {
      console.warn(
        "Couldn't generate file id or the supplied `generateIdForFile` didn't resolve to one.",
      );
      throw new Error(t("errors.imageInsertError"));
    }

    const existingFileData = this.files[fileId];
    if (!existingFileData?.dataURL) {
      try {
        imageFile = await resizeImageFile(imageFile, {
          maxWidthOrHeight: DEFAULT_MAX_IMAGE_WIDTH_OR_HEIGHT,
        });
      } catch (error: any) {
        console.error("error trying to resing image file on insertion", error);
      }

      if (imageFile.size > MAX_ALLOWED_FILE_BYTES) {
        throw new Error(
          t("errors.fileTooBig", {
            maxSize: `${Math.trunc(MAX_ALLOWED_FILE_BYTES / 1024 / 1024)}MB`,
          }),
        );
      }
    }

    if (showCursorImagePreview) {
      const dataURL = this.files[fileId]?.dataURL;
      // optimization so that we don't unnecessarily resize the original
      // full-size file for cursor preview
      // (it's much faster to convert the resized dataURL to File)
      const resizedFile = dataURL && dataURLToFile(dataURL);

      this.setImagePreviewCursor(resizedFile || imageFile);
    }

    const dataURL =
      this.files[fileId]?.dataURL || (await getDataURL(imageFile));

    const imageElement = mutateElement(
      _imageElement,
      {
        fileId,
      },
      false,
    ) as NonDeleted<InitializedExcalidrawImageElement>;

    return new Promise<NonDeleted<InitializedExcalidrawImageElement>>(
      async (resolve, reject) => {
        try {
          this.files = {
            ...this.files,
            [fileId]: {
              mimeType,
              id: fileId,
              dataURL,
              created: Date.now(),
              lastRetrieved: Date.now(),
            },
          };
          const cachedImageData = this.imageCache.get(fileId);
          if (!cachedImageData) {
            this.addNewImagesToImageCache();
            await this.updateImageCache([imageElement]);
          }
          if (cachedImageData?.image instanceof Promise) {
            await cachedImageData.image;
          }
          if (
            this.state.pendingImageElementId !== imageElement.id &&
            this.state.draggingElement?.id !== imageElement.id
          ) {
            this.initializeImageDimensions(imageElement, true);
          }
          resolve(imageElement);
        } catch (error: any) {
          console.error(error);
          reject(new Error(t("errors.imageInsertError")));
        } finally {
          if (!showCursorImagePreview) {
            resetCursor(this.canvas);
          }
        }
      },
    );
  };

  /**
   * inserts image into elements array and rerenders
   */
  private insertImageElement = async (
    imageElement: ExcalidrawImageElement,
    imageFile: File,
    showCursorImagePreview?: boolean,
  ) => {
    this.scene.replaceAllElements([
      ...this.scene.getElementsIncludingDeleted(),
      imageElement,
    ]);

    try {
      await this.initializeImage({
        imageFile,
        imageElement,
        showCursorImagePreview,
      });
    } catch (error: any) {
      mutateElement(imageElement, {
        isDeleted: true,
      });
      this.actionManager.executeAction(actionFinalize);
      this.setState({
        errorMessage: error.message || t("errors.imageInsertError"),
      });
    }
  };

  private setImagePreviewCursor = async (imageFile: File) => {
    // mustn't be larger than 128 px
    // https://developer.mozilla.org/en-US/docs/Web/CSS/CSS_Basic_User_Interface/Using_URL_values_for_the_cursor_property
    const cursorImageSizePx = 96;

    const imagePreview = await resizeImageFile(imageFile, {
      maxWidthOrHeight: cursorImageSizePx,
    });

    let previewDataURL = await getDataURL(imagePreview);

    // SVG cannot be resized via `resizeImageFile` so we resize by rendering to
    // a small canvas
    if (imageFile.type === MIME_TYPES.svg) {
      const img = await loadHTMLImageElement(previewDataURL);

      let height = Math.min(img.height, cursorImageSizePx);
      let width = height * (img.width / img.height);

      if (width > cursorImageSizePx) {
        width = cursorImageSizePx;
        height = width * (img.height / img.width);
      }

      const canvas = document.createElement("canvas");
      canvas.height = height;
      canvas.width = width;
      const context = canvas.getContext("2d")!;

      context.drawImage(img, 0, 0, width, height);

      previewDataURL = canvas.toDataURL(MIME_TYPES.svg) as DataURL;
    }

    if (this.state.pendingImageElementId) {
      setCursor(this.canvas, `url(${previewDataURL}) 4 4, auto`);
    }
  };

  private onImageAction = async (
    { insertOnCanvasDirectly } = { insertOnCanvasDirectly: false },
  ) => {
    try {
      const clientX = this.state.width / 2 + this.state.offsetLeft;
      const clientY = this.state.height / 2 + this.state.offsetTop;

      const { x, y } = viewportCoordsToSceneCoords(
        { clientX, clientY },
        this.state,
      );

      const imageFile = await fileOpen({
        description: "Image",
        extensions: ["jpg", "png", "svg", "gif"],
      });

      const imageElement = this.createImageElement({
        sceneX: x,
        sceneY: y,
      });

      if (insertOnCanvasDirectly) {
        this.insertImageElement(imageElement, imageFile);
        this.initializeImageDimensions(imageElement);
        this.setState(
          {
            selectedElementIds: { [imageElement.id]: true },
          },
          () => {
            this.actionManager.executeAction(actionFinalize);
          },
        );
      } else {
        this.setState(
          {
            pendingImageElementId: imageElement.id,
          },
          () => {
            this.insertImageElement(
              imageElement,
              imageFile,
              /* showCursorImagePreview */ true,
            );
          },
        );
      }
    } catch (error: any) {
      if (error.name !== "AbortError") {
        console.error(error);
      } else {
        console.warn(error);
      }
      this.setState(
        {
          pendingImageElementId: null,
          editingElement: null,
          activeTool: updateActiveTool(this.state, { type: "selection" }),
        },
        () => {
          this.actionManager.executeAction(actionFinalize);
        },
      );
    }
  };

  private initializeImageDimensions = (
    imageElement: ExcalidrawImageElement,
    forceNaturalSize = false,
  ) => {
    const image =
      isInitializedImageElement(imageElement) &&
      this.imageCache.get(imageElement.fileId)?.image;

    if (!image || image instanceof Promise) {
      if (
        imageElement.width < DRAGGING_THRESHOLD / this.state.zoom.value &&
        imageElement.height < DRAGGING_THRESHOLD / this.state.zoom.value
      ) {
        const placeholderSize = 100 / this.state.zoom.value;
        mutateElement(imageElement, {
          x: imageElement.x - placeholderSize / 2,
          y: imageElement.y - placeholderSize / 2,
          width: placeholderSize,
          height: placeholderSize,
        });
      }

      return;
    }

    if (
      forceNaturalSize ||
      // if user-created bounding box is below threshold, assume the
      // intention was to click instead of drag, and use the image's
      // intrinsic size
      (imageElement.width < DRAGGING_THRESHOLD / this.state.zoom.value &&
        imageElement.height < DRAGGING_THRESHOLD / this.state.zoom.value)
    ) {
      const minHeight = Math.max(this.state.height - 120, 160);
      // max 65% of canvas height, clamped to <300px, vh - 120px>
      const maxHeight = Math.min(
        minHeight,
        Math.floor(this.state.height * 0.5) / this.state.zoom.value,
      );

      const height = Math.min(image.naturalHeight, maxHeight);
      const width = height * (image.naturalWidth / image.naturalHeight);

      // add current imageElement width/height to account for previous centering
      // of the placeholder image
      const x = imageElement.x + imageElement.width / 2 - width / 2;
      const y = imageElement.y + imageElement.height / 2 - height / 2;

      mutateElement(imageElement, { x, y, width, height });
    }
  };

  /** updates image cache, refreshing updated elements and/or setting status
      to error for images that fail during <img> element creation */
  private updateImageCache = async (
    elements: readonly InitializedExcalidrawImageElement[],
    files = this.files,
  ) => {
    const { updatedFiles, erroredFiles } = await _updateImageCache({
      imageCache: this.imageCache,
      fileIds: elements.map((element) => element.fileId),
      files,
    });
    if (updatedFiles.size || erroredFiles.size) {
      for (const element of elements) {
        if (updatedFiles.has(element.fileId)) {
          invalidateShapeForElement(element);
        }
      }
    }
    if (erroredFiles.size) {
      this.scene.replaceAllElements(
        this.scene.getElementsIncludingDeleted().map((element) => {
          if (
            isInitializedImageElement(element) &&
            erroredFiles.has(element.fileId)
          ) {
            return newElementWith(element, {
              status: "error",
            });
          }
          return element;
        }),
      );
    }

    return { updatedFiles, erroredFiles };
  };

  /** adds new images to imageCache and re-renders if needed */
  private addNewImagesToImageCache = async (
    imageElements: InitializedExcalidrawImageElement[] = getInitializedImageElements(
      this.scene.getNonDeletedElements(),
    ),
    files: BinaryFiles = this.files,
  ) => {
    const uncachedImageElements = imageElements.filter(
      (element) => !element.isDeleted && !this.imageCache.has(element.fileId),
    );

    if (uncachedImageElements.length) {
      const { updatedFiles } = await this.updateImageCache(
        uncachedImageElements,
        files,
      );
      if (updatedFiles.size) {
        this.scene.informMutation();
      }
    }
  };

  /** generally you should use `addNewImagesToImageCache()` directly if you need
   *  to render new images. This is just a failsafe  */
  private scheduleImageRefresh = throttle(() => {
    this.addNewImagesToImageCache();
  }, IMAGE_RENDER_TIMEOUT);

  private updateBindingEnabledOnPointerMove = (
    event: React.PointerEvent<HTMLCanvasElement>,
  ) => {
    const shouldEnableBinding = shouldEnableBindingForPointerEvent(event);
    if (this.state.isBindingEnabled !== shouldEnableBinding) {
      this.setState({ isBindingEnabled: shouldEnableBinding });
    }
  };

  private maybeSuggestBindingAtCursor = (pointerCoords: {
    x: number;
    y: number;
  }): void => {
    const hoveredBindableElement = getHoveredElementForBinding(
      pointerCoords,
      this.scene,
    );
    this.setState({
      suggestedBindings:
        hoveredBindableElement != null ? [hoveredBindableElement] : [],
    });
  };

  private maybeSuggestBindingsForLinearElementAtCoords = (
    linearElement: NonDeleted<ExcalidrawLinearElement>,
    /** scene coords */
    pointerCoords: {
      x: number;
      y: number;
    }[],
    // During line creation the start binding hasn't been written yet
    // into `linearElement`
    oppositeBindingBoundElement?: ExcalidrawBindableElement | null,
  ): void => {
    if (!pointerCoords.length) {
      return;
    }

    const suggestedBindings = pointerCoords.reduce(
      (acc: NonDeleted<ExcalidrawBindableElement>[], coords) => {
        const hoveredBindableElement = getHoveredElementForBinding(
          coords,
          this.scene,
        );
        if (
          hoveredBindableElement != null &&
          !isLinearElementSimpleAndAlreadyBound(
            linearElement,
            oppositeBindingBoundElement?.id,
            hoveredBindableElement,
          )
        ) {
          acc.push(hoveredBindableElement);
        }
        return acc;
      },
      [],
    );

    this.setState({ suggestedBindings });
  };

  private maybeSuggestBindingForAll(
    selectedElements: NonDeleted<ExcalidrawElement>[],
  ): void {
    const suggestedBindings = getEligibleElementsForBinding(selectedElements);
    this.setState({ suggestedBindings });
  }

  private clearSelection(hitElement: ExcalidrawElement | null): void {
    this.setState((prevState) => ({
      selectedElementIds: {},
      selectedGroupIds: {},
      // Continue editing the same group if the user selected a different
      // element from it
      editingGroupId:
        prevState.editingGroupId &&
        hitElement != null &&
        isElementInGroup(hitElement, prevState.editingGroupId)
          ? prevState.editingGroupId
          : null,
    }));
    this.setState({
      selectedElementIds: {},
      previousSelectedElementIds: this.state.selectedElementIds,
    });
  }

  private handleCanvasRef = (canvas: HTMLCanvasElement) => {
    // canvas is null when unmounting
    if (canvas !== null) {
      this.canvas = canvas;
      this.rc = rough.canvas(this.canvas);

      this.canvas.addEventListener(EVENT.WHEEL, this.handleWheel, {
        passive: false,
      });
      this.canvas.addEventListener(EVENT.TOUCH_START, this.onTapStart);
      this.canvas.addEventListener(EVENT.TOUCH_END, this.onTapEnd);
    } else {
      this.canvas?.removeEventListener(EVENT.WHEEL, this.handleWheel);
      this.canvas?.removeEventListener(EVENT.TOUCH_START, this.onTapStart);
      this.canvas?.removeEventListener(EVENT.TOUCH_END, this.onTapEnd);
    }
  };

  private handleAppOnDrop = async (event: React.DragEvent<HTMLDivElement>) => {
    if (this.props.onDrop) {
      try {
        if ((await this.props.onDrop(event)) === false) {
          return;
        }
      } catch (e) {
        console.error(e);
      }
    }

    // must be retrieved first, in the same frame
    const { file, fileHandle } = await getFileFromEvent(event);

    try {
      if (isSupportedImageFile(file)) {
        // first attempt to decode scene from the image if it's embedded
        // ---------------------------------------------------------------------

        if (file?.type === MIME_TYPES.png || file?.type === MIME_TYPES.svg) {
          try {
            const scene = await loadFromBlob(
              file,
              this.state,
              this.scene.getElementsIncludingDeleted(),
              fileHandle,
            );
            this.syncActionResult({
              ...scene,
              appState: {
                ...(scene.appState || this.state),
                isLoading: false,
              },
              replaceFiles: true,
              commitToHistory: true,
            });
            return;
          } catch (error: any) {
            if (error.name !== "EncodingError") {
              throw error;
            }
          }
        }

        // if no scene is embedded or we fail for whatever reason, fall back
        // to importing as regular image
        // ---------------------------------------------------------------------

        const { x: sceneX, y: sceneY } = viewportCoordsToSceneCoords(
          event,
          this.state,
        );

        const imageElement = this.createImageElement({ sceneX, sceneY });
        this.insertImageElement(imageElement, file);
        this.initializeImageDimensions(imageElement);
        this.setState({ selectedElementIds: { [imageElement.id]: true } });

        return;
      }
    } catch (error: any) {
      return this.setState({
        isLoading: false,
        errorMessage: error.message,
      });
    }

    const libraryJSON = event.dataTransfer.getData(MIME_TYPES.excalidrawlib);
    if (libraryJSON && typeof libraryJSON === "string") {
      try {
        const libraryItems = parseLibraryJSON(libraryJSON);
        this.addElementsFromPasteOrLibrary({
          elements: distributeLibraryItemsOnSquareGrid(libraryItems),
          position: event,
          files: null,
        });
      } catch (error: any) {
        this.setState({ errorMessage: error.message });
      }
      return;
    }

    if (file) {
      // atetmpt to parse an excalidraw/excalidrawlib file
      await this.loadFileToCanvas(file, fileHandle);
    }
  };

  loadFileToCanvas = async (
    file: File,
    fileHandle: FileSystemHandle | null,
  ) => {
    file = await normalizeFile(file);
    try {
      const ret = await loadSceneOrLibraryFromBlob(
        file,
        this.state,
        this.scene.getElementsIncludingDeleted(),
        fileHandle,
      );
      if (ret.type === MIME_TYPES.excalidraw) {
        this.setState({ isLoading: true });
        this.syncActionResult({
          ...ret.data,
          appState: {
            ...(ret.data.appState || this.state),
            isLoading: false,
          },
          replaceFiles: true,
          commitToHistory: true,
        });
      } else if (ret.type === MIME_TYPES.excalidrawlib) {
        await this.library
          .updateLibrary({
            libraryItems: file,
            merge: true,
            openLibraryMenu: true,
          })
          .catch((error) => {
            console.error(error);
            this.setState({ errorMessage: t("errors.importLibraryError") });
          });
      }
    } catch (error: any) {
      this.setState({ isLoading: false, errorMessage: error.message });
    }
  };

  private handleCanvasContextMenu = (
    event: React.PointerEvent<HTMLCanvasElement>,
  ) => {
    event.preventDefault();

    if (
      (event.nativeEvent.pointerType === "touch" ||
        (event.nativeEvent.pointerType === "pen" &&
          // always allow if user uses a pen secondary button
          event.button !== POINTER_BUTTON.SECONDARY)) &&
      this.state.activeTool.type !== "selection"
    ) {
      return;
    }

    const { x, y } = viewportCoordsToSceneCoords(event, this.state);
    const element = this.getElementAtPosition(x, y, {
      preferSelected: true,
      includeLockedElements: true,
    });

    const selectedElements = getSelectedElements(
      this.scene.getNonDeletedElements(),
      this.state,
    );
    const isHittignCommonBoundBox =
      this.isHittingCommonBoundingBoxOfSelectedElements(
        { x, y },
        selectedElements,
      );

    const type = element || isHittignCommonBoundBox ? "element" : "canvas";

    const container = this.excalidrawContainerRef.current!;
    const { top: offsetTop, left: offsetLeft } =
      container.getBoundingClientRect();
    const left = event.clientX - offsetLeft;
    const top = event.clientY - offsetTop;

    trackEvent("contextMenu", "openContextMenu", type);

    this.setState(
      {
        ...(element && !this.state.selectedElementIds[element.id]
          ? selectGroupsForSelectedElements(
              {
                ...this.state,
                selectedElementIds: { [element.id]: true },
                selectedLinearElement: isLinearElement(element)
                  ? new LinearElementEditor(element, this.scene)
                  : null,
              },
              this.scene.getNonDeletedElements(),
            )
          : this.state),
        showHyperlinkPopup: false,
      },
      () => {
        this.setState({
          contextMenu: { top, left, items: this.getContextMenuItems(type) },
        });
      },
    );
  };

  private maybeDragNewGenericElement = (
    pointerDownState: PointerDownState,
    event: MouseEvent | KeyboardEvent,
  ): void => {
    const draggingElement = this.state.draggingElement;
    const pointerCoords = pointerDownState.lastCoords;
    if (!draggingElement) {
      return;
    }
    if (
      draggingElement.type === "selection" &&
      this.state.activeTool.type !== "eraser"
    ) {
      dragNewElement(
        draggingElement,
        this.state.activeTool.type,
        pointerDownState.origin.x,
        pointerDownState.origin.y,
        pointerCoords.x,
        pointerCoords.y,
        distance(pointerDownState.origin.x, pointerCoords.x),
        distance(pointerDownState.origin.y, pointerCoords.y),
        shouldMaintainAspectRatio(event),
        shouldResizeFromCenter(event),
      );
    } else {
      const [gridX, gridY] = getGridPoint(
        pointerCoords.x,
        pointerCoords.y,
        this.state.gridSize,
      );

      const image =
        isInitializedImageElement(draggingElement) &&
        this.imageCache.get(draggingElement.fileId)?.image;
      const aspectRatio =
        image && !(image instanceof Promise)
          ? image.width / image.height
          : null;

      dragNewElement(
        draggingElement,
        this.state.activeTool.type,
        pointerDownState.originInGrid.x,
        pointerDownState.originInGrid.y,
        gridX,
        gridY,
        distance(pointerDownState.originInGrid.x, gridX),
        distance(pointerDownState.originInGrid.y, gridY),
        isImageElement(draggingElement)
          ? !shouldMaintainAspectRatio(event)
          : shouldMaintainAspectRatio(event),
        shouldResizeFromCenter(event),
        aspectRatio,
      );

      this.maybeSuggestBindingForAll([draggingElement]);
    }
  };

  private maybeHandleResize = (
    pointerDownState: PointerDownState,
    event: MouseEvent | KeyboardEvent,
  ): boolean => {
    const selectedElements = getSelectedElements(
      this.scene.getNonDeletedElements(),
      this.state,
    );
    const transformHandleType = pointerDownState.resize.handleType;
    this.setState({
      // TODO: rename this state field to "isScaling" to distinguish
      // it from the generic "isResizing" which includes scaling and
      // rotating
      isResizing: transformHandleType && transformHandleType !== "rotation",
      isRotating: transformHandleType === "rotation",
    });
    const pointerCoords = pointerDownState.lastCoords;
    const [resizeX, resizeY] = getGridPoint(
      pointerCoords.x - pointerDownState.resize.offset.x,
      pointerCoords.y - pointerDownState.resize.offset.y,
      this.state.gridSize,
    );
    if (
      transformElements(
        pointerDownState,
        transformHandleType,
        selectedElements,
        pointerDownState.resize.arrowDirection,
        shouldRotateWithDiscreteAngle(event),
        shouldResizeFromCenter(event),
        selectedElements.length === 1 && isImageElement(selectedElements[0])
          ? !shouldMaintainAspectRatio(event)
          : shouldMaintainAspectRatio(event),
        resizeX,
        resizeY,
        pointerDownState.resize.center.x,
        pointerDownState.resize.center.y,
      )
    ) {
      this.maybeSuggestBindingForAll(selectedElements);
      return true;
    }
    return false;
  };

  private getContextMenuItems = (
    type: "canvas" | "element",
  ): ContextMenuItems => {
    const options: ContextMenuItems = [];

    options.push(actionCopyAsPng, actionCopyAsSvg);

    // canvas contextMenu
    // -------------------------------------------------------------------------

    if (type === "canvas") {
      if (this.state.viewModeEnabled) {
        return [
          ...options,
          actionToggleGridMode,
          actionToggleZenMode,
          actionToggleViewMode,
          actionToggleStats,
        ];
      }

      return [
        actionPaste,
        CONTEXT_MENU_SEPARATOR,
        actionCopyAsPng,
        actionCopyAsSvg,
        copyText,
        CONTEXT_MENU_SEPARATOR,
        actionSelectAll,
        CONTEXT_MENU_SEPARATOR,
        actionToggleGridMode,
        actionToggleZenMode,
        actionToggleViewMode,
        actionToggleStats,
      ];
    }

    // element contextMenu
    // -------------------------------------------------------------------------

    options.push(copyText);

    if (this.state.viewModeEnabled) {
      return [actionCopy, ...options];
    }

    return [
      actionCut,
      actionCopy,
      actionPaste,
      CONTEXT_MENU_SEPARATOR,
      ...options,
      CONTEXT_MENU_SEPARATOR,
      actionCopyStyles,
      actionPasteStyles,
      CONTEXT_MENU_SEPARATOR,
      actionGroup,
      actionUnbindText,
      actionBindText,
      actionUngroup,
      CONTEXT_MENU_SEPARATOR,
      actionAddToLibrary,
      CONTEXT_MENU_SEPARATOR,
      actionSendBackward,
      actionBringForward,
      actionSendToBack,
      actionBringToFront,
      CONTEXT_MENU_SEPARATOR,
      actionFlipHorizontal,
      actionFlipVertical,
      CONTEXT_MENU_SEPARATOR,
      actionToggleLinearEditor,
      actionLink,
      actionDuplicateSelection,
      actionToggleLock,
      CONTEXT_MENU_SEPARATOR,
      actionDeleteSelected,
    ];
  };

  private handleWheel = withBatchedUpdates((event: WheelEvent) => {
    event.preventDefault();
    if (isPanning) {
      return;
    }

    const { deltaX, deltaY } = event;
    // note that event.ctrlKey is necessary to handle pinch zooming
    if (
      //zsviczian
      ((event.metaKey || event.ctrlKey) && !this.state.allowWheelZoom) ||
      (!(event.metaKey || event.ctrlKey) && this.state.allowWheelZoom)
    ) {
      const sign = Math.sign(deltaY);
      const MAX_STEP = ZOOM_STEP * 100;
      const absDelta = Math.abs(deltaY);
      let delta = deltaY;
      if (absDelta > MAX_STEP) {
        delta = MAX_STEP * sign;
      }

      let newZoom = this.state.zoom.value - delta / 100;
      // increase zoom steps the more zoomed-in we are (applies to >100% only)
      newZoom +=
        Math.log10(Math.max(1, this.state.zoom.value)) *
        -sign *
        // reduced amplification for small deltas (small movements on a trackpad)
        Math.min(1, absDelta / 20);

      this.setState((state) => ({
        ...getStateForZoom(
          {
            viewportX: cursorX,
            viewportY: cursorY,
            nextZoom: getNormalizedZoom(newZoom),
          },
          state,
        ),
        shouldCacheIgnoreZoom: true,
      }));
      this.resetShouldCacheIgnoreZoomDebounced();
      return;
    }

    // scroll horizontally when shift pressed
    if (event.shiftKey) {
      this.setState(({ zoom, scrollX }) => ({
        // on Mac, shift+wheel tends to result in deltaX
        scrollX: scrollX - (deltaY || deltaX) / zoom.value,
      }));
      return;
    }

    this.setState(({ zoom, scrollX, scrollY }) => ({
      scrollX: scrollX - deltaX / zoom.value,
      scrollY: scrollY - deltaY / zoom.value,
    }));
  });

  private getTextWysiwygSnappedToCenterPosition(
    x: number,
    y: number,
    appState: AppState,
    container?: ExcalidrawTextContainer | null,
  ) {
    if (container) {
      let elementCenterX = container.x + container.width / 2;
      let elementCenterY = container.y + container.height / 2;

      const elementCenter = getContainerCenter(container, appState);
      if (elementCenter) {
        elementCenterX = elementCenter.x;
        elementCenterY = elementCenter.y;
      }
      const distanceToCenter = Math.hypot(
        x - elementCenterX,
        y - elementCenterY,
      );
      const isSnappedToCenter =
        distanceToCenter < TEXT_TO_CENTER_SNAP_THRESHOLD;
      if (isSnappedToCenter) {
        const { x: viewportX, y: viewportY } = sceneCoordsToViewportCoords(
          { sceneX: elementCenterX, sceneY: elementCenterY },
          appState,
        );
        return { viewportX, viewportY, elementCenterX, elementCenterY };
      }
    }
  }

  private savePointer = (x: number, y: number, button: "up" | "down") => {
    if (!x || !y) {
      return;
    }
    const pointer = viewportCoordsToSceneCoords(
      { clientX: x, clientY: y },
      this.state,
    );

    if (isNaN(pointer.x) || isNaN(pointer.y)) {
      // sometimes the pointer goes off screen
    }

    this.props.onPointerUpdate?.({
      pointer,
      button,
      pointersMap: gesture.pointers,
    });
  };

  private resetShouldCacheIgnoreZoomDebounced = debounce(() => {
    if (!this.unmounted) {
      this.setState({ shouldCacheIgnoreZoom: false });
    }
  }, 300);

  private updateDOMRect = (cb?: () => void) => {
    if (this.excalidrawContainerRef?.current) {
      const excalidrawContainer = this.excalidrawContainerRef.current;
      const {
        width,
        height,
        left: offsetLeft,
        top: offsetTop,
      } = excalidrawContainer.getBoundingClientRect();
      const {
        width: currentWidth,
        height: currentHeight,
        offsetTop: currentOffsetTop,
        offsetLeft: currentOffsetLeft,
      } = this.state;

      if (
        width === currentWidth &&
        height === currentHeight &&
        offsetLeft === currentOffsetLeft &&
        offsetTop === currentOffsetTop
      ) {
        if (cb) {
          cb();
        }
        return;
      }

      //zsviczian
      if (width === 0 || height === 0) {
        if (cb) {
          cb();
        }
        return;
      }

      this.setState(
        {
          width,
          height,
          offsetLeft,
          offsetTop,
        },
        () => {
          cb && cb();
        },
      );
    }
  };

  public refresh = () => {
    this.setState({ ...this.getCanvasOffsets() });
  };

  private getCanvasOffsets(): Pick<AppState, "offsetTop" | "offsetLeft"> {
    if (this.excalidrawContainerRef?.current) {
      const excalidrawContainer = this.excalidrawContainerRef.current;
      const { left, top } = excalidrawContainer.getBoundingClientRect();
      return {
        offsetLeft: left,
        offsetTop: top,
      };
    }
    return {
      offsetLeft: 0,
      offsetTop: 0,
    };
  }

  private async updateLanguage() {
    const currentLang =
      languages.find((lang) => lang.code === this.props.langCode) ||
      defaultLang;
    await setLanguage(currentLang);
    this.setAppState({});
  }
}

// -----------------------------------------------------------------------------
// TEST HOOKS
// -----------------------------------------------------------------------------

declare global {
  interface Window {
    h: {
      elements: readonly ExcalidrawElement[];
      state: AppState;
      setState: React.Component<any, AppState>["setState"];
      app: InstanceType<typeof App>;
      history: History;
    };
  }
}

if (
  process.env.NODE_ENV === ENV.TEST ||
  process.env.NODE_ENV === ENV.DEVELOPMENT
) {
  window.h = window.h || ({} as Window["h"]);

  Object.defineProperties(window.h, {
    elements: {
      configurable: true,
      get() {
        return this.app?.scene.getElementsIncludingDeleted();
      },
      set(elements: ExcalidrawElement[]) {
        return this.app?.scene.replaceAllElements(elements);
      },
    },
  });
}

export default App;<|MERGE_RESOLUTION|>--- conflicted
+++ resolved
@@ -281,12 +281,9 @@
 import { shouldShowBoundingBox } from "../element/transformHandles";
 import { Fonts } from "../scene/Fonts";
 import { actionPaste } from "../actions/actionClipboard";
-<<<<<<< HEAD
 export let showFourthFont: boolean = false;
-=======
 import { actionToggleHandTool } from "../actions/actionCanvas";
 
->>>>>>> 1db078a3
 const deviceContextInitialValue = {
   isSmScreen: false,
   isMobile: false,
