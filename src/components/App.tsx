import React, { useContext } from "react";
import { flushSync } from "react-dom";

import { RoughCanvas } from "roughjs/bin/canvas";
import rough from "roughjs/bin/rough";
import clsx from "clsx";
import { nanoid } from "nanoid";

import {
  actionAddToLibrary,
  actionBringForward,
  actionBringToFront,
  actionCopy,
  actionCopyAsPng,
  actionCopyAsSvg,
  copyText,
  actionCopyStyles,
  actionCut,
  actionDeleteSelected,
  actionDuplicateSelection,
  actionFinalize,
  actionFlipHorizontal,
  actionFlipVertical,
  actionGroup,
  actionPasteStyles,
  actionSelectAll,
  actionSendBackward,
  actionSendToBack,
  actionToggleGridMode,
  actionToggleStats,
  actionToggleZenMode,
  actionUnbindText,
  actionBindText,
  actionUngroup,
  actionLink,
  actionToggleLock,
  actionToggleLinearEditor,
} from "../actions";
import { createRedoAction, createUndoAction } from "../actions/actionHistory";
import { ActionManager } from "../actions/manager";
import { getActions, getCustomActions } from "../actions/register";
import { ActionResult } from "../actions/types";
import { trackEvent } from "../analytics";
import { getDefaultAppState, isEraserActive } from "../appState";
import {
  parseClipboard,
  probablySupportsClipboardBlob,
  probablySupportsClipboardWriteText,
} from "../clipboard";
import {
  APP_NAME,
  CURSOR_TYPE,
  DEFAULT_MAX_IMAGE_WIDTH_OR_HEIGHT,
  DEFAULT_UI_OPTIONS,
  DEFAULT_VERTICAL_ALIGN,
  DRAGGING_THRESHOLD,
  ELEMENT_READY_TO_ERASE_OPACITY,
  ELEMENT_SHIFT_TRANSLATE_AMOUNT,
  ELEMENT_TRANSLATE_AMOUNT,
  ENV,
  EVENT,
  GRID_SIZE,
  IMAGE_RENDER_TIMEOUT,
  LINE_CONFIRM_THRESHOLD,
  MAX_ALLOWED_FILE_BYTES,
  MIME_TYPES,
  MQ_MAX_HEIGHT_LANDSCAPE,
  MQ_MAX_WIDTH_LANDSCAPE,
  MQ_MAX_WIDTH_PORTRAIT,
  MQ_RIGHT_SIDEBAR_MIN_WIDTH,
  MQ_SM_MAX_WIDTH,
  POINTER_BUTTON,
  SCROLL_TIMEOUT,
  TAP_TWICE_TIMEOUT,
  TEXT_TO_CENTER_SNAP_THRESHOLD,
  THEME,
  TOUCH_CTX_MENU_TIMEOUT,
  VERTICAL_ALIGN,
  ZOOM_STEP,
} from "../constants";
import { loadFromBlob } from "../data";
import Library, { distributeLibraryItemsOnSquareGrid } from "../data/library";
import { restore, restoreElements } from "../data/restore";
import {
  dragNewElement,
  dragSelectedElements,
  duplicateElement,
  getCommonBounds,
  getCursorForResizingElement,
  getDragOffsetXY,
  getElementWithTransformHandleType,
  getNonDeletedElements,
  getNormalizedDimensions,
  getResizeArrowDirection,
  getResizeOffsetXY,
  getLockedLinearCursorAlignSize,
  getTransformHandleTypeFromCoords,
  hitTest,
  isHittingElementBoundingBoxWithoutHittingElement,
  isInvisiblySmallElement,
  isNonDeletedElement,
  isTextElement,
  newElement,
  newLinearElement,
  newTextElement,
  newImageElement,
  textWysiwyg,
  transformElements,
  updateTextElement,
} from "../element";
import {
  bindOrUnbindLinearElement,
  bindOrUnbindSelectedElements,
  fixBindingsAfterDeletion,
  fixBindingsAfterDuplication,
  getEligibleElementsForBinding,
  getHoveredElementForBinding,
  isBindingEnabled,
  isLinearElementSimpleAndAlreadyBound,
  maybeBindLinearElement,
  shouldEnableBindingForPointerEvent,
  unbindLinearElements,
  updateBoundElements,
} from "../element/binding";
import { LinearElementEditor } from "../element/linearElementEditor";
import { mutateElement, newElementWith } from "../element/mutateElement";
import { deepCopyElement, newFreeDrawElement } from "../element/newElement";
import {
  hasBoundTextElement,
  isArrowElement,
  isBindingElement,
  isBindingElementType,
  isBoundToContainer,
  isImageElement,
  isInitializedImageElement,
  isLinearElement,
  isLinearElementType,
} from "../element/typeChecks";
import {
  ExcalidrawBindableElement,
  ExcalidrawElement,
  ExcalidrawFreeDrawElement,
  ExcalidrawGenericElement,
  ExcalidrawLinearElement,
  ExcalidrawTextElement,
  NonDeleted,
  InitializedExcalidrawImageElement,
  ExcalidrawImageElement,
  FileId,
  NonDeletedExcalidrawElement,
  ExcalidrawTextContainer,
} from "../element/types";
import { getCenter, getDistance } from "../gesture";
import {
  editGroupForSelectedElement,
  getElementsInGroup,
  getSelectedGroupIdForElement,
  getSelectedGroupIds,
  isElementInGroup,
  isSelectedViaGroup,
  selectGroupsForSelectedElements,
} from "../groups";
import History from "../history";
import { defaultLang, getLanguage, languages, setLanguage, t } from "../i18n";
import {
  CODES,
  shouldResizeFromCenter,
  shouldMaintainAspectRatio,
  shouldRotateWithDiscreteAngle,
  isArrowKey,
  KEYS,
  isAndroid,
} from "../keys";
import { distance2d, getGridPoint, isPathALoop } from "../math";
import { renderScene } from "../renderer/renderScene";
import { invalidateShapeForElement } from "../renderer/renderElement";
import {
  calculateScrollCenter,
  getElementsAtPosition,
  getElementsWithinSelection,
  getNormalizedZoom,
  getSelectedElements,
  hasBackground,
  isOverScrollBars,
  isSomeElementSelected,
} from "../scene";
import Scene from "../scene/Scene";
import { RenderConfig, ScrollBars } from "../scene/types";
import { getStateForZoom } from "../scene/zoom";
import { findShapeByKey, SHAPES } from "../shapes";
import {
  AppClassProperties,
  AppProps,
  AppState,
  BinaryFileData,
  DataURL,
  ExcalidrawImperativeAPI,
  BinaryFiles,
  Gesture,
  GestureEvent,
  LibraryItems,
  PointerDownState,
  SceneData,
  Device,
} from "../types";
import {
  debounce,
  distance,
  getFontString,
  getNearestScrollableContainer,
  isInputLike,
  isToolIcon,
  isWritableElement,
  resetCursor,
  resolvablePromise,
  sceneCoordsToViewportCoords,
  setCursor,
  setCursorForShape,
  tupleToCoors,
  viewportCoordsToSceneCoords,
  withBatchedUpdates,
  wrapEvent,
  withBatchedUpdatesThrottled,
  updateObject,
  setEraserCursor,
  updateActiveTool,
  getShortcutKey,
} from "../utils";
import ContextMenu, { ContextMenuOption } from "./ContextMenu";
import LayerUI from "./LayerUI";
import { Toast } from "./Toast";
import { actionToggleViewMode } from "../actions/actionToggleViewMode";
import {
  SubtypeRecord,
  SubtypePrepFn,
  getSubtypeNames,
  hasAlwaysEnabledActions,
  prepareSubtype,
  selectSubtype,
} from "../subtypes";
import {
  dataURLToFile,
  generateIdFromFile,
  getDataURL,
  getFileFromEvent,
  isSupportedImageFile,
  loadSceneOrLibraryFromBlob,
  normalizeFile,
  parseLibraryJSON,
  resizeImageFile,
  SVGStringToFile,
} from "../data/blob";
import {
  getInitializedImageElements,
  loadHTMLImageElement,
  normalizeSVG,
  updateImageCache as _updateImageCache,
} from "../element/image";
import throttle from "lodash.throttle";
import { fileOpen, FileSystemHandle } from "../data/filesystem";
import {
  bindTextToShapeAfterDuplication,
  getApproxLineHeight,
  getApproxMinLineHeight,
  getApproxMinLineWidth,
  getBoundTextElement,
<<<<<<< HEAD
  getContainerElement,
  redrawTextBoundingBox,
=======
  getContainerCenter,
>>>>>>> 760fd7b3
  getContainerDims,
  getTextBindableContainerAtPosition,
  isValidTextContainer,
} from "../element/textElement";
import { isHittingElementNotConsideringBoundingBox } from "../element/collision";
import {
  normalizeLink,
  showHyperlinkTooltip,
  hideHyperlinkToolip,
  Hyperlink,
  isPointHittingLinkIcon,
  isLocalLink,
} from "../element/Hyperlink";
import { shouldShowBoundingBox } from "../element/transformHandles";
import { atom } from "jotai";
import { Fonts } from "../scene/Fonts";

export const isMenuOpenAtom = atom(false);
export const isDropdownOpenAtom = atom(false);

const deviceContextInitialValue = {
  isSmScreen: false,
  isMobile: false,
  isTouchScreen: false,
  canDeviceFitSidebar: false,
};
const DeviceContext = React.createContext<Device>(deviceContextInitialValue);
export const useDevice = () => useContext<Device>(DeviceContext);

const ExcalidrawContainerContext = React.createContext<{
  container: HTMLDivElement | null;
  id: string | null;
}>({ container: null, id: null });
export const useExcalidrawContainer = () =>
  useContext(ExcalidrawContainerContext);

const ExcalidrawElementsContext = React.createContext<
  readonly NonDeletedExcalidrawElement[]
>([]);

const ExcalidrawAppStateContext = React.createContext<AppState>({
  ...getDefaultAppState(),
  width: 0,
  height: 0,
  offsetLeft: 0,
  offsetTop: 0,
});

const ExcalidrawSetAppStateContent = React.createContext<
  React.Component<any, AppState>["setState"]
>(() => {});

export const useExcalidrawElements = () =>
  useContext(ExcalidrawElementsContext);
export const useExcalidrawAppState = () =>
  useContext(ExcalidrawAppStateContext);
export const useExcalidrawSetAppState = () =>
  useContext(ExcalidrawSetAppStateContent);

let refreshTimer = 0;
let didTapTwice: boolean = false;
let tappedTwiceTimer = 0;
let cursorX = 0;
let cursorY = 0;
let isHoldingSpace: boolean = false;
let isPanning: boolean = false;
let isDraggingScrollBar: boolean = false;
let currentScrollBars: ScrollBars = { horizontal: null, vertical: null };
let touchTimeout = 0;
let invalidateContextMenu = false;

// remove this hack when we can sync render & resizeObserver (state update)
// to rAF. See #5439
let THROTTLE_NEXT_RENDER = true;

let IS_PLAIN_PASTE = false;
let IS_PLAIN_PASTE_TIMER = 0;
let PLAIN_PASTE_TOAST_SHOWN = false;

let lastPointerUp: ((event: any) => void) | null = null;
const gesture: Gesture = {
  pointers: new Map(),
  lastCenter: null,
  initialDistance: null,
  initialScale: null,
};

class App extends React.Component<AppProps, AppState> {
  canvas: AppClassProperties["canvas"] = null;
  rc: RoughCanvas | null = null;
  unmounted: boolean = false;
  actionManager: ActionManager;
  device: Device = deviceContextInitialValue;
  detachIsMobileMqHandler?: () => void;

  private excalidrawContainerRef = React.createRef<HTMLDivElement>();

  public static defaultProps: Partial<AppProps> = {
    // needed for tests to pass since we directly render App in many tests
    UIOptions: DEFAULT_UI_OPTIONS,
  };

  public scene: Scene;
  private fonts: Fonts;
  private resizeObserver: ResizeObserver | undefined;
  private nearestScrollableContainer: HTMLElement | Document | undefined;
  public library: AppClassProperties["library"];
  public libraryItemsFromStorage: LibraryItems | undefined;
  private id: string;
  private history: History;
  private excalidrawContainerValue: {
    container: HTMLDivElement | null;
    id: string;
  };

  public files: BinaryFiles = {};
  public imageCache: AppClassProperties["imageCache"] = new Map();

  hitLinkElement?: NonDeletedExcalidrawElement;
  lastPointerDown: React.PointerEvent<HTMLCanvasElement> | null = null;
  lastPointerUp: React.PointerEvent<HTMLElement> | PointerEvent | null = null;
  contextMenuOpen: boolean = false;
  lastScenePointer: { x: number; y: number } | null = null;

  constructor(props: AppProps) {
    super(props);
    const defaultAppState = getDefaultAppState();
    const {
      excalidrawRef,
      viewModeEnabled = false,
      zenModeEnabled = false,
      gridModeEnabled = false,
      theme = defaultAppState.theme,
      name = defaultAppState.name,
    } = props;
    this.state = {
      ...defaultAppState,
      theme,
      isLoading: true,
      ...this.getCanvasOffsets(),
      viewModeEnabled,
      zenModeEnabled,
      gridSize: gridModeEnabled ? GRID_SIZE : null,
      name,
      width: window.innerWidth,
      height: window.innerHeight,
      showHyperlinkPopup: false,
      isSidebarDocked: false,
    };

    this.id = nanoid();

    this.library = new Library(this);
    this.scene = new Scene();
    this.fonts = new Fonts({
      scene: this.scene,
      onSceneUpdated: this.onSceneUpdated,
    });

    this.actionManager = new ActionManager(
      this.syncActionResult,
      () => this.state,
      () => this.scene.getElementsIncludingDeleted(),
      this,
    );

    if (excalidrawRef) {
      const readyPromise =
        ("current" in excalidrawRef && excalidrawRef.current?.readyPromise) ||
        resolvablePromise<ExcalidrawImperativeAPI>();

      const api: ExcalidrawImperativeAPI = {
        ready: true,
        readyPromise,
        updateScene: this.updateScene,
        updateLibrary: this.library.updateLibrary,
        addFiles: this.addFiles,
        resetScene: this.resetScene,
        getSceneElementsIncludingDeleted: this.getSceneElementsIncludingDeleted,
        history: {
          clear: this.resetHistory,
        },
        scrollToContent: this.scrollToContent,
        getSceneElements: this.getSceneElements,
        getAppState: () => this.state,
        getFiles: () => this.files,
        actionManager: this.actionManager,
        addSubtype: this.addSubtype,
        refresh: this.refresh,
        setToast: this.setToast,
        id: this.id,
        setActiveTool: this.setActiveTool,
        setCursor: this.setCursor,
        resetCursor: this.resetCursor,
        toggleMenu: this.toggleMenu,
      } as const;
      if (typeof excalidrawRef === "function") {
        excalidrawRef(api);
      } else {
        excalidrawRef.current = api;
      }
      readyPromise.resolve(api);
    }

    this.excalidrawContainerValue = {
      container: this.excalidrawContainerRef.current,
      id: this.id,
    };

    this.history = new History();
    this.actionManager.registerAll(getActions());

    this.actionManager.registerAction(createUndoAction(this.history));
    this.actionManager.registerAction(createRedoAction(this.history));
    // Call `this.addSubtype()` here for `@excalidraw/excalidraw`-specific subtypes
    this.actionManager.registerActionGuards();
  }

  private addSubtype(record: SubtypeRecord, subtypePrepFn: SubtypePrepFn) {
    // Call this method after finishing any async loading for
    // subtypes of ExcalidrawElement if the newly loaded code
    // would change the rendering.
    const refresh = (hasSubtype: (element: ExcalidrawElement) => boolean) => {
      const elements = this.getSceneElementsIncludingDeleted();
      let refreshNeeded = false;
      getNonDeletedElements(elements).forEach((element) => {
        // If the element is of the subtype that was just
        // registered, update the element's dimensions, mark the
        // element for a re-render, and mark the scene for a refresh.
        if (hasSubtype(element)) {
          invalidateShapeForElement(element);
          if (isTextElement(element)) {
            redrawTextBoundingBox(element, getContainerElement(element));
          }
          refreshNeeded = true;
        }
      });
      // If there are any elements of the just-registered subtype,
      // refresh the scene to re-render each such element.
      if (refreshNeeded) {
        this.refresh();
      }
    };
    const prep = prepareSubtype(record, subtypePrepFn, refresh);
    if (prep.actions) {
      this.actionManager.registerAll(prep.actions);
    }
    this.actionManager.registerActionGuards();
    return prep;
  }

  private renderCanvas() {
    const canvasScale = window.devicePixelRatio;
    const {
      width: canvasDOMWidth,
      height: canvasDOMHeight,
      viewModeEnabled,
    } = this.state;
    const canvasWidth = canvasDOMWidth * canvasScale;
    const canvasHeight = canvasDOMHeight * canvasScale;
    if (viewModeEnabled) {
      return (
        <canvas
          className="excalidraw__canvas"
          style={{
            width: canvasDOMWidth,
            height: canvasDOMHeight,
            cursor: CURSOR_TYPE.GRAB,
          }}
          width={canvasWidth}
          height={canvasHeight}
          ref={this.handleCanvasRef}
          onContextMenu={this.handleCanvasContextMenu}
          onPointerMove={this.handleCanvasPointerMove}
          onPointerUp={this.handleCanvasPointerUp}
          onPointerCancel={this.removePointer}
          onTouchMove={this.handleTouchMove}
          onPointerDown={this.handleCanvasPointerDown}
        >
          {t("labels.drawingCanvas")}
        </canvas>
      );
    }
    return (
      <canvas
        className="excalidraw__canvas"
        style={{
          width: canvasDOMWidth,
          height: canvasDOMHeight,
        }}
        width={canvasWidth}
        height={canvasHeight}
        ref={this.handleCanvasRef}
        onContextMenu={this.handleCanvasContextMenu}
        onPointerDown={this.handleCanvasPointerDown}
        onDoubleClick={this.handleCanvasDoubleClick}
        onPointerMove={this.handleCanvasPointerMove}
        onPointerUp={this.handleCanvasPointerUp}
        onPointerCancel={this.removePointer}
        onTouchMove={this.handleTouchMove}
      >
        {t("labels.drawingCanvas")}
      </canvas>
    );
  }

  public render() {
    const selectedElement = getSelectedElements(
      this.scene.getNonDeletedElements(),
      this.state,
    );
    const {
      onCollabButtonClick,
      renderTopRightUI,
      renderFooter,
      renderCustomStats,
    } = this.props;

    return (
      <div
        className={clsx("excalidraw excalidraw-container", {
          "excalidraw--view-mode": this.state.viewModeEnabled,
          "excalidraw--mobile": this.device.isMobile,
        })}
        ref={this.excalidrawContainerRef}
        onDrop={this.handleAppOnDrop}
        tabIndex={0}
        onKeyDown={
          this.props.handleKeyboardGlobally ? undefined : this.onKeyDown
        }
      >
        <ExcalidrawContainerContext.Provider
          value={this.excalidrawContainerValue}
        >
          <DeviceContext.Provider value={this.device}>
            <ExcalidrawSetAppStateContent.Provider value={this.setAppState}>
              <ExcalidrawAppStateContext.Provider value={this.state}>
                <ExcalidrawElementsContext.Provider
                  value={this.scene.getNonDeletedElements()}
                >
                  <LayerUI
                    renderShapeToggles={getSubtypeNames().map((subtype) =>
                      this.actionManager.renderAction(
                        subtype,
                        hasAlwaysEnabledActions(subtype)
                          ? { onContextMenu: this.handleShapeContextMenu }
                          : {},
                      ),
                    )}
                    canvas={this.canvas}
                    appState={this.state}
                    files={this.files}
                    setAppState={this.setAppState}
                    actionManager={this.actionManager}
                    elements={this.scene.getNonDeletedElements()}
                    onCollabButtonClick={onCollabButtonClick}
                    onLockToggle={this.toggleLock}
                    onPenModeToggle={this.togglePenMode}
                    onInsertElements={(elements) =>
                      this.addElementsFromPasteOrLibrary({
                        elements,
                        position: "center",
                        files: null,
                      })
                    }
                    langCode={getLanguage().code}
                    isCollaborating={this.props.isCollaborating}
                    renderTopRightUI={renderTopRightUI}
                    renderCustomFooter={renderFooter}
                    renderCustomStats={renderCustomStats}
                    renderCustomSidebar={this.props.renderSidebar}
                    showExitZenModeBtn={
                      typeof this.props?.zenModeEnabled === "undefined" &&
                      this.state.zenModeEnabled
                    }
                    libraryReturnUrl={this.props.libraryReturnUrl}
                    UIOptions={this.props.UIOptions}
                    focusContainer={this.focusContainer}
                    library={this.library}
                    id={this.id}
                    onImageAction={this.onImageAction}
                    renderWelcomeScreen={
                      this.state.showWelcomeScreen &&
                      this.state.activeTool.type === "selection" &&
                      !this.scene.getElementsIncludingDeleted().length
                    }
                  />
                  <div className="excalidraw-textEditorContainer" />
                  <div className="excalidraw-contextMenuContainer" />
                  {selectedElement.length === 1 &&
                    this.state.showHyperlinkPopup && (
                      <Hyperlink
                        key={selectedElement[0].id}
                        element={selectedElement[0]}
                        setAppState={this.setAppState}
                        onLinkOpen={this.props.onLinkOpen}
                      />
                    )}
                  {this.state.toast !== null && (
                    <Toast
                      message={this.state.toast.message}
                      onClose={() => this.setToast(null)}
                      duration={this.state.toast.duration}
                      closable={this.state.toast.closable}
                    />
                  )}
                  <main>{this.renderCanvas()}</main>
                </ExcalidrawElementsContext.Provider>{" "}
              </ExcalidrawAppStateContext.Provider>
            </ExcalidrawSetAppStateContent.Provider>
          </DeviceContext.Provider>
        </ExcalidrawContainerContext.Provider>
      </div>
    );
  }

  public focusContainer: AppClassProperties["focusContainer"] = () => {
    if (this.props.autoFocus) {
      this.excalidrawContainerRef.current?.focus();
    }
  };

  public getSceneElementsIncludingDeleted = () => {
    return this.scene.getElementsIncludingDeleted();
  };

  public getSceneElements = () => {
    return this.scene.getNonDeletedElements();
  };

  private syncActionResult = withBatchedUpdates(
    (actionResult: ActionResult) => {
      // Since context menu closes when action triggered so setting to false
      this.contextMenuOpen = false;
      if (this.unmounted || actionResult === false) {
        return;
      }

      let editingElement: AppState["editingElement"] | null = null;
      if (actionResult.elements) {
        actionResult.elements.forEach((element) => {
          if (
            this.state.editingElement?.id === element.id &&
            this.state.editingElement !== element &&
            isNonDeletedElement(element)
          ) {
            editingElement = element;
          }
        });
        this.scene.replaceAllElements(actionResult.elements);
        if (actionResult.commitToHistory) {
          this.history.resumeRecording();
        }
      }

      if (actionResult.files) {
        this.files = actionResult.replaceFiles
          ? actionResult.files
          : { ...this.files, ...actionResult.files };
        this.addNewImagesToImageCache();
      }

      if (actionResult.appState || editingElement) {
        if (actionResult.commitToHistory) {
          this.history.resumeRecording();
        }

        let viewModeEnabled = actionResult?.appState?.viewModeEnabled || false;
        let zenModeEnabled = actionResult?.appState?.zenModeEnabled || false;
        let gridSize = actionResult?.appState?.gridSize || null;
        const theme =
          actionResult?.appState?.theme || this.props.theme || THEME.LIGHT;
        let name = actionResult?.appState?.name ?? this.state.name;
        if (typeof this.props.viewModeEnabled !== "undefined") {
          viewModeEnabled = this.props.viewModeEnabled;
        }

        if (typeof this.props.zenModeEnabled !== "undefined") {
          zenModeEnabled = this.props.zenModeEnabled;
        }

        if (typeof this.props.gridModeEnabled !== "undefined") {
          gridSize = this.props.gridModeEnabled ? GRID_SIZE : null;
        }

        if (typeof this.props.name !== "undefined") {
          name = this.props.name;
        }
        this.setState(
          (state) => {
            // using Object.assign instead of spread to fool TS 4.2.2+ into
            // regarding the resulting type as not containing undefined
            // (which the following expression will never contain)
            return Object.assign(actionResult.appState || {}, {
              editingElement:
                editingElement || actionResult.appState?.editingElement || null,
              viewModeEnabled,
              zenModeEnabled,
              gridSize,
              theme,
              name,
            });
          },
          () => {
            if (actionResult.syncHistory) {
              this.history.setCurrentState(
                this.state,
                this.scene.getElementsIncludingDeleted(),
              );
            }
          },
        );
      }
    },
  );

  // Lifecycle

  private onBlur = withBatchedUpdates(() => {
    isHoldingSpace = false;
    this.setState({ isBindingEnabled: true });
  });

  private onUnload = () => {
    this.onBlur();
  };

  private disableEvent: EventListener = (event) => {
    event.preventDefault();
  };

  private resetHistory = () => {
    this.history.clear();
  };

  /**
   * Resets scene & history.
   * ! Do not use to clear scene user action !
   */
  private resetScene = withBatchedUpdates(
    (opts?: { resetLoadingState: boolean }) => {
      this.scene.replaceAllElements([]);
      this.setState((state) => ({
        ...getDefaultAppState(),
        isLoading: opts?.resetLoadingState ? false : state.isLoading,
        theme: this.state.theme,
      }));
      this.resetHistory();
    },
  );

  private initializeScene = async () => {
    if ("launchQueue" in window && "LaunchParams" in window) {
      (window as any).launchQueue.setConsumer(
        async (launchParams: { files: any[] }) => {
          if (!launchParams.files.length) {
            return;
          }
          const fileHandle = launchParams.files[0];
          const blob: Blob = await fileHandle.getFile();
          this.loadFileToCanvas(
            new File([blob], blob.name || "", { type: blob.type }),
            fileHandle,
          );
        },
      );
    }

    if (this.props.theme) {
      this.setState({ theme: this.props.theme });
    }
    if (!this.state.isLoading) {
      this.setState({ isLoading: true });
    }
    let initialData = null;
    try {
      initialData = (await this.props.initialData) || null;
      if (initialData?.libraryItems) {
        this.library
          .updateLibrary({
            libraryItems: initialData.libraryItems,
            merge: true,
          })
          .catch((error) => {
            console.error(error);
          });
      }
    } catch (error: any) {
      console.error(error);
      initialData = {
        appState: {
          errorMessage:
            error.message ||
            "Encountered an error during importing or restoring scene data",
        },
      };
    }
    const scene = restore(initialData, null, null);
    scene.appState = {
      ...scene.appState,
      theme: this.props.theme || scene.appState.theme,
      // we're falling back to current (pre-init) state when deciding
      // whether to open the library, to handle a case where we
      // update the state outside of initialData (e.g. when loading the app
      // with a library install link, which should auto-open the library)
      openSidebar: scene.appState?.openSidebar || this.state.openSidebar,
      activeTool:
        scene.appState.activeTool.type === "image"
          ? { ...scene.appState.activeTool, type: "selection" }
          : scene.appState.activeTool,
      isLoading: false,
      toast: this.state.toast,
    };
    if (initialData?.scrollToContent) {
      scene.appState = {
        ...scene.appState,
        ...calculateScrollCenter(
          scene.elements,
          {
            ...scene.appState,
            width: this.state.width,
            height: this.state.height,
            offsetTop: this.state.offsetTop,
            offsetLeft: this.state.offsetLeft,
          },
          null,
        ),
      };
    }

    // FontFaceSet loadingdone event we listen on may not always fire
    // (looking at you Safari), so on init we manually load fonts for current
    // text elements on canvas, and rerender them once done. This also
    // seems faster even in browsers that do fire the loadingdone event.
    this.fonts.loadFontsForElements(scene.elements);

    this.resetHistory();
    this.syncActionResult({
      ...scene,
      commitToHistory: true,
    });
  };

  private refreshDeviceState = (container: HTMLDivElement) => {
    const { width, height } = container.getBoundingClientRect();
    const sidebarBreakpoint =
      this.props.UIOptions.dockedSidebarBreakpoint != null
        ? this.props.UIOptions.dockedSidebarBreakpoint
        : MQ_RIGHT_SIDEBAR_MIN_WIDTH;
    this.device = updateObject(this.device, {
      isSmScreen: width < MQ_SM_MAX_WIDTH,
      isMobile:
        width < MQ_MAX_WIDTH_PORTRAIT ||
        (height < MQ_MAX_HEIGHT_LANDSCAPE && width < MQ_MAX_WIDTH_LANDSCAPE),
      canDeviceFitSidebar: width > sidebarBreakpoint,
    });
  };

  public async componentDidMount() {
    this.unmounted = false;
    this.excalidrawContainerValue.container =
      this.excalidrawContainerRef.current;

    if (
      process.env.NODE_ENV === ENV.TEST ||
      process.env.NODE_ENV === ENV.DEVELOPMENT
    ) {
      const setState = this.setState.bind(this);
      Object.defineProperties(window.h, {
        state: {
          configurable: true,
          get: () => {
            return this.state;
          },
        },
        setState: {
          configurable: true,
          value: (...args: Parameters<typeof setState>) => {
            return this.setState(...args);
          },
        },
        app: {
          configurable: true,
          value: this,
        },
        history: {
          configurable: true,
          value: this.history,
        },
      });
    }

    this.scene.addCallback(this.onSceneUpdated);
    this.addEventListeners();

    if (this.excalidrawContainerRef.current) {
      this.focusContainer();
    }

    if (
      this.excalidrawContainerRef.current &&
      // bounding rects don't work in tests so updating
      // the state on init would result in making the test enviro run
      // in mobile breakpoint (0 width/height), making everything fail
      process.env.NODE_ENV !== "test"
    ) {
      this.refreshDeviceState(this.excalidrawContainerRef.current);
    }

    if ("ResizeObserver" in window && this.excalidrawContainerRef?.current) {
      this.resizeObserver = new ResizeObserver(() => {
        THROTTLE_NEXT_RENDER = false;
        // recompute device dimensions state
        // ---------------------------------------------------------------------
        this.refreshDeviceState(this.excalidrawContainerRef.current!);
        // refresh offsets
        // ---------------------------------------------------------------------
        this.updateDOMRect();
      });
      this.resizeObserver?.observe(this.excalidrawContainerRef.current);
    } else if (window.matchMedia) {
      const mdScreenQuery = window.matchMedia(
        `(max-width: ${MQ_MAX_WIDTH_PORTRAIT}px), (max-height: ${MQ_MAX_HEIGHT_LANDSCAPE}px) and (max-width: ${MQ_MAX_WIDTH_LANDSCAPE}px)`,
      );
      const smScreenQuery = window.matchMedia(
        `(max-width: ${MQ_SM_MAX_WIDTH}px)`,
      );
      const canDeviceFitSidebarMediaQuery = window.matchMedia(
        `(min-width: ${
          // NOTE this won't update if a different breakpoint is supplied
          // after mount
          this.props.UIOptions.dockedSidebarBreakpoint != null
            ? this.props.UIOptions.dockedSidebarBreakpoint
            : MQ_RIGHT_SIDEBAR_MIN_WIDTH
        }px)`,
      );
      const handler = () => {
        this.excalidrawContainerRef.current!.getBoundingClientRect();
        this.device = updateObject(this.device, {
          isSmScreen: smScreenQuery.matches,
          isMobile: mdScreenQuery.matches,
          canDeviceFitSidebar: canDeviceFitSidebarMediaQuery.matches,
        });
      };
      mdScreenQuery.addListener(handler);
      this.detachIsMobileMqHandler = () =>
        mdScreenQuery.removeListener(handler);
    }

    const searchParams = new URLSearchParams(window.location.search.slice(1));

    if (searchParams.has("web-share-target")) {
      // Obtain a file that was shared via the Web Share Target API.
      this.restoreFileFromShare();
    } else {
      this.updateDOMRect(this.initializeScene);
    }
  }

  public componentWillUnmount() {
    this.files = {};
    this.imageCache.clear();
    this.resizeObserver?.disconnect();
    this.unmounted = true;
    this.removeEventListeners();
    this.scene.destroy();
    clearTimeout(touchTimeout);
    touchTimeout = 0;
  }

  private onResize = withBatchedUpdates(() => {
    this.scene
      .getElementsIncludingDeleted()
      .forEach((element) => invalidateShapeForElement(element));
    this.setState({});
  });

  private removeEventListeners() {
    document.removeEventListener(EVENT.POINTER_UP, this.removePointer);
    document.removeEventListener(EVENT.COPY, this.onCopy);
    document.removeEventListener(EVENT.PASTE, this.pasteFromClipboard);
    document.removeEventListener(EVENT.CUT, this.onCut);
    this.excalidrawContainerRef.current?.removeEventListener(
      EVENT.WHEEL,
      this.onWheel,
    );
    this.nearestScrollableContainer?.removeEventListener(
      EVENT.SCROLL,
      this.onScroll,
    );
    document.removeEventListener(EVENT.KEYDOWN, this.onKeyDown, false);
    document.removeEventListener(
      EVENT.MOUSE_MOVE,
      this.updateCurrentCursorPosition,
      false,
    );
    document.removeEventListener(EVENT.KEYUP, this.onKeyUp);
    window.removeEventListener(EVENT.RESIZE, this.onResize, false);
    window.removeEventListener(EVENT.UNLOAD, this.onUnload, false);
    window.removeEventListener(EVENT.BLUR, this.onBlur, false);
    this.excalidrawContainerRef.current?.removeEventListener(
      EVENT.DRAG_OVER,
      this.disableEvent,
      false,
    );
    this.excalidrawContainerRef.current?.removeEventListener(
      EVENT.DROP,
      this.disableEvent,
      false,
    );

    document.removeEventListener(
      EVENT.GESTURE_START,
      this.onGestureStart as any,
      false,
    );
    document.removeEventListener(
      EVENT.GESTURE_CHANGE,
      this.onGestureChange as any,
      false,
    );
    document.removeEventListener(
      EVENT.GESTURE_END,
      this.onGestureEnd as any,
      false,
    );

    this.detachIsMobileMqHandler?.();
  }

  private addEventListeners() {
    this.removeEventListeners();
    document.addEventListener(EVENT.POINTER_UP, this.removePointer); // #3553
    document.addEventListener(EVENT.COPY, this.onCopy);
    this.excalidrawContainerRef.current?.addEventListener(
      EVENT.WHEEL,
      this.onWheel,
      { passive: false },
    );

    if (this.props.handleKeyboardGlobally) {
      document.addEventListener(EVENT.KEYDOWN, this.onKeyDown, false);
    }
    document.addEventListener(EVENT.KEYUP, this.onKeyUp, { passive: true });
    document.addEventListener(
      EVENT.MOUSE_MOVE,
      this.updateCurrentCursorPosition,
    );
    // rerender text elements on font load to fix #637 && #1553
    document.fonts?.addEventListener?.("loadingdone", (event) => {
      const loadedFontFaces = (event as FontFaceSetLoadEvent).fontfaces;
      this.fonts.onFontsLoaded(loadedFontFaces);
    });

    // Safari-only desktop pinch zoom
    document.addEventListener(
      EVENT.GESTURE_START,
      this.onGestureStart as any,
      false,
    );
    document.addEventListener(
      EVENT.GESTURE_CHANGE,
      this.onGestureChange as any,
      false,
    );
    document.addEventListener(
      EVENT.GESTURE_END,
      this.onGestureEnd as any,
      false,
    );
    if (this.state.viewModeEnabled) {
      return;
    }

    document.addEventListener(EVENT.PASTE, this.pasteFromClipboard);
    document.addEventListener(EVENT.CUT, this.onCut);
    if (this.props.detectScroll) {
      this.nearestScrollableContainer = getNearestScrollableContainer(
        this.excalidrawContainerRef.current!,
      );
      this.nearestScrollableContainer.addEventListener(
        EVENT.SCROLL,
        this.onScroll,
      );
    }
    window.addEventListener(EVENT.RESIZE, this.onResize, false);
    window.addEventListener(EVENT.UNLOAD, this.onUnload, false);
    window.addEventListener(EVENT.BLUR, this.onBlur, false);
    this.excalidrawContainerRef.current?.addEventListener(
      EVENT.DRAG_OVER,
      this.disableEvent,
      false,
    );
    this.excalidrawContainerRef.current?.addEventListener(
      EVENT.DROP,
      this.disableEvent,
      false,
    );
  }

  componentDidUpdate(prevProps: AppProps, prevState: AppState) {
    if (
      !this.state.showWelcomeScreen &&
      !this.scene.getElementsIncludingDeleted().length
    ) {
      this.setState({ showWelcomeScreen: true });
    }

    if (
      this.excalidrawContainerRef.current &&
      prevProps.UIOptions.dockedSidebarBreakpoint !==
        this.props.UIOptions.dockedSidebarBreakpoint
    ) {
      this.refreshDeviceState(this.excalidrawContainerRef.current);
    }

    if (
      prevState.scrollX !== this.state.scrollX ||
      prevState.scrollY !== this.state.scrollY
    ) {
      this.props?.onScrollChange?.(this.state.scrollX, this.state.scrollY);
    }

    if (
      Object.keys(this.state.selectedElementIds).length &&
      isEraserActive(this.state)
    ) {
      this.setState({
        activeTool: updateActiveTool(this.state, { type: "selection" }),
      });
    }
    if (
      this.state.activeTool.type === "eraser" &&
      prevState.theme !== this.state.theme
    ) {
      setEraserCursor(this.canvas, this.state.theme);
    }
    // Hide hyperlink popup if shown when element type is not selection
    if (
      prevState.activeTool.type === "selection" &&
      this.state.activeTool.type !== "selection" &&
      this.state.showHyperlinkPopup
    ) {
      this.setState({ showHyperlinkPopup: false });
    }
    if (prevProps.langCode !== this.props.langCode) {
      this.updateLanguage();
    }

    if (prevProps.viewModeEnabled !== this.props.viewModeEnabled) {
      this.setState({ viewModeEnabled: !!this.props.viewModeEnabled });
    }

    if (prevState.viewModeEnabled !== this.state.viewModeEnabled) {
      this.addEventListeners();
      this.deselectElements();
    }

    if (prevProps.zenModeEnabled !== this.props.zenModeEnabled) {
      this.setState({ zenModeEnabled: !!this.props.zenModeEnabled });
    }

    if (prevProps.theme !== this.props.theme && this.props.theme) {
      this.setState({ theme: this.props.theme });
    }

    if (prevProps.gridModeEnabled !== this.props.gridModeEnabled) {
      this.setState({
        gridSize: this.props.gridModeEnabled ? GRID_SIZE : null,
      });
    }

    if (this.props.name && prevProps.name !== this.props.name) {
      this.setState({
        name: this.props.name,
      });
    }

    this.excalidrawContainerRef.current?.classList.toggle(
      "theme--dark",
      this.state.theme === "dark",
    );

    if (
      this.state.editingLinearElement &&
      !this.state.selectedElementIds[this.state.editingLinearElement.elementId]
    ) {
      // defer so that the commitToHistory flag isn't reset via current update
      setTimeout(() => {
        // execute only if the condition still holds when the deferred callback
        // executes (it can be scheduled multiple times depending on how
        // many times the component renders)
        this.state.editingLinearElement &&
          this.actionManager.executeAction(actionFinalize);
      });
    }

    if (
      this.state.selectedLinearElement &&
      !this.state.selectedElementIds[this.state.selectedLinearElement.elementId]
    ) {
      // To make sure `selectedLinearElement` is in sync with `selectedElementIds`, however this shouldn't be needed once
      // we have a single API to update `selectedElementIds`
      this.setState({ selectedLinearElement: null });
    }

    const { multiElement } = prevState;
    if (
      prevState.activeTool !== this.state.activeTool &&
      multiElement != null &&
      isBindingEnabled(this.state) &&
      isBindingElement(multiElement, false)
    ) {
      maybeBindLinearElement(
        multiElement,
        this.state,
        this.scene,
        tupleToCoors(
          LinearElementEditor.getPointAtIndexGlobalCoordinates(
            multiElement,
            -1,
          ),
        ),
      );
    }
    this.renderScene();
    this.history.record(this.state, this.scene.getElementsIncludingDeleted());

    // Do not notify consumers if we're still loading the scene. Among other
    // potential issues, this fixes a case where the tab isn't focused during
    // init, which would trigger onChange with empty elements, which would then
    // override whatever is in localStorage currently.
    if (!this.state.isLoading) {
      this.props.onChange?.(
        this.scene.getElementsIncludingDeleted(),
        this.state,
        this.files,
      );
    }
  }

  private renderScene = () => {
    const cursorButton: {
      [id: string]: string | undefined;
    } = {};
    const pointerViewportCoords: RenderConfig["remotePointerViewportCoords"] =
      {};
    const remoteSelectedElementIds: RenderConfig["remoteSelectedElementIds"] =
      {};
    const pointerUsernames: { [id: string]: string } = {};
    const pointerUserStates: { [id: string]: string } = {};
    this.state.collaborators.forEach((user, socketId) => {
      if (user.selectedElementIds) {
        for (const id of Object.keys(user.selectedElementIds)) {
          if (!(id in remoteSelectedElementIds)) {
            remoteSelectedElementIds[id] = [];
          }
          remoteSelectedElementIds[id].push(socketId);
        }
      }
      if (!user.pointer) {
        return;
      }
      if (user.username) {
        pointerUsernames[socketId] = user.username;
      }
      if (user.userState) {
        pointerUserStates[socketId] = user.userState;
      }
      pointerViewportCoords[socketId] = sceneCoordsToViewportCoords(
        {
          sceneX: user.pointer.x,
          sceneY: user.pointer.y,
        },
        this.state,
      );
      cursorButton[socketId] = user.button;
    });
    const refresh = () => {
      // If a scene refresh is cued, restart the countdown.
      // This way we are not calling this.setState({}) once per
      // ExcalidrawElement. The countdown improves performance
      // when there are large numbers of ExcalidrawElements
      // executing this refresh() callback.
      if (refreshTimer !== 0) {
        window.clearTimeout(refreshTimer);
      }
      refreshTimer = window.setTimeout(() => {
        this.refresh();
        window.clearTimeout(refreshTimer);
      }, 50);
    };
    const renderingElements = this.scene
      .getNonDeletedElements()
      .filter((element) => {
        if (isImageElement(element)) {
          if (
            // not placed on canvas yet (but in elements array)
            this.state.pendingImageElementId === element.id
          ) {
            return false;
          }
        }
        // don't render text element that's being currently edited (it's
        // rendered on remote only)
        return (
          !this.state.editingElement ||
          this.state.editingElement.type !== "text" ||
          element.id !== this.state.editingElement.id
        );
      });

    const selectionColor = getComputedStyle(
      document.querySelector(".excalidraw")!,
    ).getPropertyValue("--color-selection");

    renderScene(
      {
        elements: renderingElements,
        appState: this.state,
        scale: window.devicePixelRatio,
        rc: this.rc!,
        canvas: this.canvas!,
        renderConfig: {
          selectionColor,
          scrollX: this.state.scrollX,
          scrollY: this.state.scrollY,
          viewBackgroundColor: this.state.viewBackgroundColor,
          zoom: this.state.zoom,
          remotePointerViewportCoords: pointerViewportCoords,
          remotePointerButton: cursorButton,
          remoteSelectedElementIds,
          remotePointerUsernames: pointerUsernames,
          remotePointerUserStates: pointerUserStates,
          shouldCacheIgnoreZoom: this.state.shouldCacheIgnoreZoom,
          theme: this.state.theme,
          imageCache: this.imageCache,
          isExporting: false,
          renderScrollbars: !this.device.isMobile,
          renderCb: refresh,
        },
        callback: ({ atLeastOneVisibleElement, scrollBars }) => {
          if (scrollBars) {
            currentScrollBars = scrollBars;
          }
          const scrolledOutside =
            // hide when editing text
            isTextElement(this.state.editingElement)
              ? false
              : !atLeastOneVisibleElement && renderingElements.length > 0;
          if (this.state.scrolledOutside !== scrolledOutside) {
            this.setState({ scrolledOutside });
          }

          this.scheduleImageRefresh();
        },
      },
      THROTTLE_NEXT_RENDER && window.EXCALIDRAW_THROTTLE_RENDER === true,
    );

    if (!THROTTLE_NEXT_RENDER) {
      THROTTLE_NEXT_RENDER = true;
    }
  };

  private onScroll = debounce(() => {
    const { offsetTop, offsetLeft } = this.getCanvasOffsets();
    this.setState((state) => {
      if (state.offsetLeft === offsetLeft && state.offsetTop === offsetTop) {
        return null;
      }
      return { offsetTop, offsetLeft };
    });
  }, SCROLL_TIMEOUT);

  // Copy/paste

  private onCut = withBatchedUpdates((event: ClipboardEvent) => {
    const isExcalidrawActive = this.excalidrawContainerRef.current?.contains(
      document.activeElement,
    );
    if (!isExcalidrawActive || isWritableElement(event.target)) {
      return;
    }
    this.cutAll();
    event.preventDefault();
    event.stopPropagation();
  });

  private onCopy = withBatchedUpdates((event: ClipboardEvent) => {
    const isExcalidrawActive = this.excalidrawContainerRef.current?.contains(
      document.activeElement,
    );
    if (!isExcalidrawActive || isWritableElement(event.target)) {
      return;
    }
    this.copyAll();
    event.preventDefault();
    event.stopPropagation();
  });

  private cutAll = () => {
    this.actionManager.executeAction(actionCut, "keyboard");
  };

  private copyAll = () => {
    this.actionManager.executeAction(actionCopy, "keyboard");
  };

  private static resetTapTwice() {
    didTapTwice = false;
  }

  private onTapStart = (event: TouchEvent) => {
    // fix for Apple Pencil Scribble
    // On Android, preventing the event would disable contextMenu on tap-hold
    if (!isAndroid) {
      event.preventDefault();
    }

    if (!didTapTwice) {
      didTapTwice = true;
      clearTimeout(tappedTwiceTimer);
      tappedTwiceTimer = window.setTimeout(
        App.resetTapTwice,
        TAP_TWICE_TIMEOUT,
      );
      return;
    }
    // insert text only if we tapped twice with a single finger
    // event.touches.length === 1 will also prevent inserting text when user's zooming
    if (didTapTwice && event.touches.length === 1) {
      const [touch] = event.touches;
      // @ts-ignore
      this.handleCanvasDoubleClick({
        clientX: touch.clientX,
        clientY: touch.clientY,
      });
      didTapTwice = false;
      clearTimeout(tappedTwiceTimer);
    }
    if (isAndroid) {
      event.preventDefault();
    }

    if (event.touches.length === 2) {
      this.setState({
        selectedElementIds: {},
      });
    }
  };

  private onTapEnd = (event: TouchEvent) => {
    this.resetContextMenuTimer();
    if (event.touches.length > 0) {
      this.setState({
        previousSelectedElementIds: {},
        selectedElementIds: this.state.previousSelectedElementIds,
      });
    } else {
      gesture.pointers.clear();
    }
  };

  private pasteFromClipboard = withBatchedUpdates(
    async (event: ClipboardEvent | null) => {
      const isPlainPaste = !!(IS_PLAIN_PASTE && event);

      // #686
      const target = document.activeElement;
      const isExcalidrawActive =
        this.excalidrawContainerRef.current?.contains(target);
      if (!isExcalidrawActive) {
        return;
      }

      const elementUnderCursor = document.elementFromPoint(cursorX, cursorY);
      if (
        event &&
        (!(elementUnderCursor instanceof HTMLCanvasElement) ||
          isWritableElement(target))
      ) {
        return;
      }

      // must be called in the same frame (thus before any awaits) as the paste
      // event else some browsers (FF...) will clear the clipboardData
      // (something something security)
      let file = event?.clipboardData?.files[0];

      const data = await parseClipboard(event, isPlainPaste, this.state);

      if (!file && data.text && !isPlainPaste) {
        const string = data.text.trim();
        if (string.startsWith("<svg") && string.endsWith("</svg>")) {
          // ignore SVG validation/normalization which will be done during image
          // initialization
          file = SVGStringToFile(string);
        }
      }

      // prefer spreadsheet data over image file (MS Office/Libre Office)
      if (isSupportedImageFile(file) && !data.spreadsheet) {
        const { x: sceneX, y: sceneY } = viewportCoordsToSceneCoords(
          { clientX: cursorX, clientY: cursorY },
          this.state,
        );

        const imageElement = this.createImageElement({ sceneX, sceneY });
        this.insertImageElement(imageElement, file);
        this.initializeImageDimensions(imageElement);
        this.setState({ selectedElementIds: { [imageElement.id]: true } });

        return;
      }

      if (this.props.onPaste) {
        try {
          if ((await this.props.onPaste(data, event)) === false) {
            return;
          }
        } catch (error: any) {
          console.error(error);
        }
      }

      if (data.errorMessage) {
        this.setState({ errorMessage: data.errorMessage });
      } else if (data.spreadsheet && !isPlainPaste) {
        this.setState({
          pasteDialog: {
            data: data.spreadsheet,
            shown: true,
          },
        });
      } else if (data.elements) {
        // TODO remove formatting from elements if isPlainPaste
        this.addElementsFromPasteOrLibrary({
          elements: data.elements,
          files: data.files || null,
          position: "cursor",
        });
      } else if (data.text) {
        this.addTextFromPaste(data.text, isPlainPaste);
      }
      this.setActiveTool({ type: "selection" });
      event?.preventDefault();
    },
  );

  private addElementsFromPasteOrLibrary = (opts: {
    elements: readonly ExcalidrawElement[];
    files: BinaryFiles | null;
    position: { clientX: number; clientY: number } | "cursor" | "center";
  }) => {
    const elements = restoreElements(opts.elements, null);
    const [minX, minY, maxX, maxY] = getCommonBounds(elements);

    const elementsCenterX = distance(minX, maxX) / 2;
    const elementsCenterY = distance(minY, maxY) / 2;

    const clientX =
      typeof opts.position === "object"
        ? opts.position.clientX
        : opts.position === "cursor"
        ? cursorX
        : this.state.width / 2 + this.state.offsetLeft;
    const clientY =
      typeof opts.position === "object"
        ? opts.position.clientY
        : opts.position === "cursor"
        ? cursorY
        : this.state.height / 2 + this.state.offsetTop;

    const { x, y } = viewportCoordsToSceneCoords(
      { clientX, clientY },
      this.state,
    );

    const dx = x - elementsCenterX;
    const dy = y - elementsCenterY;
    const groupIdMap = new Map();

    const [gridX, gridY] = getGridPoint(dx, dy, this.state.gridSize);

    const oldIdToDuplicatedId = new Map();
    const newElements = elements.map((element) => {
      const newElement = duplicateElement(
        this.state.editingGroupId,
        groupIdMap,
        element,
        {
          x: element.x + gridX - minX,
          y: element.y + gridY - minY,
        },
      );
      oldIdToDuplicatedId.set(element.id, newElement.id);
      return newElement;
    });
    bindTextToShapeAfterDuplication(newElements, elements, oldIdToDuplicatedId);
    const nextElements = [
      ...this.scene.getElementsIncludingDeleted(),
      ...newElements,
    ];
    fixBindingsAfterDuplication(nextElements, elements, oldIdToDuplicatedId);

    if (opts.files) {
      this.files = { ...this.files, ...opts.files };
    }

    this.scene.replaceAllElements(nextElements);
    this.history.resumeRecording();

    this.setState(
      selectGroupsForSelectedElements(
        {
          ...this.state,
          // keep sidebar (presumably the library) open if it's docked and
          // can fit.
          //
          // Note, we should close the sidebar only if we're dropping items
          // from library, not when pasting from clipboard. Alas.
          openSidebar:
            this.state.openSidebar &&
            this.device.canDeviceFitSidebar &&
            this.state.isSidebarDocked
              ? this.state.openSidebar
              : null,
          selectedElementIds: newElements.reduce(
            (acc: Record<ExcalidrawElement["id"], true>, element) => {
              if (!isBoundToContainer(element)) {
                acc[element.id] = true;
              }
              return acc;
            },
            {},
          ),
          selectedGroupIds: {},
        },
        this.scene.getNonDeletedElements(),
      ),
      () => {
        if (opts.files) {
          this.addNewImagesToImageCache();
        }
      },
    );
    this.setActiveTool({ type: "selection" });
  };

  private addTextFromPaste(text: string, isPlainPaste = false) {
    const { x, y } = viewportCoordsToSceneCoords(
      { clientX: cursorX, clientY: cursorY },
      this.state,
    );

    const textElementProps = {
      x,
      y,
      strokeColor: this.state.currentItemStrokeColor,
      backgroundColor: this.state.currentItemBackgroundColor,
      fillStyle: this.state.currentItemFillStyle,
      strokeWidth: this.state.currentItemStrokeWidth,
      strokeStyle: this.state.currentItemStrokeStyle,
      roughness: this.state.currentItemRoughness,
      opacity: this.state.currentItemOpacity,
      strokeSharpness: this.state.currentItemStrokeSharpness,
      text,
      fontSize: this.state.currentItemFontSize,
      fontFamily: this.state.currentItemFontFamily,
      textAlign: this.state.currentItemTextAlign,
      verticalAlign: DEFAULT_VERTICAL_ALIGN,
      ...selectSubtype(this.state, "text"),
      locked: false,
    };

    const LINE_GAP = 10;
    let currentY = y;

    const lines = isPlainPaste ? [text] : text.split("\n");
    const textElements = lines.reduce(
      (acc: ExcalidrawTextElement[], line, idx) => {
        const text = line.trim();

        if (text.length) {
          const element = newTextElement({
            ...textElementProps,
            x,
            y: currentY,
            text,
          });
          acc.push(element);
          currentY += element.height + LINE_GAP;
        } else {
          const prevLine = lines[idx - 1]?.trim();
          // add paragraph only if previous line was not empty, IOW don't add
          // more than one empty line
          if (prevLine) {
            const defaultLineHeight = getApproxLineHeight(
              getFontString({
                fontSize: textElementProps.fontSize,
                fontFamily: textElementProps.fontFamily,
              }),
            );

            currentY += defaultLineHeight + LINE_GAP;
          }
        }

        return acc;
      },
      [],
    );

    if (textElements.length === 0) {
      return;
    }

    this.scene.replaceAllElements([
      ...this.scene.getElementsIncludingDeleted(),
      ...textElements,
    ]);

    this.setState({
      selectedElementIds: Object.fromEntries(
        textElements.map((el) => [el.id, true]),
      ),
    });

    if (
      !isPlainPaste &&
      textElements.length > 1 &&
      PLAIN_PASTE_TOAST_SHOWN === false &&
      !this.device.isMobile
    ) {
      this.setToast({
        message: t("toast.pasteAsSingleElement", {
          shortcut: getShortcutKey("CtrlOrCmd+Shift+V"),
        }),
        duration: 5000,
      });
      PLAIN_PASTE_TOAST_SHOWN = true;
    }

    this.history.resumeRecording();
  }

  // Collaboration

  setAppState: React.Component<any, AppState>["setState"] = (state) => {
    this.setState(state);
  };

  removePointer = (event: React.PointerEvent<HTMLElement> | PointerEvent) => {
    if (touchTimeout) {
      this.resetContextMenuTimer();
    }

    gesture.pointers.delete(event.pointerId);
  };

  toggleLock = (source: "keyboard" | "ui" = "ui") => {
    if (!this.state.activeTool.locked) {
      trackEvent(
        "toolbar",
        "toggleLock",
        `${source} (${this.device.isMobile ? "mobile" : "desktop"})`,
      );
    }
    this.setState((prevState) => {
      return {
        activeTool: {
          ...prevState.activeTool,
          ...updateActiveTool(
            this.state,
            prevState.activeTool.locked
              ? { type: "selection" }
              : prevState.activeTool,
          ),
          locked: !prevState.activeTool.locked,
        },
      };
    });
  };

  togglePenMode = () => {
    this.setState((prevState) => {
      return {
        penMode: !prevState.penMode,
      };
    });
  };

  scrollToContent = (
    target:
      | ExcalidrawElement
      | readonly ExcalidrawElement[] = this.scene.getNonDeletedElements(),
  ) => {
    this.setState({
      ...calculateScrollCenter(
        Array.isArray(target) ? target : [target],
        this.state,
        this.canvas,
      ),
    });
  };

  setToast = (
    toast: {
      message: string;
      closable?: boolean;
      duration?: number;
    } | null,
  ) => {
    this.setState({ toast });
  };

  restoreFileFromShare = async () => {
    try {
      const webShareTargetCache = await caches.open("web-share-target");

      const response = await webShareTargetCache.match("shared-file");
      if (response) {
        const blob = await response.blob();
        const file = new File([blob], blob.name || "", { type: blob.type });
        this.loadFileToCanvas(file, null);
        await webShareTargetCache.delete("shared-file");
        window.history.replaceState(null, APP_NAME, window.location.pathname);
      }
    } catch (error: any) {
      this.setState({ errorMessage: error.message });
    }
  };

  /** adds supplied files to existing files in the appState */
  public addFiles: ExcalidrawImperativeAPI["addFiles"] = withBatchedUpdates(
    (files) => {
      const filesMap = files.reduce((acc, fileData) => {
        acc.set(fileData.id, fileData);
        return acc;
      }, new Map<FileId, BinaryFileData>());

      this.files = { ...this.files, ...Object.fromEntries(filesMap) };

      this.scene.getNonDeletedElements().forEach((element) => {
        if (
          isInitializedImageElement(element) &&
          filesMap.has(element.fileId)
        ) {
          this.imageCache.delete(element.fileId);
          invalidateShapeForElement(element);
        }
      });
      this.scene.informMutation();

      this.addNewImagesToImageCache();
    },
  );

  public updateScene = withBatchedUpdates(
    <K extends keyof AppState>(sceneData: {
      elements?: SceneData["elements"];
      appState?: Pick<AppState, K> | null;
      collaborators?: SceneData["collaborators"];
      commitToHistory?: SceneData["commitToHistory"];
    }) => {
      if (sceneData.commitToHistory) {
        this.history.resumeRecording();
      }

      if (sceneData.appState) {
        this.setState(sceneData.appState);
      }

      if (sceneData.elements) {
        this.scene.replaceAllElements(sceneData.elements);
      }

      if (sceneData.collaborators) {
        this.setState({ collaborators: sceneData.collaborators });
      }
    },
  );

  private onSceneUpdated = () => {
    this.setState({});
  };

  /**
   * @returns whether the menu was toggled on or off
   */
  public toggleMenu = (
    type: "library" | "customSidebar",
    force?: boolean,
  ): boolean => {
    if (type === "customSidebar" && !this.props.renderSidebar) {
      console.warn(
        `attempting to toggle "customSidebar", but no "props.renderSidebar" is defined`,
      );
      return false;
    }

    if (type === "library" || type === "customSidebar") {
      let nextValue;
      if (force === undefined) {
        nextValue = this.state.openSidebar === type ? null : type;
      } else {
        nextValue = force ? type : null;
      }
      this.setState({ openSidebar: nextValue });

      return !!nextValue;
    }

    return false;
  };

  private updateCurrentCursorPosition = withBatchedUpdates(
    (event: MouseEvent) => {
      cursorX = event.clientX;
      cursorY = event.clientY;
    },
  );

  // Input handling

  private onKeyDown = withBatchedUpdates(
    (event: React.KeyboardEvent | KeyboardEvent) => {
      // normalize `event.key` when CapsLock is pressed #2372

      if (
        "Proxy" in window &&
        ((!event.shiftKey && /^[A-Z]$/.test(event.key)) ||
          (event.shiftKey && /^[a-z]$/.test(event.key)))
      ) {
        event = new Proxy(event, {
          get(ev: any, prop) {
            const value = ev[prop];
            if (typeof value === "function") {
              // fix for Proxies hijacking `this`
              return value.bind(ev);
            }
            return prop === "key"
              ? // CapsLock inverts capitalization based on ShiftKey, so invert
                // it back
                event.shiftKey
                ? ev.key.toUpperCase()
                : ev.key.toLowerCase()
              : value;
          },
        });
      }

      if (event[KEYS.CTRL_OR_CMD] && event.key.toLowerCase() === KEYS.V) {
        IS_PLAIN_PASTE = event.shiftKey;
        clearTimeout(IS_PLAIN_PASTE_TIMER);
        // reset (100ms to be safe that we it runs after the ensuing
        // paste event). Though, technically unnecessary to reset since we
        // (re)set the flag before each paste event.
        IS_PLAIN_PASTE_TIMER = window.setTimeout(() => {
          IS_PLAIN_PASTE = false;
        }, 100);
      }

      // prevent browser zoom in input fields
      if (event[KEYS.CTRL_OR_CMD] && isWritableElement(event.target)) {
        if (event.code === CODES.MINUS || event.code === CODES.EQUAL) {
          event.preventDefault();
          return;
        }
      }

      // bail if
      if (
        // inside an input
        (isWritableElement(event.target) &&
          // unless pressing escape (finalize action)
          event.key !== KEYS.ESCAPE) ||
        // or unless using arrows (to move between buttons)
        (isArrowKey(event.key) && isInputLike(event.target))
      ) {
        return;
      }

      if (event.key === KEYS.QUESTION_MARK) {
        this.setState({
          openDialog: "help",
        });
        return;
      } else if (
        event.key.toLowerCase() === KEYS.E &&
        event.shiftKey &&
        event[KEYS.CTRL_OR_CMD]
      ) {
        this.setState({ openDialog: "imageExport" });
        return;
      }

      if (this.actionManager.handleKeyDown(event)) {
        return;
      }

      if (this.state.viewModeEnabled) {
        return;
      }

      if (event[KEYS.CTRL_OR_CMD] && this.state.isBindingEnabled) {
        this.setState({ isBindingEnabled: false });
      }

      if (isArrowKey(event.key)) {
        const step =
          (this.state.gridSize &&
            (event.shiftKey
              ? ELEMENT_TRANSLATE_AMOUNT
              : this.state.gridSize)) ||
          (event.shiftKey
            ? ELEMENT_SHIFT_TRANSLATE_AMOUNT
            : ELEMENT_TRANSLATE_AMOUNT);

        const selectedElements = getSelectedElements(
          this.scene.getNonDeletedElements(),
          this.state,
          true,
        );

        let offsetX = 0;
        let offsetY = 0;

        if (event.key === KEYS.ARROW_LEFT) {
          offsetX = -step;
        } else if (event.key === KEYS.ARROW_RIGHT) {
          offsetX = step;
        } else if (event.key === KEYS.ARROW_UP) {
          offsetY = -step;
        } else if (event.key === KEYS.ARROW_DOWN) {
          offsetY = step;
        }

        selectedElements.forEach((element) => {
          mutateElement(element, {
            x: element.x + offsetX,
            y: element.y + offsetY,
          });

          updateBoundElements(element, {
            simultaneouslyUpdated: selectedElements,
          });
        });

        this.maybeSuggestBindingForAll(selectedElements);

        event.preventDefault();
      } else if (event.key === KEYS.ENTER) {
        const selectedElements = getSelectedElements(
          this.scene.getNonDeletedElements(),
          this.state,
        );
        if (selectedElements.length === 1) {
          const selectedElement = selectedElements[0];
          if (event[KEYS.CTRL_OR_CMD]) {
            if (isLinearElement(selectedElement)) {
              if (
                !this.state.editingLinearElement ||
                this.state.editingLinearElement.elementId !==
                  selectedElements[0].id
              ) {
                this.history.resumeRecording();
                this.setState({
                  editingLinearElement: new LinearElementEditor(
                    selectedElement,
                    this.scene,
                  ),
                });
              }
            }
          } else if (
            isTextElement(selectedElement) ||
            isValidTextContainer(selectedElement)
          ) {
            let container;
            if (!isTextElement(selectedElement)) {
              container = selectedElement as ExcalidrawTextContainer;
            }
            const midPoint = getContainerCenter(selectedElement, this.state);
            const sceneX = midPoint.x;
            const sceneY = midPoint.y;
            this.startTextEditing({
              sceneX,
              sceneY,
              container,
            });
            event.preventDefault();
            return;
          }
        }
      } else if (
        !event.ctrlKey &&
        !event.altKey &&
        !event.metaKey &&
        this.state.draggingElement === null
      ) {
        const shape = findShapeByKey(event.key);
        if (shape) {
          if (this.state.activeTool.type !== shape) {
            trackEvent(
              "toolbar",
              shape,
              `keyboard (${this.device.isMobile ? "mobile" : "desktop"})`,
            );
          }
          this.setActiveTool({ type: shape });
          event.stopPropagation();
        } else if (event.key === KEYS.Q) {
          this.toggleLock("keyboard");
          event.stopPropagation();
        }
      }
      if (event.key === KEYS.SPACE && gesture.pointers.size === 0) {
        isHoldingSpace = true;
        setCursor(this.canvas, CURSOR_TYPE.GRABBING);
        event.preventDefault();
      }

      if (
        (event.key === KEYS.G || event.key === KEYS.S) &&
        !event.altKey &&
        !event[KEYS.CTRL_OR_CMD]
      ) {
        const selectedElements = getSelectedElements(
          this.scene.getNonDeletedElements(),
          this.state,
        );
        if (
          this.state.activeTool.type === "selection" &&
          !selectedElements.length
        ) {
          return;
        }

        if (
          event.key === KEYS.G &&
          (hasBackground(this.state.activeTool.type) ||
            selectedElements.some((element) => hasBackground(element.type)))
        ) {
          this.setState({ openPopup: "backgroundColorPicker" });
          event.stopPropagation();
        }
        if (event.key === KEYS.S) {
          this.setState({ openPopup: "strokeColorPicker" });
          event.stopPropagation();
        }
      }
    },
  );

  private onWheel = withBatchedUpdates((event: WheelEvent) => {
    // prevent browser pinch zoom on DOM elements
    if (!(event.target instanceof HTMLCanvasElement) && event.ctrlKey) {
      event.preventDefault();
    }
  });

  private onKeyUp = withBatchedUpdates((event: KeyboardEvent) => {
    if (event.key === KEYS.SPACE) {
      if (this.state.viewModeEnabled) {
        setCursor(this.canvas, CURSOR_TYPE.GRAB);
      } else if (this.state.activeTool.type === "selection") {
        resetCursor(this.canvas);
      } else {
        setCursorForShape(this.canvas, this.state);
        this.setState({
          selectedElementIds: {},
          selectedGroupIds: {},
          editingGroupId: null,
        });
      }
      isHoldingSpace = false;
    }
    if (!event[KEYS.CTRL_OR_CMD] && !this.state.isBindingEnabled) {
      this.setState({ isBindingEnabled: true });
    }
    if (isArrowKey(event.key)) {
      const selectedElements = getSelectedElements(
        this.scene.getNonDeletedElements(),
        this.state,
      );
      isBindingEnabled(this.state)
        ? bindOrUnbindSelectedElements(selectedElements)
        : unbindLinearElements(selectedElements);
      this.setState({ suggestedBindings: [] });
    }
  });

  private setActiveTool = (
    tool:
      | { type: typeof SHAPES[number]["value"] | "eraser" }
      | { type: "custom"; customType: string },
  ) => {
    const nextActiveTool = updateActiveTool(this.state, tool);
    if (!isHoldingSpace) {
      setCursorForShape(this.canvas, this.state);
    }
    if (isToolIcon(document.activeElement)) {
      this.focusContainer();
    }
    if (!isLinearElementType(nextActiveTool.type)) {
      this.setState({ suggestedBindings: [] });
    }
    if (nextActiveTool.type === "image") {
      this.onImageAction();
    }
    if (nextActiveTool.type !== "selection") {
      this.setState({
        activeTool: nextActiveTool,
        selectedElementIds: {},
        selectedGroupIds: {},
        editingGroupId: null,
      });
    } else {
      this.setState({ activeTool: nextActiveTool });
    }
  };

  private setCursor = (cursor: string) => {
    setCursor(this.canvas, cursor);
  };

  private resetCursor = () => {
    resetCursor(this.canvas);
  };
  /**
   * returns whether user is making a gesture with >= 2 fingers (points)
   * on o touch screen (not on a trackpad). Currently only relates to Darwin
   * (iOS/iPadOS,MacOS), but may work on other devices in the future if
   * GestureEvent is standardized.
   */
  private isTouchScreenMultiTouchGesture = () => {
    // we don't want to deselect when using trackpad, and multi-point gestures
    // only work on touch screens, so checking for >= pointers means we're on a
    // touchscreen
    return gesture.pointers.size >= 2;
  };

  // fires only on Safari
  private onGestureStart = withBatchedUpdates((event: GestureEvent) => {
    event.preventDefault();

    // we only want to deselect on touch screens because user may have selected
    // elements by mistake while zooming
    if (this.isTouchScreenMultiTouchGesture()) {
      this.setState({
        selectedElementIds: {},
      });
    }
    gesture.initialScale = this.state.zoom.value;
  });

  // fires only on Safari
  private onGestureChange = withBatchedUpdates((event: GestureEvent) => {
    event.preventDefault();

    // onGestureChange only has zoom factor but not the center.
    // If we're on iPad or iPhone, then we recognize multi-touch and will
    // zoom in at the right location in the touchmove handler
    // (handleCanvasPointerMove).
    //
    // On Macbook trackpad, we don't have those events so will zoom in at the
    // current location instead.
    //
    // As such, bail from this handler on touch devices.
    if (this.isTouchScreenMultiTouchGesture()) {
      return;
    }

    const initialScale = gesture.initialScale;
    if (initialScale) {
      this.setState((state) => ({
        ...getStateForZoom(
          {
            viewportX: cursorX,
            viewportY: cursorY,
            nextZoom: getNormalizedZoom(initialScale * event.scale),
          },
          state,
        ),
      }));
    }
  });

  // fires only on Safari
  private onGestureEnd = withBatchedUpdates((event: GestureEvent) => {
    event.preventDefault();
    // reselect elements only on touch screens (see onGestureStart)
    if (this.isTouchScreenMultiTouchGesture()) {
      this.setState({
        previousSelectedElementIds: {},
        selectedElementIds: this.state.previousSelectedElementIds,
      });
    }
    gesture.initialScale = null;
  });

  private handleTextWysiwyg(
    element: ExcalidrawTextElement,
    {
      isExistingElement = false,
    }: {
      isExistingElement?: boolean;
    },
  ) {
    const updateElement = (
      text: string,
      originalText: string,
      isDeleted: boolean,
    ) => {
      this.scene.replaceAllElements([
        ...this.scene.getElementsIncludingDeleted().map((_element) => {
          if (_element.id === element.id && isTextElement(_element)) {
            return updateTextElement(_element, {
              text,
              isDeleted,
              originalText,
            });
          }
          return _element;
        }),
      ]);
    };

    textWysiwyg({
      id: element.id,
      canvas: this.canvas,
      getViewportCoords: (x, y) => {
        const { x: viewportX, y: viewportY } = sceneCoordsToViewportCoords(
          {
            sceneX: x,
            sceneY: y,
          },
          this.state,
        );
        return [
          viewportX - this.state.offsetLeft,
          viewportY - this.state.offsetTop,
        ];
      },
      onChange: withBatchedUpdates((text) => {
        updateElement(text, text, false);
        if (isNonDeletedElement(element)) {
          updateBoundElements(element);
        }
      }),
      onSubmit: withBatchedUpdates(({ text, viaKeyboard, originalText }) => {
        const isDeleted = !text.trim();
        updateElement(text, originalText, isDeleted);
        // select the created text element only if submitting via keyboard
        // (when submitting via click it should act as signal to deselect)
        if (!isDeleted && viaKeyboard) {
          const elementIdToSelect = element.containerId
            ? element.containerId
            : element.id;
          this.setState((prevState) => ({
            selectedElementIds: {
              ...prevState.selectedElementIds,
              [elementIdToSelect]: true,
            },
          }));
        }
        if (isDeleted) {
          fixBindingsAfterDeletion(this.scene.getNonDeletedElements(), [
            element,
          ]);
        }
        if (!isDeleted || isExistingElement) {
          this.history.resumeRecording();
        }

        this.setState({
          draggingElement: null,
          editingElement: null,
        });
        if (this.state.activeTool.locked) {
          setCursorForShape(this.canvas, this.state);
        }

        this.focusContainer();
      }),
      element,
      excalidrawContainer: this.excalidrawContainerRef.current,
      app: this,
    });
    // deselect all other elements when inserting text
    this.deselectElements();

    // do an initial update to re-initialize element position since we were
    // modifying element's x/y for sake of editor (case: syncing to remote)
    updateElement(element.text, element.originalText, false);
  }

  private deselectElements() {
    this.setState({
      selectedElementIds: {},
      selectedGroupIds: {},
      editingGroupId: null,
    });
  }

  private getTextElementAtPosition(
    x: number,
    y: number,
  ): NonDeleted<ExcalidrawTextElement> | null {
    const element = this.getElementAtPosition(x, y, {
      includeBoundTextElement: true,
    });
    if (element && isTextElement(element) && !element.isDeleted) {
      return element;
    }
    return null;
  }

  private getElementAtPosition(
    x: number,
    y: number,
    opts?: {
      /** if true, returns the first selected element (with highest z-index)
        of all hit elements */
      preferSelected?: boolean;
      includeBoundTextElement?: boolean;
      includeLockedElements?: boolean;
    },
  ): NonDeleted<ExcalidrawElement> | null {
    const allHitElements = this.getElementsAtPosition(
      x,
      y,
      opts?.includeBoundTextElement,
      opts?.includeLockedElements,
    );
    if (allHitElements.length > 1) {
      if (opts?.preferSelected) {
        for (let index = allHitElements.length - 1; index > -1; index--) {
          if (this.state.selectedElementIds[allHitElements[index].id]) {
            return allHitElements[index];
          }
        }
      }
      const elementWithHighestZIndex =
        allHitElements[allHitElements.length - 1];
      // If we're hitting element with highest z-index only on its bounding box
      // while also hitting other element figure, the latter should be considered.
      return isHittingElementBoundingBoxWithoutHittingElement(
        elementWithHighestZIndex,
        this.state,
        x,
        y,
      )
        ? allHitElements[allHitElements.length - 2]
        : elementWithHighestZIndex;
    }
    if (allHitElements.length === 1) {
      return allHitElements[0];
    }
    return null;
  }

  private getElementsAtPosition(
    x: number,
    y: number,
    includeBoundTextElement: boolean = false,
    includeLockedElements: boolean = false,
  ): NonDeleted<ExcalidrawElement>[] {
    const elements =
      includeBoundTextElement && includeLockedElements
        ? this.scene.getNonDeletedElements()
        : this.scene
            .getNonDeletedElements()
            .filter(
              (element) =>
                (includeLockedElements || !element.locked) &&
                (includeBoundTextElement ||
                  !(isTextElement(element) && element.containerId)),
            );

    return getElementsAtPosition(elements, (element) =>
      hitTest(element, this.state, x, y),
    );
  }

  private startTextEditing = ({
    sceneX,
    sceneY,
    insertAtParentCenter = true,
    container,
  }: {
    /** X position to insert text at */
    sceneX: number;
    /** Y position to insert text at */
    sceneY: number;
    /** whether to attempt to insert at element center if applicable */
    insertAtParentCenter?: boolean;
    container?: ExcalidrawTextContainer | null;
  }) => {
    let shouldBindToContainer = false;

    let parentCenterPosition =
      insertAtParentCenter &&
      this.getTextWysiwygSnappedToCenterPosition(
        sceneX,
        sceneY,
        this.state,
        container,
      );
    if (container && parentCenterPosition) {
      shouldBindToContainer = true;
    }
    let existingTextElement: NonDeleted<ExcalidrawTextElement> | null = null;

    const selectedElements = getSelectedElements(
      this.scene.getNonDeletedElements(),
      this.state,
    );

    if (selectedElements.length === 1) {
      if (isTextElement(selectedElements[0])) {
        existingTextElement = selectedElements[0];
      } else if (container) {
        existingTextElement = getBoundTextElement(selectedElements[0]);
      } else {
        existingTextElement = this.getTextElementAtPosition(sceneX, sceneY);
      }
    } else {
      existingTextElement = this.getTextElementAtPosition(sceneX, sceneY);
    }

    if (
      !existingTextElement &&
      shouldBindToContainer &&
      container &&
      !isArrowElement(container)
    ) {
      const fontString = {
        fontSize: this.state.currentItemFontSize,
        fontFamily: this.state.currentItemFontFamily,
      };
      const minWidth = getApproxMinLineWidth(getFontString(fontString));
      const minHeight = getApproxMinLineHeight(getFontString(fontString));
      const containerDims = getContainerDims(container);
      const newHeight = Math.max(containerDims.height, minHeight);
      const newWidth = Math.max(containerDims.width, minWidth);
      mutateElement(container, { height: newHeight, width: newWidth });
      sceneX = container.x + newWidth / 2;
      sceneY = container.y + newHeight / 2;
      if (parentCenterPosition) {
        parentCenterPosition = this.getTextWysiwygSnappedToCenterPosition(
          sceneX,
          sceneY,
          this.state,
          container,
        );
      }
    }
    const element = existingTextElement
      ? existingTextElement
      : newTextElement({
          x: parentCenterPosition
            ? parentCenterPosition.elementCenterX
            : sceneX,
          y: parentCenterPosition
            ? parentCenterPosition.elementCenterY
            : sceneY,
          strokeColor: this.state.currentItemStrokeColor,
          backgroundColor: this.state.currentItemBackgroundColor,
          fillStyle: this.state.currentItemFillStyle,
          strokeWidth: this.state.currentItemStrokeWidth,
          strokeStyle: this.state.currentItemStrokeStyle,
          roughness: this.state.currentItemRoughness,
          opacity: this.state.currentItemOpacity,
          strokeSharpness: this.state.currentItemStrokeSharpness,
          text: "",
          fontSize: this.state.currentItemFontSize,
          fontFamily: this.state.currentItemFontFamily,
          textAlign: parentCenterPosition
            ? "center"
            : this.state.currentItemTextAlign,
          verticalAlign: parentCenterPosition
            ? VERTICAL_ALIGN.MIDDLE
            : DEFAULT_VERTICAL_ALIGN,
          ...selectSubtype(this.state, "text"),
          containerId: shouldBindToContainer ? container?.id : undefined,
          groupIds: container?.groupIds ?? [],
          locked: false,
        });

    if (!existingTextElement && shouldBindToContainer && container) {
      mutateElement(container, {
        boundElements: (container.boundElements || []).concat({
          type: "text",
          id: element.id,
        }),
      });
    }
    this.setState({ editingElement: element });

    if (!existingTextElement) {
      if (container && shouldBindToContainer) {
        const containerIndex = this.scene.getElementIndex(container.id);
        this.scene.insertElementAtIndex(element, containerIndex + 1);
      } else {
        this.scene.replaceAllElements([
          ...this.scene.getElementsIncludingDeleted(),
          element,
        ]);
      }

      // case: creating new text not centered to parent element → offset Y
      // so that the text is centered to cursor position
      if (!parentCenterPosition) {
        mutateElement(element, {
          y: element.y - element.baseline / 2,
        });
      }
    }

    this.setState({
      editingElement: element,
    });

    this.handleTextWysiwyg(element, {
      isExistingElement: !!existingTextElement,
    });
  };

  private handleCanvasDoubleClick = (
    event: React.MouseEvent<HTMLCanvasElement>,
  ) => {
    // case: double-clicking with arrow/line tool selected would both create
    // text and enter multiElement mode
    if (this.state.multiElement) {
      return;
    }
    // we should only be able to double click when mode is selection
    if (this.state.activeTool.type !== "selection") {
      return;
    }

    const selectedElements = getSelectedElements(
      this.scene.getNonDeletedElements(),
      this.state,
    );

    if (selectedElements.length === 1 && isLinearElement(selectedElements[0])) {
      if (
        event[KEYS.CTRL_OR_CMD] &&
        (!this.state.editingLinearElement ||
          this.state.editingLinearElement.elementId !== selectedElements[0].id)
      ) {
        this.history.resumeRecording();
        this.setState({
          editingLinearElement: new LinearElementEditor(
            selectedElements[0],
            this.scene,
          ),
        });
        return;
      } else if (
        this.state.editingLinearElement &&
        this.state.editingLinearElement.elementId === selectedElements[0].id
      ) {
        return;
      }
    }

    resetCursor(this.canvas);

    let { x: sceneX, y: sceneY } = viewportCoordsToSceneCoords(
      event,
      this.state,
    );

    const selectedGroupIds = getSelectedGroupIds(this.state);

    if (selectedGroupIds.length > 0) {
      const hitElement = this.getElementAtPosition(sceneX, sceneY);

      const selectedGroupId =
        hitElement &&
        getSelectedGroupIdForElement(hitElement, this.state.selectedGroupIds);

      if (selectedGroupId) {
        this.setState((prevState) =>
          selectGroupsForSelectedElements(
            {
              ...prevState,
              editingGroupId: selectedGroupId,
              selectedElementIds: { [hitElement!.id]: true },
              selectedGroupIds: {},
            },
            this.scene.getNonDeletedElements(),
          ),
        );
        return;
      }
    }

    resetCursor(this.canvas);
    if (!event[KEYS.CTRL_OR_CMD] && !this.state.viewModeEnabled) {
      const container = getTextBindableContainerAtPosition(
        this.scene.getNonDeletedElements(),
        this.state,
        sceneX,
        sceneY,
      );
      if (container) {
        if (isArrowElement(container) || hasBoundTextElement(container)) {
          const midPoint = getContainerCenter(container, this.state);

          sceneX = midPoint.x;
          sceneY = midPoint.y;
        }
      }
      this.startTextEditing({
        sceneX,
        sceneY,
        insertAtParentCenter: !event.altKey,
        container,
      });
    }
  };

  private getElementLinkAtPosition = (
    scenePointer: Readonly<{ x: number; y: number }>,
    hitElement: NonDeletedExcalidrawElement | null,
  ): ExcalidrawElement | undefined => {
    // Reversing so we traverse the elements in decreasing order
    // of z-index
    const elements = this.scene.getNonDeletedElements().slice().reverse();
    let hitElementIndex = Infinity;

    return elements.find((element, index) => {
      if (hitElement && element.id === hitElement.id) {
        hitElementIndex = index;
      }
      return (
        element.link &&
        index <= hitElementIndex &&
        isPointHittingLinkIcon(
          element,
          this.state,
          [scenePointer.x, scenePointer.y],
          this.device.isMobile,
        )
      );
    });
  };

  private redirectToLink = (
    event: React.PointerEvent<HTMLCanvasElement>,
    isTouchScreen: boolean,
  ) => {
    const draggedDistance = distance2d(
      this.lastPointerDown!.clientX,
      this.lastPointerDown!.clientY,
      this.lastPointerUp!.clientX,
      this.lastPointerUp!.clientY,
    );
    if (
      !this.hitLinkElement ||
      // For touch screen allow dragging threshold else strict check
      (isTouchScreen && draggedDistance > DRAGGING_THRESHOLD) ||
      (!isTouchScreen && draggedDistance !== 0)
    ) {
      return;
    }
    const lastPointerDownCoords = viewportCoordsToSceneCoords(
      this.lastPointerDown!,
      this.state,
    );
    const lastPointerDownHittingLinkIcon = isPointHittingLinkIcon(
      this.hitLinkElement,
      this.state,
      [lastPointerDownCoords.x, lastPointerDownCoords.y],
      this.device.isMobile,
    );
    const lastPointerUpCoords = viewportCoordsToSceneCoords(
      this.lastPointerUp!,
      this.state,
    );
    const lastPointerUpHittingLinkIcon = isPointHittingLinkIcon(
      this.hitLinkElement,
      this.state,
      [lastPointerUpCoords.x, lastPointerUpCoords.y],
      this.device.isMobile,
    );
    if (lastPointerDownHittingLinkIcon && lastPointerUpHittingLinkIcon) {
      const url = this.hitLinkElement.link;
      if (url) {
        let customEvent;
        if (this.props.onLinkOpen) {
          customEvent = wrapEvent(EVENT.EXCALIDRAW_LINK, event.nativeEvent);
          this.props.onLinkOpen(this.hitLinkElement, customEvent);
        }
        if (!customEvent?.defaultPrevented) {
          const target = isLocalLink(url) ? "_self" : "_blank";
          const newWindow = window.open(undefined, target);
          // https://mathiasbynens.github.io/rel-noopener/
          if (newWindow) {
            newWindow.opener = null;
            newWindow.location = normalizeLink(url);
          }
        }
      }
    }
  };

  private handleCanvasPointerMove = (
    event: React.PointerEvent<HTMLCanvasElement>,
  ) => {
    this.savePointer(event.clientX, event.clientY, this.state.cursorButton);

    if (gesture.pointers.has(event.pointerId)) {
      gesture.pointers.set(event.pointerId, {
        x: event.clientX,
        y: event.clientY,
      });
    }

    const initialScale = gesture.initialScale;
    if (
      gesture.pointers.size === 2 &&
      gesture.lastCenter &&
      initialScale &&
      gesture.initialDistance
    ) {
      const center = getCenter(gesture.pointers);
      const deltaX = center.x - gesture.lastCenter.x;
      const deltaY = center.y - gesture.lastCenter.y;
      gesture.lastCenter = center;

      const distance = getDistance(Array.from(gesture.pointers.values()));
      const scaleFactor =
        this.state.activeTool.type === "freedraw" && this.state.penMode
          ? 1
          : distance / gesture.initialDistance;

      const nextZoom = scaleFactor
        ? getNormalizedZoom(initialScale * scaleFactor)
        : this.state.zoom.value;

      this.setState((state) => {
        const zoomState = getStateForZoom(
          {
            viewportX: center.x,
            viewportY: center.y,
            nextZoom,
          },
          state,
        );

        return {
          zoom: zoomState.zoom,
          scrollX: zoomState.scrollX + deltaX / nextZoom,
          scrollY: zoomState.scrollY + deltaY / nextZoom,
          shouldCacheIgnoreZoom: true,
        };
      });
      this.resetShouldCacheIgnoreZoomDebounced();
    } else {
      gesture.lastCenter =
        gesture.initialDistance =
        gesture.initialScale =
          null;
    }

    if (isHoldingSpace || isPanning || isDraggingScrollBar) {
      return;
    }

    const isPointerOverScrollBars = isOverScrollBars(
      currentScrollBars,
      event.clientX - this.state.offsetLeft,
      event.clientY - this.state.offsetTop,
    );
    const isOverScrollBar = isPointerOverScrollBars.isOverEither;
    if (!this.state.draggingElement && !this.state.multiElement) {
      if (isOverScrollBar) {
        resetCursor(this.canvas);
      } else {
        setCursorForShape(this.canvas, this.state);
      }
    }

    const scenePointer = viewportCoordsToSceneCoords(event, this.state);
    const { x: scenePointerX, y: scenePointerY } = scenePointer;

    if (
      this.state.editingLinearElement &&
      !this.state.editingLinearElement.isDragging
    ) {
      const editingLinearElement = LinearElementEditor.handlePointerMove(
        event,
        scenePointerX,
        scenePointerY,
        this.state,
      );

      if (
        editingLinearElement &&
        editingLinearElement !== this.state.editingLinearElement
      ) {
        // Since we are reading from previous state which is not possible with
        // automatic batching in React 18 hence using flush sync to synchronously
        // update the state. Check https://github.com/excalidraw/excalidraw/pull/5508 for more details.
        flushSync(() => {
          this.setState({
            editingLinearElement,
          });
        });
      }
      if (editingLinearElement?.lastUncommittedPoint != null) {
        this.maybeSuggestBindingAtCursor(scenePointer);
      } else {
        // causes stack overflow if not sync
        flushSync(() => {
          this.setState({ suggestedBindings: [] });
        });
      }
    }

    if (isBindingElementType(this.state.activeTool.type)) {
      // Hovering with a selected tool or creating new linear element via click
      // and point
      const { draggingElement } = this.state;
      if (isBindingElement(draggingElement, false)) {
        this.maybeSuggestBindingsForLinearElementAtCoords(
          draggingElement,
          [scenePointer],
          this.state.startBoundElement,
        );
      } else {
        this.maybeSuggestBindingAtCursor(scenePointer);
      }
    }

    if (this.state.multiElement) {
      const { multiElement } = this.state;
      const { x: rx, y: ry } = multiElement;

      const { points, lastCommittedPoint } = multiElement;
      const lastPoint = points[points.length - 1];

      setCursorForShape(this.canvas, this.state);

      if (lastPoint === lastCommittedPoint) {
        // if we haven't yet created a temp point and we're beyond commit-zone
        // threshold, add a point
        if (
          distance2d(
            scenePointerX - rx,
            scenePointerY - ry,
            lastPoint[0],
            lastPoint[1],
          ) >= LINE_CONFIRM_THRESHOLD
        ) {
          mutateElement(multiElement, {
            points: [...points, [scenePointerX - rx, scenePointerY - ry]],
          });
        } else {
          setCursor(this.canvas, CURSOR_TYPE.POINTER);
          // in this branch, we're inside the commit zone, and no uncommitted
          // point exists. Thus do nothing (don't add/remove points).
        }
      } else if (
        points.length > 2 &&
        lastCommittedPoint &&
        distance2d(
          scenePointerX - rx,
          scenePointerY - ry,
          lastCommittedPoint[0],
          lastCommittedPoint[1],
        ) < LINE_CONFIRM_THRESHOLD
      ) {
        setCursor(this.canvas, CURSOR_TYPE.POINTER);
        mutateElement(multiElement, {
          points: points.slice(0, -1),
        });
      } else {
        const [gridX, gridY] = getGridPoint(
          scenePointerX,
          scenePointerY,
          this.state.gridSize,
        );

        const [lastCommittedX, lastCommittedY] =
          multiElement?.lastCommittedPoint ?? [0, 0];

        let dxFromLastCommitted = gridX - rx - lastCommittedX;
        let dyFromLastCommitted = gridY - ry - lastCommittedY;

        if (shouldRotateWithDiscreteAngle(event)) {
          ({ width: dxFromLastCommitted, height: dyFromLastCommitted } =
            getLockedLinearCursorAlignSize(
              // actual coordinate of the last committed point
              lastCommittedX + rx,
              lastCommittedY + ry,
              // cursor-grid coordinate
              gridX,
              gridY,
            ));
        }

        if (isPathALoop(points, this.state.zoom.value)) {
          setCursor(this.canvas, CURSOR_TYPE.POINTER);
        }
        // update last uncommitted point
        mutateElement(multiElement, {
          points: [
            ...points.slice(0, -1),
            [
              lastCommittedX + dxFromLastCommitted,
              lastCommittedY + dyFromLastCommitted,
            ],
          ],
        });
      }

      return;
    }

    const hasDeselectedButton = Boolean(event.buttons);
    if (
      hasDeselectedButton ||
      (this.state.activeTool.type !== "selection" &&
        this.state.activeTool.type !== "text" &&
        this.state.activeTool.type !== "eraser")
    ) {
      return;
    }

    const elements = this.scene.getNonDeletedElements();

    const selectedElements = getSelectedElements(elements, this.state);
    if (
      selectedElements.length === 1 &&
      !isOverScrollBar &&
      !this.state.editingLinearElement
    ) {
      const elementWithTransformHandleType = getElementWithTransformHandleType(
        elements,
        this.state,
        scenePointerX,
        scenePointerY,
        this.state.zoom,
        event.pointerType,
      );
      if (
        elementWithTransformHandleType &&
        elementWithTransformHandleType.transformHandleType
      ) {
        setCursor(
          this.canvas,
          getCursorForResizingElement(elementWithTransformHandleType),
        );
        return;
      }
    } else if (selectedElements.length > 1 && !isOverScrollBar) {
      const transformHandleType = getTransformHandleTypeFromCoords(
        getCommonBounds(selectedElements),
        scenePointerX,
        scenePointerY,
        this.state.zoom,
        event.pointerType,
      );
      if (transformHandleType) {
        setCursor(
          this.canvas,
          getCursorForResizingElement({
            transformHandleType,
          }),
        );
        return;
      }
    }

    const hitElement = this.getElementAtPosition(
      scenePointer.x,
      scenePointer.y,
    );
    this.hitLinkElement = this.getElementLinkAtPosition(
      scenePointer,
      hitElement,
    );
    if (isEraserActive(this.state)) {
      return;
    }
    if (
      this.hitLinkElement &&
      !this.state.selectedElementIds[this.hitLinkElement.id]
    ) {
      setCursor(this.canvas, CURSOR_TYPE.POINTER);
      showHyperlinkTooltip(this.hitLinkElement, this.state);
    } else {
      hideHyperlinkToolip();
      if (
        hitElement &&
        hitElement.link &&
        this.state.selectedElementIds[hitElement.id] &&
        !this.contextMenuOpen &&
        !this.state.showHyperlinkPopup
      ) {
        this.setState({ showHyperlinkPopup: "info" });
      } else if (this.state.activeTool.type === "text") {
        setCursor(
          this.canvas,
          isTextElement(hitElement) ? CURSOR_TYPE.TEXT : CURSOR_TYPE.CROSSHAIR,
        );
      } else if (this.state.viewModeEnabled) {
        setCursor(this.canvas, CURSOR_TYPE.GRAB);
      } else if (isOverScrollBar) {
        setCursor(this.canvas, CURSOR_TYPE.AUTO);
      } else if (this.state.selectedLinearElement) {
        this.handleHoverSelectedLinearElement(
          this.state.selectedLinearElement,
          scenePointerX,
          scenePointerY,
        );
      } else if (
        // if using cmd/ctrl, we're not dragging
        !event[KEYS.CTRL_OR_CMD]
      ) {
        if (
          (hitElement ||
            this.isHittingCommonBoundingBoxOfSelectedElements(
              scenePointer,
              selectedElements,
            )) &&
          !hitElement?.locked
        ) {
          setCursor(this.canvas, CURSOR_TYPE.MOVE);
        }
      } else {
        setCursor(this.canvas, CURSOR_TYPE.AUTO);
      }
    }
  };

  private handleEraser = (
    event: PointerEvent,
    pointerDownState: PointerDownState,
    scenePointer: { x: number; y: number },
  ) => {
    const updateElementIds = (elements: ExcalidrawElement[]) => {
      elements.forEach((element) => {
        if (element.locked) {
          return;
        }

        idsToUpdate.push(element.id);
        if (event.altKey) {
          if (
            pointerDownState.elementIdsToErase[element.id] &&
            pointerDownState.elementIdsToErase[element.id].erase
          ) {
            pointerDownState.elementIdsToErase[element.id].erase = false;
          }
        } else if (!pointerDownState.elementIdsToErase[element.id]) {
          pointerDownState.elementIdsToErase[element.id] = {
            erase: true,
            opacity: element.opacity,
          };
        }
      });
    };

    const idsToUpdate: Array<string> = [];

    const distance = distance2d(
      pointerDownState.lastCoords.x,
      pointerDownState.lastCoords.y,
      scenePointer.x,
      scenePointer.y,
    );
    const threshold = 10 / this.state.zoom.value;
    const point = { ...pointerDownState.lastCoords };
    let samplingInterval = 0;
    while (samplingInterval <= distance) {
      const hitElements = this.getElementsAtPosition(point.x, point.y);
      updateElementIds(hitElements);

      // Exit since we reached current point
      if (samplingInterval === distance) {
        break;
      }

      // Calculate next point in the line at a distance of sampling interval
      samplingInterval = Math.min(samplingInterval + threshold, distance);

      const distanceRatio = samplingInterval / distance;
      const nextX =
        (1 - distanceRatio) * point.x + distanceRatio * scenePointer.x;
      const nextY =
        (1 - distanceRatio) * point.y + distanceRatio * scenePointer.y;
      point.x = nextX;
      point.y = nextY;
    }

    const elements = this.scene.getElementsIncludingDeleted().map((ele) => {
      const id =
        isBoundToContainer(ele) && idsToUpdate.includes(ele.containerId)
          ? ele.containerId
          : ele.id;
      if (idsToUpdate.includes(id)) {
        if (event.altKey) {
          if (
            pointerDownState.elementIdsToErase[id] &&
            pointerDownState.elementIdsToErase[id].erase === false
          ) {
            return newElementWith(ele, {
              opacity: pointerDownState.elementIdsToErase[id].opacity,
            });
          }
        } else {
          return newElementWith(ele, {
            opacity: ELEMENT_READY_TO_ERASE_OPACITY,
          });
        }
      }
      return ele;
    });

    this.scene.replaceAllElements(elements);

    pointerDownState.lastCoords.x = scenePointer.x;
    pointerDownState.lastCoords.y = scenePointer.y;
  };
  // set touch moving for mobile context menu
  private handleTouchMove = (event: React.TouchEvent<HTMLCanvasElement>) => {
    invalidateContextMenu = true;
  };

  handleHoverSelectedLinearElement(
    linearElementEditor: LinearElementEditor,
    scenePointerX: number,
    scenePointerY: number,
  ) {
    const element = LinearElementEditor.getElement(
      linearElementEditor.elementId,
    );

    const boundTextElement = getBoundTextElement(element);

    if (!element) {
      return;
    }
    if (this.state.selectedLinearElement) {
      let hoverPointIndex = -1;
      let segmentMidPointHoveredCoords = null;
      if (
        isHittingElementNotConsideringBoundingBox(element, this.state, [
          scenePointerX,
          scenePointerY,
        ])
      ) {
        hoverPointIndex = LinearElementEditor.getPointIndexUnderCursor(
          element,
          this.state.zoom,
          scenePointerX,
          scenePointerY,
        );
        segmentMidPointHoveredCoords =
          LinearElementEditor.getSegmentMidpointHitCoords(
            linearElementEditor,
            { x: scenePointerX, y: scenePointerY },
            this.state,
          );

        if (hoverPointIndex >= 0 || segmentMidPointHoveredCoords) {
          setCursor(this.canvas, CURSOR_TYPE.POINTER);
        } else {
          setCursor(this.canvas, CURSOR_TYPE.MOVE);
        }
      } else if (
        shouldShowBoundingBox([element], this.state) &&
        isHittingElementBoundingBoxWithoutHittingElement(
          element,
          this.state,
          scenePointerX,
          scenePointerY,
        )
      ) {
        setCursor(this.canvas, CURSOR_TYPE.MOVE);
      } else if (
        boundTextElement &&
        hitTest(boundTextElement, this.state, scenePointerX, scenePointerY)
      ) {
        setCursor(this.canvas, CURSOR_TYPE.MOVE);
      }

      if (
        this.state.selectedLinearElement.hoverPointIndex !== hoverPointIndex
      ) {
        this.setState({
          selectedLinearElement: {
            ...this.state.selectedLinearElement,
            hoverPointIndex,
          },
        });
      }

      if (
        !LinearElementEditor.arePointsEqual(
          this.state.selectedLinearElement.segmentMidPointHoveredCoords,
          segmentMidPointHoveredCoords,
        )
      ) {
        this.setState({
          selectedLinearElement: {
            ...this.state.selectedLinearElement,
            segmentMidPointHoveredCoords,
          },
        });
      }
    } else {
      setCursor(this.canvas, CURSOR_TYPE.AUTO);
    }
  }
  private handleCanvasPointerDown = (
    event: React.PointerEvent<HTMLCanvasElement>,
  ) => {
    // remove any active selection when we start to interact with canvas
    // (mainly, we care about removing selection outside the component which
    //  would prevent our copy handling otherwise)
    const selection = document.getSelection();
    if (selection?.anchorNode) {
      selection.removeAllRanges();
    }
    this.maybeOpenContextMenuAfterPointerDownOnTouchDevices(event);
    this.maybeCleanupAfterMissingPointerUp(event);

    //fires only once, if pen is detected, penMode is enabled
    //the user can disable this by toggling the penMode button
    if (!this.state.penDetected && event.pointerType === "pen") {
      this.setState((prevState) => {
        return {
          penMode: true,
          penDetected: true,
        };
      });
    }

    if (
      !this.device.isTouchScreen &&
      ["pen", "touch"].includes(event.pointerType)
    ) {
      this.device = updateObject(this.device, { isTouchScreen: true });
    }

    if (isPanning) {
      return;
    }

    this.lastPointerDown = event;
    this.setState({
      lastPointerDownWith: event.pointerType,
      cursorButton: "down",
    });
    this.savePointer(event.clientX, event.clientY, "down");

    this.updateGestureOnPointerDown(event);

    if (this.handleCanvasPanUsingWheelOrSpaceDrag(event)) {
      return;
    }

    // only handle left mouse button or touch
    if (
      event.button !== POINTER_BUTTON.MAIN &&
      event.button !== POINTER_BUTTON.TOUCH
    ) {
      return;
    }

    // don't select while panning
    if (gesture.pointers.size > 1) {
      return;
    }

    // State for the duration of a pointer interaction, which starts with a
    // pointerDown event, ends with a pointerUp event (or another pointerDown)
    const pointerDownState = this.initialPointerDownState(event);

    if (this.handleDraggingScrollBar(event, pointerDownState)) {
      return;
    }

    // Since context menu closes on pointer down so setting to false
    this.contextMenuOpen = false;
    this.clearSelectionIfNotUsingSelection();
    this.updateBindingEnabledOnPointerMove(event);

    if (this.handleSelectionOnPointerDown(event, pointerDownState)) {
      return;
    }

    const allowOnPointerDown =
      !this.state.penMode ||
      event.pointerType !== "touch" ||
      this.state.activeTool.type === "selection" ||
      this.state.activeTool.type === "text" ||
      this.state.activeTool.type === "image";

    if (!allowOnPointerDown) {
      return;
    }

    if (this.state.activeTool.type === "text") {
      this.handleTextOnPointerDown(event, pointerDownState);
      return;
    } else if (
      this.state.activeTool.type === "arrow" ||
      this.state.activeTool.type === "line"
    ) {
      this.handleLinearElementOnPointerDown(
        event,
        this.state.activeTool.type,
        pointerDownState,
      );
    } else if (this.state.activeTool.type === "image") {
      // reset image preview on pointerdown
      setCursor(this.canvas, CURSOR_TYPE.CROSSHAIR);

      // retrieve the latest element as the state may be stale
      const pendingImageElement =
        this.state.pendingImageElementId &&
        this.scene.getElement(this.state.pendingImageElementId);

      if (!pendingImageElement) {
        return;
      }

      this.setState({
        draggingElement: pendingImageElement,
        editingElement: pendingImageElement,
        pendingImageElementId: null,
        multiElement: null,
      });

      const { x, y } = viewportCoordsToSceneCoords(event, this.state);
      mutateElement(pendingImageElement, {
        x,
        y,
      });
    } else if (this.state.activeTool.type === "freedraw") {
      this.handleFreeDrawElementOnPointerDown(
        event,
        this.state.activeTool.type,
        pointerDownState,
      );
    } else if (this.state.activeTool.type === "custom") {
      setCursor(this.canvas, CURSOR_TYPE.AUTO);
    } else if (this.state.activeTool.type !== "eraser") {
      this.createGenericElementOnPointerDown(
        this.state.activeTool.type,
        pointerDownState,
      );
    }

    this.props?.onPointerDown?.(this.state.activeTool, pointerDownState);

    const onPointerMove =
      this.onPointerMoveFromPointerDownHandler(pointerDownState);

    const onPointerUp =
      this.onPointerUpFromPointerDownHandler(pointerDownState);

    const onKeyDown = this.onKeyDownFromPointerDownHandler(pointerDownState);
    const onKeyUp = this.onKeyUpFromPointerDownHandler(pointerDownState);

    lastPointerUp = onPointerUp;

    if (!this.state.viewModeEnabled) {
      window.addEventListener(EVENT.POINTER_MOVE, onPointerMove);
      window.addEventListener(EVENT.POINTER_UP, onPointerUp);
      window.addEventListener(EVENT.KEYDOWN, onKeyDown);
      window.addEventListener(EVENT.KEYUP, onKeyUp);
      pointerDownState.eventListeners.onMove = onPointerMove;
      pointerDownState.eventListeners.onUp = onPointerUp;
      pointerDownState.eventListeners.onKeyUp = onKeyUp;
      pointerDownState.eventListeners.onKeyDown = onKeyDown;
    }
  };

  private handleCanvasPointerUp = (
    event: React.PointerEvent<HTMLCanvasElement>,
  ) => {
    this.lastPointerUp = event;
    if (this.device.isTouchScreen) {
      const scenePointer = viewportCoordsToSceneCoords(
        { clientX: event.clientX, clientY: event.clientY },
        this.state,
      );
      const hitElement = this.getElementAtPosition(
        scenePointer.x,
        scenePointer.y,
      );
      this.hitLinkElement = this.getElementLinkAtPosition(
        scenePointer,
        hitElement,
      );
    }
    if (
      this.hitLinkElement &&
      !this.state.selectedElementIds[this.hitLinkElement.id]
    ) {
      this.redirectToLink(event, this.device.isTouchScreen);
    }

    this.removePointer(event);
  };

  private maybeOpenContextMenuAfterPointerDownOnTouchDevices = (
    event: React.PointerEvent<HTMLCanvasElement>,
  ): void => {
    // deal with opening context menu on touch devices
    if (event.pointerType === "touch") {
      invalidateContextMenu = false;

      if (touchTimeout) {
        // If there's already a touchTimeout, this means that there's another
        // touch down and we are doing another touch, so we shouldn't open the
        // context menu.
        invalidateContextMenu = true;
      } else {
        // open the context menu with the first touch's clientX and clientY
        // if the touch is not moving
        touchTimeout = window.setTimeout(() => {
          touchTimeout = 0;
          if (!invalidateContextMenu) {
            this.handleCanvasContextMenu(event);
          }
        }, TOUCH_CTX_MENU_TIMEOUT);
      }
    }
  };

  private resetContextMenuTimer = () => {
    clearTimeout(touchTimeout);
    touchTimeout = 0;
    invalidateContextMenu = false;
  };

  private maybeCleanupAfterMissingPointerUp(
    event: React.PointerEvent<HTMLCanvasElement>,
  ): void {
    if (lastPointerUp !== null) {
      // Unfortunately, sometimes we don't get a pointerup after a pointerdown,
      // this can happen when a contextual menu or alert is triggered. In order to avoid
      // being in a weird state, we clean up on the next pointerdown
      lastPointerUp(event);
    }
  }

  // Returns whether the event is a panning
  private handleCanvasPanUsingWheelOrSpaceDrag = (
    event: React.PointerEvent<HTMLCanvasElement>,
  ): boolean => {
    if (
      !(
        gesture.pointers.size <= 1 &&
        (event.button === POINTER_BUTTON.WHEEL ||
          (event.button === POINTER_BUTTON.MAIN && isHoldingSpace) ||
          this.state.viewModeEnabled)
      ) ||
      isTextElement(this.state.editingElement)
    ) {
      return false;
    }
    isPanning = true;
    event.preventDefault();

    let nextPastePrevented = false;
    const isLinux = /Linux/.test(window.navigator.platform);

    setCursor(this.canvas, CURSOR_TYPE.GRABBING);
    let { clientX: lastX, clientY: lastY } = event;
    const onPointerMove = withBatchedUpdatesThrottled((event: PointerEvent) => {
      const deltaX = lastX - event.clientX;
      const deltaY = lastY - event.clientY;
      lastX = event.clientX;
      lastY = event.clientY;

      /*
       * Prevent paste event if we move while middle clicking on Linux.
       * See issue #1383.
       */
      if (
        isLinux &&
        !nextPastePrevented &&
        (Math.abs(deltaX) > 1 || Math.abs(deltaY) > 1)
      ) {
        nextPastePrevented = true;

        /* Prevent the next paste event */
        const preventNextPaste = (event: ClipboardEvent) => {
          document.body.removeEventListener(EVENT.PASTE, preventNextPaste);
          event.stopPropagation();
        };

        /*
         * Reenable next paste in case of disabled middle click paste for
         * any reason:
         * - right click paste
         * - empty clipboard
         */
        const enableNextPaste = () => {
          setTimeout(() => {
            document.body.removeEventListener(EVENT.PASTE, preventNextPaste);
            window.removeEventListener(EVENT.POINTER_UP, enableNextPaste);
          }, 100);
        };

        document.body.addEventListener(EVENT.PASTE, preventNextPaste);
        window.addEventListener(EVENT.POINTER_UP, enableNextPaste);
      }

      this.setState({
        scrollX: this.state.scrollX - deltaX / this.state.zoom.value,
        scrollY: this.state.scrollY - deltaY / this.state.zoom.value,
      });
    });
    const teardown = withBatchedUpdates(
      (lastPointerUp = () => {
        lastPointerUp = null;
        isPanning = false;
        if (!isHoldingSpace) {
          if (this.state.viewModeEnabled) {
            setCursor(this.canvas, CURSOR_TYPE.GRAB);
          } else {
            setCursorForShape(this.canvas, this.state);
          }
        }
        this.setState({
          cursorButton: "up",
        });
        this.savePointer(event.clientX, event.clientY, "up");
        window.removeEventListener(EVENT.POINTER_MOVE, onPointerMove);
        window.removeEventListener(EVENT.POINTER_UP, teardown);
        window.removeEventListener(EVENT.BLUR, teardown);
        onPointerMove.flush();
      }),
    );
    window.addEventListener(EVENT.BLUR, teardown);
    window.addEventListener(EVENT.POINTER_MOVE, onPointerMove, {
      passive: true,
    });
    window.addEventListener(EVENT.POINTER_UP, teardown);
    return true;
  };

  private updateGestureOnPointerDown(
    event: React.PointerEvent<HTMLCanvasElement>,
  ): void {
    gesture.pointers.set(event.pointerId, {
      x: event.clientX,
      y: event.clientY,
    });

    if (gesture.pointers.size === 2) {
      gesture.lastCenter = getCenter(gesture.pointers);
      gesture.initialScale = this.state.zoom.value;
      gesture.initialDistance = getDistance(
        Array.from(gesture.pointers.values()),
      );
    }
  }

  private initialPointerDownState(
    event: React.PointerEvent<HTMLCanvasElement>,
  ): PointerDownState {
    const origin = viewportCoordsToSceneCoords(event, this.state);
    const selectedElements = getSelectedElements(
      this.scene.getNonDeletedElements(),
      this.state,
    );
    const [minX, minY, maxX, maxY] = getCommonBounds(selectedElements);

    return {
      origin,
      withCmdOrCtrl: event[KEYS.CTRL_OR_CMD],
      originInGrid: tupleToCoors(
        getGridPoint(origin.x, origin.y, this.state.gridSize),
      ),
      scrollbars: isOverScrollBars(
        currentScrollBars,
        event.clientX - this.state.offsetLeft,
        event.clientY - this.state.offsetTop,
      ),
      // we need to duplicate because we'll be updating this state
      lastCoords: { ...origin },
      originalElements: this.scene
        .getNonDeletedElements()
        .reduce((acc, element) => {
          acc.set(element.id, deepCopyElement(element));
          return acc;
        }, new Map() as PointerDownState["originalElements"]),
      resize: {
        handleType: false,
        isResizing: false,
        offset: { x: 0, y: 0 },
        arrowDirection: "origin",
        center: { x: (maxX + minX) / 2, y: (maxY + minY) / 2 },
      },
      hit: {
        element: null,
        allHitElements: [],
        wasAddedToSelection: false,
        hasBeenDuplicated: false,
        hasHitCommonBoundingBoxOfSelectedElements:
          this.isHittingCommonBoundingBoxOfSelectedElements(
            origin,
            selectedElements,
          ),
      },
      drag: {
        hasOccurred: false,
        offset: null,
      },
      eventListeners: {
        onMove: null,
        onUp: null,
        onKeyUp: null,
        onKeyDown: null,
      },
      boxSelection: {
        hasOccurred: false,
      },
      elementIdsToErase: {},
    };
  }

  // Returns whether the event is a dragging a scrollbar
  private handleDraggingScrollBar(
    event: React.PointerEvent<HTMLCanvasElement>,
    pointerDownState: PointerDownState,
  ): boolean {
    if (
      !(pointerDownState.scrollbars.isOverEither && !this.state.multiElement)
    ) {
      return false;
    }
    isDraggingScrollBar = true;
    pointerDownState.lastCoords.x = event.clientX;
    pointerDownState.lastCoords.y = event.clientY;
    const onPointerMove = withBatchedUpdatesThrottled((event: PointerEvent) => {
      const target = event.target;
      if (!(target instanceof HTMLElement)) {
        return;
      }

      this.handlePointerMoveOverScrollbars(event, pointerDownState);
    });

    const onPointerUp = withBatchedUpdates(() => {
      isDraggingScrollBar = false;
      setCursorForShape(this.canvas, this.state);
      lastPointerUp = null;
      this.setState({
        cursorButton: "up",
      });
      this.savePointer(event.clientX, event.clientY, "up");
      window.removeEventListener(EVENT.POINTER_MOVE, onPointerMove);
      window.removeEventListener(EVENT.POINTER_UP, onPointerUp);
      onPointerMove.flush();
    });

    lastPointerUp = onPointerUp;

    window.addEventListener(EVENT.POINTER_MOVE, onPointerMove);
    window.addEventListener(EVENT.POINTER_UP, onPointerUp);
    return true;
  }

  private clearSelectionIfNotUsingSelection = (): void => {
    if (this.state.activeTool.type !== "selection") {
      this.setState({
        selectedElementIds: {},
        selectedGroupIds: {},
        editingGroupId: null,
      });
    }
  };

  /**
   * @returns whether the pointer event has been completely handled
   */
  private handleSelectionOnPointerDown = (
    event: React.PointerEvent<HTMLCanvasElement>,
    pointerDownState: PointerDownState,
  ): boolean => {
    if (this.state.activeTool.type === "selection") {
      const elements = this.scene.getNonDeletedElements();
      const selectedElements = getSelectedElements(elements, this.state);
      if (selectedElements.length === 1 && !this.state.editingLinearElement) {
        const elementWithTransformHandleType =
          getElementWithTransformHandleType(
            elements,
            this.state,
            pointerDownState.origin.x,
            pointerDownState.origin.y,
            this.state.zoom,
            event.pointerType,
          );
        if (elementWithTransformHandleType != null) {
          this.setState({
            resizingElement: elementWithTransformHandleType.element,
          });
          pointerDownState.resize.handleType =
            elementWithTransformHandleType.transformHandleType;
        }
      } else if (selectedElements.length > 1) {
        pointerDownState.resize.handleType = getTransformHandleTypeFromCoords(
          getCommonBounds(selectedElements),
          pointerDownState.origin.x,
          pointerDownState.origin.y,
          this.state.zoom,
          event.pointerType,
        );
      }
      if (pointerDownState.resize.handleType) {
        setCursor(
          this.canvas,
          getCursorForResizingElement({
            transformHandleType: pointerDownState.resize.handleType,
          }),
        );
        pointerDownState.resize.isResizing = true;
        pointerDownState.resize.offset = tupleToCoors(
          getResizeOffsetXY(
            pointerDownState.resize.handleType,
            selectedElements,
            pointerDownState.origin.x,
            pointerDownState.origin.y,
          ),
        );
        if (
          selectedElements.length === 1 &&
          isLinearElement(selectedElements[0]) &&
          selectedElements[0].points.length === 2
        ) {
          pointerDownState.resize.arrowDirection = getResizeArrowDirection(
            pointerDownState.resize.handleType,
            selectedElements[0],
          );
        }
      } else {
        if (this.state.selectedLinearElement) {
          const linearElementEditor =
            this.state.editingLinearElement || this.state.selectedLinearElement;
          const ret = LinearElementEditor.handlePointerDown(
            event,
            this.state,
            this.history,
            pointerDownState.origin,
            linearElementEditor,
          );
          if (ret.hitElement) {
            pointerDownState.hit.element = ret.hitElement;
          }
          if (ret.linearElementEditor) {
            this.setState({ selectedLinearElement: ret.linearElementEditor });

            if (this.state.editingLinearElement) {
              this.setState({ editingLinearElement: ret.linearElementEditor });
            }
          }
          if (ret.didAddPoint) {
            return true;
          }
        }
        // hitElement may already be set above, so check first
        pointerDownState.hit.element =
          pointerDownState.hit.element ??
          this.getElementAtPosition(
            pointerDownState.origin.x,
            pointerDownState.origin.y,
          );

        if (pointerDownState.hit.element) {
          // Early return if pointer is hitting link icon
          const hitLinkElement = this.getElementLinkAtPosition(
            {
              x: pointerDownState.origin.x,
              y: pointerDownState.origin.y,
            },
            pointerDownState.hit.element,
          );
          if (hitLinkElement) {
            return false;
          }
        }

        // For overlapped elements one position may hit
        // multiple elements
        pointerDownState.hit.allHitElements = this.getElementsAtPosition(
          pointerDownState.origin.x,
          pointerDownState.origin.y,
        );

        const hitElement = pointerDownState.hit.element;
        const someHitElementIsSelected =
          pointerDownState.hit.allHitElements.some((element) =>
            this.isASelectedElement(element),
          );
        if (
          (hitElement === null || !someHitElementIsSelected) &&
          !event.shiftKey &&
          !pointerDownState.hit.hasHitCommonBoundingBoxOfSelectedElements
        ) {
          this.clearSelection(hitElement);
        }

        if (this.state.editingLinearElement) {
          this.setState({
            selectedElementIds: {
              [this.state.editingLinearElement.elementId]: true,
            },
          });
          // If we click on something
        } else if (hitElement != null) {
          // on CMD/CTRL, drill down to hit element regardless of groups etc.
          if (event[KEYS.CTRL_OR_CMD]) {
            if (!this.state.selectedElementIds[hitElement.id]) {
              pointerDownState.hit.wasAddedToSelection = true;
            }
            this.setState((prevState) => ({
              ...editGroupForSelectedElement(prevState, hitElement),
              previousSelectedElementIds: this.state.selectedElementIds,
            }));
            // mark as not completely handled so as to allow dragging etc.
            return false;
          }

          // deselect if item is selected
          // if shift is not clicked, this will always return true
          // otherwise, it will trigger selection based on current
          // state of the box
          if (!this.state.selectedElementIds[hitElement.id]) {
            // if we are currently editing a group, exiting editing mode and deselect the group.
            if (
              this.state.editingGroupId &&
              !isElementInGroup(hitElement, this.state.editingGroupId)
            ) {
              this.setState({
                selectedElementIds: {},
                selectedGroupIds: {},
                editingGroupId: null,
              });
            }

            // Add hit element to selection. At this point if we're not holding
            // SHIFT the previously selected element(s) were deselected above
            // (make sure you use setState updater to use latest state)
            if (
              !someHitElementIsSelected &&
              !pointerDownState.hit.hasHitCommonBoundingBoxOfSelectedElements
            ) {
              this.setState((prevState) => {
                return selectGroupsForSelectedElements(
                  {
                    ...prevState,
                    selectedElementIds: {
                      ...prevState.selectedElementIds,
                      [hitElement.id]: true,
                    },
                    showHyperlinkPopup: hitElement.link ? "info" : false,
                  },
                  this.scene.getNonDeletedElements(),
                );
              });
              pointerDownState.hit.wasAddedToSelection = true;
            }
          }
        }

        this.setState({
          previousSelectedElementIds: this.state.selectedElementIds,
        });
      }
    }
    return false;
  };

  private isASelectedElement(hitElement: ExcalidrawElement | null): boolean {
    return hitElement != null && this.state.selectedElementIds[hitElement.id];
  }

  private isHittingCommonBoundingBoxOfSelectedElements(
    point: Readonly<{ x: number; y: number }>,
    selectedElements: readonly ExcalidrawElement[],
  ): boolean {
    if (selectedElements.length < 2) {
      return false;
    }

    // How many pixels off the shape boundary we still consider a hit
    const threshold = 10 / this.state.zoom.value;
    const [x1, y1, x2, y2] = getCommonBounds(selectedElements);
    return (
      point.x > x1 - threshold &&
      point.x < x2 + threshold &&
      point.y > y1 - threshold &&
      point.y < y2 + threshold
    );
  }

  private handleTextOnPointerDown = (
    event: React.PointerEvent<HTMLCanvasElement>,
    pointerDownState: PointerDownState,
  ): void => {
    // if we're currently still editing text, clicking outside
    // should only finalize it, not create another (irrespective
    // of state.activeTool.locked)
    if (isTextElement(this.state.editingElement)) {
      return;
    }
    let sceneX = pointerDownState.origin.x;
    let sceneY = pointerDownState.origin.y;

    const element = this.getElementAtPosition(sceneX, sceneY, {
      includeBoundTextElement: true,
    });

    let container = getTextBindableContainerAtPosition(
      this.scene.getNonDeletedElements(),
      this.state,
      sceneX,
      sceneY,
    );

    if (hasBoundTextElement(element)) {
      container = element as ExcalidrawTextContainer;
      sceneX = element.x + element.width / 2;
      sceneY = element.y + element.height / 2;
    }
    this.startTextEditing({
      sceneX,
      sceneY,
      insertAtParentCenter: !event.altKey,
      container,
    });

    resetCursor(this.canvas);
    if (!this.state.activeTool.locked) {
      this.setState({
        activeTool: updateActiveTool(this.state, { type: "selection" }),
      });
    }
  };

  private handleFreeDrawElementOnPointerDown = (
    event: React.PointerEvent<HTMLCanvasElement>,
    elementType: ExcalidrawFreeDrawElement["type"],
    pointerDownState: PointerDownState,
  ) => {
    // Begin a mark capture. This does not have to update state yet.
    const [gridX, gridY] = getGridPoint(
      pointerDownState.origin.x,
      pointerDownState.origin.y,
      null,
    );

    const element = newFreeDrawElement({
      type: elementType,
      x: gridX,
      y: gridY,
      strokeColor: this.state.currentItemStrokeColor,
      backgroundColor: this.state.currentItemBackgroundColor,
      fillStyle: this.state.currentItemFillStyle,
      strokeWidth: this.state.currentItemStrokeWidth,
      strokeStyle: this.state.currentItemStrokeStyle,
      roughness: this.state.currentItemRoughness,
      opacity: this.state.currentItemOpacity,
      strokeSharpness: this.state.currentItemLinearStrokeSharpness,
      simulatePressure: event.pressure === 0.5,
      locked: false,
    });

    this.setState((prevState) => ({
      selectedElementIds: {
        ...prevState.selectedElementIds,
        [element.id]: false,
      },
    }));

    const pressures = element.simulatePressure
      ? element.pressures
      : [...element.pressures, event.pressure];

    mutateElement(element, {
      points: [[0, 0]],
      pressures,
    });

    const boundElement = getHoveredElementForBinding(
      pointerDownState.origin,
      this.scene,
    );
    this.scene.replaceAllElements([
      ...this.scene.getElementsIncludingDeleted(),
      element,
    ]);
    this.setState({
      draggingElement: element,
      editingElement: element,
      startBoundElement: boundElement,
      suggestedBindings: [],
    });
  };

  private createImageElement = ({
    sceneX,
    sceneY,
  }: {
    sceneX: number;
    sceneY: number;
  }) => {
    const [gridX, gridY] = getGridPoint(sceneX, sceneY, this.state.gridSize);

    const element = newImageElement({
      type: "image",
      x: gridX,
      y: gridY,
      strokeColor: this.state.currentItemStrokeColor,
      backgroundColor: this.state.currentItemBackgroundColor,
      fillStyle: this.state.currentItemFillStyle,
      strokeWidth: this.state.currentItemStrokeWidth,
      strokeStyle: this.state.currentItemStrokeStyle,
      roughness: this.state.currentItemRoughness,
      opacity: this.state.currentItemOpacity,
      strokeSharpness: this.state.currentItemLinearStrokeSharpness,
      ...selectSubtype(this.state, "image"),
      locked: false,
    });

    return element;
  };

  private handleLinearElementOnPointerDown = (
    event: React.PointerEvent<HTMLCanvasElement>,
    elementType: ExcalidrawLinearElement["type"],
    pointerDownState: PointerDownState,
  ): void => {
    if (this.state.multiElement) {
      const { multiElement } = this.state;

      // finalize if completing a loop
      if (
        multiElement.type === "line" &&
        isPathALoop(multiElement.points, this.state.zoom.value)
      ) {
        mutateElement(multiElement, {
          lastCommittedPoint:
            multiElement.points[multiElement.points.length - 1],
        });
        this.actionManager.executeAction(actionFinalize);
        return;
      }

      const { x: rx, y: ry, lastCommittedPoint } = multiElement;

      // clicking inside commit zone → finalize arrow
      if (
        multiElement.points.length > 1 &&
        lastCommittedPoint &&
        distance2d(
          pointerDownState.origin.x - rx,
          pointerDownState.origin.y - ry,
          lastCommittedPoint[0],
          lastCommittedPoint[1],
        ) < LINE_CONFIRM_THRESHOLD
      ) {
        this.actionManager.executeAction(actionFinalize);
        return;
      }

      this.setState((prevState) => ({
        selectedElementIds: {
          ...prevState.selectedElementIds,
          [multiElement.id]: true,
        },
      }));
      // clicking outside commit zone → update reference for last committed
      // point
      mutateElement(multiElement, {
        lastCommittedPoint: multiElement.points[multiElement.points.length - 1],
      });
      setCursor(this.canvas, CURSOR_TYPE.POINTER);
    } else {
      const [gridX, gridY] = getGridPoint(
        pointerDownState.origin.x,
        pointerDownState.origin.y,
        this.state.gridSize,
      );

      /* If arrow is pre-arrowheads, it will have undefined for both start and end arrowheads.
      If so, we want it to be null for start and "arrow" for end. If the linear item is not
      an arrow, we want it to be null for both. Otherwise, we want it to use the
      values from appState. */

      const { currentItemStartArrowhead, currentItemEndArrowhead } = this.state;
      const [startArrowhead, endArrowhead] =
        elementType === "arrow"
          ? [currentItemStartArrowhead, currentItemEndArrowhead]
          : [null, null];

      const element = newLinearElement({
        type: elementType,
        x: gridX,
        y: gridY,
        strokeColor: this.state.currentItemStrokeColor,
        backgroundColor: this.state.currentItemBackgroundColor,
        fillStyle: this.state.currentItemFillStyle,
        strokeWidth: this.state.currentItemStrokeWidth,
        strokeStyle: this.state.currentItemStrokeStyle,
        roughness: this.state.currentItemRoughness,
        opacity: this.state.currentItemOpacity,
        strokeSharpness: this.state.currentItemLinearStrokeSharpness,
        startArrowhead,
        endArrowhead,
        ...selectSubtype(this.state, elementType),
        locked: false,
      });
      this.setState((prevState) => ({
        selectedElementIds: {
          ...prevState.selectedElementIds,
          [element.id]: false,
        },
      }));
      mutateElement(element, {
        points: [...element.points, [0, 0]],
      });
      const boundElement = getHoveredElementForBinding(
        pointerDownState.origin,
        this.scene,
      );
      this.scene.replaceAllElements([
        ...this.scene.getElementsIncludingDeleted(),
        element,
      ]);
      this.setState({
        draggingElement: element,
        editingElement: element,
        startBoundElement: boundElement,
        suggestedBindings: [],
      });
    }
  };

  private createGenericElementOnPointerDown = (
    elementType: ExcalidrawGenericElement["type"],
    pointerDownState: PointerDownState,
  ): void => {
    const [gridX, gridY] = getGridPoint(
      pointerDownState.origin.x,
      pointerDownState.origin.y,
      this.state.gridSize,
    );
    const element = newElement({
      type: elementType,
      x: gridX,
      y: gridY,
      strokeColor: this.state.currentItemStrokeColor,
      backgroundColor: this.state.currentItemBackgroundColor,
      fillStyle: this.state.currentItemFillStyle,
      strokeWidth: this.state.currentItemStrokeWidth,
      strokeStyle: this.state.currentItemStrokeStyle,
      roughness: this.state.currentItemRoughness,
      opacity: this.state.currentItemOpacity,
      strokeSharpness: this.state.currentItemStrokeSharpness,
      ...selectSubtype(this.state, elementType),
      locked: false,
    });

    if (element.type === "selection") {
      this.setState({
        selectionElement: element,
        draggingElement: element,
      });
    } else {
      this.scene.replaceAllElements([
        ...this.scene.getElementsIncludingDeleted(),
        element,
      ]);
      this.setState({
        multiElement: null,
        draggingElement: element,
        editingElement: element,
      });
    }
  };

  private onKeyDownFromPointerDownHandler(
    pointerDownState: PointerDownState,
  ): (event: KeyboardEvent) => void {
    return withBatchedUpdates((event: KeyboardEvent) => {
      if (this.maybeHandleResize(pointerDownState, event)) {
        return;
      }
      this.maybeDragNewGenericElement(pointerDownState, event);
    });
  }

  private onKeyUpFromPointerDownHandler(
    pointerDownState: PointerDownState,
  ): (event: KeyboardEvent) => void {
    return withBatchedUpdates((event: KeyboardEvent) => {
      // Prevents focus from escaping excalidraw tab
      event.key === KEYS.ALT && event.preventDefault();
      if (this.maybeHandleResize(pointerDownState, event)) {
        return;
      }
      this.maybeDragNewGenericElement(pointerDownState, event);
    });
  }

  private onPointerMoveFromPointerDownHandler(
    pointerDownState: PointerDownState,
  ) {
    return withBatchedUpdatesThrottled((event: PointerEvent) => {
      // We need to initialize dragOffsetXY only after we've updated
      // `state.selectedElementIds` on pointerDown. Doing it here in pointerMove
      // event handler should hopefully ensure we're already working with
      // the updated state.
      if (pointerDownState.drag.offset === null) {
        pointerDownState.drag.offset = tupleToCoors(
          getDragOffsetXY(
            getSelectedElements(this.scene.getNonDeletedElements(), this.state),
            pointerDownState.origin.x,
            pointerDownState.origin.y,
          ),
        );
      }
      const target = event.target;
      if (!(target instanceof HTMLElement)) {
        return;
      }

      if (this.handlePointerMoveOverScrollbars(event, pointerDownState)) {
        return;
      }

      const pointerCoords = viewportCoordsToSceneCoords(event, this.state);

      if (isEraserActive(this.state)) {
        this.handleEraser(event, pointerDownState, pointerCoords);
        return;
      }

      const [gridX, gridY] = getGridPoint(
        pointerCoords.x,
        pointerCoords.y,
        this.state.gridSize,
      );

      // for arrows/lines, don't start dragging until a given threshold
      // to ensure we don't create a 2-point arrow by mistake when
      // user clicks mouse in a way that it moves a tiny bit (thus
      // triggering pointermove)
      if (
        !pointerDownState.drag.hasOccurred &&
        (this.state.activeTool.type === "arrow" ||
          this.state.activeTool.type === "line")
      ) {
        if (
          distance2d(
            pointerCoords.x,
            pointerCoords.y,
            pointerDownState.origin.x,
            pointerDownState.origin.y,
          ) < DRAGGING_THRESHOLD
        ) {
          return;
        }
      }
      if (pointerDownState.resize.isResizing) {
        pointerDownState.lastCoords.x = pointerCoords.x;
        pointerDownState.lastCoords.y = pointerCoords.y;
        if (this.maybeHandleResize(pointerDownState, event)) {
          return true;
        }
      }

      if (this.state.selectedLinearElement) {
        const linearElementEditor =
          this.state.editingLinearElement || this.state.selectedLinearElement;

        if (
          LinearElementEditor.shouldAddMidpoint(
            this.state.selectedLinearElement,
            pointerCoords,
            this.state,
          )
        ) {
          const ret = LinearElementEditor.addMidpoint(
            this.state.selectedLinearElement,
            pointerCoords,
            this.state,
          );
          if (!ret) {
            return;
          }

          // Since we are reading from previous state which is not possible with
          // automatic batching in React 18 hence using flush sync to synchronously
          // update the state. Check https://github.com/excalidraw/excalidraw/pull/5508 for more details.

          flushSync(() => {
            if (this.state.selectedLinearElement) {
              this.setState({
                selectedLinearElement: {
                  ...this.state.selectedLinearElement,
                  pointerDownState: ret.pointerDownState,
                  selectedPointsIndices: ret.selectedPointsIndices,
                },
              });
            }
            if (this.state.editingLinearElement) {
              this.setState({
                editingLinearElement: {
                  ...this.state.editingLinearElement,
                  pointerDownState: ret.pointerDownState,
                  selectedPointsIndices: ret.selectedPointsIndices,
                },
              });
            }
          });

          return;
        } else if (
          linearElementEditor.pointerDownState.segmentMidpoint.value !== null &&
          !linearElementEditor.pointerDownState.segmentMidpoint.added
        ) {
          return;
        }

        const didDrag = LinearElementEditor.handlePointDragging(
          event,
          this.state,
          pointerCoords.x,
          pointerCoords.y,
          (element, pointsSceneCoords) => {
            this.maybeSuggestBindingsForLinearElementAtCoords(
              element,
              pointsSceneCoords,
            );
          },
          linearElementEditor,
        );
        if (didDrag) {
          pointerDownState.lastCoords.x = pointerCoords.x;
          pointerDownState.lastCoords.y = pointerCoords.y;
          pointerDownState.drag.hasOccurred = true;
          if (
            this.state.editingLinearElement &&
            !this.state.editingLinearElement.isDragging
          ) {
            this.setState({
              editingLinearElement: {
                ...this.state.editingLinearElement,
                isDragging: true,
              },
            });
          }
          if (!this.state.selectedLinearElement.isDragging) {
            this.setState({
              selectedLinearElement: {
                ...this.state.selectedLinearElement,
                isDragging: true,
              },
            });
          }
          return;
        }
      }

      const hasHitASelectedElement = pointerDownState.hit.allHitElements.some(
        (element) => this.isASelectedElement(element),
      );

      const isSelectingPointsInLineEditor =
        this.state.editingLinearElement &&
        event.shiftKey &&
        this.state.editingLinearElement.elementId ===
          pointerDownState.hit.element?.id;
      if (
        (hasHitASelectedElement ||
          pointerDownState.hit.hasHitCommonBoundingBoxOfSelectedElements) &&
        !isSelectingPointsInLineEditor
      ) {
        const selectedElements = getSelectedElements(
          this.scene.getNonDeletedElements(),
          this.state,
        );
        if (selectedElements.every((element) => element.locked)) {
          return;
        }
        // Marking that click was used for dragging to check
        // if elements should be deselected on pointerup
        pointerDownState.drag.hasOccurred = true;
        // prevent dragging even if we're no longer holding cmd/ctrl otherwise
        // it would have weird results (stuff jumping all over the screen)
        if (selectedElements.length > 0 && !pointerDownState.withCmdOrCtrl) {
          const [dragX, dragY] = getGridPoint(
            pointerCoords.x - pointerDownState.drag.offset.x,
            pointerCoords.y - pointerDownState.drag.offset.y,
            this.state.gridSize,
          );

          const [dragDistanceX, dragDistanceY] = [
            Math.abs(pointerCoords.x - pointerDownState.origin.x),
            Math.abs(pointerCoords.y - pointerDownState.origin.y),
          ];

          // We only drag in one direction if shift is pressed
          const lockDirection = event.shiftKey;
          dragSelectedElements(
            pointerDownState,
            selectedElements,
            dragX,
            dragY,
            lockDirection,
            dragDistanceX,
            dragDistanceY,
            this.state,
          );
          this.maybeSuggestBindingForAll(selectedElements);

          // We duplicate the selected element if alt is pressed on pointer move
          if (event.altKey && !pointerDownState.hit.hasBeenDuplicated) {
            // Move the currently selected elements to the top of the z index stack, and
            // put the duplicates where the selected elements used to be.
            // (the origin point where the dragging started)

            pointerDownState.hit.hasBeenDuplicated = true;

            const nextElements = [];
            const elementsToAppend = [];
            const groupIdMap = new Map();
            const oldIdToDuplicatedId = new Map();
            const hitElement = pointerDownState.hit.element;
            const elements = this.scene.getElementsIncludingDeleted();
            const selectedElementIds: Array<ExcalidrawElement["id"]> =
              getSelectedElements(elements, this.state, true).map(
                (element) => element.id,
              );

            for (const element of elements) {
              if (
                selectedElementIds.includes(element.id) ||
                // case: the state.selectedElementIds might not have been
                // updated yet by the time this mousemove event is fired
                (element.id === hitElement?.id &&
                  pointerDownState.hit.wasAddedToSelection)
              ) {
                const duplicatedElement = duplicateElement(
                  this.state.editingGroupId,
                  groupIdMap,
                  element,
                );
                const [originDragX, originDragY] = getGridPoint(
                  pointerDownState.origin.x - pointerDownState.drag.offset.x,
                  pointerDownState.origin.y - pointerDownState.drag.offset.y,
                  this.state.gridSize,
                );
                mutateElement(duplicatedElement, {
                  x: duplicatedElement.x + (originDragX - dragX),
                  y: duplicatedElement.y + (originDragY - dragY),
                });
                nextElements.push(duplicatedElement);
                elementsToAppend.push(element);
                oldIdToDuplicatedId.set(element.id, duplicatedElement.id);
              } else {
                nextElements.push(element);
              }
            }
            const nextSceneElements = [...nextElements, ...elementsToAppend];
            bindTextToShapeAfterDuplication(
              nextElements,
              elementsToAppend,
              oldIdToDuplicatedId,
            );
            fixBindingsAfterDuplication(
              nextSceneElements,
              elementsToAppend,
              oldIdToDuplicatedId,
              "duplicatesServeAsOld",
            );
            this.scene.replaceAllElements(nextSceneElements);
          }
          return;
        }
      }

      // It is very important to read this.state within each move event,
      // otherwise we would read a stale one!
      const draggingElement = this.state.draggingElement;
      if (!draggingElement) {
        return;
      }

      if (draggingElement.type === "freedraw") {
        const points = draggingElement.points;
        const dx = pointerCoords.x - draggingElement.x;
        const dy = pointerCoords.y - draggingElement.y;

        const lastPoint = points.length > 0 && points[points.length - 1];
        const discardPoint =
          lastPoint && lastPoint[0] === dx && lastPoint[1] === dy;

        if (!discardPoint) {
          const pressures = draggingElement.simulatePressure
            ? draggingElement.pressures
            : [...draggingElement.pressures, event.pressure];

          mutateElement(draggingElement, {
            points: [...points, [dx, dy]],
            pressures,
          });
        }
      } else if (isLinearElement(draggingElement)) {
        pointerDownState.drag.hasOccurred = true;
        const points = draggingElement.points;
        let dx = gridX - draggingElement.x;
        let dy = gridY - draggingElement.y;

        if (shouldRotateWithDiscreteAngle(event) && points.length === 2) {
          ({ width: dx, height: dy } = getLockedLinearCursorAlignSize(
            draggingElement.x,
            draggingElement.y,
            pointerCoords.x,
            pointerCoords.y,
          ));
        }

        if (points.length === 1) {
          mutateElement(draggingElement, {
            points: [...points, [dx, dy]],
          });
        } else if (points.length === 2) {
          mutateElement(draggingElement, {
            points: [...points.slice(0, -1), [dx, dy]],
          });
        }

        if (isBindingElement(draggingElement, false)) {
          // When creating a linear element by dragging
          this.maybeSuggestBindingsForLinearElementAtCoords(
            draggingElement,
            [pointerCoords],
            this.state.startBoundElement,
          );
        }
      } else {
        pointerDownState.lastCoords.x = pointerCoords.x;
        pointerDownState.lastCoords.y = pointerCoords.y;
        this.maybeDragNewGenericElement(pointerDownState, event);
      }

      if (this.state.activeTool.type === "selection") {
        pointerDownState.boxSelection.hasOccurred = true;

        const elements = this.scene.getNonDeletedElements();
        if (
          !event.shiftKey &&
          // allows for box-selecting points (without shift)
          !this.state.editingLinearElement &&
          isSomeElementSelected(elements, this.state)
        ) {
          if (pointerDownState.withCmdOrCtrl && pointerDownState.hit.element) {
            this.setState((prevState) =>
              selectGroupsForSelectedElements(
                {
                  ...prevState,
                  selectedElementIds: {
                    [pointerDownState.hit.element!.id]: true,
                  },
                },
                this.scene.getNonDeletedElements(),
              ),
            );
          } else {
            this.setState({
              selectedElementIds: {},
              selectedGroupIds: {},
              editingGroupId: null,
            });
          }
        }
        // box-select line editor points
        if (this.state.editingLinearElement) {
          LinearElementEditor.handleBoxSelection(
            event,
            this.state,
            this.setState.bind(this),
          );
          // regular box-select
        } else {
          const elementsWithinSelection = getElementsWithinSelection(
            elements,
            draggingElement,
          );
          this.setState((prevState) =>
            selectGroupsForSelectedElements(
              {
                ...prevState,
                selectedElementIds: {
                  ...prevState.selectedElementIds,
                  ...elementsWithinSelection.reduce(
                    (acc: Record<ExcalidrawElement["id"], true>, element) => {
                      acc[element.id] = true;
                      return acc;
                    },
                    {},
                  ),
                  ...(pointerDownState.hit.element
                    ? {
                        // if using ctrl/cmd, select the hitElement only if we
                        // haven't box-selected anything else
                        [pointerDownState.hit.element.id]:
                          !elementsWithinSelection.length,
                      }
                    : null),
                },
                showHyperlinkPopup:
                  elementsWithinSelection.length === 1 &&
                  elementsWithinSelection[0].link
                    ? "info"
                    : false,
                // select linear element only when we haven't box-selected anything else
                selectedLinearElement:
                  elementsWithinSelection.length === 1 &&
                  isLinearElement(elementsWithinSelection[0])
                    ? new LinearElementEditor(
                        elementsWithinSelection[0],
                        this.scene,
                      )
                    : null,
              },
              this.scene.getNonDeletedElements(),
            ),
          );
        }
      }
    });
  }

  // Returns whether the pointer move happened over either scrollbar
  private handlePointerMoveOverScrollbars(
    event: PointerEvent,
    pointerDownState: PointerDownState,
  ): boolean {
    if (pointerDownState.scrollbars.isOverHorizontal) {
      const x = event.clientX;
      const dx = x - pointerDownState.lastCoords.x;
      this.setState({
        scrollX: this.state.scrollX - dx / this.state.zoom.value,
      });
      pointerDownState.lastCoords.x = x;
      return true;
    }

    if (pointerDownState.scrollbars.isOverVertical) {
      const y = event.clientY;
      const dy = y - pointerDownState.lastCoords.y;
      this.setState({
        scrollY: this.state.scrollY - dy / this.state.zoom.value,
      });
      pointerDownState.lastCoords.y = y;
      return true;
    }
    return false;
  }

  private onPointerUpFromPointerDownHandler(
    pointerDownState: PointerDownState,
  ): (event: PointerEvent) => void {
    return withBatchedUpdates((childEvent: PointerEvent) => {
      const {
        draggingElement,
        resizingElement,
        multiElement,
        activeTool,
        isResizing,
        isRotating,
      } = this.state;
      this.setState({
        isResizing: false,
        isRotating: false,
        resizingElement: null,
        selectionElement: null,
        cursorButton: "up",
        // text elements are reset on finalize, and resetting on pointerup
        // may cause issues with double taps
        editingElement:
          multiElement || isTextElement(this.state.editingElement)
            ? this.state.editingElement
            : null,
      });

      this.savePointer(childEvent.clientX, childEvent.clientY, "up");

      // Handle end of dragging a point of a linear element, might close a loop
      // and sets binding element
      if (this.state.editingLinearElement) {
        if (
          !pointerDownState.boxSelection.hasOccurred &&
          pointerDownState.hit?.element?.id !==
            this.state.editingLinearElement.elementId
        ) {
          this.actionManager.executeAction(actionFinalize);
        } else {
          const editingLinearElement = LinearElementEditor.handlePointerUp(
            childEvent,
            this.state.editingLinearElement,
            this.state,
          );
          if (editingLinearElement !== this.state.editingLinearElement) {
            this.setState({
              editingLinearElement,
              suggestedBindings: [],
            });
          }
        }
      } else if (this.state.selectedLinearElement) {
        if (
          pointerDownState.hit?.element?.id !==
          this.state.selectedLinearElement.elementId
        ) {
          const selectedELements = getSelectedElements(
            this.scene.getNonDeletedElements(),
            this.state,
          );
          // set selectedLinearElement to null if there is more than one element selected since we don't want to show linear element handles
          if (selectedELements.length > 1) {
            this.setState({ selectedLinearElement: null });
          }
        } else {
          const linearElementEditor = LinearElementEditor.handlePointerUp(
            childEvent,
            this.state.selectedLinearElement,
            this.state,
          );

          const { startBindingElement, endBindingElement } =
            linearElementEditor;
          const element = this.scene.getElement(linearElementEditor.elementId);
          if (isBindingElement(element)) {
            bindOrUnbindLinearElement(
              element,
              startBindingElement,
              endBindingElement,
            );
          }

          if (linearElementEditor !== this.state.selectedLinearElement) {
            this.setState({
              selectedLinearElement: {
                ...linearElementEditor,
                selectedPointsIndices: null,
              },
              suggestedBindings: [],
            });
          }
        }
      }

      lastPointerUp = null;

      if (pointerDownState.eventListeners.onMove) {
        pointerDownState.eventListeners.onMove.flush();
      }

      window.removeEventListener(
        EVENT.POINTER_MOVE,
        pointerDownState.eventListeners.onMove!,
      );
      window.removeEventListener(
        EVENT.POINTER_UP,
        pointerDownState.eventListeners.onUp!,
      );
      window.removeEventListener(
        EVENT.KEYDOWN,
        pointerDownState.eventListeners.onKeyDown!,
      );
      window.removeEventListener(
        EVENT.KEYUP,
        pointerDownState.eventListeners.onKeyUp!,
      );

      if (this.state.pendingImageElementId) {
        this.setState({ pendingImageElementId: null });
      }

      if (draggingElement?.type === "freedraw") {
        const pointerCoords = viewportCoordsToSceneCoords(
          childEvent,
          this.state,
        );

        const points = draggingElement.points;
        let dx = pointerCoords.x - draggingElement.x;
        let dy = pointerCoords.y - draggingElement.y;

        // Allows dots to avoid being flagged as infinitely small
        if (dx === points[0][0] && dy === points[0][1]) {
          dy += 0.0001;
          dx += 0.0001;
        }

        const pressures = draggingElement.simulatePressure
          ? []
          : [...draggingElement.pressures, childEvent.pressure];

        mutateElement(draggingElement, {
          points: [...points, [dx, dy]],
          pressures,
          lastCommittedPoint: [dx, dy],
        });

        this.actionManager.executeAction(actionFinalize);

        return;
      }
      if (isImageElement(draggingElement)) {
        const imageElement = draggingElement;
        try {
          this.initializeImageDimensions(imageElement);
          this.setState(
            { selectedElementIds: { [imageElement.id]: true } },
            () => {
              this.actionManager.executeAction(actionFinalize);
            },
          );
        } catch (error: any) {
          console.error(error);
          this.scene.replaceAllElements(
            this.scene
              .getElementsIncludingDeleted()
              .filter((el) => el.id !== imageElement.id),
          );
          this.actionManager.executeAction(actionFinalize);
        }
        return;
      }

      if (isLinearElement(draggingElement)) {
        if (draggingElement!.points.length > 1) {
          this.history.resumeRecording();
        }
        const pointerCoords = viewportCoordsToSceneCoords(
          childEvent,
          this.state,
        );

        if (
          !pointerDownState.drag.hasOccurred &&
          draggingElement &&
          !multiElement
        ) {
          mutateElement(draggingElement, {
            points: [
              ...draggingElement.points,
              [
                pointerCoords.x - draggingElement.x,
                pointerCoords.y - draggingElement.y,
              ],
            ],
          });
          this.setState({
            multiElement: draggingElement,
            editingElement: this.state.draggingElement,
          });
        } else if (pointerDownState.drag.hasOccurred && !multiElement) {
          if (
            isBindingEnabled(this.state) &&
            isBindingElement(draggingElement, false)
          ) {
            maybeBindLinearElement(
              draggingElement,
              this.state,
              this.scene,
              pointerCoords,
            );
          }
          this.setState({ suggestedBindings: [], startBoundElement: null });
          if (!activeTool.locked) {
            resetCursor(this.canvas);
            this.setState((prevState) => ({
              draggingElement: null,
              activeTool: updateActiveTool(this.state, {
                type: "selection",
              }),
              selectedElementIds: {
                ...prevState.selectedElementIds,
                [draggingElement.id]: true,
              },
              selectedLinearElement: new LinearElementEditor(
                draggingElement,
                this.scene,
              ),
            }));
          } else {
            this.setState((prevState) => ({
              draggingElement: null,
            }));
          }
        }
        return;
      }

      if (
        activeTool.type !== "selection" &&
        draggingElement &&
        isInvisiblySmallElement(draggingElement)
      ) {
        // remove invisible element which was added in onPointerDown
        this.scene.replaceAllElements(
          this.scene.getElementsIncludingDeleted().slice(0, -1),
        );
        this.setState({
          draggingElement: null,
        });
        return;
      }

      if (draggingElement) {
        mutateElement(
          draggingElement,
          getNormalizedDimensions(draggingElement),
        );
      }

      if (resizingElement) {
        this.history.resumeRecording();
      }

      if (resizingElement && isInvisiblySmallElement(resizingElement)) {
        this.scene.replaceAllElements(
          this.scene
            .getElementsIncludingDeleted()
            .filter((el) => el.id !== resizingElement.id),
        );
      }

      // Code below handles selection when element(s) weren't
      // drag or added to selection on pointer down phase.
      const hitElement = pointerDownState.hit.element;
      if (
        this.state.selectedLinearElement?.elementId !== hitElement?.id &&
        isLinearElement(hitElement)
      ) {
        const selectedELements = getSelectedElements(
          this.scene.getNonDeletedElements(),
          this.state,
        );
        // set selectedLinearElement when no other element selected except
        // the one we've hit
        if (selectedELements.length === 1) {
          this.setState({
            selectedLinearElement: new LinearElementEditor(
              hitElement,
              this.scene,
            ),
          });
        }
      }
      if (isEraserActive(this.state)) {
        const draggedDistance = distance2d(
          this.lastPointerDown!.clientX,
          this.lastPointerDown!.clientY,
          this.lastPointerUp!.clientX,
          this.lastPointerUp!.clientY,
        );

        if (draggedDistance === 0) {
          const scenePointer = viewportCoordsToSceneCoords(
            {
              clientX: this.lastPointerUp!.clientX,
              clientY: this.lastPointerUp!.clientY,
            },
            this.state,
          );
          const hitElements = this.getElementsAtPosition(
            scenePointer.x,
            scenePointer.y,
          );
          hitElements.forEach(
            (hitElement) =>
              (pointerDownState.elementIdsToErase[hitElement.id] = {
                erase: true,
                opacity: hitElement.opacity,
              }),
          );
        }
        this.eraseElements(pointerDownState);
        return;
      } else if (Object.keys(pointerDownState.elementIdsToErase).length) {
        this.restoreReadyToEraseElements(pointerDownState);
      }

      if (
        hitElement &&
        !pointerDownState.drag.hasOccurred &&
        !pointerDownState.hit.wasAddedToSelection &&
        // if we're editing a line, pointerup shouldn't switch selection if
        // box selected
        (!this.state.editingLinearElement ||
          !pointerDownState.boxSelection.hasOccurred)
      ) {
        // when inside line editor, shift selects points instead
        if (childEvent.shiftKey && !this.state.editingLinearElement) {
          if (this.state.selectedElementIds[hitElement.id]) {
            if (isSelectedViaGroup(this.state, hitElement)) {
              // We want to unselect all groups hitElement is part of
              // as well as all elements that are part of the groups
              // hitElement is part of
              const idsOfSelectedElementsThatAreInGroups = hitElement.groupIds
                .flatMap((groupId) =>
                  getElementsInGroup(
                    this.scene.getNonDeletedElements(),
                    groupId,
                  ),
                )
                .map((element) => ({ [element.id]: false }))
                .reduce((prevId, acc) => ({ ...prevId, ...acc }), {});

              this.setState((_prevState) => ({
                selectedGroupIds: {
                  ..._prevState.selectedElementIds,
                  ...hitElement.groupIds
                    .map((gId) => ({ [gId]: false }))
                    .reduce((prev, acc) => ({ ...prev, ...acc }), {}),
                },
                selectedElementIds: {
                  ..._prevState.selectedElementIds,
                  ...idsOfSelectedElementsThatAreInGroups,
                },
              }));
              // if not gragging a linear element point (outside editor)
            } else if (!this.state.selectedLinearElement?.isDragging) {
              // remove element from selection while
              // keeping prev elements selected

              this.setState((prevState) => {
                const newSelectedElementIds = {
                  ...prevState.selectedElementIds,
                  [hitElement!.id]: false,
                };
                const newSelectedElements = getSelectedElements(
                  this.scene.getNonDeletedElements(),
                  { ...prevState, selectedElementIds: newSelectedElementIds },
                );

                return selectGroupsForSelectedElements(
                  {
                    ...prevState,
                    selectedElementIds: newSelectedElementIds,
                    // set selectedLinearElement only if thats the only element selected
                    selectedLinearElement:
                      newSelectedElements.length === 1 &&
                      isLinearElement(newSelectedElements[0])
                        ? new LinearElementEditor(
                            newSelectedElements[0],
                            this.scene,
                          )
                        : prevState.selectedLinearElement,
                  },
                  this.scene.getNonDeletedElements(),
                );
              });
            }
          } else {
            // add element to selection while
            // keeping prev elements selected
            this.setState((_prevState) => ({
              selectedElementIds: {
                ..._prevState.selectedElementIds,
                [hitElement!.id]: true,
              },
            }));
          }
        } else {
          this.setState((prevState) => ({
            ...selectGroupsForSelectedElements(
              {
                ...prevState,
                selectedElementIds: { [hitElement.id]: true },
                selectedLinearElement:
                  isLinearElement(hitElement) &&
                  // Don't set `selectedLinearElement` if its same as the hitElement, this is mainly to prevent resetting the `hoverPointIndex` to -1.
                  // Future we should update the API to take care of setting the correct `hoverPointIndex` when initialized
                  prevState.selectedLinearElement?.elementId !== hitElement.id
                    ? new LinearElementEditor(hitElement, this.scene)
                    : prevState.selectedLinearElement,
              },
              this.scene.getNonDeletedElements(),
            ),
          }));
        }
      }

      if (
        !pointerDownState.drag.hasOccurred &&
        !this.state.isResizing &&
        ((hitElement &&
          isHittingElementBoundingBoxWithoutHittingElement(
            hitElement,
            this.state,
            pointerDownState.origin.x,
            pointerDownState.origin.y,
          )) ||
          (!hitElement &&
            pointerDownState.hit.hasHitCommonBoundingBoxOfSelectedElements))
      ) {
        if (this.state.editingLinearElement) {
          this.setState({ editingLinearElement: null });
        } else {
          // Deselect selected elements
          this.setState({
            selectedElementIds: {},
            selectedGroupIds: {},
            editingGroupId: null,
          });
        }
        return;
      }

      if (
        !activeTool.locked &&
        activeTool.type !== "freedraw" &&
        draggingElement
      ) {
        this.setState((prevState) => ({
          selectedElementIds: {
            ...prevState.selectedElementIds,
            [draggingElement.id]: true,
          },
        }));
      }

      if (
        activeTool.type !== "selection" ||
        isSomeElementSelected(this.scene.getNonDeletedElements(), this.state)
      ) {
        this.history.resumeRecording();
      }

      if (pointerDownState.drag.hasOccurred || isResizing || isRotating) {
        (isBindingEnabled(this.state)
          ? bindOrUnbindSelectedElements
          : unbindLinearElements)(
          getSelectedElements(this.scene.getNonDeletedElements(), this.state),
        );
      }

      if (!activeTool.locked && activeTool.type !== "freedraw") {
        resetCursor(this.canvas);
        this.setState({
          draggingElement: null,
          suggestedBindings: [],
          activeTool: updateActiveTool(this.state, { type: "selection" }),
        });
      } else {
        this.setState({
          draggingElement: null,
          suggestedBindings: [],
        });
      }
    });
  }

  private restoreReadyToEraseElements = (
    pointerDownState: PointerDownState,
  ) => {
    const elements = this.scene.getElementsIncludingDeleted().map((ele) => {
      if (
        pointerDownState.elementIdsToErase[ele.id] &&
        pointerDownState.elementIdsToErase[ele.id].erase
      ) {
        return newElementWith(ele, {
          opacity: pointerDownState.elementIdsToErase[ele.id].opacity,
        });
      } else if (
        isBoundToContainer(ele) &&
        pointerDownState.elementIdsToErase[ele.containerId] &&
        pointerDownState.elementIdsToErase[ele.containerId].erase
      ) {
        return newElementWith(ele, {
          opacity: pointerDownState.elementIdsToErase[ele.containerId].opacity,
        });
      }
      return ele;
    });

    this.scene.replaceAllElements(elements);
  };

  private eraseElements = (pointerDownState: PointerDownState) => {
    const elements = this.scene.getElementsIncludingDeleted().map((ele) => {
      if (
        pointerDownState.elementIdsToErase[ele.id] &&
        pointerDownState.elementIdsToErase[ele.id].erase
      ) {
        return newElementWith(ele, { isDeleted: true });
      } else if (
        isBoundToContainer(ele) &&
        pointerDownState.elementIdsToErase[ele.containerId] &&
        pointerDownState.elementIdsToErase[ele.containerId].erase
      ) {
        return newElementWith(ele, { isDeleted: true });
      }
      return ele;
    });

    this.history.resumeRecording();
    this.scene.replaceAllElements(elements);
  };

  private initializeImage = async ({
    imageFile,
    imageElement: _imageElement,
    showCursorImagePreview = false,
  }: {
    imageFile: File;
    imageElement: ExcalidrawImageElement;
    showCursorImagePreview?: boolean;
  }) => {
    // at this point this should be guaranteed image file, but we do this check
    // to satisfy TS down the line
    if (!isSupportedImageFile(imageFile)) {
      throw new Error(t("errors.unsupportedFileType"));
    }
    const mimeType = imageFile.type;

    setCursor(this.canvas, "wait");

    if (mimeType === MIME_TYPES.svg) {
      try {
        imageFile = SVGStringToFile(
          await normalizeSVG(await imageFile.text()),
          imageFile.name,
        );
      } catch (error: any) {
        console.warn(error);
        throw new Error(t("errors.svgImageInsertError"));
      }
    }

    // generate image id (by default the file digest) before any
    // resizing/compression takes place to keep it more portable
    const fileId = await ((this.props.generateIdForFile?.(
      imageFile,
    ) as Promise<FileId>) || generateIdFromFile(imageFile));

    if (!fileId) {
      console.warn(
        "Couldn't generate file id or the supplied `generateIdForFile` didn't resolve to one.",
      );
      throw new Error(t("errors.imageInsertError"));
    }

    const existingFileData = this.files[fileId];
    if (!existingFileData?.dataURL) {
      try {
        imageFile = await resizeImageFile(imageFile, {
          maxWidthOrHeight: DEFAULT_MAX_IMAGE_WIDTH_OR_HEIGHT,
        });
      } catch (error: any) {
        console.error("error trying to resing image file on insertion", error);
      }

      if (imageFile.size > MAX_ALLOWED_FILE_BYTES) {
        throw new Error(
          t("errors.fileTooBig", {
            maxSize: `${Math.trunc(MAX_ALLOWED_FILE_BYTES / 1024 / 1024)}MB`,
          }),
        );
      }
    }

    if (showCursorImagePreview) {
      const dataURL = this.files[fileId]?.dataURL;
      // optimization so that we don't unnecessarily resize the original
      // full-size file for cursor preview
      // (it's much faster to convert the resized dataURL to File)
      const resizedFile = dataURL && dataURLToFile(dataURL);

      this.setImagePreviewCursor(resizedFile || imageFile);
    }

    const dataURL =
      this.files[fileId]?.dataURL || (await getDataURL(imageFile));

    const imageElement = mutateElement(
      _imageElement,
      {
        fileId,
      },
      false,
    ) as NonDeleted<InitializedExcalidrawImageElement>;

    return new Promise<NonDeleted<InitializedExcalidrawImageElement>>(
      async (resolve, reject) => {
        try {
          this.files = {
            ...this.files,
            [fileId]: {
              mimeType,
              id: fileId,
              dataURL,
              created: Date.now(),
              lastRetrieved: Date.now(),
            },
          };
          const cachedImageData = this.imageCache.get(fileId);
          if (!cachedImageData) {
            this.addNewImagesToImageCache();
            await this.updateImageCache([imageElement]);
          }
          if (cachedImageData?.image instanceof Promise) {
            await cachedImageData.image;
          }
          if (
            this.state.pendingImageElementId !== imageElement.id &&
            this.state.draggingElement?.id !== imageElement.id
          ) {
            this.initializeImageDimensions(imageElement, true);
          }
          resolve(imageElement);
        } catch (error: any) {
          console.error(error);
          reject(new Error(t("errors.imageInsertError")));
        } finally {
          if (!showCursorImagePreview) {
            resetCursor(this.canvas);
          }
        }
      },
    );
  };

  /**
   * inserts image into elements array and rerenders
   */
  private insertImageElement = async (
    imageElement: ExcalidrawImageElement,
    imageFile: File,
    showCursorImagePreview?: boolean,
  ) => {
    this.scene.replaceAllElements([
      ...this.scene.getElementsIncludingDeleted(),
      imageElement,
    ]);

    try {
      await this.initializeImage({
        imageFile,
        imageElement,
        showCursorImagePreview,
      });
    } catch (error: any) {
      mutateElement(imageElement, {
        isDeleted: true,
      });
      this.actionManager.executeAction(actionFinalize);
      this.setState({
        errorMessage: error.message || t("errors.imageInsertError"),
      });
    }
  };

  private setImagePreviewCursor = async (imageFile: File) => {
    // mustn't be larger than 128 px
    // https://developer.mozilla.org/en-US/docs/Web/CSS/CSS_Basic_User_Interface/Using_URL_values_for_the_cursor_property
    const cursorImageSizePx = 96;

    const imagePreview = await resizeImageFile(imageFile, {
      maxWidthOrHeight: cursorImageSizePx,
    });

    let previewDataURL = await getDataURL(imagePreview);

    // SVG cannot be resized via `resizeImageFile` so we resize by rendering to
    // a small canvas
    if (imageFile.type === MIME_TYPES.svg) {
      const img = await loadHTMLImageElement(previewDataURL);

      let height = Math.min(img.height, cursorImageSizePx);
      let width = height * (img.width / img.height);

      if (width > cursorImageSizePx) {
        width = cursorImageSizePx;
        height = width * (img.height / img.width);
      }

      const canvas = document.createElement("canvas");
      canvas.height = height;
      canvas.width = width;
      const context = canvas.getContext("2d")!;

      context.drawImage(img, 0, 0, width, height);

      previewDataURL = canvas.toDataURL(MIME_TYPES.svg) as DataURL;
    }

    if (this.state.pendingImageElementId) {
      setCursor(this.canvas, `url(${previewDataURL}) 4 4, auto`);
    }
  };

  private onImageAction = async (
    { insertOnCanvasDirectly } = { insertOnCanvasDirectly: false },
  ) => {
    try {
      const clientX = this.state.width / 2 + this.state.offsetLeft;
      const clientY = this.state.height / 2 + this.state.offsetTop;

      const { x, y } = viewportCoordsToSceneCoords(
        { clientX, clientY },
        this.state,
      );

      const imageFile = await fileOpen({
        description: "Image",
        extensions: ["jpg", "png", "svg", "gif"],
      });

      const imageElement = this.createImageElement({
        sceneX: x,
        sceneY: y,
      });

      if (insertOnCanvasDirectly) {
        this.insertImageElement(imageElement, imageFile);
        this.initializeImageDimensions(imageElement);
        this.setState(
          {
            selectedElementIds: { [imageElement.id]: true },
          },
          () => {
            this.actionManager.executeAction(actionFinalize);
          },
        );
      } else {
        this.setState(
          {
            pendingImageElementId: imageElement.id,
          },
          () => {
            this.insertImageElement(
              imageElement,
              imageFile,
              /* showCursorImagePreview */ true,
            );
          },
        );
      }
    } catch (error: any) {
      if (error.name !== "AbortError") {
        console.error(error);
      } else {
        console.warn(error);
      }
      this.setState(
        {
          pendingImageElementId: null,
          editingElement: null,
          activeTool: updateActiveTool(this.state, { type: "selection" }),
        },
        () => {
          this.actionManager.executeAction(actionFinalize);
        },
      );
    }
  };

  private initializeImageDimensions = (
    imageElement: ExcalidrawImageElement,
    forceNaturalSize = false,
  ) => {
    const image =
      isInitializedImageElement(imageElement) &&
      this.imageCache.get(imageElement.fileId)?.image;

    if (!image || image instanceof Promise) {
      if (
        imageElement.width < DRAGGING_THRESHOLD / this.state.zoom.value &&
        imageElement.height < DRAGGING_THRESHOLD / this.state.zoom.value
      ) {
        const placeholderSize = 100 / this.state.zoom.value;
        mutateElement(imageElement, {
          x: imageElement.x - placeholderSize / 2,
          y: imageElement.y - placeholderSize / 2,
          width: placeholderSize,
          height: placeholderSize,
        });
      }

      return;
    }

    if (
      forceNaturalSize ||
      // if user-created bounding box is below threshold, assume the
      // intention was to click instead of drag, and use the image's
      // intrinsic size
      (imageElement.width < DRAGGING_THRESHOLD / this.state.zoom.value &&
        imageElement.height < DRAGGING_THRESHOLD / this.state.zoom.value)
    ) {
      const minHeight = Math.max(this.state.height - 120, 160);
      // max 65% of canvas height, clamped to <300px, vh - 120px>
      const maxHeight = Math.min(
        minHeight,
        Math.floor(this.state.height * 0.5) / this.state.zoom.value,
      );

      const height = Math.min(image.naturalHeight, maxHeight);
      const width = height * (image.naturalWidth / image.naturalHeight);

      // add current imageElement width/height to account for previous centering
      // of the placeholder image
      const x = imageElement.x + imageElement.width / 2 - width / 2;
      const y = imageElement.y + imageElement.height / 2 - height / 2;

      mutateElement(imageElement, { x, y, width, height });
    }
  };

  /** updates image cache, refreshing updated elements and/or setting status
      to error for images that fail during <img> element creation */
  private updateImageCache = async (
    elements: readonly InitializedExcalidrawImageElement[],
    files = this.files,
  ) => {
    const { updatedFiles, erroredFiles } = await _updateImageCache({
      imageCache: this.imageCache,
      fileIds: elements.map((element) => element.fileId),
      files,
    });
    if (updatedFiles.size || erroredFiles.size) {
      for (const element of elements) {
        if (updatedFiles.has(element.fileId)) {
          invalidateShapeForElement(element);
        }
      }
    }
    if (erroredFiles.size) {
      this.scene.replaceAllElements(
        this.scene.getElementsIncludingDeleted().map((element) => {
          if (
            isInitializedImageElement(element) &&
            erroredFiles.has(element.fileId)
          ) {
            return newElementWith(element, {
              status: "error",
            });
          }
          return element;
        }),
      );
    }

    return { updatedFiles, erroredFiles };
  };

  /** adds new images to imageCache and re-renders if needed */
  private addNewImagesToImageCache = async (
    imageElements: InitializedExcalidrawImageElement[] = getInitializedImageElements(
      this.scene.getNonDeletedElements(),
    ),
    files: BinaryFiles = this.files,
  ) => {
    const uncachedImageElements = imageElements.filter(
      (element) => !element.isDeleted && !this.imageCache.has(element.fileId),
    );

    if (uncachedImageElements.length) {
      const { updatedFiles } = await this.updateImageCache(
        uncachedImageElements,
        files,
      );
      if (updatedFiles.size) {
        this.scene.informMutation();
      }
    }
  };

  /** generally you should use `addNewImagesToImageCache()` directly if you need
   *  to render new images. This is just a failsafe  */
  private scheduleImageRefresh = throttle(() => {
    this.addNewImagesToImageCache();
  }, IMAGE_RENDER_TIMEOUT);

  private updateBindingEnabledOnPointerMove = (
    event: React.PointerEvent<HTMLCanvasElement>,
  ) => {
    const shouldEnableBinding = shouldEnableBindingForPointerEvent(event);
    if (this.state.isBindingEnabled !== shouldEnableBinding) {
      this.setState({ isBindingEnabled: shouldEnableBinding });
    }
  };

  private maybeSuggestBindingAtCursor = (pointerCoords: {
    x: number;
    y: number;
  }): void => {
    const hoveredBindableElement = getHoveredElementForBinding(
      pointerCoords,
      this.scene,
    );
    this.setState({
      suggestedBindings:
        hoveredBindableElement != null ? [hoveredBindableElement] : [],
    });
  };

  private maybeSuggestBindingsForLinearElementAtCoords = (
    linearElement: NonDeleted<ExcalidrawLinearElement>,
    /** scene coords */
    pointerCoords: {
      x: number;
      y: number;
    }[],
    // During line creation the start binding hasn't been written yet
    // into `linearElement`
    oppositeBindingBoundElement?: ExcalidrawBindableElement | null,
  ): void => {
    if (!pointerCoords.length) {
      return;
    }

    const suggestedBindings = pointerCoords.reduce(
      (acc: NonDeleted<ExcalidrawBindableElement>[], coords) => {
        const hoveredBindableElement = getHoveredElementForBinding(
          coords,
          this.scene,
        );
        if (
          hoveredBindableElement != null &&
          !isLinearElementSimpleAndAlreadyBound(
            linearElement,
            oppositeBindingBoundElement?.id,
            hoveredBindableElement,
          )
        ) {
          acc.push(hoveredBindableElement);
        }
        return acc;
      },
      [],
    );

    this.setState({ suggestedBindings });
  };

  private maybeSuggestBindingForAll(
    selectedElements: NonDeleted<ExcalidrawElement>[],
  ): void {
    const suggestedBindings = getEligibleElementsForBinding(selectedElements);
    this.setState({ suggestedBindings });
  }

  private clearSelection(hitElement: ExcalidrawElement | null): void {
    this.setState((prevState) => ({
      selectedElementIds: {},
      selectedGroupIds: {},
      // Continue editing the same group if the user selected a different
      // element from it
      editingGroupId:
        prevState.editingGroupId &&
        hitElement != null &&
        isElementInGroup(hitElement, prevState.editingGroupId)
          ? prevState.editingGroupId
          : null,
    }));
    this.setState({
      selectedElementIds: {},
      previousSelectedElementIds: this.state.selectedElementIds,
    });
  }

  private handleCanvasRef = (canvas: HTMLCanvasElement) => {
    // canvas is null when unmounting
    if (canvas !== null) {
      this.canvas = canvas;
      this.rc = rough.canvas(this.canvas);

      this.canvas.addEventListener(EVENT.WHEEL, this.handleWheel, {
        passive: false,
      });
      this.canvas.addEventListener(EVENT.TOUCH_START, this.onTapStart);
      this.canvas.addEventListener(EVENT.TOUCH_END, this.onTapEnd);
    } else {
      this.canvas?.removeEventListener(EVENT.WHEEL, this.handleWheel);
      this.canvas?.removeEventListener(EVENT.TOUCH_START, this.onTapStart);
      this.canvas?.removeEventListener(EVENT.TOUCH_END, this.onTapEnd);
    }
  };

  private handleAppOnDrop = async (event: React.DragEvent<HTMLDivElement>) => {
    // must be retrieved first, in the same frame
    const { file, fileHandle } = await getFileFromEvent(event);

    try {
      if (isSupportedImageFile(file)) {
        // first attempt to decode scene from the image if it's embedded
        // ---------------------------------------------------------------------

        if (file?.type === MIME_TYPES.png || file?.type === MIME_TYPES.svg) {
          try {
            const scene = await loadFromBlob(
              file,
              this.state,
              this.scene.getElementsIncludingDeleted(),
              fileHandle,
            );
            this.syncActionResult({
              ...scene,
              appState: {
                ...(scene.appState || this.state),
                isLoading: false,
              },
              replaceFiles: true,
              commitToHistory: true,
            });
            return;
          } catch (error: any) {
            if (error.name !== "EncodingError") {
              throw error;
            }
          }
        }

        // if no scene is embedded or we fail for whatever reason, fall back
        // to importing as regular image
        // ---------------------------------------------------------------------

        const { x: sceneX, y: sceneY } = viewportCoordsToSceneCoords(
          event,
          this.state,
        );

        const imageElement = this.createImageElement({ sceneX, sceneY });
        this.insertImageElement(imageElement, file);
        this.initializeImageDimensions(imageElement);
        this.setState({ selectedElementIds: { [imageElement.id]: true } });

        return;
      }
    } catch (error: any) {
      return this.setState({
        isLoading: false,
        errorMessage: error.message,
      });
    }

    const libraryJSON = event.dataTransfer.getData(MIME_TYPES.excalidrawlib);
    if (libraryJSON && typeof libraryJSON === "string") {
      try {
        const libraryItems = parseLibraryJSON(libraryJSON);
        this.addElementsFromPasteOrLibrary({
          elements: distributeLibraryItemsOnSquareGrid(libraryItems),
          position: event,
          files: null,
        });
      } catch (error: any) {
        this.setState({ errorMessage: error.message });
      }
      return;
    }

    if (file) {
      // atetmpt to parse an excalidraw/excalidrawlib file
      await this.loadFileToCanvas(file, fileHandle);
    }
  };

  loadFileToCanvas = async (
    file: File,
    fileHandle: FileSystemHandle | null,
  ) => {
    file = await normalizeFile(file);
    try {
      const ret = await loadSceneOrLibraryFromBlob(
        file,
        this.state,
        this.scene.getElementsIncludingDeleted(),
        fileHandle,
      );
      if (ret.type === MIME_TYPES.excalidraw) {
        this.setState({ isLoading: true });
        this.syncActionResult({
          ...ret.data,
          appState: {
            ...(ret.data.appState || this.state),
            isLoading: false,
          },
          replaceFiles: true,
          commitToHistory: true,
        });
      } else if (ret.type === MIME_TYPES.excalidrawlib) {
        await this.library
          .updateLibrary({
            libraryItems: file,
            merge: true,
            openLibraryMenu: true,
          })
          .catch((error) => {
            console.error(error);
            this.setState({ errorMessage: t("errors.importLibraryError") });
          });
      }
    } catch (error: any) {
      this.setState({ isLoading: false, errorMessage: error.message });
    }
  };

  private handleShapeContextMenu = (
    event: React.MouseEvent<HTMLButtonElement>,
    source: string,
  ) => {
    event.preventDefault();

    const container = this.excalidrawContainerRef.current!;
    const { top: offsetTop, left: offsetLeft } =
      container.getBoundingClientRect();
    const left = event.clientX - offsetLeft;
    const top = event.clientY - offsetTop;
    this._openContextMenu({ left, top }, "shape", source);
  };

  private handleCanvasContextMenu = (
    event: React.PointerEvent<HTMLCanvasElement>,
  ) => {
    event.preventDefault();

    if (
      (event.nativeEvent.pointerType === "touch" ||
        (event.nativeEvent.pointerType === "pen" &&
          // always allow if user uses a pen secondary button
          event.button !== POINTER_BUTTON.SECONDARY)) &&
      this.state.activeTool.type !== "selection"
    ) {
      return;
    }

    const { x, y } = viewportCoordsToSceneCoords(event, this.state);
    const element = this.getElementAtPosition(x, y, {
      preferSelected: true,
      includeLockedElements: true,
    });

    const type = element ? "element" : "canvas";

    const container = this.excalidrawContainerRef.current!;
    const { top: offsetTop, left: offsetLeft } =
      container.getBoundingClientRect();
    const left = event.clientX - offsetLeft;
    const top = event.clientY - offsetTop;

    if (element && !this.state.selectedElementIds[element.id]) {
      this.setState(
        selectGroupsForSelectedElements(
          {
            ...this.state,
            selectedElementIds: { [element.id]: true },
            selectedLinearElement: isLinearElement(element)
              ? new LinearElementEditor(element, this.scene)
              : null,
          },
          this.scene.getNonDeletedElements(),
        ),
        () => {
          this._openContextMenu({ top, left }, type);
        },
      );
    } else {
      this._openContextMenu({ top, left }, type);
    }
  };

  private maybeDragNewGenericElement = (
    pointerDownState: PointerDownState,
    event: MouseEvent | KeyboardEvent,
  ): void => {
    const draggingElement = this.state.draggingElement;
    const pointerCoords = pointerDownState.lastCoords;
    if (!draggingElement) {
      return;
    }
    if (
      draggingElement.type === "selection" &&
      this.state.activeTool.type !== "eraser"
    ) {
      dragNewElement(
        draggingElement,
        this.state.activeTool.type,
        pointerDownState.origin.x,
        pointerDownState.origin.y,
        pointerCoords.x,
        pointerCoords.y,
        distance(pointerDownState.origin.x, pointerCoords.x),
        distance(pointerDownState.origin.y, pointerCoords.y),
        shouldMaintainAspectRatio(event),
        shouldResizeFromCenter(event),
      );
    } else {
      const [gridX, gridY] = getGridPoint(
        pointerCoords.x,
        pointerCoords.y,
        this.state.gridSize,
      );

      const image =
        isInitializedImageElement(draggingElement) &&
        this.imageCache.get(draggingElement.fileId)?.image;
      const aspectRatio =
        image && !(image instanceof Promise)
          ? image.width / image.height
          : null;

      dragNewElement(
        draggingElement,
        this.state.activeTool.type,
        pointerDownState.originInGrid.x,
        pointerDownState.originInGrid.y,
        gridX,
        gridY,
        distance(pointerDownState.originInGrid.x, gridX),
        distance(pointerDownState.originInGrid.y, gridY),
        isImageElement(draggingElement)
          ? !shouldMaintainAspectRatio(event)
          : shouldMaintainAspectRatio(event),
        shouldResizeFromCenter(event),
        aspectRatio,
      );

      this.maybeSuggestBindingForAll([draggingElement]);
    }
  };

  private maybeHandleResize = (
    pointerDownState: PointerDownState,
    event: MouseEvent | KeyboardEvent,
  ): boolean => {
    const selectedElements = getSelectedElements(
      this.scene.getNonDeletedElements(),
      this.state,
    );
    const transformHandleType = pointerDownState.resize.handleType;
    this.setState({
      // TODO: rename this state field to "isScaling" to distinguish
      // it from the generic "isResizing" which includes scaling and
      // rotating
      isResizing: transformHandleType && transformHandleType !== "rotation",
      isRotating: transformHandleType === "rotation",
    });
    const pointerCoords = pointerDownState.lastCoords;
    const [resizeX, resizeY] = getGridPoint(
      pointerCoords.x - pointerDownState.resize.offset.x,
      pointerCoords.y - pointerDownState.resize.offset.y,
      this.state.gridSize,
    );
    if (
      transformElements(
        pointerDownState,
        transformHandleType,
        selectedElements,
        pointerDownState.resize.arrowDirection,
        shouldRotateWithDiscreteAngle(event),
        shouldResizeFromCenter(event),
        selectedElements.length === 1 && isImageElement(selectedElements[0])
          ? !shouldMaintainAspectRatio(event)
          : shouldMaintainAspectRatio(event),
        resizeX,
        resizeY,
        pointerDownState.resize.center.x,
        pointerDownState.resize.center.y,
      )
    ) {
      this.maybeSuggestBindingForAll(selectedElements);
      return true;
    }
    return false;
  };

  /** @private use this.handleCanvasContextMenu */
  private _openContextMenu = (
    {
      left,
      top,
    }: {
      left: number;
      top: number;
    },
    type: "canvas" | "element" | "shape",
    source?: string,
  ) => {
    trackEvent("contextMenu", "openContextMenu", type);
    if (this.state.showHyperlinkPopup) {
      this.setState({ showHyperlinkPopup: false });
    }
    this.contextMenuOpen = true;
    const maybeGroupAction = actionGroup.contextItemPredicate!(
      this.actionManager.getElementsIncludingDeleted(),
      this.actionManager.getAppState(),
    );

    const maybeUngroupAction = actionUngroup.contextItemPredicate!(
      this.actionManager.getElementsIncludingDeleted(),
      this.actionManager.getAppState(),
    );

    const maybeFlipHorizontal = actionFlipHorizontal.contextItemPredicate!(
      this.actionManager.getElementsIncludingDeleted(),
      this.actionManager.getAppState(),
    );

    const maybeFlipVertical = actionFlipVertical.contextItemPredicate!(
      this.actionManager.getElementsIncludingDeleted(),
      this.actionManager.getAppState(),
    );

    const mayBeAllowUnbinding = actionUnbindText.contextItemPredicate(
      this.actionManager.getElementsIncludingDeleted(),
      this.actionManager.getAppState(),
    );

    const mayBeAllowBinding = actionBindText.contextItemPredicate(
      this.actionManager.getElementsIncludingDeleted(),
      this.actionManager.getAppState(),
    );

    const mayBeAllowToggleLineEditing =
      actionToggleLinearEditor.contextItemPredicate(
        this.actionManager.getElementsIncludingDeleted(),
        this.actionManager.getAppState(),
      );

    const separator = "separator";

    const elements = this.scene.getNonDeletedElements();

    const selectedElements = getSelectedElements(
      this.scene.getNonDeletedElements(),
      this.state,
    );

    const options: ContextMenuOption[] = [];
    const allElements = this.actionManager.getElementsIncludingDeleted();
    const appState = this.actionManager.getAppState();
    let addedCustom = false;
    getCustomActions().forEach((action) => {
      if (action.contextItemPredicate && type !== "shape") {
        if (
          action.contextItemPredicate!(allElements, appState) &&
          this.actionManager.isActionEnabled(allElements, appState, action.name)
        ) {
          addedCustom = true;
          options.push(action);
        }
      } else if (action.shapeConfigPredicate && type === "shape") {
        if (
          action.shapeConfigPredicate!(allElements, appState, { source }) &&
          this.actionManager.isActionEnabled(allElements, appState, action.name)
        ) {
          options.push(action);
        }
      }
    });
    if (type === "shape") {
      ContextMenu.push({
        options,
        top,
        left,
        actionManager: this.actionManager,
        appState: this.state,
        container: this.excalidrawContainerRef.current!,
        elements,
      });
      return;
    }
    if (addedCustom) {
      options.push(separator);
    }

    if (probablySupportsClipboardBlob && elements.length > 0) {
      options.push(actionCopyAsPng);
    }

    if (probablySupportsClipboardWriteText && elements.length > 0) {
      options.push(actionCopyAsSvg);
    }

    if (
      type === "element" &&
      copyText.contextItemPredicate(elements, this.state) &&
      probablySupportsClipboardWriteText
    ) {
      options.push(copyText);
    }
    if (type === "canvas") {
      const viewModeOptions = [
        ...options,
        typeof this.props.gridModeEnabled === "undefined" &&
          actionToggleGridMode,
        typeof this.props.zenModeEnabled === "undefined" && actionToggleZenMode,
        typeof this.props.viewModeEnabled === "undefined" &&
          actionToggleViewMode,
        actionToggleStats,
      ];

      if (this.state.viewModeEnabled) {
        ContextMenu.push({
          options: viewModeOptions,
          top,
          left,
          actionManager: this.actionManager,
          appState: this.state,
          container: this.excalidrawContainerRef.current!,
          elements,
        });
      } else {
        ContextMenu.push({
          options: [
            this.device.isMobile &&
              navigator.clipboard && {
                trackEvent: false,
                name: "paste",
                perform: (elements, appStates) => {
                  this.pasteFromClipboard(null);
                  return {
                    commitToHistory: false,
                  };
                },
                contextItemLabel: "labels.paste",
              },
            this.device.isMobile && navigator.clipboard && separator,
            probablySupportsClipboardBlob &&
              elements.length > 0 &&
              actionCopyAsPng,
            probablySupportsClipboardWriteText &&
              elements.length > 0 &&
              actionCopyAsSvg,
            probablySupportsClipboardWriteText &&
              selectedElements.length > 0 &&
              copyText,
            ((probablySupportsClipboardBlob && elements.length > 0) ||
              (probablySupportsClipboardWriteText && elements.length > 0)) &&
              separator,
            actionSelectAll,
            separator,
            typeof this.props.gridModeEnabled === "undefined" &&
              actionToggleGridMode,
            typeof this.props.zenModeEnabled === "undefined" &&
              actionToggleZenMode,
            typeof this.props.viewModeEnabled === "undefined" &&
              actionToggleViewMode,
            actionToggleStats,
          ],
          top,
          left,
          actionManager: this.actionManager,
          appState: this.state,
          container: this.excalidrawContainerRef.current!,
          elements,
        });
      }
    } else if (type === "element") {
      if (this.state.viewModeEnabled) {
        ContextMenu.push({
          options: [navigator.clipboard && actionCopy, ...options],
          top,
          left,
          actionManager: this.actionManager,
          appState: this.state,
          container: this.excalidrawContainerRef.current!,
          elements,
        });
      } else {
        ContextMenu.push({
          options: [
            this.device.isMobile && actionCut,
            this.device.isMobile && navigator.clipboard && actionCopy,
            this.device.isMobile &&
              navigator.clipboard && {
                name: "paste",
                trackEvent: false,
                perform: (elements, appStates) => {
                  this.pasteFromClipboard(null);
                  return {
                    commitToHistory: false,
                  };
                },
                contextItemLabel: "labels.paste",
              },
            this.device.isMobile && separator,
            ...options,
            separator,
            actionCopyStyles,
            actionPasteStyles,
            separator,
            maybeGroupAction && actionGroup,
            mayBeAllowUnbinding && actionUnbindText,
            mayBeAllowBinding && actionBindText,
            maybeUngroupAction && actionUngroup,
            (maybeGroupAction || maybeUngroupAction) && separator,
            actionAddToLibrary,
            separator,
            actionSendBackward,
            actionBringForward,
            actionSendToBack,
            actionBringToFront,
            separator,
            maybeFlipHorizontal && actionFlipHorizontal,
            maybeFlipVertical && actionFlipVertical,
            (maybeFlipHorizontal || maybeFlipVertical) && separator,
            mayBeAllowToggleLineEditing && actionToggleLinearEditor,
            actionLink.contextItemPredicate(elements, this.state) && actionLink,
            actionDuplicateSelection,
            actionToggleLock,
            separator,
            actionDeleteSelected,
          ],
          top,
          left,
          actionManager: this.actionManager,
          appState: this.state,
          container: this.excalidrawContainerRef.current!,
          elements,
        });
      }
    }
  };

  private handleWheel = withBatchedUpdates((event: WheelEvent) => {
    event.preventDefault();
    if (isPanning) {
      return;
    }

    const { deltaX, deltaY } = event;
    // note that event.ctrlKey is necessary to handle pinch zooming
    if (event.metaKey || event.ctrlKey) {
      const sign = Math.sign(deltaY);
      const MAX_STEP = ZOOM_STEP * 100;
      const absDelta = Math.abs(deltaY);
      let delta = deltaY;
      if (absDelta > MAX_STEP) {
        delta = MAX_STEP * sign;
      }

      let newZoom = this.state.zoom.value - delta / 100;
      // increase zoom steps the more zoomed-in we are (applies to >100% only)
      newZoom +=
        Math.log10(Math.max(1, this.state.zoom.value)) *
        -sign *
        // reduced amplification for small deltas (small movements on a trackpad)
        Math.min(1, absDelta / 20);

      this.setState((state) => ({
        ...getStateForZoom(
          {
            viewportX: cursorX,
            viewportY: cursorY,
            nextZoom: getNormalizedZoom(newZoom),
          },
          state,
        ),
        shouldCacheIgnoreZoom: true,
      }));
      this.resetShouldCacheIgnoreZoomDebounced();
      return;
    }

    // scroll horizontally when shift pressed
    if (event.shiftKey) {
      this.setState(({ zoom, scrollX }) => ({
        // on Mac, shift+wheel tends to result in deltaX
        scrollX: scrollX - (deltaY || deltaX) / zoom.value,
      }));
      return;
    }

    this.setState(({ zoom, scrollX, scrollY }) => ({
      scrollX: scrollX - deltaX / zoom.value,
      scrollY: scrollY - deltaY / zoom.value,
    }));
  });

  private getTextWysiwygSnappedToCenterPosition(
    x: number,
    y: number,
    appState: AppState,
    container?: ExcalidrawTextContainer | null,
  ) {
    if (container) {
      let elementCenterX = container.x + container.width / 2;
      let elementCenterY = container.y + container.height / 2;

      const elementCenter = getContainerCenter(container, appState);
      if (elementCenter) {
        elementCenterX = elementCenter.x;
        elementCenterY = elementCenter.y;
      }
      const distanceToCenter = Math.hypot(
        x - elementCenterX,
        y - elementCenterY,
      );
      const isSnappedToCenter =
        distanceToCenter < TEXT_TO_CENTER_SNAP_THRESHOLD;
      if (isSnappedToCenter) {
        const { x: viewportX, y: viewportY } = sceneCoordsToViewportCoords(
          { sceneX: elementCenterX, sceneY: elementCenterY },
          appState,
        );
        return { viewportX, viewportY, elementCenterX, elementCenterY };
      }
    }
  }

  private savePointer = (x: number, y: number, button: "up" | "down") => {
    if (!x || !y) {
      return;
    }
    const pointer = viewportCoordsToSceneCoords(
      { clientX: x, clientY: y },
      this.state,
    );

    if (isNaN(pointer.x) || isNaN(pointer.y)) {
      // sometimes the pointer goes off screen
    }

    this.props.onPointerUpdate?.({
      pointer,
      button,
      pointersMap: gesture.pointers,
    });
  };

  private resetShouldCacheIgnoreZoomDebounced = debounce(() => {
    if (!this.unmounted) {
      this.setState({ shouldCacheIgnoreZoom: false });
    }
  }, 300);

  private updateDOMRect = (cb?: () => void) => {
    if (this.excalidrawContainerRef?.current) {
      const excalidrawContainer = this.excalidrawContainerRef.current;
      const {
        width,
        height,
        left: offsetLeft,
        top: offsetTop,
      } = excalidrawContainer.getBoundingClientRect();
      const {
        width: currentWidth,
        height: currentHeight,
        offsetTop: currentOffsetTop,
        offsetLeft: currentOffsetLeft,
      } = this.state;

      if (
        width === currentWidth &&
        height === currentHeight &&
        offsetLeft === currentOffsetLeft &&
        offsetTop === currentOffsetTop
      ) {
        if (cb) {
          cb();
        }
        return;
      }

      this.setState(
        {
          width,
          height,
          offsetLeft,
          offsetTop,
        },
        () => {
          cb && cb();
        },
      );
    }
  };

  public refresh = () => {
    this.setState({ ...this.getCanvasOffsets() });
  };

  private getCanvasOffsets(): Pick<AppState, "offsetTop" | "offsetLeft"> {
    if (this.excalidrawContainerRef?.current) {
      const excalidrawContainer = this.excalidrawContainerRef.current;
      const { left, top } = excalidrawContainer.getBoundingClientRect();
      return {
        offsetLeft: left,
        offsetTop: top,
      };
    }
    return {
      offsetLeft: 0,
      offsetTop: 0,
    };
  }

  private async updateLanguage() {
    const currentLang =
      languages.find((lang) => lang.code === this.props.langCode) ||
      defaultLang;
    await setLanguage(currentLang);
    this.setAppState({});
  }
}

// -----------------------------------------------------------------------------
// TEST HOOKS
// -----------------------------------------------------------------------------

declare global {
  interface Window {
    h: {
      elements: readonly ExcalidrawElement[];
      state: AppState;
      setState: React.Component<any, AppState>["setState"];
      app: InstanceType<typeof App>;
      history: History;
    };
  }
}

if (
  process.env.NODE_ENV === ENV.TEST ||
  process.env.NODE_ENV === ENV.DEVELOPMENT
) {
  window.h = window.h || ({} as Window["h"]);

  Object.defineProperties(window.h, {
    elements: {
      configurable: true,
      get() {
        return this.app?.scene.getElementsIncludingDeleted();
      },
      set(elements: ExcalidrawElement[]) {
        return this.app?.scene.replaceAllElements(elements);
      },
    },
  });
}

export default App;<|MERGE_RESOLUTION|>--- conflicted
+++ resolved
@@ -264,15 +264,12 @@
   getApproxMinLineHeight,
   getApproxMinLineWidth,
   getBoundTextElement,
-<<<<<<< HEAD
+  getContainerCenter,
+  getContainerDims,
   getContainerElement,
-  redrawTextBoundingBox,
-=======
-  getContainerCenter,
->>>>>>> 760fd7b3
-  getContainerDims,
   getTextBindableContainerAtPosition,
   isValidTextContainer,
+  redrawTextBoundingBox,
 } from "../element/textElement";
 import { isHittingElementNotConsideringBoundingBox } from "../element/collision";
 import {
