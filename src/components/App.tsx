import { Point, simplify } from "points-on-curve";
import React from "react";
import { RoughCanvas } from "roughjs/bin/canvas";
import rough from "roughjs/bin/rough";
import clsx from "clsx";

import {
  actionAddToLibrary,
  actionBringForward,
  actionBringToFront,
  actionCopy,
  actionCopyAsPng,
  actionCopyAsSvg,
  actionCopyStyles,
  actionCut,
  actionDeleteSelected,
  actionDuplicateSelection,
  actionFinalize,
  actionGroup,
  actionPasteStyles,
  actionSelectAll,
  actionSendBackward,
  actionSendToBack,
  actionToggleGridMode,
  actionToggleStats,
  actionToggleZenMode,
  actionUngroup,
} from "../actions";
import { createRedoAction, createUndoAction } from "../actions/actionHistory";
import { ActionManager } from "../actions/manager";
import { actions } from "../actions/register";
import { ActionResult } from "../actions/types";
import { trackEvent } from "../analytics";
import { getDefaultAppState } from "../appState";
import {
  copyToClipboard,
  parseClipboard,
  probablySupportsClipboardBlob,
  probablySupportsClipboardWriteText,
} from "../clipboard";
import {
  APP_NAME,
  CURSOR_TYPE,
  DEFAULT_VERTICAL_ALIGN,
  DRAGGING_THRESHOLD,
  ELEMENT_SHIFT_TRANSLATE_AMOUNT,
  ELEMENT_TRANSLATE_AMOUNT,
  ENV,
  EVENT,
  GRID_SIZE,
  LINE_CONFIRM_THRESHOLD,
  MIME_TYPES,
  POINTER_BUTTON,
  SCROLL_TIMEOUT,
  TAP_TWICE_TIMEOUT,
  TEXT_TO_CENTER_SNAP_THRESHOLD,
  TOUCH_CTX_MENU_TIMEOUT,
  ZOOM_STEP,
} from "../constants";
import { loadFromBlob } from "../data";
import { isValidLibrary } from "../data/json";
import { Library } from "../data/library";
import { restore } from "../data/restore";
import {
  dragNewElement,
  dragSelectedElements,
  duplicateElement,
  getCommonBounds,
  getCursorForResizingElement,
  getDragOffsetXY,
  getElementWithTransformHandleType,
  getNonDeletedElements,
  getNormalizedDimensions,
  getPerfectElementSize,
  getResizeArrowDirection,
  getResizeOffsetXY,
  getTransformHandleTypeFromCoords,
  hitTest,
  isHittingElementBoundingBoxWithoutHittingElement,
  isInvisiblySmallElement,
  isNonDeletedElement,
  isTextElement,
  newElement,
  newLinearElement,
  newTextElement,
  textWysiwyg,
  transformElements,
  updateTextElement,
} from "../element";
import {
  bindOrUnbindSelectedElements,
  fixBindingsAfterDeletion,
  fixBindingsAfterDuplication,
  getEligibleElementsForBinding,
  getHoveredElementForBinding,
  isBindingEnabled,
  isLinearElementSimpleAndAlreadyBound,
  maybeBindLinearElement,
  shouldEnableBindingForPointerEvent,
  unbindLinearElements,
  updateBoundElements,
} from "../element/binding";
import { LinearElementEditor } from "../element/linearElementEditor";
import { mutateElement } from "../element/mutateElement";
import { deepCopyElement } from "../element/newElement";
import { MaybeTransformHandleType } from "../element/transformHandles";
import {
  isBindingElement,
  isBindingElementType,
  isLinearElement,
  isLinearElementType,
} from "../element/typeChecks";
import {
  ExcalidrawBindableElement,
  ExcalidrawElement,
  ExcalidrawGenericElement,
  ExcalidrawLinearElement,
  ExcalidrawTextElement,
  NonDeleted,
} from "../element/types";
import { getCenter, getDistance } from "../gesture";
import {
  editGroupForSelectedElement,
  getElementsInGroup,
  getSelectedGroupIdForElement,
  getSelectedGroupIds,
  isElementInGroup,
  isSelectedViaGroup,
  selectGroupsForSelectedElements,
} from "../groups";
import { createHistory, SceneHistory } from "../history";
import { defaultLang, getLanguage, languages, setLanguage, t } from "../i18n";
import {
  CODES,
  getResizeCenterPointKey,
  getResizeWithSidesSameLengthKey,
  getRotateWithDiscreteAngleKey,
  isArrowKey,
  KEYS,
} from "../keys";
import { distance2d, getGridPoint, isPathALoop } from "../math";
import { renderScene } from "../renderer";
import { invalidateShapeForElement } from "../renderer/renderElement";
import {
  calculateScrollCenter,
  getElementContainingPosition,
  getElementsAtPosition,
  getElementsWithinSelection,
  getNormalizedZoom,
  getSelectedElements,
  isOverScrollBars,
  isSomeElementSelected,
} from "../scene";
import Scene from "../scene/Scene";
import { SceneState, ScrollBars } from "../scene/types";
import { getNewZoom } from "../scene/zoom";
import { findShapeByKey } from "../shapes";
import {
  AppState,
  ExcalidrawProps,
  Gesture,
  GestureEvent,
  SceneData,
} from "../types";
import {
  debounce,
  distance,
  isInputLike,
  isToolIcon,
  isWritableElement,
  resetCursor,
  ResolvablePromise,
  resolvablePromise,
  sceneCoordsToViewportCoords,
  setCursor,
  setCursorForShape,
  tupleToCoors,
  viewportCoordsToSceneCoords,
  withBatchedUpdates,
} from "../utils";
import { isMobile } from "../is-mobile";
import ContextMenu, { ContextMenuOption } from "./ContextMenu";
import LayerUI from "./LayerUI";
import { Stats } from "./Stats";
import { Toast } from "./Toast";
import { actionToggleViewMode } from "../actions/actionToggleViewMode";

const { history } = createHistory();

let didTapTwice: boolean = false;
let tappedTwiceTimer = 0;
let cursorX = 0;
let cursorY = 0;
let isHoldingSpace: boolean = false;
let isPanning: boolean = false;
let isDraggingScrollBar: boolean = false;
let currentScrollBars: ScrollBars = { horizontal: null, vertical: null };
let touchTimeout = 0;
let invalidateContextMenu = false;

let lastPointerUp: ((event: any) => void) | null = null;
const gesture: Gesture = {
  pointers: new Map(),
  lastCenter: null,
  initialDistance: null,
  initialScale: null,
};

export type PointerDownState = Readonly<{
  // The first position at which pointerDown happened
  origin: Readonly<{ x: number; y: number }>;
  // Same as "origin" but snapped to the grid, if grid is on
  originInGrid: Readonly<{ x: number; y: number }>;
  // Scrollbar checks
  scrollbars: ReturnType<typeof isOverScrollBars>;
  // The previous pointer position
  lastCoords: { x: number; y: number };
  // map of original elements data
  originalElements: Map<string, NonDeleted<ExcalidrawElement>>;
  resize: {
    // Handle when resizing, might change during the pointer interaction
    handleType: MaybeTransformHandleType;
    // This is determined on the initial pointer down event
    isResizing: boolean;
    // This is determined on the initial pointer down event
    offset: { x: number; y: number };
    // This is determined on the initial pointer down event
    arrowDirection: "origin" | "end";
    // This is a center point of selected elements determined on the initial pointer down event (for rotation only)
    center: { x: number; y: number };
  };
  hit: {
    // The element the pointer is "hitting", is determined on the initial
    // pointer down event
    element: NonDeleted<ExcalidrawElement> | null;
    // The elements the pointer is "hitting", is determined on the initial
    // pointer down event
    allHitElements: NonDeleted<ExcalidrawElement>[];
    // This is determined on the initial pointer down event
    wasAddedToSelection: boolean;
    // Whether selected element(s) were duplicated, might change during the
    // pointer interaction
    hasBeenDuplicated: boolean;
    hasHitCommonBoundingBoxOfSelectedElements: boolean;
  };
  drag: {
    // Might change during the pointer interation
    hasOccurred: boolean;
    // Might change during the pointer interation
    offset: { x: number; y: number } | null;
  };
  // We need to have these in the state so that we can unsubscribe them
  eventListeners: {
    // It's defined on the initial pointer down event
    onMove: null | ((event: PointerEvent) => void);
    // It's defined on the initial pointer down event
    onUp: null | ((event: PointerEvent) => void);
    // It's defined on the initial pointer down event
    onKeyDown: null | ((event: KeyboardEvent) => void);
    // It's defined on the initial pointer down event
    onKeyUp: null | ((event: KeyboardEvent) => void);
  };
}>;

export type ExcalidrawImperativeAPI = {
  updateScene: InstanceType<typeof App>["updateScene"];
  resetScene: InstanceType<typeof App>["resetScene"];
  getSceneElementsIncludingDeleted: InstanceType<
    typeof App
  >["getSceneElementsIncludingDeleted"];
  history: {
    clear: InstanceType<typeof App>["resetHistory"];
  };
  setScrollToCenter: InstanceType<typeof App>["setScrollToCenter"];
  getSceneElements: InstanceType<typeof App>["getSceneElements"];
  getAppState: () => InstanceType<typeof App>["state"];
  readyPromise: ResolvablePromise<ExcalidrawImperativeAPI>;
  ready: true;
};

class App extends React.Component<ExcalidrawProps, AppState> {
  canvas: HTMLCanvasElement | null = null;
  rc: RoughCanvas | null = null;
  unmounted: boolean = false;
  actionManager: ActionManager;
  private excalidrawContainerRef = React.createRef<HTMLDivElement>();

  public static defaultProps: Partial<ExcalidrawProps> = {
    width: window.innerWidth,
    height: window.innerHeight,
  };
  private scene: Scene;
  constructor(props: ExcalidrawProps) {
    super(props);
    const defaultAppState = getDefaultAppState();

    const {
      width = window.innerWidth,
      height = window.innerHeight,
      offsetLeft,
      offsetTop,
      excalidrawRef,
      viewModeEnabled = false,
      zenModeEnabled = false,
      gridModeEnabled = false,
    } = props;
    this.state = {
      ...defaultAppState,
      isLoading: true,
      width,
      height,
      ...this.getCanvasOffsets({ offsetLeft, offsetTop }),
      viewModeEnabled,
      zenModeEnabled,
      gridSize: gridModeEnabled ? GRID_SIZE : null,
    };
    if (excalidrawRef) {
      const readyPromise =
        ("current" in excalidrawRef && excalidrawRef.current?.readyPromise) ||
        resolvablePromise<ExcalidrawImperativeAPI>();

      const api: ExcalidrawImperativeAPI = {
        ready: true,
        readyPromise,
        updateScene: this.updateScene,
        resetScene: this.resetScene,
        getSceneElementsIncludingDeleted: this.getSceneElementsIncludingDeleted,
        history: {
          clear: this.resetHistory,
        },
        setScrollToCenter: this.setScrollToCenter,
        getSceneElements: this.getSceneElements,
        getAppState: () => this.state,
      } as const;
      if (typeof excalidrawRef === "function") {
        excalidrawRef(api);
      } else {
        excalidrawRef.current = api;
      }
      readyPromise.resolve(api);
    }
    this.scene = new Scene();

    this.actionManager = new ActionManager(
      this.syncActionResult,
      () => this.state,
      () => this.scene.getElementsIncludingDeleted(),
      this,
    );
    this.actionManager.registerAll(actions);

    this.actionManager.registerAction(createUndoAction(history));
    this.actionManager.registerAction(createRedoAction(history));
  }

  private renderCanvas() {
    const canvasScale = window.devicePixelRatio;
    const {
      width: canvasDOMWidth,
      height: canvasDOMHeight,
      viewModeEnabled,
    } = this.state;
    const canvasWidth = canvasDOMWidth * canvasScale;
    const canvasHeight = canvasDOMHeight * canvasScale;
    if (viewModeEnabled) {
      return (
        <canvas
          id="canvas"
          style={{
            width: canvasDOMWidth,
            height: canvasDOMHeight,
            cursor: "grabbing",
          }}
          width={canvasWidth}
          height={canvasHeight}
          ref={this.handleCanvasRef}
          onContextMenu={this.handleCanvasContextMenu}
          onPointerMove={this.handleCanvasPointerMove}
          onPointerUp={this.removePointer}
          onPointerCancel={this.removePointer}
          onTouchMove={this.handleTouchMove}
          onPointerDown={this.handleCanvasPointerDown}
        >
          {t("labels.drawingCanvas")}
        </canvas>
      );
    }
    return (
      <canvas
        id="canvas"
        style={{
          width: canvasDOMWidth,
          height: canvasDOMHeight,
        }}
        width={canvasWidth}
        height={canvasHeight}
        ref={this.handleCanvasRef}
        onContextMenu={this.handleCanvasContextMenu}
        onPointerDown={this.handleCanvasPointerDown}
        onDoubleClick={this.handleCanvasDoubleClick}
        onPointerMove={this.handleCanvasPointerMove}
        onPointerUp={this.removePointer}
        onPointerCancel={this.removePointer}
        onTouchMove={this.handleTouchMove}
        onDrop={this.handleCanvasOnDrop}
      >
        {t("labels.drawingCanvas")}
      </canvas>
    );
  }

  public render() {
    const {
      zenModeEnabled,
      width: canvasDOMWidth,
      height: canvasDOMHeight,
      offsetTop,
      offsetLeft,
      viewModeEnabled,
    } = this.state;

    const { onCollabButtonClick, onExportToBackend, renderFooter } = this.props;

    const DEFAULT_PASTE_X = canvasDOMWidth / 2;
    const DEFAULT_PASTE_Y = canvasDOMHeight / 2;

    return (
      <div
        className={clsx("excalidraw", {
          "excalidraw--view-mode": viewModeEnabled,
        })}
        ref={this.excalidrawContainerRef}
        style={{
          width: canvasDOMWidth,
          height: canvasDOMHeight,
          top: offsetTop,
          left: offsetLeft,
        }}
      >
        <LayerUI
          canvas={this.canvas}
          appState={this.state}
          setAppState={this.setAppState}
          actionManager={this.actionManager}
          elements={this.scene.getElements()}
          onCollabButtonClick={onCollabButtonClick}
          onLockToggle={this.toggleLock}
          onInsertElements={(elements) =>
            this.addElementsFromPasteOrLibrary(
              elements,
              DEFAULT_PASTE_X,
              DEFAULT_PASTE_Y,
            )
          }
          zenModeEnabled={zenModeEnabled}
          toggleZenMode={this.toggleZenMode}
          langCode={getLanguage().code}
          isCollaborating={this.props.isCollaborating || false}
          onExportToBackend={onExportToBackend}
          renderCustomFooter={renderFooter}
          viewModeEnabled={viewModeEnabled}
          showExitZenModeBtn={
            typeof this.props?.zenModeEnabled === "undefined" && zenModeEnabled
          }
        />
        <div className="excalidraw-textEditorContainer" />
        {this.state.showStats && (
          <Stats
            appState={this.state}
            setAppState={this.setAppState}
            elements={this.scene.getElements()}
            onClose={this.toggleStats}
          />
        )}
        {this.state.toastMessage !== null && (
          <Toast
            message={this.state.toastMessage}
            clearToast={this.clearToast}
          />
        )}
        <main>{this.renderCanvas()}</main>
      </div>
    );
  }

  public getSceneElementsIncludingDeleted = () => {
    return this.scene.getElementsIncludingDeleted();
  };

  public getSceneElements = () => {
    return this.scene.getElements();
  };

  private syncActionResult = withBatchedUpdates(
    (actionResult: ActionResult) => {
      if (this.unmounted || actionResult === false) {
        return;
      }

      let editingElement: AppState["editingElement"] | null = null;
      if (actionResult.elements) {
        actionResult.elements.forEach((element) => {
          if (
            this.state.editingElement?.id === element.id &&
            this.state.editingElement !== element &&
            isNonDeletedElement(element)
          ) {
            editingElement = element;
          }
        });
        this.scene.replaceAllElements(actionResult.elements);
        if (actionResult.commitToHistory) {
          history.resumeRecording();
        }
      }

      if (actionResult.appState || editingElement) {
        if (actionResult.commitToHistory) {
          history.resumeRecording();
        }

        let viewModeEnabled = actionResult?.appState?.viewModeEnabled || false;
        let zenModeEnabled = actionResult?.appState?.zenModeEnabled || false;
        let gridSize = actionResult?.appState?.gridSize || null;

        if (typeof this.props.viewModeEnabled !== "undefined") {
          viewModeEnabled = this.props.viewModeEnabled;
        }

        if (typeof this.props.zenModeEnabled !== "undefined") {
          zenModeEnabled = this.props.zenModeEnabled;
        }

        if (typeof this.props.gridModeEnabled !== "undefined") {
          gridSize = this.props.gridModeEnabled ? GRID_SIZE : null;
        }

        this.setState(
          (state) => ({
            ...actionResult.appState,
            editingElement:
              editingElement || actionResult.appState?.editingElement || null,
            width: state.width,
            height: state.height,
            offsetTop: state.offsetTop,
            offsetLeft: state.offsetLeft,
            viewModeEnabled,
            zenModeEnabled,
            gridSize,
          }),
          () => {
            if (actionResult.syncHistory) {
              history.setCurrentState(
                this.state,
                this.scene.getElementsIncludingDeleted(),
              );
            }
          },
        );
      }
    },
  );

  // Lifecycle

  private onBlur = withBatchedUpdates(() => {
    isHoldingSpace = false;
    this.setState({ isBindingEnabled: true });
  });

  private onUnload = () => {
    this.onBlur();
  };

  private disableEvent: EventHandlerNonNull = (event) => {
    event.preventDefault();
  };

  private onFontLoaded = () => {
    this.scene.getElementsIncludingDeleted().forEach((element) => {
      if (isTextElement(element)) {
        invalidateShapeForElement(element);
      }
    });
    this.onSceneUpdated();
  };

  private importLibraryFromUrl = async (url: string) => {
    window.history.replaceState({}, APP_NAME, window.location.origin);
    try {
      const request = await fetch(url);
      const blob = await request.blob();
      const json = JSON.parse(await blob.text());
      if (!isValidLibrary(json)) {
        throw new Error();
      }
      if (
        window.confirm(
          t("alerts.confirmAddLibrary", { numShapes: json.library.length }),
        )
      ) {
        await Library.importLibrary(blob);
        this.setState({
          isLibraryOpen: true,
        });
      }
    } catch (error) {
      window.alert(t("alerts.errorLoadingLibrary"));
      console.error(error);
    }
  };

  private resetHistory = () => {
    history.clear();
  };

  /**
   * Resets scene & history.
   * ! Do not use to clear scene user action !
   */
  private resetScene = withBatchedUpdates(
    (opts?: { resetLoadingState: boolean }) => {
      this.scene.replaceAllElements([]);
      this.setState((state) => ({
        ...getDefaultAppState(),
        isLoading: opts?.resetLoadingState ? false : state.isLoading,
        appearance: this.state.appearance,
      }));
      this.resetHistory();
    },
  );

  private initializeScene = async () => {
    if ("launchQueue" in window && "LaunchParams" in window) {
      (window as any).launchQueue.setConsumer(
        async (launchParams: { files: any[] }) => {
          if (!launchParams.files.length) {
            return;
          }
          const fileHandle = launchParams.files[0];
          const blob: Blob = await fileHandle.getFile();
          blob.handle = fileHandle;
          loadFromBlob(blob, this.state)
            .then(({ elements, appState }) =>
              this.syncActionResult({
                elements,
                appState: {
                  ...(appState || this.state),
                  isLoading: false,
                },
                commitToHistory: true,
              }),
            )
            .catch((error) => {
              this.setState({ isLoading: false, errorMessage: error.message });
            });
        },
      );
    }

    if (!this.state.isLoading) {
      this.setState({ isLoading: true });
    }

    let initialData = null;
    try {
      initialData = (await this.props.initialData) || null;
    } catch (error) {
      console.error(error);
    }

    const scene = restore(initialData, null);

    scene.appState = {
      ...scene.appState,
      isLoading: false,
    };
    if (initialData?.scrollToCenter) {
      scene.appState = {
        ...scene.appState,
        ...calculateScrollCenter(
          scene.elements,
          {
            ...scene.appState,
            width: this.state.width,
            height: this.state.height,
            offsetTop: this.state.offsetTop,
            offsetLeft: this.state.offsetLeft,
          },
          null,
        ),
      };
    }

    this.resetHistory();
    this.syncActionResult({
      ...scene,
      commitToHistory: true,
    });

    const addToLibraryUrl = new URLSearchParams(window.location.search).get(
      "addLibrary",
    );

    if (addToLibraryUrl) {
      await this.importLibraryFromUrl(addToLibraryUrl);
    }
  };

  public async componentDidMount() {
    if (
      process.env.NODE_ENV === ENV.TEST ||
      process.env.NODE_ENV === ENV.DEVELOPMENT
    ) {
      const setState = this.setState.bind(this);
      Object.defineProperties(window.h, {
        state: {
          configurable: true,
          get: () => {
            return this.state;
          },
        },
        setState: {
          configurable: true,
          value: (...args: Parameters<typeof setState>) => {
            return this.setState(...args);
          },
        },
        app: {
          configurable: true,
          value: this,
        },
      });
    }

    this.scene.addCallback(this.onSceneUpdated);
    this.addEventListeners();

    // optim to avoid extra render on init
    if (
      typeof this.props.offsetLeft === "number" &&
      typeof this.props.offsetTop === "number"
    ) {
      this.initializeScene();
    } else {
      this.setState(this.getCanvasOffsets(this.props), () => {
        this.initializeScene();
      });
    }
  }

  public componentWillUnmount() {
    this.unmounted = true;
    this.removeEventListeners();
    this.scene.destroy();
    clearTimeout(touchTimeout);
    touchTimeout = 0;
  }

  private onResize = withBatchedUpdates(() => {
    this.scene
      .getElementsIncludingDeleted()
      .forEach((element) => invalidateShapeForElement(element));
    this.setState({});
  });

  private removeEventListeners() {
    document.removeEventListener(EVENT.COPY, this.onCopy);
    document.removeEventListener(EVENT.PASTE, this.pasteFromClipboard);
    document.removeEventListener(EVENT.CUT, this.onCut);

    document.removeEventListener(EVENT.KEYDOWN, this.onKeyDown, false);
    document.removeEventListener(
      EVENT.MOUSE_MOVE,
      this.updateCurrentCursorPosition,
      false,
    );
    document.removeEventListener(EVENT.KEYUP, this.onKeyUp);
    window.removeEventListener(EVENT.RESIZE, this.onResize, false);
    window.removeEventListener(EVENT.UNLOAD, this.onUnload, false);
    window.removeEventListener(EVENT.BLUR, this.onBlur, false);
    window.removeEventListener(EVENT.DRAG_OVER, this.disableEvent, false);
    window.removeEventListener(EVENT.DROP, this.disableEvent, false);

    document.removeEventListener(
      EVENT.GESTURE_START,
      this.onGestureStart as any,
      false,
    );
    document.removeEventListener(
      EVENT.GESTURE_CHANGE,
      this.onGestureChange as any,
      false,
    );
    document.removeEventListener(
      EVENT.GESTURE_END,
      this.onGestureEnd as any,
      false,
    );
  }

  private addEventListeners() {
    this.removeEventListeners();
    document.addEventListener(EVENT.COPY, this.onCopy);
    document.addEventListener(EVENT.KEYDOWN, this.onKeyDown, false);
    document.addEventListener(EVENT.KEYUP, this.onKeyUp, { passive: true });
    document.addEventListener(
      EVENT.MOUSE_MOVE,
      this.updateCurrentCursorPosition,
    );
    // rerender text elements on font load to fix #637 && #1553
    document.fonts?.addEventListener?.("loadingdone", this.onFontLoaded);
    // Safari-only desktop pinch zoom
    document.addEventListener(
      EVENT.GESTURE_START,
      this.onGestureStart as any,
      false,
    );
    document.addEventListener(
      EVENT.GESTURE_CHANGE,
      this.onGestureChange as any,
      false,
    );
    document.addEventListener(
      EVENT.GESTURE_END,
      this.onGestureEnd as any,
      false,
    );
    if (this.state.viewModeEnabled) {
      return;
    }

    document.addEventListener(EVENT.PASTE, this.pasteFromClipboard);
    document.addEventListener(EVENT.CUT, this.onCut);
    document.addEventListener(EVENT.SCROLL, this.onScroll);

    window.addEventListener(EVENT.RESIZE, this.onResize, false);
    window.addEventListener(EVENT.UNLOAD, this.onUnload, false);
    window.addEventListener(EVENT.BLUR, this.onBlur, false);
    window.addEventListener(EVENT.DRAG_OVER, this.disableEvent, false);
    window.addEventListener(EVENT.DROP, this.disableEvent, false);
  }

  componentDidUpdate(prevProps: ExcalidrawProps, prevState: AppState) {
    if (prevProps.langCode !== this.props.langCode) {
      this.updateLanguage();
    }

    if (
      prevProps.width !== this.props.width ||
      prevProps.height !== this.props.height ||
      (typeof this.props.offsetLeft === "number" &&
        prevProps.offsetLeft !== this.props.offsetLeft) ||
      (typeof this.props.offsetTop === "number" &&
        prevProps.offsetTop !== this.props.offsetTop)
    ) {
      this.setState({
        width: this.props.width ?? window.innerWidth,
        height: this.props.height ?? window.innerHeight,
        ...this.getCanvasOffsets(this.props),
      });
    }

    if (prevProps.viewModeEnabled !== this.props.viewModeEnabled) {
      this.setState(
        { viewModeEnabled: !!this.props.viewModeEnabled },
        this.addEventListeners,
      );
    }

    if (prevState.viewModeEnabled !== this.state.viewModeEnabled) {
      this.addEventListeners();
    }

    if (prevProps.zenModeEnabled !== this.props.zenModeEnabled) {
      this.setState({ zenModeEnabled: !!this.props.zenModeEnabled });
    }

    if (prevProps.gridModeEnabled !== this.props.gridModeEnabled) {
      this.setState({
        gridSize: this.props.gridModeEnabled ? GRID_SIZE : null,
      });
    }
    document
      .querySelector(".excalidraw")
      ?.classList.toggle("Appearance_dark", this.state.appearance === "dark");

    if (
      this.state.editingLinearElement &&
      !this.state.selectedElementIds[this.state.editingLinearElement.elementId]
    ) {
      // defer so that the commitToHistory flag isn't reset via current update
      setTimeout(() => {
        this.actionManager.executeAction(actionFinalize);
      });
    }
    const { multiElement } = prevState;
    if (
      prevState.elementType !== this.state.elementType &&
      multiElement != null &&
      isBindingEnabled(this.state) &&
      isBindingElement(multiElement)
    ) {
      maybeBindLinearElement(
        multiElement,
        this.state,
        this.scene,
        tupleToCoors(
          LinearElementEditor.getPointAtIndexGlobalCoordinates(
            multiElement,
            -1,
          ),
        ),
      );
    }

    const cursorButton: {
      [id: string]: string | undefined;
    } = {};
    const pointerViewportCoords: SceneState["remotePointerViewportCoords"] = {};
    const remoteSelectedElementIds: SceneState["remoteSelectedElementIds"] = {};
    const pointerUsernames: { [id: string]: string } = {};
    const pointerUserStates: { [id: string]: string } = {};
    this.state.collaborators.forEach((user, socketId) => {
      if (user.selectedElementIds) {
        for (const id of Object.keys(user.selectedElementIds)) {
          if (!(id in remoteSelectedElementIds)) {
            remoteSelectedElementIds[id] = [];
          }
          remoteSelectedElementIds[id].push(socketId);
        }
      }
      if (!user.pointer) {
        return;
      }
      if (user.username) {
        pointerUsernames[socketId] = user.username;
      }
      if (user.userState) {
        pointerUserStates[socketId] = user.userState;
      }
      pointerViewportCoords[socketId] = sceneCoordsToViewportCoords(
        {
          sceneX: user.pointer.x,
          sceneY: user.pointer.y,
        },
        this.state,
      );
      cursorButton[socketId] = user.button;
    });
    const elements = this.scene.getElements();
    const { atLeastOneVisibleElement, scrollBars } = renderScene(
      elements.filter((element) => {
        // don't render text element that's being currently edited (it's
        // rendered on remote only)
        return (
          !this.state.editingElement ||
          this.state.editingElement.type !== "text" ||
          element.id !== this.state.editingElement.id
        );
      }),
      this.state,
      this.state.selectionElement,
      window.devicePixelRatio,
      this.rc!,
      this.canvas!,
      {
        scrollX: this.state.scrollX,
        scrollY: this.state.scrollY,
        viewBackgroundColor: this.state.viewBackgroundColor,
        zoom: this.state.zoom,
        remotePointerViewportCoords: pointerViewportCoords,
        remotePointerButton: cursorButton,
        remoteSelectedElementIds,
        remotePointerUsernames: pointerUsernames,
        remotePointerUserStates: pointerUserStates,
        shouldCacheIgnoreZoom: this.state.shouldCacheIgnoreZoom,
      },
      {
        renderOptimizations: true,
        renderScrollbars: !isMobile(),
      },
    );
    if (scrollBars) {
      currentScrollBars = scrollBars;
    }
    const scrolledOutside =
      // hide when editing text
      this.state.editingElement?.type === "text"
        ? false
        : !atLeastOneVisibleElement && elements.length > 0;
    if (this.state.scrolledOutside !== scrolledOutside) {
      this.setState({ scrolledOutside });
    }

    history.record(this.state, this.scene.getElementsIncludingDeleted());

    // Do not notify consumers if we're still loading the scene. Among other
    // potential issues, this fixes a case where the tab isn't focused during
    // init, which would trigger onChange with empty elements, which would then
    // override whatever is in localStorage currently.
    if (!this.state.isLoading) {
      this.props.onChange?.(
        this.scene.getElementsIncludingDeleted(),
        this.state,
      );
    }
  }

  private onScroll = debounce(() => {
    this.setState({ ...this.getCanvasOffsets() });
  }, SCROLL_TIMEOUT);

  // Copy/paste

  private onCut = withBatchedUpdates((event: ClipboardEvent) => {
    if (isWritableElement(event.target)) {
      return;
    }
    this.cutAll();
    event.preventDefault();
  });

  private onCopy = withBatchedUpdates((event: ClipboardEvent) => {
    if (isWritableElement(event.target)) {
      return;
    }
    this.copyAll();
    event.preventDefault();
  });

  private cutAll = () => {
    this.copyAll();
    this.actionManager.executeAction(actionDeleteSelected);
  };

  private copyAll = () => {
    copyToClipboard(this.scene.getElements(), this.state);
  };

  private static resetTapTwice() {
    didTapTwice = false;
  }

  private onTapStart = (event: TouchEvent) => {
    if (!didTapTwice) {
      didTapTwice = true;
      clearTimeout(tappedTwiceTimer);
      tappedTwiceTimer = window.setTimeout(
        App.resetTapTwice,
        TAP_TWICE_TIMEOUT,
      );
      return;
    }
    // insert text only if we tapped twice with a single finger
    // event.touches.length === 1 will also prevent inserting text when user's zooming
    if (didTapTwice && event.touches.length === 1) {
      const [touch] = event.touches;
      // @ts-ignore
      this.handleCanvasDoubleClick({
        clientX: touch.clientX,
        clientY: touch.clientY,
      });
      didTapTwice = false;
      clearTimeout(tappedTwiceTimer);
    }
    event.preventDefault();
    if (event.touches.length === 2) {
      this.setState({
        selectedElementIds: {},
      });
    }
  };

  private onTapEnd = (event: TouchEvent) => {
    event.preventDefault();
    if (event.touches.length > 0) {
      this.setState({
        previousSelectedElementIds: {},
        selectedElementIds: this.state.previousSelectedElementIds,
      });
    }
  };

  private pasteFromClipboard = withBatchedUpdates(
    async (event: ClipboardEvent | null) => {
      // #686
      const target = document.activeElement;
      const elementUnderCursor = document.elementFromPoint(cursorX, cursorY);
      if (
        // if no ClipboardEvent supplied, assume we're pasting via contextMenu
        // thus these checks don't make sense
        event &&
        (!(elementUnderCursor instanceof HTMLCanvasElement) ||
          isWritableElement(target))
      ) {
        return;
      }
      const data = await parseClipboard(event);
      if (data.errorMessage) {
        this.setState({ errorMessage: data.errorMessage });
      } else if (data.spreadsheet) {
        this.setState({
          pasteDialog: {
            data: data.spreadsheet,
            shown: true,
          },
        });
      } else if (data.elements) {
        this.addElementsFromPasteOrLibrary(data.elements);
      } else if (data.text) {
        this.addTextFromPaste(data.text);
      }
      this.selectShapeTool("selection");
      event?.preventDefault();
    },
  );

  private addElementsFromPasteOrLibrary = (
    clipboardElements: readonly ExcalidrawElement[],
    clientX = cursorX,
    clientY = cursorY,
  ) => {
    const [minX, minY, maxX, maxY] = getCommonBounds(clipboardElements);

    const elementsCenterX = distance(minX, maxX) / 2;
    const elementsCenterY = distance(minY, maxY) / 2;

    const { x, y } = viewportCoordsToSceneCoords(
      { clientX, clientY },
      this.state,
    );

    const dx = x - elementsCenterX;
    const dy = y - elementsCenterY;
    const groupIdMap = new Map();

    const [gridX, gridY] = getGridPoint(dx, dy, this.state.gridSize);

    const oldIdToDuplicatedId = new Map();
    const newElements = clipboardElements.map((element) => {
      const newElement = duplicateElement(
        this.state.editingGroupId,
        groupIdMap,
        element,
        {
          x: element.x + gridX - minX,
          y: element.y + gridY - minY,
        },
      );
      oldIdToDuplicatedId.set(element.id, newElement.id);
      return newElement;
    });
    const nextElements = [
      ...this.scene.getElementsIncludingDeleted(),
      ...newElements,
    ];
    fixBindingsAfterDuplication(
      nextElements,
      clipboardElements,
      oldIdToDuplicatedId,
    );

    this.scene.replaceAllElements(nextElements);
    history.resumeRecording();
    this.setState(
      selectGroupsForSelectedElements(
        {
          ...this.state,
          isLibraryOpen: false,
          selectedElementIds: newElements.reduce((map, element) => {
            map[element.id] = true;
            return map;
          }, {} as any),
          selectedGroupIds: {},
        },
        this.scene.getElements(),
      ),
    );
  };

  private addTextFromPaste(text: any) {
    const { x, y } = viewportCoordsToSceneCoords(
      { clientX: cursorX, clientY: cursorY },
      this.state,
    );

    const element = newTextElement({
      x,
      y,
      strokeColor: this.state.currentItemStrokeColor,
      backgroundColor: this.state.currentItemBackgroundColor,
      fillStyle: this.state.currentItemFillStyle,
      strokeWidth: this.state.currentItemStrokeWidth,
      strokeStyle: this.state.currentItemStrokeStyle,
      roughness: this.state.currentItemRoughness,
      opacity: this.state.currentItemOpacity,
      strokeSharpness: this.state.currentItemStrokeSharpness,
      text,
      fontSize: this.state.currentItemFontSize,
      fontFamily: this.state.currentItemFontFamily,
      textAlign: this.state.currentItemTextAlign,
      verticalAlign: DEFAULT_VERTICAL_ALIGN,
    });

    this.scene.replaceAllElements([
      ...this.scene.getElementsIncludingDeleted(),
      element,
    ]);
    this.setState({ selectedElementIds: { [element.id]: true } });
    history.resumeRecording();
  }

  // Collaboration

  setAppState = (obj: any) => {
    this.setState(obj);
  };

  removePointer = (event: React.PointerEvent<HTMLElement>) => {
    // remove touch handler for context menu on touch devices
    if (event.pointerType === "touch" && touchTimeout) {
      clearTimeout(touchTimeout);
      touchTimeout = 0;
      invalidateContextMenu = false;
    }

    gesture.pointers.delete(event.pointerId);
  };

  toggleLock = () => {
    this.setState((prevState) => {
      return {
        elementLocked: !prevState.elementLocked,
        elementType: prevState.elementLocked
          ? "selection"
          : prevState.elementType,
      };
    });
  };

  toggleZenMode = () => {
    this.actionManager.executeAction(actionToggleZenMode);
  };

  toggleStats = () => {
    if (!this.state.showStats) {
      trackEvent("dialog", "stats");
    }
    this.actionManager.executeAction(actionToggleStats);
  };

  setScrollToCenter = (remoteElements: readonly ExcalidrawElement[]) => {
    this.setState({
      ...calculateScrollCenter(
        getNonDeletedElements(remoteElements),
        this.state,
        this.canvas,
      ),
    });
  };

  clearToast = () => {
    this.setState({ toastMessage: null });
  };

  public updateScene = withBatchedUpdates((sceneData: SceneData) => {
    if (sceneData.commitToHistory) {
      history.resumeRecording();
    }

    // currently we only support syncing background color
    if (sceneData.appState?.viewBackgroundColor) {
      this.setState({
        viewBackgroundColor: sceneData.appState.viewBackgroundColor,
      });
    }

    if (sceneData.elements) {
      this.scene.replaceAllElements(sceneData.elements);
    }

    if (sceneData.collaborators) {
      this.setState({ collaborators: sceneData.collaborators });
    }
  });

  private onSceneUpdated = () => {
    this.setState({});
  };

  private updateCurrentCursorPosition = withBatchedUpdates(
    (event: MouseEvent) => {
      cursorX = event.x;
      cursorY = event.y;
    },
  );

  // Input handling

  private onKeyDown = withBatchedUpdates((event: KeyboardEvent) => {
    // normalize `event.key` when CapsLock is pressed #2372
    if (
      "Proxy" in window &&
      ((!event.shiftKey && /^[A-Z]$/.test(event.key)) ||
        (event.shiftKey && /^[a-z]$/.test(event.key)))
    ) {
      event = new Proxy(event, {
        get(ev: any, prop) {
          const value = ev[prop];
          if (typeof value === "function") {
            // fix for Proxies hijacking `this`
            return value.bind(ev);
          }
          return prop === "key"
            ? // CapsLock inverts capitalization based on ShiftKey, so invert
              // it back
              event.shiftKey
              ? ev.key.toUpperCase()
              : ev.key.toLowerCase()
            : value;
        },
      });
    }

    if (
      (isWritableElement(event.target) && event.key !== KEYS.ESCAPE) ||
      // case: using arrows to move between buttons
      (isArrowKey(event.key) && isInputLike(event.target))
    ) {
      return;
    }

    if (event.key === KEYS.QUESTION_MARK) {
      this.setState({
        showHelpDialog: true,
      });
    }

    if (this.actionManager.handleKeyDown(event)) {
      return;
    }

    if (this.state.viewModeEnabled) {
      return;
    }

    if (event[KEYS.CTRL_OR_CMD]) {
      this.setState({ isBindingEnabled: false });
    }

    if (event.code === CODES.NINE) {
      this.setState({ isLibraryOpen: !this.state.isLibraryOpen });
    }

    if (isArrowKey(event.key)) {
      const step =
        (this.state.gridSize &&
          (event.shiftKey ? ELEMENT_TRANSLATE_AMOUNT : this.state.gridSize)) ||
        (event.shiftKey
          ? ELEMENT_SHIFT_TRANSLATE_AMOUNT
          : ELEMENT_TRANSLATE_AMOUNT);

      const selectedElements = this.scene
        .getElements()
        .filter((element) => this.state.selectedElementIds[element.id]);

      let offsetX = 0;
      let offsetY = 0;

      if (event.key === KEYS.ARROW_LEFT) {
        offsetX = -step;
      } else if (event.key === KEYS.ARROW_RIGHT) {
        offsetX = step;
      } else if (event.key === KEYS.ARROW_UP) {
        offsetY = -step;
      } else if (event.key === KEYS.ARROW_DOWN) {
        offsetY = step;
      }

      selectedElements.forEach((element) => {
        mutateElement(element, {
          x: element.x + offsetX,
          y: element.y + offsetY,
        });

        updateBoundElements(element, {
          simultaneouslyUpdated: selectedElements,
        });
      });

      this.maybeSuggestBindingForAll(selectedElements);

      event.preventDefault();
    } else if (event.key === KEYS.ENTER) {
      const selectedElements = getSelectedElements(
        this.scene.getElements(),
        this.state,
      );

      if (
        selectedElements.length === 1 &&
        isLinearElement(selectedElements[0])
      ) {
        if (
          !this.state.editingLinearElement ||
          this.state.editingLinearElement.elementId !== selectedElements[0].id
        ) {
          history.resumeRecording();
          this.setState({
            editingLinearElement: new LinearElementEditor(
              selectedElements[0],
              this.scene,
            ),
          });
        }
      } else if (
        selectedElements.length === 1 &&
        !isLinearElement(selectedElements[0])
      ) {
        const selectedElement = selectedElements[0];
        this.startTextEditing({
          sceneX: selectedElement.x + selectedElement.width / 2,
          sceneY: selectedElement.y + selectedElement.height / 2,
        });
        event.preventDefault();
        return;
      }
    } else if (
      !event.ctrlKey &&
      !event.altKey &&
      !event.metaKey &&
      this.state.draggingElement === null
    ) {
      const shape = findShapeByKey(event.key);
      if (shape) {
        this.selectShapeTool(shape);
      } else if (event.key === KEYS.Q) {
        this.toggleLock();
      }
    }
    if (event.key === KEYS.SPACE && gesture.pointers.size === 0) {
      isHoldingSpace = true;
      setCursor(this.canvas, CURSOR_TYPE.GRABBING);
    }
  });

  private onKeyUp = withBatchedUpdates((event: KeyboardEvent) => {
    if (event.key === KEYS.SPACE) {
      if (this.state.elementType === "selection") {
        resetCursor(this.canvas);
      } else {
        setCursorForShape(this.canvas, this.state.elementType);
        this.setState({
          selectedElementIds: {},
          selectedGroupIds: {},
          editingGroupId: null,
        });
      }
      isHoldingSpace = false;
    }
    if (!event[KEYS.CTRL_OR_CMD] && !this.state.isBindingEnabled) {
      this.setState({ isBindingEnabled: true });
    }
    if (isArrowKey(event.key)) {
      const selectedElements = getSelectedElements(
        this.scene.getElements(),
        this.state,
      );
      isBindingEnabled(this.state)
        ? bindOrUnbindSelectedElements(selectedElements)
        : unbindLinearElements(selectedElements);
      this.setState({ suggestedBindings: [] });
    }
  });

  private selectShapeTool(elementType: AppState["elementType"]) {
    if (!isHoldingSpace) {
      setCursorForShape(this.canvas, elementType);
    }
    if (isToolIcon(document.activeElement)) {
      document.activeElement.blur();
    }
    if (!isLinearElementType(elementType)) {
      this.setState({ suggestedBindings: [] });
    }
    if (elementType !== "selection") {
      this.setState({
        elementType,
        selectedElementIds: {},
        selectedGroupIds: {},
        editingGroupId: null,
      });
    } else {
      this.setState({ elementType });
    }
  }

  private onGestureStart = withBatchedUpdates((event: GestureEvent) => {
    event.preventDefault();
    this.setState({
      selectedElementIds: {},
    });
    gesture.initialScale = this.state.zoom.value;
  });

  private onGestureChange = withBatchedUpdates((event: GestureEvent) => {
    event.preventDefault();

    // onGestureChange only has zoom factor but not the center.
    // If we're on iPad or iPhone, then we recognize multi-touch and will
    // zoom in at the right location on the touchMove handler already.
    // On Macbook, we don't have those events so will zoom in at the
    // current location instead.
    if (gesture.pointers.size === 2) {
      return;
    }

    const initialScale = gesture.initialScale;
    if (initialScale) {
      this.setState(({ zoom, offsetLeft, offsetTop }) => ({
        zoom: getNewZoom(
          getNormalizedZoom(initialScale * event.scale),
          zoom,
          { left: offsetLeft, top: offsetTop },
          { x: cursorX, y: cursorY },
        ),
      }));
    }
  });

  private onGestureEnd = withBatchedUpdates((event: GestureEvent) => {
    event.preventDefault();
    this.setState({
      previousSelectedElementIds: {},
      selectedElementIds: this.state.previousSelectedElementIds,
    });
    gesture.initialScale = null;
  });

  private handleTextWysiwyg(
    element: ExcalidrawTextElement,
    {
      isExistingElement = false,
    }: {
      isExistingElement?: boolean;
    },
  ) {
    const updateElement = (text: string, isDeleted = false) => {
      this.scene.replaceAllElements([
        ...this.scene.getElementsIncludingDeleted().map((_element) => {
          if (_element.id === element.id && isTextElement(_element)) {
            return updateTextElement(_element, {
              text,
              isDeleted,
            });
          }
          return _element;
        }),
      ]);
    };

    textWysiwyg({
      id: element.id,
      appState: this.state,
      canvas: this.canvas,
      getViewportCoords: (x, y) => {
        const { x: viewportX, y: viewportY } = sceneCoordsToViewportCoords(
          {
            sceneX: x,
            sceneY: y,
          },
          this.state,
        );
        return [viewportX, viewportY];
      },
      onChange: withBatchedUpdates((text) => {
        updateElement(text);
        if (isNonDeletedElement(element)) {
          updateBoundElements(element);
        }
      }),
      onSubmit: withBatchedUpdates((text) => {
        const isDeleted = !text.trim();
        updateElement(text, isDeleted);
        if (!isDeleted) {
          this.setState((prevState) => ({
            selectedElementIds: {
              ...prevState.selectedElementIds,
              [element.id]: true,
            },
          }));
        } else {
          fixBindingsAfterDeletion(this.scene.getElements(), [element]);
        }
        if (!isDeleted || isExistingElement) {
          history.resumeRecording();
        }

        this.setState({
          draggingElement: null,
          editingElement: null,
        });
        if (this.state.elementLocked) {
          setCursorForShape(this.canvas, this.state.elementType);
        }
      }),
      element,
    });
    // deselect all other elements when inserting text
    this.setState({
      selectedElementIds: {},
      selectedGroupIds: {},
      editingGroupId: null,
    });

    // do an initial update to re-initialize element position since we were
    // modifying element's x/y for sake of editor (case: syncing to remote)
    updateElement(element.text);
  }

  private getTextElementAtPosition(
    x: number,
    y: number,
  ): NonDeleted<ExcalidrawTextElement> | null {
    const element = this.getElementAtPosition(x, y);

    if (element && isTextElement(element) && !element.isDeleted) {
      return element;
    }
    return null;
  }

  private getElementAtPosition(
    x: number,
    y: number,
  ): NonDeleted<ExcalidrawElement> | null {
    const allHitElements = this.getElementsAtPosition(x, y);
    if (allHitElements.length > 1) {
      const elementWithHighestZIndex =
        allHitElements[allHitElements.length - 1];
      // If we're hitting element with highest z-index only on its bounding box
      // while also hitting other element figure, the latter should be considered.
      return isHittingElementBoundingBoxWithoutHittingElement(
        elementWithHighestZIndex,
        this.state,
        x,
        y,
      )
        ? allHitElements[allHitElements.length - 2]
        : elementWithHighestZIndex;
    }
    if (allHitElements.length === 1) {
      return allHitElements[0];
    }
    return null;
  }

  private getElementsAtPosition(
    x: number,
    y: number,
  ): NonDeleted<ExcalidrawElement>[] {
    return getElementsAtPosition(this.scene.getElements(), (element) =>
      hitTest(element, this.state, x, y),
    );
  }

  private startTextEditing = ({
    sceneX,
    sceneY,
    insertAtParentCenter = true,
  }: {
    /** X position to insert text at */
    sceneX: number;
    /** Y position to insert text at */
    sceneY: number;
    /** whether to attempt to insert at element center if applicable */
    insertAtParentCenter?: boolean;
  }) => {
    const existingTextElement = this.getTextElementAtPosition(sceneX, sceneY);

    const parentCenterPosition =
      insertAtParentCenter &&
      this.getTextWysiwygSnappedToCenterPosition(
        sceneX,
        sceneY,
        this.state,
        this.canvas,
        window.devicePixelRatio,
      );

    const element = existingTextElement
      ? existingTextElement
      : newTextElement({
          x: parentCenterPosition
            ? parentCenterPosition.elementCenterX
            : sceneX,
          y: parentCenterPosition
            ? parentCenterPosition.elementCenterY
            : sceneY,
          strokeColor: this.state.currentItemStrokeColor,
          backgroundColor: this.state.currentItemBackgroundColor,
          fillStyle: this.state.currentItemFillStyle,
          strokeWidth: this.state.currentItemStrokeWidth,
          strokeStyle: this.state.currentItemStrokeStyle,
          roughness: this.state.currentItemRoughness,
          opacity: this.state.currentItemOpacity,
          strokeSharpness: this.state.currentItemStrokeSharpness,
          text: "",
          fontSize: this.state.currentItemFontSize,
          fontFamily: this.state.currentItemFontFamily,
          textAlign: parentCenterPosition
            ? "center"
            : this.state.currentItemTextAlign,
          verticalAlign: parentCenterPosition
            ? "middle"
            : DEFAULT_VERTICAL_ALIGN,
        });

    this.setState({ editingElement: element });

    if (existingTextElement) {
      // if text element is no longer centered to a container, reset
      // verticalAlign to default because it's currently internal-only
      if (!parentCenterPosition || element.textAlign !== "center") {
        mutateElement(element, { verticalAlign: DEFAULT_VERTICAL_ALIGN });
      }
    } else {
      this.scene.replaceAllElements([
        ...this.scene.getElementsIncludingDeleted(),
        element,
      ]);

      // case: creating new text not centered to parent elemenent → offset Y
      // so that the text is centered to cursor position
      if (!parentCenterPosition) {
        mutateElement(element, {
          y: element.y - element.baseline / 2,
        });
      }
    }

    this.setState({
      editingElement: element,
    });

    this.handleTextWysiwyg(element, {
      isExistingElement: !!existingTextElement,
    });
  };

  private handleCanvasDoubleClick = (
    event: React.MouseEvent<HTMLCanvasElement>,
  ) => {
    // case: double-clicking with arrow/line tool selected would both create
    // text and enter multiElement mode
    if (this.state.multiElement) {
      return;
    }
    // we should only be able to double click when mode is selection
    if (this.state.elementType !== "selection") {
      return;
    }

    const selectedElements = getSelectedElements(
      this.scene.getElements(),
      this.state,
    );

    if (selectedElements.length === 1 && isLinearElement(selectedElements[0])) {
      if (
        !this.state.editingLinearElement ||
        this.state.editingLinearElement.elementId !== selectedElements[0].id
      ) {
        history.resumeRecording();
        this.setState({
          editingLinearElement: new LinearElementEditor(
            selectedElements[0],
            this.scene,
          ),
        });
      }
      return;
    }

    resetCursor(this.canvas);

    const { x: sceneX, y: sceneY } = viewportCoordsToSceneCoords(
      event,
      this.state,
    );

    const selectedGroupIds = getSelectedGroupIds(this.state);

    if (selectedGroupIds.length > 0) {
      const hitElement = this.getElementAtPosition(sceneX, sceneY);

      const selectedGroupId =
        hitElement &&
        getSelectedGroupIdForElement(hitElement, this.state.selectedGroupIds);

      if (selectedGroupId) {
        this.setState((prevState) =>
          selectGroupsForSelectedElements(
            {
              ...prevState,
              editingGroupId: selectedGroupId,
              selectedElementIds: { [hitElement!.id]: true },
              selectedGroupIds: {},
            },
            this.scene.getElements(),
          ),
        );
        return;
      }
    }

    resetCursor(this.canvas);

    if (!event[KEYS.CTRL_OR_CMD]) {
      this.startTextEditing({
        sceneX,
        sceneY,
        insertAtParentCenter: !event.altKey,
      });
    }
  };

  private handleCanvasPointerMove = (
    event: React.PointerEvent<HTMLCanvasElement>,
  ) => {
    this.savePointer(event.clientX, event.clientY, this.state.cursorButton);

    if (gesture.pointers.has(event.pointerId)) {
      gesture.pointers.set(event.pointerId, {
        x: event.clientX,
        y: event.clientY,
      });
    }

    const initialScale = gesture.initialScale;
    if (
      gesture.pointers.size === 2 &&
      gesture.lastCenter &&
      initialScale &&
      gesture.initialDistance
    ) {
      const center = getCenter(gesture.pointers);
      const deltaX = center.x - gesture.lastCenter.x;
      const deltaY = center.y - gesture.lastCenter.y;
      gesture.lastCenter = center;

      const distance = getDistance(Array.from(gesture.pointers.values()));
      const scaleFactor = distance / gesture.initialDistance;

      this.setState(({ zoom, scrollX, scrollY, offsetLeft, offsetTop }) => ({
        scrollX: scrollX + deltaX / zoom.value,
        scrollY: scrollY + deltaY / zoom.value,
        zoom: getNewZoom(
          getNormalizedZoom(initialScale * scaleFactor),
          zoom,
          { left: offsetLeft, top: offsetTop },
          center,
        ),
        shouldCacheIgnoreZoom: true,
      }));
      this.resetShouldCacheIgnoreZoomDebounced();
    } else {
      gesture.lastCenter = gesture.initialDistance = gesture.initialScale = null;
    }

    if (isHoldingSpace || isPanning || isDraggingScrollBar) {
      return;
    }

    const isPointerOverScrollBars = isOverScrollBars(
      currentScrollBars,
      event.clientX - this.state.offsetLeft,
      event.clientY - this.state.offsetTop,
    );
    const isOverScrollBar = isPointerOverScrollBars.isOverEither;
    if (!this.state.draggingElement && !this.state.multiElement) {
      if (isOverScrollBar) {
        resetCursor(this.canvas);
      } else {
        setCursorForShape(this.canvas, this.state.elementType);
      }
    }

    const scenePointer = viewportCoordsToSceneCoords(event, this.state);
    const { x: scenePointerX, y: scenePointerY } = scenePointer;

    if (
      this.state.editingLinearElement &&
      !this.state.editingLinearElement.isDragging
    ) {
      const editingLinearElement = LinearElementEditor.handlePointerMove(
        event,
        scenePointerX,
        scenePointerY,
        this.state.editingLinearElement,
        this.state.gridSize,
      );
      if (editingLinearElement !== this.state.editingLinearElement) {
        this.setState({ editingLinearElement });
      }
      if (editingLinearElement.lastUncommittedPoint != null) {
        this.maybeSuggestBindingAtCursor(scenePointer);
      } else {
        this.setState({ suggestedBindings: [] });
      }
    }

    if (isBindingElementType(this.state.elementType)) {
      // Hovering with a selected tool or creating new linear element via click
      // and point
      const { draggingElement } = this.state;
      if (isBindingElement(draggingElement)) {
        this.maybeSuggestBindingForLinearElementAtCursor(
          draggingElement,
          "end",
          scenePointer,
          this.state.startBoundElement,
        );
      } else {
        this.maybeSuggestBindingAtCursor(scenePointer);
      }
    }

    if (this.state.multiElement) {
      const { multiElement } = this.state;
      const { x: rx, y: ry } = multiElement;

      const { points, lastCommittedPoint } = multiElement;
      const lastPoint = points[points.length - 1];

      setCursorForShape(this.canvas, this.state.elementType);

      if (lastPoint === lastCommittedPoint) {
        // if we haven't yet created a temp point and we're beyond commit-zone
        // threshold, add a point
        if (
          distance2d(
            scenePointerX - rx,
            scenePointerY - ry,
            lastPoint[0],
            lastPoint[1],
          ) >= LINE_CONFIRM_THRESHOLD
        ) {
          mutateElement(multiElement, {
            points: [...points, [scenePointerX - rx, scenePointerY - ry]],
          });
        } else {
          setCursor(this.canvas, CURSOR_TYPE.POINTER);
          // in this branch, we're inside the commit zone, and no uncommitted
          // point exists. Thus do nothing (don't add/remove points).
        }
      } else if (
        points.length > 2 &&
        lastCommittedPoint &&
        distance2d(
          scenePointerX - rx,
          scenePointerY - ry,
          lastCommittedPoint[0],
          lastCommittedPoint[1],
        ) < LINE_CONFIRM_THRESHOLD
      ) {
        setCursor(this.canvas, CURSOR_TYPE.POINTER);
        mutateElement(multiElement, {
          points: points.slice(0, -1),
        });
      } else {
<<<<<<< HEAD
        // cursor moved inside commit zone, and there's uncommitted point,
        //  thus remove it
        if (
          points.length > 2 &&
          lastCommittedPoint &&
          distance2d(
            scenePointerX - rx,
            scenePointerY - ry,
            lastCommittedPoint[0],
            lastCommittedPoint[1],
          ) < LINE_CONFIRM_THRESHOLD
        ) {
          document.documentElement.style.cursor = CURSOR_TYPE.POINTER;
          mutateElement(multiElement, {
            points: points.slice(0, -1),
          });
        } else {
          if (isPathALoop(points)) {
            document.documentElement.style.cursor = CURSOR_TYPE.POINTER;
          }
          // update last uncommitted point
          const lastUncommittedPoint = () => {
            if (!this.state.gridSize) {
              return points.slice(0, -1);
            }
            return points
              .slice(0, -1)
              .map((point) =>
                getGridPoint(point[0], point[1], this.state.gridSize),
              );
          };
          mutateElement(multiElement, {
            points: [
              ...lastUncommittedPoint(),
              [scenePointerX - rx, scenePointerY - ry],
            ],
          });
=======
        if (isPathALoop(points, this.state.zoom.value)) {
          setCursor(this.canvas, CURSOR_TYPE.POINTER);
>>>>>>> 0d2f72f8
        }
        // update last uncommitted point
        mutateElement(multiElement, {
          points: [
            ...points.slice(0, -1),
            [scenePointerX - rx, scenePointerY - ry],
          ],
        });
      }

      return;
    }

    const hasDeselectedButton = Boolean(event.buttons);
    if (
      hasDeselectedButton ||
      (this.state.elementType !== "selection" &&
        this.state.elementType !== "text")
    ) {
      return;
    }

    const elements = this.scene.getElements();

    const selectedElements = getSelectedElements(elements, this.state);
    if (
      selectedElements.length === 1 &&
      !isOverScrollBar &&
      !this.state.editingLinearElement
    ) {
      const elementWithTransformHandleType = getElementWithTransformHandleType(
        elements,
        this.state,
        scenePointerX,
        scenePointerY,
        this.state.zoom,
        event.pointerType,
      );
      if (
        elementWithTransformHandleType &&
        elementWithTransformHandleType.transformHandleType
      ) {
        setCursor(
          this.canvas,
          getCursorForResizingElement(elementWithTransformHandleType),
        );
        return;
      }
    } else if (selectedElements.length > 1 && !isOverScrollBar) {
      const transformHandleType = getTransformHandleTypeFromCoords(
        getCommonBounds(selectedElements),
        scenePointerX,
        scenePointerY,
        this.state.zoom,
        event.pointerType,
      );
      if (transformHandleType) {
        setCursor(
          this.canvas,
          getCursorForResizingElement({
            transformHandleType,
          }),
        );
        return;
      }
    }

    const hitElement = this.getElementAtPosition(
      scenePointer.x,
      scenePointer.y,
    );
    if (this.state.elementType === "text") {
      setCursor(
        this.canvas,
        isTextElement(hitElement) ? CURSOR_TYPE.TEXT : CURSOR_TYPE.CROSSHAIR,
      );
    } else if (isOverScrollBar) {
      setCursor(this.canvas, CURSOR_TYPE.AUTO);
    } else if (
      hitElement ||
      this.isHittingCommonBoundingBoxOfSelectedElements(
        scenePointer,
        selectedElements,
      )
    ) {
      setCursor(this.canvas, CURSOR_TYPE.MOVE);
    } else {
      setCursor(this.canvas, CURSOR_TYPE.AUTO);
    }
  };

  // set touch moving for mobile context menu
  private handleTouchMove = (event: React.TouchEvent<HTMLCanvasElement>) => {
    invalidateContextMenu = true;
  };

  private handleCanvasPointerDown = (
    event: React.PointerEvent<HTMLCanvasElement>,
  ) => {
    event.persist();

    this.maybeOpenContextMenuAfterPointerDownOnTouchDevices(event);
    this.maybeCleanupAfterMissingPointerUp(event);

    if (isPanning) {
      return;
    }

    this.setState({
      lastPointerDownWith: event.pointerType,
      cursorButton: "down",
    });
    this.savePointer(event.clientX, event.clientY, "down");

    if (this.handleCanvasPanUsingWheelOrSpaceDrag(event)) {
      return;
    }

    // only handle left mouse button or touch
    if (
      event.button !== POINTER_BUTTON.MAIN &&
      event.button !== POINTER_BUTTON.TOUCH
    ) {
      return;
    }

    this.updateGestureOnPointerDown(event);

    // fixes pointermove causing selection of UI texts #32
    event.preventDefault();
    // Preventing the event above disables default behavior
    // of defocusing potentially focused element, which is what we
    // want when clicking inside the canvas.
    if (document.activeElement instanceof HTMLElement) {
      document.activeElement.blur();
    }

    // don't select while panning
    if (gesture.pointers.size > 1) {
      return;
    }

    // State for the duration of a pointer interaction, which starts with a
    // pointerDown event, ends with a pointerUp event (or another pointerDown)
    const pointerDownState = this.initialPointerDownState(event);

    if (this.handleDraggingScrollBar(event, pointerDownState)) {
      return;
    }

    this.clearSelectionIfNotUsingSelection();
    this.updateBindingEnabledOnPointerMove(event);

    if (this.handleSelectionOnPointerDown(event, pointerDownState)) {
      return;
    }

    if (this.state.elementType === "text") {
      this.handleTextOnPointerDown(event, pointerDownState);
      return;
    } else if (
      this.state.elementType === "arrow" ||
      this.state.elementType === "draw" ||
      this.state.elementType === "line"
    ) {
      this.handleLinearElementOnPointerDown(
        event,
        this.state.elementType,
        pointerDownState,
      );
    } else {
      this.createGenericElementOnPointerDown(
        this.state.elementType,
        pointerDownState,
      );
    }

    const onPointerMove = this.onPointerMoveFromPointerDownHandler(
      pointerDownState,
    );

    const onPointerUp = this.onPointerUpFromPointerDownHandler(
      pointerDownState,
    );

    const onKeyDown = this.onKeyDownFromPointerDownHandler(pointerDownState);
    const onKeyUp = this.onKeyUpFromPointerDownHandler(pointerDownState);

    lastPointerUp = onPointerUp;

    if (!this.state.viewModeEnabled) {
      window.addEventListener(EVENT.POINTER_MOVE, onPointerMove);
      window.addEventListener(EVENT.POINTER_UP, onPointerUp);
      window.addEventListener(EVENT.KEYDOWN, onKeyDown);
      window.addEventListener(EVENT.KEYUP, onKeyUp);
      pointerDownState.eventListeners.onMove = onPointerMove;
      pointerDownState.eventListeners.onUp = onPointerUp;
      pointerDownState.eventListeners.onKeyUp = onKeyUp;
      pointerDownState.eventListeners.onKeyDown = onKeyDown;
    }
  };

  private maybeOpenContextMenuAfterPointerDownOnTouchDevices = (
    event: React.PointerEvent<HTMLCanvasElement>,
  ): void => {
    // deal with opening context menu on touch devices
    if (event.pointerType === "touch") {
      invalidateContextMenu = false;

      if (touchTimeout) {
        // If there's already a touchTimeout, this means that there's another
        // touch down and we are doing another touch, so we shouldn't open the
        // context menu.
        invalidateContextMenu = true;
      } else {
        // open the context menu with the first touch's clientX and clientY
        // if the touch is not moving
        touchTimeout = window.setTimeout(() => {
          touchTimeout = 0;
          if (!invalidateContextMenu) {
            this.openContextMenu({
              clientX: event.clientX,
              clientY: event.clientY,
            });
          }
        }, TOUCH_CTX_MENU_TIMEOUT);
      }
    }
  };

  private maybeCleanupAfterMissingPointerUp(
    event: React.PointerEvent<HTMLCanvasElement>,
  ): void {
    if (lastPointerUp !== null) {
      // Unfortunately, sometimes we don't get a pointerup after a pointerdown,
      // this can happen when a contextual menu or alert is triggered. In order to avoid
      // being in a weird state, we clean up on the next pointerdown
      lastPointerUp(event);
    }
  }

  // Returns whether the event is a panning
  private handleCanvasPanUsingWheelOrSpaceDrag = (
    event: React.PointerEvent<HTMLCanvasElement>,
  ): boolean => {
    if (
      !(
        gesture.pointers.size === 0 &&
        (event.button === POINTER_BUTTON.WHEEL ||
          (event.button === POINTER_BUTTON.MAIN && isHoldingSpace) ||
          this.state.viewModeEnabled)
      )
    ) {
      return false;
    }
    isPanning = true;

    let nextPastePrevented = false;
    const isLinux = /Linux/.test(window.navigator.platform);

    setCursor(this.canvas, CURSOR_TYPE.GRABBING);
    let { clientX: lastX, clientY: lastY } = event;
    const onPointerMove = withBatchedUpdates((event: PointerEvent) => {
      const deltaX = lastX - event.clientX;
      const deltaY = lastY - event.clientY;
      lastX = event.clientX;
      lastY = event.clientY;

      /*
       * Prevent paste event if we move while middle clicking on Linux.
       * See issue #1383.
       */
      if (
        isLinux &&
        !nextPastePrevented &&
        (Math.abs(deltaX) > 1 || Math.abs(deltaY) > 1)
      ) {
        nextPastePrevented = true;

        /* Prevent the next paste event */
        const preventNextPaste = (event: ClipboardEvent) => {
          document.body.removeEventListener(EVENT.PASTE, preventNextPaste);
          event.stopPropagation();
        };

        /*
         * Reenable next paste in case of disabled middle click paste for
         * any reason:
         * - rigth click paste
         * - empty clipboard
         */
        const enableNextPaste = () => {
          setTimeout(() => {
            document.body.removeEventListener(EVENT.PASTE, preventNextPaste);
            window.removeEventListener(EVENT.POINTER_UP, enableNextPaste);
          }, 100);
        };

        document.body.addEventListener(EVENT.PASTE, preventNextPaste);
        window.addEventListener(EVENT.POINTER_UP, enableNextPaste);
      }

      this.setState({
        scrollX: this.state.scrollX - deltaX / this.state.zoom.value,
        scrollY: this.state.scrollY - deltaY / this.state.zoom.value,
      });
    });
    const teardown = withBatchedUpdates(
      (lastPointerUp = () => {
        lastPointerUp = null;
        isPanning = false;
        if (!isHoldingSpace) {
          setCursorForShape(this.canvas, this.state.elementType);
        }
        this.setState({
          cursorButton: "up",
        });
        this.savePointer(event.clientX, event.clientY, "up");
        window.removeEventListener(EVENT.POINTER_MOVE, onPointerMove);
        window.removeEventListener(EVENT.POINTER_UP, teardown);
        window.removeEventListener(EVENT.BLUR, teardown);
      }),
    );
    window.addEventListener(EVENT.BLUR, teardown);
    window.addEventListener(EVENT.POINTER_MOVE, onPointerMove, {
      passive: true,
    });
    window.addEventListener(EVENT.POINTER_UP, teardown);
    return true;
  };

  private updateGestureOnPointerDown(
    event: React.PointerEvent<HTMLCanvasElement>,
  ): void {
    gesture.pointers.set(event.pointerId, {
      x: event.clientX,
      y: event.clientY,
    });

    if (gesture.pointers.size === 2) {
      gesture.lastCenter = getCenter(gesture.pointers);
      gesture.initialScale = this.state.zoom.value;
      gesture.initialDistance = getDistance(
        Array.from(gesture.pointers.values()),
      );
    }
  }

  private initialPointerDownState(
    event: React.PointerEvent<HTMLCanvasElement>,
  ): PointerDownState {
    const origin = viewportCoordsToSceneCoords(event, this.state);
    const selectedElements = getSelectedElements(
      this.scene.getElements(),
      this.state,
    );
    const [minX, minY, maxX, maxY] = getCommonBounds(selectedElements);

    return {
      origin,
      originInGrid: tupleToCoors(
        getGridPoint(origin.x, origin.y, this.state.gridSize),
      ),
      scrollbars: isOverScrollBars(
        currentScrollBars,
        event.clientX - this.state.offsetLeft,
        event.clientY - this.state.offsetTop,
      ),
      // we need to duplicate because we'll be updating this state
      lastCoords: { ...origin },
      originalElements: this.scene.getElements().reduce((acc, element) => {
        acc.set(element.id, deepCopyElement(element));
        return acc;
      }, new Map() as PointerDownState["originalElements"]),
      resize: {
        handleType: false,
        isResizing: false,
        offset: { x: 0, y: 0 },
        arrowDirection: "origin",
        center: { x: (maxX + minX) / 2, y: (maxY + minY) / 2 },
      },
      hit: {
        element: null,
        allHitElements: [],
        wasAddedToSelection: false,
        hasBeenDuplicated: false,
        hasHitCommonBoundingBoxOfSelectedElements: this.isHittingCommonBoundingBoxOfSelectedElements(
          origin,
          selectedElements,
        ),
      },
      drag: {
        hasOccurred: false,
        offset: null,
      },
      eventListeners: {
        onMove: null,
        onUp: null,
        onKeyUp: null,
        onKeyDown: null,
      },
    };
  }

  // Returns whether the event is a dragging a scrollbar
  private handleDraggingScrollBar(
    event: React.PointerEvent<HTMLCanvasElement>,
    pointerDownState: PointerDownState,
  ): boolean {
    if (
      !(pointerDownState.scrollbars.isOverEither && !this.state.multiElement)
    ) {
      return false;
    }
    isDraggingScrollBar = true;
    pointerDownState.lastCoords.x = event.clientX;
    pointerDownState.lastCoords.y = event.clientY;
    const onPointerMove = withBatchedUpdates((event: PointerEvent) => {
      const target = event.target;
      if (!(target instanceof HTMLElement)) {
        return;
      }

      this.handlePointerMoveOverScrollbars(event, pointerDownState);
    });

    const onPointerUp = withBatchedUpdates(() => {
      isDraggingScrollBar = false;
      setCursorForShape(this.canvas, this.state.elementType);
      lastPointerUp = null;
      this.setState({
        cursorButton: "up",
      });
      this.savePointer(event.clientX, event.clientY, "up");
      window.removeEventListener(EVENT.POINTER_MOVE, onPointerMove);
      window.removeEventListener(EVENT.POINTER_UP, onPointerUp);
    });

    lastPointerUp = onPointerUp;

    window.addEventListener(EVENT.POINTER_MOVE, onPointerMove);
    window.addEventListener(EVENT.POINTER_UP, onPointerUp);
    return true;
  }

  private clearSelectionIfNotUsingSelection = (): void => {
    if (this.state.elementType !== "selection") {
      this.setState({
        selectedElementIds: {},
        selectedGroupIds: {},
        editingGroupId: null,
      });
    }
  };

  /**
   * @returns whether the pointer event has been completely handled
   */
  private handleSelectionOnPointerDown = (
    event: React.PointerEvent<HTMLCanvasElement>,
    pointerDownState: PointerDownState,
  ): boolean => {
    if (this.state.elementType === "selection") {
      const elements = this.scene.getElements();
      const selectedElements = getSelectedElements(elements, this.state);
      if (selectedElements.length === 1 && !this.state.editingLinearElement) {
        const elementWithTransformHandleType = getElementWithTransformHandleType(
          elements,
          this.state,
          pointerDownState.origin.x,
          pointerDownState.origin.y,
          this.state.zoom,
          event.pointerType,
        );
        if (elementWithTransformHandleType != null) {
          this.setState({
            resizingElement: elementWithTransformHandleType.element,
          });
          pointerDownState.resize.handleType =
            elementWithTransformHandleType.transformHandleType;
        }
      } else if (selectedElements.length > 1) {
        pointerDownState.resize.handleType = getTransformHandleTypeFromCoords(
          getCommonBounds(selectedElements),
          pointerDownState.origin.x,
          pointerDownState.origin.y,
          this.state.zoom,
          event.pointerType,
        );
      }
      if (pointerDownState.resize.handleType) {
        setCursor(
          this.canvas,
          getCursorForResizingElement({
            transformHandleType: pointerDownState.resize.handleType,
          }),
        );
        pointerDownState.resize.isResizing = true;
        pointerDownState.resize.offset = tupleToCoors(
          getResizeOffsetXY(
            pointerDownState.resize.handleType,
            selectedElements,
            pointerDownState.origin.x,
            pointerDownState.origin.y,
          ),
        );
        if (
          selectedElements.length === 1 &&
          isLinearElement(selectedElements[0]) &&
          selectedElements[0].points.length === 2
        ) {
          pointerDownState.resize.arrowDirection = getResizeArrowDirection(
            pointerDownState.resize.handleType,
            selectedElements[0],
          );
        }
      } else {
        if (this.state.editingLinearElement) {
          const ret = LinearElementEditor.handlePointerDown(
            event,
            this.state,
            (appState) => this.setState(appState),
            history,
            pointerDownState.origin,
          );
          if (ret.hitElement) {
            pointerDownState.hit.element = ret.hitElement;
          }
          if (ret.didAddPoint) {
            return true;
          }
        }

        // hitElement may already be set above, so check first
        pointerDownState.hit.element =
          pointerDownState.hit.element ??
          this.getElementAtPosition(
            pointerDownState.origin.x,
            pointerDownState.origin.y,
          );

        // For overlapped elements one position may hit
        // multiple elements
        pointerDownState.hit.allHitElements = this.getElementsAtPosition(
          pointerDownState.origin.x,
          pointerDownState.origin.y,
        );

        const hitElement = pointerDownState.hit.element;
        const someHitElementIsSelected = pointerDownState.hit.allHitElements.some(
          (element) => this.isASelectedElement(element),
        );
        if (
          (hitElement === null || !someHitElementIsSelected) &&
          !event.shiftKey &&
          !pointerDownState.hit.hasHitCommonBoundingBoxOfSelectedElements
        ) {
          this.clearSelection(hitElement);
        }

        // If we click on something
        if (hitElement != null) {
          // on CMD/CTRL, drill down to hit element regardless of groups etc.
          if (event[KEYS.CTRL_OR_CMD]) {
            this.setState((prevState) => ({
              ...editGroupForSelectedElement(prevState, hitElement),
              previousSelectedElementIds: this.state.selectedElementIds,
            }));
            // mark as not completely handled so as to allow dragging etc.
            return false;
          }

          // deselect if item is selected
          // if shift is not clicked, this will always return true
          // otherwise, it will trigger selection based on current
          // state of the box
          if (!this.state.selectedElementIds[hitElement.id]) {
            // if we are currently editing a group, exiting editing mode and deselect the group.
            if (
              this.state.editingGroupId &&
              !isElementInGroup(hitElement, this.state.editingGroupId)
            ) {
              this.setState({
                selectedElementIds: {},
                selectedGroupIds: {},
                editingGroupId: null,
              });
            }

            // Add hit element to selection. At this point if we're not holding
            // SHIFT the previously selected element(s) were deselected above
            // (make sure you use setState updater to use latest state)
            if (
              !someHitElementIsSelected &&
              !pointerDownState.hit.hasHitCommonBoundingBoxOfSelectedElements
            ) {
              this.setState((prevState) => {
                return selectGroupsForSelectedElements(
                  {
                    ...prevState,
                    selectedElementIds: {
                      ...prevState.selectedElementIds,
                      [hitElement.id]: true,
                    },
                  },
                  this.scene.getElements(),
                );
              });
              pointerDownState.hit.wasAddedToSelection = true;
            }
          }
        }

        this.setState({
          previousSelectedElementIds: this.state.selectedElementIds,
        });
      }
    }
    return false;
  };

  private isASelectedElement(hitElement: ExcalidrawElement | null): boolean {
    return hitElement != null && this.state.selectedElementIds[hitElement.id];
  }

  private isHittingCommonBoundingBoxOfSelectedElements(
    point: Readonly<{ x: number; y: number }>,
    selectedElements: readonly ExcalidrawElement[],
  ): boolean {
    if (selectedElements.length < 2) {
      return false;
    }

    // How many pixels off the shape boundary we still consider a hit
    const threshold = 10 / this.state.zoom.value;
    const [x1, y1, x2, y2] = getCommonBounds(selectedElements);
    return (
      point.x > x1 - threshold &&
      point.x < x2 + threshold &&
      point.y > y1 - threshold &&
      point.y < y2 + threshold
    );
  }

  private handleTextOnPointerDown = (
    event: React.PointerEvent<HTMLCanvasElement>,
    pointerDownState: PointerDownState,
  ): void => {
    // if we're currently still editing text, clicking outside
    // should only finalize it, not create another (irrespective
    // of state.elementLocked)
    if (this.state.editingElement?.type === "text") {
      return;
    }

    this.startTextEditing({
      sceneX: pointerDownState.origin.x,
      sceneY: pointerDownState.origin.y,
      insertAtParentCenter: !event.altKey,
    });

    resetCursor(this.canvas);
    if (!this.state.elementLocked) {
      this.setState({
        elementType: "selection",
      });
    }
  };

  private handleLinearElementOnPointerDown = (
    event: React.PointerEvent<HTMLCanvasElement>,
    elementType: ExcalidrawLinearElement["type"],
    pointerDownState: PointerDownState,
  ): void => {
    if (this.state.multiElement) {
      const { multiElement } = this.state;

      // finalize if completing a loop
      if (
        multiElement.type === "line" &&
        isPathALoop(multiElement.points, this.state.zoom.value)
      ) {
        mutateElement(multiElement, {
          lastCommittedPoint:
            multiElement.points[multiElement.points.length - 1],
        });
        this.actionManager.executeAction(actionFinalize);
        return;
      }

      const { x: rx, y: ry, lastCommittedPoint } = multiElement;

      // clicking inside commit zone → finalize arrow
      if (
        multiElement.points.length > 1 &&
        lastCommittedPoint &&
        distance2d(
          pointerDownState.origin.x - rx,
          pointerDownState.origin.y - ry,
          lastCommittedPoint[0],
          lastCommittedPoint[1],
        ) < LINE_CONFIRM_THRESHOLD
      ) {
        this.actionManager.executeAction(actionFinalize);
        return;
      }

      this.setState((prevState) => ({
        selectedElementIds: {
          ...prevState.selectedElementIds,
          [multiElement.id]: true,
        },
      }));
      // clicking outside commit zone → update reference for last committed
      // point
      mutateElement(multiElement, {
        lastCommittedPoint: multiElement.points[multiElement.points.length - 1],
      });
      setCursor(this.canvas, CURSOR_TYPE.POINTER);
    } else {
      const [gridX, gridY] = getGridPoint(
        pointerDownState.origin.x,
        pointerDownState.origin.y,
        elementType === "draw" ? null : this.state.gridSize,
      );

      /* If arrow is pre-arrowheads, it will have undefined for both start and end arrowheads.
      If so, we want it to be null for start and "arrow" for end. If the linear item is not
      an arrow, we want it to be null for both. Otherwise, we want it to use the
      values from appState. */

      const { currentItemStartArrowhead, currentItemEndArrowhead } = this.state;
      const [startArrowhead, endArrowhead] =
        elementType === "arrow"
          ? [currentItemStartArrowhead, currentItemEndArrowhead]
          : [null, null];

      const element = newLinearElement({
        type: elementType,
        x: gridX,
        y: gridY,
        strokeColor: this.state.currentItemStrokeColor,
        backgroundColor: this.state.currentItemBackgroundColor,
        fillStyle: this.state.currentItemFillStyle,
        strokeWidth: this.state.currentItemStrokeWidth,
        strokeStyle: this.state.currentItemStrokeStyle,
        roughness: this.state.currentItemRoughness,
        opacity: this.state.currentItemOpacity,
        strokeSharpness: this.state.currentItemLinearStrokeSharpness,
        startArrowhead,
        endArrowhead,
      });
      this.setState((prevState) => ({
        selectedElementIds: {
          ...prevState.selectedElementIds,
          [element.id]: false,
        },
      }));
      mutateElement(element, {
        points: [...element.points, [0, 0]],
      });
      const boundElement = getHoveredElementForBinding(
        pointerDownState.origin,
        this.scene,
      );
      this.scene.replaceAllElements([
        ...this.scene.getElementsIncludingDeleted(),
        element,
      ]);
      this.setState({
        draggingElement: element,
        editingElement: element,
        startBoundElement: boundElement,
        suggestedBindings: [],
      });
    }
  };

  private createGenericElementOnPointerDown = (
    elementType: ExcalidrawGenericElement["type"],
    pointerDownState: PointerDownState,
  ): void => {
    const [gridX, gridY] = getGridPoint(
      pointerDownState.origin.x,
      pointerDownState.origin.y,
      this.state.gridSize,
    );
    const element = newElement({
      type: elementType,
      x: gridX,
      y: gridY,
      strokeColor: this.state.currentItemStrokeColor,
      backgroundColor: this.state.currentItemBackgroundColor,
      fillStyle: this.state.currentItemFillStyle,
      strokeWidth: this.state.currentItemStrokeWidth,
      strokeStyle: this.state.currentItemStrokeStyle,
      roughness: this.state.currentItemRoughness,
      opacity: this.state.currentItemOpacity,
      strokeSharpness: this.state.currentItemStrokeSharpness,
    });

    if (element.type === "selection") {
      this.setState({
        selectionElement: element,
        draggingElement: element,
      });
    } else {
      this.scene.replaceAllElements([
        ...this.scene.getElementsIncludingDeleted(),
        element,
      ]);
      this.setState({
        multiElement: null,
        draggingElement: element,
        editingElement: element,
      });
    }
  };

  private onKeyDownFromPointerDownHandler(
    pointerDownState: PointerDownState,
  ): (event: KeyboardEvent) => void {
    return withBatchedUpdates((event: KeyboardEvent) => {
      if (this.maybeHandleResize(pointerDownState, event)) {
        return;
      }
      this.maybeDragNewGenericElement(pointerDownState, event);
    });
  }

  private onKeyUpFromPointerDownHandler(
    pointerDownState: PointerDownState,
  ): (event: KeyboardEvent) => void {
    return withBatchedUpdates((event: KeyboardEvent) => {
      // Prevents focus from escaping excalidraw tab
      event.key === KEYS.ALT && event.preventDefault();
      if (this.maybeHandleResize(pointerDownState, event)) {
        return;
      }
      this.maybeDragNewGenericElement(pointerDownState, event);
    });
  }

  private onPointerMoveFromPointerDownHandler(
    pointerDownState: PointerDownState,
  ): (event: PointerEvent) => void {
    return withBatchedUpdates((event: PointerEvent) => {
      // We need to initialize dragOffsetXY only after we've updated
      // `state.selectedElementIds` on pointerDown. Doing it here in pointerMove
      // event handler should hopefully ensure we're already working with
      // the updated state.
      if (pointerDownState.drag.offset === null) {
        pointerDownState.drag.offset = tupleToCoors(
          getDragOffsetXY(
            getSelectedElements(this.scene.getElements(), this.state),
            pointerDownState.origin.x,
            pointerDownState.origin.y,
          ),
        );
      }

      const target = event.target;
      if (!(target instanceof HTMLElement)) {
        return;
      }

      if (this.handlePointerMoveOverScrollbars(event, pointerDownState)) {
        return;
      }

      const pointerCoords = viewportCoordsToSceneCoords(event, this.state);
      const [gridX, gridY] = getGridPoint(
        pointerCoords.x,
        pointerCoords.y,
        this.state.gridSize,
      );

      // for arrows/lines, don't start dragging until a given threshold
      // to ensure we don't create a 2-point arrow by mistake when
      // user clicks mouse in a way that it moves a tiny bit (thus
      // triggering pointermove)
      if (
        !pointerDownState.drag.hasOccurred &&
        (this.state.elementType === "arrow" ||
          this.state.elementType === "line")
      ) {
        if (
          distance2d(
            pointerCoords.x,
            pointerCoords.y,
            pointerDownState.origin.x,
            pointerDownState.origin.y,
          ) < DRAGGING_THRESHOLD
        ) {
          return;
        }
      }

      if (pointerDownState.resize.isResizing) {
        pointerDownState.lastCoords.x = pointerCoords.x;
        pointerDownState.lastCoords.y = pointerCoords.y;
        if (this.maybeHandleResize(pointerDownState, event)) {
          return true;
        }
      }

      if (this.state.editingLinearElement) {
        const didDrag = LinearElementEditor.handlePointDragging(
          this.state,
          (appState) => this.setState(appState),
          pointerCoords.x,
          pointerCoords.y,
          (element, startOrEnd) => {
            this.maybeSuggestBindingForLinearElementAtCursor(
              element,
              startOrEnd,
              pointerCoords,
            );
          },
        );

        if (didDrag) {
          pointerDownState.lastCoords.x = pointerCoords.x;
          pointerDownState.lastCoords.y = pointerCoords.y;
          return;
        }
      }

      const hasHitASelectedElement = pointerDownState.hit.allHitElements.some(
        (element) => this.isASelectedElement(element),
      );
      if (
        hasHitASelectedElement ||
        pointerDownState.hit.hasHitCommonBoundingBoxOfSelectedElements
      ) {
        // Marking that click was used for dragging to check
        // if elements should be deselected on pointerup
        pointerDownState.drag.hasOccurred = true;
        const selectedElements = getSelectedElements(
          this.scene.getElements(),
          this.state,
        );
        if (selectedElements.length > 0) {
          const [dragX, dragY] = getGridPoint(
            pointerCoords.x - pointerDownState.drag.offset.x,
            pointerCoords.y - pointerDownState.drag.offset.y,
            this.state.gridSize,
          );

          const [dragDistanceX, dragDistanceY] = [
            Math.abs(pointerCoords.x - pointerDownState.origin.x),
            Math.abs(pointerCoords.y - pointerDownState.origin.y),
          ];

          // We only drag in one direction if shift is pressed
          const lockDirection = event.shiftKey;

          dragSelectedElements(
            pointerDownState,
            selectedElements,
            dragX,
            dragY,
            this.scene,
            lockDirection,
            dragDistanceX,
            dragDistanceY,
          );
          this.maybeSuggestBindingForAll(selectedElements);

          // We duplicate the selected element if alt is pressed on pointer move
          if (event.altKey && !pointerDownState.hit.hasBeenDuplicated) {
            // Move the currently selected elements to the top of the z index stack, and
            // put the duplicates where the selected elements used to be.
            // (the origin point where the dragging started)

            pointerDownState.hit.hasBeenDuplicated = true;

            const nextElements = [];
            const elementsToAppend = [];
            const groupIdMap = new Map();
            const oldIdToDuplicatedId = new Map();
            const hitElement = pointerDownState.hit.element;
            for (const element of this.scene.getElementsIncludingDeleted()) {
              if (
                this.state.selectedElementIds[element.id] ||
                // case: the state.selectedElementIds might not have been
                // updated yet by the time this mousemove event is fired
                (element.id === hitElement?.id &&
                  pointerDownState.hit.wasAddedToSelection)
              ) {
                const duplicatedElement = duplicateElement(
                  this.state.editingGroupId,
                  groupIdMap,
                  element,
                );
                const [originDragX, originDragY] = getGridPoint(
                  pointerDownState.origin.x - pointerDownState.drag.offset.x,
                  pointerDownState.origin.y - pointerDownState.drag.offset.y,
                  this.state.gridSize,
                );
                mutateElement(duplicatedElement, {
                  x: duplicatedElement.x + (originDragX - dragX),
                  y: duplicatedElement.y + (originDragY - dragY),
                });
                nextElements.push(duplicatedElement);
                elementsToAppend.push(element);
                oldIdToDuplicatedId.set(element.id, duplicatedElement.id);
              } else {
                nextElements.push(element);
              }
            }
            const nextSceneElements = [...nextElements, ...elementsToAppend];
            fixBindingsAfterDuplication(
              nextSceneElements,
              elementsToAppend,
              oldIdToDuplicatedId,
              "duplicatesServeAsOld",
            );
            this.scene.replaceAllElements(nextSceneElements);
          }
          return;
        }
      }

      // It is very important to read this.state within each move event,
      // otherwise we would read a stale one!
      const draggingElement = this.state.draggingElement;
      if (!draggingElement) {
        return;
      }

      if (isLinearElement(draggingElement)) {
        pointerDownState.drag.hasOccurred = true;
        const points = draggingElement.points;
        let dx: number;
        let dy: number;
        if (draggingElement.type === "draw") {
          dx = pointerCoords.x - draggingElement.x;
          dy = pointerCoords.y - draggingElement.y;
        } else {
          dx = gridX - draggingElement.x;
          dy = gridY - draggingElement.y;
        }

        if (getRotateWithDiscreteAngleKey(event) && points.length === 2) {
          ({ width: dx, height: dy } = getPerfectElementSize(
            this.state.elementType,
            dx,
            dy,
          ));
        }

        if (points.length === 1) {
          mutateElement(draggingElement, { points: [...points, [dx, dy]] });
        } else if (points.length > 1) {
          if (draggingElement.type === "draw") {
            mutateElement(draggingElement, {
              points: simplify(
                [...(points as Point[]), [dx, dy]],
                0.7 / this.state.zoom.value,
              ),
            });
          } else {
            mutateElement(draggingElement, {
              points: [...points.slice(0, -1), [dx, dy]],
            });
          }
        }
        if (isBindingElement(draggingElement)) {
          // When creating a linear element by dragging
          this.maybeSuggestBindingForLinearElementAtCursor(
            draggingElement,
            "end",
            pointerCoords,
            this.state.startBoundElement,
          );
        }
      } else {
        pointerDownState.lastCoords.x = pointerCoords.x;
        pointerDownState.lastCoords.y = pointerCoords.y;
        this.maybeDragNewGenericElement(pointerDownState, event);
      }

      if (this.state.elementType === "selection") {
        const elements = this.scene.getElements();
        if (!event.shiftKey && isSomeElementSelected(elements, this.state)) {
          this.setState({
            selectedElementIds: {},
            selectedGroupIds: {},
            editingGroupId: null,
          });
        }
        const elementsWithinSelection = getElementsWithinSelection(
          elements,
          draggingElement,
        );
        this.setState((prevState) =>
          selectGroupsForSelectedElements(
            {
              ...prevState,
              selectedElementIds: {
                ...prevState.selectedElementIds,
                ...elementsWithinSelection.reduce((map, element) => {
                  map[element.id] = true;
                  return map;
                }, {} as any),
              },
            },
            this.scene.getElements(),
          ),
        );
      }
    });
  }

  // Returns whether the pointer move happened over either scrollbar
  private handlePointerMoveOverScrollbars(
    event: PointerEvent,
    pointerDownState: PointerDownState,
  ): boolean {
    if (pointerDownState.scrollbars.isOverHorizontal) {
      const x = event.clientX;
      const dx = x - pointerDownState.lastCoords.x;
      this.setState({
        scrollX: this.state.scrollX - dx / this.state.zoom.value,
      });
      pointerDownState.lastCoords.x = x;
      return true;
    }

    if (pointerDownState.scrollbars.isOverVertical) {
      const y = event.clientY;
      const dy = y - pointerDownState.lastCoords.y;
      this.setState({
        scrollY: this.state.scrollY - dy / this.state.zoom.value,
      });
      pointerDownState.lastCoords.y = y;
      return true;
    }
    return false;
  }

  private onPointerUpFromPointerDownHandler(
    pointerDownState: PointerDownState,
  ): (event: PointerEvent) => void {
    return withBatchedUpdates((childEvent: PointerEvent) => {
      const {
        draggingElement,
        resizingElement,
        multiElement,
        elementType,
        elementLocked,
        isResizing,
        isRotating,
      } = this.state;

      this.setState({
        isResizing: false,
        isRotating: false,
        resizingElement: null,
        selectionElement: null,
        cursorButton: "up",
        // text elements are reset on finalize, and resetting on pointerup
        // may cause issues with double taps
        editingElement:
          multiElement || isTextElement(this.state.editingElement)
            ? this.state.editingElement
            : null,
      });

      this.savePointer(childEvent.clientX, childEvent.clientY, "up");

      // Handle end of dragging a point of a linear element, might close a loop
      // and sets binding element
      if (this.state.editingLinearElement) {
        const editingLinearElement = LinearElementEditor.handlePointerUp(
          childEvent,
          this.state.editingLinearElement,
          this.state,
        );
        if (editingLinearElement !== this.state.editingLinearElement) {
          this.setState({
            editingLinearElement,
            suggestedBindings: [],
          });
        }
      }

      lastPointerUp = null;

      window.removeEventListener(
        EVENT.POINTER_MOVE,
        pointerDownState.eventListeners.onMove!,
      );
      window.removeEventListener(
        EVENT.POINTER_UP,
        pointerDownState.eventListeners.onUp!,
      );
      window.removeEventListener(
        EVENT.KEYDOWN,
        pointerDownState.eventListeners.onKeyDown!,
      );
      window.removeEventListener(
        EVENT.KEYUP,
        pointerDownState.eventListeners.onKeyUp!,
      );

      if (draggingElement?.type === "draw") {
        this.actionManager.executeAction(actionFinalize);
        return;
      }

      if (isLinearElement(draggingElement)) {
        if (draggingElement!.points.length > 1) {
          history.resumeRecording();
        }
        const pointerCoords = viewportCoordsToSceneCoords(
          childEvent,
          this.state,
        );

        if (
          !pointerDownState.drag.hasOccurred &&
          draggingElement &&
          !multiElement
        ) {
          mutateElement(draggingElement, {
            points: [
              ...draggingElement.points,
              [
                pointerCoords.x - draggingElement.x,
                pointerCoords.y - draggingElement.y,
              ],
            ],
          });
          this.setState({
            multiElement: draggingElement,
            editingElement: this.state.draggingElement,
          });
        } else if (pointerDownState.drag.hasOccurred && !multiElement) {
          if (
            isBindingEnabled(this.state) &&
            isBindingElement(draggingElement)
          ) {
            maybeBindLinearElement(
              draggingElement,
              this.state,
              this.scene,
              pointerCoords,
            );
          }
          this.setState({ suggestedBindings: [], startBoundElement: null });
          if (!elementLocked && elementType !== "draw") {
            resetCursor(this.canvas);
            this.setState((prevState) => ({
              draggingElement: null,
              elementType: "selection",
              selectedElementIds: {
                ...prevState.selectedElementIds,
                [this.state.draggingElement!.id]: true,
              },
            }));
          } else {
            this.setState((prevState) => ({
              draggingElement: null,
              selectedElementIds: {
                ...prevState.selectedElementIds,
                [this.state.draggingElement!.id]: true,
              },
            }));
          }
        }
        return;
      }

      if (
        elementType !== "selection" &&
        draggingElement &&
        isInvisiblySmallElement(draggingElement)
      ) {
        // remove invisible element which was added in onPointerDown
        this.scene.replaceAllElements(
          this.scene.getElementsIncludingDeleted().slice(0, -1),
        );
        this.setState({
          draggingElement: null,
        });
        return;
      }

      if (draggingElement) {
        mutateElement(
          draggingElement,
          getNormalizedDimensions(draggingElement),
        );
      }

      if (resizingElement) {
        history.resumeRecording();
      }

      if (resizingElement && isInvisiblySmallElement(resizingElement)) {
        this.scene.replaceAllElements(
          this.scene
            .getElementsIncludingDeleted()
            .filter((el) => el.id !== resizingElement.id),
        );
      }

      // Code below handles selection when element(s) weren't
      // drag or added to selection on pointer down phase.
      const hitElement = pointerDownState.hit.element;
      if (
        hitElement &&
        !pointerDownState.drag.hasOccurred &&
        !pointerDownState.hit.wasAddedToSelection
      ) {
        if (childEvent.shiftKey) {
          if (this.state.selectedElementIds[hitElement.id]) {
            if (isSelectedViaGroup(this.state, hitElement)) {
              // We want to unselect all groups hitElement is part of
              // as well as all elements that are part of the groups
              // hitElement is part of
              const idsOfSelectedElementsThatAreInGroups = hitElement.groupIds
                .flatMap((groupId) =>
                  getElementsInGroup(this.scene.getElements(), groupId),
                )
                .map((element) => ({ [element.id]: false }))
                .reduce((prevId, acc) => ({ ...prevId, ...acc }), {});

              this.setState((_prevState) => ({
                selectedGroupIds: {
                  ..._prevState.selectedElementIds,
                  ...hitElement.groupIds
                    .map((gId) => ({ [gId]: false }))
                    .reduce((prev, acc) => ({ ...prev, ...acc }), {}),
                },
                selectedElementIds: {
                  ..._prevState.selectedElementIds,
                  ...idsOfSelectedElementsThatAreInGroups,
                },
              }));
            } else {
              // remove element from selection while
              // keeping prev elements selected
              this.setState((prevState) => ({
                selectedElementIds: {
                  ...prevState.selectedElementIds,
                  [hitElement!.id]: false,
                },
              }));
            }
          } else {
            // add element to selection while
            // keeping prev elements selected
            this.setState((_prevState) => ({
              selectedElementIds: {
                ..._prevState.selectedElementIds,
                [hitElement!.id]: true,
              },
            }));
          }
        } else {
          this.setState((prevState) => ({
            ...selectGroupsForSelectedElements(
              {
                ...prevState,
                selectedElementIds: { [hitElement.id]: true },
              },
              this.scene.getElements(),
            ),
          }));
        }
      }

      if (
        !this.state.editingLinearElement &&
        !pointerDownState.drag.hasOccurred &&
        !this.state.isResizing &&
        ((hitElement &&
          isHittingElementBoundingBoxWithoutHittingElement(
            hitElement,
            this.state,
            pointerDownState.origin.x,
            pointerDownState.origin.y,
          )) ||
          (!hitElement &&
            pointerDownState.hit.hasHitCommonBoundingBoxOfSelectedElements))
      ) {
        // Deselect selected elements
        this.setState({
          selectedElementIds: {},
          selectedGroupIds: {},
          editingGroupId: null,
        });

        return;
      }

      if (!elementLocked && elementType !== "draw" && draggingElement) {
        this.setState((prevState) => ({
          selectedElementIds: {
            ...prevState.selectedElementIds,
            [draggingElement.id]: true,
          },
        }));
      }

      if (
        elementType !== "selection" ||
        isSomeElementSelected(this.scene.getElements(), this.state)
      ) {
        history.resumeRecording();
      }

      if (pointerDownState.drag.hasOccurred || isResizing || isRotating) {
        (isBindingEnabled(this.state)
          ? bindOrUnbindSelectedElements
          : unbindLinearElements)(
          getSelectedElements(this.scene.getElements(), this.state),
        );
      }

      if (!elementLocked && elementType !== "draw") {
        resetCursor(this.canvas);
        this.setState({
          draggingElement: null,
          suggestedBindings: [],
          elementType: "selection",
        });
      } else {
        this.setState({
          draggingElement: null,
          suggestedBindings: [],
        });
      }
    });
  }

  private updateBindingEnabledOnPointerMove = (
    event: React.PointerEvent<HTMLCanvasElement>,
  ) => {
    const shouldEnableBinding = shouldEnableBindingForPointerEvent(event);
    if (this.state.isBindingEnabled !== shouldEnableBinding) {
      this.setState({ isBindingEnabled: shouldEnableBinding });
    }
  };

  private maybeSuggestBindingAtCursor = (pointerCoords: {
    x: number;
    y: number;
  }): void => {
    const hoveredBindableElement = getHoveredElementForBinding(
      pointerCoords,
      this.scene,
    );
    this.setState({
      suggestedBindings:
        hoveredBindableElement != null ? [hoveredBindableElement] : [],
    });
  };

  private maybeSuggestBindingForLinearElementAtCursor = (
    linearElement: NonDeleted<ExcalidrawLinearElement>,
    startOrEnd: "start" | "end",
    pointerCoords: {
      x: number;
      y: number;
    },
    // During line creation the start binding hasn't been written yet
    // into `linearElement`
    oppositeBindingBoundElement?: ExcalidrawBindableElement | null,
  ): void => {
    const hoveredBindableElement = getHoveredElementForBinding(
      pointerCoords,
      this.scene,
    );
    this.setState({
      suggestedBindings:
        hoveredBindableElement != null &&
        !isLinearElementSimpleAndAlreadyBound(
          linearElement,
          oppositeBindingBoundElement?.id,
          hoveredBindableElement,
        )
          ? [hoveredBindableElement]
          : [],
    });
  };

  private maybeSuggestBindingForAll(
    selectedElements: NonDeleted<ExcalidrawElement>[],
  ): void {
    const suggestedBindings = getEligibleElementsForBinding(selectedElements);
    this.setState({ suggestedBindings });
  }

  private clearSelection(hitElement: ExcalidrawElement | null): void {
    this.setState((prevState) => ({
      selectedElementIds: {},
      selectedGroupIds: {},
      // Continue editing the same group if the user selected a different
      // element from it
      editingGroupId:
        prevState.editingGroupId &&
        hitElement != null &&
        isElementInGroup(hitElement, prevState.editingGroupId)
          ? prevState.editingGroupId
          : null,
    }));
    this.setState({
      selectedElementIds: {},
      previousSelectedElementIds: this.state.selectedElementIds,
    });
  }

  private handleCanvasRef = (canvas: HTMLCanvasElement) => {
    // canvas is null when unmounting
    if (canvas !== null) {
      this.canvas = canvas;
      this.rc = rough.canvas(this.canvas);

      this.canvas.addEventListener(EVENT.WHEEL, this.handleWheel, {
        passive: false,
      });
      this.canvas.addEventListener(EVENT.TOUCH_START, this.onTapStart);
      this.canvas.addEventListener(EVENT.TOUCH_END, this.onTapEnd);
    } else {
      this.canvas?.removeEventListener(EVENT.WHEEL, this.handleWheel);
      this.canvas?.removeEventListener(EVENT.TOUCH_START, this.onTapStart);
      this.canvas?.removeEventListener(EVENT.TOUCH_END, this.onTapEnd);
    }
  };

  private handleCanvasOnDrop = async (
    event: React.DragEvent<HTMLCanvasElement>,
  ) => {
    try {
      const file = event.dataTransfer.files[0];
      if (file?.type === "image/png" || file?.type === "image/svg+xml") {
        const { elements, appState } = await loadFromBlob(file, this.state);
        this.syncActionResult({
          elements,
          appState: {
            ...(appState || this.state),
            isLoading: false,
          },
          commitToHistory: true,
        });
        return;
      }
    } catch (error) {
      return this.setState({
        isLoading: false,
        errorMessage: error.message,
      });
    }

    const libraryShapes = event.dataTransfer.getData(MIME_TYPES.excalidrawlib);
    if (libraryShapes !== "") {
      this.addElementsFromPasteOrLibrary(
        JSON.parse(libraryShapes),
        event.clientX,
        event.clientY,
      );
      return;
    }

    const file = event.dataTransfer?.files[0];
    if (
      file?.type === "application/json" ||
      file?.name.endsWith(".excalidraw")
    ) {
      this.setState({ isLoading: true });
      if (
        "chooseFileSystemEntries" in window ||
        "showOpenFilePicker" in window
      ) {
        try {
          // This will only work as of Chrome 86,
          // but can be safely ignored on older releases.
          const item = event.dataTransfer.items[0];
          // TODO: Make this part of `AppState`.
          (file as any).handle = await (item as any).getAsFileSystemHandle();
        } catch (error) {
          console.warn(error.name, error.message);
        }
      }
      loadFromBlob(file, this.state)
        .then(({ elements, appState }) =>
          this.syncActionResult({
            elements,
            appState: {
              ...(appState || this.state),
              isLoading: false,
            },
            commitToHistory: true,
          }),
        )
        .catch((error) => {
          this.setState({ isLoading: false, errorMessage: error.message });
        });
    } else if (
      file?.type === MIME_TYPES.excalidrawlib ||
      file?.name.endsWith(".excalidrawlib")
    ) {
      Library.importLibrary(file)
        .then(() => {
          this.setState({ isLibraryOpen: false });
        })
        .catch((error) =>
          this.setState({ isLoading: false, errorMessage: error.message }),
        );
    } else {
      this.setState({
        isLoading: false,
        errorMessage: t("alerts.couldNotLoadInvalidFile"),
      });
    }
  };

  private handleCanvasContextMenu = (
    event: React.PointerEvent<HTMLCanvasElement>,
  ) => {
    event.preventDefault();
    this.openContextMenu(event);
  };

  private maybeDragNewGenericElement = (
    pointerDownState: PointerDownState,
    event: MouseEvent | KeyboardEvent,
  ): void => {
    const draggingElement = this.state.draggingElement;
    const pointerCoords = pointerDownState.lastCoords;
    if (!draggingElement) {
      return;
    }
    if (draggingElement.type === "selection") {
      dragNewElement(
        draggingElement,
        this.state.elementType,
        pointerDownState.origin.x,
        pointerDownState.origin.y,
        pointerCoords.x,
        pointerCoords.y,
        distance(pointerDownState.origin.x, pointerCoords.x),
        distance(pointerDownState.origin.y, pointerCoords.y),
        getResizeWithSidesSameLengthKey(event),
        getResizeCenterPointKey(event),
      );
    } else {
      const [gridX, gridY] = getGridPoint(
        pointerCoords.x,
        pointerCoords.y,
        this.state.gridSize,
      );
      dragNewElement(
        draggingElement,
        this.state.elementType,
        pointerDownState.originInGrid.x,
        pointerDownState.originInGrid.y,
        gridX,
        gridY,
        distance(pointerDownState.originInGrid.x, gridX),
        distance(pointerDownState.originInGrid.y, gridY),
        getResizeWithSidesSameLengthKey(event),
        getResizeCenterPointKey(event),
      );
      this.maybeSuggestBindingForAll([draggingElement]);
    }
  };

  private maybeHandleResize = (
    pointerDownState: PointerDownState,
    event: MouseEvent | KeyboardEvent,
  ): boolean => {
    const selectedElements = getSelectedElements(
      this.scene.getElements(),
      this.state,
    );
    const transformHandleType = pointerDownState.resize.handleType;
    this.setState({
      // TODO: rename this state field to "isScaling" to distinguish
      // it from the generic "isResizing" which includes scaling and
      // rotating
      isResizing: transformHandleType && transformHandleType !== "rotation",
      isRotating: transformHandleType === "rotation",
    });
    const pointerCoords = pointerDownState.lastCoords;
    const [resizeX, resizeY] = getGridPoint(
      pointerCoords.x - pointerDownState.resize.offset.x,
      pointerCoords.y - pointerDownState.resize.offset.y,
      this.state.gridSize,
    );
    if (
      transformElements(
        pointerDownState,
        transformHandleType,
        selectedElements,
        pointerDownState.resize.arrowDirection,
        getRotateWithDiscreteAngleKey(event),
        getResizeCenterPointKey(event),
        getResizeWithSidesSameLengthKey(event),
        resizeX,
        resizeY,
        pointerDownState.resize.center.x,
        pointerDownState.resize.center.y,
      )
    ) {
      this.maybeSuggestBindingForAll(selectedElements);
      return true;
    }
    return false;
  };

  private openContextMenu = ({
    clientX,
    clientY,
  }: {
    clientX: number;
    clientY: number;
  }) => {
    const { x, y } = viewportCoordsToSceneCoords(
      { clientX, clientY },
      this.state,
    );

    const maybeGroupAction = actionGroup.contextItemPredicate!(
      this.actionManager.getElementsIncludingDeleted(),
      this.actionManager.getAppState(),
    );

    const maybeUngroupAction = actionUngroup.contextItemPredicate!(
      this.actionManager.getElementsIncludingDeleted(),
      this.actionManager.getAppState(),
    );

    const separator = "separator";

    const _isMobile = isMobile();

    const elements = this.scene.getElements();
    const element = this.getElementAtPosition(x, y);
    const options: ContextMenuOption[] = [];
    if (probablySupportsClipboardBlob && elements.length > 0) {
      options.push(actionCopyAsPng);
    }

    if (probablySupportsClipboardWriteText && elements.length > 0) {
      options.push(actionCopyAsSvg);
    }
    if (!element) {
      const viewModeOptions = [
        ...options,
        typeof this.props.gridModeEnabled === "undefined" &&
          actionToggleGridMode,
        typeof this.props.zenModeEnabled === "undefined" && actionToggleZenMode,
        typeof this.props.viewModeEnabled === "undefined" &&
          actionToggleViewMode,
        actionToggleStats,
      ];

      ContextMenu.push({
        options: viewModeOptions,
        top: clientY,
        left: clientX,
        actionManager: this.actionManager,
        appState: this.state,
      });

      if (this.state.viewModeEnabled) {
        return;
      }

      ContextMenu.push({
        options: [
          _isMobile &&
            navigator.clipboard && {
              name: "paste",
              perform: (elements, appStates) => {
                this.pasteFromClipboard(null);
                return {
                  commitToHistory: false,
                };
              },
              contextItemLabel: "labels.paste",
            },
          _isMobile && navigator.clipboard && separator,
          probablySupportsClipboardBlob &&
            elements.length > 0 &&
            actionCopyAsPng,
          probablySupportsClipboardWriteText &&
            elements.length > 0 &&
            actionCopyAsSvg,
          ((probablySupportsClipboardBlob && elements.length > 0) ||
            (probablySupportsClipboardWriteText && elements.length > 0)) &&
            separator,
          actionSelectAll,
          separator,
          typeof this.props.gridModeEnabled === "undefined" &&
            actionToggleGridMode,
          typeof this.props.zenModeEnabled === "undefined" &&
            actionToggleZenMode,
          typeof this.props.viewModeEnabled === "undefined" &&
            actionToggleViewMode,
          actionToggleStats,
        ],
        top: clientY,
        left: clientX,
        actionManager: this.actionManager,
        appState: this.state,
      });
      return;
    }

    if (!this.state.selectedElementIds[element.id]) {
      this.setState({ selectedElementIds: { [element.id]: true } });
    }

    if (this.state.viewModeEnabled) {
      ContextMenu.push({
        options: [navigator.clipboard && actionCopy, ...options],
        top: clientY,
        left: clientX,
        actionManager: this.actionManager,
        appState: this.state,
      });
      return;
    }

    ContextMenu.push({
      options: [
        _isMobile && actionCut,
        _isMobile && navigator.clipboard && actionCopy,
        _isMobile &&
          navigator.clipboard && {
            name: "paste",
            perform: (elements, appStates) => {
              this.pasteFromClipboard(null);
              return {
                commitToHistory: false,
              };
            },
            contextItemLabel: "labels.paste",
          },
        _isMobile && separator,
        ...options,
        separator,
        actionCopyStyles,
        actionPasteStyles,
        separator,
        maybeGroupAction && actionGroup,
        maybeUngroupAction && actionUngroup,
        (maybeGroupAction || maybeUngroupAction) && separator,
        actionAddToLibrary,
        separator,
        actionSendBackward,
        actionBringForward,
        actionSendToBack,
        actionBringToFront,
        separator,
        actionDuplicateSelection,
        actionDeleteSelected,
      ],
      top: clientY,
      left: clientX,
      actionManager: this.actionManager,
      appState: this.state,
    });
  };

  private handleWheel = withBatchedUpdates((event: WheelEvent) => {
    event.preventDefault();

    if (isPanning) {
      return;
    }

    const { deltaX, deltaY } = event;
    const { selectedElementIds, previousSelectedElementIds } = this.state;
    // note that event.ctrlKey is necessary to handle pinch zooming
    if (event.metaKey || event.ctrlKey) {
      const sign = Math.sign(deltaY);
      const MAX_STEP = 10;
      let delta = Math.abs(deltaY);
      if (delta > MAX_STEP) {
        delta = MAX_STEP;
      }
      delta *= sign;
      if (Object.keys(previousSelectedElementIds).length !== 0) {
        setTimeout(() => {
          this.setState({
            selectedElementIds: previousSelectedElementIds,
            previousSelectedElementIds: {},
          });
        }, 1000);
      }

      let newZoom = this.state.zoom.value - delta / 100;
      // increase zoom steps the more zoomed-in we are (applies to >100% only)
      newZoom += Math.log10(Math.max(1, this.state.zoom.value)) * -sign;
      // round to nearest step
      newZoom = Math.round(newZoom * ZOOM_STEP * 100) / (ZOOM_STEP * 100);

      this.setState(({ zoom, offsetLeft, offsetTop }) => ({
        zoom: getNewZoom(
          getNormalizedZoom(newZoom),
          zoom,
          { left: offsetLeft, top: offsetTop },
          {
            x: cursorX,
            y: cursorY,
          },
        ),
        selectedElementIds: {},
        previousSelectedElementIds:
          Object.keys(selectedElementIds).length !== 0
            ? selectedElementIds
            : previousSelectedElementIds,
        shouldCacheIgnoreZoom: true,
      }));
      this.resetShouldCacheIgnoreZoomDebounced();
      return;
    }

    // scroll horizontally when shift pressed
    if (event.shiftKey) {
      this.setState(({ zoom, scrollX }) => ({
        // on Mac, shift+wheel tends to result in deltaX
        scrollX: scrollX - (deltaY || deltaX) / zoom.value,
      }));
      return;
    }

    this.setState(({ zoom, scrollX, scrollY }) => ({
      scrollX: scrollX - deltaX / zoom.value,
      scrollY: scrollY - deltaY / zoom.value,
    }));
  });

  private getTextWysiwygSnappedToCenterPosition(
    x: number,
    y: number,
    appState: AppState,
    canvas: HTMLCanvasElement | null,
    scale: number,
  ) {
    const elementClickedInside = getElementContainingPosition(
      this.scene
        .getElementsIncludingDeleted()
        .filter((element) => !isTextElement(element)),
      x,
      y,
    );
    if (elementClickedInside) {
      const elementCenterX =
        elementClickedInside.x + elementClickedInside.width / 2;
      const elementCenterY =
        elementClickedInside.y + elementClickedInside.height / 2;
      const distanceToCenter = Math.hypot(
        x - elementCenterX,
        y - elementCenterY,
      );
      const isSnappedToCenter =
        distanceToCenter < TEXT_TO_CENTER_SNAP_THRESHOLD;
      if (isSnappedToCenter) {
        const { x: viewportX, y: viewportY } = sceneCoordsToViewportCoords(
          { sceneX: elementCenterX, sceneY: elementCenterY },
          appState,
        );
        return { viewportX, viewportY, elementCenterX, elementCenterY };
      }
    }
  }

  private savePointer = (x: number, y: number, button: "up" | "down") => {
    if (!x || !y) {
      return;
    }
    const pointer = viewportCoordsToSceneCoords(
      { clientX: x, clientY: y },
      this.state,
    );

    if (isNaN(pointer.x) || isNaN(pointer.y)) {
      // sometimes the pointer goes off screen
    }

    this.props.onPointerUpdate?.({
      pointer,
      button,
      pointersMap: gesture.pointers,
    });
  };

  private resetShouldCacheIgnoreZoomDebounced = debounce(() => {
    if (!this.unmounted) {
      this.setState({ shouldCacheIgnoreZoom: false });
    }
  }, 300);

  private getCanvasOffsets(offsets?: {
    offsetLeft?: number;
    offsetTop?: number;
  }): Pick<AppState, "offsetTop" | "offsetLeft"> {
    if (
      typeof offsets?.offsetLeft === "number" &&
      typeof offsets?.offsetTop === "number"
    ) {
      return {
        offsetLeft: offsets.offsetLeft,
        offsetTop: offsets.offsetTop,
      };
    }
    if (this.excalidrawContainerRef?.current?.parentElement) {
      const parentElement = this.excalidrawContainerRef.current.parentElement;
      const { left, top } = parentElement.getBoundingClientRect();
      return {
        offsetLeft:
          typeof offsets?.offsetLeft === "number" ? offsets.offsetLeft : left,
        offsetTop:
          typeof offsets?.offsetTop === "number" ? offsets.offsetTop : top,
      };
    }
    return {
      offsetLeft:
        typeof offsets?.offsetLeft === "number" ? offsets.offsetLeft : 0,
      offsetTop: typeof offsets?.offsetTop === "number" ? offsets.offsetTop : 0,
    };
  }

  private async updateLanguage() {
    const currentLang =
      languages.find((lang) => lang.code === this.props.langCode) ||
      defaultLang;
    await setLanguage(currentLang);
    this.setAppState({});
  }
}

// -----------------------------------------------------------------------------
// TEST HOOKS
// -----------------------------------------------------------------------------

declare global {
  interface Window {
    h: {
      elements: readonly ExcalidrawElement[];
      state: AppState;
      setState: React.Component<any, AppState>["setState"];
      history: SceneHistory;
      app: InstanceType<typeof App>;
      library: typeof Library;
      collab: InstanceType<
        typeof import("../excalidraw-app/collab/CollabWrapper").default
      >;
    };
  }
}

if (
  process.env.NODE_ENV === ENV.TEST ||
  process.env.NODE_ENV === ENV.DEVELOPMENT
) {
  window.h = window.h || ({} as Window["h"]);

  Object.defineProperties(window.h, {
    elements: {
      configurable: true,
      get() {
        return this.app.scene.getElementsIncludingDeleted();
      },
      set(elements: ExcalidrawElement[]) {
        return this.app.scene.replaceAllElements(elements);
      },
    },
    history: {
      configurable: true,
      get: () => history,
    },
    library: {
      configurable: true,
      value: Library,
    },
  });
}
export default App;<|MERGE_RESOLUTION|>--- conflicted
+++ resolved
@@ -1970,53 +1970,23 @@
           points: points.slice(0, -1),
         });
       } else {
-<<<<<<< HEAD
-        // cursor moved inside commit zone, and there's uncommitted point,
-        //  thus remove it
-        if (
-          points.length > 2 &&
-          lastCommittedPoint &&
-          distance2d(
-            scenePointerX - rx,
-            scenePointerY - ry,
-            lastCommittedPoint[0],
-            lastCommittedPoint[1],
-          ) < LINE_CONFIRM_THRESHOLD
-        ) {
-          document.documentElement.style.cursor = CURSOR_TYPE.POINTER;
-          mutateElement(multiElement, {
-            points: points.slice(0, -1),
-          });
-        } else {
-          if (isPathALoop(points)) {
-            document.documentElement.style.cursor = CURSOR_TYPE.POINTER;
-          }
-          // update last uncommitted point
-          const lastUncommittedPoint = () => {
-            if (!this.state.gridSize) {
-              return points.slice(0, -1);
-            }
-            return points
-              .slice(0, -1)
-              .map((point) =>
-                getGridPoint(point[0], point[1], this.state.gridSize),
-              );
-          };
-          mutateElement(multiElement, {
-            points: [
-              ...lastUncommittedPoint(),
-              [scenePointerX - rx, scenePointerY - ry],
-            ],
-          });
-=======
         if (isPathALoop(points, this.state.zoom.value)) {
           setCursor(this.canvas, CURSOR_TYPE.POINTER);
->>>>>>> 0d2f72f8
         }
         // update last uncommitted point
+        const lastUncommittedPoint = () => {
+          if (!this.state.gridSize) {
+            return points.slice(0, -1);
+          }
+          return points
+            .slice(0, -1)
+            .map((point) =>
+              getGridPoint(point[0], point[1], this.state.gridSize),
+            );
+        };
         mutateElement(multiElement, {
           points: [
-            ...points.slice(0, -1),
+            ...lastUncommittedPoint(),
             [scenePointerX - rx, scenePointerY - ry],
           ],
         });
