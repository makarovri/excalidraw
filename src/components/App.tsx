import React, { useContext } from "react";
import { flushSync } from "react-dom";

import { RoughCanvas } from "roughjs/bin/canvas";
import rough from "roughjs/bin/rough";
import clsx from "clsx";
import { nanoid } from "nanoid";

import {
  actionAddToLibrary,
  actionBringForward,
  actionBringToFront,
  actionCopy,
  actionCopyAsPng,
  actionCopyAsSvg,
  copyText,
  actionCopyStyles,
  actionCut,
  actionDeleteSelected,
  actionDuplicateSelection,
  actionFinalize,
  actionFlipHorizontal,
  actionFlipVertical,
  actionGroup,
  actionPasteStyles,
  actionSelectAll,
  actionSendBackward,
  actionSendToBack,
  actionToggleGridMode,
  actionToggleStats,
  actionToggleZenMode,
  actionUnbindText,
  actionBindText,
  actionUngroup,
  actionLink,
  actionToggleLock,
  actionToggleLinearEditor,
} from "../actions";
import { createRedoAction, createUndoAction } from "../actions/actionHistory";
import { ActionManager } from "../actions/manager";
import { actions } from "../actions/register";
import { ActionResult } from "../actions/types";
import { trackEvent } from "../analytics";
import {
  getDefaultAppState,
  isEraserActive,
  isHandToolActive,
} from "../appState";
import { parseClipboard } from "../clipboard";
import {
  APP_NAME,
  CURSOR_TYPE,
  DEFAULT_MAX_IMAGE_WIDTH_OR_HEIGHT,
  DEFAULT_UI_OPTIONS,
  DEFAULT_VERTICAL_ALIGN,
  DRAGGING_THRESHOLD,
  ELEMENT_READY_TO_ERASE_OPACITY,
  ELEMENT_SHIFT_TRANSLATE_AMOUNT,
  ELEMENT_TRANSLATE_AMOUNT,
  ENV,
  EVENT,
  FRAME_STYLE,
  GRID_SIZE,
  IMAGE_MIME_TYPES,
  IMAGE_RENDER_TIMEOUT,
  isAndroid,
  isBrave,
  LINE_CONFIRM_THRESHOLD,
  MAX_ALLOWED_FILE_BYTES,
  MIME_TYPES,
  MQ_MAX_HEIGHT_LANDSCAPE,
  MQ_MAX_WIDTH_LANDSCAPE,
  MQ_MAX_WIDTH_PORTRAIT,
  MQ_RIGHT_SIDEBAR_MIN_WIDTH,
  MQ_SM_MAX_WIDTH,
  POINTER_BUTTON,
  ROUNDNESS,
  SCROLL_TIMEOUT,
  TAP_TWICE_TIMEOUT,
  TEXT_TO_CENTER_SNAP_THRESHOLD,
  THEME,
  THEME_FILTER,
  TOUCH_CTX_MENU_TIMEOUT,
  VERTICAL_ALIGN,
  ZOOM_STEP,
} from "../constants";
import { loadFromBlob } from "../data";
import Library, { distributeLibraryItemsOnSquareGrid } from "../data/library";
import { restore, restoreElements } from "../data/restore";
import {
  dragNewElement,
  dragSelectedElements,
  duplicateElement,
  getCommonBounds,
  getCursorForResizingElement,
  getDragOffsetXY,
  getElementWithTransformHandleType,
  getNormalizedDimensions,
  getResizeArrowDirection,
  getResizeOffsetXY,
  getLockedLinearCursorAlignSize,
  getTransformHandleTypeFromCoords,
  hitTest,
  isHittingElementBoundingBoxWithoutHittingElement,
  isInvisiblySmallElement,
  isNonDeletedElement,
  isTextElement,
  newElement,
  newLinearElement,
  newTextElement,
  newImageElement,
  textWysiwyg,
  transformElements,
  updateTextElement,
  redrawTextBoundingBox,
} from "../element";
import {
  bindOrUnbindLinearElement,
  bindOrUnbindSelectedElements,
  fixBindingsAfterDeletion,
  fixBindingsAfterDuplication,
  getEligibleElementsForBinding,
  getHoveredElementForBinding,
  isBindingEnabled,
  isLinearElementSimpleAndAlreadyBound,
  maybeBindLinearElement,
  shouldEnableBindingForPointerEvent,
  unbindLinearElements,
  updateBoundElements,
} from "../element/binding";
import { LinearElementEditor } from "../element/linearElementEditor";
import { mutateElement, newElementWith } from "../element/mutateElement";
import {
  deepCopyElement,
  duplicateElements,
  newFrameElement,
  newFreeDrawElement,
} from "../element/newElement";
import {
  hasBoundTextElement,
  isArrowElement,
  isBindingElement,
  isBindingElementType,
  isBoundToContainer,
  isFrameElement,
  isImageElement,
  isInitializedImageElement,
  isLinearElement,
  isLinearElementType,
  isUsingAdaptiveRadius,
} from "../element/typeChecks";
import {
  ExcalidrawBindableElement,
  ExcalidrawElement,
  ExcalidrawFreeDrawElement,
  ExcalidrawGenericElement,
  ExcalidrawLinearElement,
  ExcalidrawTextElement,
  NonDeleted,
  InitializedExcalidrawImageElement,
  ExcalidrawImageElement,
  FileId,
  NonDeletedExcalidrawElement,
  ExcalidrawTextContainer,
  ExcalidrawFrameElement,
} from "../element/types";
import { getCenter, getDistance } from "../gesture";
import {
  editGroupForSelectedElement,
  getElementsInGroup,
  getSelectedGroupIdForElement,
  getSelectedGroupIds,
  isElementInGroup,
  isSelectedViaGroup,
  selectGroupsForSelectedElements,
} from "../groups";
import History from "../history";
import { defaultLang, getLanguage, languages, setLanguage, t } from "../i18n";
import {
  CODES,
  shouldResizeFromCenter,
  shouldMaintainAspectRatio,
  shouldRotateWithDiscreteAngle,
  isArrowKey,
  KEYS,
} from "../keys";
import { distance2d, getGridPoint, isPathALoop } from "../math";
import { isVisibleElement, renderScene } from "../renderer/renderScene";
import { invalidateShapeForElement } from "../renderer/renderElement";
import {
  calculateScrollCenter,
  getElementsAtPosition,
  getElementsWithinSelection,
  getNormalizedZoom,
  getSelectedElements,
  hasBackground,
  isOverScrollBars,
  isSomeElementSelected,
} from "../scene";
import Scene from "../scene/Scene";
import { RenderConfig, ScrollBars } from "../scene/types";
import { getStateForZoom } from "../scene/zoom";
import { findShapeByKey, SHAPES } from "../shapes";
import {
  AppClassProperties,
  AppProps,
  AppState,
  BinaryFileData,
  DataURL,
  ExcalidrawImperativeAPI,
  BinaryFiles,
  Gesture,
  GestureEvent,
  LibraryItems,
  PointerDownState,
  SceneData,
  Device,
<<<<<<< HEAD
  FrameNameBoundsCache,
=======
  SidebarName,
  SidebarTabName,
>>>>>>> 560231d3
} from "../types";
import {
  debounce,
  distance,
  getFontString,
  getNearestScrollableContainer,
  isInputLike,
  isToolIcon,
  isWritableElement,
  resetCursor,
  resolvablePromise,
  sceneCoordsToViewportCoords,
  setCursor,
  setCursorForShape,
  tupleToCoors,
  viewportCoordsToSceneCoords,
  withBatchedUpdates,
  wrapEvent,
  withBatchedUpdatesThrottled,
  updateObject,
  setEraserCursor,
  updateActiveTool,
  getShortcutKey,
  isTransparent,
  easeToValuesRAF,
} from "../utils";
import {
  ContextMenu,
  ContextMenuItems,
  CONTEXT_MENU_SEPARATOR,
} from "./ContextMenu";
import LayerUI from "./LayerUI";
import { Toast } from "./Toast";
import { actionToggleViewMode } from "../actions/actionToggleViewMode";
import {
  dataURLToFile,
  generateIdFromFile,
  getDataURL,
  getFileFromEvent,
  isSupportedImageFile,
  loadSceneOrLibraryFromBlob,
  normalizeFile,
  parseLibraryJSON,
  resizeImageFile,
  SVGStringToFile,
} from "../data/blob";
import {
  getInitializedImageElements,
  loadHTMLImageElement,
  normalizeSVG,
  updateImageCache as _updateImageCache,
} from "../element/image";
import throttle from "lodash.throttle";
import { fileOpen, FileSystemHandle } from "../data/filesystem";
import {
  bindTextToShapeAfterDuplication,
  getApproxMinLineHeight,
  getApproxMinLineWidth,
  getBoundTextElement,
  getContainerCenter,
  getContainerDims,
  getContainerElement,
  getDefaultLineHeight,
  getLineHeightInPx,
  getTextBindableContainerAtPosition,
  isMeasureTextSupported,
  isValidTextContainer,
} from "../element/textElement";
import { isHittingElementNotConsideringBoundingBox } from "../element/collision";
import {
  normalizeLink,
  showHyperlinkTooltip,
  hideHyperlinkToolip,
  Hyperlink,
  isPointHittingLinkIcon,
  isLocalLink,
} from "../element/Hyperlink";
import { shouldShowBoundingBox } from "../element/transformHandles";
import { Fonts } from "../scene/Fonts";
import {
  getElementsInFrame,
  getElementsToUpdateForFrame,
  isCursorInFrame,
  bindElementsToFramesAfterDuplication,
  FrameGeometry,
  elementsAreInFrameBounds,
  addElementsToFrame,
  replaceAllElementsInFrame,
  removeElementsFromFrame,
  getElementsInResizingFrame,
  getElementsInNewFrame,
  getContainingFrame,
  groupsAreCompletelyOutOfFrame,
} from "../frame";
import { excludeElementsInFramesFromSelection } from "../scene/selection";
import { actionPaste } from "../actions/actionClipboard";
import {
  actionRemoveAllElementsInFrame,
  actionSelectAllElementsInFrame,
} from "../actions/actionFrame";
import {
  actionToggleHandTool,
  zoomToFitElements,
} from "../actions/actionCanvas";
import { jotaiStore } from "../jotai";
import { activeConfirmDialogAtom } from "./ActiveConfirmDialog";
import { actionWrapTextInContainer } from "../actions/actionBoundText";
import BraveMeasureTextError from "./BraveMeasureTextError";

const AppContext = React.createContext<AppClassProperties>(null!);
const AppPropsContext = React.createContext<AppProps>(null!);

const deviceContextInitialValue = {
  isSmScreen: false,
  isMobile: false,
  isTouchScreen: false,
  canDeviceFitSidebar: false,
};
const DeviceContext = React.createContext<Device>(deviceContextInitialValue);
DeviceContext.displayName = "DeviceContext";

export const ExcalidrawContainerContext = React.createContext<{
  container: HTMLDivElement | null;
  id: string | null;
}>({ container: null, id: null });
ExcalidrawContainerContext.displayName = "ExcalidrawContainerContext";

const ExcalidrawElementsContext = React.createContext<
  readonly NonDeletedExcalidrawElement[]
>([]);
ExcalidrawElementsContext.displayName = "ExcalidrawElementsContext";

const ExcalidrawAppStateContext = React.createContext<AppState>({
  ...getDefaultAppState(),
  width: 0,
  height: 0,
  offsetLeft: 0,
  offsetTop: 0,
});
ExcalidrawAppStateContext.displayName = "ExcalidrawAppStateContext";

const ExcalidrawSetAppStateContext = React.createContext<
  React.Component<any, AppState>["setState"]
>(() => {
  console.warn("unitialized ExcalidrawSetAppStateContext context!");
});
ExcalidrawSetAppStateContext.displayName = "ExcalidrawSetAppStateContext";

const ExcalidrawActionManagerContext = React.createContext<ActionManager>(
  null!,
);
ExcalidrawActionManagerContext.displayName = "ExcalidrawActionManagerContext";

export const useApp = () => useContext(AppContext);
export const useAppProps = () => useContext(AppPropsContext);
export const useDevice = () => useContext<Device>(DeviceContext);
export const useExcalidrawContainer = () =>
  useContext(ExcalidrawContainerContext);
export const useExcalidrawElements = () =>
  useContext(ExcalidrawElementsContext);
export const useExcalidrawAppState = () =>
  useContext(ExcalidrawAppStateContext);
export const useExcalidrawSetAppState = () =>
  useContext(ExcalidrawSetAppStateContext);
export const useExcalidrawActionManager = () =>
  useContext(ExcalidrawActionManagerContext);

let didTapTwice: boolean = false;
let tappedTwiceTimer = 0;
let cursorX = 0;
let cursorY = 0;
let isHoldingSpace: boolean = false;
let isPanning: boolean = false;
let isDraggingScrollBar: boolean = false;
let currentScrollBars: ScrollBars = { horizontal: null, vertical: null };
let touchTimeout = 0;
let invalidateContextMenu = false;

// remove this hack when we can sync render & resizeObserver (state update)
// to rAF. See #5439
let THROTTLE_NEXT_RENDER = true;

let IS_PLAIN_PASTE = false;
let IS_PLAIN_PASTE_TIMER = 0;
let PLAIN_PASTE_TOAST_SHOWN = false;

let lastPointerUp: ((event: any) => void) | null = null;
const gesture: Gesture = {
  pointers: new Map(),
  lastCenter: null,
  initialDistance: null,
  initialScale: null,
};

class App extends React.Component<AppProps, AppState> {
  canvas: AppClassProperties["canvas"] = null;
  rc: RoughCanvas | null = null;
  unmounted: boolean = false;
  actionManager: ActionManager;
  device: Device = deviceContextInitialValue;
  detachIsMobileMqHandler?: () => void;

  private excalidrawContainerRef = React.createRef<HTMLDivElement>();

  public static defaultProps: Partial<AppProps> = {
    // needed for tests to pass since we directly render App in many tests
    UIOptions: DEFAULT_UI_OPTIONS,
  };

  public scene: Scene;
  private fonts: Fonts;
  private resizeObserver: ResizeObserver | undefined;
  private nearestScrollableContainer: HTMLElement | Document | undefined;
  public library: AppClassProperties["library"];
  public libraryItemsFromStorage: LibraryItems | undefined;
  public id: string;
  private history: History;
  private excalidrawContainerValue: {
    container: HTMLDivElement | null;
    id: string;
  };

  public files: BinaryFiles = {};
  public imageCache: AppClassProperties["imageCache"] = new Map();

  hitLinkElement?: NonDeletedExcalidrawElement;
  lastPointerDown: React.PointerEvent<HTMLElement> | null = null;
  lastPointerUp: React.PointerEvent<HTMLElement> | PointerEvent | null = null;
  lastScenePointer: { x: number; y: number } | null = null;

  constructor(props: AppProps) {
    super(props);
    const defaultAppState = getDefaultAppState();
    const {
      excalidrawRef,
      viewModeEnabled = false,
      zenModeEnabled = false,
      gridModeEnabled = false,
      theme = defaultAppState.theme,
      name = defaultAppState.name,
    } = props;
    this.state = {
      ...defaultAppState,
      theme,
      isLoading: true,
      ...this.getCanvasOffsets(),
      viewModeEnabled,
      zenModeEnabled,
      gridSize: gridModeEnabled ? GRID_SIZE : null,
      name,
      width: window.innerWidth,
      height: window.innerHeight,
      showHyperlinkPopup: false,
      defaultSidebarDockedPreference: false,
    };

    this.id = nanoid();
    this.library = new Library(this);
    if (excalidrawRef) {
      const readyPromise =
        ("current" in excalidrawRef && excalidrawRef.current?.readyPromise) ||
        resolvablePromise<ExcalidrawImperativeAPI>();

      const api: ExcalidrawImperativeAPI = {
        ready: true,
        readyPromise,
        updateScene: this.updateScene,
        updateLibrary: this.library.updateLibrary,
        addFiles: this.addFiles,
        resetScene: this.resetScene,
        getSceneElementsIncludingDeleted: this.getSceneElementsIncludingDeleted,
        history: {
          clear: this.resetHistory,
        },
        scrollToContent: this.scrollToContent,
        getSceneElements: this.getSceneElements,
        getAppState: () => this.state,
        getFiles: () => this.files,
        refresh: this.refresh,
        setToast: this.setToast,
        id: this.id,
        setActiveTool: this.setActiveTool,
        setCursor: this.setCursor,
        resetCursor: this.resetCursor,
<<<<<<< HEAD
        toggleMenu: this.toggleMenu,
        toggleFrameRendering: this.toggleFrameRendering,
=======
        toggleSidebar: this.toggleSidebar,
>>>>>>> 560231d3
      } as const;
      if (typeof excalidrawRef === "function") {
        excalidrawRef(api);
      } else {
        excalidrawRef.current = api;
      }
      readyPromise.resolve(api);
    }

    this.excalidrawContainerValue = {
      container: this.excalidrawContainerRef.current,
      id: this.id,
    };

    this.scene = new Scene();
    this.fonts = new Fonts({
      scene: this.scene,
      onSceneUpdated: this.onSceneUpdated,
    });
    this.history = new History();
    this.actionManager = new ActionManager(
      this.syncActionResult,
      () => this.state,
      () => this.scene.getElementsIncludingDeleted(),
      this,
    );
    this.actionManager.registerAll(actions);

    this.actionManager.registerAction(createUndoAction(this.history));
    this.actionManager.registerAction(createRedoAction(this.history));
  }

  private renderCanvas() {
    const canvasScale = window.devicePixelRatio;
    const {
      width: canvasDOMWidth,
      height: canvasDOMHeight,
      viewModeEnabled,
    } = this.state;
    const canvasWidth = canvasDOMWidth * canvasScale;
    const canvasHeight = canvasDOMHeight * canvasScale;
    if (viewModeEnabled) {
      return (
        <canvas
          className="excalidraw__canvas"
          style={{
            width: canvasDOMWidth,
            height: canvasDOMHeight,
            cursor: CURSOR_TYPE.GRAB,
          }}
          width={canvasWidth}
          height={canvasHeight}
          ref={this.handleCanvasRef}
          onContextMenu={(event: React.PointerEvent<HTMLCanvasElement>) =>
            this.handleCanvasContextMenu(event)
          }
          onPointerMove={this.handleCanvasPointerMove}
          onPointerUp={this.handleCanvasPointerUp}
          onPointerCancel={this.removePointer}
          onTouchMove={this.handleTouchMove}
          onPointerDown={this.handleCanvasPointerDown}
        >
          {t("labels.drawingCanvas")}
        </canvas>
      );
    }
    return (
      <canvas
        className="excalidraw__canvas"
        style={{
          width: canvasDOMWidth,
          height: canvasDOMHeight,
        }}
        width={canvasWidth}
        height={canvasHeight}
        ref={this.handleCanvasRef}
        onContextMenu={(event: React.PointerEvent<HTMLCanvasElement>) =>
          this.handleCanvasContextMenu(event)
        }
        onPointerDown={this.handleCanvasPointerDown}
        onDoubleClick={this.handleCanvasDoubleClick}
        onPointerMove={this.handleCanvasPointerMove}
        onPointerUp={this.handleCanvasPointerUp}
        onPointerCancel={this.removePointer}
        onTouchMove={this.handleTouchMove}
      >
        {t("labels.drawingCanvas")}
      </canvas>
    );
  }

  private getFrameNameDOMId = (frameElement: ExcalidrawElement) => {
    return `${this.id}-frame-name-${frameElement.id}`;
  };

  frameNameBoundsCache: FrameNameBoundsCache = {
    get: (frameElement) => {
      let bounds = this.frameNameBoundsCache._cache.get(frameElement.id);
      if (
        !bounds ||
        bounds.zoom !== this.state.zoom.value ||
        bounds.versionNonce !== frameElement.versionNonce
      ) {
        const frameNameDiv = document.getElementById(
          this.getFrameNameDOMId(frameElement),
        );

        if (frameNameDiv) {
          const box = frameNameDiv.getBoundingClientRect();
          const boxSceneTopLeft = viewportCoordsToSceneCoords(
            { clientX: box.x, clientY: box.y },
            this.state,
          );
          const boxSceneBottomRight = viewportCoordsToSceneCoords(
            { clientX: box.right, clientY: box.bottom },
            this.state,
          );

          bounds = {
            x: boxSceneTopLeft.x,
            y: boxSceneTopLeft.y,
            width: boxSceneBottomRight.x - boxSceneTopLeft.x,
            height: boxSceneBottomRight.y - boxSceneTopLeft.y,
            angle: 0,
            zoom: this.state.zoom.value,
            versionNonce: frameElement.versionNonce,
          };

          this.frameNameBoundsCache._cache.set(frameElement.id, bounds);

          return bounds;
        }
        return null;
      }

      return bounds;
    },
    /**
     * @private
     */
    _cache: new Map(),
  };

  private renderFrameNames = () => {
    if (!this.state.shouldRenderFrames) {
      return null;
    }

    const isDarkTheme = this.state.theme === "dark";

    return this.scene.getNonDeletedFrames().map((f, index) => {
      if (
        !this.canvas ||
        !isVisibleElement(
          f,
          this.canvas.width / window.devicePixelRatio,
          this.canvas.height / window.devicePixelRatio,
          {
            offsetLeft: this.state.offsetLeft,
            offsetTop: this.state.offsetTop,
            scrollX: this.state.scrollX,
            scrollY: this.state.scrollY,
            zoom: this.state.zoom,
          },
        )
      ) {
        // if frame not visible, don't render its name
        return null;
      }

      const { x: x1, y: y1 } = sceneCoordsToViewportCoords(
        { sceneX: f.x, sceneY: f.y },
        this.state,
      );

      const { x: x2 } = sceneCoordsToViewportCoords(
        { sceneX: f.x + f.width, sceneY: f.y + f.height },
        this.state,
      );

      const FRAME_NAME_GAP = 20;
      const FRAME_NAME_EDIT_PADDING = 6;

      const reset = () => {
        if (f.name?.trim() === "") {
          mutateElement(f, { name: null });
        }

        this.setState({ editingFrame: null });
      };

      let frameNameJSX;

      if (f.id === this.state.editingFrame) {
        const frameNameInEdit = f.name == null ? `Frame ${index + 1}` : f.name;

        frameNameJSX = (
          <input
            autoFocus
            value={frameNameInEdit}
            onChange={(e) => {
              mutateElement(f, {
                name: e.target.value,
              });
            }}
            onBlur={() => reset()}
            onKeyDown={(event) => {
              // for some inexplicable reason, `onBlur` triggered on ESC
              // does not reset `state.editingFrame` despite being called,
              // and we need to reset it here as well
              if (event.key === KEYS.ESCAPE) {
                reset();
              }
            }}
            onKeyUp={(event) => {
              if (event.key === KEYS.ENTER) {
                reset();
              }
            }}
            style={{
              background: this.state.viewBackgroundColor,
              filter: isDarkTheme ? THEME_FILTER : "none",
              zIndex: 2,
              border: "none",
              display: "block",
              padding: `${FRAME_NAME_EDIT_PADDING}px`,
              borderRadius: 4,
              boxShadow: "inset 0 0 0 1px var(--color-primary)",
              fontFamily: "Assistant",
              fontSize: "14px",
              transform: `translateY(-${FRAME_NAME_EDIT_PADDING}px)`,
              color: "var(--color-gray-80)",
              overflow: "hidden",
              maxWidth: `${Math.min(
                x2 - x1 - FRAME_NAME_EDIT_PADDING,
                document.body.clientWidth - x1 - FRAME_NAME_EDIT_PADDING,
              )}px`,
            }}
            size={frameNameInEdit.length + 1 || 1}
            dir="auto"
            autoComplete="off"
            autoCapitalize="off"
            autoCorrect="off"
          />
        );
      } else {
        frameNameJSX =
          f.name == null || f.name.trim() === ""
            ? `Frame ${index + 1}`
            : f.name.trim();
      }

      return (
        <div
          id={this.getFrameNameDOMId(f)}
          key={f.id}
          style={{
            position: "absolute",
            top: `${y1 - FRAME_NAME_GAP - this.state.offsetTop}px`,
            left: `${
              x1 -
              this.state.offsetLeft -
              (this.state.editingFrame === f.id ? FRAME_NAME_EDIT_PADDING : 0)
            }px`,
            zIndex: 2,
            fontSize: "14px",
            color: isDarkTheme
              ? "var(--color-gray-70)"
              : "var(--color-gray-40)",
            width: "max-content",
            maxWidth: `${x2 - x1 + FRAME_NAME_EDIT_PADDING * 2}px`,
            overflow: f.id === this.state.editingFrame ? "visible" : "hidden",
            whiteSpace: "nowrap",
            textOverflow: "ellipsis",
            // disable all interaction (e.g. cursor change) when in view
            // mode
            pointerEvents: this.state.viewModeEnabled ? "none" : "all",
          }}
          onPointerDown={(event) => this.handleCanvasPointerDown(event)}
          onWheel={(event) => this.handleWheel(event)}
          onContextMenu={(event: React.PointerEvent<HTMLDivElement>) => {
            this.handleCanvasContextMenu(event);
          }}
          onDoubleClick={() => {
            this.setState({
              editingFrame: f.id,
            });
          }}
        >
          {frameNameJSX}
        </div>
      );
    });
  };

  public render() {
    const selectedElement = getSelectedElements(
      this.scene.getNonDeletedElements(),
      this.state,
    );
    const { renderTopRightUI, renderCustomStats } = this.props;

    return (
      <div
        className={clsx("excalidraw excalidraw-container", {
          "excalidraw--view-mode": this.state.viewModeEnabled,
          "excalidraw--mobile": this.device.isMobile,
        })}
        ref={this.excalidrawContainerRef}
        onDrop={this.handleAppOnDrop}
        tabIndex={0}
        onKeyDown={
          this.props.handleKeyboardGlobally ? undefined : this.onKeyDown
        }
      >
        <AppContext.Provider value={this}>
          <AppPropsContext.Provider value={this.props}>
            <ExcalidrawContainerContext.Provider
              value={this.excalidrawContainerValue}
            >
              <DeviceContext.Provider value={this.device}>
                <ExcalidrawSetAppStateContext.Provider value={this.setAppState}>
                  <ExcalidrawAppStateContext.Provider value={this.state}>
                    <ExcalidrawElementsContext.Provider
                      value={this.scene.getNonDeletedElements()}
                    >
                      <ExcalidrawActionManagerContext.Provider
                        value={this.actionManager}
                      >
                        <LayerUI
                          canvas={this.canvas}
                          appState={this.state}
                          files={this.files}
                          setAppState={this.setAppState}
<<<<<<< HEAD
                          onLinkOpen={this.props.onLinkOpen}
                        />
                      )}
                    {this.state.toast !== null && (
                      <Toast
                        message={this.state.toast.message}
                        onClose={() => this.setToast(null)}
                        duration={this.state.toast.duration}
                        closable={this.state.toast.closable}
                      />
                    )}
                    {this.state.contextMenu && (
                      <ContextMenu
                        items={this.state.contextMenu.items}
                        top={this.state.contextMenu.top}
                        left={this.state.contextMenu.left}
                        actionManager={this.actionManager}
                      />
                    )}
                    <main>{this.renderCanvas()}</main>
                  </ExcalidrawActionManagerContext.Provider>
                </ExcalidrawElementsContext.Provider>{" "}
              </ExcalidrawAppStateContext.Provider>
            </ExcalidrawSetAppStateContext.Provider>
          </DeviceContext.Provider>
        </ExcalidrawContainerContext.Provider>
        {this.renderFrameNames()}
=======
                          actionManager={this.actionManager}
                          elements={this.scene.getNonDeletedElements()}
                          onLockToggle={this.toggleLock}
                          onPenModeToggle={this.togglePenMode}
                          onHandToolToggle={this.onHandToolToggle}
                          langCode={getLanguage().code}
                          renderTopRightUI={renderTopRightUI}
                          renderCustomStats={renderCustomStats}
                          showExitZenModeBtn={
                            typeof this.props?.zenModeEnabled === "undefined" &&
                            this.state.zenModeEnabled
                          }
                          UIOptions={this.props.UIOptions}
                          onImageAction={this.onImageAction}
                          renderWelcomeScreen={
                            !this.state.isLoading &&
                            this.state.showWelcomeScreen &&
                            this.state.activeTool.type === "selection" &&
                            !this.scene.getElementsIncludingDeleted().length
                          }
                        >
                          {this.props.children}
                        </LayerUI>
                        <div className="excalidraw-textEditorContainer" />
                        <div className="excalidraw-contextMenuContainer" />
                        {selectedElement.length === 1 &&
                          !this.state.contextMenu &&
                          this.state.showHyperlinkPopup && (
                            <Hyperlink
                              key={selectedElement[0].id}
                              element={selectedElement[0]}
                              setAppState={this.setAppState}
                              onLinkOpen={this.props.onLinkOpen}
                            />
                          )}
                        {this.state.toast !== null && (
                          <Toast
                            message={this.state.toast.message}
                            onClose={() => this.setToast(null)}
                            duration={this.state.toast.duration}
                            closable={this.state.toast.closable}
                          />
                        )}
                        {this.state.contextMenu && (
                          <ContextMenu
                            items={this.state.contextMenu.items}
                            top={this.state.contextMenu.top}
                            left={this.state.contextMenu.left}
                            actionManager={this.actionManager}
                          />
                        )}
                        <main>{this.renderCanvas()}</main>
                      </ExcalidrawActionManagerContext.Provider>
                    </ExcalidrawElementsContext.Provider>{" "}
                  </ExcalidrawAppStateContext.Provider>
                </ExcalidrawSetAppStateContext.Provider>
              </DeviceContext.Provider>
            </ExcalidrawContainerContext.Provider>
          </AppPropsContext.Provider>
        </AppContext.Provider>
>>>>>>> 560231d3
      </div>
    );
  }

  public focusContainer: AppClassProperties["focusContainer"] = () => {
    this.excalidrawContainerRef.current?.focus();
  };

  public getSceneElementsIncludingDeleted = () => {
    return this.scene.getElementsIncludingDeleted();
  };

  public getSceneElements = () => {
    return this.scene.getNonDeletedElements();
  };

  public onInsertElements = (elements: readonly ExcalidrawElement[]) => {
    this.addElementsFromPasteOrLibrary({
      elements,
      position: "center",
      files: null,
    });
  };

  private syncActionResult = withBatchedUpdates(
    (actionResult: ActionResult) => {
      if (this.unmounted || actionResult === false) {
        return;
      }

      let editingElement: AppState["editingElement"] | null = null;
      if (actionResult.elements) {
        actionResult.elements.forEach((element) => {
          if (
            this.state.editingElement?.id === element.id &&
            this.state.editingElement !== element &&
            isNonDeletedElement(element)
          ) {
            editingElement = element;
          }
        });
        this.scene.replaceAllElements(actionResult.elements);
        if (actionResult.commitToHistory) {
          this.history.resumeRecording();
        }
      }

      if (actionResult.files) {
        this.files = actionResult.replaceFiles
          ? actionResult.files
          : { ...this.files, ...actionResult.files };
        this.addNewImagesToImageCache();
      }

      if (actionResult.appState || editingElement || this.state.contextMenu) {
        if (actionResult.commitToHistory) {
          this.history.resumeRecording();
        }

        let viewModeEnabled = actionResult?.appState?.viewModeEnabled || false;
        let zenModeEnabled = actionResult?.appState?.zenModeEnabled || false;
        let gridSize = actionResult?.appState?.gridSize || null;
        const theme =
          actionResult?.appState?.theme || this.props.theme || THEME.LIGHT;
        let name = actionResult?.appState?.name ?? this.state.name;
        const errorMessage =
          actionResult?.appState?.errorMessage ?? this.state.errorMessage;
        if (typeof this.props.viewModeEnabled !== "undefined") {
          viewModeEnabled = this.props.viewModeEnabled;
        }

        if (typeof this.props.zenModeEnabled !== "undefined") {
          zenModeEnabled = this.props.zenModeEnabled;
        }

        if (typeof this.props.gridModeEnabled !== "undefined") {
          gridSize = this.props.gridModeEnabled ? GRID_SIZE : null;
        }

        if (typeof this.props.name !== "undefined") {
          name = this.props.name;
        }
        this.setState(
          (state) => {
            // using Object.assign instead of spread to fool TS 4.2.2+ into
            // regarding the resulting type as not containing undefined
            // (which the following expression will never contain)
            return Object.assign(actionResult.appState || {}, {
              // NOTE this will prevent opening context menu using an action
              // or programmatically from the host, so it will need to be
              // rewritten later
              contextMenu: null,
              editingElement:
                editingElement || actionResult.appState?.editingElement || null,
              viewModeEnabled,
              zenModeEnabled,
              gridSize,
              theme,
              name,
              errorMessage,
            });
          },
          () => {
            if (actionResult.syncHistory) {
              this.history.setCurrentState(
                this.state,
                this.scene.getElementsIncludingDeleted(),
              );
            }
          },
        );
      }
    },
  );

  // Lifecycle

  private onBlur = withBatchedUpdates(() => {
    isHoldingSpace = false;
    this.setState({ isBindingEnabled: true });
  });

  private onUnload = () => {
    this.onBlur();
  };

  private disableEvent: EventListener = (event) => {
    event.preventDefault();
  };

  private resetHistory = () => {
    this.history.clear();
  };

  /**
   * Resets scene & history.
   * ! Do not use to clear scene user action !
   */
  private resetScene = withBatchedUpdates(
    (opts?: { resetLoadingState: boolean }) => {
      this.scene.replaceAllElements([]);
      this.setState((state) => ({
        ...getDefaultAppState(),
        isLoading: opts?.resetLoadingState ? false : state.isLoading,
        theme: this.state.theme,
      }));
      this.resetHistory();
    },
  );

  private initializeScene = async () => {
    if ("launchQueue" in window && "LaunchParams" in window) {
      (window as any).launchQueue.setConsumer(
        async (launchParams: { files: any[] }) => {
          if (!launchParams.files.length) {
            return;
          }
          const fileHandle = launchParams.files[0];
          const blob: Blob = await fileHandle.getFile();
          this.loadFileToCanvas(
            new File([blob], blob.name || "", { type: blob.type }),
            fileHandle,
          );
        },
      );
    }

    if (this.props.theme) {
      this.setState({ theme: this.props.theme });
    }
    if (!this.state.isLoading) {
      this.setState({ isLoading: true });
    }
    let initialData = null;
    try {
      initialData = (await this.props.initialData) || null;
      if (initialData?.libraryItems) {
        this.library
          .updateLibrary({
            libraryItems: initialData.libraryItems,
            merge: true,
          })
          .catch((error) => {
            console.error(error);
          });
      }
    } catch (error: any) {
      console.error(error);
      initialData = {
        appState: {
          errorMessage:
            error.message ||
            "Encountered an error during importing or restoring scene data",
        },
      };
    }
    const scene = restore(initialData, null, null, { repairBindings: true });
    scene.appState = {
      ...scene.appState,
      theme: this.props.theme || scene.appState.theme,
      // we're falling back to current (pre-init) state when deciding
      // whether to open the library, to handle a case where we
      // update the state outside of initialData (e.g. when loading the app
      // with a library install link, which should auto-open the library)
      openSidebar: scene.appState?.openSidebar || this.state.openSidebar,
      activeTool:
        scene.appState.activeTool.type === "image"
          ? { ...scene.appState.activeTool, type: "selection" }
          : scene.appState.activeTool,
      isLoading: false,
      toast: this.state.toast,
    };
    if (initialData?.scrollToContent) {
      scene.appState = {
        ...scene.appState,
        ...calculateScrollCenter(
          scene.elements,
          {
            ...scene.appState,
            width: this.state.width,
            height: this.state.height,
            offsetTop: this.state.offsetTop,
            offsetLeft: this.state.offsetLeft,
          },
          null,
        ),
      };
    }
    // FontFaceSet loadingdone event we listen on may not always fire
    // (looking at you Safari), so on init we manually load fonts for current
    // text elements on canvas, and rerender them once done. This also
    // seems faster even in browsers that do fire the loadingdone event.
    this.fonts.loadFontsForElements(scene.elements);

    this.resetHistory();
    this.syncActionResult({
      ...scene,
      commitToHistory: true,
    });
  };

  private refreshDeviceState = (container: HTMLDivElement) => {
    const { width, height } = container.getBoundingClientRect();
    const sidebarBreakpoint =
      this.props.UIOptions.dockedSidebarBreakpoint != null
        ? this.props.UIOptions.dockedSidebarBreakpoint
        : MQ_RIGHT_SIDEBAR_MIN_WIDTH;
    this.device = updateObject(this.device, {
      isSmScreen: width < MQ_SM_MAX_WIDTH,
      isMobile:
        width < MQ_MAX_WIDTH_PORTRAIT ||
        (height < MQ_MAX_HEIGHT_LANDSCAPE && width < MQ_MAX_WIDTH_LANDSCAPE),
      canDeviceFitSidebar: width > sidebarBreakpoint,
    });
  };

  public async componentDidMount() {
    this.unmounted = false;
    this.excalidrawContainerValue.container =
      this.excalidrawContainerRef.current;

    if (
      process.env.NODE_ENV === ENV.TEST ||
      process.env.NODE_ENV === ENV.DEVELOPMENT
    ) {
      const setState = this.setState.bind(this);
      Object.defineProperties(window.h, {
        state: {
          configurable: true,
          get: () => {
            return this.state;
          },
        },
        setState: {
          configurable: true,
          value: (...args: Parameters<typeof setState>) => {
            return this.setState(...args);
          },
        },
        app: {
          configurable: true,
          value: this,
        },
        history: {
          configurable: true,
          value: this.history,
        },
      });
    }

    this.scene.addCallback(this.onSceneUpdated);
    this.addEventListeners();

    if (this.props.autoFocus && this.excalidrawContainerRef.current) {
      this.focusContainer();
    }

    if (
      this.excalidrawContainerRef.current &&
      // bounding rects don't work in tests so updating
      // the state on init would result in making the test enviro run
      // in mobile breakpoint (0 width/height), making everything fail
      process.env.NODE_ENV !== "test"
    ) {
      this.refreshDeviceState(this.excalidrawContainerRef.current);
    }

    if ("ResizeObserver" in window && this.excalidrawContainerRef?.current) {
      this.resizeObserver = new ResizeObserver(() => {
        THROTTLE_NEXT_RENDER = false;
        // recompute device dimensions state
        // ---------------------------------------------------------------------
        this.refreshDeviceState(this.excalidrawContainerRef.current!);
        // refresh offsets
        // ---------------------------------------------------------------------
        this.updateDOMRect();
      });
      this.resizeObserver?.observe(this.excalidrawContainerRef.current);
    } else if (window.matchMedia) {
      const mdScreenQuery = window.matchMedia(
        `(max-width: ${MQ_MAX_WIDTH_PORTRAIT}px), (max-height: ${MQ_MAX_HEIGHT_LANDSCAPE}px) and (max-width: ${MQ_MAX_WIDTH_LANDSCAPE}px)`,
      );
      const smScreenQuery = window.matchMedia(
        `(max-width: ${MQ_SM_MAX_WIDTH}px)`,
      );
      const canDeviceFitSidebarMediaQuery = window.matchMedia(
        `(min-width: ${
          // NOTE this won't update if a different breakpoint is supplied
          // after mount
          this.props.UIOptions.dockedSidebarBreakpoint != null
            ? this.props.UIOptions.dockedSidebarBreakpoint
            : MQ_RIGHT_SIDEBAR_MIN_WIDTH
        }px)`,
      );
      const handler = () => {
        this.excalidrawContainerRef.current!.getBoundingClientRect();
        this.device = updateObject(this.device, {
          isSmScreen: smScreenQuery.matches,
          isMobile: mdScreenQuery.matches,
          canDeviceFitSidebar: canDeviceFitSidebarMediaQuery.matches,
        });
      };
      mdScreenQuery.addListener(handler);
      this.detachIsMobileMqHandler = () =>
        mdScreenQuery.removeListener(handler);
    }

    const searchParams = new URLSearchParams(window.location.search.slice(1));

    if (searchParams.has("web-share-target")) {
      // Obtain a file that was shared via the Web Share Target API.
      this.restoreFileFromShare();
    } else {
      this.updateDOMRect(this.initializeScene);
    }

    // note that this check seems to always pass in localhost
    if (isBrave() && !isMeasureTextSupported()) {
      this.setState({
        errorMessage: <BraveMeasureTextError />,
      });
    }
  }

  public componentWillUnmount() {
    this.files = {};
    this.imageCache.clear();
    this.resizeObserver?.disconnect();
    this.unmounted = true;
    this.removeEventListeners();
    this.scene.destroy();
    clearTimeout(touchTimeout);
    touchTimeout = 0;
  }

  private onResize = withBatchedUpdates(() => {
    this.scene
      .getElementsIncludingDeleted()
      .forEach((element) => invalidateShapeForElement(element));
    this.setState({});
  });

  private removeEventListeners() {
    document.removeEventListener(EVENT.POINTER_UP, this.removePointer);
    document.removeEventListener(EVENT.COPY, this.onCopy);
    document.removeEventListener(EVENT.PASTE, this.pasteFromClipboard);
    document.removeEventListener(EVENT.CUT, this.onCut);
    this.excalidrawContainerRef.current?.removeEventListener(
      EVENT.WHEEL,
      this.onWheel,
    );
    this.nearestScrollableContainer?.removeEventListener(
      EVENT.SCROLL,
      this.onScroll,
    );
    document.removeEventListener(EVENT.KEYDOWN, this.onKeyDown, false);
    document.removeEventListener(
      EVENT.MOUSE_MOVE,
      this.updateCurrentCursorPosition,
      false,
    );
    document.removeEventListener(EVENT.KEYUP, this.onKeyUp);
    window.removeEventListener(EVENT.RESIZE, this.onResize, false);
    window.removeEventListener(EVENT.UNLOAD, this.onUnload, false);
    window.removeEventListener(EVENT.BLUR, this.onBlur, false);
    this.excalidrawContainerRef.current?.removeEventListener(
      EVENT.DRAG_OVER,
      this.disableEvent,
      false,
    );
    this.excalidrawContainerRef.current?.removeEventListener(
      EVENT.DROP,
      this.disableEvent,
      false,
    );

    document.removeEventListener(
      EVENT.GESTURE_START,
      this.onGestureStart as any,
      false,
    );
    document.removeEventListener(
      EVENT.GESTURE_CHANGE,
      this.onGestureChange as any,
      false,
    );
    document.removeEventListener(
      EVENT.GESTURE_END,
      this.onGestureEnd as any,
      false,
    );

    this.detachIsMobileMqHandler?.();
  }

  private addEventListeners() {
    this.removeEventListeners();
    document.addEventListener(EVENT.POINTER_UP, this.removePointer); // #3553
    document.addEventListener(EVENT.COPY, this.onCopy);
    this.excalidrawContainerRef.current?.addEventListener(
      EVENT.WHEEL,
      this.onWheel,
      { passive: false },
    );

    if (this.props.handleKeyboardGlobally) {
      document.addEventListener(EVENT.KEYDOWN, this.onKeyDown, false);
    }
    document.addEventListener(EVENT.KEYUP, this.onKeyUp, { passive: true });
    document.addEventListener(
      EVENT.MOUSE_MOVE,
      this.updateCurrentCursorPosition,
    );
    // rerender text elements on font load to fix #637 && #1553
    document.fonts?.addEventListener?.("loadingdone", (event) => {
      const loadedFontFaces = (event as FontFaceSetLoadEvent).fontfaces;
      this.fonts.onFontsLoaded(loadedFontFaces);
    });

    // Safari-only desktop pinch zoom
    document.addEventListener(
      EVENT.GESTURE_START,
      this.onGestureStart as any,
      false,
    );
    document.addEventListener(
      EVENT.GESTURE_CHANGE,
      this.onGestureChange as any,
      false,
    );
    document.addEventListener(
      EVENT.GESTURE_END,
      this.onGestureEnd as any,
      false,
    );
    if (this.state.viewModeEnabled) {
      return;
    }

    document.addEventListener(EVENT.PASTE, this.pasteFromClipboard);
    document.addEventListener(EVENT.CUT, this.onCut);
    if (this.props.detectScroll) {
      this.nearestScrollableContainer = getNearestScrollableContainer(
        this.excalidrawContainerRef.current!,
      );
      this.nearestScrollableContainer.addEventListener(
        EVENT.SCROLL,
        this.onScroll,
      );
    }
    window.addEventListener(EVENT.RESIZE, this.onResize, false);
    window.addEventListener(EVENT.UNLOAD, this.onUnload, false);
    window.addEventListener(EVENT.BLUR, this.onBlur, false);
    this.excalidrawContainerRef.current?.addEventListener(
      EVENT.DRAG_OVER,
      this.disableEvent,
      false,
    );
    this.excalidrawContainerRef.current?.addEventListener(
      EVENT.DROP,
      this.disableEvent,
      false,
    );
  }

  componentDidUpdate(prevProps: AppProps, prevState: AppState) {
    if (
      !this.state.showWelcomeScreen &&
      !this.scene.getElementsIncludingDeleted().length
    ) {
      this.setState({ showWelcomeScreen: true });
    }

    if (
      this.excalidrawContainerRef.current &&
      prevProps.UIOptions.dockedSidebarBreakpoint !==
        this.props.UIOptions.dockedSidebarBreakpoint
    ) {
      this.refreshDeviceState(this.excalidrawContainerRef.current);
    }

    if (
      prevState.scrollX !== this.state.scrollX ||
      prevState.scrollY !== this.state.scrollY
    ) {
      this.props?.onScrollChange?.(this.state.scrollX, this.state.scrollY);
    }

    if (
      Object.keys(this.state.selectedElementIds).length &&
      isEraserActive(this.state)
    ) {
      this.setState({
        activeTool: updateActiveTool(this.state, { type: "selection" }),
      });
    }
    if (
      this.state.activeTool.type === "eraser" &&
      prevState.theme !== this.state.theme
    ) {
      setEraserCursor(this.canvas, this.state.theme);
    }
    // Hide hyperlink popup if shown when element type is not selection
    if (
      prevState.activeTool.type === "selection" &&
      this.state.activeTool.type !== "selection" &&
      this.state.showHyperlinkPopup
    ) {
      this.setState({ showHyperlinkPopup: false });
    }
    if (prevProps.langCode !== this.props.langCode) {
      this.updateLanguage();
    }

    if (prevProps.viewModeEnabled !== this.props.viewModeEnabled) {
      this.setState({ viewModeEnabled: !!this.props.viewModeEnabled });
    }

    if (prevState.viewModeEnabled !== this.state.viewModeEnabled) {
      this.addEventListeners();
      this.deselectElements();
    }

    if (prevProps.zenModeEnabled !== this.props.zenModeEnabled) {
      this.setState({ zenModeEnabled: !!this.props.zenModeEnabled });
    }

    if (prevProps.theme !== this.props.theme && this.props.theme) {
      this.setState({ theme: this.props.theme });
    }

    if (prevProps.gridModeEnabled !== this.props.gridModeEnabled) {
      this.setState({
        gridSize: this.props.gridModeEnabled ? GRID_SIZE : null,
      });
    }

    if (this.props.name && prevProps.name !== this.props.name) {
      this.setState({
        name: this.props.name,
      });
    }

    this.excalidrawContainerRef.current?.classList.toggle(
      "theme--dark",
      this.state.theme === "dark",
    );

    if (
      this.state.editingLinearElement &&
      !this.state.selectedElementIds[this.state.editingLinearElement.elementId]
    ) {
      // defer so that the commitToHistory flag isn't reset via current update
      setTimeout(() => {
        // execute only if the condition still holds when the deferred callback
        // executes (it can be scheduled multiple times depending on how
        // many times the component renders)
        this.state.editingLinearElement &&
          this.actionManager.executeAction(actionFinalize);
      });
    }

    if (
      this.state.selectedLinearElement &&
      !this.state.selectedElementIds[this.state.selectedLinearElement.elementId]
    ) {
      // To make sure `selectedLinearElement` is in sync with `selectedElementIds`, however this shouldn't be needed once
      // we have a single API to update `selectedElementIds`
      this.setState({ selectedLinearElement: null });
    }

    const { multiElement } = prevState;
    if (
      prevState.activeTool !== this.state.activeTool &&
      multiElement != null &&
      isBindingEnabled(this.state) &&
      isBindingElement(multiElement, false)
    ) {
      maybeBindLinearElement(
        multiElement,
        this.state,
        this.scene,
        tupleToCoors(
          LinearElementEditor.getPointAtIndexGlobalCoordinates(
            multiElement,
            -1,
          ),
        ),
      );
    }
    this.renderScene();
    this.history.record(this.state, this.scene.getElementsIncludingDeleted());

    // Do not notify consumers if we're still loading the scene. Among other
    // potential issues, this fixes a case where the tab isn't focused during
    // init, which would trigger onChange with empty elements, which would then
    // override whatever is in localStorage currently.
    if (!this.state.isLoading) {
      this.props.onChange?.(
        this.scene.getElementsIncludingDeleted(),
        this.state,
        this.files,
      );
    }
  }

  private renderScene = () => {
    const cursorButton: {
      [id: string]: string | undefined;
    } = {};
    const pointerViewportCoords: RenderConfig["remotePointerViewportCoords"] =
      {};
    const remoteSelectedElementIds: RenderConfig["remoteSelectedElementIds"] =
      {};
    const pointerUsernames: { [id: string]: string } = {};
    const pointerUserStates: { [id: string]: string } = {};
    this.state.collaborators.forEach((user, socketId) => {
      if (user.selectedElementIds) {
        for (const id of Object.keys(user.selectedElementIds)) {
          if (!(id in remoteSelectedElementIds)) {
            remoteSelectedElementIds[id] = [];
          }
          remoteSelectedElementIds[id].push(socketId);
        }
      }
      if (!user.pointer) {
        return;
      }
      if (user.username) {
        pointerUsernames[socketId] = user.username;
      }
      if (user.userState) {
        pointerUserStates[socketId] = user.userState;
      }
      pointerViewportCoords[socketId] = sceneCoordsToViewportCoords(
        {
          sceneX: user.pointer.x,
          sceneY: user.pointer.y,
        },
        this.state,
      );
      cursorButton[socketId] = user.button;
    });

    const renderingElements = this.scene
      .getNonDeletedElements()
      .filter((element) => {
        if (isImageElement(element)) {
          if (
            // not placed on canvas yet (but in elements array)
            this.state.pendingImageElementId === element.id
          ) {
            return false;
          }
        }
        // don't render text element that's being currently edited (it's
        // rendered on remote only)
        return (
          !this.state.editingElement ||
          this.state.editingElement.type !== "text" ||
          element.id !== this.state.editingElement.id
        );
      });

    const selectionColor = getComputedStyle(
      document.querySelector(".excalidraw")!,
    ).getPropertyValue("--color-selection");

    renderScene(
      {
        elements: renderingElements,
        appState: this.state,
        scale: window.devicePixelRatio,
        rc: this.rc!,
        canvas: this.canvas!,
        renderConfig: {
          selectionColor,
          scrollX: this.state.scrollX,
          scrollY: this.state.scrollY,
          viewBackgroundColor: this.state.viewBackgroundColor,
          zoom: this.state.zoom,
          remotePointerViewportCoords: pointerViewportCoords,
          remotePointerButton: cursorButton,
          remoteSelectedElementIds,
          remotePointerUsernames: pointerUsernames,
          remotePointerUserStates: pointerUserStates,
          shouldCacheIgnoreZoom: this.state.shouldCacheIgnoreZoom,
          theme: this.state.theme,
          imageCache: this.imageCache,
          isExporting: false,
          renderScrollbars: !this.device.isMobile,
        },
        callback: ({ atLeastOneVisibleElement, scrollBars }) => {
          if (scrollBars) {
            currentScrollBars = scrollBars;
          }
          const scrolledOutside =
            // hide when editing text
            isTextElement(this.state.editingElement)
              ? false
              : !atLeastOneVisibleElement && renderingElements.length > 0;
          if (this.state.scrolledOutside !== scrolledOutside) {
            this.setState({ scrolledOutside });
          }

          this.scheduleImageRefresh();
        },
      },
      THROTTLE_NEXT_RENDER && window.EXCALIDRAW_THROTTLE_RENDER === true,
    );

    if (!THROTTLE_NEXT_RENDER) {
      THROTTLE_NEXT_RENDER = true;
    }
  };

  private onScroll = debounce(() => {
    const { offsetTop, offsetLeft } = this.getCanvasOffsets();
    this.setState((state) => {
      if (state.offsetLeft === offsetLeft && state.offsetTop === offsetTop) {
        return null;
      }
      return { offsetTop, offsetLeft };
    });
  }, SCROLL_TIMEOUT);

  // Copy/paste

  private onCut = withBatchedUpdates((event: ClipboardEvent) => {
    const isExcalidrawActive = this.excalidrawContainerRef.current?.contains(
      document.activeElement,
    );
    if (!isExcalidrawActive || isWritableElement(event.target)) {
      return;
    }
    this.cutAll();
    event.preventDefault();
    event.stopPropagation();
  });

  private onCopy = withBatchedUpdates((event: ClipboardEvent) => {
    const isExcalidrawActive = this.excalidrawContainerRef.current?.contains(
      document.activeElement,
    );
    if (!isExcalidrawActive || isWritableElement(event.target)) {
      return;
    }
    this.copyAll();
    event.preventDefault();
    event.stopPropagation();
  });

  private cutAll = () => {
    this.actionManager.executeAction(actionCut, "keyboard");
  };

  private copyAll = () => {
    this.actionManager.executeAction(actionCopy, "keyboard");
  };

  private static resetTapTwice() {
    didTapTwice = false;
  }

  private onTapStart = (event: TouchEvent) => {
    // fix for Apple Pencil Scribble
    // On Android, preventing the event would disable contextMenu on tap-hold
    if (!isAndroid) {
      event.preventDefault();
    }

    if (!didTapTwice) {
      didTapTwice = true;
      clearTimeout(tappedTwiceTimer);
      tappedTwiceTimer = window.setTimeout(
        App.resetTapTwice,
        TAP_TWICE_TIMEOUT,
      );
      return;
    }
    // insert text only if we tapped twice with a single finger
    // event.touches.length === 1 will also prevent inserting text when user's zooming
    if (didTapTwice && event.touches.length === 1) {
      const [touch] = event.touches;
      // @ts-ignore
      this.handleCanvasDoubleClick({
        clientX: touch.clientX,
        clientY: touch.clientY,
      });
      didTapTwice = false;
      clearTimeout(tappedTwiceTimer);
    }
    if (isAndroid) {
      event.preventDefault();
    }

    if (event.touches.length === 2) {
      this.setState({
        selectedElementIds: {},
      });
    }
  };

  private onTapEnd = (event: TouchEvent) => {
    this.resetContextMenuTimer();
    if (event.touches.length > 0) {
      this.setState({
        previousSelectedElementIds: {},
        selectedElementIds: this.state.previousSelectedElementIds,
      });
    } else {
      gesture.pointers.clear();
    }
  };

  public pasteFromClipboard = withBatchedUpdates(
    async (event: ClipboardEvent | null) => {
      const isPlainPaste = !!(IS_PLAIN_PASTE && event);

      // #686
      const target = document.activeElement;
      const isExcalidrawActive =
        this.excalidrawContainerRef.current?.contains(target);
      if (event && !isExcalidrawActive) {
        return;
      }

      const elementUnderCursor = document.elementFromPoint(cursorX, cursorY);
      if (
        event &&
        (!(elementUnderCursor instanceof HTMLCanvasElement) ||
          isWritableElement(target))
      ) {
        return;
      }

      // must be called in the same frame (thus before any awaits) as the paste
      // event else some browsers (FF...) will clear the clipboardData
      // (something something security)
      let file = event?.clipboardData?.files[0];

      const data = await parseClipboard(event, isPlainPaste);

      if (!file && data.text && !isPlainPaste) {
        const string = data.text.trim();
        if (string.startsWith("<svg") && string.endsWith("</svg>")) {
          // ignore SVG validation/normalization which will be done during image
          // initialization
          file = SVGStringToFile(string);
        }
      }

      // prefer spreadsheet data over image file (MS Office/Libre Office)
      if (isSupportedImageFile(file) && !data.spreadsheet) {
        const { x: sceneX, y: sceneY } = viewportCoordsToSceneCoords(
          { clientX: cursorX, clientY: cursorY },
          this.state,
        );

        const imageElement = this.createImageElement({ sceneX, sceneY });
        this.insertImageElement(imageElement, file);
        this.initializeImageDimensions(imageElement);
        this.setState({ selectedElementIds: { [imageElement.id]: true } });

        return;
      }

      if (this.props.onPaste) {
        try {
          if ((await this.props.onPaste(data, event)) === false) {
            return;
          }
        } catch (error: any) {
          console.error(error);
        }
      }

      if (data.errorMessage) {
        this.setState({ errorMessage: data.errorMessage });
      } else if (data.spreadsheet && !isPlainPaste) {
        this.setState({
          pasteDialog: {
            data: data.spreadsheet,
            shown: true,
          },
        });
      } else if (data.elements) {
        // TODO remove formatting from elements if isPlainPaste
        this.addElementsFromPasteOrLibrary({
          elements: data.elements,
          files: data.files || null,
          position: "cursor",
          retainSeed: isPlainPaste,
        });
      } else if (data.text) {
        this.addTextFromPaste(data.text, isPlainPaste);
      }
      this.setActiveTool({ type: "selection" });
      event?.preventDefault();
    },
  );

  private addElementsFromPasteOrLibrary = (opts: {
    elements: readonly ExcalidrawElement[];
    files: BinaryFiles | null;
    position: { clientX: number; clientY: number } | "cursor" | "center";
    retainSeed?: boolean;
  }) => {
    const elements = restoreElements(opts.elements, null);
    const [minX, minY, maxX, maxY] = getCommonBounds(elements);

    const elementsCenterX = distance(minX, maxX) / 2;
    const elementsCenterY = distance(minY, maxY) / 2;

    const clientX =
      typeof opts.position === "object"
        ? opts.position.clientX
        : opts.position === "cursor"
        ? cursorX
        : this.state.width / 2 + this.state.offsetLeft;
    const clientY =
      typeof opts.position === "object"
        ? opts.position.clientY
        : opts.position === "cursor"
        ? cursorY
        : this.state.height / 2 + this.state.offsetTop;

    const { x, y } = viewportCoordsToSceneCoords(
      { clientX, clientY },
      this.state,
    );

    const dx = x - elementsCenterX;
    const dy = y - elementsCenterY;

    const [gridX, gridY] = getGridPoint(dx, dy, this.state.gridSize);

    const newElements = duplicateElements(
      elements.map((element) => {
        return newElementWith(element, {
          x: element.x + gridX - minX,
          y: element.y + gridY - minY,
        });
      }),
      {
        randomizeSeed: !opts.retainSeed,
      },
    );

    const nextElements = [
      ...this.scene.getElementsIncludingDeleted(),
      ...newElements,
    ];

    this.scene.replaceAllElements(nextElements);

    newElements.forEach((newElement) => {
      if (isTextElement(newElement) && isBoundToContainer(newElement)) {
        const container = getContainerElement(newElement);
        redrawTextBoundingBox(newElement, container);
      }
    });

    if (opts.files) {
      this.files = { ...this.files, ...opts.files };
    }

    this.history.resumeRecording();

    const nextElementsToSelect =
      excludeElementsInFramesFromSelection(newElements);

    this.setState(
      selectGroupsForSelectedElements(
        {
          ...this.state,
          // keep sidebar (presumably the library) open if it's docked and
          // can fit.
          //
          // Note, we should close the sidebar only if we're dropping items
          // from library, not when pasting from clipboard. Alas.
          openSidebar:
            this.state.openSidebar &&
            this.device.canDeviceFitSidebar &&
            this.state.defaultSidebarDockedPreference
              ? this.state.openSidebar
              : null,
          selectedElementIds: nextElementsToSelect.reduce(
            (acc: Record<ExcalidrawElement["id"], true>, element) => {
              if (!isBoundToContainer(element)) {
                acc[element.id] = true;
              }
              return acc;
            },
            {},
          ),
          selectedGroupIds: {},
        },
        this.scene.getNonDeletedElements(),
      ),
      () => {
        if (opts.files) {
          this.addNewImagesToImageCache();
        }
      },
    );
    this.setActiveTool({ type: "selection" });
  };

  private addTextFromPaste(text: string, isPlainPaste = false) {
    const { x, y } = viewportCoordsToSceneCoords(
      { clientX: cursorX, clientY: cursorY },
      this.state,
    );

    const textElementProps = {
      x,
      y,
      strokeColor: this.state.currentItemStrokeColor,
      backgroundColor: this.state.currentItemBackgroundColor,
      fillStyle: this.state.currentItemFillStyle,
      strokeWidth: this.state.currentItemStrokeWidth,
      strokeStyle: this.state.currentItemStrokeStyle,
      roundness: null,
      roughness: this.state.currentItemRoughness,
      opacity: this.state.currentItemOpacity,
      text,
      fontSize: this.state.currentItemFontSize,
      fontFamily: this.state.currentItemFontFamily,
      textAlign: this.state.currentItemTextAlign,
      verticalAlign: DEFAULT_VERTICAL_ALIGN,
      locked: false,
    };

    const LINE_GAP = 10;
    let currentY = y;

    const lines = isPlainPaste ? [text] : text.split("\n");
    const textElements = lines.reduce(
      (acc: ExcalidrawTextElement[], line, idx) => {
        const text = line.trim();

        const lineHeight = getDefaultLineHeight(textElementProps.fontFamily);
        if (text.length) {
          const topLayerFrame = this.getTopLayerFrameAtSceneCoords({
            x,
            y: currentY,
          });

          const element = newTextElement({
            ...textElementProps,
            x,
            y: currentY,
            text,
            lineHeight,
            frameId: topLayerFrame ? topLayerFrame.id : null,
          });
          acc.push(element);
          currentY += element.height + LINE_GAP;
        } else {
          const prevLine = lines[idx - 1]?.trim();
          // add paragraph only if previous line was not empty, IOW don't add
          // more than one empty line
          if (prevLine) {
            currentY +=
              getLineHeightInPx(textElementProps.fontSize, lineHeight) +
              LINE_GAP;
          }
        }

        return acc;
      },
      [],
    );

    if (textElements.length === 0) {
      return;
    }

    const frameId = textElements[0].frameId;

    if (frameId) {
      this.scene.insertElementsAtIndex(
        textElements,
        this.scene.getElementIndex(frameId),
      );
    } else {
      this.scene.replaceAllElements([
        ...this.scene.getElementsIncludingDeleted(),
        ...textElements,
      ]);
    }

    this.setState({
      selectedElementIds: Object.fromEntries(
        textElements.map((el) => [el.id, true]),
      ),
    });

    if (
      !isPlainPaste &&
      textElements.length > 1 &&
      PLAIN_PASTE_TOAST_SHOWN === false &&
      !this.device.isMobile
    ) {
      this.setToast({
        message: t("toast.pasteAsSingleElement", {
          shortcut: getShortcutKey("CtrlOrCmd+Shift+V"),
        }),
        duration: 5000,
      });
      PLAIN_PASTE_TOAST_SHOWN = true;
    }

    this.history.resumeRecording();
  }

  setAppState: React.Component<any, AppState>["setState"] = (
    state,
    callback,
  ) => {
    this.setState(state, callback);
  };

  removePointer = (event: React.PointerEvent<HTMLElement> | PointerEvent) => {
    if (touchTimeout) {
      this.resetContextMenuTimer();
    }

    gesture.pointers.delete(event.pointerId);
  };

  toggleLock = (source: "keyboard" | "ui" = "ui") => {
    if (!this.state.activeTool.locked) {
      trackEvent(
        "toolbar",
        "toggleLock",
        `${source} (${this.device.isMobile ? "mobile" : "desktop"})`,
      );
    }
    this.setState((prevState) => {
      return {
        activeTool: {
          ...prevState.activeTool,
          ...updateActiveTool(
            this.state,
            prevState.activeTool.locked
              ? { type: "selection" }
              : prevState.activeTool,
          ),
          locked: !prevState.activeTool.locked,
        },
      };
    });
  };

  toggleFrameRendering = () => {
    this.setState((prevState) => {
      return {
        shouldRenderFrames: !prevState.shouldRenderFrames,
      };
    });
  };

  togglePenMode = () => {
    this.setState((prevState) => {
      return {
        penMode: !prevState.penMode,
      };
    });
  };

  onHandToolToggle = () => {
    this.actionManager.executeAction(actionToggleHandTool);
  };

  /**
   * Zooms on canvas viewport center
   */
  zoomCanvas = (
    /** decimal fraction between 0.1 (10% zoom) and 30 (3000% zoom) */
    value: number,
  ) => {
    this.setState({
      ...getStateForZoom(
        {
          viewportX: this.state.width / 2 + this.state.offsetLeft,
          viewportY: this.state.height / 2 + this.state.offsetTop,
          nextZoom: getNormalizedZoom(value),
        },
        this.state,
      ),
    });
  };

  private cancelInProgresAnimation: (() => void) | null = null;

  scrollToContent = (
    target:
      | ExcalidrawElement
      | readonly ExcalidrawElement[] = this.scene.getNonDeletedElements(),
    opts?: { fitToContent?: boolean; animate?: boolean; duration?: number },
  ) => {
    this.cancelInProgresAnimation?.();

    // convert provided target into ExcalidrawElement[] if necessary
    const targets = Array.isArray(target) ? target : [target];

    let zoom = this.state.zoom;
    let scrollX = this.state.scrollX;
    let scrollY = this.state.scrollY;

    if (opts?.fitToContent) {
      // compute an appropriate viewport location (scroll X, Y) and zoom level
      // that fit the target elements on the scene
      const { appState } = zoomToFitElements(targets, this.state, false);
      zoom = appState.zoom;
      scrollX = appState.scrollX;
      scrollY = appState.scrollY;
    } else {
      // compute only the viewport location, without any zoom adjustment
      const scroll = calculateScrollCenter(targets, this.state, this.canvas);
      scrollX = scroll.scrollX;
      scrollY = scroll.scrollY;
    }

    // when animating, we use RequestAnimationFrame to prevent the animation
    // from slowing down other processes
    if (opts?.animate) {
      const origScrollX = this.state.scrollX;
      const origScrollY = this.state.scrollY;

      // zoom animation could become problematic on scenes with large number
      // of elements, setting it to its final value to improve user experience.
      //
      // using zoomCanvas() to zoom on current viewport center
      this.zoomCanvas(zoom.value);

      const cancel = easeToValuesRAF(
        [origScrollX, origScrollY],
        [scrollX, scrollY],
        (scrollX, scrollY) => this.setState({ scrollX, scrollY }),
        { duration: opts?.duration ?? 500 },
      );
      this.cancelInProgresAnimation = () => {
        cancel();
        this.cancelInProgresAnimation = null;
      };
    } else {
      this.setState({ scrollX, scrollY, zoom });
    }
  };

  /** use when changing scrollX/scrollY/zoom based on user interaction */
  private translateCanvas: React.Component<any, AppState>["setState"] = (
    state,
  ) => {
    this.cancelInProgresAnimation?.();
    this.setState(state);
  };

  setToast = (
    toast: {
      message: string;
      closable?: boolean;
      duration?: number;
    } | null,
  ) => {
    this.setState({ toast });
  };

  restoreFileFromShare = async () => {
    try {
      const webShareTargetCache = await caches.open("web-share-target");

      const response = await webShareTargetCache.match("shared-file");
      if (response) {
        const blob = await response.blob();
        const file = new File([blob], blob.name || "", { type: blob.type });
        this.loadFileToCanvas(file, null);
        await webShareTargetCache.delete("shared-file");
        window.history.replaceState(null, APP_NAME, window.location.pathname);
      }
    } catch (error: any) {
      this.setState({ errorMessage: error.message });
    }
  };

  /** adds supplied files to existing files in the appState */
  public addFiles: ExcalidrawImperativeAPI["addFiles"] = withBatchedUpdates(
    (files) => {
      const filesMap = files.reduce((acc, fileData) => {
        acc.set(fileData.id, fileData);
        return acc;
      }, new Map<FileId, BinaryFileData>());

      this.files = { ...this.files, ...Object.fromEntries(filesMap) };

      this.scene.getNonDeletedElements().forEach((element) => {
        if (
          isInitializedImageElement(element) &&
          filesMap.has(element.fileId)
        ) {
          this.imageCache.delete(element.fileId);
          invalidateShapeForElement(element);
        }
      });
      this.scene.informMutation();

      this.addNewImagesToImageCache();
    },
  );

  public updateScene = withBatchedUpdates(
    <K extends keyof AppState>(sceneData: {
      elements?: SceneData["elements"];
      appState?: Pick<AppState, K> | null;
      collaborators?: SceneData["collaborators"];
      commitToHistory?: SceneData["commitToHistory"];
    }) => {
      if (sceneData.commitToHistory) {
        this.history.resumeRecording();
      }

      if (sceneData.appState) {
        this.setState(sceneData.appState);
      }

      if (sceneData.elements) {
        this.scene.replaceAllElements(sceneData.elements);
      }

      if (sceneData.collaborators) {
        this.setState({ collaborators: sceneData.collaborators });
      }
    },
  );

  private onSceneUpdated = () => {
    this.setState({});
  };

  /**
   * @returns whether the menu was toggled on or off
   */
  public toggleSidebar = ({
    name,
    tab,
    force,
  }: {
    name: SidebarName;
    tab?: SidebarTabName;
    force?: boolean;
  }): boolean => {
    let nextName;
    if (force === undefined) {
      nextName = this.state.openSidebar?.name === name ? null : name;
    } else {
      nextName = force ? name : null;
    }
    this.setState({ openSidebar: nextName ? { name: nextName, tab } : null });

    return !!nextName;
  };

  private updateCurrentCursorPosition = withBatchedUpdates(
    (event: MouseEvent) => {
      cursorX = event.clientX;
      cursorY = event.clientY;
    },
  );

  // Input handling
  private onKeyDown = withBatchedUpdates(
    (event: React.KeyboardEvent | KeyboardEvent) => {
      // normalize `event.key` when CapsLock is pressed #2372

      if (
        "Proxy" in window &&
        ((!event.shiftKey && /^[A-Z]$/.test(event.key)) ||
          (event.shiftKey && /^[a-z]$/.test(event.key)))
      ) {
        event = new Proxy(event, {
          get(ev: any, prop) {
            const value = ev[prop];
            if (typeof value === "function") {
              // fix for Proxies hijacking `this`
              return value.bind(ev);
            }
            return prop === "key"
              ? // CapsLock inverts capitalization based on ShiftKey, so invert
                // it back
                event.shiftKey
                ? ev.key.toUpperCase()
                : ev.key.toLowerCase()
              : value;
          },
        });
      }

      if (event[KEYS.CTRL_OR_CMD] && event.key.toLowerCase() === KEYS.V) {
        IS_PLAIN_PASTE = event.shiftKey;
        clearTimeout(IS_PLAIN_PASTE_TIMER);
        // reset (100ms to be safe that we it runs after the ensuing
        // paste event). Though, technically unnecessary to reset since we
        // (re)set the flag before each paste event.
        IS_PLAIN_PASTE_TIMER = window.setTimeout(() => {
          IS_PLAIN_PASTE = false;
        }, 100);
      }

      // prevent browser zoom in input fields
      if (event[KEYS.CTRL_OR_CMD] && isWritableElement(event.target)) {
        if (event.code === CODES.MINUS || event.code === CODES.EQUAL) {
          event.preventDefault();
          return;
        }
      }

      // bail if
      if (
        // inside an input
        (isWritableElement(event.target) &&
          // unless pressing escape (finalize action)
          event.key !== KEYS.ESCAPE) ||
        // or unless using arrows (to move between buttons)
        (isArrowKey(event.key) && isInputLike(event.target))
      ) {
        return;
      }

      if (event.key === KEYS.QUESTION_MARK) {
        this.setState({
          openDialog: "help",
        });
        return;
      } else if (
        event.key.toLowerCase() === KEYS.E &&
        event.shiftKey &&
        event[KEYS.CTRL_OR_CMD]
      ) {
        this.setState({ openDialog: "imageExport" });
        return;
      }

      if (event.key === KEYS.PAGE_UP || event.key === KEYS.PAGE_DOWN) {
        let offset =
          (event.shiftKey ? this.state.width : this.state.height) /
          this.state.zoom.value;
        if (event.key === KEYS.PAGE_DOWN) {
          offset = -offset;
        }
        if (event.shiftKey) {
          this.translateCanvas((state) => ({
            scrollX: state.scrollX + offset,
          }));
        } else {
          this.translateCanvas((state) => ({
            scrollY: state.scrollY + offset,
          }));
        }
      }

      if (this.actionManager.handleKeyDown(event)) {
        return;
      }

      if (this.state.viewModeEnabled) {
        return;
      }

      if (event[KEYS.CTRL_OR_CMD] && this.state.isBindingEnabled) {
        this.setState({ isBindingEnabled: false });
      }

      if (isArrowKey(event.key)) {
        const step =
          (this.state.gridSize &&
            (event.shiftKey
              ? ELEMENT_TRANSLATE_AMOUNT
              : this.state.gridSize)) ||
          (event.shiftKey
            ? ELEMENT_SHIFT_TRANSLATE_AMOUNT
            : ELEMENT_TRANSLATE_AMOUNT);

        let offsetX = 0;
        let offsetY = 0;

        if (event.key === KEYS.ARROW_LEFT) {
          offsetX = -step;
        } else if (event.key === KEYS.ARROW_RIGHT) {
          offsetX = step;
        } else if (event.key === KEYS.ARROW_UP) {
          offsetY = -step;
        } else if (event.key === KEYS.ARROW_DOWN) {
          offsetY = step;
        }

        const selectedElements = getSelectedElements(
          this.scene.getNonDeletedElements(),
          this.state,
          {
            includeBoundTextElement: true,
            includeElementsInFrames: true,
          },
        );

        selectedElements.forEach((element) => {
          mutateElement(element, {
            x: element.x + offsetX,
            y: element.y + offsetY,
          });

          updateBoundElements(element, {
            simultaneouslyUpdated: selectedElements,
          });
        });

        this.maybeSuggestBindingForAll(selectedElements);

        event.preventDefault();
      } else if (event.key === KEYS.ENTER) {
        const selectedElements = getSelectedElements(
          this.scene.getNonDeletedElements(),
          this.state,
        );
        if (selectedElements.length === 1) {
          const selectedElement = selectedElements[0];
          if (event[KEYS.CTRL_OR_CMD]) {
            if (isLinearElement(selectedElement)) {
              if (
                !this.state.editingLinearElement ||
                this.state.editingLinearElement.elementId !==
                  selectedElements[0].id
              ) {
                this.history.resumeRecording();
                this.setState({
                  editingLinearElement: new LinearElementEditor(
                    selectedElement,
                    this.scene,
                  ),
                });
              }
            }
          } else if (
            isTextElement(selectedElement) ||
            isValidTextContainer(selectedElement)
          ) {
            let container;
            if (!isTextElement(selectedElement)) {
              container = selectedElement as ExcalidrawTextContainer;
            }
            const midPoint = getContainerCenter(selectedElement, this.state);
            const sceneX = midPoint.x;
            const sceneY = midPoint.y;
            this.startTextEditing({
              sceneX,
              sceneY,
              container,
            });
            event.preventDefault();
            return;
          }
        }
      } else if (
        !event.ctrlKey &&
        !event.altKey &&
        !event.metaKey &&
        this.state.draggingElement === null
      ) {
        const shape = findShapeByKey(event.key);
        if (shape) {
          if (this.state.activeTool.type !== shape) {
            trackEvent(
              "toolbar",
              shape,
              `keyboard (${this.device.isMobile ? "mobile" : "desktop"})`,
            );
          }
          this.setActiveTool({ type: shape });
          event.stopPropagation();
        } else if (event.key === KEYS.Q) {
          this.toggleLock("keyboard");
          event.stopPropagation();
        }
      }
      if (event.key === KEYS.SPACE && gesture.pointers.size === 0) {
        isHoldingSpace = true;
        setCursor(this.canvas, CURSOR_TYPE.GRAB);
        event.preventDefault();
      }

      if (
        (event.key === KEYS.G || event.key === KEYS.S) &&
        !event.altKey &&
        !event[KEYS.CTRL_OR_CMD]
      ) {
        const selectedElements = getSelectedElements(
          this.scene.getNonDeletedElements(),
          this.state,
        );
        if (
          this.state.activeTool.type === "selection" &&
          !selectedElements.length
        ) {
          return;
        }

        if (
          event.key === KEYS.G &&
          (hasBackground(this.state.activeTool.type) ||
            selectedElements.some((element) => hasBackground(element.type)))
        ) {
          this.setState({ openPopup: "backgroundColorPicker" });
          event.stopPropagation();
        }
        if (event.key === KEYS.S) {
          this.setState({ openPopup: "strokeColorPicker" });
          event.stopPropagation();
        }
      }

      if (
        event[KEYS.CTRL_OR_CMD] &&
        (event.key === KEYS.BACKSPACE || event.key === KEYS.DELETE)
      ) {
        jotaiStore.set(activeConfirmDialogAtom, "clearCanvas");
      }
    },
  );

  private onWheel = withBatchedUpdates((event: WheelEvent) => {
    // prevent browser pinch zoom on DOM elements
    if (!(event.target instanceof HTMLCanvasElement) && event.ctrlKey) {
      event.preventDefault();
    }
  });

  private onKeyUp = withBatchedUpdates((event: KeyboardEvent) => {
    if (event.key === KEYS.SPACE) {
      if (this.state.viewModeEnabled) {
        setCursor(this.canvas, CURSOR_TYPE.GRAB);
      } else if (this.state.activeTool.type === "selection") {
        resetCursor(this.canvas);
      } else {
        setCursorForShape(this.canvas, this.state);
        this.setState({
          selectedElementIds: {},
          selectedGroupIds: {},
          editingGroupId: null,
        });
      }
      isHoldingSpace = false;
    }
    if (!event[KEYS.CTRL_OR_CMD] && !this.state.isBindingEnabled) {
      this.setState({ isBindingEnabled: true });
    }
    if (isArrowKey(event.key)) {
      const selectedElements = getSelectedElements(
        this.scene.getNonDeletedElements(),
        this.state,
      );
      isBindingEnabled(this.state)
        ? bindOrUnbindSelectedElements(selectedElements)
        : unbindLinearElements(selectedElements);
      this.setState({ suggestedBindings: [] });
    }
  });

  private setActiveTool = (
    tool:
      | { type: typeof SHAPES[number]["value"] | "eraser" | "hand" | "frame" }
      | { type: "custom"; customType: string },
  ) => {
    const nextActiveTool = updateActiveTool(this.state, tool);
    if (nextActiveTool.type === "hand") {
      setCursor(this.canvas, CURSOR_TYPE.GRAB);
    } else if (!isHoldingSpace) {
      setCursorForShape(this.canvas, this.state);
    }
    if (isToolIcon(document.activeElement)) {
      this.focusContainer();
    }
    if (!isLinearElementType(nextActiveTool.type)) {
      this.setState({ suggestedBindings: [] });
    }
    if (nextActiveTool.type === "image") {
      this.onImageAction();
    }
    if (nextActiveTool.type !== "selection") {
      this.setState({
        activeTool: nextActiveTool,
        selectedElementIds: {},
        selectedGroupIds: {},
        editingGroupId: null,
      });
    } else {
      this.setState({ activeTool: nextActiveTool });
    }
  };

  private setCursor = (cursor: string) => {
    setCursor(this.canvas, cursor);
  };

  private resetCursor = () => {
    resetCursor(this.canvas);
  };
  /**
   * returns whether user is making a gesture with >= 2 fingers (points)
   * on o touch screen (not on a trackpad). Currently only relates to Darwin
   * (iOS/iPadOS,MacOS), but may work on other devices in the future if
   * GestureEvent is standardized.
   */
  private isTouchScreenMultiTouchGesture = () => {
    // we don't want to deselect when using trackpad, and multi-point gestures
    // only work on touch screens, so checking for >= pointers means we're on a
    // touchscreen
    return gesture.pointers.size >= 2;
  };

  // fires only on Safari
  private onGestureStart = withBatchedUpdates((event: GestureEvent) => {
    event.preventDefault();

    // we only want to deselect on touch screens because user may have selected
    // elements by mistake while zooming
    if (this.isTouchScreenMultiTouchGesture()) {
      this.setState({
        selectedElementIds: {},
      });
    }
    gesture.initialScale = this.state.zoom.value;
  });

  // fires only on Safari
  private onGestureChange = withBatchedUpdates((event: GestureEvent) => {
    event.preventDefault();

    // onGestureChange only has zoom factor but not the center.
    // If we're on iPad or iPhone, then we recognize multi-touch and will
    // zoom in at the right location in the touchmove handler
    // (handleCanvasPointerMove).
    //
    // On Macbook trackpad, we don't have those events so will zoom in at the
    // current location instead.
    //
    // As such, bail from this handler on touch devices.
    if (this.isTouchScreenMultiTouchGesture()) {
      return;
    }

    const initialScale = gesture.initialScale;
    if (initialScale) {
      this.setState((state) => ({
        ...getStateForZoom(
          {
            viewportX: cursorX,
            viewportY: cursorY,
            nextZoom: getNormalizedZoom(initialScale * event.scale),
          },
          state,
        ),
      }));
    }
  });

  // fires only on Safari
  private onGestureEnd = withBatchedUpdates((event: GestureEvent) => {
    event.preventDefault();
    // reselect elements only on touch screens (see onGestureStart)
    if (this.isTouchScreenMultiTouchGesture()) {
      this.setState({
        previousSelectedElementIds: {},
        selectedElementIds: this.state.previousSelectedElementIds,
      });
    }
    gesture.initialScale = null;
  });

  private handleTextWysiwyg(
    element: ExcalidrawTextElement,
    {
      isExistingElement = false,
    }: {
      isExistingElement?: boolean;
    },
  ) {
    const updateElement = (
      text: string,
      originalText: string,
      isDeleted: boolean,
    ) => {
      this.scene.replaceAllElements([
        ...this.scene.getElementsIncludingDeleted().map((_element) => {
          if (_element.id === element.id && isTextElement(_element)) {
            return updateTextElement(_element, {
              text,
              isDeleted,
              originalText,
            });
          }
          return _element;
        }),
      ]);
    };

    textWysiwyg({
      id: element.id,
      canvas: this.canvas,
      getViewportCoords: (x, y) => {
        const { x: viewportX, y: viewportY } = sceneCoordsToViewportCoords(
          {
            sceneX: x,
            sceneY: y,
          },
          this.state,
        );
        return [
          viewportX - this.state.offsetLeft,
          viewportY - this.state.offsetTop,
        ];
      },
      onChange: withBatchedUpdates((text) => {
        updateElement(text, text, false);
        if (isNonDeletedElement(element)) {
          updateBoundElements(element);
        }
      }),
      onSubmit: withBatchedUpdates(({ text, viaKeyboard, originalText }) => {
        const isDeleted = !text.trim();
        updateElement(text, originalText, isDeleted);
        // select the created text element only if submitting via keyboard
        // (when submitting via click it should act as signal to deselect)
        if (!isDeleted && viaKeyboard) {
          const elementIdToSelect = element.containerId
            ? element.containerId
            : element.id;
          this.setState((prevState) => ({
            selectedElementIds: {
              ...prevState.selectedElementIds,
              [elementIdToSelect]: true,
            },
          }));
        }
        if (isDeleted) {
          fixBindingsAfterDeletion(this.scene.getNonDeletedElements(), [
            element,
          ]);
        }
        if (!isDeleted || isExistingElement) {
          this.history.resumeRecording();
        }

        this.setState({
          draggingElement: null,
          editingElement: null,
        });
        if (this.state.activeTool.locked) {
          setCursorForShape(this.canvas, this.state);
        }

        this.focusContainer();
      }),
      element,
      excalidrawContainer: this.excalidrawContainerRef.current,
      app: this,
    });
    // deselect all other elements when inserting text
    this.deselectElements();

    // do an initial update to re-initialize element position since we were
    // modifying element's x/y for sake of editor (case: syncing to remote)
    updateElement(element.text, element.originalText, false);
  }

  private deselectElements() {
    this.setState({
      selectedElementIds: {},
      selectedGroupIds: {},
      editingGroupId: null,
    });
  }

  private getTextElementAtPosition(
    x: number,
    y: number,
  ): NonDeleted<ExcalidrawTextElement> | null {
    const element = this.getElementAtPosition(x, y, {
      includeBoundTextElement: true,
    });
    if (element && isTextElement(element) && !element.isDeleted) {
      return element;
    }
    return null;
  }

  private getElementAtPosition(
    x: number,
    y: number,
    opts?: {
      /** if true, returns the first selected element (with highest z-index)
        of all hit elements */
      preferSelected?: boolean;
      includeBoundTextElement?: boolean;
      includeLockedElements?: boolean;
    },
  ): NonDeleted<ExcalidrawElement> | null {
    const allHitElements = this.getElementsAtPosition(
      x,
      y,
      opts?.includeBoundTextElement,
      opts?.includeLockedElements,
    );
    if (allHitElements.length > 1) {
      if (opts?.preferSelected) {
        for (let index = allHitElements.length - 1; index > -1; index--) {
          if (this.state.selectedElementIds[allHitElements[index].id]) {
            return allHitElements[index];
          }
        }
      }
      const elementWithHighestZIndex =
        allHitElements[allHitElements.length - 1];
      // If we're hitting element with highest z-index only on its bounding box
      // while also hitting other element figure, the latter should be considered.
      return isHittingElementBoundingBoxWithoutHittingElement(
        elementWithHighestZIndex,
        this.state,
        this.frameNameBoundsCache,
        x,
        y,
      )
        ? allHitElements[allHitElements.length - 2]
        : elementWithHighestZIndex;
    }
    if (allHitElements.length === 1) {
      return allHitElements[0];
    }
    return null;
  }

  private getElementsAtPosition(
    x: number,
    y: number,
    includeBoundTextElement: boolean = false,
    includeLockedElements: boolean = false,
  ): NonDeleted<ExcalidrawElement>[] {
    const elements =
      includeBoundTextElement && includeLockedElements
        ? this.scene.getNonDeletedElements()
        : this.scene
            .getNonDeletedElements()
            .filter(
              (element) =>
                (includeLockedElements || !element.locked) &&
                (includeBoundTextElement ||
                  !(isTextElement(element) && element.containerId)),
            );

    return getElementsAtPosition(elements, (element) =>
      hitTest(element, this.state, this.frameNameBoundsCache, x, y),
    ).filter((element) => {
      // hitting a frame's element from outside the frame is not considered a hit
      const containingFrame = getContainingFrame(element);
      return containingFrame && this.state.shouldRenderFrames
        ? isCursorInFrame({ x, y }, containingFrame)
        : true;
    });
  }

  private startTextEditing = ({
    sceneX,
    sceneY,
    insertAtParentCenter = true,
    container,
  }: {
    /** X position to insert text at */
    sceneX: number;
    /** Y position to insert text at */
    sceneY: number;
    /** whether to attempt to insert at element center if applicable */
    insertAtParentCenter?: boolean;
    container?: ExcalidrawTextContainer | null;
  }) => {
    let shouldBindToContainer = false;

    let parentCenterPosition =
      insertAtParentCenter &&
      this.getTextWysiwygSnappedToCenterPosition(
        sceneX,
        sceneY,
        this.state,
        container,
      );
    if (container && parentCenterPosition) {
      shouldBindToContainer = true;
    }
    let existingTextElement: NonDeleted<ExcalidrawTextElement> | null = null;

    const selectedElements = getSelectedElements(
      this.scene.getNonDeletedElements(),
      this.state,
    );

    if (selectedElements.length === 1) {
      if (isTextElement(selectedElements[0])) {
        existingTextElement = selectedElements[0];
      } else if (container) {
        existingTextElement = getBoundTextElement(selectedElements[0]);
      } else {
        existingTextElement = this.getTextElementAtPosition(sceneX, sceneY);
      }
    } else {
      existingTextElement = this.getTextElementAtPosition(sceneX, sceneY);
    }

    const fontFamily =
      existingTextElement?.fontFamily || this.state.currentItemFontFamily;

    const lineHeight =
      existingTextElement?.lineHeight || getDefaultLineHeight(fontFamily);
    const fontSize = this.state.currentItemFontSize;

    if (
      !existingTextElement &&
      shouldBindToContainer &&
      container &&
      !isArrowElement(container)
    ) {
      const fontString = {
        fontSize,
        fontFamily,
      };
      const minWidth = getApproxMinLineWidth(
        getFontString(fontString),
        lineHeight,
      );
      const minHeight = getApproxMinLineHeight(fontSize, lineHeight);
      const containerDims = getContainerDims(container);
      const newHeight = Math.max(containerDims.height, minHeight);
      const newWidth = Math.max(containerDims.width, minWidth);
      mutateElement(container, { height: newHeight, width: newWidth });
      sceneX = container.x + newWidth / 2;
      sceneY = container.y + newHeight / 2;
      if (parentCenterPosition) {
        parentCenterPosition = this.getTextWysiwygSnappedToCenterPosition(
          sceneX,
          sceneY,
          this.state,
          container,
        );
      }
    }

    const topLayerFrame = this.getTopLayerFrameAtSceneCoords({
      x: sceneX,
      y: sceneY,
    });

    const element = existingTextElement
      ? existingTextElement
      : newTextElement({
          x: parentCenterPosition
            ? parentCenterPosition.elementCenterX
            : sceneX,
          y: parentCenterPosition
            ? parentCenterPosition.elementCenterY
            : sceneY,
          strokeColor: this.state.currentItemStrokeColor,
          backgroundColor: this.state.currentItemBackgroundColor,
          fillStyle: this.state.currentItemFillStyle,
          strokeWidth: this.state.currentItemStrokeWidth,
          strokeStyle: this.state.currentItemStrokeStyle,
          roughness: this.state.currentItemRoughness,
          opacity: this.state.currentItemOpacity,
          text: "",
          fontSize,
          fontFamily,
          textAlign: parentCenterPosition
            ? "center"
            : this.state.currentItemTextAlign,
          verticalAlign: parentCenterPosition
            ? VERTICAL_ALIGN.MIDDLE
            : DEFAULT_VERTICAL_ALIGN,
          containerId: shouldBindToContainer ? container?.id : undefined,
          groupIds: container?.groupIds ?? [],
          lineHeight,
<<<<<<< HEAD
          frameId: topLayerFrame ? topLayerFrame.id : null,
=======
          angle: container?.angle ?? 0,
>>>>>>> 560231d3
        });

    if (!existingTextElement && shouldBindToContainer && container) {
      mutateElement(container, {
        boundElements: (container.boundElements || []).concat({
          type: "text",
          id: element.id,
        }),
      });
    }
    this.setState({ editingElement: element });

    if (!existingTextElement) {
      if (container && shouldBindToContainer) {
        const containerIndex = this.scene.getElementIndex(container.id);
        this.scene.insertElementAtIndex(element, containerIndex + 1);
      } else {
        this.scene.addNewElement(element);
      }
    }

    this.setState({
      editingElement: element,
    });

    this.handleTextWysiwyg(element, {
      isExistingElement: !!existingTextElement,
    });
  };

  private handleCanvasDoubleClick = (
    event: React.MouseEvent<HTMLCanvasElement>,
  ) => {
    // case: double-clicking with arrow/line tool selected would both create
    // text and enter multiElement mode
    if (this.state.multiElement) {
      return;
    }
    // we should only be able to double click when mode is selection
    if (this.state.activeTool.type !== "selection") {
      return;
    }

    const selectedElements = getSelectedElements(
      this.scene.getNonDeletedElements(),
      this.state,
    );

    if (selectedElements.length === 1 && isLinearElement(selectedElements[0])) {
      if (
        event[KEYS.CTRL_OR_CMD] &&
        (!this.state.editingLinearElement ||
          this.state.editingLinearElement.elementId !== selectedElements[0].id)
      ) {
        this.history.resumeRecording();
        this.setState({
          editingLinearElement: new LinearElementEditor(
            selectedElements[0],
            this.scene,
          ),
        });
        return;
      } else if (
        this.state.editingLinearElement &&
        this.state.editingLinearElement.elementId === selectedElements[0].id
      ) {
        return;
      }
    }

    resetCursor(this.canvas);

    let { x: sceneX, y: sceneY } = viewportCoordsToSceneCoords(
      event,
      this.state,
    );

    const selectedGroupIds = getSelectedGroupIds(this.state);

    if (selectedGroupIds.length > 0) {
      const hitElement = this.getElementAtPosition(sceneX, sceneY);

      const selectedGroupId =
        hitElement &&
        getSelectedGroupIdForElement(hitElement, this.state.selectedGroupIds);

      if (selectedGroupId) {
        this.setState((prevState) =>
          selectGroupsForSelectedElements(
            {
              ...prevState,
              editingGroupId: selectedGroupId,
              selectedElementIds: { [hitElement!.id]: true },
              selectedGroupIds: {},
            },
            this.scene.getNonDeletedElements(),
          ),
        );
        return;
      }
    }

    resetCursor(this.canvas);
    if (!event[KEYS.CTRL_OR_CMD] && !this.state.viewModeEnabled) {
      const container = getTextBindableContainerAtPosition(
        this.scene.getNonDeletedElements(),
        this.state,
        sceneX,
        sceneY,
      );
      if (container) {
        if (
          hasBoundTextElement(container) ||
          !isTransparent(container.backgroundColor) ||
          isHittingElementNotConsideringBoundingBox(
            container,
            this.state,
            this.frameNameBoundsCache,
            [sceneX, sceneY],
          )
        ) {
          const midPoint = getContainerCenter(container, this.state);

          sceneX = midPoint.x;
          sceneY = midPoint.y;
        }
      }
      this.startTextEditing({
        sceneX,
        sceneY,
        insertAtParentCenter: !event.altKey,
        container,
      });
    }
  };

  private getElementLinkAtPosition = (
    scenePointer: Readonly<{ x: number; y: number }>,
    hitElement: NonDeletedExcalidrawElement | null,
  ): ExcalidrawElement | undefined => {
    // Reversing so we traverse the elements in decreasing order
    // of z-index
    const elements = this.scene.getNonDeletedElements().slice().reverse();
    let hitElementIndex = Infinity;

    return elements.find((element, index) => {
      if (hitElement && element.id === hitElement.id) {
        hitElementIndex = index;
      }
      return (
        element.link &&
        index <= hitElementIndex &&
        isPointHittingLinkIcon(
          element,
          this.state,
          [scenePointer.x, scenePointer.y],
          this.device.isMobile,
        )
      );
    });
  };

  private redirectToLink = (
    event: React.PointerEvent<HTMLCanvasElement>,
    isTouchScreen: boolean,
  ) => {
    const draggedDistance = distance2d(
      this.lastPointerDown!.clientX,
      this.lastPointerDown!.clientY,
      this.lastPointerUp!.clientX,
      this.lastPointerUp!.clientY,
    );
    if (
      !this.hitLinkElement ||
      // For touch screen allow dragging threshold else strict check
      (isTouchScreen && draggedDistance > DRAGGING_THRESHOLD) ||
      (!isTouchScreen && draggedDistance !== 0)
    ) {
      return;
    }
    const lastPointerDownCoords = viewportCoordsToSceneCoords(
      this.lastPointerDown!,
      this.state,
    );
    const lastPointerDownHittingLinkIcon = isPointHittingLinkIcon(
      this.hitLinkElement,
      this.state,
      [lastPointerDownCoords.x, lastPointerDownCoords.y],
      this.device.isMobile,
    );
    const lastPointerUpCoords = viewportCoordsToSceneCoords(
      this.lastPointerUp!,
      this.state,
    );
    const lastPointerUpHittingLinkIcon = isPointHittingLinkIcon(
      this.hitLinkElement,
      this.state,
      [lastPointerUpCoords.x, lastPointerUpCoords.y],
      this.device.isMobile,
    );
    if (lastPointerDownHittingLinkIcon && lastPointerUpHittingLinkIcon) {
      const url = this.hitLinkElement.link;
      if (url) {
        let customEvent;
        if (this.props.onLinkOpen) {
          customEvent = wrapEvent(EVENT.EXCALIDRAW_LINK, event.nativeEvent);
          this.props.onLinkOpen(this.hitLinkElement, customEvent);
        }
        if (!customEvent?.defaultPrevented) {
          const target = isLocalLink(url) ? "_self" : "_blank";
          const newWindow = window.open(undefined, target);
          // https://mathiasbynens.github.io/rel-noopener/
          if (newWindow) {
            newWindow.opener = null;
            newWindow.location = normalizeLink(url);
          }
        }
      }
    }
  };

  private getTopLayerFrameAtSceneCoords = (sceneCoords: {
    x: number;
    y: number;
  }) => {
    const frames = this.scene
      .getNonDeletedFrames()
      .filter((frame) =>
        isCursorInFrame(sceneCoords, frame as ExcalidrawFrameElement),
      );

    return frames.length ? frames[frames.length - 1] : null;
  };

  private handleCanvasPointerMove = (
    event: React.PointerEvent<HTMLCanvasElement>,
  ) => {
    this.savePointer(event.clientX, event.clientY, this.state.cursorButton);

    if (gesture.pointers.has(event.pointerId)) {
      gesture.pointers.set(event.pointerId, {
        x: event.clientX,
        y: event.clientY,
      });
    }

    const initialScale = gesture.initialScale;
    if (
      gesture.pointers.size === 2 &&
      gesture.lastCenter &&
      initialScale &&
      gesture.initialDistance
    ) {
      const center = getCenter(gesture.pointers);
      const deltaX = center.x - gesture.lastCenter.x;
      const deltaY = center.y - gesture.lastCenter.y;
      gesture.lastCenter = center;

      const distance = getDistance(Array.from(gesture.pointers.values()));
      const scaleFactor =
        this.state.activeTool.type === "freedraw" && this.state.penMode
          ? 1
          : distance / gesture.initialDistance;

      const nextZoom = scaleFactor
        ? getNormalizedZoom(initialScale * scaleFactor)
        : this.state.zoom.value;

      this.setState((state) => {
        const zoomState = getStateForZoom(
          {
            viewportX: center.x,
            viewportY: center.y,
            nextZoom,
          },
          state,
        );

        this.translateCanvas({
          zoom: zoomState.zoom,
          scrollX: zoomState.scrollX + deltaX / nextZoom,
          scrollY: zoomState.scrollY + deltaY / nextZoom,
          shouldCacheIgnoreZoom: true,
        });
      });
      this.resetShouldCacheIgnoreZoomDebounced();
    } else {
      gesture.lastCenter =
        gesture.initialDistance =
        gesture.initialScale =
          null;
    }

    if (
      isHoldingSpace ||
      isPanning ||
      isDraggingScrollBar ||
      isHandToolActive(this.state)
    ) {
      return;
    }

    const isPointerOverScrollBars = isOverScrollBars(
      currentScrollBars,
      event.clientX - this.state.offsetLeft,
      event.clientY - this.state.offsetTop,
    );
    const isOverScrollBar = isPointerOverScrollBars.isOverEither;
    if (!this.state.draggingElement && !this.state.multiElement) {
      if (isOverScrollBar) {
        resetCursor(this.canvas);
      } else {
        setCursorForShape(this.canvas, this.state);
      }
    }

    const scenePointer = viewportCoordsToSceneCoords(event, this.state);
    const { x: scenePointerX, y: scenePointerY } = scenePointer;

    if (
      this.state.editingLinearElement &&
      !this.state.editingLinearElement.isDragging
    ) {
      const editingLinearElement = LinearElementEditor.handlePointerMove(
        event,
        scenePointerX,
        scenePointerY,
        this.state,
      );

      if (
        editingLinearElement &&
        editingLinearElement !== this.state.editingLinearElement
      ) {
        // Since we are reading from previous state which is not possible with
        // automatic batching in React 18 hence using flush sync to synchronously
        // update the state. Check https://github.com/excalidraw/excalidraw/pull/5508 for more details.
        flushSync(() => {
          this.setState({
            editingLinearElement,
          });
        });
      }
      if (editingLinearElement?.lastUncommittedPoint != null) {
        this.maybeSuggestBindingAtCursor(scenePointer);
      } else {
        // causes stack overflow if not sync
        flushSync(() => {
          this.setState({ suggestedBindings: [] });
        });
      }
    }

    if (isBindingElementType(this.state.activeTool.type)) {
      // Hovering with a selected tool or creating new linear element via click
      // and point
      const { draggingElement } = this.state;
      if (isBindingElement(draggingElement, false)) {
        this.maybeSuggestBindingsForLinearElementAtCoords(
          draggingElement,
          [scenePointer],
          this.state.startBoundElement,
        );
      } else {
        this.maybeSuggestBindingAtCursor(scenePointer);
      }
    }

    if (this.state.multiElement) {
      const { multiElement } = this.state;
      const { x: rx, y: ry } = multiElement;

      const { points, lastCommittedPoint } = multiElement;
      const lastPoint = points[points.length - 1];

      setCursorForShape(this.canvas, this.state);

      if (lastPoint === lastCommittedPoint) {
        // if we haven't yet created a temp point and we're beyond commit-zone
        // threshold, add a point
        if (
          distance2d(
            scenePointerX - rx,
            scenePointerY - ry,
            lastPoint[0],
            lastPoint[1],
          ) >= LINE_CONFIRM_THRESHOLD
        ) {
          mutateElement(multiElement, {
            points: [...points, [scenePointerX - rx, scenePointerY - ry]],
          });
        } else {
          setCursor(this.canvas, CURSOR_TYPE.POINTER);
          // in this branch, we're inside the commit zone, and no uncommitted
          // point exists. Thus do nothing (don't add/remove points).
        }
      } else if (
        points.length > 2 &&
        lastCommittedPoint &&
        distance2d(
          scenePointerX - rx,
          scenePointerY - ry,
          lastCommittedPoint[0],
          lastCommittedPoint[1],
        ) < LINE_CONFIRM_THRESHOLD
      ) {
        setCursor(this.canvas, CURSOR_TYPE.POINTER);
        mutateElement(multiElement, {
          points: points.slice(0, -1),
        });
      } else {
        const [gridX, gridY] = getGridPoint(
          scenePointerX,
          scenePointerY,
          this.state.gridSize,
        );

        const [lastCommittedX, lastCommittedY] =
          multiElement?.lastCommittedPoint ?? [0, 0];

        let dxFromLastCommitted = gridX - rx - lastCommittedX;
        let dyFromLastCommitted = gridY - ry - lastCommittedY;

        if (shouldRotateWithDiscreteAngle(event)) {
          ({ width: dxFromLastCommitted, height: dyFromLastCommitted } =
            getLockedLinearCursorAlignSize(
              // actual coordinate of the last committed point
              lastCommittedX + rx,
              lastCommittedY + ry,
              // cursor-grid coordinate
              gridX,
              gridY,
            ));
        }

        if (isPathALoop(points, this.state.zoom.value)) {
          setCursor(this.canvas, CURSOR_TYPE.POINTER);
        }
        // update last uncommitted point
        mutateElement(multiElement, {
          points: [
            ...points.slice(0, -1),
            [
              lastCommittedX + dxFromLastCommitted,
              lastCommittedY + dyFromLastCommitted,
            ],
          ],
        });
      }

      return;
    }

    const hasDeselectedButton = Boolean(event.buttons);
    if (
      hasDeselectedButton ||
      (this.state.activeTool.type !== "selection" &&
        this.state.activeTool.type !== "text" &&
        this.state.activeTool.type !== "eraser")
    ) {
      return;
    }

    const elements = this.scene.getNonDeletedElements();

    const selectedElements = getSelectedElements(elements, this.state);
    if (
      selectedElements.length === 1 &&
      !isOverScrollBar &&
      !this.state.editingLinearElement
    ) {
      const elementWithTransformHandleType = getElementWithTransformHandleType(
        elements,
        this.state,
        scenePointerX,
        scenePointerY,
        this.state.zoom,
        event.pointerType,
      );
      if (
        elementWithTransformHandleType &&
        elementWithTransformHandleType.transformHandleType
      ) {
        setCursor(
          this.canvas,
          getCursorForResizingElement(elementWithTransformHandleType),
        );
        return;
      }
    } else if (selectedElements.length > 1 && !isOverScrollBar) {
      const transformHandleType = getTransformHandleTypeFromCoords(
        getCommonBounds(selectedElements),
        scenePointerX,
        scenePointerY,
        this.state.zoom,
        event.pointerType,
      );
      if (transformHandleType) {
        setCursor(
          this.canvas,
          getCursorForResizingElement({
            transformHandleType,
          }),
        );
        return;
      }
    }

    const hitElement = this.getElementAtPosition(
      scenePointer.x,
      scenePointer.y,
    );
    this.hitLinkElement = this.getElementLinkAtPosition(
      scenePointer,
      hitElement,
    );
    if (isEraserActive(this.state)) {
      return;
    }
    if (
      this.hitLinkElement &&
      !this.state.selectedElementIds[this.hitLinkElement.id]
    ) {
      setCursor(this.canvas, CURSOR_TYPE.POINTER);
      showHyperlinkTooltip(this.hitLinkElement, this.state);
    } else {
      hideHyperlinkToolip();
      if (
        hitElement &&
        hitElement.link &&
        this.state.selectedElementIds[hitElement.id] &&
        !this.state.contextMenu &&
        !this.state.showHyperlinkPopup
      ) {
        this.setState({ showHyperlinkPopup: "info" });
      } else if (this.state.activeTool.type === "text") {
        setCursor(
          this.canvas,
          isTextElement(hitElement) ? CURSOR_TYPE.TEXT : CURSOR_TYPE.CROSSHAIR,
        );
      } else if (this.state.viewModeEnabled) {
        setCursor(this.canvas, CURSOR_TYPE.GRAB);
      } else if (isOverScrollBar) {
        setCursor(this.canvas, CURSOR_TYPE.AUTO);
      } else if (this.state.selectedLinearElement) {
        this.handleHoverSelectedLinearElement(
          this.state.selectedLinearElement,
          scenePointerX,
          scenePointerY,
        );
      } else if (
        // if using cmd/ctrl, we're not dragging
        !event[KEYS.CTRL_OR_CMD]
      ) {
        if (
          (hitElement ||
            this.isHittingCommonBoundingBoxOfSelectedElements(
              scenePointer,
              selectedElements,
            )) &&
          !hitElement?.locked
        ) {
          setCursor(this.canvas, CURSOR_TYPE.MOVE);
        }
      } else {
        setCursor(this.canvas, CURSOR_TYPE.AUTO);
      }
    }
  };

  private handleEraser = (
    event: PointerEvent,
    pointerDownState: PointerDownState,
    scenePointer: { x: number; y: number },
  ) => {
    const updateElementIds = (elements: ExcalidrawElement[]) => {
      elements.forEach((element) => {
        if (element.locked) {
          return;
        }

        idsToUpdate.push(element.id);
        if (event.altKey) {
          if (
            pointerDownState.elementIdsToErase[element.id] &&
            pointerDownState.elementIdsToErase[element.id].erase
          ) {
            pointerDownState.elementIdsToErase[element.id].erase = false;
          }
        } else if (!pointerDownState.elementIdsToErase[element.id]) {
          pointerDownState.elementIdsToErase[element.id] = {
            erase: true,
            opacity: element.opacity,
          };
        }
      });
    };

    const idsToUpdate: Array<string> = [];

    const distance = distance2d(
      pointerDownState.lastCoords.x,
      pointerDownState.lastCoords.y,
      scenePointer.x,
      scenePointer.y,
    );
    const threshold = 10 / this.state.zoom.value;
    const point = { ...pointerDownState.lastCoords };
    let samplingInterval = 0;
    while (samplingInterval <= distance) {
      const hitElements = this.getElementsAtPosition(point.x, point.y);
      updateElementIds(hitElements);

      // Exit since we reached current point
      if (samplingInterval === distance) {
        break;
      }

      // Calculate next point in the line at a distance of sampling interval
      samplingInterval = Math.min(samplingInterval + threshold, distance);

      const distanceRatio = samplingInterval / distance;
      const nextX =
        (1 - distanceRatio) * point.x + distanceRatio * scenePointer.x;
      const nextY =
        (1 - distanceRatio) * point.y + distanceRatio * scenePointer.y;
      point.x = nextX;
      point.y = nextY;
    }

    const elements = this.scene.getElementsIncludingDeleted().map((ele) => {
      const id =
        isBoundToContainer(ele) && idsToUpdate.includes(ele.containerId)
          ? ele.containerId
          : ele.id;
      if (idsToUpdate.includes(id)) {
        if (event.altKey) {
          if (
            pointerDownState.elementIdsToErase[id] &&
            pointerDownState.elementIdsToErase[id].erase === false
          ) {
            return newElementWith(ele, {
              opacity: pointerDownState.elementIdsToErase[id].opacity,
            });
          }
        } else {
          return newElementWith(ele, {
            opacity: ELEMENT_READY_TO_ERASE_OPACITY,
          });
        }
      }
      return ele;
    });

    this.scene.replaceAllElements(elements);

    pointerDownState.lastCoords.x = scenePointer.x;
    pointerDownState.lastCoords.y = scenePointer.y;
  };
  // set touch moving for mobile context menu
  private handleTouchMove = (event: React.TouchEvent<HTMLCanvasElement>) => {
    invalidateContextMenu = true;
  };

  handleHoverSelectedLinearElement(
    linearElementEditor: LinearElementEditor,
    scenePointerX: number,
    scenePointerY: number,
  ) {
    const element = LinearElementEditor.getElement(
      linearElementEditor.elementId,
    );

    const boundTextElement = getBoundTextElement(element);

    if (!element) {
      return;
    }
    if (this.state.selectedLinearElement) {
      let hoverPointIndex = -1;
      let segmentMidPointHoveredCoords = null;
      if (
        isHittingElementNotConsideringBoundingBox(
          element,
          this.state,
          this.frameNameBoundsCache,
          [scenePointerX, scenePointerY],
        )
      ) {
        hoverPointIndex = LinearElementEditor.getPointIndexUnderCursor(
          element,
          this.state.zoom,
          scenePointerX,
          scenePointerY,
        );
        segmentMidPointHoveredCoords =
          LinearElementEditor.getSegmentMidpointHitCoords(
            linearElementEditor,
            { x: scenePointerX, y: scenePointerY },
            this.state,
          );

        if (hoverPointIndex >= 0 || segmentMidPointHoveredCoords) {
          setCursor(this.canvas, CURSOR_TYPE.POINTER);
        } else {
          setCursor(this.canvas, CURSOR_TYPE.MOVE);
        }
      } else if (
        shouldShowBoundingBox([element], this.state) &&
        isHittingElementBoundingBoxWithoutHittingElement(
          element,
          this.state,
          this.frameNameBoundsCache,
          scenePointerX,
          scenePointerY,
        )
      ) {
        setCursor(this.canvas, CURSOR_TYPE.MOVE);
      } else if (
        boundTextElement &&
        hitTest(
          boundTextElement,
          this.state,
          this.frameNameBoundsCache,
          scenePointerX,
          scenePointerY,
        )
      ) {
        setCursor(this.canvas, CURSOR_TYPE.MOVE);
      }

      if (
        this.state.selectedLinearElement.hoverPointIndex !== hoverPointIndex
      ) {
        this.setState({
          selectedLinearElement: {
            ...this.state.selectedLinearElement,
            hoverPointIndex,
          },
        });
      }

      if (
        !LinearElementEditor.arePointsEqual(
          this.state.selectedLinearElement.segmentMidPointHoveredCoords,
          segmentMidPointHoveredCoords,
        )
      ) {
        this.setState({
          selectedLinearElement: {
            ...this.state.selectedLinearElement,
            segmentMidPointHoveredCoords,
          },
        });
      }
    } else {
      setCursor(this.canvas, CURSOR_TYPE.AUTO);
    }
  }
  private handleCanvasPointerDown = (
    event: React.PointerEvent<HTMLElement>,
  ) => {
    // since contextMenu options are potentially evaluated on each render,
    // and an contextMenu action may depend on selection state, we must
    // close the contextMenu before we update the selection on pointerDown
    // (e.g. resetting selection)
    if (this.state.contextMenu) {
      this.setState({ contextMenu: null });
    }

    this.updateGestureOnPointerDown(event);

    // if dragging element is freedraw and another pointerdown event occurs
    // a second finger is on the screen
    // discard the freedraw element if it is very short because it is likely
    // just a spike, otherwise finalize the freedraw element when the second
    // finger is lifted
    if (
      event.pointerType === "touch" &&
      this.state.draggingElement &&
      this.state.draggingElement.type === "freedraw"
    ) {
      const element = this.state.draggingElement as ExcalidrawFreeDrawElement;
      this.updateScene({
        ...(element.points.length < 10
          ? {
              elements: this.scene
                .getElementsIncludingDeleted()
                .filter((el) => el.id !== element.id),
            }
          : {}),
        appState: {
          draggingElement: null,
          editingElement: null,
          startBoundElement: null,
          suggestedBindings: [],
          selectedElementIds: Object.keys(this.state.selectedElementIds)
            .filter((key) => key !== element.id)
            .reduce((obj: { [id: string]: boolean }, key) => {
              obj[key] = this.state.selectedElementIds[key];
              return obj;
            }, {}),
        },
      });
      return;
    }

    // remove any active selection when we start to interact with canvas
    // (mainly, we care about removing selection outside the component which
    //  would prevent our copy handling otherwise)
    const selection = document.getSelection();
    if (selection?.anchorNode) {
      selection.removeAllRanges();
    }
    this.maybeOpenContextMenuAfterPointerDownOnTouchDevices(event);
    this.maybeCleanupAfterMissingPointerUp(event);

    //fires only once, if pen is detected, penMode is enabled
    //the user can disable this by toggling the penMode button
    if (!this.state.penDetected && event.pointerType === "pen") {
      this.setState((prevState) => {
        return {
          penMode: true,
          penDetected: true,
        };
      });
    }

    if (
      !this.device.isTouchScreen &&
      ["pen", "touch"].includes(event.pointerType)
    ) {
      this.device = updateObject(this.device, { isTouchScreen: true });
    }

    if (isPanning) {
      return;
    }

    this.lastPointerDown = event;
    this.setState({
      lastPointerDownWith: event.pointerType,
      cursorButton: "down",
    });
    this.savePointer(event.clientX, event.clientY, "down");

    if (this.handleCanvasPanUsingWheelOrSpaceDrag(event)) {
      return;
    }

    // only handle left mouse button or touch
    if (
      event.button !== POINTER_BUTTON.MAIN &&
      event.button !== POINTER_BUTTON.TOUCH
    ) {
      return;
    }

    // don't select while panning
    if (gesture.pointers.size > 1) {
      return;
    }

    // State for the duration of a pointer interaction, which starts with a
    // pointerDown event, ends with a pointerUp event (or another pointerDown)
    const pointerDownState = this.initialPointerDownState(event);

    this.setState({
      selectedElementsAreBeingDragged: false,
    });

    if (this.handleDraggingScrollBar(event, pointerDownState)) {
      return;
    }

    this.clearSelectionIfNotUsingSelection();
    this.updateBindingEnabledOnPointerMove(event);

    if (this.handleSelectionOnPointerDown(event, pointerDownState)) {
      return;
    }

    const allowOnPointerDown =
      !this.state.penMode ||
      event.pointerType !== "touch" ||
      this.state.activeTool.type === "selection" ||
      this.state.activeTool.type === "text" ||
      this.state.activeTool.type === "image";

    if (!allowOnPointerDown) {
      return;
    }

    if (this.state.activeTool.type === "text") {
      this.handleTextOnPointerDown(event, pointerDownState);
      return;
    } else if (
      this.state.activeTool.type === "arrow" ||
      this.state.activeTool.type === "line"
    ) {
      this.handleLinearElementOnPointerDown(
        event,
        this.state.activeTool.type,
        pointerDownState,
      );
    } else if (this.state.activeTool.type === "image") {
      // reset image preview on pointerdown
      setCursor(this.canvas, CURSOR_TYPE.CROSSHAIR);

      // retrieve the latest element as the state may be stale
      const pendingImageElement =
        this.state.pendingImageElementId &&
        this.scene.getElement(this.state.pendingImageElementId);

      if (!pendingImageElement) {
        return;
      }

      this.setState({
        draggingElement: pendingImageElement,
        editingElement: pendingImageElement,
        pendingImageElementId: null,
        multiElement: null,
      });

      const { x, y } = viewportCoordsToSceneCoords(event, this.state);
      mutateElement(pendingImageElement, {
        x,
        y,
      });
    } else if (this.state.activeTool.type === "freedraw") {
      this.handleFreeDrawElementOnPointerDown(
        event,
        this.state.activeTool.type,
        pointerDownState,
      );
    } else if (this.state.activeTool.type === "custom") {
      setCursor(this.canvas, CURSOR_TYPE.AUTO);
    } else if (this.state.activeTool.type === "frame") {
      this.createFrameElementOnPointerDown(pointerDownState);
    } else if (
      this.state.activeTool.type !== "eraser" &&
      this.state.activeTool.type !== "hand"
    ) {
      this.createGenericElementOnPointerDown(
        this.state.activeTool.type,
        pointerDownState,
      );
    }

    this.props?.onPointerDown?.(this.state.activeTool, pointerDownState);

    const onPointerMove =
      this.onPointerMoveFromPointerDownHandler(pointerDownState);

    const onPointerUp =
      this.onPointerUpFromPointerDownHandler(pointerDownState);

    const onKeyDown = this.onKeyDownFromPointerDownHandler(pointerDownState);
    const onKeyUp = this.onKeyUpFromPointerDownHandler(pointerDownState);

    lastPointerUp = onPointerUp;

    if (!this.state.viewModeEnabled) {
      window.addEventListener(EVENT.POINTER_MOVE, onPointerMove);
      window.addEventListener(EVENT.POINTER_UP, onPointerUp);
      window.addEventListener(EVENT.KEYDOWN, onKeyDown);
      window.addEventListener(EVENT.KEYUP, onKeyUp);
      pointerDownState.eventListeners.onMove = onPointerMove;
      pointerDownState.eventListeners.onUp = onPointerUp;
      pointerDownState.eventListeners.onKeyUp = onKeyUp;
      pointerDownState.eventListeners.onKeyDown = onKeyDown;
    }
  };

  private handleCanvasPointerUp = (
    event: React.PointerEvent<HTMLCanvasElement>,
  ) => {
    this.lastPointerUp = event;

    this.setState({
      selectedElementsAreBeingDragged: false,
    });

    if (this.device.isTouchScreen) {
      const scenePointer = viewportCoordsToSceneCoords(
        { clientX: event.clientX, clientY: event.clientY },
        this.state,
      );
      const hitElement = this.getElementAtPosition(
        scenePointer.x,
        scenePointer.y,
      );
      this.hitLinkElement = this.getElementLinkAtPosition(
        scenePointer,
        hitElement,
      );
    }
    if (
      this.hitLinkElement &&
      !this.state.selectedElementIds[this.hitLinkElement.id]
    ) {
      this.redirectToLink(event, this.device.isTouchScreen);
    }

    if (this.state.draggingElement?.type === "frame") {
      // the newly created element is a frame element
      this.scene.replaceAllElements(
        addElementsToFrame(
          this.scene.getElementsIncludingDeleted(),
          getElementsInNewFrame(
            this.scene.getNonDeletedElements(),
            this.state.draggingElement,
            this.state,
          ),
          this.state.draggingElement,
        ),
      );
    } else {
      // handle resizing elements
      getSelectedElements(this.scene.getNonDeletedElements(), this.state)
        .filter((element) => element.type !== "frame" && element.frameId)
        .forEach((element) => {
          const containingFrame = getContainingFrame(element);

          if (containingFrame) {
            if (
              (element.groupIds.length > 0 &&
                groupsAreCompletelyOutOfFrame(
                  this.scene.getNonDeletedElements(),
                  element.groupIds,
                  containingFrame,
                )) ||
              (element.groupIds.length === 0 &&
                !elementsAreInFrameBounds([element], containingFrame) &&
                !FrameGeometry.isElementIntersectingFrame(
                  element,
                  containingFrame,
                ))
            ) {
              this.scene.replaceAllElements(
                removeElementsFromFrame(
                  this.scene.getNonDeletedElements(),
                  [element],
                  this.state,
                ),
              );
            }
          }
        });

      // handle resizing frames
      const selectedFrames = getSelectedElements(
        this.scene.getNonDeletedElements(),
        this.state,
      ).filter(
        (element) => element.type === "frame",
      ) as ExcalidrawFrameElement[];
      for (const frame of selectedFrames) {
        replaceAllElementsInFrame(
          this.scene.getElementsIncludingDeleted(),
          getElementsInResizingFrame(
            this.scene.getNonDeletedElements(),
            frame,
            this.state,
          ),
          frame,
          this.state,
        );
      }
      this.scene.informMutation();
    }

    this.removePointer(event);
  };

  private maybeOpenContextMenuAfterPointerDownOnTouchDevices = (
    event: React.PointerEvent<HTMLElement>,
  ): void => {
    // deal with opening context menu on touch devices
    if (event.pointerType === "touch") {
      invalidateContextMenu = false;

      if (touchTimeout) {
        // If there's already a touchTimeout, this means that there's another
        // touch down and we are doing another touch, so we shouldn't open the
        // context menu.
        invalidateContextMenu = true;
      } else {
        // open the context menu with the first touch's clientX and clientY
        // if the touch is not moving
        touchTimeout = window.setTimeout(() => {
          touchTimeout = 0;
          if (!invalidateContextMenu) {
            this.handleCanvasContextMenu(event);
          }
        }, TOUCH_CTX_MENU_TIMEOUT);
      }
    }
  };

  private resetContextMenuTimer = () => {
    clearTimeout(touchTimeout);
    touchTimeout = 0;
    invalidateContextMenu = false;
  };

  private maybeCleanupAfterMissingPointerUp(
    event: React.PointerEvent<HTMLElement>,
  ): void {
    if (lastPointerUp !== null) {
      // Unfortunately, sometimes we don't get a pointerup after a pointerdown,
      // this can happen when a contextual menu or alert is triggered. In order to avoid
      // being in a weird state, we clean up on the next pointerdown
      lastPointerUp(event);
    }
  }

  // Returns whether the event is a panning
  private handleCanvasPanUsingWheelOrSpaceDrag = (
    event: React.PointerEvent<HTMLElement>,
  ): boolean => {
    if (
      !(
        gesture.pointers.size <= 1 &&
        (event.button === POINTER_BUTTON.WHEEL ||
          (event.button === POINTER_BUTTON.MAIN && isHoldingSpace) ||
          isHandToolActive(this.state) ||
          this.state.viewModeEnabled)
      ) ||
      isTextElement(this.state.editingElement)
    ) {
      return false;
    }
    isPanning = true;
    event.preventDefault();

    let nextPastePrevented = false;
    const isLinux = /Linux/.test(window.navigator.platform);

    setCursor(this.canvas, CURSOR_TYPE.GRABBING);
    let { clientX: lastX, clientY: lastY } = event;
    const onPointerMove = withBatchedUpdatesThrottled((event: PointerEvent) => {
      const deltaX = lastX - event.clientX;
      const deltaY = lastY - event.clientY;
      lastX = event.clientX;
      lastY = event.clientY;

      /*
       * Prevent paste event if we move while middle clicking on Linux.
       * See issue #1383.
       */
      if (
        isLinux &&
        !nextPastePrevented &&
        (Math.abs(deltaX) > 1 || Math.abs(deltaY) > 1)
      ) {
        nextPastePrevented = true;

        /* Prevent the next paste event */
        const preventNextPaste = (event: ClipboardEvent) => {
          document.body.removeEventListener(EVENT.PASTE, preventNextPaste);
          event.stopPropagation();
        };

        /*
         * Reenable next paste in case of disabled middle click paste for
         * any reason:
         * - right click paste
         * - empty clipboard
         */
        const enableNextPaste = () => {
          setTimeout(() => {
            document.body.removeEventListener(EVENT.PASTE, preventNextPaste);
            window.removeEventListener(EVENT.POINTER_UP, enableNextPaste);
          }, 100);
        };

        document.body.addEventListener(EVENT.PASTE, preventNextPaste);
        window.addEventListener(EVENT.POINTER_UP, enableNextPaste);
      }

      this.translateCanvas({
        scrollX: this.state.scrollX - deltaX / this.state.zoom.value,
        scrollY: this.state.scrollY - deltaY / this.state.zoom.value,
      });
    });
    const teardown = withBatchedUpdates(
      (lastPointerUp = () => {
        lastPointerUp = null;
        isPanning = false;
        if (!isHoldingSpace) {
          if (this.state.viewModeEnabled) {
            setCursor(this.canvas, CURSOR_TYPE.GRAB);
          } else {
            setCursorForShape(this.canvas, this.state);
          }
        }
        this.setState({
          cursorButton: "up",
        });
        this.savePointer(event.clientX, event.clientY, "up");
        window.removeEventListener(EVENT.POINTER_MOVE, onPointerMove);
        window.removeEventListener(EVENT.POINTER_UP, teardown);
        window.removeEventListener(EVENT.BLUR, teardown);
        onPointerMove.flush();
      }),
    );
    window.addEventListener(EVENT.BLUR, teardown);
    window.addEventListener(EVENT.POINTER_MOVE, onPointerMove, {
      passive: true,
    });
    window.addEventListener(EVENT.POINTER_UP, teardown);
    return true;
  };

  private updateGestureOnPointerDown(
    event: React.PointerEvent<HTMLElement>,
  ): void {
    gesture.pointers.set(event.pointerId, {
      x: event.clientX,
      y: event.clientY,
    });

    if (gesture.pointers.size === 2) {
      gesture.lastCenter = getCenter(gesture.pointers);
      gesture.initialScale = this.state.zoom.value;
      gesture.initialDistance = getDistance(
        Array.from(gesture.pointers.values()),
      );
    }
  }

  private initialPointerDownState(
    event: React.PointerEvent<HTMLElement>,
  ): PointerDownState {
    const origin = viewportCoordsToSceneCoords(event, this.state);
    const selectedElements = getSelectedElements(
      this.scene.getNonDeletedElements(),
      this.state,
    );
    const [minX, minY, maxX, maxY] = getCommonBounds(selectedElements);

    return {
      origin,
      withCmdOrCtrl: event[KEYS.CTRL_OR_CMD],
      originInGrid: tupleToCoors(
        getGridPoint(origin.x, origin.y, this.state.gridSize),
      ),
      scrollbars: isOverScrollBars(
        currentScrollBars,
        event.clientX - this.state.offsetLeft,
        event.clientY - this.state.offsetTop,
      ),
      // we need to duplicate because we'll be updating this state
      lastCoords: { ...origin },
      originalElements: this.scene
        .getNonDeletedElements()
        .reduce((acc, element) => {
          acc.set(element.id, deepCopyElement(element));
          return acc;
        }, new Map() as PointerDownState["originalElements"]),
      resize: {
        handleType: false,
        isResizing: false,
        offset: { x: 0, y: 0 },
        arrowDirection: "origin",
        center: { x: (maxX + minX) / 2, y: (maxY + minY) / 2 },
      },
      hit: {
        element: null,
        allHitElements: [],
        wasAddedToSelection: false,
        hasBeenDuplicated: false,
        hasHitCommonBoundingBoxOfSelectedElements:
          this.isHittingCommonBoundingBoxOfSelectedElements(
            origin,
            selectedElements,
          ),
      },
      drag: {
        hasOccurred: false,
        offset: null,
      },
      eventListeners: {
        onMove: null,
        onUp: null,
        onKeyUp: null,
        onKeyDown: null,
      },
      boxSelection: {
        hasOccurred: false,
      },
      elementIdsToErase: {},
    };
  }

  // Returns whether the event is a dragging a scrollbar
  private handleDraggingScrollBar(
    event: React.PointerEvent<HTMLElement>,
    pointerDownState: PointerDownState,
  ): boolean {
    if (
      !(pointerDownState.scrollbars.isOverEither && !this.state.multiElement)
    ) {
      return false;
    }
    isDraggingScrollBar = true;
    pointerDownState.lastCoords.x = event.clientX;
    pointerDownState.lastCoords.y = event.clientY;
    const onPointerMove = withBatchedUpdatesThrottled((event: PointerEvent) => {
      const target = event.target;
      if (!(target instanceof HTMLElement)) {
        return;
      }

      this.handlePointerMoveOverScrollbars(event, pointerDownState);
    });

    const onPointerUp = withBatchedUpdates(() => {
      isDraggingScrollBar = false;
      setCursorForShape(this.canvas, this.state);
      lastPointerUp = null;
      this.setState({
        cursorButton: "up",
      });
      this.savePointer(event.clientX, event.clientY, "up");
      window.removeEventListener(EVENT.POINTER_MOVE, onPointerMove);
      window.removeEventListener(EVENT.POINTER_UP, onPointerUp);
      onPointerMove.flush();
    });

    lastPointerUp = onPointerUp;

    window.addEventListener(EVENT.POINTER_MOVE, onPointerMove);
    window.addEventListener(EVENT.POINTER_UP, onPointerUp);
    return true;
  }

  private clearSelectionIfNotUsingSelection = (): void => {
    if (this.state.activeTool.type !== "selection") {
      this.setState({
        selectedElementIds: {},
        selectedGroupIds: {},
        editingGroupId: null,
      });
    }
  };

  /**
   * @returns whether the pointer event has been completely handled
   */
  private handleSelectionOnPointerDown = (
    event: React.PointerEvent<HTMLElement>,
    pointerDownState: PointerDownState,
  ): boolean => {
    if (this.state.activeTool.type === "selection") {
      const elements = this.scene.getNonDeletedElements();
      const selectedElements = getSelectedElements(elements, this.state);
      if (selectedElements.length === 1 && !this.state.editingLinearElement) {
        const elementWithTransformHandleType =
          getElementWithTransformHandleType(
            elements,
            this.state,
            pointerDownState.origin.x,
            pointerDownState.origin.y,
            this.state.zoom,
            event.pointerType,
          );
        if (elementWithTransformHandleType != null) {
          this.setState({
            resizingElement: elementWithTransformHandleType.element,
          });
          pointerDownState.resize.handleType =
            elementWithTransformHandleType.transformHandleType;
        }
      } else if (selectedElements.length > 1) {
        pointerDownState.resize.handleType = getTransformHandleTypeFromCoords(
          getCommonBounds(selectedElements),
          pointerDownState.origin.x,
          pointerDownState.origin.y,
          this.state.zoom,
          event.pointerType,
        );
      }
      if (pointerDownState.resize.handleType) {
        setCursor(
          this.canvas,
          getCursorForResizingElement({
            transformHandleType: pointerDownState.resize.handleType,
          }),
        );
        pointerDownState.resize.isResizing = true;
        pointerDownState.resize.offset = tupleToCoors(
          getResizeOffsetXY(
            pointerDownState.resize.handleType,
            selectedElements,
            pointerDownState.origin.x,
            pointerDownState.origin.y,
          ),
        );
        if (
          selectedElements.length === 1 &&
          isLinearElement(selectedElements[0]) &&
          selectedElements[0].points.length === 2
        ) {
          pointerDownState.resize.arrowDirection = getResizeArrowDirection(
            pointerDownState.resize.handleType,
            selectedElements[0],
          );
        }
      } else {
        if (this.state.selectedLinearElement) {
          const linearElementEditor =
            this.state.editingLinearElement || this.state.selectedLinearElement;
          const ret = LinearElementEditor.handlePointerDown(
            event,
            this.state,
            this.history,
            pointerDownState.origin,
            linearElementEditor,
          );
          if (ret.hitElement) {
            pointerDownState.hit.element = ret.hitElement;
          }
          if (ret.linearElementEditor) {
            this.setState({ selectedLinearElement: ret.linearElementEditor });

            if (this.state.editingLinearElement) {
              this.setState({ editingLinearElement: ret.linearElementEditor });
            }
          }
          if (ret.didAddPoint) {
            return true;
          }
        }
        // hitElement may already be set above, so check first
        pointerDownState.hit.element =
          pointerDownState.hit.element ??
          this.getElementAtPosition(
            pointerDownState.origin.x,
            pointerDownState.origin.y,
          );

        if (pointerDownState.hit.element) {
          // Early return if pointer is hitting link icon
          const hitLinkElement = this.getElementLinkAtPosition(
            {
              x: pointerDownState.origin.x,
              y: pointerDownState.origin.y,
            },
            pointerDownState.hit.element,
          );
          if (hitLinkElement) {
            return false;
          }
        }

        // For overlapped elements one position may hit
        // multiple elements
        pointerDownState.hit.allHitElements = this.getElementsAtPosition(
          pointerDownState.origin.x,
          pointerDownState.origin.y,
        );

        const hitElement = pointerDownState.hit.element;
        const someHitElementIsSelected =
          pointerDownState.hit.allHitElements.some((element) =>
            this.isASelectedElement(element),
          );
        if (
          (hitElement === null || !someHitElementIsSelected) &&
          !event.shiftKey &&
          !pointerDownState.hit.hasHitCommonBoundingBoxOfSelectedElements
        ) {
          this.clearSelection(hitElement);
        }

        if (this.state.editingLinearElement) {
          this.setState({
            selectedElementIds: {
              [this.state.editingLinearElement.elementId]: true,
            },
          });
          // If we click on something
        } else if (hitElement != null) {
          // on CMD/CTRL, drill down to hit element regardless of groups etc.
          if (event[KEYS.CTRL_OR_CMD]) {
            if (!this.state.selectedElementIds[hitElement.id]) {
              pointerDownState.hit.wasAddedToSelection = true;
            }
            this.setState((prevState) => ({
              ...editGroupForSelectedElement(prevState, hitElement),
              previousSelectedElementIds: this.state.selectedElementIds,
            }));
            // mark as not completely handled so as to allow dragging etc.
            return false;
          }

          // deselect if item is selected
          // if shift is not clicked, this will always return true
          // otherwise, it will trigger selection based on current
          // state of the box
          if (!this.state.selectedElementIds[hitElement.id]) {
            // if we are currently editing a group, exiting editing mode and deselect the group.
            if (
              this.state.editingGroupId &&
              !isElementInGroup(hitElement, this.state.editingGroupId)
            ) {
              this.setState({
                selectedElementIds: {},
                selectedGroupIds: {},
                editingGroupId: null,
              });
            }

            // Add hit element to selection. At this point if we're not holding
            // SHIFT the previously selected element(s) were deselected above
            // (make sure you use setState updater to use latest state)
            // With shift-selection, we want to make sure that frames and their containing
            // elements are not selected at the same time.
            if (
              !someHitElementIsSelected &&
              !pointerDownState.hit.hasHitCommonBoundingBoxOfSelectedElements
            ) {
              this.setState((prevState) => {
                const nextSelectedElementIds = {
                  ...prevState.selectedElementIds,
                  [hitElement.id]: true,
                };

                const previouslySelectedElements: ExcalidrawElement[] = [];

                Object.keys(prevState.selectedElementIds).forEach((id) => {
                  const element = this.scene.getElement(id);
                  element && previouslySelectedElements.push(element);
                });

                // if hitElement is frame, deselect all of its elements if they are selected
                if (hitElement.type === "frame") {
                  getElementsInFrame(
                    previouslySelectedElements,
                    hitElement.id,
                  ).forEach((element) => {
                    nextSelectedElementIds[element.id] = false;
                  });
                } else if (hitElement.frameId) {
                  // if hitElements is a normal element, deselect its frame
                  nextSelectedElementIds[hitElement.frameId] = false;
                }

                return selectGroupsForSelectedElements(
                  {
                    ...prevState,
                    selectedElementIds: nextSelectedElementIds,
                    showHyperlinkPopup: hitElement.link ? "info" : false,
                  },
                  this.scene.getNonDeletedElements(),
                );
              });
              pointerDownState.hit.wasAddedToSelection = true;
            }
          }
        }

        this.setState({
          previousSelectedElementIds: this.state.selectedElementIds,
        });
      }
    }
    return false;
  };

  private isASelectedElement(hitElement: ExcalidrawElement | null): boolean {
    return hitElement != null && this.state.selectedElementIds[hitElement.id];
  }

  private isHittingCommonBoundingBoxOfSelectedElements(
    point: Readonly<{ x: number; y: number }>,
    selectedElements: readonly ExcalidrawElement[],
  ): boolean {
    if (selectedElements.length < 2) {
      return false;
    }

    // How many pixels off the shape boundary we still consider a hit
    const threshold = 10 / this.state.zoom.value;
    const [x1, y1, x2, y2] = getCommonBounds(selectedElements);
    return (
      point.x > x1 - threshold &&
      point.x < x2 + threshold &&
      point.y > y1 - threshold &&
      point.y < y2 + threshold
    );
  }

  private handleTextOnPointerDown = (
    event: React.PointerEvent<HTMLElement>,
    pointerDownState: PointerDownState,
  ): void => {
    // if we're currently still editing text, clicking outside
    // should only finalize it, not create another (irrespective
    // of state.activeTool.locked)
    if (isTextElement(this.state.editingElement)) {
      return;
    }
    let sceneX = pointerDownState.origin.x;
    let sceneY = pointerDownState.origin.y;

    const element = this.getElementAtPosition(sceneX, sceneY, {
      includeBoundTextElement: true,
    });

    let container = getTextBindableContainerAtPosition(
      this.scene.getNonDeletedElements(),
      this.state,
      sceneX,
      sceneY,
    );

    if (hasBoundTextElement(element)) {
      container = element as ExcalidrawTextContainer;
      sceneX = element.x + element.width / 2;
      sceneY = element.y + element.height / 2;
    }
    this.startTextEditing({
      sceneX,
      sceneY,
      insertAtParentCenter: !event.altKey,
      container,
    });

    resetCursor(this.canvas);
    if (!this.state.activeTool.locked) {
      this.setState({
        activeTool: updateActiveTool(this.state, { type: "selection" }),
      });
    }
  };

  private handleFreeDrawElementOnPointerDown = (
    event: React.PointerEvent<HTMLElement>,
    elementType: ExcalidrawFreeDrawElement["type"],
    pointerDownState: PointerDownState,
  ) => {
    // Begin a mark capture. This does not have to update state yet.
    const [gridX, gridY] = getGridPoint(
      pointerDownState.origin.x,
      pointerDownState.origin.y,
      null,
    );

    const topLayerFrame = this.getTopLayerFrameAtSceneCoords({
      x: gridX,
      y: gridY,
    });

    const element = newFreeDrawElement({
      type: elementType,
      x: gridX,
      y: gridY,
      strokeColor: this.state.currentItemStrokeColor,
      backgroundColor: this.state.currentItemBackgroundColor,
      fillStyle: this.state.currentItemFillStyle,
      strokeWidth: this.state.currentItemStrokeWidth,
      strokeStyle: this.state.currentItemStrokeStyle,
      roughness: this.state.currentItemRoughness,
      opacity: this.state.currentItemOpacity,
      roundness: null,
      simulatePressure: event.pressure === 0.5,
      locked: false,
      frameId: topLayerFrame ? topLayerFrame.id : null,
    });

    this.setState((prevState) => ({
      selectedElementIds: {
        ...prevState.selectedElementIds,
        [element.id]: false,
      },
    }));

    const pressures = element.simulatePressure
      ? element.pressures
      : [...element.pressures, event.pressure];

    mutateElement(element, {
      points: [[0, 0]],
      pressures,
    });

    const boundElement = getHoveredElementForBinding(
      pointerDownState.origin,
      this.scene,
    );
    this.scene.addNewElement(element);
    this.setState({
      draggingElement: element,
      editingElement: element,
      startBoundElement: boundElement,
      suggestedBindings: [],
    });
  };

  private createImageElement = ({
    sceneX,
    sceneY,
  }: {
    sceneX: number;
    sceneY: number;
  }) => {
    const [gridX, gridY] = getGridPoint(sceneX, sceneY, this.state.gridSize);

    const topLayerFrame = this.getTopLayerFrameAtSceneCoords({
      x: gridX,
      y: gridY,
    });

    const element = newImageElement({
      type: "image",
      x: gridX,
      y: gridY,
      strokeColor: this.state.currentItemStrokeColor,
      backgroundColor: this.state.currentItemBackgroundColor,
      fillStyle: this.state.currentItemFillStyle,
      strokeWidth: this.state.currentItemStrokeWidth,
      strokeStyle: this.state.currentItemStrokeStyle,
      roughness: this.state.currentItemRoughness,
      roundness: null,
      opacity: this.state.currentItemOpacity,
      locked: false,
      frameId: topLayerFrame ? topLayerFrame.id : null,
    });

    return element;
  };

  private handleLinearElementOnPointerDown = (
    event: React.PointerEvent<HTMLElement>,
    elementType: ExcalidrawLinearElement["type"],
    pointerDownState: PointerDownState,
  ): void => {
    if (this.state.multiElement) {
      const { multiElement } = this.state;

      // finalize if completing a loop
      if (
        multiElement.type === "line" &&
        isPathALoop(multiElement.points, this.state.zoom.value)
      ) {
        mutateElement(multiElement, {
          lastCommittedPoint:
            multiElement.points[multiElement.points.length - 1],
        });
        this.actionManager.executeAction(actionFinalize);
        return;
      }

      const { x: rx, y: ry, lastCommittedPoint } = multiElement;

      // clicking inside commit zone → finalize arrow
      if (
        multiElement.points.length > 1 &&
        lastCommittedPoint &&
        distance2d(
          pointerDownState.origin.x - rx,
          pointerDownState.origin.y - ry,
          lastCommittedPoint[0],
          lastCommittedPoint[1],
        ) < LINE_CONFIRM_THRESHOLD
      ) {
        this.actionManager.executeAction(actionFinalize);
        return;
      }

      this.setState((prevState) => ({
        selectedElementIds: {
          ...prevState.selectedElementIds,
          [multiElement.id]: true,
        },
      }));
      // clicking outside commit zone → update reference for last committed
      // point
      mutateElement(multiElement, {
        lastCommittedPoint: multiElement.points[multiElement.points.length - 1],
      });
      setCursor(this.canvas, CURSOR_TYPE.POINTER);
    } else {
      const [gridX, gridY] = getGridPoint(
        pointerDownState.origin.x,
        pointerDownState.origin.y,
        this.state.gridSize,
      );

      const topLayerFrame = this.getTopLayerFrameAtSceneCoords({
        x: gridX,
        y: gridY,
      });

      /* If arrow is pre-arrowheads, it will have undefined for both start and end arrowheads.
      If so, we want it to be null for start and "arrow" for end. If the linear item is not
      an arrow, we want it to be null for both. Otherwise, we want it to use the
      values from appState. */

      const { currentItemStartArrowhead, currentItemEndArrowhead } = this.state;
      const [startArrowhead, endArrowhead] =
        elementType === "arrow"
          ? [currentItemStartArrowhead, currentItemEndArrowhead]
          : [null, null];

      const element = newLinearElement({
        type: elementType,
        x: gridX,
        y: gridY,
        strokeColor: this.state.currentItemStrokeColor,
        backgroundColor: this.state.currentItemBackgroundColor,
        fillStyle: this.state.currentItemFillStyle,
        strokeWidth: this.state.currentItemStrokeWidth,
        strokeStyle: this.state.currentItemStrokeStyle,
        roughness: this.state.currentItemRoughness,
        opacity: this.state.currentItemOpacity,
        roundness:
          this.state.currentItemRoundness === "round"
            ? { type: ROUNDNESS.PROPORTIONAL_RADIUS }
            : null,
        startArrowhead,
        endArrowhead,
        locked: false,
        frameId: topLayerFrame ? topLayerFrame.id : null,
      });
      this.setState((prevState) => ({
        selectedElementIds: {
          ...prevState.selectedElementIds,
          [element.id]: false,
        },
      }));
      mutateElement(element, {
        points: [...element.points, [0, 0]],
      });
      const boundElement = getHoveredElementForBinding(
        pointerDownState.origin,
        this.scene,
      );

      this.scene.addNewElement(element);
      this.setState({
        draggingElement: element,
        editingElement: element,
        startBoundElement: boundElement,
        suggestedBindings: [],
      });
    }
  };

  private createGenericElementOnPointerDown = (
    elementType: ExcalidrawGenericElement["type"],
    pointerDownState: PointerDownState,
  ): void => {
    const [gridX, gridY] = getGridPoint(
      pointerDownState.origin.x,
      pointerDownState.origin.y,
      this.state.gridSize,
    );

    const topLayerFrame = this.getTopLayerFrameAtSceneCoords({
      x: gridX,
      y: gridY,
    });

    const element = newElement({
      type: elementType,
      x: gridX,
      y: gridY,
      strokeColor: this.state.currentItemStrokeColor,
      backgroundColor: this.state.currentItemBackgroundColor,
      fillStyle: this.state.currentItemFillStyle,
      strokeWidth: this.state.currentItemStrokeWidth,
      strokeStyle: this.state.currentItemStrokeStyle,
      roughness: this.state.currentItemRoughness,
      opacity: this.state.currentItemOpacity,
      roundness:
        this.state.currentItemRoundness === "round"
          ? {
              type: isUsingAdaptiveRadius(elementType)
                ? ROUNDNESS.ADAPTIVE_RADIUS
                : ROUNDNESS.PROPORTIONAL_RADIUS,
            }
          : null,
      locked: false,
      frameId: topLayerFrame ? topLayerFrame.id : null,
    });

    if (element.type === "selection") {
      this.setState({
        selectionElement: element,
        draggingElement: element,
      });
    } else {
      this.scene.addNewElement(element);
      this.setState({
        multiElement: null,
        draggingElement: element,
        editingElement: element,
      });
    }
  };

  private createFrameElementOnPointerDown = (
    pointerDownState: PointerDownState,
  ): void => {
    const [gridX, gridY] = getGridPoint(
      pointerDownState.origin.x,
      pointerDownState.origin.y,
      this.state.gridSize,
    );

    const frame = newFrameElement({
      x: gridX,
      y: gridY,
      opacity: this.state.currentItemOpacity,
      locked: false,
      ...FRAME_STYLE,
    });

    this.scene.replaceAllElements([
      ...this.scene.getElementsIncludingDeleted(),
      frame,
    ]);

    this.setState({
      multiElement: null,
      draggingElement: frame,
      editingElement: frame,
    });
  };

  private onKeyDownFromPointerDownHandler(
    pointerDownState: PointerDownState,
  ): (event: KeyboardEvent) => void {
    return withBatchedUpdates((event: KeyboardEvent) => {
      if (this.maybeHandleResize(pointerDownState, event)) {
        return;
      }
      this.maybeDragNewGenericElement(pointerDownState, event);
    });
  }

  private onKeyUpFromPointerDownHandler(
    pointerDownState: PointerDownState,
  ): (event: KeyboardEvent) => void {
    return withBatchedUpdates((event: KeyboardEvent) => {
      // Prevents focus from escaping excalidraw tab
      event.key === KEYS.ALT && event.preventDefault();
      if (this.maybeHandleResize(pointerDownState, event)) {
        return;
      }
      this.maybeDragNewGenericElement(pointerDownState, event);
    });
  }

  private onPointerMoveFromPointerDownHandler(
    pointerDownState: PointerDownState,
  ) {
    return withBatchedUpdatesThrottled((event: PointerEvent) => {
      // We need to initialize dragOffsetXY only after we've updated
      // `state.selectedElementIds` on pointerDown. Doing it here in pointerMove
      // event handler should hopefully ensure we're already working with
      // the updated state.
      if (pointerDownState.drag.offset === null) {
        pointerDownState.drag.offset = tupleToCoors(
          getDragOffsetXY(
            getSelectedElements(this.scene.getNonDeletedElements(), this.state),
            pointerDownState.origin.x,
            pointerDownState.origin.y,
          ),
        );
      }
      const target = event.target;
      if (!(target instanceof HTMLElement)) {
        return;
      }

      if (this.handlePointerMoveOverScrollbars(event, pointerDownState)) {
        return;
      }

      const pointerCoords = viewportCoordsToSceneCoords(event, this.state);

      if (isEraserActive(this.state)) {
        this.handleEraser(event, pointerDownState, pointerCoords);
        return;
      }

      const [gridX, gridY] = getGridPoint(
        pointerCoords.x,
        pointerCoords.y,
        this.state.gridSize,
      );

      // for arrows/lines, don't start dragging until a given threshold
      // to ensure we don't create a 2-point arrow by mistake when
      // user clicks mouse in a way that it moves a tiny bit (thus
      // triggering pointermove)
      if (
        !pointerDownState.drag.hasOccurred &&
        (this.state.activeTool.type === "arrow" ||
          this.state.activeTool.type === "line")
      ) {
        if (
          distance2d(
            pointerCoords.x,
            pointerCoords.y,
            pointerDownState.origin.x,
            pointerDownState.origin.y,
          ) < DRAGGING_THRESHOLD
        ) {
          return;
        }
      }
      if (pointerDownState.resize.isResizing) {
        pointerDownState.lastCoords.x = pointerCoords.x;
        pointerDownState.lastCoords.y = pointerCoords.y;
        if (this.maybeHandleResize(pointerDownState, event)) {
          return true;
        }
      }

      if (this.state.selectedLinearElement) {
        const linearElementEditor =
          this.state.editingLinearElement || this.state.selectedLinearElement;

        if (
          LinearElementEditor.shouldAddMidpoint(
            this.state.selectedLinearElement,
            pointerCoords,
            this.state,
          )
        ) {
          const ret = LinearElementEditor.addMidpoint(
            this.state.selectedLinearElement,
            pointerCoords,
            this.state,
          );
          if (!ret) {
            return;
          }

          // Since we are reading from previous state which is not possible with
          // automatic batching in React 18 hence using flush sync to synchronously
          // update the state. Check https://github.com/excalidraw/excalidraw/pull/5508 for more details.

          flushSync(() => {
            if (this.state.selectedLinearElement) {
              this.setState({
                selectedLinearElement: {
                  ...this.state.selectedLinearElement,
                  pointerDownState: ret.pointerDownState,
                  selectedPointsIndices: ret.selectedPointsIndices,
                },
              });
            }
            if (this.state.editingLinearElement) {
              this.setState({
                editingLinearElement: {
                  ...this.state.editingLinearElement,
                  pointerDownState: ret.pointerDownState,
                  selectedPointsIndices: ret.selectedPointsIndices,
                },
              });
            }
          });

          return;
        } else if (
          linearElementEditor.pointerDownState.segmentMidpoint.value !== null &&
          !linearElementEditor.pointerDownState.segmentMidpoint.added
        ) {
          return;
        }

        const didDrag = LinearElementEditor.handlePointDragging(
          event,
          this.state,
          pointerCoords.x,
          pointerCoords.y,
          (element, pointsSceneCoords) => {
            this.maybeSuggestBindingsForLinearElementAtCoords(
              element,
              pointsSceneCoords,
            );
          },
          linearElementEditor,
        );
        if (didDrag) {
          pointerDownState.lastCoords.x = pointerCoords.x;
          pointerDownState.lastCoords.y = pointerCoords.y;
          pointerDownState.drag.hasOccurred = true;
          if (
            this.state.editingLinearElement &&
            !this.state.editingLinearElement.isDragging
          ) {
            this.setState({
              editingLinearElement: {
                ...this.state.editingLinearElement,
                isDragging: true,
              },
            });
          }
          if (!this.state.selectedLinearElement.isDragging) {
            this.setState({
              selectedLinearElement: {
                ...this.state.selectedLinearElement,
                isDragging: true,
              },
            });
          }
          return;
        }
      }

      const hasHitASelectedElement = pointerDownState.hit.allHitElements.some(
        (element) => this.isASelectedElement(element),
      );

      const isSelectingPointsInLineEditor =
        this.state.editingLinearElement &&
        event.shiftKey &&
        this.state.editingLinearElement.elementId ===
          pointerDownState.hit.element?.id;
      if (
        (hasHitASelectedElement ||
          pointerDownState.hit.hasHitCommonBoundingBoxOfSelectedElements) &&
        !isSelectingPointsInLineEditor
      ) {
        const selectedElements = getSelectedElements(
          this.scene.getNonDeletedElements(),
          this.state,
        );

        if (selectedElements.every((element) => element.locked)) {
          return;
        }

        const selectedElementsHasAFrame = selectedElements.find((e) =>
          isFrameElement(e),
        );
        const topLayerFrame = this.getTopLayerFrameAtSceneCoords(pointerCoords);
        this.setState({
          frameToHighlight:
            topLayerFrame && !selectedElementsHasAFrame ? topLayerFrame : null,
        });

        // Marking that click was used for dragging to check
        // if elements should be deselected on pointerup
        pointerDownState.drag.hasOccurred = true;
        this.setState({
          selectedElementsAreBeingDragged: true,
        });
        // prevent dragging even if we're no longer holding cmd/ctrl otherwise
        // it would have weird results (stuff jumping all over the screen)
        // Checking for editingElement to avoid jump while editing on mobile #6503
        if (
          selectedElements.length > 0 &&
          !pointerDownState.withCmdOrCtrl &&
          !this.state.editingElement
        ) {
          const [dragX, dragY] = getGridPoint(
            pointerCoords.x - pointerDownState.drag.offset.x,
            pointerCoords.y - pointerDownState.drag.offset.y,
            this.state.gridSize,
          );

          const [dragDistanceX, dragDistanceY] = [
            Math.abs(pointerCoords.x - pointerDownState.origin.x),
            Math.abs(pointerCoords.y - pointerDownState.origin.y),
          ];

          // We only drag in one direction if shift is pressed
          const lockDirection = event.shiftKey;
          // when we're editing the name of a frame, we want the user to be
          // able to select and interact with the text input
          !this.state.editingFrame &&
            dragSelectedElements(
              pointerDownState,
              selectedElements,
              dragX,
              dragY,
              lockDirection,
              dragDistanceX,
              dragDistanceY,
              this.state,
              this.scene,
            );
          this.maybeSuggestBindingForAll(selectedElements);

          // We duplicate the selected element if alt is pressed on pointer move
          if (event.altKey && !pointerDownState.hit.hasBeenDuplicated) {
            // Move the currently selected elements to the top of the z index stack, and
            // put the duplicates where the selected elements used to be.
            // (the origin point where the dragging started)

            pointerDownState.hit.hasBeenDuplicated = true;

            const nextElements = [];
            const elementsToAppend = [];
            const groupIdMap = new Map();
            const oldIdToDuplicatedId = new Map();
            const hitElement = pointerDownState.hit.element;
            const elements = this.scene.getElementsIncludingDeleted();
            const selectedElementIds: Array<ExcalidrawElement["id"]> =
              getSelectedElements(elements, this.state, {
                includeBoundTextElement: true,
                includeElementsInFrames: true,
              }).map((element) => element.id);

            for (const element of elements) {
              if (
                selectedElementIds.includes(element.id) ||
                // case: the state.selectedElementIds might not have been
                // updated yet by the time this mousemove event is fired
                (element.id === hitElement?.id &&
                  pointerDownState.hit.wasAddedToSelection)
              ) {
                const duplicatedElement = duplicateElement(
                  this.state.editingGroupId,
                  groupIdMap,
                  element,
                );
                const [originDragX, originDragY] = getGridPoint(
                  pointerDownState.origin.x - pointerDownState.drag.offset.x,
                  pointerDownState.origin.y - pointerDownState.drag.offset.y,
                  this.state.gridSize,
                );
                mutateElement(duplicatedElement, {
                  x: duplicatedElement.x + (originDragX - dragX),
                  y: duplicatedElement.y + (originDragY - dragY),
                });
                nextElements.push(duplicatedElement);
                elementsToAppend.push(element);
                oldIdToDuplicatedId.set(element.id, duplicatedElement.id);
              } else {
                nextElements.push(element);
              }
            }
            const nextSceneElements = [...nextElements, ...elementsToAppend];
            bindTextToShapeAfterDuplication(
              nextElements,
              elementsToAppend,
              oldIdToDuplicatedId,
            );
            fixBindingsAfterDuplication(
              nextSceneElements,
              elementsToAppend,
              oldIdToDuplicatedId,
              "duplicatesServeAsOld",
            );
            bindElementsToFramesAfterDuplication(
              nextSceneElements,
              elementsToAppend,
              oldIdToDuplicatedId,
            );
            this.scene.replaceAllElements(nextSceneElements);
          }
          return;
        }
      }

      // It is very important to read this.state within each move event,
      // otherwise we would read a stale one!
      const draggingElement = this.state.draggingElement;
      if (!draggingElement) {
        return;
      }

      if (draggingElement.type === "freedraw") {
        const points = draggingElement.points;
        const dx = pointerCoords.x - draggingElement.x;
        const dy = pointerCoords.y - draggingElement.y;

        const lastPoint = points.length > 0 && points[points.length - 1];
        const discardPoint =
          lastPoint && lastPoint[0] === dx && lastPoint[1] === dy;

        if (!discardPoint) {
          const pressures = draggingElement.simulatePressure
            ? draggingElement.pressures
            : [...draggingElement.pressures, event.pressure];

          mutateElement(draggingElement, {
            points: [...points, [dx, dy]],
            pressures,
          });
        }
      } else if (isLinearElement(draggingElement)) {
        pointerDownState.drag.hasOccurred = true;
        this.setState({
          selectedElementsAreBeingDragged: true,
        });
        const points = draggingElement.points;
        let dx = gridX - draggingElement.x;
        let dy = gridY - draggingElement.y;

        if (shouldRotateWithDiscreteAngle(event) && points.length === 2) {
          ({ width: dx, height: dy } = getLockedLinearCursorAlignSize(
            draggingElement.x,
            draggingElement.y,
            pointerCoords.x,
            pointerCoords.y,
          ));
        }

        if (points.length === 1) {
          mutateElement(draggingElement, {
            points: [...points, [dx, dy]],
          });
        } else if (points.length === 2) {
          mutateElement(draggingElement, {
            points: [...points.slice(0, -1), [dx, dy]],
          });
        }

        if (isBindingElement(draggingElement, false)) {
          // When creating a linear element by dragging
          this.maybeSuggestBindingsForLinearElementAtCoords(
            draggingElement,
            [pointerCoords],
            this.state.startBoundElement,
          );
        }
      } else {
        pointerDownState.lastCoords.x = pointerCoords.x;
        pointerDownState.lastCoords.y = pointerCoords.y;
        this.maybeDragNewGenericElement(pointerDownState, event);
      }

      if (this.state.activeTool.type === "selection") {
        pointerDownState.boxSelection.hasOccurred = true;

        const elements = this.scene.getNonDeletedElements();
        if (
          !event.shiftKey &&
          // allows for box-selecting points (without shift)
          !this.state.editingLinearElement &&
          isSomeElementSelected(elements, this.state)
        ) {
          if (pointerDownState.withCmdOrCtrl && pointerDownState.hit.element) {
            this.setState((prevState) =>
              selectGroupsForSelectedElements(
                {
                  ...prevState,
                  selectedElementIds: {
                    [pointerDownState.hit.element!.id]: true,
                  },
                },
                this.scene.getNonDeletedElements(),
              ),
            );
          } else {
            this.setState({
              selectedElementIds: {},
              selectedGroupIds: {},
              editingGroupId: null,
            });
          }
        }
        // box-select line editor points
        if (this.state.editingLinearElement) {
          LinearElementEditor.handleBoxSelection(
            event,
            this.state,
            this.setState.bind(this),
          );
          // regular box-select
        } else {
          const elementsWithinSelection = getElementsWithinSelection(
            elements,
            draggingElement,
          );
          this.setState((prevState) =>
            selectGroupsForSelectedElements(
              {
                ...prevState,
                selectedElementIds: {
                  ...prevState.selectedElementIds,
                  ...elementsWithinSelection.reduce(
                    (acc: Record<ExcalidrawElement["id"], true>, element) => {
                      acc[element.id] = true;
                      return acc;
                    },
                    {},
                  ),
                  ...(pointerDownState.hit.element
                    ? {
                        // if using ctrl/cmd, select the hitElement only if we
                        // haven't box-selected anything else
                        [pointerDownState.hit.element.id]:
                          !elementsWithinSelection.length,
                      }
                    : null),
                },
                showHyperlinkPopup:
                  elementsWithinSelection.length === 1 &&
                  elementsWithinSelection[0].link
                    ? "info"
                    : false,
                // select linear element only when we haven't box-selected anything else
                selectedLinearElement:
                  elementsWithinSelection.length === 1 &&
                  isLinearElement(elementsWithinSelection[0])
                    ? new LinearElementEditor(
                        elementsWithinSelection[0],
                        this.scene,
                      )
                    : null,
              },
              this.scene.getNonDeletedElements(),
            ),
          );
        }
      }
    });
  }

  // Returns whether the pointer move happened over either scrollbar
  private handlePointerMoveOverScrollbars(
    event: PointerEvent,
    pointerDownState: PointerDownState,
  ): boolean {
    if (pointerDownState.scrollbars.isOverHorizontal) {
      const x = event.clientX;
      const dx = x - pointerDownState.lastCoords.x;
      this.translateCanvas({
        scrollX: this.state.scrollX - dx / this.state.zoom.value,
      });
      pointerDownState.lastCoords.x = x;
      return true;
    }

    if (pointerDownState.scrollbars.isOverVertical) {
      const y = event.clientY;
      const dy = y - pointerDownState.lastCoords.y;
      this.translateCanvas({
        scrollY: this.state.scrollY - dy / this.state.zoom.value,
      });
      pointerDownState.lastCoords.y = y;
      return true;
    }
    return false;
  }

  private onPointerUpFromPointerDownHandler(
    pointerDownState: PointerDownState,
  ): (event: PointerEvent) => void {
    return withBatchedUpdates((childEvent: PointerEvent) => {
      if (pointerDownState.eventListeners.onMove) {
        pointerDownState.eventListeners.onMove.flush();
      }

      const {
        draggingElement,
        resizingElement,
        multiElement,
        activeTool,
        isResizing,
        isRotating,
      } = this.state;
      this.setState({
        isResizing: false,
        isRotating: false,
        resizingElement: null,
        selectionElement: null,
        frameToHighlight: null,
        elementsToHighlight: null,
        cursorButton: "up",
        // text elements are reset on finalize, and resetting on pointerup
        // may cause issues with double taps
        editingElement:
          multiElement || isTextElement(this.state.editingElement)
            ? this.state.editingElement
            : null,
      });

      this.savePointer(childEvent.clientX, childEvent.clientY, "up");

      // Handle end of dragging a point of a linear element, might close a loop
      // and sets binding element
      if (this.state.editingLinearElement) {
        if (
          !pointerDownState.boxSelection.hasOccurred &&
          pointerDownState.hit?.element?.id !==
            this.state.editingLinearElement.elementId
        ) {
          this.actionManager.executeAction(actionFinalize);
        } else {
          const editingLinearElement = LinearElementEditor.handlePointerUp(
            childEvent,
            this.state.editingLinearElement,
            this.state,
          );
          if (editingLinearElement !== this.state.editingLinearElement) {
            this.setState({
              editingLinearElement,
              suggestedBindings: [],
            });
          }
        }
      } else if (this.state.selectedLinearElement) {
        if (
          pointerDownState.hit?.element?.id !==
          this.state.selectedLinearElement.elementId
        ) {
          const selectedELements = getSelectedElements(
            this.scene.getNonDeletedElements(),
            this.state,
          );
          // set selectedLinearElement to null if there is more than one element selected since we don't want to show linear element handles
          if (selectedELements.length > 1) {
            this.setState({ selectedLinearElement: null });
          }
        } else {
          const linearElementEditor = LinearElementEditor.handlePointerUp(
            childEvent,
            this.state.selectedLinearElement,
            this.state,
          );

          const { startBindingElement, endBindingElement } =
            linearElementEditor;
          const element = this.scene.getElement(linearElementEditor.elementId);
          if (isBindingElement(element)) {
            bindOrUnbindLinearElement(
              element,
              startBindingElement,
              endBindingElement,
            );
          }

          if (linearElementEditor !== this.state.selectedLinearElement) {
            this.setState({
              selectedLinearElement: {
                ...linearElementEditor,
                selectedPointsIndices: null,
              },
              suggestedBindings: [],
            });
          }
        }
      }

      lastPointerUp = null;

      window.removeEventListener(
        EVENT.POINTER_MOVE,
        pointerDownState.eventListeners.onMove!,
      );
      window.removeEventListener(
        EVENT.POINTER_UP,
        pointerDownState.eventListeners.onUp!,
      );
      window.removeEventListener(
        EVENT.KEYDOWN,
        pointerDownState.eventListeners.onKeyDown!,
      );
      window.removeEventListener(
        EVENT.KEYUP,
        pointerDownState.eventListeners.onKeyUp!,
      );

      if (this.state.pendingImageElementId) {
        this.setState({ pendingImageElementId: null });
      }

      if (draggingElement?.type === "freedraw") {
        const pointerCoords = viewportCoordsToSceneCoords(
          childEvent,
          this.state,
        );

        const points = draggingElement.points;
        let dx = pointerCoords.x - draggingElement.x;
        let dy = pointerCoords.y - draggingElement.y;

        // Allows dots to avoid being flagged as infinitely small
        if (dx === points[0][0] && dy === points[0][1]) {
          dy += 0.0001;
          dx += 0.0001;
        }

        const pressures = draggingElement.simulatePressure
          ? []
          : [...draggingElement.pressures, childEvent.pressure];

        mutateElement(draggingElement, {
          points: [...points, [dx, dy]],
          pressures,
          lastCommittedPoint: [dx, dy],
        });

        this.actionManager.executeAction(actionFinalize);

        return;
      }
      if (isImageElement(draggingElement)) {
        const imageElement = draggingElement;
        try {
          this.initializeImageDimensions(imageElement);
          this.setState(
            { selectedElementIds: { [imageElement.id]: true } },
            () => {
              this.actionManager.executeAction(actionFinalize);
            },
          );
        } catch (error: any) {
          console.error(error);
          this.scene.replaceAllElements(
            this.scene
              .getElementsIncludingDeleted()
              .filter((el) => el.id !== imageElement.id),
          );
          this.actionManager.executeAction(actionFinalize);
        }
        return;
      }

      if (isLinearElement(draggingElement)) {
        if (draggingElement!.points.length > 1) {
          this.history.resumeRecording();
        }
        const pointerCoords = viewportCoordsToSceneCoords(
          childEvent,
          this.state,
        );

        if (
          !pointerDownState.drag.hasOccurred &&
          draggingElement &&
          !multiElement
        ) {
          mutateElement(draggingElement, {
            points: [
              ...draggingElement.points,
              [
                pointerCoords.x - draggingElement.x,
                pointerCoords.y - draggingElement.y,
              ],
            ],
          });
          this.setState({
            multiElement: draggingElement,
            editingElement: this.state.draggingElement,
          });
        } else if (pointerDownState.drag.hasOccurred && !multiElement) {
          if (
            isBindingEnabled(this.state) &&
            isBindingElement(draggingElement, false)
          ) {
            maybeBindLinearElement(
              draggingElement,
              this.state,
              this.scene,
              pointerCoords,
            );
          }
          this.setState({ suggestedBindings: [], startBoundElement: null });
          if (!activeTool.locked) {
            resetCursor(this.canvas);
            this.setState((prevState) => ({
              draggingElement: null,
              activeTool: updateActiveTool(this.state, {
                type: "selection",
              }),
              selectedElementIds: {
                ...prevState.selectedElementIds,
                [draggingElement.id]: true,
              },
              selectedLinearElement: new LinearElementEditor(
                draggingElement,
                this.scene,
              ),
            }));
          } else {
            this.setState((prevState) => ({
              draggingElement: null,
            }));
          }
        }
        return;
      }

      if (
        activeTool.type !== "selection" &&
        draggingElement &&
        isInvisiblySmallElement(draggingElement)
      ) {
        // remove invisible element which was added in onPointerDown
        this.scene.replaceAllElements(
          this.scene.getElementsIncludingDeleted().slice(0, -1),
        );
        this.setState({
          draggingElement: null,
        });
        return;
      }

      if (draggingElement) {
        if (pointerDownState.drag.hasOccurred) {
          const sceneCoords = viewportCoordsToSceneCoords(
            childEvent,
            this.state,
          );

          // when editing the points of a linear element, we check if the
          // linear element still is in the frame afterwards
          // if not, the linear element will be removed from its frame (if any)
          if (
            this.state.selectedLinearElement &&
            this.state.selectedLinearElement.isDragging
          ) {
            const linearElement = this.scene.getElement(
              this.state.selectedLinearElement.elementId,
            );

            if (linearElement?.frameId) {
              const frame = getContainingFrame(linearElement);

              if (frame && linearElement) {
                if (
                  !elementsAreInFrameBounds([linearElement], frame) &&
                  !FrameGeometry.isElementIntersectingFrame(
                    linearElement,
                    frame,
                  )
                ) {
                  // remove the linear element from all groups
                  // before removing it from the frame as well
                  mutateElement(linearElement, {
                    groupIds: [],
                  });

                  this.scene.replaceAllElements(
                    removeElementsFromFrame(
                      this.scene.getElementsIncludingDeleted(),
                      [linearElement],
                      this.state,
                    ),
                  );
                }
              }
            }
          } else {
            const topLayerFrame =
              this.getTopLayerFrameAtSceneCoords(sceneCoords);

            const selectedElements = getSelectedElements(
              this.scene.getNonDeletedElements(),
              this.state,
            );

            if (topLayerFrame) {
              const prevElementsInFrame = new Set(
                getElementsInFrame(
                  this.scene.getNonDeletedElements(),
                  topLayerFrame.id,
                ),
              );

              const nextElementsInFrame = new Set(
                Array.from(prevElementsInFrame),
              );

              // add new elements
              getElementsToUpdateForFrame(
                selectedElements,
                (element) =>
                  !isFrameElement(element) &&
                  element.frameId !== topLayerFrame.id &&
                  (element.groupIds.length > 0 ||
                    elementsAreInFrameBounds([element], topLayerFrame) ||
                    FrameGeometry.isElementIntersectingFrame(
                      element,
                      topLayerFrame,
                    )),
              ).forEach((element) => nextElementsInFrame.add(element));

              // if we are editing a group, then we need to remove the selected
              // elements from the editing group as well
              if (this.state.editingGroupId) {
                selectedElements.forEach((element) => {
                  // element must be a new addition to the frame
                  // which means that we need to remove it from the editing group
                  // and also from any outer groups
                  if (
                    !prevElementsInFrame.has(element) &&
                    nextElementsInFrame.has(element)
                  ) {
                    const index = element.groupIds.indexOf(
                      this.state.editingGroupId!,
                    );
                    if (index !== -1) {
                      mutateElement(element, {
                        groupIds: element.groupIds.slice(0, index),
                      });
                    }
                  }
                });
              }

              // remove some selected elements from the frame if needed
              const groupsToKeep = new Set<string>(
                selectedElements
                  .filter((element) => element.groupIds.length > 0)
                  .filter(
                    (element) =>
                      elementsAreInFrameBounds([element], topLayerFrame) ||
                      FrameGeometry.isElementIntersectingFrame(
                        element,
                        topLayerFrame,
                      ),
                  )
                  .flatMap((element) => element.groupIds),
              );

              selectedElements.forEach((element) => {
                if (element.groupIds.length === 0) {
                  if (
                    !elementsAreInFrameBounds([element], topLayerFrame) &&
                    !FrameGeometry.isElementIntersectingFrame(
                      element,
                      topLayerFrame,
                    )
                  ) {
                    nextElementsInFrame.delete(element);
                  }
                } else {
                  let shouldRemoveElement = true;

                  element.groupIds.forEach((id) => {
                    if (groupsToKeep.has(id)) {
                      shouldRemoveElement = false;
                    }
                  });

                  if (shouldRemoveElement) {
                    nextElementsInFrame.delete(element);
                  }
                }
              });

              this.scene.replaceAllElements(
                replaceAllElementsInFrame(
                  this.scene.getElementsIncludingDeleted(),
                  [...nextElementsInFrame],
                  topLayerFrame,
                  this.state,
                ),
              );
            } else {
              const elementsToRemoveFromFrame = getElementsToUpdateForFrame(
                selectedElements,
                (element) =>
                  !isFrameElement(element) && element.frameId !== null,
              );

              if (elementsToRemoveFromFrame.length > 0) {
                // if we are editing a group, then we need to remove these
                // elements from the editing group and any outer groups as well

                if (this.state.editingGroupId) {
                  // some group elements might not be visible after parts of
                  // their groups are dragged outside of the frame
                  const groupIdsToCheck = new Set<string>();

                  elementsToRemoveFromFrame.forEach((element) => {
                    const index = element.groupIds.indexOf(
                      this.state.editingGroupId!,
                    );

                    const removedGroupIds = element.groupIds.slice(index);
                    removedGroupIds.forEach((gid) => groupIdsToCheck.add(gid));

                    mutateElement(element, {
                      groupIds: element.groupIds.slice(0, index),
                    });
                  });

                  groupIdsToCheck.forEach((gid) => {
                    const elementsInGroup = getElementsInGroup(
                      this.scene.getNonDeletedElements(),
                      gid,
                    );

                    elementsInGroup.forEach((element) => {
                      if (element.frameId) {
                        const frame = getContainingFrame(element);
                        if (
                          frame &&
                          !elementsAreInFrameBounds([element], frame) &&
                          !FrameGeometry.isElementIntersectingFrame(
                            element,
                            frame,
                          )
                        ) {
                          elementsToRemoveFromFrame.push(element);
                        }
                      }
                    });
                  });
                }

                this.scene.replaceAllElements(
                  removeElementsFromFrame(
                    this.scene.getElementsIncludingDeleted(),
                    elementsToRemoveFromFrame,
                    this.state,
                  ),
                );
              }
            }
          }
        }

        mutateElement(
          draggingElement,
          getNormalizedDimensions(draggingElement),
        );
      }

      if (resizingElement) {
        this.history.resumeRecording();
      }

      if (resizingElement && isInvisiblySmallElement(resizingElement)) {
        this.scene.replaceAllElements(
          this.scene
            .getElementsIncludingDeleted()
            .filter((el) => el.id !== resizingElement.id),
        );
      }

      // Code below handles selection when element(s) weren't
      // drag or added to selection on pointer down phase.
      const hitElement = pointerDownState.hit.element;
      if (
        this.state.selectedLinearElement?.elementId !== hitElement?.id &&
        isLinearElement(hitElement)
      ) {
        const selectedELements = getSelectedElements(
          this.scene.getNonDeletedElements(),
          this.state,
        );
        // set selectedLinearElement when no other element selected except
        // the one we've hit
        if (selectedELements.length === 1) {
          this.setState({
            selectedLinearElement: new LinearElementEditor(
              hitElement,
              this.scene,
            ),
          });
        }
      }
      if (isEraserActive(this.state)) {
        const draggedDistance = distance2d(
          this.lastPointerDown!.clientX,
          this.lastPointerDown!.clientY,
          this.lastPointerUp!.clientX,
          this.lastPointerUp!.clientY,
        );

        if (draggedDistance === 0) {
          const scenePointer = viewportCoordsToSceneCoords(
            {
              clientX: this.lastPointerUp!.clientX,
              clientY: this.lastPointerUp!.clientY,
            },
            this.state,
          );
          const hitElements = this.getElementsAtPosition(
            scenePointer.x,
            scenePointer.y,
          );
          hitElements.forEach(
            (hitElement) =>
              (pointerDownState.elementIdsToErase[hitElement.id] = {
                erase: true,
                opacity: hitElement.opacity,
              }),
          );
        }
        this.eraseElements(pointerDownState);
        return;
      } else if (Object.keys(pointerDownState.elementIdsToErase).length) {
        this.restoreReadyToEraseElements(pointerDownState);
      }

      if (
        hitElement &&
        !pointerDownState.drag.hasOccurred &&
        !pointerDownState.hit.wasAddedToSelection &&
        // if we're editing a line, pointerup shouldn't switch selection if
        // box selected
        (!this.state.editingLinearElement ||
          !pointerDownState.boxSelection.hasOccurred)
      ) {
        // when inside line editor, shift selects points instead
        if (childEvent.shiftKey && !this.state.editingLinearElement) {
          if (this.state.selectedElementIds[hitElement.id]) {
            if (isSelectedViaGroup(this.state, hitElement)) {
              // We want to unselect all groups hitElement is part of
              // as well as all elements that are part of the groups
              // hitElement is part of
              const idsOfSelectedElementsThatAreInGroups = hitElement.groupIds
                .flatMap((groupId) =>
                  getElementsInGroup(
                    this.scene.getNonDeletedElements(),
                    groupId,
                  ),
                )
                .map((element) => ({ [element.id]: false }))
                .reduce((prevId, acc) => ({ ...prevId, ...acc }), {});

              this.setState((_prevState) => ({
                selectedGroupIds: {
                  ..._prevState.selectedElementIds,
                  ...hitElement.groupIds
                    .map((gId) => ({ [gId]: false }))
                    .reduce((prev, acc) => ({ ...prev, ...acc }), {}),
                },
                selectedElementIds: {
                  ..._prevState.selectedElementIds,
                  ...idsOfSelectedElementsThatAreInGroups,
                },
              }));
              // if not gragging a linear element point (outside editor)
            } else if (!this.state.selectedLinearElement?.isDragging) {
              // remove element from selection while
              // keeping prev elements selected

              this.setState((prevState) => {
                const newSelectedElementIds = {
                  ...prevState.selectedElementIds,
                  [hitElement!.id]: false,
                };
                const newSelectedElements = getSelectedElements(
                  this.scene.getNonDeletedElements(),
                  { ...prevState, selectedElementIds: newSelectedElementIds },
                );

                return selectGroupsForSelectedElements(
                  {
                    ...prevState,
                    selectedElementIds: newSelectedElementIds,
                    // set selectedLinearElement only if thats the only element selected
                    selectedLinearElement:
                      newSelectedElements.length === 1 &&
                      isLinearElement(newSelectedElements[0])
                        ? new LinearElementEditor(
                            newSelectedElements[0],
                            this.scene,
                          )
                        : prevState.selectedLinearElement,
                  },
                  this.scene.getNonDeletedElements(),
                );
              });
            }
          } else {
            // add element to selection while
            // keeping prev elements selected
            this.setState((_prevState) => ({
              selectedElementIds: {
                ..._prevState.selectedElementIds,
                [hitElement!.id]: true,
              },
            }));
          }
        } else {
          this.setState((prevState) => ({
            ...selectGroupsForSelectedElements(
              {
                ...prevState,
                selectedElementIds: { [hitElement.id]: true },
                selectedLinearElement:
                  isLinearElement(hitElement) &&
                  // Don't set `selectedLinearElement` if its same as the hitElement, this is mainly to prevent resetting the `hoverPointIndex` to -1.
                  // Future we should update the API to take care of setting the correct `hoverPointIndex` when initialized
                  prevState.selectedLinearElement?.elementId !== hitElement.id
                    ? new LinearElementEditor(hitElement, this.scene)
                    : prevState.selectedLinearElement,
              },
              this.scene.getNonDeletedElements(),
            ),
          }));
        }
      }

      if (
        !pointerDownState.drag.hasOccurred &&
        !this.state.isResizing &&
        ((hitElement &&
          isHittingElementBoundingBoxWithoutHittingElement(
            hitElement,
            this.state,
            this.frameNameBoundsCache,
            pointerDownState.origin.x,
            pointerDownState.origin.y,
          )) ||
          (!hitElement &&
            pointerDownState.hit.hasHitCommonBoundingBoxOfSelectedElements))
      ) {
        if (this.state.editingLinearElement) {
          this.setState({ editingLinearElement: null });
        } else {
          // Deselect selected elements
          this.setState({
            selectedElementIds: {},
            selectedGroupIds: {},
            editingGroupId: null,
          });
        }
        return;
      }

      if (
        !activeTool.locked &&
        activeTool.type !== "freedraw" &&
        draggingElement
      ) {
        this.setState((prevState) => ({
          selectedElementIds: {
            ...prevState.selectedElementIds,
            [draggingElement.id]: true,
          },
        }));
      }

      if (
        activeTool.type !== "selection" ||
        isSomeElementSelected(this.scene.getNonDeletedElements(), this.state)
      ) {
        this.history.resumeRecording();
      }

      if (pointerDownState.drag.hasOccurred || isResizing || isRotating) {
        (isBindingEnabled(this.state)
          ? bindOrUnbindSelectedElements
          : unbindLinearElements)(
          getSelectedElements(this.scene.getNonDeletedElements(), this.state),
        );
      }

      if (!activeTool.locked && activeTool.type !== "freedraw") {
        resetCursor(this.canvas);
        this.setState({
          draggingElement: null,
          suggestedBindings: [],
          activeTool: updateActiveTool(this.state, { type: "selection" }),
        });
      } else {
        this.setState({
          draggingElement: null,
          suggestedBindings: [],
        });
      }
    });
  }

  private restoreReadyToEraseElements = (
    pointerDownState: PointerDownState,
  ) => {
    const elements = this.scene.getElementsIncludingDeleted().map((ele) => {
      if (
        pointerDownState.elementIdsToErase[ele.id] &&
        pointerDownState.elementIdsToErase[ele.id].erase
      ) {
        return newElementWith(ele, {
          opacity: pointerDownState.elementIdsToErase[ele.id].opacity,
        });
      } else if (
        isBoundToContainer(ele) &&
        pointerDownState.elementIdsToErase[ele.containerId] &&
        pointerDownState.elementIdsToErase[ele.containerId].erase
      ) {
        return newElementWith(ele, {
          opacity: pointerDownState.elementIdsToErase[ele.containerId].opacity,
        });
      }
      return ele;
    });

    this.scene.replaceAllElements(elements);
  };

  private eraseElements = (pointerDownState: PointerDownState) => {
    const elements = this.scene.getElementsIncludingDeleted().map((ele) => {
      if (
        pointerDownState.elementIdsToErase[ele.id] &&
        pointerDownState.elementIdsToErase[ele.id].erase
      ) {
        return newElementWith(ele, { isDeleted: true });
      } else if (
        isBoundToContainer(ele) &&
        pointerDownState.elementIdsToErase[ele.containerId] &&
        pointerDownState.elementIdsToErase[ele.containerId].erase
      ) {
        return newElementWith(ele, { isDeleted: true });
      }
      return ele;
    });

    this.history.resumeRecording();
    this.scene.replaceAllElements(elements);
  };

  private initializeImage = async ({
    imageFile,
    imageElement: _imageElement,
    showCursorImagePreview = false,
  }: {
    imageFile: File;
    imageElement: ExcalidrawImageElement;
    showCursorImagePreview?: boolean;
  }) => {
    // at this point this should be guaranteed image file, but we do this check
    // to satisfy TS down the line
    if (!isSupportedImageFile(imageFile)) {
      throw new Error(t("errors.unsupportedFileType"));
    }
    const mimeType = imageFile.type;

    setCursor(this.canvas, "wait");

    if (mimeType === MIME_TYPES.svg) {
      try {
        imageFile = SVGStringToFile(
          await normalizeSVG(await imageFile.text()),
          imageFile.name,
        );
      } catch (error: any) {
        console.warn(error);
        throw new Error(t("errors.svgImageInsertError"));
      }
    }

    // generate image id (by default the file digest) before any
    // resizing/compression takes place to keep it more portable
    const fileId = await ((this.props.generateIdForFile?.(
      imageFile,
    ) as Promise<FileId>) || generateIdFromFile(imageFile));

    if (!fileId) {
      console.warn(
        "Couldn't generate file id or the supplied `generateIdForFile` didn't resolve to one.",
      );
      throw new Error(t("errors.imageInsertError"));
    }

    const existingFileData = this.files[fileId];
    if (!existingFileData?.dataURL) {
      try {
        imageFile = await resizeImageFile(imageFile, {
          maxWidthOrHeight: DEFAULT_MAX_IMAGE_WIDTH_OR_HEIGHT,
        });
      } catch (error: any) {
        console.error("error trying to resing image file on insertion", error);
      }

      if (imageFile.size > MAX_ALLOWED_FILE_BYTES) {
        throw new Error(
          t("errors.fileTooBig", {
            maxSize: `${Math.trunc(MAX_ALLOWED_FILE_BYTES / 1024 / 1024)}MB`,
          }),
        );
      }
    }

    if (showCursorImagePreview) {
      const dataURL = this.files[fileId]?.dataURL;
      // optimization so that we don't unnecessarily resize the original
      // full-size file for cursor preview
      // (it's much faster to convert the resized dataURL to File)
      const resizedFile = dataURL && dataURLToFile(dataURL);

      this.setImagePreviewCursor(resizedFile || imageFile);
    }

    const dataURL =
      this.files[fileId]?.dataURL || (await getDataURL(imageFile));

    const imageElement = mutateElement(
      _imageElement,
      {
        fileId,
      },
      false,
    ) as NonDeleted<InitializedExcalidrawImageElement>;

    return new Promise<NonDeleted<InitializedExcalidrawImageElement>>(
      async (resolve, reject) => {
        try {
          this.files = {
            ...this.files,
            [fileId]: {
              mimeType,
              id: fileId,
              dataURL,
              created: Date.now(),
              lastRetrieved: Date.now(),
            },
          };
          const cachedImageData = this.imageCache.get(fileId);
          if (!cachedImageData) {
            this.addNewImagesToImageCache();
            await this.updateImageCache([imageElement]);
          }
          if (cachedImageData?.image instanceof Promise) {
            await cachedImageData.image;
          }
          if (
            this.state.pendingImageElementId !== imageElement.id &&
            this.state.draggingElement?.id !== imageElement.id
          ) {
            this.initializeImageDimensions(imageElement, true);
          }
          resolve(imageElement);
        } catch (error: any) {
          console.error(error);
          reject(new Error(t("errors.imageInsertError")));
        } finally {
          if (!showCursorImagePreview) {
            resetCursor(this.canvas);
          }
        }
      },
    );
  };

  /**
   * inserts image into elements array and rerenders
   */
  private insertImageElement = async (
    imageElement: ExcalidrawImageElement,
    imageFile: File,
    showCursorImagePreview?: boolean,
  ) => {
    this.scene.addNewElement(imageElement);

    try {
      await this.initializeImage({
        imageFile,
        imageElement,
        showCursorImagePreview,
      });
    } catch (error: any) {
      mutateElement(imageElement, {
        isDeleted: true,
      });
      this.actionManager.executeAction(actionFinalize);
      this.setState({
        errorMessage: error.message || t("errors.imageInsertError"),
      });
    }
  };

  private setImagePreviewCursor = async (imageFile: File) => {
    // mustn't be larger than 128 px
    // https://developer.mozilla.org/en-US/docs/Web/CSS/CSS_Basic_User_Interface/Using_URL_values_for_the_cursor_property
    const cursorImageSizePx = 96;

    const imagePreview = await resizeImageFile(imageFile, {
      maxWidthOrHeight: cursorImageSizePx,
    });

    let previewDataURL = await getDataURL(imagePreview);

    // SVG cannot be resized via `resizeImageFile` so we resize by rendering to
    // a small canvas
    if (imageFile.type === MIME_TYPES.svg) {
      const img = await loadHTMLImageElement(previewDataURL);

      let height = Math.min(img.height, cursorImageSizePx);
      let width = height * (img.width / img.height);

      if (width > cursorImageSizePx) {
        width = cursorImageSizePx;
        height = width * (img.height / img.width);
      }

      const canvas = document.createElement("canvas");
      canvas.height = height;
      canvas.width = width;
      const context = canvas.getContext("2d")!;

      context.drawImage(img, 0, 0, width, height);

      previewDataURL = canvas.toDataURL(MIME_TYPES.svg) as DataURL;
    }

    if (this.state.pendingImageElementId) {
      setCursor(this.canvas, `url(${previewDataURL}) 4 4, auto`);
    }
  };

  private onImageAction = async (
    { insertOnCanvasDirectly } = { insertOnCanvasDirectly: false },
  ) => {
    try {
      const clientX = this.state.width / 2 + this.state.offsetLeft;
      const clientY = this.state.height / 2 + this.state.offsetTop;

      const { x, y } = viewportCoordsToSceneCoords(
        { clientX, clientY },
        this.state,
      );

      const imageFile = await fileOpen({
        description: "Image",
        extensions: Object.keys(
          IMAGE_MIME_TYPES,
        ) as (keyof typeof IMAGE_MIME_TYPES)[],
      });

      const imageElement = this.createImageElement({
        sceneX: x,
        sceneY: y,
      });

      if (insertOnCanvasDirectly) {
        this.insertImageElement(imageElement, imageFile);
        this.initializeImageDimensions(imageElement);
        this.setState(
          {
            selectedElementIds: { [imageElement.id]: true },
          },
          () => {
            this.actionManager.executeAction(actionFinalize);
          },
        );
      } else {
        this.setState(
          {
            pendingImageElementId: imageElement.id,
          },
          () => {
            this.insertImageElement(
              imageElement,
              imageFile,
              /* showCursorImagePreview */ true,
            );
          },
        );
      }
    } catch (error: any) {
      if (error.name !== "AbortError") {
        console.error(error);
      } else {
        console.warn(error);
      }
      this.setState(
        {
          pendingImageElementId: null,
          editingElement: null,
          activeTool: updateActiveTool(this.state, { type: "selection" }),
        },
        () => {
          this.actionManager.executeAction(actionFinalize);
        },
      );
    }
  };

  private initializeImageDimensions = (
    imageElement: ExcalidrawImageElement,
    forceNaturalSize = false,
  ) => {
    const image =
      isInitializedImageElement(imageElement) &&
      this.imageCache.get(imageElement.fileId)?.image;

    if (!image || image instanceof Promise) {
      if (
        imageElement.width < DRAGGING_THRESHOLD / this.state.zoom.value &&
        imageElement.height < DRAGGING_THRESHOLD / this.state.zoom.value
      ) {
        const placeholderSize = 100 / this.state.zoom.value;
        mutateElement(imageElement, {
          x: imageElement.x - placeholderSize / 2,
          y: imageElement.y - placeholderSize / 2,
          width: placeholderSize,
          height: placeholderSize,
        });
      }

      return;
    }

    if (
      forceNaturalSize ||
      // if user-created bounding box is below threshold, assume the
      // intention was to click instead of drag, and use the image's
      // intrinsic size
      (imageElement.width < DRAGGING_THRESHOLD / this.state.zoom.value &&
        imageElement.height < DRAGGING_THRESHOLD / this.state.zoom.value)
    ) {
      const minHeight = Math.max(this.state.height - 120, 160);
      // max 65% of canvas height, clamped to <300px, vh - 120px>
      const maxHeight = Math.min(
        minHeight,
        Math.floor(this.state.height * 0.5) / this.state.zoom.value,
      );

      const height = Math.min(image.naturalHeight, maxHeight);
      const width = height * (image.naturalWidth / image.naturalHeight);

      // add current imageElement width/height to account for previous centering
      // of the placeholder image
      const x = imageElement.x + imageElement.width / 2 - width / 2;
      const y = imageElement.y + imageElement.height / 2 - height / 2;

      mutateElement(imageElement, { x, y, width, height });
    }
  };

  /** updates image cache, refreshing updated elements and/or setting status
      to error for images that fail during <img> element creation */
  private updateImageCache = async (
    elements: readonly InitializedExcalidrawImageElement[],
    files = this.files,
  ) => {
    const { updatedFiles, erroredFiles } = await _updateImageCache({
      imageCache: this.imageCache,
      fileIds: elements.map((element) => element.fileId),
      files,
    });
    if (updatedFiles.size || erroredFiles.size) {
      for (const element of elements) {
        if (updatedFiles.has(element.fileId)) {
          invalidateShapeForElement(element);
        }
      }
    }
    if (erroredFiles.size) {
      this.scene.replaceAllElements(
        this.scene.getElementsIncludingDeleted().map((element) => {
          if (
            isInitializedImageElement(element) &&
            erroredFiles.has(element.fileId)
          ) {
            return newElementWith(element, {
              status: "error",
            });
          }
          return element;
        }),
      );
    }

    return { updatedFiles, erroredFiles };
  };

  /** adds new images to imageCache and re-renders if needed */
  private addNewImagesToImageCache = async (
    imageElements: InitializedExcalidrawImageElement[] = getInitializedImageElements(
      this.scene.getNonDeletedElements(),
    ),
    files: BinaryFiles = this.files,
  ) => {
    const uncachedImageElements = imageElements.filter(
      (element) => !element.isDeleted && !this.imageCache.has(element.fileId),
    );

    if (uncachedImageElements.length) {
      const { updatedFiles } = await this.updateImageCache(
        uncachedImageElements,
        files,
      );
      if (updatedFiles.size) {
        this.scene.informMutation();
      }
    }
  };

  /** generally you should use `addNewImagesToImageCache()` directly if you need
   *  to render new images. This is just a failsafe  */
  private scheduleImageRefresh = throttle(() => {
    this.addNewImagesToImageCache();
  }, IMAGE_RENDER_TIMEOUT);

  private updateBindingEnabledOnPointerMove = (
    event: React.PointerEvent<HTMLElement>,
  ) => {
    const shouldEnableBinding = shouldEnableBindingForPointerEvent(event);
    if (this.state.isBindingEnabled !== shouldEnableBinding) {
      this.setState({ isBindingEnabled: shouldEnableBinding });
    }
  };

  private maybeSuggestBindingAtCursor = (pointerCoords: {
    x: number;
    y: number;
  }): void => {
    const hoveredBindableElement = getHoveredElementForBinding(
      pointerCoords,
      this.scene,
    );
    this.setState({
      suggestedBindings:
        hoveredBindableElement != null ? [hoveredBindableElement] : [],
    });
  };

  private maybeSuggestBindingsForLinearElementAtCoords = (
    linearElement: NonDeleted<ExcalidrawLinearElement>,
    /** scene coords */
    pointerCoords: {
      x: number;
      y: number;
    }[],
    // During line creation the start binding hasn't been written yet
    // into `linearElement`
    oppositeBindingBoundElement?: ExcalidrawBindableElement | null,
  ): void => {
    if (!pointerCoords.length) {
      return;
    }

    const suggestedBindings = pointerCoords.reduce(
      (acc: NonDeleted<ExcalidrawBindableElement>[], coords) => {
        const hoveredBindableElement = getHoveredElementForBinding(
          coords,
          this.scene,
        );
        if (
          hoveredBindableElement != null &&
          !isLinearElementSimpleAndAlreadyBound(
            linearElement,
            oppositeBindingBoundElement?.id,
            hoveredBindableElement,
          )
        ) {
          acc.push(hoveredBindableElement);
        }
        return acc;
      },
      [],
    );

    this.setState({ suggestedBindings });
  };

  private maybeSuggestBindingForAll(
    selectedElements: NonDeleted<ExcalidrawElement>[],
  ): void {
    const suggestedBindings = getEligibleElementsForBinding(selectedElements);
    this.setState({ suggestedBindings });
  }

  private clearSelection(hitElement: ExcalidrawElement | null): void {
    this.setState((prevState) => ({
      selectedElementIds: {},
      selectedGroupIds: {},
      // Continue editing the same group if the user selected a different
      // element from it
      editingGroupId:
        prevState.editingGroupId &&
        hitElement != null &&
        isElementInGroup(hitElement, prevState.editingGroupId)
          ? prevState.editingGroupId
          : null,
    }));
    this.setState({
      selectedElementIds: {},
      previousSelectedElementIds: this.state.selectedElementIds,
    });
  }

  private handleCanvasRef = (canvas: HTMLCanvasElement) => {
    // canvas is null when unmounting
    if (canvas !== null) {
      this.canvas = canvas;
      this.rc = rough.canvas(this.canvas);

      this.canvas.addEventListener(EVENT.WHEEL, this.handleWheel, {
        passive: false,
      });
      this.canvas.addEventListener(EVENT.TOUCH_START, this.onTapStart);
      this.canvas.addEventListener(EVENT.TOUCH_END, this.onTapEnd);
    } else {
      this.canvas?.removeEventListener(EVENT.WHEEL, this.handleWheel);
      this.canvas?.removeEventListener(EVENT.TOUCH_START, this.onTapStart);
      this.canvas?.removeEventListener(EVENT.TOUCH_END, this.onTapEnd);
    }
  };

  private handleAppOnDrop = async (event: React.DragEvent<HTMLDivElement>) => {
    // must be retrieved first, in the same frame
    const { file, fileHandle } = await getFileFromEvent(event);

    try {
      if (isSupportedImageFile(file)) {
        // first attempt to decode scene from the image if it's embedded
        // ---------------------------------------------------------------------

        if (file?.type === MIME_TYPES.png || file?.type === MIME_TYPES.svg) {
          try {
            const scene = await loadFromBlob(
              file,
              this.state,
              this.scene.getElementsIncludingDeleted(),
              fileHandle,
            );
            this.syncActionResult({
              ...scene,
              appState: {
                ...(scene.appState || this.state),
                isLoading: false,
              },
              replaceFiles: true,
              commitToHistory: true,
            });
            return;
          } catch (error: any) {
            if (error.name !== "EncodingError") {
              throw error;
            }
          }
        }

        // if no scene is embedded or we fail for whatever reason, fall back
        // to importing as regular image
        // ---------------------------------------------------------------------

        const { x: sceneX, y: sceneY } = viewportCoordsToSceneCoords(
          event,
          this.state,
        );

        const imageElement = this.createImageElement({ sceneX, sceneY });
        this.insertImageElement(imageElement, file);
        this.initializeImageDimensions(imageElement);
        this.setState({ selectedElementIds: { [imageElement.id]: true } });

        return;
      }
    } catch (error: any) {
      return this.setState({
        isLoading: false,
        errorMessage: error.message,
      });
    }

    const libraryJSON = event.dataTransfer.getData(MIME_TYPES.excalidrawlib);
    if (libraryJSON && typeof libraryJSON === "string") {
      try {
        const libraryItems = parseLibraryJSON(libraryJSON);
        this.addElementsFromPasteOrLibrary({
          elements: distributeLibraryItemsOnSquareGrid(libraryItems),
          position: event,
          files: null,
        });
      } catch (error: any) {
        this.setState({ errorMessage: error.message });
      }
      return;
    }

    if (file) {
      // atetmpt to parse an excalidraw/excalidrawlib file
      await this.loadFileToCanvas(file, fileHandle);
    }
  };

  loadFileToCanvas = async (
    file: File,
    fileHandle: FileSystemHandle | null,
  ) => {
    file = await normalizeFile(file);
    try {
      const ret = await loadSceneOrLibraryFromBlob(
        file,
        this.state,
        this.scene.getElementsIncludingDeleted(),
        fileHandle,
      );
      if (ret.type === MIME_TYPES.excalidraw) {
        this.setState({ isLoading: true });
        this.syncActionResult({
          ...ret.data,
          appState: {
            ...(ret.data.appState || this.state),
            isLoading: false,
          },
          replaceFiles: true,
          commitToHistory: true,
        });
      } else if (ret.type === MIME_TYPES.excalidrawlib) {
        await this.library
          .updateLibrary({
            libraryItems: file,
            merge: true,
            openLibraryMenu: true,
          })
          .catch((error) => {
            console.error(error);
            this.setState({ errorMessage: t("errors.importLibraryError") });
          });
      }
    } catch (error: any) {
      this.setState({ isLoading: false, errorMessage: error.message });
    }
  };

  private handleCanvasContextMenu = (
    event: React.PointerEvent<HTMLElement>,
  ) => {
    event.preventDefault();

    if (
      (event.nativeEvent.pointerType === "touch" ||
        (event.nativeEvent.pointerType === "pen" &&
          // always allow if user uses a pen secondary button
          event.button !== POINTER_BUTTON.SECONDARY)) &&
      this.state.activeTool.type !== "selection"
    ) {
      return;
    }

    const { x, y } = viewportCoordsToSceneCoords(event, this.state);
    const element = this.getElementAtPosition(x, y, {
      preferSelected: true,
      includeLockedElements: true,
    });

    const selectedElements = getSelectedElements(
      this.scene.getNonDeletedElements(),
      this.state,
    );
    const isHittignCommonBoundBox =
      this.isHittingCommonBoundingBoxOfSelectedElements(
        { x, y },
        selectedElements,
      );

    const type = element || isHittignCommonBoundBox ? "element" : "canvas";

    const container = this.excalidrawContainerRef.current!;
    const { top: offsetTop, left: offsetLeft } =
      container.getBoundingClientRect();
    const left = event.clientX - offsetLeft;
    const top = event.clientY - offsetTop;

    trackEvent("contextMenu", "openContextMenu", type);

    this.setState(
      {
        ...(element && !this.state.selectedElementIds[element.id]
          ? selectGroupsForSelectedElements(
              {
                ...this.state,
                selectedElementIds: { [element.id]: true },
                selectedLinearElement: isLinearElement(element)
                  ? new LinearElementEditor(element, this.scene)
                  : null,
              },
              this.scene.getNonDeletedElements(),
            )
          : this.state),
        showHyperlinkPopup: false,
      },
      () => {
        this.setState({
          contextMenu: { top, left, items: this.getContextMenuItems(type) },
        });
      },
    );
  };

  private maybeDragNewGenericElement = (
    pointerDownState: PointerDownState,
    event: MouseEvent | KeyboardEvent,
  ): void => {
    const draggingElement = this.state.draggingElement;
    const pointerCoords = pointerDownState.lastCoords;
    if (!draggingElement) {
      return;
    }
    if (
      draggingElement.type === "selection" &&
      this.state.activeTool.type !== "eraser"
    ) {
      dragNewElement(
        draggingElement,
        this.state.activeTool.type,
        pointerDownState.origin.x,
        pointerDownState.origin.y,
        pointerCoords.x,
        pointerCoords.y,
        distance(pointerDownState.origin.x, pointerCoords.x),
        distance(pointerDownState.origin.y, pointerCoords.y),
        shouldMaintainAspectRatio(event),
        shouldResizeFromCenter(event),
      );
    } else {
      const [gridX, gridY] = getGridPoint(
        pointerCoords.x,
        pointerCoords.y,
        this.state.gridSize,
      );

      const image =
        isInitializedImageElement(draggingElement) &&
        this.imageCache.get(draggingElement.fileId)?.image;
      const aspectRatio =
        image && !(image instanceof Promise)
          ? image.width / image.height
          : null;

      dragNewElement(
        draggingElement,
        this.state.activeTool.type,
        pointerDownState.originInGrid.x,
        pointerDownState.originInGrid.y,
        gridX,
        gridY,
        distance(pointerDownState.originInGrid.x, gridX),
        distance(pointerDownState.originInGrid.y, gridY),
        isImageElement(draggingElement)
          ? !shouldMaintainAspectRatio(event)
          : shouldMaintainAspectRatio(event),
        shouldResizeFromCenter(event),
        aspectRatio,
      );

      this.maybeSuggestBindingForAll([draggingElement]);

      // highlight elements that are to be added to frames on frames creation
      if (this.state.activeTool.type === "frame") {
        this.setState({
          elementsToHighlight: getElementsInResizingFrame(
            this.scene.getNonDeletedElements(),
            draggingElement as ExcalidrawFrameElement,
            this.state,
          ),
        });
      }
    }
  };

  private maybeHandleResize = (
    pointerDownState: PointerDownState,
    event: MouseEvent | KeyboardEvent,
  ): boolean => {
    const selectedElements = getSelectedElements(
      this.scene.getNonDeletedElements(),
      this.state,
    );
    const transformHandleType = pointerDownState.resize.handleType;
    this.setState({
      // TODO: rename this state field to "isScaling" to distinguish
      // it from the generic "isResizing" which includes scaling and
      // rotating
      isResizing: transformHandleType && transformHandleType !== "rotation",
      isRotating: transformHandleType === "rotation",
    });
    const pointerCoords = pointerDownState.lastCoords;
    const [resizeX, resizeY] = getGridPoint(
      pointerCoords.x - pointerDownState.resize.offset.x,
      pointerCoords.y - pointerDownState.resize.offset.y,
      this.state.gridSize,
    );

    const selectedFrames = selectedElements.filter(
      (element) => element.type === "frame",
    ) as ExcalidrawFrameElement[];

    const frameElementsOffsetsMap = new Map<
      string,
      {
        x: number;
        y: number;
      }
    >();

    selectedFrames.forEach((frame) => {
      const elementsInFrame = getElementsInFrame(
        this.scene.getNonDeletedElements(),
        frame.id,
      );

      elementsInFrame.forEach((element) => {
        frameElementsOffsetsMap.set(frame.id + element.id, {
          x: element.x - frame.x,
          y: element.y - frame.y,
        });
      });
    });

    if (
      transformElements(
        pointerDownState,
        transformHandleType,
        selectedElements,
        pointerDownState.resize.arrowDirection,
        shouldRotateWithDiscreteAngle(event),
        shouldResizeFromCenter(event),
        selectedElements.length === 1 && isImageElement(selectedElements[0])
          ? !shouldMaintainAspectRatio(event)
          : shouldMaintainAspectRatio(event),
        resizeX,
        resizeY,
        pointerDownState.resize.center.x,
        pointerDownState.resize.center.y,
      )
    ) {
      this.maybeSuggestBindingForAll(selectedElements);

      selectedFrames.forEach((frame) => {
        const elementsInFrame = getElementsInFrame(
          this.scene.getNonDeletedElements(),
          frame.id,
        );

        // keep elements' positions relative to their frames on frames resizing
        if (transformHandleType) {
          if (transformHandleType.includes("w")) {
            elementsInFrame.forEach((element) => {
              mutateElement(element, {
                x:
                  frame.x +
                  (frameElementsOffsetsMap.get(frame.id + element.id)?.x || 0),
                y:
                  frame.y +
                  (frameElementsOffsetsMap.get(frame.id + element.id)?.y || 0),
              });
            });
          }
          if (transformHandleType.includes("n")) {
            elementsInFrame.forEach((element) => {
              mutateElement(element, {
                x:
                  frame.x +
                  (frameElementsOffsetsMap.get(frame.id + element.id)?.x || 0),
                y:
                  frame.y +
                  (frameElementsOffsetsMap.get(frame.id + element.id)?.y || 0),
              });
            });
          }
        }

        this.setState({
          elementsToHighlight: getElementsInResizingFrame(
            this.scene.getNonDeletedElements(),
            frame,
            this.state,
          ),
        });
      });

      return true;
    }
    return false;
  };

  private getContextMenuItems = (
    type: "canvas" | "element",
  ): ContextMenuItems => {
    const options: ContextMenuItems = [];

    options.push(actionCopyAsPng, actionCopyAsSvg);

    // canvas contextMenu
    // -------------------------------------------------------------------------

    if (type === "canvas") {
      if (this.state.viewModeEnabled) {
        return [
          ...options,
          actionToggleGridMode,
          actionToggleZenMode,
          actionToggleViewMode,
          actionToggleStats,
        ];
      }

      return [
        actionPaste,
        CONTEXT_MENU_SEPARATOR,
        actionCopyAsPng,
        actionCopyAsSvg,
        copyText,
        CONTEXT_MENU_SEPARATOR,
        actionSelectAll,
        CONTEXT_MENU_SEPARATOR,
        actionToggleGridMode,
        actionToggleZenMode,
        actionToggleViewMode,
        actionToggleStats,
      ];
    }

    // element contextMenu
    // -------------------------------------------------------------------------

    options.push(copyText);

    if (this.state.viewModeEnabled) {
      return [actionCopy, ...options];
    }

    return [
      actionCut,
      actionCopy,
      actionPaste,
      actionSelectAllElementsInFrame,
      actionRemoveAllElementsInFrame,
      CONTEXT_MENU_SEPARATOR,
      ...options,
      CONTEXT_MENU_SEPARATOR,
      actionCopyStyles,
      actionPasteStyles,
      CONTEXT_MENU_SEPARATOR,
      actionGroup,
      actionUnbindText,
      actionBindText,
      actionWrapTextInContainer,
      actionUngroup,
      CONTEXT_MENU_SEPARATOR,
      actionAddToLibrary,
      CONTEXT_MENU_SEPARATOR,
      actionSendBackward,
      actionBringForward,
      actionSendToBack,
      actionBringToFront,
      CONTEXT_MENU_SEPARATOR,
      actionFlipHorizontal,
      actionFlipVertical,
      CONTEXT_MENU_SEPARATOR,
      actionToggleLinearEditor,
      actionLink,
      actionDuplicateSelection,
      actionToggleLock,
      CONTEXT_MENU_SEPARATOR,
      actionDeleteSelected,
    ];
  };

  private handleWheel = withBatchedUpdates(
    (event: WheelEvent | React.WheelEvent<HTMLDivElement>) => {
      event.preventDefault();
      if (isPanning) {
        return;
      }

      const { deltaX, deltaY } = event;
      // note that event.ctrlKey is necessary to handle pinch zooming
      if (event.metaKey || event.ctrlKey) {
        const sign = Math.sign(deltaY);
        const MAX_STEP = ZOOM_STEP * 100;
        const absDelta = Math.abs(deltaY);
        let delta = deltaY;
        if (absDelta > MAX_STEP) {
          delta = MAX_STEP * sign;
        }

        let newZoom = this.state.zoom.value - delta / 100;
        // increase zoom steps the more zoomed-in we are (applies to >100% only)
        newZoom +=
          Math.log10(Math.max(1, this.state.zoom.value)) *
          -sign *
          // reduced amplification for small deltas (small movements on a trackpad)
          Math.min(1, absDelta / 20);

        this.translateCanvas((state) => ({
          ...getStateForZoom(
            {
              viewportX: cursorX,
              viewportY: cursorY,
              nextZoom: getNormalizedZoom(newZoom),
            },
            state,
          ),
          shouldCacheIgnoreZoom: true,
        }));
        this.resetShouldCacheIgnoreZoomDebounced();
        return;
      }

      // scroll horizontally when shift pressed
      if (event.shiftKey) {
        this.translateCanvas(({ zoom, scrollX }) => ({
          // on Mac, shift+wheel tends to result in deltaX
          scrollX: scrollX - (deltaY || deltaX) / zoom.value,
        }));
        return;
      }

      this.translateCanvas(({ zoom, scrollX, scrollY }) => ({
        scrollX: scrollX - deltaX / zoom.value,
        scrollY: scrollY - deltaY / zoom.value,
      }));
    },
  );

  private getTextWysiwygSnappedToCenterPosition(
    x: number,
    y: number,
    appState: AppState,
    container?: ExcalidrawTextContainer | null,
  ) {
    if (container) {
      let elementCenterX = container.x + container.width / 2;
      let elementCenterY = container.y + container.height / 2;

      const elementCenter = getContainerCenter(container, appState);
      if (elementCenter) {
        elementCenterX = elementCenter.x;
        elementCenterY = elementCenter.y;
      }
      const distanceToCenter = Math.hypot(
        x - elementCenterX,
        y - elementCenterY,
      );
      const isSnappedToCenter =
        distanceToCenter < TEXT_TO_CENTER_SNAP_THRESHOLD;
      if (isSnappedToCenter) {
        const { x: viewportX, y: viewportY } = sceneCoordsToViewportCoords(
          { sceneX: elementCenterX, sceneY: elementCenterY },
          appState,
        );
        return { viewportX, viewportY, elementCenterX, elementCenterY };
      }
    }
  }

  private savePointer = (x: number, y: number, button: "up" | "down") => {
    if (!x || !y) {
      return;
    }
    const pointer = viewportCoordsToSceneCoords(
      { clientX: x, clientY: y },
      this.state,
    );

    if (isNaN(pointer.x) || isNaN(pointer.y)) {
      // sometimes the pointer goes off screen
    }

    this.props.onPointerUpdate?.({
      pointer,
      button,
      pointersMap: gesture.pointers,
    });
  };

  private resetShouldCacheIgnoreZoomDebounced = debounce(() => {
    if (!this.unmounted) {
      this.setState({ shouldCacheIgnoreZoom: false });
    }
  }, 300);

  private updateDOMRect = (cb?: () => void) => {
    if (this.excalidrawContainerRef?.current) {
      const excalidrawContainer = this.excalidrawContainerRef.current;
      const {
        width,
        height,
        left: offsetLeft,
        top: offsetTop,
      } = excalidrawContainer.getBoundingClientRect();
      const {
        width: currentWidth,
        height: currentHeight,
        offsetTop: currentOffsetTop,
        offsetLeft: currentOffsetLeft,
      } = this.state;

      if (
        width === currentWidth &&
        height === currentHeight &&
        offsetLeft === currentOffsetLeft &&
        offsetTop === currentOffsetTop
      ) {
        if (cb) {
          cb();
        }
        return;
      }

      this.setState(
        {
          width,
          height,
          offsetLeft,
          offsetTop,
        },
        () => {
          cb && cb();
        },
      );
    }
  };

  public refresh = () => {
    this.setState({ ...this.getCanvasOffsets() });
  };

  private getCanvasOffsets(): Pick<AppState, "offsetTop" | "offsetLeft"> {
    if (this.excalidrawContainerRef?.current) {
      const excalidrawContainer = this.excalidrawContainerRef.current;
      const { left, top } = excalidrawContainer.getBoundingClientRect();
      return {
        offsetLeft: left,
        offsetTop: top,
      };
    }
    return {
      offsetLeft: 0,
      offsetTop: 0,
    };
  }

  private async updateLanguage() {
    const currentLang =
      languages.find((lang) => lang.code === this.props.langCode) ||
      defaultLang;
    await setLanguage(currentLang);
    this.setAppState({});
  }
}

// -----------------------------------------------------------------------------
// TEST HOOKS
// -----------------------------------------------------------------------------

declare global {
  interface Window {
    h: {
      elements: readonly ExcalidrawElement[];
      state: AppState;
      setState: React.Component<any, AppState>["setState"];
      app: InstanceType<typeof App>;
      history: History;
    };
  }
}

if (
  process.env.NODE_ENV === ENV.TEST ||
  process.env.NODE_ENV === ENV.DEVELOPMENT
) {
  window.h = window.h || ({} as Window["h"]);

  Object.defineProperties(window.h, {
    elements: {
      configurable: true,
      get() {
        return this.app?.scene.getElementsIncludingDeleted();
      },
      set(elements: ExcalidrawElement[]) {
        return this.app?.scene.replaceAllElements(elements);
      },
    },
  });
}

export default App;<|MERGE_RESOLUTION|>--- conflicted
+++ resolved
@@ -215,12 +215,9 @@
   PointerDownState,
   SceneData,
   Device,
-<<<<<<< HEAD
   FrameNameBoundsCache,
-=======
   SidebarName,
   SidebarTabName,
->>>>>>> 560231d3
 } from "../types";
 import {
   debounce,
@@ -505,12 +502,8 @@
         setActiveTool: this.setActiveTool,
         setCursor: this.setCursor,
         resetCursor: this.resetCursor,
-<<<<<<< HEAD
-        toggleMenu: this.toggleMenu,
         toggleFrameRendering: this.toggleFrameRendering,
-=======
         toggleSidebar: this.toggleSidebar,
->>>>>>> 560231d3
       } as const;
       if (typeof excalidrawRef === "function") {
         excalidrawRef(api);
@@ -845,35 +838,6 @@
                           appState={this.state}
                           files={this.files}
                           setAppState={this.setAppState}
-<<<<<<< HEAD
-                          onLinkOpen={this.props.onLinkOpen}
-                        />
-                      )}
-                    {this.state.toast !== null && (
-                      <Toast
-                        message={this.state.toast.message}
-                        onClose={() => this.setToast(null)}
-                        duration={this.state.toast.duration}
-                        closable={this.state.toast.closable}
-                      />
-                    )}
-                    {this.state.contextMenu && (
-                      <ContextMenu
-                        items={this.state.contextMenu.items}
-                        top={this.state.contextMenu.top}
-                        left={this.state.contextMenu.left}
-                        actionManager={this.actionManager}
-                      />
-                    )}
-                    <main>{this.renderCanvas()}</main>
-                  </ExcalidrawActionManagerContext.Provider>
-                </ExcalidrawElementsContext.Provider>{" "}
-              </ExcalidrawAppStateContext.Provider>
-            </ExcalidrawSetAppStateContext.Provider>
-          </DeviceContext.Provider>
-        </ExcalidrawContainerContext.Provider>
-        {this.renderFrameNames()}
-=======
                           actionManager={this.actionManager}
                           elements={this.scene.getNonDeletedElements()}
                           onLockToggle={this.toggleLock}
@@ -926,6 +890,7 @@
                           />
                         )}
                         <main>{this.renderCanvas()}</main>
+                        {this.renderFrameNames()}
                       </ExcalidrawActionManagerContext.Provider>
                     </ExcalidrawElementsContext.Provider>{" "}
                   </ExcalidrawAppStateContext.Provider>
@@ -934,7 +899,6 @@
             </ExcalidrawContainerContext.Provider>
           </AppPropsContext.Provider>
         </AppContext.Provider>
->>>>>>> 560231d3
       </div>
     );
   }
@@ -3063,11 +3027,8 @@
           containerId: shouldBindToContainer ? container?.id : undefined,
           groupIds: container?.groupIds ?? [],
           lineHeight,
-<<<<<<< HEAD
+          angle: container?.angle ?? 0,
           frameId: topLayerFrame ? topLayerFrame.id : null,
-=======
-          angle: container?.angle ?? 0,
->>>>>>> 560231d3
         });
 
     if (!existingTextElement && shouldBindToContainer && container) {
