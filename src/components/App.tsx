import React, { useContext } from "react";
import { flushSync } from "react-dom";

import { RoughCanvas } from "roughjs/bin/canvas";
import rough from "roughjs/bin/rough";
import clsx from "clsx";
import { nanoid } from "nanoid";

import {
  actionAddToLibrary,
  actionBringForward,
  actionBringToFront,
  actionCopy,
  actionCopyAsPng,
  actionCopyAsSvg,
  copyText,
  actionCopyStyles,
  actionCut,
  actionDeleteSelected,
  actionDuplicateSelection,
  actionFinalize,
  actionFlipHorizontal,
  actionFlipVertical,
  actionGroup,
  actionPasteStyles,
  actionSelectAll,
  actionSendBackward,
  actionSendToBack,
  actionToggleGridMode,
  actionToggleStats,
  actionToggleZenMode,
  actionUnbindText,
  actionBindText,
  actionUngroup,
  zoomToFitElements,
  actionLink,
  actionToggleLock,
  actionToggleLinearEditor,
} from "../actions";
import { createRedoAction, createUndoAction } from "../actions/actionHistory";
import { ActionManager } from "../actions/manager";
import { actions } from "../actions/register";
import { ActionResult } from "../actions/types";
import { trackEvent } from "../analytics";
import { getDefaultAppState, isEraserActive } from "../appState";
import {
  parseClipboard,
  probablySupportsClipboardBlob,
  probablySupportsClipboardWriteText,
} from "../clipboard";
import {
  APP_NAME,
  CURSOR_TYPE,
  DEFAULT_MAX_IMAGE_WIDTH_OR_HEIGHT,
  DEFAULT_UI_OPTIONS,
  DEFAULT_VERTICAL_ALIGN,
  DRAGGING_THRESHOLD,
  ELEMENT_READY_TO_ERASE_OPACITY,
  ELEMENT_SHIFT_TRANSLATE_AMOUNT,
  ELEMENT_TRANSLATE_AMOUNT,
  ENV,
  EVENT,
  GRID_SIZE,
  IMAGE_RENDER_TIMEOUT,
  LINE_CONFIRM_THRESHOLD,
  MAX_ALLOWED_FILE_BYTES,
  MIME_TYPES,
  MQ_MAX_HEIGHT_LANDSCAPE,
  MQ_MAX_WIDTH_LANDSCAPE,
  MQ_MAX_WIDTH_PORTRAIT,
  MQ_RIGHT_SIDEBAR_MIN_WIDTH,
  MQ_SM_MAX_WIDTH,
  POINTER_BUTTON,
  SCROLL_TIMEOUT,
  TAP_TWICE_TIMEOUT,
  TEXT_TO_CENTER_SNAP_THRESHOLD,
  THEME,
  TOUCH_CTX_MENU_TIMEOUT,
  VERTICAL_ALIGN,
  ZOOM_STEP,
} from "../constants";
import { loadFromBlob } from "../data";
import Library, { distributeLibraryItemsOnSquareGrid } from "../data/library";
import { restore, RestoredDataState, restoreElements } from "../data/restore";
import {
  dragNewElement,
  dragSelectedElements,
  duplicateElement,
  getCommonBounds,
  getCursorForResizingElement,
  getDragOffsetXY,
  getElementWithTransformHandleType,
  getNormalizedDimensions,
  getResizeArrowDirection,
  getResizeOffsetXY,
  getLockedLinearCursorAlignSize,
  getTransformHandleTypeFromCoords,
  hitTest,
  isHittingElementBoundingBoxWithoutHittingElement,
  isInvisiblySmallElement,
  isNonDeletedElement,
  isTextElement,
  newElement,
  newLinearElement,
  newTextElement,
  newImageElement,
  textWysiwyg,
  transformElements,
  updateTextElement,
} from "../element";
import {
  bindOrUnbindLinearElement,
  bindOrUnbindSelectedElements,
  fixBindingsAfterDeletion,
  fixBindingsAfterDuplication,
  getEligibleElementsForBinding,
  getHoveredElementForBinding,
  isBindingEnabled,
  isLinearElementSimpleAndAlreadyBound,
  maybeBindLinearElement,
  shouldEnableBindingForPointerEvent,
  unbindLinearElements,
  updateBoundElements,
} from "../element/binding";
import { LinearElementEditor } from "../element/linearElementEditor";
import { mutateElement, newElementWith } from "../element/mutateElement";
import { deepCopyElement, newFreeDrawElement } from "../element/newElement";
import {
  hasBoundTextElement,
  isBindingElement,
  isBindingElementType,
  isBoundToContainer,
  isImageElement,
  isInitializedImageElement,
  isLinearElement,
  isLinearElementType,
  isTextBindableContainer,
} from "../element/typeChecks";
import {
  ExcalidrawBindableElement,
  ExcalidrawElement,
  ExcalidrawFreeDrawElement,
  ExcalidrawGenericElement,
  ExcalidrawLinearElement,
  ExcalidrawTextElement,
  NonDeleted,
  InitializedExcalidrawImageElement,
  ExcalidrawImageElement,
  FileId,
  NonDeletedExcalidrawElement,
  ExcalidrawTextContainer,
} from "../element/types";
import { getCenter, getDistance } from "../gesture";
import {
  editGroupForSelectedElement,
  getElementsInGroup,
  getSelectedGroupIdForElement,
  getSelectedGroupIds,
  isElementInGroup,
  isSelectedViaGroup,
  selectGroupsForSelectedElements,
} from "../groups";
import History from "../history";
import { defaultLang, getLanguage, languages, setLanguage, t } from "../i18n";
import {
  CODES,
  shouldResizeFromCenter,
  shouldMaintainAspectRatio,
  shouldRotateWithDiscreteAngle,
  isArrowKey,
  KEYS,
  isAndroid,
} from "../keys";
import { distance2d, getGridPoint, isPathALoop, rotate } from "../math";
import { renderScene } from "../renderer/renderScene";
import { invalidateShapeForElement } from "../renderer/renderElement";
import {
  calculateScrollCenter,
  getTextBindableContainerAtPosition,
  getElementsAtPosition,
  getElementsWithinSelection,
  getNormalizedZoom,
  getSelectedElements,
  hasBackground,
  isOverScrollBars,
  isSomeElementSelected,
} from "../scene";
import Scene from "../scene/Scene";
import { RenderConfig, ScrollBars } from "../scene/types";
import { getStateForZoom } from "../scene/zoom";
import { findShapeByKey, SHAPES } from "../shapes";
import {
  AppClassProperties,
  AppProps,
  AppState,
  BinaryFileData,
  DataURL,
  ExcalidrawImperativeAPI,
  BinaryFiles,
  Gesture,
  GestureEvent,
  LibraryItems,
  PointerDownState,
  SceneData,
  Device,
} from "../types";
import {
  debounce,
  distance,
  getFontString,
  getNearestScrollableContainer,
  isInputLike,
  isToolIcon,
  isWritableElement,
  resetCursor,
  resolvablePromise,
  sceneCoordsToViewportCoords,
  setCursor,
  setCursorForShape,
  tupleToCoors,
  viewportCoordsToSceneCoords,
  withBatchedUpdates,
  wrapEvent,
  withBatchedUpdatesThrottled,
  updateObject,
  setEraserCursor,
  updateActiveTool,
} from "../utils";
import ContextMenu, { ContextMenuOption } from "./ContextMenu";
import LayerUI from "./LayerUI";
import { Toast } from "./Toast";
import { actionToggleViewMode } from "../actions/actionToggleViewMode";
import {
  dataURLToFile,
  generateIdFromFile,
  getDataURL,
  getFileFromEvent,
  isSupportedImageFile,
  loadSceneOrLibraryFromBlob,
  normalizeFile,
  parseLibraryJSON,
  resizeImageFile,
  SVGStringToFile,
} from "../data/blob";
import {
  getInitializedImageElements,
  loadHTMLImageElement,
  normalizeSVG,
  updateImageCache as _updateImageCache,
} from "../element/image";
import throttle from "lodash.throttle";
import { fileOpen, FileSystemHandle } from "../data/filesystem";
import {
  bindTextToShapeAfterDuplication,
  getApproxMinLineHeight,
  getApproxMinLineWidth,
  getBoundTextElement,
  getContainerDims,
} from "../element/textElement";
import { isHittingElementNotConsideringBoundingBox } from "../element/collision";
import { resizeSingleElement } from "../element/resizeElements";
import {
  normalizeLink,
  showHyperlinkTooltip,
  hideHyperlinkToolip,
  Hyperlink,
  isPointHittingLinkIcon,
  isLocalLink,
} from "../element/Hyperlink";
import { ImportedDataState } from "../data/types"; //zsviczian
import { shouldShowBoundingBox } from "../element/transformHandles";
import { atom } from "jotai";

export const isMenuOpenAtom = atom(false);
export const isDropdownOpenAtom = atom(false);

export let showFourthFont: boolean = false;
const deviceContextInitialValue = {
  isSmScreen: false,
  isMobile: false,
  isTouchScreen: false,
  canDeviceFitSidebar: false,
};
const DeviceContext = React.createContext<Device>(deviceContextInitialValue);
export const useDevice = () => useContext<Device>(DeviceContext);

const ExcalidrawContainerContext = React.createContext<{
  container: HTMLDivElement | null;
  id: string | null;
}>({ container: null, id: null });
export const useExcalidrawContainer = () =>
  useContext(ExcalidrawContainerContext);

const ExcalidrawElementsContext = React.createContext<
  readonly NonDeletedExcalidrawElement[]
>([]);

const ExcalidrawAppStateContext = React.createContext<AppState>({
  ...getDefaultAppState(),
  width: 0,
  height: 0,
  offsetLeft: 0,
  offsetTop: 0,
});

const ExcalidrawSetAppStateContent = React.createContext<
  React.Component<any, AppState>["setState"]
>(() => {});

export const useExcalidrawElements = () =>
  useContext(ExcalidrawElementsContext);
export const useExcalidrawAppState = () =>
  useContext(ExcalidrawAppStateContext);
export const useExcalidrawSetAppState = () =>
  useContext(ExcalidrawSetAppStateContent);

let didTapTwice: boolean = false;
let tappedTwiceTimer = 0;
let cursorX = 0;
let cursorY = 0;
let isHoldingSpace: boolean = false;
let isPanning: boolean = false;
let isDraggingScrollBar: boolean = false;
let currentScrollBars: ScrollBars = { horizontal: null, vertical: null };
let touchTimeout = 0;
let invalidateContextMenu = false;

// remove this hack when we can sync render & resizeObserver (state update)
// to rAF. See #5439
let THROTTLE_NEXT_RENDER = true;

let lastPointerUp: ((event: any) => void) | null = null;
const gesture: Gesture = {
  pointers: new Map(),
  lastCenter: null,
  initialDistance: null,
  initialScale: null,
};

class App extends React.Component<AppProps, AppState> {
  canvas: AppClassProperties["canvas"] = null;
  rc: RoughCanvas | null = null;
  unmounted: boolean = false;
  actionManager: ActionManager;
  device: Device = deviceContextInitialValue;
  detachIsMobileMqHandler?: () => void;

  private excalidrawContainerRef = React.createRef<HTMLDivElement>();

  public static defaultProps: Partial<AppProps> = {
    // needed for tests to pass since we directly render App in many tests
    UIOptions: DEFAULT_UI_OPTIONS,
  };

  public scene: Scene;
  private resizeObserver: ResizeObserver | undefined;
  private nearestScrollableContainer: HTMLElement | Document | undefined;
  public library: AppClassProperties["library"];
  public libraryItemsFromStorage: LibraryItems | undefined;
  private id: string;
  private history: History;
  private excalidrawContainerValue: {
    container: HTMLDivElement | null;
    id: string;
  };

  public files: BinaryFiles = {};
  public imageCache: AppClassProperties["imageCache"] = new Map();

  hitLinkElement?: NonDeletedExcalidrawElement;
  lastPointerDown: React.PointerEvent<HTMLCanvasElement> | null = null;
  lastPointerUp: React.PointerEvent<HTMLElement> | PointerEvent | null = null;
  contextMenuOpen: boolean = false;
  lastScenePointer: { x: number; y: number } | null = null;
  allowMobileMode: boolean = true; //zsviczian

  constructor(props: AppProps) {
    super(props);
    const defaultAppState = getDefaultAppState();
    const {
      excalidrawRef,
      viewModeEnabled = false,
      zenModeEnabled = false,
      gridModeEnabled = false,
      theme = defaultAppState.theme,
      name = defaultAppState.name,
      initState, //zsviczian
    } = props;
    this.state = {
      ...defaultAppState,
      theme,
      isLoading: true,
      ...this.getCanvasOffsets(),
      viewModeEnabled,
      zenModeEnabled,
      gridSize: gridModeEnabled ? GRID_SIZE : null,
      name,
      width: window.innerWidth,
      height: window.innerHeight,
      showHyperlinkPopup: false,
      isSidebarDocked: false,
      ...(initState ?? {}), //zsviczian
    };

    this.id = nanoid();

    this.library = new Library(this);
    if (excalidrawRef) {
      const readyPromise =
        ("current" in excalidrawRef && excalidrawRef.current?.readyPromise) ||
        resolvablePromise<ExcalidrawImperativeAPI>();

      const api: ExcalidrawImperativeAPI = {
        ready: true,
        readyPromise,
        updateScene: this.updateScene,
        updateLibrary: this.library.updateLibrary,
        addFiles: this.addFiles,
        resetScene: this.resetScene,
        getSceneElementsIncludingDeleted: this.getSceneElementsIncludingDeleted,
        history: {
          clear: this.resetHistory,
        },
        scrollToContent: this.scrollToContent,
        zoomToFit: this.zoomToFit, //zsviczian
        getSceneElements: this.getSceneElements,
        getAppState: () => this.state,
        getFiles: () => this.files,
        refresh: this.refresh,
        setToast: this.setToast,
        updateContainerSize: this.updateContainerSize, //zsviczian
        id: this.id,
        setLocalFont: this.setLocalFont, //zsviczian
        selectElements: this.selectElements, //zsviczian
        sendBackward: this.sendBackward, //zsviczian
        bringForward: this.bringForward, //zsviczian
        sendToBack: this.sendToBack, //zsviczian
        bringToFront: this.bringToFront, //zsviczian
        restore: this.restore, //zsviczian
        setMobileModeAllowed: this.setMobileModeAllowed, //zsviczian
        setActiveTool: this.setActiveTool,
        setCursor: this.setCursor,
        resetCursor: this.resetCursor,
        toggleMenu: this.toggleMenu,
      } as const;
      if (typeof excalidrawRef === "function") {
        excalidrawRef(api);
      } else {
        excalidrawRef.current = api;
      }
      readyPromise.resolve(api);
    }

    this.excalidrawContainerValue = {
      container: this.excalidrawContainerRef.current,
      id: this.id,
    };

    this.scene = new Scene();
    this.history = new History();
    this.actionManager = new ActionManager(
      this.syncActionResult,
      () => this.state,
      () => this.scene.getElementsIncludingDeleted(),
      this,
    );
    this.actionManager.registerAll(actions);

    this.actionManager.registerAction(createUndoAction(this.history));
    this.actionManager.registerAction(createRedoAction(this.history));
  }

  private renderCanvas() {
    const canvasScale = window.devicePixelRatio;
    const {
      width: canvasDOMWidth,
      height: canvasDOMHeight,
      viewModeEnabled,
    } = this.state;
    const canvasWidth = canvasDOMWidth * canvasScale;
    const canvasHeight = canvasDOMHeight * canvasScale;
    if (viewModeEnabled) {
      return (
        <canvas
          className="excalidraw__canvas"
          style={{
            width: canvasDOMWidth,
            height: canvasDOMHeight,
            cursor: CURSOR_TYPE.GRAB,
          }}
          width={canvasWidth}
          height={canvasHeight}
          ref={this.handleCanvasRef}
          onContextMenu={this.handleCanvasContextMenu}
          onPointerMove={this.handleCanvasPointerMove}
          onPointerUp={this.handleCanvasPointerUp}
          onPointerCancel={this.removePointer}
          onTouchMove={this.handleTouchMove}
          onPointerDown={this.handleCanvasPointerDown}
        >
          {t("labels.drawingCanvas")}
        </canvas>
      );
    }
    return (
      <canvas
        className="excalidraw__canvas"
        style={{
          width: canvasDOMWidth,
          height: canvasDOMHeight,
        }}
        width={canvasWidth}
        height={canvasHeight}
        ref={this.handleCanvasRef}
        onContextMenu={this.handleCanvasContextMenu}
        onPointerDown={this.handleCanvasPointerDown}
        onDoubleClick={this.handleCanvasDoubleClick}
        onPointerMove={this.handleCanvasPointerMove}
        onPointerUp={this.handleCanvasPointerUp}
        onPointerCancel={this.removePointer}
        onTouchMove={this.handleTouchMove}
      >
        {t("labels.drawingCanvas")}
      </canvas>
    );
  }

  public render() {
    const selectedElement = getSelectedElements(
      this.scene.getNonDeletedElements(),
      this.state,
    );
    const {
      onCollabButtonClick,
      renderTopRightUI,
      renderFooter,
      renderCustomStats,
    } = this.props;

    return (
      <div
        className={clsx("excalidraw excalidraw-container", {
          "excalidraw--view-mode": this.state.viewModeEnabled,
          "excalidraw--mobile":
            this.device.isMobile ||
            (!(this.state.viewModeEnabled || this.state.zenModeEnabled) &&
              this.state.trayModeEnabled), //zsviczian
        })}
        ref={this.excalidrawContainerRef}
        onDrop={this.handleAppOnDrop}
        tabIndex={0}
        onKeyDown={
          this.props.handleKeyboardGlobally ? undefined : this.onKeyDown
        }
      >
        <ExcalidrawContainerContext.Provider
          value={this.excalidrawContainerValue}
        >
          <DeviceContext.Provider value={this.device}>
            <ExcalidrawSetAppStateContent.Provider value={this.setAppState}>
              <ExcalidrawAppStateContext.Provider value={this.state}>
                <ExcalidrawElementsContext.Provider
                  value={this.scene.getNonDeletedElements()}
                >
                  <LayerUI
                    canvas={this.canvas}
                    appState={this.state}
                    files={this.files}
                    setAppState={this.setAppState}
                    actionManager={this.actionManager}
                    elements={this.scene.getNonDeletedElements()}
                    onCollabButtonClick={onCollabButtonClick}
                    onLockToggle={this.toggleLock}
                    onPenModeToggle={this.togglePenMode}
                    onInsertElements={(elements) =>
                      this.addElementsFromPasteOrLibrary({
                        elements,
                        position: "center",
                        files: null,
                      })
                    }
                    langCode={getLanguage().code}
                    isCollaborating={this.props.isCollaborating}
                    renderTopRightUI={renderTopRightUI}
                    renderCustomFooter={renderFooter}
                    renderCustomStats={renderCustomStats}
                    renderCustomSidebar={this.props.renderSidebar}
                    showExitZenModeBtn={
                      typeof this.props?.zenModeEnabled === "undefined" &&
                      this.state.zenModeEnabled
                    }
                    libraryReturnUrl={this.props.libraryReturnUrl}
                    UIOptions={this.props.UIOptions}
                    focusContainer={this.focusContainer}
                    library={this.library}
                    id={this.id}
                    onImageAction={this.onImageAction}
                    renderWelcomeScreen={
                      this.state.showWelcomeScreen &&
                      this.state.activeTool.type === "selection" &&
                      !this.scene.getElementsIncludingDeleted().length
                    }
                  />
                  <div className="excalidraw-textEditorContainer" />
                  <div className="excalidraw-contextMenuContainer" />
                  {selectedElement.length === 1 &&
                    this.state.showHyperlinkPopup && (
                      <Hyperlink
                        key={selectedElement[0].id}
                        element={selectedElement[0]}
                        setAppState={this.setAppState}
                        onLinkOpen={this.props.onLinkOpen}
                      />
                    )}
                  {this.state.toast !== null && (
                    <Toast
                      message={this.state.toast.message}
                      onClose={() => this.setToast(null)}
                      duration={this.state.toast.duration}
                      closable={this.state.toast.closable}
                    />
                  )}
                  <main>{this.renderCanvas()}</main>
                </ExcalidrawElementsContext.Provider>{" "}
              </ExcalidrawAppStateContext.Provider>
            </ExcalidrawSetAppStateContent.Provider>
          </DeviceContext.Provider>
        </ExcalidrawContainerContext.Provider>
      </div>
    );
  }

  public focusContainer: AppClassProperties["focusContainer"] = () => {
    if (this.props.autoFocus) {
      this.excalidrawContainerRef.current?.focus();
    }
  };

  public getSceneElementsIncludingDeleted = () => {
    return this.scene.getElementsIncludingDeleted();
  };

  public getSceneElements = () => {
    return this.scene.getNonDeletedElements();
  };

  private syncActionResult = withBatchedUpdates(
    (actionResult: ActionResult) => {
      // Since context menu closes when action triggered so setting to false
      this.contextMenuOpen = false;
      if (this.unmounted || actionResult === false) {
        return;
      }

      let editingElement: AppState["editingElement"] | null = null;
      if (actionResult.elements) {
        actionResult.elements.forEach((element) => {
          if (
            this.state.editingElement?.id === element.id &&
            this.state.editingElement !== element &&
            isNonDeletedElement(element)
          ) {
            editingElement = element;
          }
        });
        this.scene.replaceAllElements(actionResult.elements);
        if (actionResult.commitToHistory) {
          this.history.resumeRecording();
        }
      }

      if (actionResult.files) {
        this.files = actionResult.replaceFiles
          ? actionResult.files
          : { ...this.files, ...actionResult.files };
        this.addNewImagesToImageCache();
      }

      if (actionResult.appState || editingElement) {
        if (actionResult.commitToHistory) {
          this.history.resumeRecording();
        }

        let viewModeEnabled = actionResult?.appState?.viewModeEnabled || false;
        let zenModeEnabled = actionResult?.appState?.zenModeEnabled || false;
        let gridSize = actionResult?.appState?.gridSize || null;
        const theme =
          actionResult?.appState?.theme || this.props.theme || THEME.LIGHT;
        let name = actionResult?.appState?.name ?? this.state.name;
        if (typeof this.props.viewModeEnabled !== "undefined") {
          viewModeEnabled = this.props.viewModeEnabled;
        }

        if (typeof this.props.zenModeEnabled !== "undefined") {
          zenModeEnabled = this.props.zenModeEnabled;
        }

        if (typeof this.props.gridModeEnabled !== "undefined") {
          gridSize = this.props.gridModeEnabled ? GRID_SIZE : null;
        }

        if (typeof this.props.name !== "undefined") {
          name = this.props.name;
        }
        this.setState(
          (state) => {
            // using Object.assign instead of spread to fool TS 4.2.2+ into
            // regarding the resulting type as not containing undefined
            // (which the following expression will never contain)
            return Object.assign(actionResult.appState || {}, {
              editingElement:
                editingElement || actionResult.appState?.editingElement || null,
              viewModeEnabled,
              zenModeEnabled,
              gridSize,
              theme,
              name,
            });
          },
          () => {
            if (actionResult.syncHistory) {
              this.history.setCurrentState(
                this.state,
                this.scene.getElementsIncludingDeleted(),
              );
            }
          },
        );
      }
    },
  );

  // Lifecycle

  private onBlur = withBatchedUpdates(() => {
    isHoldingSpace = false;
    this.setState({ isBindingEnabled: true });
  });

  private onUnload = () => {
    this.onBlur();
  };

  private disableEvent: EventListener = (event) => {
    event.preventDefault();
  };

  private onFontLoaded = () => {
    this.scene.getElementsIncludingDeleted().forEach((element) => {
      if (isTextElement(element)) {
        invalidateShapeForElement(element);
      }
    });
    this.onSceneUpdated();
  };

  private resetHistory = () => {
    this.history.clear();
  };

  /**
   * Resets scene & history.
   * ! Do not use to clear scene user action !
   */
  private resetScene = withBatchedUpdates(
    (opts?: { resetLoadingState: boolean }) => {
      this.scene.replaceAllElements([]);
      this.setState((state) => ({
        ...getDefaultAppState(),
        isLoading: opts?.resetLoadingState ? false : state.isLoading,
        theme: this.state.theme,
      }));
      this.resetHistory();
    },
  );

  private initializeScene = async () => {
    if ("launchQueue" in window && "LaunchParams" in window) {
      (window as any).launchQueue.setConsumer(
        async (launchParams: { files: any[] }) => {
          if (!launchParams.files.length) {
            return;
          }
          const fileHandle = launchParams.files[0];
          const blob: Blob = await fileHandle.getFile();
          this.loadFileToCanvas(
            new File([blob], blob.name || "", { type: blob.type }),
            fileHandle,
          );
        },
      );
    }

    if (this.props.theme) {
      this.setState({ theme: this.props.theme });
    }
    if (!this.state.isLoading) {
      this.setState({ isLoading: true });
    }
    let initialData = null;
    try {
      initialData = (await this.props.initialData) || null;
      if (initialData?.libraryItems) {
        this.library
          .updateLibrary({
            libraryItems: initialData.libraryItems,
            merge: true,
          })
          .catch((error) => {
            console.error(error);
          });
      }
    } catch (error: any) {
      console.error(error);
      initialData = {
        appState: {
          errorMessage:
            error.message ||
            "Encountered an error during importing or restoring scene data",
        },
      };
    }
    const scene = restore(initialData, null, null);
    scene.appState = {
      ...scene.appState,
      theme: this.props.theme || scene.appState.theme,
      // we're falling back to current (pre-init) state when deciding
      // whether to open the library, to handle a case where we
      // update the state outside of initialData (e.g. when loading the app
      // with a library install link, which should auto-open the library)
      openSidebar: scene.appState?.openSidebar || this.state.openSidebar,
      activeTool:
        scene.appState.activeTool.type === "image"
          ? { ...scene.appState.activeTool, type: "selection" }
          : scene.appState.activeTool,
      isLoading: false,
      toast: this.state.toast,
    };
    if (initialData?.scrollToContent) {
      scene.appState = {
        ...scene.appState,
        ...calculateScrollCenter(
          scene.elements,
          {
            ...scene.appState,
            width: this.state.width,
            height: this.state.height,
            offsetTop: this.state.offsetTop,
            offsetLeft: this.state.offsetLeft,
          },
          null,
        ),
      };
    }

    this.resetHistory();
    this.syncActionResult({
      ...scene,
      commitToHistory: true,
    });
  };

  private refreshDeviceState = (container: HTMLDivElement) => {
    const { width, height } = container.getBoundingClientRect();
    const sidebarBreakpoint =
      this.props.UIOptions.dockedSidebarBreakpoint != null
        ? this.props.UIOptions.dockedSidebarBreakpoint
        : MQ_RIGHT_SIDEBAR_MIN_WIDTH;
    this.device = updateObject(this.device, {
      isSmScreen: width < MQ_SM_MAX_WIDTH,
      isMobile:
        this.allowMobileMode && //zsviczian
        (width < MQ_MAX_WIDTH_PORTRAIT ||
          (height < MQ_MAX_HEIGHT_LANDSCAPE && width < MQ_MAX_WIDTH_LANDSCAPE)),
      canDeviceFitSidebar: width > sidebarBreakpoint,
    });
  };

  public async componentDidMount() {
    this.unmounted = false;
    this.excalidrawContainerValue.container =
      this.excalidrawContainerRef.current;

    if (
      process.env.NODE_ENV === ENV.TEST ||
      process.env.NODE_ENV === ENV.DEVELOPMENT
    ) {
      const setState = this.setState.bind(this);
      Object.defineProperties(window.h, {
        state: {
          configurable: true,
          get: () => {
            return this.state;
          },
        },
        setState: {
          configurable: true,
          value: (...args: Parameters<typeof setState>) => {
            return this.setState(...args);
          },
        },
        app: {
          configurable: true,
          value: this,
        },
        history: {
          configurable: true,
          value: this.history,
        },
      });
    }

    this.scene.addCallback(this.onSceneUpdated);
    this.addEventListeners();

    if (this.excalidrawContainerRef.current) {
      this.focusContainer();
    }

    if (
      this.excalidrawContainerRef.current &&
      // bounding rects don't work in tests so updating
      // the state on init would result in making the test enviro run
      // in mobile breakpoint (0 width/height), making everything fail
      process.env.NODE_ENV !== "test"
    ) {
      this.refreshDeviceState(this.excalidrawContainerRef.current);
    }

    if ("ResizeObserver" in window && this.excalidrawContainerRef?.current) {
      this.resizeObserver = new ResizeObserver(() => {
        THROTTLE_NEXT_RENDER = false;
        // recompute device dimensions state
        // ---------------------------------------------------------------------
        this.refreshDeviceState(this.excalidrawContainerRef.current!);
        // refresh offsets
        // ---------------------------------------------------------------------
        this.updateDOMRect();
      });
      this.resizeObserver?.observe(this.excalidrawContainerRef.current);
    } else if (window.matchMedia) {
      const mdScreenQuery = window.matchMedia(
        `(max-width: ${MQ_MAX_WIDTH_PORTRAIT}px), (max-height: ${MQ_MAX_HEIGHT_LANDSCAPE}px) and (max-width: ${MQ_MAX_WIDTH_LANDSCAPE}px)`,
      );
      const smScreenQuery = window.matchMedia(
        `(max-width: ${MQ_SM_MAX_WIDTH}px)`,
      );
      const canDeviceFitSidebarMediaQuery = window.matchMedia(
        `(min-width: ${
          // NOTE this won't update if a different breakpoint is supplied
          // after mount
          this.props.UIOptions.dockedSidebarBreakpoint != null
            ? this.props.UIOptions.dockedSidebarBreakpoint
            : MQ_RIGHT_SIDEBAR_MIN_WIDTH
        }px)`,
      );
      const handler = () => {
        this.excalidrawContainerRef.current!.getBoundingClientRect();
        this.device = updateObject(this.device, {
          isSmScreen: smScreenQuery.matches,
          isMobile: mdScreenQuery.matches && this.allowMobileMode, //zsviczian
          canDeviceFitSidebar: canDeviceFitSidebarMediaQuery.matches,
        });
      };
      mdScreenQuery.addListener(handler);
      this.detachIsMobileMqHandler = () =>
        mdScreenQuery.removeListener(handler);
    }

    const searchParams = new URLSearchParams(window.location.search.slice(1));

    if (searchParams.has("web-share-target")) {
      // Obtain a file that was shared via the Web Share Target API.
      this.restoreFileFromShare();
    } else {
      this.updateDOMRect(this.initializeScene);
    }
  }

  public componentWillUnmount() {
    this.files = {};
    this.imageCache.clear();
    this.resizeObserver?.disconnect();
    this.unmounted = true;
    this.removeEventListeners();
    this.scene.destroy();
    clearTimeout(touchTimeout);
    touchTimeout = 0;
  }

  private onResize = withBatchedUpdates(() => {
    this.scene
      .getElementsIncludingDeleted()
      .forEach((element) => invalidateShapeForElement(element));
    this.setState({});
  });

  private removeEventListeners() {
    document.removeEventListener(EVENT.POINTER_UP, this.removePointer);
    document.removeEventListener(EVENT.COPY, this.onCopy);
    document.removeEventListener(EVENT.PASTE, this.pasteFromClipboard);
    document.removeEventListener(EVENT.CUT, this.onCut);
    this.excalidrawContainerRef.current?.removeEventListener(
      EVENT.WHEEL,
      this.onWheel,
    );
    this.nearestScrollableContainer?.removeEventListener(
      EVENT.SCROLL,
      this.onScroll,
    );
    document.removeEventListener(EVENT.KEYDOWN, this.onKeyDown, false);
    document.removeEventListener(
      EVENT.MOUSE_MOVE,
      this.updateCurrentCursorPosition,
      false,
    );
    document.removeEventListener(EVENT.KEYUP, this.onKeyUp);
    window.removeEventListener(EVENT.RESIZE, this.onResize, false);
    window.removeEventListener(EVENT.UNLOAD, this.onUnload, false);
    window.removeEventListener(EVENT.BLUR, this.onBlur, false);
    this.excalidrawContainerRef.current?.removeEventListener(
      EVENT.DRAG_OVER,
      this.disableEvent,
      false,
    );
    this.excalidrawContainerRef.current?.removeEventListener(
      EVENT.DROP,
      this.disableEvent,
      false,
    );

    document.removeEventListener(
      EVENT.GESTURE_START,
      this.onGestureStart as any,
      false,
    );
    document.removeEventListener(
      EVENT.GESTURE_CHANGE,
      this.onGestureChange as any,
      false,
    );
    document.removeEventListener(
      EVENT.GESTURE_END,
      this.onGestureEnd as any,
      false,
    );

    this.detachIsMobileMqHandler?.();
  }

  private addEventListeners() {
    this.removeEventListeners();
    document.addEventListener(EVENT.POINTER_UP, this.removePointer); // #3553
    document.addEventListener(EVENT.COPY, this.onCopy);
    this.excalidrawContainerRef.current?.addEventListener(
      EVENT.WHEEL,
      this.onWheel,
      { passive: false },
    );

    if (this.props.handleKeyboardGlobally) {
      document.addEventListener(EVENT.KEYDOWN, this.onKeyDown, false);
    }
    document.addEventListener(EVENT.KEYUP, this.onKeyUp, { passive: true });
    document.addEventListener(
      EVENT.MOUSE_MOVE,
      this.updateCurrentCursorPosition,
    );
    // rerender text elements on font load to fix #637 && #1553
    document.fonts?.addEventListener?.("loadingdone", this.onFontLoaded);
    // Safari-only desktop pinch zoom
    document.addEventListener(
      EVENT.GESTURE_START,
      this.onGestureStart as any,
      false,
    );
    document.addEventListener(
      EVENT.GESTURE_CHANGE,
      this.onGestureChange as any,
      false,
    );
    document.addEventListener(
      EVENT.GESTURE_END,
      this.onGestureEnd as any,
      false,
    );
    if (this.state.viewModeEnabled) {
      return;
    }

    document.addEventListener(EVENT.PASTE, this.pasteFromClipboard);
    document.addEventListener(EVENT.CUT, this.onCut);
    if (this.props.detectScroll) {
      this.nearestScrollableContainer = getNearestScrollableContainer(
        this.excalidrawContainerRef.current!,
      );
      this.nearestScrollableContainer.addEventListener(
        EVENT.SCROLL,
        this.onScroll,
      );
    }
    window.addEventListener(EVENT.RESIZE, this.onResize, false);
    window.addEventListener(EVENT.UNLOAD, this.onUnload, false);
    window.addEventListener(EVENT.BLUR, this.onBlur, false);
    this.excalidrawContainerRef.current?.addEventListener(
      EVENT.DRAG_OVER,
      this.disableEvent,
      false,
    );
    this.excalidrawContainerRef.current?.addEventListener(
      EVENT.DROP,
      this.disableEvent,
      false,
    );
  }

  componentDidUpdate(prevProps: AppProps, prevState: AppState) {
    if (
      !this.state.showWelcomeScreen &&
      !this.scene.getElementsIncludingDeleted().length
    ) {
      this.setState({ showWelcomeScreen: true });
    }

    if (
      this.excalidrawContainerRef.current &&
      prevProps.UIOptions.dockedSidebarBreakpoint !==
        this.props.UIOptions.dockedSidebarBreakpoint
    ) {
      this.refreshDeviceState(this.excalidrawContainerRef.current);
    }

    if (
      prevState.scrollX !== this.state.scrollX ||
      prevState.scrollY !== this.state.scrollY
    ) {
      this.props?.onScrollChange?.(this.state.scrollX, this.state.scrollY);
    }

    if (
      Object.keys(this.state.selectedElementIds).length &&
      isEraserActive(this.state)
    ) {
      this.setState({
        activeTool: updateActiveTool(this.state, { type: "selection" }),
      });
    }
    if (
      this.state.activeTool.type === "eraser" &&
      prevState.theme !== this.state.theme
    ) {
      setEraserCursor(this.canvas, this.state.theme);
    }
    // Hide hyperlink popup if shown when element type is not selection
    if (
      prevState.activeTool.type === "selection" &&
      this.state.activeTool.type !== "selection" &&
      this.state.showHyperlinkPopup
    ) {
      this.setState({ showHyperlinkPopup: false });
    }
    if (prevProps.langCode !== this.props.langCode) {
      this.updateLanguage();
    }

    if (prevProps.viewModeEnabled !== this.props.viewModeEnabled) {
      this.setState({ viewModeEnabled: !!this.props.viewModeEnabled });
    }

    if (prevState.viewModeEnabled !== this.state.viewModeEnabled) {
      this.addEventListeners();
      this.deselectElements();
    }

    if (prevProps.zenModeEnabled !== this.props.zenModeEnabled) {
      this.setState({ zenModeEnabled: !!this.props.zenModeEnabled });
    }

    if (prevProps.theme !== this.props.theme && this.props.theme) {
      this.setState({ theme: this.props.theme });
    }

    if (prevProps.gridModeEnabled !== this.props.gridModeEnabled) {
      this.setState({
        gridSize: this.props.gridModeEnabled ? GRID_SIZE : null,
      });
    }

    if (this.props.name && prevProps.name !== this.props.name) {
      this.setState({
        name: this.props.name,
      });
    }

    this.excalidrawContainerRef.current?.classList.toggle(
      "theme--dark",
      this.state.theme === "dark",
    );

    if (
      this.state.editingLinearElement &&
      !this.state.selectedElementIds[this.state.editingLinearElement.elementId]
    ) {
      // defer so that the commitToHistory flag isn't reset via current update
      setTimeout(() => {
        // execute only if the condition still holds when the deferred callback
        // executes (it can be scheduled multiple times depending on how
        // many times the component renders)
        this.state.editingLinearElement &&
          this.actionManager.executeAction(actionFinalize);
      });
    }

    if (
      this.state.selectedLinearElement &&
      !this.state.selectedElementIds[this.state.selectedLinearElement.elementId]
    ) {
      // To make sure `selectedLinearElement` is in sync with `selectedElementIds`, however this shouldn't be needed once
      // we have a single API to update `selectedElementIds`
      this.setState({ selectedLinearElement: null });
    }

    const { multiElement } = prevState;
    if (
      prevState.activeTool !== this.state.activeTool &&
      multiElement != null &&
      isBindingEnabled(this.state) &&
      isBindingElement(multiElement, false)
    ) {
      maybeBindLinearElement(
        multiElement,
        this.state,
        this.scene,
        tupleToCoors(
          LinearElementEditor.getPointAtIndexGlobalCoordinates(
            multiElement,
            -1,
          ),
        ),
      );
    }
    this.renderScene();
    this.history.record(this.state, this.scene.getElementsIncludingDeleted());

    // Do not notify consumers if we're still loading the scene. Among other
    // potential issues, this fixes a case where the tab isn't focused during
    // init, which would trigger onChange with empty elements, which would then
    // override whatever is in localStorage currently.
    if (!this.state.isLoading) {
      this.props.onChange?.(
        this.scene.getElementsIncludingDeleted(),
        this.state,
        this.files,
      );
    }
  }

  private renderScene = () => {
    const cursorButton: {
      [id: string]: string | undefined;
    } = {};
    const pointerViewportCoords: RenderConfig["remotePointerViewportCoords"] =
      {};
    const remoteSelectedElementIds: RenderConfig["remoteSelectedElementIds"] =
      {};
    const pointerUsernames: { [id: string]: string } = {};
    const pointerUserStates: { [id: string]: string } = {};
    this.state.collaborators.forEach((user, socketId) => {
      if (user.selectedElementIds) {
        for (const id of Object.keys(user.selectedElementIds)) {
          if (!(id in remoteSelectedElementIds)) {
            remoteSelectedElementIds[id] = [];
          }
          remoteSelectedElementIds[id].push(socketId);
        }
      }
      if (!user.pointer) {
        return;
      }
      if (user.username) {
        pointerUsernames[socketId] = user.username;
      }
      if (user.userState) {
        pointerUserStates[socketId] = user.userState;
      }
      pointerViewportCoords[socketId] = sceneCoordsToViewportCoords(
        {
          sceneX: user.pointer.x,
          sceneY: user.pointer.y,
        },
        this.state,
      );
      cursorButton[socketId] = user.button;
    });

    const renderingElements = this.scene
      .getNonDeletedElements()
      .filter((element) => {
        if (isImageElement(element)) {
          if (
            // not placed on canvas yet (but in elements array)
            this.state.pendingImageElementId === element.id
          ) {
            return false;
          }
        }
        // don't render text element that's being currently edited (it's
        // rendered on remote only)
        return (
          !this.state.editingElement ||
          this.state.editingElement.type !== "text" ||
          element.id !== this.state.editingElement.id
        );
      });

    const selectionColor = getComputedStyle(
      document.querySelector(".excalidraw")!,
    ).getPropertyValue("--color-selection");

    renderScene(
      {
        elements: renderingElements,
        appState: this.state,
        scale: window.devicePixelRatio,
        rc: this.rc!,
        canvas: this.canvas!,
        renderConfig: {
          selectionColor,
          scrollX: this.state.scrollX,
          scrollY: this.state.scrollY,
          viewBackgroundColor: this.state.viewBackgroundColor,
          zoom: this.state.zoom,
          remotePointerViewportCoords: pointerViewportCoords,
          remotePointerButton: cursorButton,
          remoteSelectedElementIds,
          remotePointerUsernames: pointerUsernames,
          remotePointerUserStates: pointerUserStates,
          shouldCacheIgnoreZoom: this.state.shouldCacheIgnoreZoom,
          theme: this.state.theme,
          imageCache: this.imageCache,
          isExporting: false,
          renderScrollbars: !this.device.isMobile,
        },
        callback: ({ atLeastOneVisibleElement, scrollBars }) => {
          if (scrollBars) {
            currentScrollBars = scrollBars;
          }
          const scrolledOutside =
            // hide when editing text
            isTextElement(this.state.editingElement)
              ? false
              : !atLeastOneVisibleElement && renderingElements.length > 0;
          if (this.state.scrolledOutside !== scrolledOutside) {
            this.setState({ scrolledOutside });
          }

          this.scheduleImageRefresh();
        },
      },
      THROTTLE_NEXT_RENDER && window.EXCALIDRAW_THROTTLE_RENDER === true,
    );

    if (!THROTTLE_NEXT_RENDER) {
      THROTTLE_NEXT_RENDER = true;
    }
  };

  private onScroll = debounce(() => {
    const { offsetTop, offsetLeft } = this.getCanvasOffsets();
    this.setState((state) => {
      if (state.offsetLeft === offsetLeft && state.offsetTop === offsetTop) {
        return null;
      }
      return { offsetTop, offsetLeft };
    });
  }, SCROLL_TIMEOUT);

  // Copy/paste

  private onCut = withBatchedUpdates((event: ClipboardEvent) => {
    const isExcalidrawActive = this.excalidrawContainerRef.current?.contains(
      document.activeElement,
    );
    if (!isExcalidrawActive || isWritableElement(event.target)) {
      return;
    }
    this.cutAll();
    event.preventDefault();
    event.stopPropagation();
  });

  private onCopy = withBatchedUpdates((event: ClipboardEvent) => {
    const isExcalidrawActive = this.excalidrawContainerRef.current?.contains(
      document.activeElement,
    );
    if (!isExcalidrawActive || isWritableElement(event.target)) {
      return;
    }
    this.copyAll();
    event.preventDefault();
    event.stopPropagation();
  });

  private cutAll = () => {
    this.actionManager.executeAction(actionCut, "keyboard");
  };

  private copyAll = () => {
    this.actionManager.executeAction(actionCopy, "keyboard");
  };

  private static resetTapTwice() {
    didTapTwice = false;
  }

  private onTapStart = (event: TouchEvent) => {
    // fix for Apple Pencil Scribble
    // On Android, preventing the event would disable contextMenu on tap-hold
    if (!isAndroid) {
      event.preventDefault();
    }

    if (!didTapTwice) {
      didTapTwice = true;
      clearTimeout(tappedTwiceTimer);
      tappedTwiceTimer = window.setTimeout(
        App.resetTapTwice,
        TAP_TWICE_TIMEOUT,
      );
      return;
    }
    // insert text only if we tapped twice with a single finger
    // event.touches.length === 1 will also prevent inserting text when user's zooming
    if (didTapTwice && event.touches.length === 1) {
      const [touch] = event.touches;
      // @ts-ignore
      this.handleCanvasDoubleClick({
        clientX: touch.clientX,
        clientY: touch.clientY,
      });
      didTapTwice = false;
      clearTimeout(tappedTwiceTimer);
    }
    if (isAndroid) {
      event.preventDefault();
    }

    if (event.touches.length === 2) {
      this.setState({
        selectedElementIds: {},
      });
    }
  };

  private onTapEnd = (event: TouchEvent) => {
    this.resetContextMenuTimer();
    if (event.touches.length > 0) {
      this.setState({
        previousSelectedElementIds: {},
        selectedElementIds: this.state.previousSelectedElementIds,
      });
    } else {
      gesture.pointers.clear();
    }
  };

  private pasteFromClipboard = withBatchedUpdates(
    async (event: ClipboardEvent | null) => {
      // #686
      const target = document.activeElement;
      const isExcalidrawActive =
        this.excalidrawContainerRef.current?.contains(target);
      if (!isExcalidrawActive) {
        return;
      }

      const elementUnderCursor = document.elementFromPoint(cursorX, cursorY);
      if (
        // if no ClipboardEvent supplied, assume we're pasting via contextMenu
        // thus these checks don't make sense
        event &&
        (!(elementUnderCursor instanceof HTMLCanvasElement) ||
          isWritableElement(target))
      ) {
        return;
      }

      // must be called in the same frame (thus before any awaits) as the paste
      // event else some browsers (FF...) will clear the clipboardData
      // (something something security)
      let file = event?.clipboardData?.files[0];

      const data = await parseClipboard(event);

      if (!file && data.text) {
        const string = data.text.trim();
        if (string.startsWith("<svg") && string.endsWith("</svg>")) {
          // ignore SVG validation/normalization which will be done during image
          // initialization
          file = SVGStringToFile(string);
        }
      }

      // prefer spreadsheet data over image file (MS Office/Libre Office)
      if (isSupportedImageFile(file) && !data.spreadsheet) {
        const { x: sceneX, y: sceneY } = viewportCoordsToSceneCoords(
          { clientX: cursorX, clientY: cursorY },
          this.state,
        );

        const imageElement = this.createImageElement({ sceneX, sceneY });
        this.insertImageElement(imageElement, file);
        this.initializeImageDimensions(imageElement);
        this.setState({ selectedElementIds: { [imageElement.id]: true } });

        return;
      }

      if (this.props.onPaste) {
        try {
          if ((await this.props.onPaste(data, event)) === false) {
            return;
          }
        } catch (error: any) {
          console.error(error);
        }
      }
      if (data.errorMessage) {
        this.setState({ errorMessage: data.errorMessage });
      } else if (data.spreadsheet) {
        this.setState({
          pasteDialog: {
            data: data.spreadsheet,
            shown: true,
          },
        });
      } else if (data.elements) {
        this.addElementsFromPasteOrLibrary({
          elements: data.elements,
          files: data.files || null,
          position: "cursor",
        });
      } else if (data.text) {
        this.addTextFromPaste(data.text);
      }
      this.setActiveTool({ type: "selection" });
      event?.preventDefault();
    },
  );

  private addElementsFromPasteOrLibrary = (opts: {
    elements: readonly ExcalidrawElement[];
    files: BinaryFiles | null;
    position: { clientX: number; clientY: number } | "cursor" | "center";
  }) => {
    const elements = restoreElements(opts.elements, null);
    const [minX, minY, maxX, maxY] = getCommonBounds(elements);

    const elementsCenterX = distance(minX, maxX) / 2;
    const elementsCenterY = distance(minY, maxY) / 2;

    const clientX =
      typeof opts.position === "object"
        ? opts.position.clientX
        : opts.position === "cursor"
        ? cursorX
        : this.state.width / 2 + this.state.offsetLeft;
    const clientY =
      typeof opts.position === "object"
        ? opts.position.clientY
        : opts.position === "cursor"
        ? cursorY
        : this.state.height / 2 + this.state.offsetTop;

    const { x, y } = viewportCoordsToSceneCoords(
      { clientX, clientY },
      this.state,
    );

    const dx = x - elementsCenterX;
    const dy = y - elementsCenterY;
    const groupIdMap = new Map();

    const [gridX, gridY] = getGridPoint(dx, dy, this.state.gridSize);

    const oldIdToDuplicatedId = new Map();
    const newElements = elements.map((element) => {
      const newElement = duplicateElement(
        this.state.editingGroupId,
        groupIdMap,
        element,
        {
          x: element.x + gridX - minX,
          y: element.y + gridY - minY,
        },
      );
      oldIdToDuplicatedId.set(element.id, newElement.id);
      return newElement;
    });
    bindTextToShapeAfterDuplication(newElements, elements, oldIdToDuplicatedId);
    const nextElements = [
      ...this.scene.getElementsIncludingDeleted(),
      ...newElements,
    ];
    fixBindingsAfterDuplication(nextElements, elements, oldIdToDuplicatedId);

    if (opts.files) {
      this.files = { ...this.files, ...opts.files };
    }

    this.scene.replaceAllElements(nextElements);
    this.history.resumeRecording();

    this.setState(
      selectGroupsForSelectedElements(
        {
          ...this.state,
          // keep sidebar (presumably the library) open if it's docked and
          // can fit.
          //
          // Note, we should close the sidebar only if we're dropping items
          // from library, not when pasting from clipboard. Alas.
          openSidebar:
            this.state.openSidebar &&
            this.device.canDeviceFitSidebar &&
            this.state.isSidebarDocked
              ? this.state.openSidebar
              : null,
          selectedElementIds: newElements.reduce(
            (acc: Record<ExcalidrawElement["id"], true>, element) => {
              if (!isBoundToContainer(element)) {
                acc[element.id] = true;
              }
              return acc;
            },
            {},
          ),
          selectedGroupIds: {},
        },
        this.scene.getNonDeletedElements(),
      ),
      () => {
        if (opts.files) {
          this.addNewImagesToImageCache();
        }
      },
    );
    this.setActiveTool({ type: "selection" });
  };

  private addTextFromPaste(text: any) {
    const { x, y } = viewportCoordsToSceneCoords(
      { clientX: cursorX, clientY: cursorY },
      this.state,
    );

    const element = newTextElement({
      x,
      y,
      strokeColor: this.state.currentItemStrokeColor,
      backgroundColor: this.state.currentItemBackgroundColor,
      fillStyle: this.state.currentItemFillStyle,
      strokeWidth: this.state.currentItemStrokeWidth,
      strokeStyle: this.state.currentItemStrokeStyle,
      roughness: this.state.currentItemRoughness,
      opacity: this.state.currentItemOpacity,
      strokeSharpness: this.state.currentItemStrokeSharpness,
      text,
      rawText: text,
      fontSize: this.state.currentItemFontSize,
      fontFamily: this.state.currentItemFontFamily,
      textAlign: this.state.currentItemTextAlign,
      verticalAlign: DEFAULT_VERTICAL_ALIGN,
      locked: false,
    });

    this.scene.replaceAllElements([
      ...this.scene.getElementsIncludingDeleted(),
      element,
    ]);
    this.setState({ selectedElementIds: { [element.id]: true } });
    this.history.resumeRecording();
  }

  // Collaboration

  setAppState: React.Component<any, AppState>["setState"] = (state) => {
    this.setState(state);
  };

  removePointer = (event: React.PointerEvent<HTMLElement> | PointerEvent) => {
    if (touchTimeout) {
      this.resetContextMenuTimer();
    }

    gesture.pointers.delete(event.pointerId);
  };

  toggleLock = (source: "keyboard" | "ui" = "ui") => {
    if (!this.state.activeTool.locked) {
      trackEvent(
        "toolbar",
        "toggleLock",
        `${source} (${this.device.isMobile ? "mobile" : "desktop"})`,
      );
    }
    this.setState((prevState) => {
      return {
        activeTool: {
          ...prevState.activeTool,
          ...updateActiveTool(
            this.state,
            prevState.activeTool.locked
              ? { type: "selection" }
              : prevState.activeTool,
          ),
          locked: !prevState.activeTool.locked,
        },
      };
    });
  };

  togglePenMode = () => {
    this.setState((prevState) => {
      return {
        penMode: !prevState.penMode,
      };
    });
  };

  scrollToContent = (
    target:
      | ExcalidrawElement
      | readonly ExcalidrawElement[] = this.scene.getNonDeletedElements(),
  ) => {
    this.setState({
      ...calculateScrollCenter(
        Array.isArray(target) ? target : [target],
        this.state,
        this.canvas,
      ),
    });
  };

  //zsviczian
  zoomToFit = (
    target: readonly ExcalidrawElement[] = this.scene.getNonDeletedElements(),
    maxZoom: number = 1, //null will zoom to max based on viewport
    margin: number = 0.03, //percentage of viewport width&height
  ) => {
    if (!target) {
      target = this.scene.getNonDeletedElements();
    }
    if (target.length === 0) {
      maxZoom = 1;
    }
    this.setState(
      zoomToFitElements(target, this.state, false, maxZoom, margin).appState,
    );
  };

  //zsviczian
  updateContainerSize = withBatchedUpdates(
    (containers: NonDeletedExcalidrawElement[]) => {
      containers.forEach((el: ExcalidrawElement) => {
        const [x, y] = rotate(
          el.x + el.width,
          el.y + el.height,
          el.x + el.width / 2,
          el.y + el.height / 2,
          el.angle,
        );
        resizeSingleElement(
          new Map().set(el.id, el),
          false,
          el,
          "se",
          true,
          x,
          y,
        );
      });
    },
  );

  //zsviczian
  restore = (data: ImportedDataState): RestoredDataState => {
    return restore(data, null, null);
  };

  setToast = (
    toast: {
      message: string;
      closable?: boolean;
      duration?: number;
    } | null,
  ) => {
    this.setState({ toast });
  };

  restoreFileFromShare = async () => {
    try {
      const webShareTargetCache = await caches.open("web-share-target");

      const response = await webShareTargetCache.match("shared-file");
      if (response) {
        const blob = await response.blob();
        const file = new File([blob], blob.name || "", { type: blob.type });
        this.loadFileToCanvas(file, null);
        await webShareTargetCache.delete("shared-file");
        window.history.replaceState(null, APP_NAME, window.location.pathname);
      }
    } catch (error: any) {
      this.setState({ errorMessage: error.message });
    }
  };

  /** adds supplied files to existing files in the appState */
  public addFiles: ExcalidrawImperativeAPI["addFiles"] = withBatchedUpdates(
    (files) => {
      const filesMap = files.reduce((acc, fileData) => {
        acc.set(fileData.id, fileData);
        return acc;
      }, new Map<FileId, BinaryFileData>());

      this.files = { ...this.files, ...Object.fromEntries(filesMap) };

      this.scene.getNonDeletedElements().forEach((element) => {
        if (
          isInitializedImageElement(element) &&
          filesMap.has(element.fileId)
        ) {
          this.imageCache.delete(element.fileId);
          invalidateShapeForElement(element);
        }
      });
      this.scene.informMutation();

      this.addNewImagesToImageCache();
    },
  );

  //zsviczian https://github.com/zsviczian/excalibrain/issues/9
  public setMobileModeAllowed: ExcalidrawImperativeAPI["setMobileModeAllowed"] =
    (allow: boolean) => {
      const { width, height } =
        this.excalidrawContainerRef.current!.getBoundingClientRect();
      this.allowMobileMode = allow;
      if (allow) {
        this.device = updateObject(this.device, {
          isMobile:
            width < MQ_MAX_WIDTH_PORTRAIT ||
            (height < MQ_MAX_HEIGHT_LANDSCAPE &&
              width < MQ_MAX_WIDTH_LANDSCAPE),
        });
      } else {
        this.device = updateObject(this.device, {
          isMobile: false,
        });
      }
      this.forceUpdate();
    };

  //zsviczian
  public setLocalFont: ExcalidrawImperativeAPI["setLocalFont"] = (
    showOnPanel: boolean,
  ) => {
    showFourthFont = showOnPanel;
  };

  public selectElements: ExcalidrawImperativeAPI["selectElements"] = (
    elements: readonly ExcalidrawElement[],
  ) => {
    this.updateScene({
      appState: {
        ...this.state,
        editingGroupId: null,
        selectedElementIds: elements.reduce((map, element) => {
          map[element.id] = true;
          return map;
        }, {} as any),
      },
      commitToHistory: true,
    });
  };

  public bringToFront: ExcalidrawImperativeAPI["bringToFront"] = (
    elements: readonly ExcalidrawElement[],
  ) => {
    this.selectElements(elements);
    this.updateScene(
      actionBringToFront.perform(
        this.scene.getNonDeletedElements(),
        this.state,
      ),
    );
  };

  public bringForward: ExcalidrawImperativeAPI["bringForward"] = (
    elements: readonly ExcalidrawElement[],
  ) => {
    this.selectElements(elements);
    this.updateScene(
      actionBringForward.perform(
        this.scene.getNonDeletedElements(),
        this.state,
      ),
    );
  };

  public sendToBack: ExcalidrawImperativeAPI["sendToBack"] = (
    elements: readonly ExcalidrawElement[],
  ) => {
    this.selectElements(elements);
    this.updateScene(
      actionSendToBack.perform(this.scene.getNonDeletedElements(), this.state),
    );
  };

  public sendBackward: ExcalidrawImperativeAPI["sendBackward"] = (
    elements: readonly ExcalidrawElement[],
  ) => {
    this.selectElements(elements);
    this.updateScene(
      actionSendBackward.perform(
        this.scene.getNonDeletedElements(),
        this.state,
      ),
    );
  };

  public updateScene = withBatchedUpdates(
    <K extends keyof AppState>(sceneData: {
      elements?: SceneData["elements"];
      appState?: Pick<AppState, K> | null;
      collaborators?: SceneData["collaborators"];
      commitToHistory?: SceneData["commitToHistory"];
    }) => {
      if (sceneData.commitToHistory) {
        this.history.resumeRecording();
      }

      if (sceneData.appState) {
        this.setState(sceneData.appState);
      }

      if (sceneData.elements) {
        this.scene.replaceAllElements(sceneData.elements);
      }

      if (sceneData.collaborators) {
        this.setState({ collaborators: sceneData.collaborators });
      }
    },
  );

  private onSceneUpdated = () => {
    this.setState({});
  };

  /**
   * @returns whether the menu was toggled on or off
   */
  public toggleMenu = (
    type: "library" | "customSidebar",
    force?: boolean,
  ): boolean => {
    if (type === "customSidebar" && !this.props.renderSidebar) {
      console.warn(
        `attempting to toggle "customSidebar", but no "props.renderSidebar" is defined`,
      );
      return false;
    }

    if (type === "library" || type === "customSidebar") {
      let nextValue;
      if (force === undefined) {
        nextValue = this.state.openSidebar === type ? null : type;
      } else {
        nextValue = force ? type : null;
      }
      this.setState({ openSidebar: nextValue });

      return !!nextValue;
    }

    return false;
  };

  private updateCurrentCursorPosition = withBatchedUpdates(
    (event: MouseEvent) => {
      cursorX = event.clientX;
      cursorY = event.clientY;
    },
  );

  // Input handling

  private onKeyDown = withBatchedUpdates(
    (event: React.KeyboardEvent | KeyboardEvent) => {
      // normalize `event.key` when CapsLock is pressed #2372

      if (
        "Proxy" in window &&
        ((!event.shiftKey && /^[A-Z]$/.test(event.key)) ||
          (event.shiftKey && /^[a-z]$/.test(event.key)))
      ) {
        event = new Proxy(event, {
          get(ev: any, prop) {
            const value = ev[prop];
            if (typeof value === "function") {
              // fix for Proxies hijacking `this`
              return value.bind(ev);
            }
            return prop === "key"
              ? // CapsLock inverts capitalization based on ShiftKey, so invert
                // it back
                event.shiftKey
                ? ev.key.toUpperCase()
                : ev.key.toLowerCase()
              : value;
          },
        });
      }

      // prevent browser zoom in input fields
      if (event[KEYS.CTRL_OR_CMD] && isWritableElement(event.target)) {
        if (event.code === CODES.MINUS || event.code === CODES.EQUAL) {
          event.preventDefault();
          return;
        }
      }

      // bail if
      if (
        // inside an input
        (isWritableElement(event.target) &&
          // unless pressing escape (finalize action)
          event.key !== KEYS.ESCAPE) ||
        // or unless using arrows (to move between buttons)
        (isArrowKey(event.key) && isInputLike(event.target))
      ) {
        return;
      }

      if (event.key === KEYS.QUESTION_MARK) {
        this.setState({
          openDialog: "help",
        });
        return;
      } else if (
        event.key.toLowerCase() === KEYS.E &&
        event.shiftKey &&
        event[KEYS.CTRL_OR_CMD]
      ) {
        this.setState({ openDialog: "imageExport" });
        return;
      }

      if (this.actionManager.handleKeyDown(event)) {
        return;
      }

      if (this.state.viewModeEnabled) {
        return;
      }

      if (event[KEYS.CTRL_OR_CMD] && this.state.isBindingEnabled) {
        this.setState({ isBindingEnabled: false });
      }

      if (event.code === CODES.ZERO) {
        const nextState = this.toggleMenu("library");
        // track only openings
        if (nextState) {
          trackEvent(
            "library",
            "toggleLibrary (open)",
            `keyboard (${this.device.isMobile ? "mobile" : "desktop"})`,
          );
        }
      }

      if (isArrowKey(event.key)) {
        const step =
          (this.state.gridSize &&
            (event.shiftKey
              ? ELEMENT_TRANSLATE_AMOUNT
              : this.state.gridSize)) ||
          (event.shiftKey
            ? ELEMENT_SHIFT_TRANSLATE_AMOUNT
            : ELEMENT_TRANSLATE_AMOUNT);

        const selectedElements = getSelectedElements(
          this.scene.getNonDeletedElements(),
          this.state,
          true,
        );

        let offsetX = 0;
        let offsetY = 0;

        if (event.key === KEYS.ARROW_LEFT) {
          offsetX = -step;
        } else if (event.key === KEYS.ARROW_RIGHT) {
          offsetX = step;
        } else if (event.key === KEYS.ARROW_UP) {
          offsetY = -step;
        } else if (event.key === KEYS.ARROW_DOWN) {
          offsetY = step;
        }

        selectedElements.forEach((element) => {
          mutateElement(element, {
            x: element.x + offsetX,
            y: element.y + offsetY,
          });

          updateBoundElements(element, {
            simultaneouslyUpdated: selectedElements,
          });
        });

        this.maybeSuggestBindingForAll(selectedElements);

        event.preventDefault();
      } else if (event.key === KEYS.ENTER) {
        const selectedElements = getSelectedElements(
          this.scene.getNonDeletedElements(),
          this.state,
        );

        if (selectedElements.length === 1) {
          if (isLinearElement(selectedElements[0])) {
            if (
              !this.state.editingLinearElement ||
              this.state.editingLinearElement.elementId !==
                selectedElements[0].id
            ) {
              this.history.resumeRecording();
              this.setState({
                editingLinearElement: new LinearElementEditor(
                  selectedElements[0],
                  this.scene,
                ),
              });
            }
          } else {
            const selectedElement = selectedElements[0];

            this.startTextEditing({
              sceneX: selectedElement.x + selectedElement.width / 2,
              sceneY: selectedElement.y + selectedElement.height / 2,
              shouldBind: true,
            });
            event.preventDefault();
            return;
          }
        }
      } else if (
        !event.ctrlKey &&
        !event.altKey &&
        !event.metaKey &&
        this.state.draggingElement === null
      ) {
        const shape = findShapeByKey(event.key);
        if (shape) {
          if (this.state.activeTool.type !== shape) {
            trackEvent(
              "toolbar",
              shape,
              `keyboard (${this.device.isMobile ? "mobile" : "desktop"})`,
            );
          }
          this.setActiveTool({ type: shape });
          event.stopPropagation();
        } else if (event.key === KEYS.Q) {
          this.toggleLock("keyboard");
          event.stopPropagation();
        }
      }
      if (event.key === KEYS.SPACE && gesture.pointers.size === 0) {
        isHoldingSpace = true;
        setCursor(this.canvas, CURSOR_TYPE.GRABBING);
        event.preventDefault();
      }

      if (
        (event.key === KEYS.G || event.key === KEYS.S) &&
        !event.altKey &&
        !event[KEYS.CTRL_OR_CMD]
      ) {
        const selectedElements = getSelectedElements(
          this.scene.getNonDeletedElements(),
          this.state,
        );
        if (
          this.state.activeTool.type === "selection" &&
          !selectedElements.length
        ) {
          return;
        }

        if (
          event.key === KEYS.G &&
          (hasBackground(this.state.activeTool.type) ||
            selectedElements.some((element) => hasBackground(element.type)))
        ) {
          this.setState({ openPopup: "backgroundColorPicker" });
          event.stopPropagation();
        }
        if (event.key === KEYS.S) {
          this.setState({ openPopup: "strokeColorPicker" });
          event.stopPropagation();
        }
      }
    },
  );

  private onWheel = withBatchedUpdates((event: WheelEvent) => {
    // prevent browser pinch zoom on DOM elements
    if (!(event.target instanceof HTMLCanvasElement) && event.ctrlKey) {
      event.preventDefault();
    }
  });

  private onKeyUp = withBatchedUpdates((event: KeyboardEvent) => {
    if (event.key === KEYS.SPACE) {
      if (this.state.viewModeEnabled) {
        setCursor(this.canvas, CURSOR_TYPE.GRAB);
      } else if (this.state.activeTool.type === "selection") {
        resetCursor(this.canvas);
      } else {
        setCursorForShape(this.canvas, this.state);
        this.setState({
          selectedElementIds: {},
          selectedGroupIds: {},
          editingGroupId: null,
        });
      }
      isHoldingSpace = false;
    }
    if (!event[KEYS.CTRL_OR_CMD] && !this.state.isBindingEnabled) {
      this.setState({ isBindingEnabled: true });
    }
    if (isArrowKey(event.key)) {
      const selectedElements = getSelectedElements(
        this.scene.getNonDeletedElements(),
        this.state,
      );
      isBindingEnabled(this.state)
        ? bindOrUnbindSelectedElements(selectedElements)
        : unbindLinearElements(selectedElements);
      this.setState({ suggestedBindings: [] });
    }
  });

  private setActiveTool = (
    tool:
      | { type: typeof SHAPES[number]["value"] | "eraser" }
      | { type: "custom"; customType: string },
  ) => {
    const nextActiveTool = updateActiveTool(this.state, tool);
    if (!isHoldingSpace) {
      setCursorForShape(this.canvas, this.state);
    }
    if (isToolIcon(document.activeElement)) {
      this.focusContainer();
    }
    if (!isLinearElementType(nextActiveTool.type)) {
      this.setState({ suggestedBindings: [] });
    }
    if (nextActiveTool.type === "image") {
      this.onImageAction();
    }
    if (nextActiveTool.type !== "selection") {
      this.setState({
        activeTool: nextActiveTool,
        selectedElementIds: {},
        selectedGroupIds: {},
        editingGroupId: null,
      });
    } else {
      this.setState({ activeTool: nextActiveTool });
    }
  };

  private setCursor = (cursor: string) => {
    setCursor(this.canvas, cursor);
  };

  private resetCursor = () => {
    resetCursor(this.canvas);
  };
  /**
   * returns whether user is making a gesture with >= 2 fingers (points)
   * on o touch screen (not on a trackpad). Currently only relates to Darwin
   * (iOS/iPadOS,MacOS), but may work on other devices in the future if
   * GestureEvent is standardized.
   */
  private isTouchScreenMultiTouchGesture = () => {
    // we don't want to deselect when using trackpad, and multi-point gestures
    // only work on touch screens, so checking for >= pointers means we're on a
    // touchscreen
    return gesture.pointers.size >= 2;
  };

  // fires only on Safari
  private onGestureStart = withBatchedUpdates((event: GestureEvent) => {
    event.preventDefault();

    // we only want to deselect on touch screens because user may have selected
    // elements by mistake while zooming
    if (this.isTouchScreenMultiTouchGesture()) {
      this.setState({
        selectedElementIds: {},
      });
    }
    gesture.initialScale = this.state.zoom.value;
  });

  // fires only on Safari
  private onGestureChange = withBatchedUpdates((event: GestureEvent) => {
    event.preventDefault();

    // onGestureChange only has zoom factor but not the center.
    // If we're on iPad or iPhone, then we recognize multi-touch and will
    // zoom in at the right location in the touchmove handler
    // (handleCanvasPointerMove).
    //
    // On Macbook trackpad, we don't have those events so will zoom in at the
    // current location instead.
    //
    // As such, bail from this handler on touch devices.
    if (this.isTouchScreenMultiTouchGesture()) {
      return;
    }

    const initialScale = gesture.initialScale;
    if (initialScale) {
      this.setState((state) => ({
        ...getStateForZoom(
          {
            viewportX: cursorX,
            viewportY: cursorY,
            nextZoom: getNormalizedZoom(initialScale * event.scale),
          },
          state,
        ),
      }));
    }
  });

  // fires only on Safari
  private onGestureEnd = withBatchedUpdates((event: GestureEvent) => {
    event.preventDefault();
    // reselect elements only on touch screens (see onGestureStart)
    if (this.isTouchScreenMultiTouchGesture()) {
      this.setState({
        previousSelectedElementIds: {},
        selectedElementIds: this.state.previousSelectedElementIds,
      });
    }
    gesture.initialScale = null;
  });

  private handleTextWysiwyg(
    element: ExcalidrawTextElement,
    {
      isExistingElement = false,
    }: {
      isExistingElement?: boolean;
    },
  ) {
    const updateElement = (
      text: string,
      originalText: string,
      isDeleted: boolean,
      rawText?: string,
      link?: string,
    ) => {
      this.scene.replaceAllElements([
        ...this.scene.getElementsIncludingDeleted().map((_element) => {
          if (_element.id === element.id && isTextElement(_element)) {
            return updateTextElement(_element, {
              text,
              isDeleted,
              originalText,
              rawText: rawText ?? originalText,
              link,
            });
          }
          return _element;
        }),
      ]);
    };

    if (isExistingElement && this.props.onBeforeTextEdit) {
      const text = this.props.onBeforeTextEdit(element);
      if (text) {
        this.scene.replaceAllElements([
          ...this.scene.getElementsIncludingDeleted().map((_element) => {
            if (_element.id === element.id && isTextElement(_element)) {
              element = updateTextElement(_element, {
                text,
                isDeleted: false,
                originalText: text,
              });
              return element;
            }
            return _element;
          }),
        ]);
      }
    }

    textWysiwyg({
      id: element.id,
      canvas: this.canvas,
      getViewportCoords: (x, y) => {
        const { x: viewportX, y: viewportY } = sceneCoordsToViewportCoords(
          {
            sceneX: x,
            sceneY: y,
          },
          this.state,
        );
        return [
          viewportX - this.state.offsetLeft,
          viewportY - this.state.offsetTop,
        ];
      },
      onChange: withBatchedUpdates((text) => {
        updateElement(text, text, false);
        if (isNonDeletedElement(element)) {
          updateBoundElements(element);
        }
      }),
      onSubmit: withBatchedUpdates(({ text, viaKeyboard, originalText }) => {
        const isDeleted = !text.trim();
        const rawText = originalText; //should this be originalText??
        let link = undefined;
        if (this.props.onBeforeTextSubmit) {
          const [updatedText, updatedOriginalText, l] =
            this.props.onBeforeTextSubmit(
              element,
              text,
              originalText,
              isDeleted,
            );
          text = updatedText ?? text;
          originalText = updatedOriginalText ?? originalText;
          link = l;
        }
        updateElement(text, originalText, isDeleted, rawText, link);
        // select the created text element only if submitting via keyboard
        // (when submitting via click it should act as signal to deselect)
        if (!isDeleted && viaKeyboard) {
          const elementIdToSelect = element.containerId
            ? element.containerId
            : element.id;
          this.setState((prevState) => ({
            selectedElementIds: {
              ...prevState.selectedElementIds,
              [elementIdToSelect]: true,
            },
          }));
        }
        if (isDeleted) {
          fixBindingsAfterDeletion(this.scene.getNonDeletedElements(), [
            element,
          ]);
        }
        if (!isDeleted || isExistingElement) {
          this.history.resumeRecording();
        }

        this.setState({
          draggingElement: null,
          editingElement: null,
        });
        if (this.state.activeTool.locked) {
          setCursorForShape(this.canvas, this.state);
        }

        this.focusContainer();
      }),
      element,
      excalidrawContainer: this.excalidrawContainerRef.current,
      app: this,
    });
    // deselect all other elements when inserting text
    this.deselectElements();

    // do an initial update to re-initialize element position since we were
    // modifying element's x/y for sake of editor (case: syncing to remote)
    updateElement(element.text, element.originalText, false);
  }

  private deselectElements() {
    this.setState({
      selectedElementIds: {},
      selectedGroupIds: {},
      editingGroupId: null,
    });
  }

  private getTextElementAtPosition(
    x: number,
    y: number,
  ): NonDeleted<ExcalidrawTextElement> | null {
    const element = this.getElementAtPosition(x, y, {
      includeBoundTextElement: true,
    });

    if (element && isTextElement(element) && !element.isDeleted) {
      return element;
    }
    return null;
  }

  private getElementAtPosition(
    x: number,
    y: number,
    opts?: {
      /** if true, returns the first selected element (with highest z-index)
        of all hit elements */
      preferSelected?: boolean;
      includeBoundTextElement?: boolean;
      includeLockedElements?: boolean;
    },
  ): NonDeleted<ExcalidrawElement> | null {
    const allHitElements = this.getElementsAtPosition(
      x,
      y,
      opts?.includeBoundTextElement,
      opts?.includeLockedElements,
    );
    if (allHitElements.length > 1) {
      if (opts?.preferSelected) {
        for (let index = allHitElements.length - 1; index > -1; index--) {
          if (this.state.selectedElementIds[allHitElements[index].id]) {
            return allHitElements[index];
          }
        }
      }
      const elementWithHighestZIndex =
        allHitElements[allHitElements.length - 1];
      // If we're hitting element with highest z-index only on its bounding box
      // while also hitting other element figure, the latter should be considered.
      return isHittingElementBoundingBoxWithoutHittingElement(
        elementWithHighestZIndex,
        this.state,
        x,
        y,
      )
        ? allHitElements[allHitElements.length - 2]
        : elementWithHighestZIndex;
    }
    if (allHitElements.length === 1) {
      return allHitElements[0];
    }
    return null;
  }

  private getElementsAtPosition(
    x: number,
    y: number,
    includeBoundTextElement: boolean = false,
    includeLockedElements: boolean = false,
  ): NonDeleted<ExcalidrawElement>[] {
    const elements =
      includeBoundTextElement && includeLockedElements
        ? this.scene.getNonDeletedElements()
        : this.scene
            .getNonDeletedElements()
            .filter(
              (element) =>
                (includeLockedElements || !element.locked) &&
                (includeBoundTextElement ||
                  !(isTextElement(element) && element.containerId)),
            );

    return getElementsAtPosition(elements, (element) =>
      hitTest(element, this.state, x, y),
    );
  }

  private startTextEditing = ({
    sceneX,
    sceneY,
    shouldBind,
    insertAtParentCenter = true,
  }: {
    /** X position to insert text at */
    sceneX: number;
    /** Y position to insert text at */
    sceneY: number;
    shouldBind: boolean;
    /** whether to attempt to insert at element center if applicable */
    insertAtParentCenter?: boolean;
  }) => {
    let parentCenterPosition =
      insertAtParentCenter &&
      this.getTextWysiwygSnappedToCenterPosition(
        sceneX,
        sceneY,
        this.state,
        this.canvas,
        window.devicePixelRatio,
      );

    let existingTextElement: NonDeleted<ExcalidrawTextElement> | null = null;
    let container: ExcalidrawTextContainer | null = null;

    const selectedElements = getSelectedElements(
      this.scene.getNonDeletedElements(),
      this.state,
    );

    if (selectedElements.length === 1) {
      if (isTextElement(selectedElements[0])) {
        existingTextElement = selectedElements[0];
      } else if (isTextBindableContainer(selectedElements[0], false)) {
        existingTextElement = getBoundTextElement(selectedElements[0]);
      } else {
        existingTextElement = this.getTextElementAtPosition(sceneX, sceneY);
      }
    } else {
      existingTextElement = this.getTextElementAtPosition(sceneX, sceneY);
    }

    // bind to container when shouldBind is true or
    // clicked on center of container
    if (
      !container &&
      !existingTextElement &&
      (shouldBind || parentCenterPosition)
    ) {
      container = getTextBindableContainerAtPosition(
        this.scene
          .getNonDeletedElements()
          .filter(
            (ele) =>
              isTextBindableContainer(ele, false) && !getBoundTextElement(ele),
          ),
        sceneX,
        sceneY,
      );
    }

    if (!existingTextElement && container) {
      const fontString = {
        fontSize: this.state.currentItemFontSize,
        fontFamily: this.state.currentItemFontFamily,
      };
      const minWidth = getApproxMinLineWidth(getFontString(fontString));
      const minHeight = getApproxMinLineHeight(getFontString(fontString));
      const containerDims = getContainerDims(container);
      const newHeight = Math.max(containerDims.height, minHeight);
      const newWidth = Math.max(containerDims.width, minWidth);
      mutateElement(container, { height: newHeight, width: newWidth });
      sceneX = container.x + newWidth / 2;
      sceneY = container.y + newHeight / 2;
      if (parentCenterPosition) {
        parentCenterPosition = this.getTextWysiwygSnappedToCenterPosition(
          sceneX,
          sceneY,
          this.state,
          this.canvas,
          window.devicePixelRatio,
        );
      }
    }

    const element = existingTextElement
      ? existingTextElement
      : newTextElement({
          x: parentCenterPosition
            ? parentCenterPosition.elementCenterX
            : sceneX,
          y: parentCenterPosition
            ? parentCenterPosition.elementCenterY
            : sceneY,
          strokeColor: this.state.currentItemStrokeColor,
          backgroundColor: this.state.currentItemBackgroundColor,
          fillStyle: this.state.currentItemFillStyle,
          strokeWidth: this.state.currentItemStrokeWidth,
          strokeStyle: this.state.currentItemStrokeStyle,
          roughness: this.state.currentItemRoughness,
          opacity: this.state.currentItemOpacity,
          strokeSharpness: this.state.currentItemStrokeSharpness,
          text: "",
          rawText: "",
          fontSize: this.state.currentItemFontSize,
          fontFamily: this.state.currentItemFontFamily,
          textAlign: parentCenterPosition
            ? "center"
            : this.state.currentItemTextAlign,
          verticalAlign: parentCenterPosition
            ? VERTICAL_ALIGN.MIDDLE
            : DEFAULT_VERTICAL_ALIGN,
          containerId: container?.id ?? undefined,
          groupIds: container?.groupIds ?? [],
          locked: false,
        });

    this.setState({ editingElement: element });

    if (!existingTextElement) {
      this.scene.replaceAllElements([
        ...this.scene.getElementsIncludingDeleted(),
        element,
      ]);

      // case: creating new text not centered to parent element → offset Y
      // so that the text is centered to cursor position
      if (!parentCenterPosition) {
        mutateElement(element, {
          y: element.y - element.baseline / 2,
        });
      }
    }

    this.setState({
      editingElement: element,
    });

    this.handleTextWysiwyg(element, {
      isExistingElement: !!existingTextElement,
    });
  };

  private handleCanvasDoubleClick = (
    event: React.MouseEvent<HTMLCanvasElement>,
  ) => {
    // case: double-clicking with arrow/line tool selected would both create
    // text and enter multiElement mode
    if (this.state.multiElement) {
      return;
    }
    // we should only be able to double click when mode is selection
    if (this.state.activeTool.type !== "selection") {
      return;
    }

    const selectedElements = getSelectedElements(
      this.scene.getNonDeletedElements(),
      this.state,
    );

    if (selectedElements.length === 1 && isLinearElement(selectedElements[0])) {
      if (
        !this.state.editingLinearElement ||
        this.state.editingLinearElement.elementId !== selectedElements[0].id
      ) {
        this.history.resumeRecording();
        this.setState({
          editingLinearElement: new LinearElementEditor(
            selectedElements[0],
            this.scene,
          ),
        });
      }
      return;
    }

    resetCursor(this.canvas);

    let { x: sceneX, y: sceneY } = viewportCoordsToSceneCoords(
      event,
      this.state,
    );

    const selectedGroupIds = getSelectedGroupIds(this.state);

    if (selectedGroupIds.length > 0) {
      const hitElement = this.getElementAtPosition(sceneX, sceneY);

      const selectedGroupId =
        hitElement &&
        getSelectedGroupIdForElement(hitElement, this.state.selectedGroupIds);

      if (selectedGroupId) {
        this.setState((prevState) =>
          selectGroupsForSelectedElements(
            {
              ...prevState,
              editingGroupId: selectedGroupId,
              selectedElementIds: { [hitElement!.id]: true },
              selectedGroupIds: {},
            },
            this.scene.getNonDeletedElements(),
          ),
        );
        return;
      }
    }

    resetCursor(this.canvas);
    if (!event[KEYS.CTRL_OR_CMD] && !this.state.viewModeEnabled) {
      const selectedElements = getSelectedElements(
        this.scene.getNonDeletedElements(),
        this.state,
      );
      if (selectedElements.length === 1) {
        const selectedElement = selectedElements[0];
        const canBindText = hasBoundTextElement(selectedElement);
        if (canBindText) {
          sceneX = selectedElement.x + selectedElement.width / 2;
          sceneY = selectedElement.y + selectedElement.height / 2;
        }
      }
      this.startTextEditing({
        sceneX,
        sceneY,
        shouldBind: false,
        insertAtParentCenter: !event.altKey,
      });
    }
  };

  private getElementLinkAtPosition = (
    scenePointer: Readonly<{ x: number; y: number }>,
    hitElement: NonDeletedExcalidrawElement | null,
  ): ExcalidrawElement | undefined => {
    // Reversing so we traverse the elements in decreasing order
    // of z-index
    const elements = this.scene.getNonDeletedElements().slice().reverse();
    let hitElementIndex = Infinity;

    return elements.find((element, index) => {
      if (hitElement && element.id === hitElement.id) {
        hitElementIndex = index;
      }
      return (
        element.link &&
        index <= hitElementIndex &&
        isPointHittingLinkIcon(
          element,
          this.state,
          [scenePointer.x, scenePointer.y],
          this.device.isMobile,
        )
      );
    });
  };

  private redirectToLink = (
    event: React.PointerEvent<HTMLCanvasElement>,
    isTouchScreen: boolean,
  ) => {
    const draggedDistance = distance2d(
      this.lastPointerDown!.clientX,
      this.lastPointerDown!.clientY,
      this.lastPointerUp!.clientX,
      this.lastPointerUp!.clientY,
    );
    if (
      !this.hitLinkElement ||
      // For touch screen allow dragging threshold else strict check
      (isTouchScreen && draggedDistance > DRAGGING_THRESHOLD) ||
      (!isTouchScreen && draggedDistance !== 0)
    ) {
      return;
    }
    const lastPointerDownCoords = viewportCoordsToSceneCoords(
      this.lastPointerDown!,
      this.state,
    );
    const lastPointerDownHittingLinkIcon = isPointHittingLinkIcon(
      this.hitLinkElement,
      this.state,
      [lastPointerDownCoords.x, lastPointerDownCoords.y],
      this.device.isMobile,
    );
    const lastPointerUpCoords = viewportCoordsToSceneCoords(
      this.lastPointerUp!,
      this.state,
    );
    const lastPointerUpHittingLinkIcon = isPointHittingLinkIcon(
      this.hitLinkElement,
      this.state,
      [lastPointerUpCoords.x, lastPointerUpCoords.y],
      this.device.isMobile,
    );
    if (lastPointerDownHittingLinkIcon && lastPointerUpHittingLinkIcon) {
      const url = this.hitLinkElement.link;
      if (url) {
        let customEvent;
        if (this.props.onLinkOpen) {
          customEvent = wrapEvent(EVENT.EXCALIDRAW_LINK, event.nativeEvent);
          this.props.onLinkOpen(this.hitLinkElement, customEvent);
        }
        if (!customEvent?.defaultPrevented) {
          const target = isLocalLink(url) ? "_self" : "_blank";
          const newWindow = window.open(undefined, target);
          // https://mathiasbynens.github.io/rel-noopener/
          if (newWindow) {
            newWindow.opener = null;
            newWindow.location = normalizeLink(url);
          }
        }
      }
    }
  };

  private handleCanvasPointerMove = (
    event: React.PointerEvent<HTMLCanvasElement>,
  ) => {
    this.savePointer(event.clientX, event.clientY, this.state.cursorButton);
    if (gesture.pointers.has(event.pointerId)) {
      gesture.pointers.set(event.pointerId, {
        x: event.clientX,
        y: event.clientY,
      });
    }

    const initialScale = gesture.initialScale;
    if (
      gesture.pointers.size === 2 &&
      gesture.lastCenter &&
      initialScale &&
      gesture.initialDistance
    ) {
      const center = getCenter(gesture.pointers);
      const deltaX = center.x - gesture.lastCenter.x;
      const deltaY = center.y - gesture.lastCenter.y;
      gesture.lastCenter = center;

      const distance = getDistance(Array.from(gesture.pointers.values()));
      const scaleFactor =
        this.state.activeTool.type === "freedraw" && this.state.penMode
          ? 1
          : distance / gesture.initialDistance;

      const nextZoom = scaleFactor
        ? getNormalizedZoom(initialScale * scaleFactor)
        : this.state.zoom.value;

      this.setState((state) => {
        const zoomState = getStateForZoom(
          {
            viewportX: center.x,
            viewportY: center.y,
            nextZoom,
          },
          state,
        );

        return {
          zoom: zoomState.zoom,
          scrollX: zoomState.scrollX + deltaX / nextZoom,
          scrollY: zoomState.scrollY + deltaY / nextZoom,
          shouldCacheIgnoreZoom: true,
        };
      });
      this.resetShouldCacheIgnoreZoomDebounced();
    } else {
      gesture.lastCenter =
        gesture.initialDistance =
        gesture.initialScale =
          null;
    }

    if (isHoldingSpace || isPanning || isDraggingScrollBar) {
      return;
    }

    const isPointerOverScrollBars = isOverScrollBars(
      currentScrollBars,
      event.clientX - this.state.offsetLeft,
      event.clientY - this.state.offsetTop,
    );
    const isOverScrollBar = isPointerOverScrollBars.isOverEither;
    if (!this.state.draggingElement && !this.state.multiElement) {
      if (isOverScrollBar) {
        resetCursor(this.canvas);
      } else {
        setCursorForShape(this.canvas, this.state);
      }
    }

    const scenePointer = viewportCoordsToSceneCoords(event, this.state);
    const { x: scenePointerX, y: scenePointerY } = scenePointer;

    if (
      this.state.editingLinearElement &&
      !this.state.editingLinearElement.isDragging
    ) {
      const editingLinearElement = LinearElementEditor.handlePointerMove(
        event,
        scenePointerX,
        scenePointerY,
        this.state,
      );

      if (
        editingLinearElement &&
        editingLinearElement !== this.state.editingLinearElement
      ) {
        // Since we are reading from previous state which is not possible with
        // automatic batching in React 18 hence using flush sync to synchronously
        // update the state. Check https://github.com/excalidraw/excalidraw/pull/5508 for more details.
        flushSync(() => {
          this.setState({
            editingLinearElement,
          });
        });
      }
      if (editingLinearElement?.lastUncommittedPoint != null) {
        this.maybeSuggestBindingAtCursor(scenePointer);
      } else {
        this.setState({ suggestedBindings: [] });
      }
    }

    if (isBindingElementType(this.state.activeTool.type)) {
      // Hovering with a selected tool or creating new linear element via click
      // and point
      const { draggingElement } = this.state;
      if (isBindingElement(draggingElement, false)) {
        this.maybeSuggestBindingsForLinearElementAtCoords(
          draggingElement,
          [scenePointer],
          this.state.startBoundElement,
        );
      } else {
        this.maybeSuggestBindingAtCursor(scenePointer);
      }
    }

    if (this.state.multiElement) {
      const { multiElement } = this.state;
      const { x: rx, y: ry } = multiElement;

      const { points, lastCommittedPoint } = multiElement;
      const lastPoint = points[points.length - 1];

      setCursorForShape(this.canvas, this.state);

      if (lastPoint === lastCommittedPoint) {
        // if we haven't yet created a temp point and we're beyond commit-zone
        // threshold, add a point
        if (
          distance2d(
            scenePointerX - rx,
            scenePointerY - ry,
            lastPoint[0],
            lastPoint[1],
          ) >= LINE_CONFIRM_THRESHOLD
        ) {
          mutateElement(multiElement, {
            points: [...points, [scenePointerX - rx, scenePointerY - ry]],
          });
        } else {
          setCursor(this.canvas, CURSOR_TYPE.POINTER);
          // in this branch, we're inside the commit zone, and no uncommitted
          // point exists. Thus do nothing (don't add/remove points).
        }
      } else if (
        points.length > 2 &&
        lastCommittedPoint &&
        distance2d(
          scenePointerX - rx,
          scenePointerY - ry,
          lastCommittedPoint[0],
          lastCommittedPoint[1],
        ) < LINE_CONFIRM_THRESHOLD
      ) {
        setCursor(this.canvas, CURSOR_TYPE.POINTER);
        mutateElement(multiElement, {
          points: points.slice(0, -1),
        });
      } else {
        const [gridX, gridY] = getGridPoint(
          scenePointerX,
          scenePointerY,
          this.state.gridSize,
        );

        const [lastCommittedX, lastCommittedY] =
          multiElement?.lastCommittedPoint ?? [0, 0];

        let dxFromLastCommitted = gridX - rx - lastCommittedX;
        let dyFromLastCommitted = gridY - ry - lastCommittedY;

        if (shouldRotateWithDiscreteAngle(event)) {
          ({ width: dxFromLastCommitted, height: dyFromLastCommitted } =
            getLockedLinearCursorAlignSize(
              // actual coordinate of the last committed point
              lastCommittedX + rx,
              lastCommittedY + ry,
              // cursor-grid coordinate
              gridX,
              gridY,
            ));
        }

        if (isPathALoop(points, this.state.zoom.value)) {
          setCursor(this.canvas, CURSOR_TYPE.POINTER);
        }
        // update last uncommitted point
        mutateElement(multiElement, {
          points: [
            ...points.slice(0, -1),
            [
              lastCommittedX + dxFromLastCommitted,
              lastCommittedY + dyFromLastCommitted,
            ],
          ],
        });
      }

      return;
    }

    const hasDeselectedButton = Boolean(event.buttons);
    if (
      hasDeselectedButton ||
      (this.state.activeTool.type !== "selection" &&
        this.state.activeTool.type !== "text" &&
        this.state.activeTool.type !== "eraser")
    ) {
      return;
    }

    const elements = this.scene.getNonDeletedElements();

    const selectedElements = getSelectedElements(elements, this.state);
    if (
      selectedElements.length === 1 &&
      !isOverScrollBar &&
      !this.state.editingLinearElement
    ) {
      const elementWithTransformHandleType = getElementWithTransformHandleType(
        elements,
        this.state,
        scenePointerX,
        scenePointerY,
        this.state.zoom,
        event.pointerType,
      );
      if (
        elementWithTransformHandleType &&
        elementWithTransformHandleType.transformHandleType
      ) {
        setCursor(
          this.canvas,
          getCursorForResizingElement(elementWithTransformHandleType),
        );
        return;
      }
    } else if (selectedElements.length > 1 && !isOverScrollBar) {
      const transformHandleType = getTransformHandleTypeFromCoords(
        getCommonBounds(selectedElements),
        scenePointerX,
        scenePointerY,
        this.state.zoom,
        event.pointerType,
      );
      if (transformHandleType) {
        setCursor(
          this.canvas,
          getCursorForResizingElement({
            transformHandleType,
          }),
        );
        return;
      }
    }

    const hitElement = this.getElementAtPosition(
      scenePointer.x,
      scenePointer.y,
    );
    this.hitLinkElement = this.getElementLinkAtPosition(
      scenePointer,
      hitElement,
    );
    if (isEraserActive(this.state)) {
      return;
    }
    if (
      this.hitLinkElement &&
      !this.state.selectedElementIds[this.hitLinkElement.id]
    ) {
      setCursor(this.canvas, CURSOR_TYPE.POINTER);
      showHyperlinkTooltip(this.hitLinkElement, this.state);
      if (this.props.onLinkHover) {
        this.props.onLinkHover(this.hitLinkElement, event);
      } //zsviczian
    } else {
      hideHyperlinkToolip();
      if (
        hitElement &&
        hitElement.link &&
        this.state.selectedElementIds[hitElement.id] &&
        !this.contextMenuOpen &&
        !this.state.showHyperlinkPopup
      ) {
        this.setState({ showHyperlinkPopup: "info" });
      } else if (this.state.activeTool.type === "text") {
        setCursor(
          this.canvas,
          isTextElement(hitElement) ? CURSOR_TYPE.TEXT : CURSOR_TYPE.CROSSHAIR,
        );
      } else if (this.state.viewModeEnabled) {
        setCursor(this.canvas, CURSOR_TYPE.GRAB);
      } else if (isOverScrollBar) {
        setCursor(this.canvas, CURSOR_TYPE.AUTO);
      } else if (this.state.selectedLinearElement) {
        this.handleHoverSelectedLinearElement(
          this.state.selectedLinearElement,
          scenePointerX,
          scenePointerY,
        );
      } else if (
        // if using cmd/ctrl, we're not dragging
        !event[KEYS.CTRL_OR_CMD] &&
        (hitElement ||
          this.isHittingCommonBoundingBoxOfSelectedElements(
            scenePointer,
            selectedElements,
          )) &&
        !hitElement?.locked
      ) {
        setCursor(this.canvas, CURSOR_TYPE.MOVE);
      } else {
        setCursor(this.canvas, CURSOR_TYPE.AUTO);
      }
    }
  };

  private handleEraser = (
    event: PointerEvent,
    pointerDownState: PointerDownState,
    scenePointer: { x: number; y: number },
  ) => {
    const updateElementIds = (elements: ExcalidrawElement[]) => {
      elements.forEach((element) => {
        if (element.locked) {
          return;
        }

        idsToUpdate.push(element.id);
        if (event.altKey) {
          if (
            pointerDownState.elementIdsToErase[element.id] &&
            pointerDownState.elementIdsToErase[element.id].erase
          ) {
            pointerDownState.elementIdsToErase[element.id].erase = false;
          }
        } else if (!pointerDownState.elementIdsToErase[element.id]) {
          pointerDownState.elementIdsToErase[element.id] = {
            erase: true,
            opacity: element.opacity,
          };
        }
      });
    };

    const idsToUpdate: Array<string> = [];

    const distance = distance2d(
      pointerDownState.lastCoords.x,
      pointerDownState.lastCoords.y,
      scenePointer.x,
      scenePointer.y,
    );
    const threshold = 10 / this.state.zoom.value;
    const point = { ...pointerDownState.lastCoords };
    let samplingInterval = 0;
    while (samplingInterval <= distance) {
      const hitElements = this.getElementsAtPosition(point.x, point.y);
      updateElementIds(hitElements);

      // Exit since we reached current point
      if (samplingInterval === distance) {
        break;
      }

      // Calculate next point in the line at a distance of sampling interval
      samplingInterval = Math.min(samplingInterval + threshold, distance);

      const distanceRatio = samplingInterval / distance;
      const nextX =
        (1 - distanceRatio) * point.x + distanceRatio * scenePointer.x;
      const nextY =
        (1 - distanceRatio) * point.y + distanceRatio * scenePointer.y;
      point.x = nextX;
      point.y = nextY;
    }

    const elements = this.scene.getElementsIncludingDeleted().map((ele) => {
      const id =
        isBoundToContainer(ele) && idsToUpdate.includes(ele.containerId)
          ? ele.containerId
          : ele.id;
      if (idsToUpdate.includes(id)) {
        if (event.altKey) {
          if (
            pointerDownState.elementIdsToErase[id] &&
            pointerDownState.elementIdsToErase[id].erase === false
          ) {
            return newElementWith(ele, {
              opacity: pointerDownState.elementIdsToErase[id].opacity,
            });
          }
        } else {
          return newElementWith(ele, {
            opacity: ELEMENT_READY_TO_ERASE_OPACITY,
          });
        }
      }
      return ele;
    });

    this.scene.replaceAllElements(elements);

    pointerDownState.lastCoords.x = scenePointer.x;
    pointerDownState.lastCoords.y = scenePointer.y;
  };
  // set touch moving for mobile context menu
  private handleTouchMove = (event: React.TouchEvent<HTMLCanvasElement>) => {
    invalidateContextMenu = true;
  };

  handleHoverSelectedLinearElement(
    linearElementEditor: LinearElementEditor,
    scenePointerX: number,
    scenePointerY: number,
  ) {
    const element = LinearElementEditor.getElement(
      linearElementEditor.elementId,
    );

    if (!element) {
      return;
    }
    if (this.state.selectedLinearElement) {
      let hoverPointIndex = -1;
      let segmentMidPointHoveredCoords = null;
      if (
        isHittingElementNotConsideringBoundingBox(element, this.state, [
          scenePointerX,
          scenePointerY,
        ])
      ) {
        hoverPointIndex = LinearElementEditor.getPointIndexUnderCursor(
          element,
          this.state.zoom,
          scenePointerX,
          scenePointerY,
        );
        segmentMidPointHoveredCoords =
          LinearElementEditor.getSegmentMidpointHitCoords(
            linearElementEditor,
            { x: scenePointerX, y: scenePointerY },
            this.state,
          );

        if (hoverPointIndex >= 0 || segmentMidPointHoveredCoords) {
          setCursor(this.canvas, CURSOR_TYPE.POINTER);
        } else {
          setCursor(this.canvas, CURSOR_TYPE.MOVE);
        }
      } else if (
        shouldShowBoundingBox([element], this.state) &&
        isHittingElementBoundingBoxWithoutHittingElement(
          element,
          this.state,
          scenePointerX,
          scenePointerY,
        )
      ) {
        setCursor(this.canvas, CURSOR_TYPE.MOVE);
      }

      if (
        this.state.selectedLinearElement.hoverPointIndex !== hoverPointIndex
      ) {
        this.setState({
          selectedLinearElement: {
            ...this.state.selectedLinearElement,
            hoverPointIndex,
          },
        });
      }

      if (
        !LinearElementEditor.arePointsEqual(
          this.state.selectedLinearElement.segmentMidPointHoveredCoords,
          segmentMidPointHoveredCoords,
        )
      ) {
        this.setState({
          selectedLinearElement: {
            ...this.state.selectedLinearElement,
            segmentMidPointHoveredCoords,
          },
        });
      }
    } else {
      setCursor(this.canvas, CURSOR_TYPE.AUTO);
    }
  }
  private handleCanvasPointerDown = (
    event: React.PointerEvent<HTMLCanvasElement>,
  ) => {
    this.focusContainer(); //zsviczian

    // remove any active selection when we start to interact with canvas
    // (mainly, we care about removing selection outside the component which
    //  would prevent our copy handling otherwise)
    const selection = document.getSelection();
    if (selection?.anchorNode) {
      selection.removeAllRanges();
    }
    this.maybeOpenContextMenuAfterPointerDownOnTouchDevices(event);
    this.maybeCleanupAfterMissingPointerUp(event);

    //fires only once, if pen is detected, penMode is enabled
    //the user can disable this by toggling the penMode button
    if (!this.state.penDetected && event.pointerType === "pen") {
      this.setState((prevState) => {
        return {
          penMode: true,
          penDetected: true,
        };
      });
    }

    if (
      !this.device.isTouchScreen &&
      ["pen", "touch"].includes(event.pointerType)
    ) {
      this.device = updateObject(this.device, { isTouchScreen: true });
    }

    if (isPanning) {
      return;
    }

    this.lastPointerDown = event;
    this.setState({
      lastPointerDownWith: event.pointerType,
      cursorButton: "down",
    });
    this.savePointer(event.clientX, event.clientY, "down");

    this.updateGestureOnPointerDown(event);

    if (this.handleCanvasPanUsingWheelOrSpaceDrag(event)) {
      return;
    }

    // only handle left mouse button or touch
    if (
      event.button !== POINTER_BUTTON.MAIN &&
      event.button !== POINTER_BUTTON.TOUCH
    ) {
      return;
    }

    // don't select while panning
    if (gesture.pointers.size > 1) {
      return;
    }

    // State for the duration of a pointer interaction, which starts with a
    // pointerDown event, ends with a pointerUp event (or another pointerDown)
    const pointerDownState = this.initialPointerDownState(event);

    if (this.handleDraggingScrollBar(event, pointerDownState)) {
      return;
    }

    // Since context menu closes on pointer down so setting to false
    this.contextMenuOpen = false;
    this.clearSelectionIfNotUsingSelection();
    this.updateBindingEnabledOnPointerMove(event);

    if (this.handleSelectionOnPointerDown(event, pointerDownState)) {
      return;
    }

    const allowOnPointerDown =
      !this.state.penMode ||
      event.pointerType !== "touch" ||
      this.state.activeTool.type === "selection" ||
      this.state.activeTool.type === "text" ||
      this.state.activeTool.type === "image";

    if (!allowOnPointerDown) {
      return;
    }

    if (this.state.activeTool.type === "text") {
      this.handleTextOnPointerDown(event, pointerDownState);
      return;
    } else if (
      this.state.activeTool.type === "arrow" ||
      this.state.activeTool.type === "line"
    ) {
      this.handleLinearElementOnPointerDown(
        event,
        this.state.activeTool.type,
        pointerDownState,
      );
    } else if (this.state.activeTool.type === "image") {
      // reset image preview on pointerdown
      setCursor(this.canvas, CURSOR_TYPE.CROSSHAIR);

      // retrieve the latest element as the state may be stale
      const pendingImageElement =
        this.state.pendingImageElementId &&
        this.scene.getElement(this.state.pendingImageElementId);

      if (!pendingImageElement) {
        return;
      }

      this.setState({
        draggingElement: pendingImageElement,
        editingElement: pendingImageElement,
        pendingImageElementId: null,
        multiElement: null,
      });

      const { x, y } = viewportCoordsToSceneCoords(event, this.state);
      mutateElement(pendingImageElement, {
        x,
        y,
      });
    } else if (this.state.activeTool.type === "freedraw") {
      this.handleFreeDrawElementOnPointerDown(
        event,
        this.state.activeTool.type,
        pointerDownState,
      );
    } else if (this.state.activeTool.type === "custom") {
      setCursor(this.canvas, CURSOR_TYPE.AUTO);
    } else if (this.state.activeTool.type !== "eraser") {
      this.createGenericElementOnPointerDown(
        this.state.activeTool.type,
        pointerDownState,
      );
    }

    this.props?.onPointerDown?.(this.state.activeTool, pointerDownState);

    const onPointerMove =
      this.onPointerMoveFromPointerDownHandler(pointerDownState);

    const onPointerUp =
      this.onPointerUpFromPointerDownHandler(pointerDownState);

    const onKeyDown = this.onKeyDownFromPointerDownHandler(pointerDownState);
    const onKeyUp = this.onKeyUpFromPointerDownHandler(pointerDownState);

    lastPointerUp = onPointerUp;

    if (!this.state.viewModeEnabled) {
      window.addEventListener(EVENT.POINTER_MOVE, onPointerMove);
      window.addEventListener(EVENT.POINTER_UP, onPointerUp);
      window.addEventListener(EVENT.KEYDOWN, onKeyDown);
      window.addEventListener(EVENT.KEYUP, onKeyUp);
      pointerDownState.eventListeners.onMove = onPointerMove;
      pointerDownState.eventListeners.onUp = onPointerUp;
      pointerDownState.eventListeners.onKeyUp = onKeyUp;
      pointerDownState.eventListeners.onKeyDown = onKeyDown;
    }
  };

  private handleCanvasPointerUp = (
    event: React.PointerEvent<HTMLCanvasElement>,
  ) => {
    this.lastPointerUp = event;
    if (this.device.isTouchScreen) {
      const scenePointer = viewportCoordsToSceneCoords(
        { clientX: event.clientX, clientY: event.clientY },
        this.state,
      );
      const hitElement = this.getElementAtPosition(
        scenePointer.x,
        scenePointer.y,
      );
      this.hitLinkElement = this.getElementLinkAtPosition(
        scenePointer,
        hitElement,
      );
    }
    if (
      this.hitLinkElement &&
      !this.state.selectedElementIds[this.hitLinkElement.id]
    ) {
      this.redirectToLink(event, this.device.isTouchScreen);
    }

    this.removePointer(event);
  };

  private maybeOpenContextMenuAfterPointerDownOnTouchDevices = (
    event: React.PointerEvent<HTMLCanvasElement>,
  ): void => {
    // deal with opening context menu on touch devices
    if (event.pointerType === "touch") {
      invalidateContextMenu = false;

      if (touchTimeout) {
        // If there's already a touchTimeout, this means that there's another
        // touch down and we are doing another touch, so we shouldn't open the
        // context menu.
        invalidateContextMenu = true;
      } else {
        // open the context menu with the first touch's clientX and clientY
        // if the touch is not moving
        touchTimeout = window.setTimeout(() => {
          touchTimeout = 0;
          if (!invalidateContextMenu) {
            this.handleCanvasContextMenu(event);
          }
        }, TOUCH_CTX_MENU_TIMEOUT);
      }
    }
  };

  private resetContextMenuTimer = () => {
    clearTimeout(touchTimeout);
    touchTimeout = 0;
    invalidateContextMenu = false;
  };

  private maybeCleanupAfterMissingPointerUp(
    event: React.PointerEvent<HTMLCanvasElement>,
  ): void {
    if (lastPointerUp !== null) {
      // Unfortunately, sometimes we don't get a pointerup after a pointerdown,
      // this can happen when a contextual menu or alert is triggered. In order to avoid
      // being in a weird state, we clean up on the next pointerdown
      lastPointerUp(event);
    }
  }

  // Returns whether the event is a panning
  private handleCanvasPanUsingWheelOrSpaceDrag = (
    event: React.PointerEvent<HTMLCanvasElement>,
  ): boolean => {
    if (
      !(
        gesture.pointers.size <= 1 &&
        (event.button === POINTER_BUTTON.WHEEL ||
          (event.button === POINTER_BUTTON.MAIN && isHoldingSpace) ||
          this.state.viewModeEnabled)
      ) ||
      isTextElement(this.state.editingElement)
    ) {
      return false;
    }
    isPanning = true;
    event.preventDefault();

    let nextPastePrevented = false;
    const isLinux = /Linux/.test(window.navigator.platform);

    setCursor(this.canvas, CURSOR_TYPE.GRABBING);
    let { clientX: lastX, clientY: lastY } = event;
    const onPointerMove = withBatchedUpdatesThrottled((event: PointerEvent) => {
      const deltaX = lastX - event.clientX;
      const deltaY = lastY - event.clientY;
      lastX = event.clientX;
      lastY = event.clientY;

      /*
       * Prevent paste event if we move while middle clicking on Linux.
       * See issue #1383.
       */
      if (
        isLinux &&
        !nextPastePrevented &&
        (Math.abs(deltaX) > 1 || Math.abs(deltaY) > 1)
      ) {
        nextPastePrevented = true;

        /* Prevent the next paste event */
        const preventNextPaste = (event: ClipboardEvent) => {
          document.body.removeEventListener(EVENT.PASTE, preventNextPaste);
          event.stopPropagation();
        };

        /*
         * Reenable next paste in case of disabled middle click paste for
         * any reason:
         * - right click paste
         * - empty clipboard
         */
        const enableNextPaste = () => {
          setTimeout(() => {
            document.body.removeEventListener(EVENT.PASTE, preventNextPaste);
            window.removeEventListener(EVENT.POINTER_UP, enableNextPaste);
          }, 100);
        };

        document.body.addEventListener(EVENT.PASTE, preventNextPaste);
        window.addEventListener(EVENT.POINTER_UP, enableNextPaste);
      }

      this.setState({
        scrollX: this.state.scrollX - deltaX / this.state.zoom.value,
        scrollY: this.state.scrollY - deltaY / this.state.zoom.value,
      });
    });
    const teardown = withBatchedUpdates(
      (lastPointerUp = () => {
        lastPointerUp = null;
        isPanning = false;
        if (!isHoldingSpace) {
          if (this.state.viewModeEnabled) {
            setCursor(this.canvas, CURSOR_TYPE.GRAB);
          } else {
            setCursorForShape(this.canvas, this.state);
          }
        }
        this.setState({
          cursorButton: "up",
        });
        this.savePointer(event.clientX, event.clientY, "up");
        window.removeEventListener(EVENT.POINTER_MOVE, onPointerMove);
        window.removeEventListener(EVENT.POINTER_UP, teardown);
        window.removeEventListener(EVENT.BLUR, teardown);
        onPointerMove.flush();
      }),
    );
    window.addEventListener(EVENT.BLUR, teardown);
    window.addEventListener(EVENT.POINTER_MOVE, onPointerMove, {
      passive: true,
    });
    window.addEventListener(EVENT.POINTER_UP, teardown);
    return true;
  };

  private updateGestureOnPointerDown(
    event: React.PointerEvent<HTMLCanvasElement>,
  ): void {
    gesture.pointers.set(event.pointerId, {
      x: event.clientX,
      y: event.clientY,
    });

    if (gesture.pointers.size === 2) {
      gesture.lastCenter = getCenter(gesture.pointers);
      gesture.initialScale = this.state.zoom.value;
      gesture.initialDistance = getDistance(
        Array.from(gesture.pointers.values()),
      );
    }
  }

  private initialPointerDownState(
    event: React.PointerEvent<HTMLCanvasElement>,
  ): PointerDownState {
    const origin = viewportCoordsToSceneCoords(event, this.state);
    const selectedElements = getSelectedElements(
      this.scene.getNonDeletedElements(),
      this.state,
    );
    const [minX, minY, maxX, maxY] = getCommonBounds(selectedElements);

    return {
      origin,
      withCmdOrCtrl: event[KEYS.CTRL_OR_CMD],
      originInGrid: tupleToCoors(
        getGridPoint(origin.x, origin.y, this.state.gridSize),
      ),
      scrollbars: isOverScrollBars(
        currentScrollBars,
        event.clientX - this.state.offsetLeft,
        event.clientY - this.state.offsetTop,
      ),
      // we need to duplicate because we'll be updating this state
      lastCoords: { ...origin },
      originalElements: this.scene
        .getNonDeletedElements()
        .reduce((acc, element) => {
          acc.set(element.id, deepCopyElement(element));
          return acc;
        }, new Map() as PointerDownState["originalElements"]),
      resize: {
        handleType: false,
        isResizing: false,
        offset: { x: 0, y: 0 },
        arrowDirection: "origin",
        center: { x: (maxX + minX) / 2, y: (maxY + minY) / 2 },
      },
      hit: {
        element: null,
        allHitElements: [],
        wasAddedToSelection: false,
        hasBeenDuplicated: false,
        hasHitCommonBoundingBoxOfSelectedElements:
          this.isHittingCommonBoundingBoxOfSelectedElements(
            origin,
            selectedElements,
          ),
      },
      drag: {
        hasOccurred: false,
        offset: null,
      },
      eventListeners: {
        onMove: null,
        onUp: null,
        onKeyUp: null,
        onKeyDown: null,
      },
      boxSelection: {
        hasOccurred: false,
      },
      elementIdsToErase: {},
    };
  }

  // Returns whether the event is a dragging a scrollbar
  private handleDraggingScrollBar(
    event: React.PointerEvent<HTMLCanvasElement>,
    pointerDownState: PointerDownState,
  ): boolean {
    if (
      !(pointerDownState.scrollbars.isOverEither && !this.state.multiElement)
    ) {
      return false;
    }
    isDraggingScrollBar = true;
    pointerDownState.lastCoords.x = event.clientX;
    pointerDownState.lastCoords.y = event.clientY;
    const onPointerMove = withBatchedUpdatesThrottled((event: PointerEvent) => {
      const target = event.target;
      if (!(target instanceof HTMLElement)) {
        return;
      }

      this.handlePointerMoveOverScrollbars(event, pointerDownState);
    });

    const onPointerUp = withBatchedUpdates(() => {
      isDraggingScrollBar = false;
      setCursorForShape(this.canvas, this.state);
      lastPointerUp = null;
      this.setState({
        cursorButton: "up",
      });
      this.savePointer(event.clientX, event.clientY, "up");
      window.removeEventListener(EVENT.POINTER_MOVE, onPointerMove);
      window.removeEventListener(EVENT.POINTER_UP, onPointerUp);
      onPointerMove.flush();
    });

    lastPointerUp = onPointerUp;

    window.addEventListener(EVENT.POINTER_MOVE, onPointerMove);
    window.addEventListener(EVENT.POINTER_UP, onPointerUp);
    return true;
  }

  private clearSelectionIfNotUsingSelection = (): void => {
    if (this.state.activeTool.type !== "selection") {
      this.setState({
        selectedElementIds: {},
        selectedGroupIds: {},
        editingGroupId: null,
      });
    }
  };

  /**
   * @returns whether the pointer event has been completely handled
   */
  private handleSelectionOnPointerDown = (
    event: React.PointerEvent<HTMLCanvasElement>,
    pointerDownState: PointerDownState,
  ): boolean => {
    if (this.state.activeTool.type === "selection") {
      const elements = this.scene.getNonDeletedElements();
      const selectedElements = getSelectedElements(elements, this.state);
      if (selectedElements.length === 1 && !this.state.editingLinearElement) {
        const elementWithTransformHandleType =
          getElementWithTransformHandleType(
            elements,
            this.state,
            pointerDownState.origin.x,
            pointerDownState.origin.y,
            this.state.zoom,
            event.pointerType,
          );
        if (elementWithTransformHandleType != null) {
          this.setState({
            resizingElement: elementWithTransformHandleType.element,
          });
          pointerDownState.resize.handleType =
            elementWithTransformHandleType.transformHandleType;
        }
      } else if (selectedElements.length > 1) {
        pointerDownState.resize.handleType = getTransformHandleTypeFromCoords(
          getCommonBounds(selectedElements),
          pointerDownState.origin.x,
          pointerDownState.origin.y,
          this.state.zoom,
          event.pointerType,
        );
      }
      if (pointerDownState.resize.handleType) {
        setCursor(
          this.canvas,
          getCursorForResizingElement({
            transformHandleType: pointerDownState.resize.handleType,
          }),
        );
        pointerDownState.resize.isResizing = true;
        pointerDownState.resize.offset = tupleToCoors(
          getResizeOffsetXY(
            pointerDownState.resize.handleType,
            selectedElements,
            pointerDownState.origin.x,
            pointerDownState.origin.y,
          ),
        );
        if (
          selectedElements.length === 1 &&
          isLinearElement(selectedElements[0]) &&
          selectedElements[0].points.length === 2
        ) {
          pointerDownState.resize.arrowDirection = getResizeArrowDirection(
            pointerDownState.resize.handleType,
            selectedElements[0],
          );
        }
      } else {
        if (this.state.selectedLinearElement) {
          const linearElementEditor =
            this.state.editingLinearElement || this.state.selectedLinearElement;
          const ret = LinearElementEditor.handlePointerDown(
            event,
            this.state,
            this.history,
            pointerDownState.origin,
            linearElementEditor,
          );
          if (ret.hitElement) {
            pointerDownState.hit.element = ret.hitElement;
          }
          if (ret.linearElementEditor) {
            this.setState({ selectedLinearElement: ret.linearElementEditor });

            if (this.state.editingLinearElement) {
              this.setState({ editingLinearElement: ret.linearElementEditor });
            }
          }
          if (ret.didAddPoint && !ret.isMidPoint) {
            return true;
          }
        }
        // hitElement may already be set above, so check first
        pointerDownState.hit.element =
          pointerDownState.hit.element ??
          this.getElementAtPosition(
            pointerDownState.origin.x,
            pointerDownState.origin.y,
          );

        if (pointerDownState.hit.element) {
          // Early return if pointer is hitting link icon
          const hitLinkElement = this.getElementLinkAtPosition(
            {
              x: pointerDownState.origin.x,
              y: pointerDownState.origin.y,
            },
            pointerDownState.hit.element,
          );
          if (hitLinkElement) {
            return false;
          }
        }

        // For overlapped elements one position may hit
        // multiple elements
        pointerDownState.hit.allHitElements = this.getElementsAtPosition(
          pointerDownState.origin.x,
          pointerDownState.origin.y,
        );

        const hitElement = pointerDownState.hit.element;
        const someHitElementIsSelected =
          pointerDownState.hit.allHitElements.some((element) =>
            this.isASelectedElement(element),
          );
        if (
          (hitElement === null || !someHitElementIsSelected) &&
          !event.shiftKey &&
          !pointerDownState.hit.hasHitCommonBoundingBoxOfSelectedElements
        ) {
          this.clearSelection(hitElement);
        }

        if (this.state.editingLinearElement) {
          this.setState({
            selectedElementIds: {
              [this.state.editingLinearElement.elementId]: true,
            },
          });
          // If we click on something
        } else if (hitElement != null) {
          // on CMD/CTRL, drill down to hit element regardless of groups etc.
          if (event[KEYS.CTRL_OR_CMD]) {
            if (!this.state.selectedElementIds[hitElement.id]) {
              pointerDownState.hit.wasAddedToSelection = true;
            }
            this.setState((prevState) => ({
              ...editGroupForSelectedElement(prevState, hitElement),
              previousSelectedElementIds: this.state.selectedElementIds,
            }));
            // mark as not completely handled so as to allow dragging etc.
            return false;
          }

          // deselect if item is selected
          // if shift is not clicked, this will always return true
          // otherwise, it will trigger selection based on current
          // state of the box
          if (!this.state.selectedElementIds[hitElement.id]) {
            // if we are currently editing a group, exiting editing mode and deselect the group.
            if (
              this.state.editingGroupId &&
              !isElementInGroup(hitElement, this.state.editingGroupId)
            ) {
              this.setState({
                selectedElementIds: {},
                selectedGroupIds: {},
                editingGroupId: null,
              });
            }

            // Add hit element to selection. At this point if we're not holding
            // SHIFT the previously selected element(s) were deselected above
            // (make sure you use setState updater to use latest state)
            if (
              !someHitElementIsSelected &&
              !pointerDownState.hit.hasHitCommonBoundingBoxOfSelectedElements
            ) {
              this.setState((prevState) => {
                return selectGroupsForSelectedElements(
                  {
                    ...prevState,
                    selectedElementIds: {
                      ...prevState.selectedElementIds,
                      [hitElement.id]: true,
                    },
                    showHyperlinkPopup: hitElement.link ? "info" : false,
                  },
                  this.scene.getNonDeletedElements(),
                );
              });
              pointerDownState.hit.wasAddedToSelection = true;
            }
          }
        }

        this.setState({
          previousSelectedElementIds: this.state.selectedElementIds,
        });
      }
    }
    return false;
  };

  private isASelectedElement(hitElement: ExcalidrawElement | null): boolean {
    return hitElement != null && this.state.selectedElementIds[hitElement.id];
  }

  private isHittingCommonBoundingBoxOfSelectedElements(
    point: Readonly<{ x: number; y: number }>,
    selectedElements: readonly ExcalidrawElement[],
  ): boolean {
    if (selectedElements.length < 2) {
      return false;
    }

    // How many pixels off the shape boundary we still consider a hit
    const threshold = 10 / this.state.zoom.value;
    const [x1, y1, x2, y2] = getCommonBounds(selectedElements);
    return (
      point.x > x1 - threshold &&
      point.x < x2 + threshold &&
      point.y > y1 - threshold &&
      point.y < y2 + threshold
    );
  }

  private handleTextOnPointerDown = (
    event: React.PointerEvent<HTMLCanvasElement>,
    pointerDownState: PointerDownState,
  ): void => {
    // if we're currently still editing text, clicking outside
    // should only finalize it, not create another (irrespective
    // of state.activeTool.locked)
    if (isTextElement(this.state.editingElement)) {
      return;
    }
    let sceneX = pointerDownState.origin.x;
    let sceneY = pointerDownState.origin.y;

    const element = this.getElementAtPosition(sceneX, sceneY, {
      includeBoundTextElement: true,
    });

    const canBindText = hasBoundTextElement(element);
    if (canBindText) {
      sceneX = element.x + element.width / 2;
      sceneY = element.y + element.height / 2;
    }
    this.startTextEditing({
      sceneX,
      sceneY,
      shouldBind: false,
      insertAtParentCenter: !event.altKey,
    });

    resetCursor(this.canvas);
    if (!this.state.activeTool.locked) {
      this.setState({
        activeTool: updateActiveTool(this.state, { type: "selection" }),
      });
    }
  };

  private handleFreeDrawElementOnPointerDown = (
    event: React.PointerEvent<HTMLCanvasElement>,
    elementType: ExcalidrawFreeDrawElement["type"],
    pointerDownState: PointerDownState,
  ) => {
    // Begin a mark capture. This does not have to update state yet.
    const [gridX, gridY] = getGridPoint(
      pointerDownState.origin.x,
      pointerDownState.origin.y,
      null,
    );

    const element = newFreeDrawElement({
      type: elementType,
      x: gridX,
      y: gridY,
      strokeColor: this.state.currentItemStrokeColor,
      backgroundColor: this.state.currentItemBackgroundColor,
      fillStyle: this.state.currentItemFillStyle,
      strokeWidth: this.state.currentItemStrokeWidth,
      strokeStyle: this.state.currentItemStrokeStyle,
      roughness: this.state.currentItemRoughness,
      opacity: this.state.currentItemOpacity,
      strokeSharpness: this.state.currentItemLinearStrokeSharpness,
      simulatePressure: event.pressure === 0.5,
      locked: false,
    });

    this.setState((prevState) => ({
      selectedElementIds: {
        ...prevState.selectedElementIds,
        [element.id]: false,
      },
    }));

    const pressures = element.simulatePressure
      ? element.pressures
      : [...element.pressures, event.pressure];

    mutateElement(element, {
      points: [[0, 0]],
      pressures,
    });

    const boundElement = getHoveredElementForBinding(
      pointerDownState.origin,
      this.scene,
    );
    this.scene.replaceAllElements([
      ...this.scene.getElementsIncludingDeleted(),
      element,
    ]);
    this.setState({
      draggingElement: element,
      editingElement: element,
      startBoundElement: boundElement,
      suggestedBindings: [],
    });
  };

  private createImageElement = ({
    sceneX,
    sceneY,
  }: {
    sceneX: number;
    sceneY: number;
  }) => {
    const [gridX, gridY] = getGridPoint(sceneX, sceneY, this.state.gridSize);

    const element = newImageElement({
      type: "image",
      x: gridX,
      y: gridY,
      strokeColor: this.state.currentItemStrokeColor,
      backgroundColor: this.state.currentItemBackgroundColor,
      fillStyle: this.state.currentItemFillStyle,
      strokeWidth: this.state.currentItemStrokeWidth,
      strokeStyle: this.state.currentItemStrokeStyle,
      roughness: this.state.currentItemRoughness,
      opacity: this.state.currentItemOpacity,
      strokeSharpness: this.state.currentItemLinearStrokeSharpness,
      locked: false,
    });

    return element;
  };

  private handleLinearElementOnPointerDown = (
    event: React.PointerEvent<HTMLCanvasElement>,
    elementType: ExcalidrawLinearElement["type"],
    pointerDownState: PointerDownState,
  ): void => {
    if (this.state.multiElement) {
      const { multiElement } = this.state;

      // finalize if completing a loop
      if (
        multiElement.type === "line" &&
        isPathALoop(multiElement.points, this.state.zoom.value)
      ) {
        mutateElement(multiElement, {
          lastCommittedPoint:
            multiElement.points[multiElement.points.length - 1],
        });
        this.actionManager.executeAction(actionFinalize);
        return;
      }

      const { x: rx, y: ry, lastCommittedPoint } = multiElement;

      // clicking inside commit zone → finalize arrow
      if (
        multiElement.points.length > 1 &&
        lastCommittedPoint &&
        distance2d(
          pointerDownState.origin.x - rx,
          pointerDownState.origin.y - ry,
          lastCommittedPoint[0],
          lastCommittedPoint[1],
        ) < LINE_CONFIRM_THRESHOLD
      ) {
        this.actionManager.executeAction(actionFinalize);
        return;
      }

      this.setState((prevState) => ({
        selectedElementIds: {
          ...prevState.selectedElementIds,
          [multiElement.id]: true,
        },
      }));
      // clicking outside commit zone → update reference for last committed
      // point
      mutateElement(multiElement, {
        lastCommittedPoint: multiElement.points[multiElement.points.length - 1],
      });
      setCursor(this.canvas, CURSOR_TYPE.POINTER);
    } else {
      const [gridX, gridY] = getGridPoint(
        pointerDownState.origin.x,
        pointerDownState.origin.y,
        this.state.gridSize,
      );

      /* If arrow is pre-arrowheads, it will have undefined for both start and end arrowheads.
      If so, we want it to be null for start and "arrow" for end. If the linear item is not
      an arrow, we want it to be null for both. Otherwise, we want it to use the
      values from appState. */

      const { currentItemStartArrowhead, currentItemEndArrowhead } = this.state;
      const [startArrowhead, endArrowhead] =
        elementType === "arrow"
          ? [currentItemStartArrowhead, currentItemEndArrowhead]
          : [null, null];

      const element = newLinearElement({
        type: elementType,
        x: gridX,
        y: gridY,
        strokeColor: this.state.currentItemStrokeColor,
        backgroundColor: this.state.currentItemBackgroundColor,
        fillStyle: this.state.currentItemFillStyle,
        strokeWidth: this.state.currentItemStrokeWidth,
        strokeStyle: this.state.currentItemStrokeStyle,
        roughness: this.state.currentItemRoughness,
        opacity: this.state.currentItemOpacity,
        strokeSharpness: this.state.currentItemLinearStrokeSharpness,
        startArrowhead,
        endArrowhead,
        locked: false,
      });
      this.setState((prevState) => ({
        selectedElementIds: {
          ...prevState.selectedElementIds,
          [element.id]: false,
        },
      }));
      mutateElement(element, {
        points: [...element.points, [0, 0]],
      });
      const boundElement = getHoveredElementForBinding(
        pointerDownState.origin,
        this.scene,
      );
      this.scene.replaceAllElements([
        ...this.scene.getElementsIncludingDeleted(),
        element,
      ]);
      this.setState({
        draggingElement: element,
        editingElement: element,
        startBoundElement: boundElement,
        suggestedBindings: [],
      });
    }
  };

  private createGenericElementOnPointerDown = (
    elementType: ExcalidrawGenericElement["type"],
    pointerDownState: PointerDownState,
  ): void => {
    const [gridX, gridY] = getGridPoint(
      pointerDownState.origin.x,
      pointerDownState.origin.y,
      this.state.gridSize,
    );
    const element = newElement({
      type: elementType,
      x: gridX,
      y: gridY,
      strokeColor: this.state.currentItemStrokeColor,
      backgroundColor: this.state.currentItemBackgroundColor,
      fillStyle: this.state.currentItemFillStyle,
      strokeWidth: this.state.currentItemStrokeWidth,
      strokeStyle: this.state.currentItemStrokeStyle,
      roughness: this.state.currentItemRoughness,
      opacity: this.state.currentItemOpacity,
      strokeSharpness: this.state.currentItemStrokeSharpness,
      locked: false,
    });

    if (element.type === "selection") {
      this.setState({
        selectionElement: element,
        draggingElement: element,
      });
    } else {
      this.scene.replaceAllElements([
        ...this.scene.getElementsIncludingDeleted(),
        element,
      ]);
      this.setState({
        multiElement: null,
        draggingElement: element,
        editingElement: element,
      });
    }
  };

  private onKeyDownFromPointerDownHandler(
    pointerDownState: PointerDownState,
  ): (event: KeyboardEvent) => void {
    return withBatchedUpdates((event: KeyboardEvent) => {
      if (this.maybeHandleResize(pointerDownState, event)) {
        return;
      }
      this.maybeDragNewGenericElement(pointerDownState, event);
    });
  }

  private onKeyUpFromPointerDownHandler(
    pointerDownState: PointerDownState,
  ): (event: KeyboardEvent) => void {
    return withBatchedUpdates((event: KeyboardEvent) => {
      // Prevents focus from escaping excalidraw tab
      event.key === KEYS.ALT && event.preventDefault();
      if (this.maybeHandleResize(pointerDownState, event)) {
        return;
      }
      this.maybeDragNewGenericElement(pointerDownState, event);
    });
  }

  private onPointerMoveFromPointerDownHandler(
    pointerDownState: PointerDownState,
  ) {
    return withBatchedUpdatesThrottled((event: PointerEvent) => {
      // We need to initialize dragOffsetXY only after we've updated
      // `state.selectedElementIds` on pointerDown. Doing it here in pointerMove
      // event handler should hopefully ensure we're already working with
      // the updated state.
      if (pointerDownState.drag.offset === null) {
        pointerDownState.drag.offset = tupleToCoors(
          getDragOffsetXY(
            getSelectedElements(this.scene.getNonDeletedElements(), this.state),
            pointerDownState.origin.x,
            pointerDownState.origin.y,
          ),
        );
      }
      const target = event.target;
      if (!(target instanceof HTMLElement)) {
        return;
      }

      if (this.handlePointerMoveOverScrollbars(event, pointerDownState)) {
        return;
      }

      const pointerCoords = viewportCoordsToSceneCoords(event, this.state);

      if (isEraserActive(this.state)) {
        this.handleEraser(event, pointerDownState, pointerCoords);
        return;
      }

      const [gridX, gridY] = getGridPoint(
        pointerCoords.x,
        pointerCoords.y,
        this.state.gridSize,
      );

      // for arrows/lines, don't start dragging until a given threshold
      // to ensure we don't create a 2-point arrow by mistake when
      // user clicks mouse in a way that it moves a tiny bit (thus
      // triggering pointermove)

      if (
        !pointerDownState.drag.hasOccurred &&
        (this.state.activeTool.type === "arrow" ||
          this.state.activeTool.type === "line")
      ) {
        if (
          distance2d(
            pointerCoords.x,
            pointerCoords.y,
            pointerDownState.origin.x,
            pointerDownState.origin.y,
          ) < DRAGGING_THRESHOLD
        ) {
          return;
        }
      }
      if (pointerDownState.resize.isResizing) {
        pointerDownState.lastCoords.x = pointerCoords.x;
        pointerDownState.lastCoords.y = pointerCoords.y;
        if (this.maybeHandleResize(pointerDownState, event)) {
          return true;
        }
      }

      if (this.state.selectedLinearElement) {
        const linearElementEditor =
          this.state.editingLinearElement || this.state.selectedLinearElement;
        const didDrag = LinearElementEditor.handlePointDragging(
          event,
          this.state,
          pointerCoords.x,
          pointerCoords.y,
          (element, pointsSceneCoords) => {
            this.maybeSuggestBindingsForLinearElementAtCoords(
              element,
              pointsSceneCoords,
            );
          },
          linearElementEditor,
        );
        if (didDrag) {
          pointerDownState.lastCoords.x = pointerCoords.x;
          pointerDownState.lastCoords.y = pointerCoords.y;
          pointerDownState.drag.hasOccurred = true;
          if (
            this.state.editingLinearElement &&
            !this.state.editingLinearElement.isDragging
          ) {
            this.setState({
              editingLinearElement: {
                ...this.state.editingLinearElement,
                isDragging: true,
              },
            });
          }
          if (!this.state.selectedLinearElement.isDragging) {
            this.setState({
              selectedLinearElement: {
                ...this.state.selectedLinearElement,
                isDragging: true,
              },
            });
          }
          return;
        }
      }

      const hasHitASelectedElement = pointerDownState.hit.allHitElements.some(
        (element) => this.isASelectedElement(element),
      );

      const isSelectingPointsInLineEditor =
        this.state.editingLinearElement &&
        event.shiftKey &&
        this.state.editingLinearElement.elementId ===
          pointerDownState.hit.element?.id;
      if (
        (hasHitASelectedElement ||
          pointerDownState.hit.hasHitCommonBoundingBoxOfSelectedElements) &&
        !isSelectingPointsInLineEditor
      ) {
        const selectedElements = getSelectedElements(
          this.scene.getNonDeletedElements(),
          this.state,
        );
        if (selectedElements.every((element) => element.locked)) {
          return;
        }
        // Marking that click was used for dragging to check
        // if elements should be deselected on pointerup
        pointerDownState.drag.hasOccurred = true;
        // prevent dragging even if we're no longer holding cmd/ctrl otherwise
        // it would have weird results (stuff jumping all over the screen)
        if (selectedElements.length > 0 && !pointerDownState.withCmdOrCtrl) {
          const [dragX, dragY] = getGridPoint(
            pointerCoords.x - pointerDownState.drag.offset.x,
            pointerCoords.y - pointerDownState.drag.offset.y,
            this.state.gridSize,
          );

          const [dragDistanceX, dragDistanceY] = [
            Math.abs(pointerCoords.x - pointerDownState.origin.x),
            Math.abs(pointerCoords.y - pointerDownState.origin.y),
          ];

          // We only drag in one direction if shift is pressed
          const lockDirection = event.shiftKey;
          dragSelectedElements(
            pointerDownState,
            selectedElements,
            dragX,
            dragY,
            lockDirection,
            dragDistanceX,
            dragDistanceY,
            this.state,
          );
          this.maybeSuggestBindingForAll(selectedElements);

          // We duplicate the selected element if alt is pressed on pointer move
          if (event.altKey && !pointerDownState.hit.hasBeenDuplicated) {
            // Move the currently selected elements to the top of the z index stack, and
            // put the duplicates where the selected elements used to be.
            // (the origin point where the dragging started)

            pointerDownState.hit.hasBeenDuplicated = true;

            const nextElements = [];
            const elementsToAppend = [];
            const groupIdMap = new Map();
            const oldIdToDuplicatedId = new Map();
            const hitElement = pointerDownState.hit.element;
            const elements = this.scene.getElementsIncludingDeleted();
            const selectedElementIds: Array<ExcalidrawElement["id"]> =
              getSelectedElements(elements, this.state, true).map(
                (element) => element.id,
              );

            for (const element of elements) {
              if (
                selectedElementIds.includes(element.id) ||
                // case: the state.selectedElementIds might not have been
                // updated yet by the time this mousemove event is fired
                (element.id === hitElement?.id &&
                  pointerDownState.hit.wasAddedToSelection)
              ) {
                const duplicatedElement = duplicateElement(
                  this.state.editingGroupId,
                  groupIdMap,
                  element,
                );
                const [originDragX, originDragY] = getGridPoint(
                  pointerDownState.origin.x - pointerDownState.drag.offset.x,
                  pointerDownState.origin.y - pointerDownState.drag.offset.y,
                  this.state.gridSize,
                );
                mutateElement(duplicatedElement, {
                  x: duplicatedElement.x + (originDragX - dragX),
                  y: duplicatedElement.y + (originDragY - dragY),
                });
                nextElements.push(duplicatedElement);
                elementsToAppend.push(element);
                oldIdToDuplicatedId.set(element.id, duplicatedElement.id);
              } else {
                nextElements.push(element);
              }
            }
            const nextSceneElements = [...nextElements, ...elementsToAppend];
            bindTextToShapeAfterDuplication(
              nextElements,
              elementsToAppend,
              oldIdToDuplicatedId,
            );
            fixBindingsAfterDuplication(
              nextSceneElements,
              elementsToAppend,
              oldIdToDuplicatedId,
              "duplicatesServeAsOld",
            );
            this.scene.replaceAllElements(nextSceneElements);
          }
          return;
        }
      }

      // It is very important to read this.state within each move event,
      // otherwise we would read a stale one!
      const draggingElement = this.state.draggingElement;
      if (!draggingElement) {
        return;
      }

      if (draggingElement.type === "freedraw") {
        const points = draggingElement.points;
        const dx = pointerCoords.x - draggingElement.x;
        const dy = pointerCoords.y - draggingElement.y;

        const lastPoint = points.length > 0 && points[points.length - 1];
        const discardPoint =
          lastPoint && lastPoint[0] === dx && lastPoint[1] === dy;

        if (!discardPoint) {
          const pressures = draggingElement.simulatePressure
            ? draggingElement.pressures
            : [...draggingElement.pressures, event.pressure];

          mutateElement(draggingElement, {
            points: [...points, [dx, dy]],
            pressures,
          });
        }
      } else if (isLinearElement(draggingElement)) {
        pointerDownState.drag.hasOccurred = true;
        const points = draggingElement.points;
        let dx = gridX - draggingElement.x;
        let dy = gridY - draggingElement.y;

        if (shouldRotateWithDiscreteAngle(event) && points.length === 2) {
          ({ width: dx, height: dy } = getLockedLinearCursorAlignSize(
            draggingElement.x,
            draggingElement.y,
            pointerCoords.x,
            pointerCoords.y,
          ));
        }

        if (points.length === 1) {
          mutateElement(draggingElement, {
            points: [...points, [dx, dy]],
          });
        } else if (points.length === 2) {
          mutateElement(draggingElement, {
            points: [...points.slice(0, -1), [dx, dy]],
          });
        }

        if (isBindingElement(draggingElement, false)) {
          // When creating a linear element by dragging
          this.maybeSuggestBindingsForLinearElementAtCoords(
            draggingElement,
            [pointerCoords],
            this.state.startBoundElement,
          );
        }
      } else {
        pointerDownState.lastCoords.x = pointerCoords.x;
        pointerDownState.lastCoords.y = pointerCoords.y;
        this.maybeDragNewGenericElement(pointerDownState, event);
      }

      if (this.state.activeTool.type === "selection") {
        pointerDownState.boxSelection.hasOccurred = true;

        const elements = this.scene.getNonDeletedElements();
        if (
          !event.shiftKey &&
          // allows for box-selecting points (without shift)
          !this.state.editingLinearElement &&
          isSomeElementSelected(elements, this.state)
        ) {
          if (pointerDownState.withCmdOrCtrl && pointerDownState.hit.element) {
            this.setState((prevState) =>
              selectGroupsForSelectedElements(
                {
                  ...prevState,
                  selectedElementIds: {
                    [pointerDownState.hit.element!.id]: true,
                  },
                },
                this.scene.getNonDeletedElements(),
              ),
            );
          } else {
            this.setState({
              selectedElementIds: {},
              selectedGroupIds: {},
              editingGroupId: null,
            });
          }
        }
        // box-select line editor points
        if (this.state.editingLinearElement) {
          LinearElementEditor.handleBoxSelection(
            event,
            this.state,
            this.setState.bind(this),
          );
          // regular box-select
        } else {
          const elementsWithinSelection = getElementsWithinSelection(
            elements,
            draggingElement,
          );
          this.setState((prevState) =>
            selectGroupsForSelectedElements(
              {
                ...prevState,
                selectedElementIds: {
                  ...prevState.selectedElementIds,
                  ...elementsWithinSelection.reduce(
                    (acc: Record<ExcalidrawElement["id"], true>, element) => {
                      acc[element.id] = true;
                      return acc;
                    },
                    {},
                  ),
                  ...(pointerDownState.hit.element
                    ? {
                        // if using ctrl/cmd, select the hitElement only if we
                        // haven't box-selected anything else
                        [pointerDownState.hit.element.id]:
                          !elementsWithinSelection.length,
                      }
                    : null),
                },
                showHyperlinkPopup:
                  elementsWithinSelection.length === 1 &&
                  elementsWithinSelection[0].link
                    ? "info"
                    : false,
                // select linear element only when we haven't box-selected anything else
                selectedLinearElement:
                  elementsWithinSelection.length === 1 &&
                  isLinearElement(elementsWithinSelection[0])
                    ? new LinearElementEditor(
                        elementsWithinSelection[0],
                        this.scene,
                      )
                    : null,
              },
              this.scene.getNonDeletedElements(),
            ),
          );
        }
      }
    });
  }

  // Returns whether the pointer move happened over either scrollbar
  private handlePointerMoveOverScrollbars(
    event: PointerEvent,
    pointerDownState: PointerDownState,
  ): boolean {
    if (pointerDownState.scrollbars.isOverHorizontal) {
      const x = event.clientX;
      const dx = x - pointerDownState.lastCoords.x;
      this.setState({
        scrollX: this.state.scrollX - dx / this.state.zoom.value,
      });
      pointerDownState.lastCoords.x = x;
      return true;
    }

    if (pointerDownState.scrollbars.isOverVertical) {
      const y = event.clientY;
      const dy = y - pointerDownState.lastCoords.y;
      this.setState({
        scrollY: this.state.scrollY - dy / this.state.zoom.value,
      });
      pointerDownState.lastCoords.y = y;
      return true;
    }
    return false;
  }

  private onPointerUpFromPointerDownHandler(
    pointerDownState: PointerDownState,
  ): (event: PointerEvent) => void {
    return withBatchedUpdates((childEvent: PointerEvent) => {
      const {
        draggingElement,
        resizingElement,
        multiElement,
        activeTool,
        isResizing,
        isRotating,
      } = this.state;
      this.setState({
        isResizing: false,
        isRotating: false,
        resizingElement: null,
        selectionElement: null,
        cursorButton: "up",
        // text elements are reset on finalize, and resetting on pointerup
        // may cause issues with double taps
        editingElement:
          multiElement || isTextElement(this.state.editingElement)
            ? this.state.editingElement
            : null,
      });

      this.savePointer(childEvent.clientX, childEvent.clientY, "up");

      // Handle end of dragging a point of a linear element, might close a loop
      // and sets binding element
      if (this.state.editingLinearElement) {
        if (
          !pointerDownState.boxSelection.hasOccurred &&
          pointerDownState.hit?.element?.id !==
            this.state.editingLinearElement.elementId
        ) {
          this.actionManager.executeAction(actionFinalize);
        } else {
          const editingLinearElement = LinearElementEditor.handlePointerUp(
            childEvent,
            this.state.editingLinearElement,
            this.state,
          );
          if (editingLinearElement !== this.state.editingLinearElement) {
            this.setState({
              editingLinearElement,
              suggestedBindings: [],
            });
          }
        }
      } else if (this.state.selectedLinearElement) {
        if (
          pointerDownState.hit?.element?.id !==
          this.state.selectedLinearElement.elementId
        ) {
          const selectedELements = getSelectedElements(
            this.scene.getNonDeletedElements(),
            this.state,
          );
          // set selectedLinearElement to null if there is more than one element selected since we don't want to show linear element handles
          if (selectedELements.length > 1) {
            this.setState({ selectedLinearElement: null });
          }
        } else {
          const linearElementEditor = LinearElementEditor.handlePointerUp(
            childEvent,
            this.state.selectedLinearElement,
            this.state,
          );

          const { startBindingElement, endBindingElement } =
            linearElementEditor;
          const element = this.scene.getElement(linearElementEditor.elementId);
          if (isBindingElement(element)) {
            bindOrUnbindLinearElement(
              element,
              startBindingElement,
              endBindingElement,
            );
          }

          if (linearElementEditor !== this.state.selectedLinearElement) {
            this.setState({
              selectedLinearElement: {
                ...linearElementEditor,
                selectedPointsIndices: null,
              },
              suggestedBindings: [],
            });
          }
        }
      }

      lastPointerUp = null;

      if (pointerDownState.eventListeners.onMove) {
        pointerDownState.eventListeners.onMove.flush();
      }

      window.removeEventListener(
        EVENT.POINTER_MOVE,
        pointerDownState.eventListeners.onMove!,
      );
      window.removeEventListener(
        EVENT.POINTER_UP,
        pointerDownState.eventListeners.onUp!,
      );
      window.removeEventListener(
        EVENT.KEYDOWN,
        pointerDownState.eventListeners.onKeyDown!,
      );
      window.removeEventListener(
        EVENT.KEYUP,
        pointerDownState.eventListeners.onKeyUp!,
      );

      if (this.state.pendingImageElementId) {
        this.setState({ pendingImageElementId: null });
      }

      if (draggingElement?.type === "freedraw") {
        const pointerCoords = viewportCoordsToSceneCoords(
          childEvent,
          this.state,
        );

        const points = draggingElement.points;
        let dx = pointerCoords.x - draggingElement.x;
        let dy = pointerCoords.y - draggingElement.y;

        // Allows dots to avoid being flagged as infinitely small
        if (dx === points[0][0] && dy === points[0][1]) {
          dy += 0.0001;
          dx += 0.0001;
        }

        const pressures = draggingElement.simulatePressure
          ? []
          : [...draggingElement.pressures, childEvent.pressure];

        mutateElement(draggingElement, {
          points: [...points, [dx, dy]],
          pressures,
          lastCommittedPoint: [dx, dy],
        });

        this.actionManager.executeAction(actionFinalize);

        return;
      }
      if (isImageElement(draggingElement)) {
        const imageElement = draggingElement;
        try {
          this.initializeImageDimensions(imageElement);
          this.setState(
            { selectedElementIds: { [imageElement.id]: true } },
            () => {
              this.actionManager.executeAction(actionFinalize);
            },
          );
        } catch (error: any) {
          console.error(error);
          this.scene.replaceAllElements(
            this.scene
              .getElementsIncludingDeleted()
              .filter((el) => el.id !== imageElement.id),
          );
          this.actionManager.executeAction(actionFinalize);
        }
        return;
      }

      if (isLinearElement(draggingElement)) {
        if (draggingElement!.points.length > 1) {
          this.history.resumeRecording();
        }
        const pointerCoords = viewportCoordsToSceneCoords(
          childEvent,
          this.state,
        );

        if (
          !pointerDownState.drag.hasOccurred &&
          draggingElement &&
          !multiElement
        ) {
          mutateElement(draggingElement, {
            points: [
              ...draggingElement.points,
              [
                pointerCoords.x - draggingElement.x,
                pointerCoords.y - draggingElement.y,
              ],
            ],
          });
          this.setState({
            multiElement: draggingElement,
            editingElement: this.state.draggingElement,
          });
        } else if (pointerDownState.drag.hasOccurred && !multiElement) {
          if (
            isBindingEnabled(this.state) &&
            isBindingElement(draggingElement, false)
          ) {
            maybeBindLinearElement(
              draggingElement,
              this.state,
              this.scene,
              pointerCoords,
            );
          }
          this.setState({ suggestedBindings: [], startBoundElement: null });
          if (!activeTool.locked) {
            resetCursor(this.canvas);
            this.setState((prevState) => ({
              draggingElement: null,
              activeTool: updateActiveTool(this.state, {
                type: "selection",
              }),
              selectedElementIds: {
                ...prevState.selectedElementIds,
                [draggingElement.id]: true,
              },
              selectedLinearElement: new LinearElementEditor(
                draggingElement,
                this.scene,
              ),
            }));
          } else {
            this.setState((prevState) => ({
              draggingElement: null,
              selectedElementIds: {
                ...prevState.selectedElementIds,
                [draggingElement.id]: true,
              },
            }));
          }
        }
        return;
      }

      if (
        activeTool.type !== "selection" &&
        draggingElement &&
        isInvisiblySmallElement(draggingElement)
      ) {
        // remove invisible element which was added in onPointerDown
        this.scene.replaceAllElements(
          this.scene.getElementsIncludingDeleted().slice(0, -1),
        );
        this.setState({
          draggingElement: null,
        });
        return;
      }

      if (draggingElement) {
        mutateElement(
          draggingElement,
          getNormalizedDimensions(draggingElement),
        );
      }

      if (resizingElement) {
        this.history.resumeRecording();
      }

      if (resizingElement && isInvisiblySmallElement(resizingElement)) {
        this.scene.replaceAllElements(
          this.scene
            .getElementsIncludingDeleted()
            .filter((el) => el.id !== resizingElement.id),
        );
      }

      // Code below handles selection when element(s) weren't
      // drag or added to selection on pointer down phase.
      const hitElement = pointerDownState.hit.element;
      if (
        this.state.selectedLinearElement?.elementId !== hitElement?.id &&
        isLinearElement(hitElement)
      ) {
        const selectedELements = getSelectedElements(
          this.scene.getNonDeletedElements(),
          this.state,
        );
        // set selectedLinearElement when no other element selected except
        // the one we've hit
        if (selectedELements.length === 1) {
          this.setState({
            selectedLinearElement: new LinearElementEditor(
              hitElement,
              this.scene,
            ),
          });
        }
      }
      if (isEraserActive(this.state)) {
        const draggedDistance = distance2d(
          this.lastPointerDown!.clientX,
          this.lastPointerDown!.clientY,
          this.lastPointerUp!.clientX,
          this.lastPointerUp!.clientY,
        );

        if (draggedDistance === 0) {
          const scenePointer = viewportCoordsToSceneCoords(
            {
              clientX: this.lastPointerUp!.clientX,
              clientY: this.lastPointerUp!.clientY,
            },
            this.state,
          );
          const hitElements = this.getElementsAtPosition(
            scenePointer.x,
            scenePointer.y,
          );
          hitElements.forEach(
            (hitElement) =>
              (pointerDownState.elementIdsToErase[hitElement.id] = {
                erase: true,
                opacity: hitElement.opacity,
              }),
          );
        }
        this.eraseElements(pointerDownState);
        return;
      } else if (Object.keys(pointerDownState.elementIdsToErase).length) {
        this.restoreReadyToEraseElements(pointerDownState);
      }

      if (
        hitElement &&
        !pointerDownState.drag.hasOccurred &&
        !pointerDownState.hit.wasAddedToSelection &&
        // if we're editing a line, pointerup shouldn't switch selection if
        // box selected
        (!this.state.editingLinearElement ||
          !pointerDownState.boxSelection.hasOccurred)
      ) {
        // when inside line editor, shift selects points instead
        if (childEvent.shiftKey && !this.state.editingLinearElement) {
          if (this.state.selectedElementIds[hitElement.id]) {
            if (isSelectedViaGroup(this.state, hitElement)) {
              // We want to unselect all groups hitElement is part of
              // as well as all elements that are part of the groups
              // hitElement is part of
              const idsOfSelectedElementsThatAreInGroups = hitElement.groupIds
                .flatMap((groupId) =>
                  getElementsInGroup(
                    this.scene.getNonDeletedElements(),
                    groupId,
                  ),
                )
                .map((element) => ({ [element.id]: false }))
                .reduce((prevId, acc) => ({ ...prevId, ...acc }), {});

              this.setState((_prevState) => ({
                selectedGroupIds: {
                  ..._prevState.selectedElementIds,
                  ...hitElement.groupIds
                    .map((gId) => ({ [gId]: false }))
                    .reduce((prev, acc) => ({ ...prev, ...acc }), {}),
                },
                selectedElementIds: {
                  ..._prevState.selectedElementIds,
                  ...idsOfSelectedElementsThatAreInGroups,
                },
              }));
              // if not gragging a linear element point (outside editor)
            } else if (!this.state.selectedLinearElement?.isDragging) {
              // remove element from selection while
              // keeping prev elements selected

              this.setState((prevState) => {
                const newSelectedElementIds = {
                  ...prevState.selectedElementIds,
                  [hitElement!.id]: false,
                };
                const newSelectedElements = getSelectedElements(
                  this.scene.getNonDeletedElements(),
                  { ...prevState, selectedElementIds: newSelectedElementIds },
                );

                return selectGroupsForSelectedElements(
                  {
                    ...prevState,
                    selectedElementIds: newSelectedElementIds,
                    // set selectedLinearElement only if thats the only element selected
                    selectedLinearElement:
                      newSelectedElements.length === 1 &&
                      isLinearElement(newSelectedElements[0])
                        ? new LinearElementEditor(
                            newSelectedElements[0],
                            this.scene,
                          )
                        : prevState.selectedLinearElement,
                  },
                  this.scene.getNonDeletedElements(),
                );
              });
            }
          } else {
            // add element to selection while
            // keeping prev elements selected
            this.setState((_prevState) => ({
              selectedElementIds: {
                ..._prevState.selectedElementIds,
                [hitElement!.id]: true,
              },
            }));
          }
        } else {
          this.setState((prevState) => ({
            ...selectGroupsForSelectedElements(
              {
                ...prevState,
                selectedElementIds: { [hitElement.id]: true },
                selectedLinearElement:
                  isLinearElement(hitElement) &&
                  // Don't set `selectedLinearElement` if its same as the hitElement, this is mainly to prevent resetting the `hoverPointIndex` to -1.
                  // Future we should update the API to take care of setting the correct `hoverPointIndex` when initialized
                  prevState.selectedLinearElement?.elementId !== hitElement.id
                    ? new LinearElementEditor(hitElement, this.scene)
                    : prevState.selectedLinearElement,
              },
              this.scene.getNonDeletedElements(),
            ),
          }));
        }
      }

      if (
        !pointerDownState.drag.hasOccurred &&
        !this.state.isResizing &&
        ((hitElement &&
          isHittingElementBoundingBoxWithoutHittingElement(
            hitElement,
            this.state,
            pointerDownState.origin.x,
            pointerDownState.origin.y,
          )) ||
          (!hitElement &&
            pointerDownState.hit.hasHitCommonBoundingBoxOfSelectedElements))
      ) {
        if (this.state.editingLinearElement) {
          this.setState({ editingLinearElement: null });
        } else {
          // Deselect selected elements
          this.setState({
            selectedElementIds: {},
            selectedGroupIds: {},
            editingGroupId: null,
          });
        }
        return;
      }

      if (
        !activeTool.locked &&
        activeTool.type !== "freedraw" &&
        draggingElement
      ) {
        this.setState((prevState) => ({
          selectedElementIds: {
            ...prevState.selectedElementIds,
            [draggingElement.id]: true,
          },
        }));
      }

      if (
        activeTool.type !== "selection" ||
        isSomeElementSelected(this.scene.getNonDeletedElements(), this.state)
      ) {
        this.history.resumeRecording();
      }

      if (pointerDownState.drag.hasOccurred || isResizing || isRotating) {
        (isBindingEnabled(this.state)
          ? bindOrUnbindSelectedElements
          : unbindLinearElements)(
          getSelectedElements(this.scene.getNonDeletedElements(), this.state),
        );
      }

      if (!activeTool.locked && activeTool.type !== "freedraw") {
        resetCursor(this.canvas);
        this.setState({
          draggingElement: null,
          suggestedBindings: [],
          activeTool: updateActiveTool(this.state, { type: "selection" }),
        });
      } else {
        this.setState({
          draggingElement: null,
          suggestedBindings: [],
        });
      }
    });
  }

  private restoreReadyToEraseElements = (
    pointerDownState: PointerDownState,
  ) => {
    const elements = this.scene.getElementsIncludingDeleted().map((ele) => {
      if (
        pointerDownState.elementIdsToErase[ele.id] &&
        pointerDownState.elementIdsToErase[ele.id].erase
      ) {
        return newElementWith(ele, {
          opacity: pointerDownState.elementIdsToErase[ele.id].opacity,
        });
      } else if (
        isBoundToContainer(ele) &&
        pointerDownState.elementIdsToErase[ele.containerId] &&
        pointerDownState.elementIdsToErase[ele.containerId].erase
      ) {
        return newElementWith(ele, {
          opacity: pointerDownState.elementIdsToErase[ele.containerId].opacity,
        });
      }
      return ele;
    });

    this.scene.replaceAllElements(elements);
  };

  private eraseElements = (pointerDownState: PointerDownState) => {
    const elements = this.scene.getElementsIncludingDeleted().map((ele) => {
      if (
        pointerDownState.elementIdsToErase[ele.id] &&
        pointerDownState.elementIdsToErase[ele.id].erase
      ) {
        return newElementWith(ele, { isDeleted: true });
      } else if (
        isBoundToContainer(ele) &&
        pointerDownState.elementIdsToErase[ele.containerId] &&
        pointerDownState.elementIdsToErase[ele.containerId].erase
      ) {
        return newElementWith(ele, { isDeleted: true });
      }
      return ele;
    });

    this.history.resumeRecording();
    this.scene.replaceAllElements(elements);
  };

  private initializeImage = async ({
    imageFile,
    imageElement: _imageElement,
    showCursorImagePreview = false,
  }: {
    imageFile: File;
    imageElement: ExcalidrawImageElement;
    showCursorImagePreview?: boolean;
  }) => {
    // at this point this should be guaranteed image file, but we do this check
    // to satisfy TS down the line
    if (!isSupportedImageFile(imageFile)) {
      throw new Error(t("errors.unsupportedFileType"));
    }
    const mimeType = imageFile.type;

    setCursor(this.canvas, "wait");

    if (mimeType === MIME_TYPES.svg) {
      try {
        imageFile = SVGStringToFile(
          await normalizeSVG(await imageFile.text()),
          imageFile.name,
        );
      } catch (error: any) {
        console.warn(error);
        throw new Error(t("errors.svgImageInsertError"));
      }
    }

    // generate image id (by default the file digest) before any
    // resizing/compression takes place to keep it more portable
    const fileId = await ((this.props.generateIdForFile?.(
      imageFile,
    ) as Promise<FileId>) || generateIdFromFile(imageFile));

    if (!fileId) {
      console.warn(
        "Couldn't generate file id or the supplied `generateIdForFile` didn't resolve to one.",
      );
      throw new Error(t("errors.imageInsertError"));
    }

    const existingFileData = this.files[fileId];
    if (!existingFileData?.dataURL) {
      try {
        imageFile = await resizeImageFile(imageFile, {
          maxWidthOrHeight: DEFAULT_MAX_IMAGE_WIDTH_OR_HEIGHT,
        });
      } catch (error: any) {
        console.error("error trying to resing image file on insertion", error);
      }

      if (imageFile.size > MAX_ALLOWED_FILE_BYTES) {
        throw new Error(
          t("errors.fileTooBig", {
            maxSize: `${Math.trunc(MAX_ALLOWED_FILE_BYTES / 1024 / 1024)}MB`,
          }),
        );
      }
    }

    if (showCursorImagePreview) {
      const dataURL = this.files[fileId]?.dataURL;
      // optimization so that we don't unnecessarily resize the original
      // full-size file for cursor preview
      // (it's much faster to convert the resized dataURL to File)
      const resizedFile = dataURL && dataURLToFile(dataURL);

      this.setImagePreviewCursor(resizedFile || imageFile);
    }

    const dataURL =
      this.files[fileId]?.dataURL || (await getDataURL(imageFile));

    const imageElement = mutateElement(
      _imageElement,
      {
        fileId,
      },
      false,
    ) as NonDeleted<InitializedExcalidrawImageElement>;

    return new Promise<NonDeleted<InitializedExcalidrawImageElement>>(
      async (resolve, reject) => {
        try {
          this.files = {
            ...this.files,
            [fileId]: {
              mimeType,
              id: fileId,
              dataURL,
              created: Date.now(),
            },
          };
          const cachedImageData = this.imageCache.get(fileId);
          if (!cachedImageData) {
            this.addNewImagesToImageCache();
            await this.updateImageCache([imageElement]);
          }
          if (cachedImageData?.image instanceof Promise) {
            await cachedImageData.image;
          }
          if (
            this.state.pendingImageElementId !== imageElement.id &&
            this.state.draggingElement?.id !== imageElement.id
          ) {
            this.initializeImageDimensions(imageElement, true);
          }
          resolve(imageElement);
        } catch (error: any) {
          console.error(error);
          reject(new Error(t("errors.imageInsertError")));
        } finally {
          if (!showCursorImagePreview) {
            resetCursor(this.canvas);
          }
        }
      },
    );
  };

  /**
   * inserts image into elements array and rerenders
   */
  private insertImageElement = async (
    imageElement: ExcalidrawImageElement,
    imageFile: File,
    showCursorImagePreview?: boolean,
  ) => {
    this.scene.replaceAllElements([
      ...this.scene.getElementsIncludingDeleted(),
      imageElement,
    ]);

    try {
      await this.initializeImage({
        imageFile,
        imageElement,
        showCursorImagePreview,
      });
    } catch (error: any) {
      mutateElement(imageElement, {
        isDeleted: true,
      });
      this.actionManager.executeAction(actionFinalize);
      this.setState({
        errorMessage: error.message || t("errors.imageInsertError"),
      });
    }
  };

  private setImagePreviewCursor = async (imageFile: File) => {
    // mustn't be larger than 128 px
    // https://developer.mozilla.org/en-US/docs/Web/CSS/CSS_Basic_User_Interface/Using_URL_values_for_the_cursor_property
    const cursorImageSizePx = 96;

    const imagePreview = await resizeImageFile(imageFile, {
      maxWidthOrHeight: cursorImageSizePx,
    });

    let previewDataURL = await getDataURL(imagePreview);

    // SVG cannot be resized via `resizeImageFile` so we resize by rendering to
    // a small canvas
    if (imageFile.type === MIME_TYPES.svg) {
      const img = await loadHTMLImageElement(previewDataURL);

      let height = Math.min(img.height, cursorImageSizePx);
      let width = height * (img.width / img.height);

      if (width > cursorImageSizePx) {
        width = cursorImageSizePx;
        height = width * (img.height / img.width);
      }

      const canvas = document.createElement("canvas");
      canvas.height = height;
      canvas.width = width;
      const context = canvas.getContext("2d")!;

      context.drawImage(img, 0, 0, width, height);

      previewDataURL = canvas.toDataURL(MIME_TYPES.svg) as DataURL;
    }

    if (this.state.pendingImageElementId) {
      setCursor(this.canvas, `url(${previewDataURL}) 4 4, auto`);
    }
  };

  private onImageAction = async (
    { insertOnCanvasDirectly } = { insertOnCanvasDirectly: false },
  ) => {
    try {
      const clientX = this.state.width / 2 + this.state.offsetLeft;
      const clientY = this.state.height / 2 + this.state.offsetTop;

      const { x, y } = viewportCoordsToSceneCoords(
        { clientX, clientY },
        this.state,
      );

      const imageFile = await fileOpen({
        description: "Image",
        extensions: ["jpg", "png", "svg", "gif"],
      });

      const imageElement = this.createImageElement({
        sceneX: x,
        sceneY: y,
      });

      if (insertOnCanvasDirectly) {
        this.insertImageElement(imageElement, imageFile);
        this.initializeImageDimensions(imageElement);
        this.setState(
          {
            selectedElementIds: { [imageElement.id]: true },
          },
          () => {
            this.actionManager.executeAction(actionFinalize);
          },
        );
      } else {
        this.setState(
          {
            pendingImageElementId: imageElement.id,
          },
          () => {
            this.insertImageElement(
              imageElement,
              imageFile,
              /* showCursorImagePreview */ true,
            );
          },
        );
      }
    } catch (error: any) {
      if (error.name !== "AbortError") {
        console.error(error);
      } else {
        console.warn(error);
      }
      this.setState(
        {
          pendingImageElementId: null,
          editingElement: null,
          activeTool: updateActiveTool(this.state, { type: "selection" }),
        },
        () => {
          this.actionManager.executeAction(actionFinalize);
        },
      );
    }
  };

  private initializeImageDimensions = (
    imageElement: ExcalidrawImageElement,
    forceNaturalSize = false,
  ) => {
    const image =
      isInitializedImageElement(imageElement) &&
      this.imageCache.get(imageElement.fileId)?.image;

    if (!image || image instanceof Promise) {
      if (
        imageElement.width < DRAGGING_THRESHOLD / this.state.zoom.value &&
        imageElement.height < DRAGGING_THRESHOLD / this.state.zoom.value
      ) {
        const placeholderSize = 100 / this.state.zoom.value;
        mutateElement(imageElement, {
          x: imageElement.x - placeholderSize / 2,
          y: imageElement.y - placeholderSize / 2,
          width: placeholderSize,
          height: placeholderSize,
        });
      }

      return;
    }

    if (
      forceNaturalSize ||
      // if user-created bounding box is below threshold, assume the
      // intention was to click instead of drag, and use the image's
      // intrinsic size
      (imageElement.width < DRAGGING_THRESHOLD / this.state.zoom.value &&
        imageElement.height < DRAGGING_THRESHOLD / this.state.zoom.value)
    ) {
      const minHeight = Math.max(this.state.height - 120, 160);
      // max 65% of canvas height, clamped to <300px, vh - 120px>
      const maxHeight = Math.min(
        minHeight,
        Math.floor(this.state.height * 0.5) / this.state.zoom.value,
      );

      const height = Math.min(image.naturalHeight, maxHeight);
      const width = height * (image.naturalWidth / image.naturalHeight);

      // add current imageElement width/height to account for previous centering
      // of the placeholder image
      const x = imageElement.x + imageElement.width / 2 - width / 2;
      const y = imageElement.y + imageElement.height / 2 - height / 2;

      mutateElement(imageElement, { x, y, width, height });
    }
  };

  /** updates image cache, refreshing updated elements and/or setting status
      to error for images that fail during <img> element creation */
  private updateImageCache = async (
    elements: readonly InitializedExcalidrawImageElement[],
    files = this.files,
  ) => {
    const { updatedFiles, erroredFiles } = await _updateImageCache({
      imageCache: this.imageCache,
      fileIds: elements.map((element) => element.fileId),
      files,
    });
    if (updatedFiles.size || erroredFiles.size) {
      for (const element of elements) {
        if (updatedFiles.has(element.fileId)) {
          invalidateShapeForElement(element);
        }
      }
    }
    if (erroredFiles.size) {
      this.scene.replaceAllElements(
        this.scene.getElementsIncludingDeleted().map((element) => {
          if (
            isInitializedImageElement(element) &&
            erroredFiles.has(element.fileId)
          ) {
            return newElementWith(element, {
              status: "error",
            });
          }
          return element;
        }),
      );
    }

    return { updatedFiles, erroredFiles };
  };

  /** adds new images to imageCache and re-renders if needed */
  private addNewImagesToImageCache = async (
    imageElements: InitializedExcalidrawImageElement[] = getInitializedImageElements(
      this.scene.getNonDeletedElements(),
    ),
    files: BinaryFiles = this.files,
  ) => {
    const uncachedImageElements = imageElements.filter(
      (element) => !element.isDeleted && !this.imageCache.has(element.fileId),
    );

    if (uncachedImageElements.length) {
      const { updatedFiles } = await this.updateImageCache(
        uncachedImageElements,
        files,
      );
      if (updatedFiles.size) {
        this.scene.informMutation();
      }
    }
  };

  /** generally you should use `addNewImagesToImageCache()` directly if you need
   *  to render new images. This is just a failsafe  */
  private scheduleImageRefresh = throttle(() => {
    this.addNewImagesToImageCache();
  }, IMAGE_RENDER_TIMEOUT);

  private updateBindingEnabledOnPointerMove = (
    event: React.PointerEvent<HTMLCanvasElement>,
  ) => {
    const shouldEnableBinding = shouldEnableBindingForPointerEvent(event);
    if (this.state.isBindingEnabled !== shouldEnableBinding) {
      this.setState({ isBindingEnabled: shouldEnableBinding });
    }
  };

  private maybeSuggestBindingAtCursor = (pointerCoords: {
    x: number;
    y: number;
  }): void => {
    const hoveredBindableElement = getHoveredElementForBinding(
      pointerCoords,
      this.scene,
    );
    this.setState({
      suggestedBindings:
        hoveredBindableElement != null ? [hoveredBindableElement] : [],
    });
  };

  private maybeSuggestBindingsForLinearElementAtCoords = (
    linearElement: NonDeleted<ExcalidrawLinearElement>,
    /** scene coords */
    pointerCoords: {
      x: number;
      y: number;
    }[],
    // During line creation the start binding hasn't been written yet
    // into `linearElement`
    oppositeBindingBoundElement?: ExcalidrawBindableElement | null,
  ): void => {
    if (!pointerCoords.length) {
      return;
    }

    const suggestedBindings = pointerCoords.reduce(
      (acc: NonDeleted<ExcalidrawBindableElement>[], coords) => {
        const hoveredBindableElement = getHoveredElementForBinding(
          coords,
          this.scene,
        );
        if (
          hoveredBindableElement != null &&
          !isLinearElementSimpleAndAlreadyBound(
            linearElement,
            oppositeBindingBoundElement?.id,
            hoveredBindableElement,
          )
        ) {
          acc.push(hoveredBindableElement);
        }
        return acc;
      },
      [],
    );

    this.setState({ suggestedBindings });
  };

  private maybeSuggestBindingForAll(
    selectedElements: NonDeleted<ExcalidrawElement>[],
  ): void {
    const suggestedBindings = getEligibleElementsForBinding(selectedElements);
    this.setState({ suggestedBindings });
  }

  private clearSelection(hitElement: ExcalidrawElement | null): void {
    this.setState((prevState) => ({
      selectedElementIds: {},
      selectedGroupIds: {},
      // Continue editing the same group if the user selected a different
      // element from it
      editingGroupId:
        prevState.editingGroupId &&
        hitElement != null &&
        isElementInGroup(hitElement, prevState.editingGroupId)
          ? prevState.editingGroupId
          : null,
    }));
    this.setState({
      selectedElementIds: {},
      previousSelectedElementIds: this.state.selectedElementIds,
    });
  }

  private handleCanvasRef = (canvas: HTMLCanvasElement) => {
    // canvas is null when unmounting
    if (canvas !== null) {
      this.canvas = canvas;
      this.rc = rough.canvas(this.canvas);

      this.canvas.addEventListener(EVENT.WHEEL, this.handleWheel, {
        passive: false,
      });
      this.canvas.addEventListener(EVENT.TOUCH_START, this.onTapStart);
      this.canvas.addEventListener(EVENT.TOUCH_END, this.onTapEnd);
    } else {
      this.canvas?.removeEventListener(EVENT.WHEEL, this.handleWheel);
      this.canvas?.removeEventListener(EVENT.TOUCH_START, this.onTapStart);
      this.canvas?.removeEventListener(EVENT.TOUCH_END, this.onTapEnd);
    }
  };

  private handleAppOnDrop = async (event: React.DragEvent<HTMLDivElement>) => {
    if (this.props.onDrop) {
      try {
        if ((await this.props.onDrop(event)) === false) {
          return;
        }
      } catch (e) {
        console.error(e);
      }
    }

    // must be retrieved first, in the same frame
    const { file, fileHandle } = await getFileFromEvent(event);

    try {
      if (isSupportedImageFile(file)) {
        // first attempt to decode scene from the image if it's embedded
        // ---------------------------------------------------------------------

        if (file?.type === MIME_TYPES.png || file?.type === MIME_TYPES.svg) {
          try {
            const scene = await loadFromBlob(
              file,
              this.state,
              this.scene.getElementsIncludingDeleted(),
              fileHandle,
            );
            this.syncActionResult({
              ...scene,
              appState: {
                ...(scene.appState || this.state),
                isLoading: false,
              },
              replaceFiles: true,
              commitToHistory: true,
            });
            return;
          } catch (error: any) {
            if (error.name !== "EncodingError") {
              throw error;
            }
          }
        }

        // if no scene is embedded or we fail for whatever reason, fall back
        // to importing as regular image
        // ---------------------------------------------------------------------

        const { x: sceneX, y: sceneY } = viewportCoordsToSceneCoords(
          event,
          this.state,
        );

        const imageElement = this.createImageElement({ sceneX, sceneY });
        this.insertImageElement(imageElement, file);
        this.initializeImageDimensions(imageElement);
        this.setState({ selectedElementIds: { [imageElement.id]: true } });

        return;
      }
    } catch (error: any) {
      return this.setState({
        isLoading: false,
        errorMessage: error.message,
      });
    }

    const libraryJSON = event.dataTransfer.getData(MIME_TYPES.excalidrawlib);
    if (libraryJSON && typeof libraryJSON === "string") {
      try {
        const libraryItems = parseLibraryJSON(libraryJSON);
        this.addElementsFromPasteOrLibrary({
          elements: distributeLibraryItemsOnSquareGrid(libraryItems),
          position: event,
          files: null,
        });
      } catch (error: any) {
        this.setState({ errorMessage: error.message });
      }
      return;
    }

    if (file) {
      // atetmpt to parse an excalidraw/excalidrawlib file
      await this.loadFileToCanvas(file, fileHandle);
    }
  };

  loadFileToCanvas = async (
    file: File,
    fileHandle: FileSystemHandle | null,
  ) => {
    file = await normalizeFile(file);
    try {
      const ret = await loadSceneOrLibraryFromBlob(
        file,
        this.state,
        this.scene.getElementsIncludingDeleted(),
        fileHandle,
      );
      if (ret.type === MIME_TYPES.excalidraw) {
        this.setState({ isLoading: true });
        this.syncActionResult({
          ...ret.data,
          appState: {
            ...(ret.data.appState || this.state),
            isLoading: false,
          },
          replaceFiles: true,
          commitToHistory: true,
        });
      } else if (ret.type === MIME_TYPES.excalidrawlib) {
        await this.library
          .updateLibrary({
            libraryItems: file,
            merge: true,
            openLibraryMenu: true,
          })
          .catch((error) => {
            console.error(error);
            this.setState({ errorMessage: t("errors.importLibraryError") });
          });
      }
    } catch (error: any) {
      this.setState({ isLoading: false, errorMessage: error.message });
    }
  };

  private handleCanvasContextMenu = (
    event: React.PointerEvent<HTMLCanvasElement>,
  ) => {
    event.preventDefault();

    if (
      (event.nativeEvent.pointerType === "touch" ||
        (event.nativeEvent.pointerType === "pen" &&
          // always allow if user uses a pen secondary button
          event.button !== POINTER_BUTTON.SECONDARY)) &&
      this.state.activeTool.type !== "selection"
    ) {
      return;
    }

    const { x, y } = viewportCoordsToSceneCoords(event, this.state);
    const element = this.getElementAtPosition(x, y, {
      preferSelected: true,
      includeLockedElements: true,
    });

    const type = element ? "element" : "canvas";

    const container = this.excalidrawContainerRef.current!;
    const { top: offsetTop, left: offsetLeft } =
      container.getBoundingClientRect();
    const left = event.clientX - offsetLeft;
    const top = event.clientY - offsetTop;

    if (element && !this.state.selectedElementIds[element.id]) {
      this.setState(
        selectGroupsForSelectedElements(
          {
            ...this.state,
            selectedElementIds: { [element.id]: true },
            selectedLinearElement: isLinearElement(element)
              ? new LinearElementEditor(element, this.scene)
              : null,
          },
          this.scene.getNonDeletedElements(),
        ),
        () => {
          this._openContextMenu({ top, left }, type);
        },
      );
    } else {
      this._openContextMenu({ top, left }, type);
    }
  };

  private maybeDragNewGenericElement = (
    pointerDownState: PointerDownState,
    event: MouseEvent | KeyboardEvent,
  ): void => {
    const draggingElement = this.state.draggingElement;
    const pointerCoords = pointerDownState.lastCoords;
    if (!draggingElement) {
      return;
    }
    if (
      draggingElement.type === "selection" &&
      this.state.activeTool.type !== "eraser"
    ) {
      dragNewElement(
        draggingElement,
        this.state.activeTool.type,
        pointerDownState.origin.x,
        pointerDownState.origin.y,
        pointerCoords.x,
        pointerCoords.y,
        distance(pointerDownState.origin.x, pointerCoords.x),
        distance(pointerDownState.origin.y, pointerCoords.y),
        shouldMaintainAspectRatio(event),
        shouldResizeFromCenter(event),
      );
    } else {
      const [gridX, gridY] = getGridPoint(
        pointerCoords.x,
        pointerCoords.y,
        this.state.gridSize,
      );

      const image =
        isInitializedImageElement(draggingElement) &&
        this.imageCache.get(draggingElement.fileId)?.image;
      const aspectRatio =
        image && !(image instanceof Promise)
          ? image.width / image.height
          : null;

      dragNewElement(
        draggingElement,
        this.state.activeTool.type,
        pointerDownState.originInGrid.x,
        pointerDownState.originInGrid.y,
        gridX,
        gridY,
        distance(pointerDownState.originInGrid.x, gridX),
        distance(pointerDownState.originInGrid.y, gridY),
        isImageElement(draggingElement)
          ? !shouldMaintainAspectRatio(event)
          : shouldMaintainAspectRatio(event),
        shouldResizeFromCenter(event),
        aspectRatio,
      );

      this.maybeSuggestBindingForAll([draggingElement]);
    }
  };

  private maybeHandleResize = (
    pointerDownState: PointerDownState,
    event: MouseEvent | KeyboardEvent,
  ): boolean => {
    const selectedElements = getSelectedElements(
      this.scene.getNonDeletedElements(),
      this.state,
    );
    const transformHandleType = pointerDownState.resize.handleType;
    this.setState({
      // TODO: rename this state field to "isScaling" to distinguish
      // it from the generic "isResizing" which includes scaling and
      // rotating
      isResizing: transformHandleType && transformHandleType !== "rotation",
      isRotating: transformHandleType === "rotation",
    });
    const pointerCoords = pointerDownState.lastCoords;
    const [resizeX, resizeY] = getGridPoint(
      pointerCoords.x - pointerDownState.resize.offset.x,
      pointerCoords.y - pointerDownState.resize.offset.y,
      this.state.gridSize,
    );
    if (
      transformElements(
        pointerDownState,
        transformHandleType,
        selectedElements,
        pointerDownState.resize.arrowDirection,
        shouldRotateWithDiscreteAngle(event),
        shouldResizeFromCenter(event),
        selectedElements.length === 1 && isImageElement(selectedElements[0])
          ? !shouldMaintainAspectRatio(event)
          : shouldMaintainAspectRatio(event),
        resizeX,
        resizeY,
        pointerDownState.resize.center.x,
        pointerDownState.resize.center.y,
      )
    ) {
      this.maybeSuggestBindingForAll(selectedElements);
      return true;
    }
    return false;
  };

  /** @private use this.handleCanvasContextMenu */
  private _openContextMenu = (
    {
      left,
      top,
    }: {
      left: number;
      top: number;
    },
    type: "canvas" | "element",
  ) => {
    if (this.state.showHyperlinkPopup) {
      this.setState({ showHyperlinkPopup: false });
    }
    this.contextMenuOpen = true;
    const maybeGroupAction = actionGroup.contextItemPredicate!(
      this.actionManager.getElementsIncludingDeleted(),
      this.actionManager.getAppState(),
    );

    const maybeUngroupAction = actionUngroup.contextItemPredicate!(
      this.actionManager.getElementsIncludingDeleted(),
      this.actionManager.getAppState(),
    );

    const maybeFlipHorizontal = actionFlipHorizontal.contextItemPredicate!(
      this.actionManager.getElementsIncludingDeleted(),
      this.actionManager.getAppState(),
    );

    const maybeFlipVertical = actionFlipVertical.contextItemPredicate!(
      this.actionManager.getElementsIncludingDeleted(),
      this.actionManager.getAppState(),
    );

    const mayBeAllowUnbinding = actionUnbindText.contextItemPredicate(
      this.actionManager.getElementsIncludingDeleted(),
      this.actionManager.getAppState(),
    );

    const mayBeAllowBinding = actionBindText.contextItemPredicate(
      this.actionManager.getElementsIncludingDeleted(),
      this.actionManager.getAppState(),
    );

    const mayBeAllowToggleLineEditing =
      actionToggleLinearEditor.contextItemPredicate(
        this.actionManager.getElementsIncludingDeleted(),
        this.actionManager.getAppState(),
      );

    const separator = "separator";

    const elements = this.scene.getNonDeletedElements();

    const selectedElements = getSelectedElements(
      this.scene.getNonDeletedElements(),
      this.state,
    );

    const options: ContextMenuOption[] = [];
    if (probablySupportsClipboardBlob && elements.length > 0) {
      options.push(actionCopyAsPng);
    }

    if (probablySupportsClipboardWriteText && elements.length > 0) {
      options.push(actionCopyAsSvg);
    }

    if (
      type === "element" &&
      copyText.contextItemPredicate(elements, this.state) &&
      probablySupportsClipboardWriteText
    ) {
      options.push(copyText);
    }
    if (type === "canvas") {
      const viewModeOptions = [
        ...options,
        typeof this.props.gridModeEnabled === "undefined" &&
          actionToggleGridMode,
        typeof this.props.zenModeEnabled === "undefined" && actionToggleZenMode,
        typeof this.props.viewModeEnabled === "undefined" &&
          actionToggleViewMode,
        actionToggleStats,
      ];

      if (this.state.viewModeEnabled) {
        ContextMenu.push({
          options: viewModeOptions,
          top,
          left,
          actionManager: this.actionManager,
          appState: this.state,
          container: this.excalidrawContainerRef.current!,
          elements,
        });
      } else {
        ContextMenu.push({
          options: [
            true && //zsviczian this.device.isMobile
              navigator.clipboard && {
                trackEvent: false,
                name: "paste",
                perform: (elements, appStates) => {
                  this.pasteFromClipboard(null);
                  return {
                    commitToHistory: false,
                  };
                },
                contextItemLabel: "labels.paste",
              },
            true && navigator.clipboard && separator, //zsviczian this.device.isMobile
            probablySupportsClipboardBlob &&
              elements.length > 0 &&
              actionCopyAsPng,
            probablySupportsClipboardWriteText &&
              elements.length > 0 &&
              actionCopyAsSvg,
            probablySupportsClipboardWriteText &&
              selectedElements.length > 0 &&
              copyText,
            ((probablySupportsClipboardBlob && elements.length > 0) ||
              (probablySupportsClipboardWriteText && elements.length > 0)) &&
              separator,
            actionSelectAll,
            separator,
            typeof this.props.gridModeEnabled === "undefined" &&
              actionToggleGridMode,
            typeof this.props.zenModeEnabled === "undefined" &&
              actionToggleZenMode,
            typeof this.props.viewModeEnabled === "undefined" &&
              actionToggleViewMode,
            actionToggleStats,
          ],
          top,
          left,
          actionManager: this.actionManager,
          appState: this.state,
          container: this.excalidrawContainerRef.current!,
          elements,
        });
      }
    } else if (type === "element") {
      if (this.state.viewModeEnabled) {
        ContextMenu.push({
          options: [navigator.clipboard && actionCopy, ...options],
          top,
          left,
          actionManager: this.actionManager,
          appState: this.state,
          container: this.excalidrawContainerRef.current!,
          elements,
        });
      } else {
        ContextMenu.push({
          options: [
            true && actionCut, //zsviczian this.device.isMobile
            true && navigator.clipboard && actionCopy, //zsviczian this.device.isMobile
            true && //zsviczian this.device.isMobile
              navigator.clipboard && {
                name: "paste",
                trackEvent: false,
                perform: (elements, appStates) => {
                  this.pasteFromClipboard(null);
                  return {
                    commitToHistory: false,
                  };
                },
                contextItemLabel: "labels.paste",
              },
            true && separator, //zsviczian this.device.isMobile
            ...options,
            separator,
            actionCopyStyles,
            actionPasteStyles,
            separator,
            maybeGroupAction && actionGroup,
            mayBeAllowUnbinding && actionUnbindText,
            mayBeAllowBinding && actionBindText,
            maybeUngroupAction && actionUngroup,
            (maybeGroupAction || maybeUngroupAction) && separator,
            actionAddToLibrary,
            separator,
            actionSendBackward,
            actionBringForward,
            actionSendToBack,
            actionBringToFront,
            separator,
            maybeFlipHorizontal && actionFlipHorizontal,
            maybeFlipVertical && actionFlipVertical,
            (maybeFlipHorizontal || maybeFlipVertical) && separator,
            mayBeAllowToggleLineEditing && actionToggleLinearEditor,
            actionLink.contextItemPredicate(elements, this.state) && actionLink,
            actionDuplicateSelection,
            actionToggleLock,
            separator,
            actionDeleteSelected,
          ],
          top,
          left,
          actionManager: this.actionManager,
          appState: this.state,
          container: this.excalidrawContainerRef.current!,
          elements,
        });
      }
    }
  };

  private handleWheel = withBatchedUpdates((event: WheelEvent) => {
    event.preventDefault();
    if (isPanning) {
      return;
    }

    const { deltaX, deltaY } = event;
    // note that event.ctrlKey is necessary to handle pinch zooming
    if (event.metaKey || event.ctrlKey) {
      const sign = Math.sign(deltaY);
<<<<<<< HEAD
      const MAX_STEP = ZOOM_STEP * 100; //zsviczian
=======
      const MAX_STEP = ZOOM_STEP * 100;
>>>>>>> 7f91cdc0
      const absDelta = Math.abs(deltaY);
      let delta = deltaY;
      if (absDelta > MAX_STEP) {
        delta = MAX_STEP * sign;
      }

      let newZoom = this.state.zoom.value - delta / 100;
      // increase zoom steps the more zoomed-in we are (applies to >100% only)
      newZoom +=
        Math.log10(Math.max(1, this.state.zoom.value)) *
        -sign *
        // reduced amplification for small deltas (small movements on a trackpad)
        Math.min(1, absDelta / 20);

      this.setState((state) => ({
        ...getStateForZoom(
          {
            viewportX: cursorX,
            viewportY: cursorY,
            nextZoom: getNormalizedZoom(newZoom),
          },
          state,
        ),
        shouldCacheIgnoreZoom: true,
      }));
      this.resetShouldCacheIgnoreZoomDebounced();
      return;
    }

    // scroll horizontally when shift pressed
    if (event.shiftKey) {
      this.setState(({ zoom, scrollX }) => ({
        // on Mac, shift+wheel tends to result in deltaX
        scrollX: scrollX - (deltaY || deltaX) / zoom.value,
      }));
      return;
    }

    this.setState(({ zoom, scrollX, scrollY }) => ({
      scrollX: scrollX - deltaX / zoom.value,
      scrollY: scrollY - deltaY / zoom.value,
    }));
  });

  private getTextWysiwygSnappedToCenterPosition(
    x: number,
    y: number,
    appState: AppState,
    canvas: HTMLCanvasElement | null,
    scale: number,
  ) {
    const elementClickedInside = getTextBindableContainerAtPosition(
      this.scene
        .getElementsIncludingDeleted()
        .filter((element) => !isTextElement(element)),
      x,
      y,
    );
    if (elementClickedInside) {
      const elementCenterX =
        elementClickedInside.x + elementClickedInside.width / 2;
      const elementCenterY =
        elementClickedInside.y + elementClickedInside.height / 2;
      const distanceToCenter = Math.hypot(
        x - elementCenterX,
        y - elementCenterY,
      );
      const isSnappedToCenter =
        distanceToCenter < TEXT_TO_CENTER_SNAP_THRESHOLD;
      if (isSnappedToCenter) {
        const { x: viewportX, y: viewportY } = sceneCoordsToViewportCoords(
          { sceneX: elementCenterX, sceneY: elementCenterY },
          appState,
        );
        return { viewportX, viewportY, elementCenterX, elementCenterY };
      }
    }
  }

  private savePointer = (x: number, y: number, button: "up" | "down") => {
    if (!x || !y) {
      return;
    }
    const pointer = viewportCoordsToSceneCoords(
      { clientX: x, clientY: y },
      this.state,
    );

    if (isNaN(pointer.x) || isNaN(pointer.y)) {
      // sometimes the pointer goes off screen
    }

    this.props.onPointerUpdate?.({
      pointer,
      button,
      pointersMap: gesture.pointers,
    });
  };

  private resetShouldCacheIgnoreZoomDebounced = debounce(() => {
    if (!this.unmounted) {
      this.setState({ shouldCacheIgnoreZoom: false });
    }
  }, 300);

  private updateDOMRect = (cb?: () => void) => {
    if (this.excalidrawContainerRef?.current) {
      const excalidrawContainer = this.excalidrawContainerRef.current;
      const {
        width,
        height,
        left: offsetLeft,
        top: offsetTop,
      } = excalidrawContainer.getBoundingClientRect();
      const {
        width: currentWidth,
        height: currentHeight,
        offsetTop: currentOffsetTop,
        offsetLeft: currentOffsetLeft,
      } = this.state;

      if (
        width === currentWidth &&
        height === currentHeight &&
        offsetLeft === currentOffsetLeft &&
        offsetTop === currentOffsetTop
      ) {
        if (cb) {
          cb();
        }
        return;
      }

      //zsviczian
      if (width === 0 || height === 0) {
        if (cb) {
          cb();
        }
        return;
      }

      this.setState(
        {
          width,
          height,
          offsetLeft,
          offsetTop,
        },
        () => {
          cb && cb();
        },
      );
    }
  };

  public refresh = () => {
    this.setState({ ...this.getCanvasOffsets() });
  };

  private getCanvasOffsets(): Pick<AppState, "offsetTop" | "offsetLeft"> {
    if (this.excalidrawContainerRef?.current) {
      const excalidrawContainer = this.excalidrawContainerRef.current;
      const { left, top } = excalidrawContainer.getBoundingClientRect();
      return {
        offsetLeft: left,
        offsetTop: top,
      };
    }
    return {
      offsetLeft: 0,
      offsetTop: 0,
    };
  }

  private async updateLanguage() {
    const currentLang =
      languages.find((lang) => lang.code === this.props.langCode) ||
      defaultLang;
    await setLanguage(currentLang);
    this.setAppState({});
  }
}

// -----------------------------------------------------------------------------
// TEST HOOKS
// -----------------------------------------------------------------------------

declare global {
  interface Window {
    h: {
      elements: readonly ExcalidrawElement[];
      state: AppState;
      setState: React.Component<any, AppState>["setState"];
      app: InstanceType<typeof App>;
      history: History;
    };
  }
}

if (
  process.env.NODE_ENV === ENV.TEST ||
  process.env.NODE_ENV === ENV.DEVELOPMENT
) {
  window.h = window.h || ({} as Window["h"]);

  Object.defineProperties(window.h, {
    elements: {
      configurable: true,
      get() {
        return this.app?.scene.getElementsIncludingDeleted();
      },
      set(elements: ExcalidrawElement[]) {
        return this.app?.scene.replaceAllElements(elements);
      },
    },
  });
}

export default App;<|MERGE_RESOLUTION|>--- conflicted
+++ resolved
@@ -6337,11 +6337,7 @@
     // note that event.ctrlKey is necessary to handle pinch zooming
     if (event.metaKey || event.ctrlKey) {
       const sign = Math.sign(deltaY);
-<<<<<<< HEAD
-      const MAX_STEP = ZOOM_STEP * 100; //zsviczian
-=======
       const MAX_STEP = ZOOM_STEP * 100;
->>>>>>> 7f91cdc0
       const absDelta = Math.abs(deltaY);
       let delta = deltaY;
       if (absDelta > MAX_STEP) {
