--- conflicted
+++ resolved
@@ -383,12 +383,10 @@
 
   hitLinkElement?: NonDeletedExcalidrawElement;
   lastPointerDown: React.PointerEvent<HTMLCanvasElement> | null = null;
-  lastPointerUp: React.PointerEvent<HTMLElement> | PointerEvent | null = null;
-<<<<<<< HEAD
+  lastPointerUp: React.PointerEvent<HTMLElement> | PointerEvent | null = null; 
   lastPointerMove: React.PointerEvent<HTMLCanvasElement> | null = null;
   contextMenuOpen: boolean = false;
-=======
->>>>>>> 6273d565
+ 
   lastScenePointer: { x: number; y: number } | null = null;
 
   constructor(props: AppProps) {
