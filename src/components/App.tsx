import React, { useContext } from "react";
import { flushSync } from "react-dom";

import { RoughCanvas } from "roughjs/bin/canvas";
import rough from "roughjs/bin/rough";
import clsx from "clsx";
import { nanoid } from "nanoid";

import {
  actionAddToLibrary,
  actionBringForward,
  actionBringToFront,
  actionCopy,
  actionCopyAsPng,
  actionCopyAsSvg,
  copyText,
  actionCopyStyles,
  actionCut,
  actionDeleteSelected,
  actionDuplicateSelection,
  actionFinalize,
  actionFlipHorizontal,
  actionFlipVertical,
  actionGroup,
  actionPasteStyles,
  actionSelectAll,
  actionSendBackward,
  actionSendToBack,
  actionToggleGridMode,
  actionToggleStats,
  actionToggleZenMode,
  actionUnbindText,
  actionBindText,
  actionUngroup,
  actionLink,
  actionToggleElementLock,
  actionToggleLinearEditor,
  actionToggleObjectsSnapMode,
} from "../actions";
import { createRedoAction, createUndoAction } from "../actions/actionHistory";
import { ActionManager } from "../actions/manager";
import { actions } from "../actions/register";
import { ActionResult } from "../actions/types";
import { trackEvent } from "../analytics";
import {
  getDefaultAppState,
  isEraserActive,
  isHandToolActive,
} from "../appState";
import { parseClipboard } from "../clipboard";
import {
  APP_NAME,
  CURSOR_TYPE,
  DEFAULT_MAX_IMAGE_WIDTH_OR_HEIGHT,
  DEFAULT_UI_OPTIONS,
  DEFAULT_VERTICAL_ALIGN,
  DRAGGING_THRESHOLD,
  ELEMENT_READY_TO_ERASE_OPACITY,
  ELEMENT_SHIFT_TRANSLATE_AMOUNT,
  ELEMENT_TRANSLATE_AMOUNT,
  ENV,
  EVENT,
  FRAME_STYLE,
  EXPORT_IMAGE_TYPES,
  GRID_SIZE,
  IMAGE_MIME_TYPES,
  IMAGE_RENDER_TIMEOUT,
  isAndroid,
  isBrave,
  LINE_CONFIRM_THRESHOLD,
  MAX_ALLOWED_FILE_BYTES,
  MIME_TYPES,
  MQ_MAX_HEIGHT_LANDSCAPE,
  MQ_MAX_WIDTH_LANDSCAPE,
  MQ_MAX_WIDTH_PORTRAIT,
  MQ_RIGHT_SIDEBAR_MIN_WIDTH,
  MQ_SM_MAX_WIDTH,
  POINTER_BUTTON,
  ROUNDNESS,
  SCROLL_TIMEOUT,
  TAP_TWICE_TIMEOUT,
  TEXT_TO_CENTER_SNAP_THRESHOLD,
  THEME,
  THEME_FILTER,
  TOUCH_CTX_MENU_TIMEOUT,
  VERTICAL_ALIGN,
  YOUTUBE_STATES,
  ZOOM_STEP,
  POINTER_EVENTS,
} from "../constants";
import { exportCanvas, loadFromBlob } from "../data";
import Library, { distributeLibraryItemsOnSquareGrid } from "../data/library";
import { restore, restoreElements } from "../data/restore";
import {
  dragNewElement,
  dragSelectedElements,
  duplicateElement,
  getCommonBounds,
  getCursorForResizingElement,
  getDragOffsetXY,
  getElementWithTransformHandleType,
  getNormalizedDimensions,
  getResizeArrowDirection,
  getResizeOffsetXY,
  getLockedLinearCursorAlignSize,
  getTransformHandleTypeFromCoords,
  hitTest,
  isHittingElementBoundingBoxWithoutHittingElement,
  isInvisiblySmallElement,
  isNonDeletedElement,
  isTextElement,
  newElement,
  newLinearElement,
  newTextElement,
  newImageElement,
  textWysiwyg,
  transformElements,
  updateTextElement,
  redrawTextBoundingBox,
} from "../element";
import {
  bindOrUnbindLinearElement,
  bindOrUnbindSelectedElements,
  fixBindingsAfterDeletion,
  fixBindingsAfterDuplication,
  getEligibleElementsForBinding,
  getHoveredElementForBinding,
  isBindingEnabled,
  isLinearElementSimpleAndAlreadyBound,
  maybeBindLinearElement,
  shouldEnableBindingForPointerEvent,
  unbindLinearElements,
  updateBoundElements,
} from "../element/binding";
import { LinearElementEditor } from "../element/linearElementEditor";
import { mutateElement, newElementWith } from "../element/mutateElement";
import {
  deepCopyElement,
  duplicateElements,
  newFrameElement,
  newFreeDrawElement,
  newEmbeddableElement,
} from "../element/newElement";
import {
  hasBoundTextElement,
  isArrowElement,
  isBindingElement,
  isBindingElementType,
  isBoundToContainer,
  isFrameElement,
  isImageElement,
  isEmbeddableElement,
  isInitializedImageElement,
  isLinearElement,
  isLinearElementType,
  isUsingAdaptiveRadius,
} from "../element/typeChecks";
import {
  ExcalidrawBindableElement,
  ExcalidrawElement,
  ExcalidrawFreeDrawElement,
  ExcalidrawGenericElement,
  ExcalidrawLinearElement,
  ExcalidrawTextElement,
  NonDeleted,
  InitializedExcalidrawImageElement,
  ExcalidrawImageElement,
  FileId,
  NonDeletedExcalidrawElement,
  ExcalidrawTextContainer,
  ExcalidrawFrameElement,
  ExcalidrawEmbeddableElement,
} from "../element/types";
import { getCenter, getDistance } from "../gesture";
import {
  editGroupForSelectedElement,
  getElementsInGroup,
  getSelectedGroupIdForElement,
  getSelectedGroupIds,
  isElementInGroup,
  isSelectedViaGroup,
  selectGroupsForSelectedElements,
} from "../groups";
import History from "../history";
import { defaultLang, getLanguage, languages, setLanguage, t } from "../i18n";
import {
  CODES,
  shouldResizeFromCenter,
  shouldMaintainAspectRatio,
  shouldRotateWithDiscreteAngle,
  isArrowKey,
  KEYS,
} from "../keys";
import { isElementInViewport } from "../element/sizeHelpers";
import {
  distance2d,
  getCornerRadius,
  getGridPoint,
  isPathALoop,
} from "../math";
import {
  calculateScrollCenter,
  getElementsAtPosition,
  getElementsWithinSelection,
  getNormalizedZoom,
  getSelectedElements,
  hasBackground,
  isOverScrollBars,
  isSomeElementSelected,
} from "../scene";
import Scene from "../scene/Scene";
import { RenderInteractiveSceneCallback, ScrollBars } from "../scene/types";
import { getStateForZoom } from "../scene/zoom";
import { findShapeByKey } from "../shapes";
import {
  AppClassProperties,
  AppProps,
  AppState,
  BinaryFileData,
  DataURL,
  ExcalidrawImperativeAPI,
  BinaryFiles,
  Gesture,
  GestureEvent,
  LibraryItems,
  PointerDownState,
  SceneData,
  Device,
  FrameNameBoundsCache,
  SidebarName,
  SidebarTabName,
  KeyboardModifiersObject,
<<<<<<< HEAD
  CollaboratorPointer,
=======
  ToolType,
>>>>>>> e921bfb1
} from "../types";
import {
  debounce,
  distance,
  getFontString,
  getNearestScrollableContainer,
  isInputLike,
  isToolIcon,
  isWritableElement,
  resetCursor,
  resolvablePromise,
  sceneCoordsToViewportCoords,
  setCursor,
  setCursorForShape,
  tupleToCoors,
  viewportCoordsToSceneCoords,
  withBatchedUpdates,
  wrapEvent,
  withBatchedUpdatesThrottled,
  updateObject,
  setEraserCursor,
  updateActiveTool,
  getShortcutKey,
  isTransparent,
  easeToValuesRAF,
  muteFSAbortError,
  isTestEnv,
  easeOut,
} from "../utils";
import {
  embeddableURLValidator,
  extractSrc,
  getEmbedLink,
} from "../element/embeddable";
import {
  ContextMenu,
  ContextMenuItems,
  CONTEXT_MENU_SEPARATOR,
} from "./ContextMenu";
import LayerUI from "./LayerUI";
import { Toast } from "./Toast";
import { actionToggleViewMode } from "../actions/actionToggleViewMode";
import {
  dataURLToFile,
  generateIdFromFile,
  getDataURL,
  getFileFromEvent,
  isImageFileHandle,
  isSupportedImageFile,
  loadSceneOrLibraryFromBlob,
  normalizeFile,
  parseLibraryJSON,
  resizeImageFile,
  SVGStringToFile,
} from "../data/blob";
import {
  getInitializedImageElements,
  loadHTMLImageElement,
  normalizeSVG,
  updateImageCache as _updateImageCache,
} from "../element/image";
import throttle from "lodash.throttle";
import { fileOpen, FileSystemHandle } from "../data/filesystem";
import {
  bindTextToShapeAfterDuplication,
  getApproxMinLineHeight,
  getApproxMinLineWidth,
  getBoundTextElement,
  getContainerCenter,
  getContainerElement,
  getDefaultLineHeight,
  getLineHeightInPx,
  getTextBindableContainerAtPosition,
  isMeasureTextSupported,
  isValidTextContainer,
} from "../element/textElement";
import { isHittingElementNotConsideringBoundingBox } from "../element/collision";
import {
  showHyperlinkTooltip,
  hideHyperlinkToolip,
  Hyperlink,
  isPointHittingLink,
  isPointHittingLinkIcon,
} from "../element/Hyperlink";
import { isLocalLink, normalizeLink, toValidURL } from "../data/url";
import { shouldShowBoundingBox } from "../element/transformHandles";
import { actionUnlockAllElements } from "../actions/actionElementLock";
import { Fonts } from "../scene/Fonts";
import {
  getFrameElements,
  isCursorInFrame,
  bindElementsToFramesAfterDuplication,
  addElementsToFrame,
  replaceAllElementsInFrame,
  removeElementsFromFrame,
  getElementsInResizingFrame,
  getElementsInNewFrame,
  getContainingFrame,
  elementOverlapsWithFrame,
  updateFrameMembershipOfSelectedElements,
  isElementInFrame,
} from "../frame";
import {
  excludeElementsInFramesFromSelection,
  makeNextSelectedElementIds,
} from "../scene/selection";
import { actionPaste } from "../actions/actionClipboard";
import {
  actionRemoveAllElementsFromFrame,
  actionSelectAllElementsInFrame,
} from "../actions/actionFrame";
import { actionToggleHandTool, zoomToFit } from "../actions/actionCanvas";
import { jotaiStore } from "../jotai";
import { activeConfirmDialogAtom } from "./ActiveConfirmDialog";
import {
  getSnapLinesAtPointer,
  snapDraggedElements,
  isActiveToolNonLinearSnappable,
  snapNewElement,
  snapResizingElements,
  isSnappingEnabled,
  getVisibleGaps,
  getReferenceSnapPoints,
  SnapCache,
} from "../snapping";
import { actionWrapTextInContainer } from "../actions/actionBoundText";
import BraveMeasureTextError from "./BraveMeasureTextError";
import { activeEyeDropperAtom } from "./EyeDropper";
import {
  ExcalidrawElementSkeleton,
  convertToExcalidrawElements,
} from "../data/transform";
import { ValueOf } from "../utility-types";
import { isSidebarDockedAtom } from "./Sidebar/Sidebar";
import { StaticCanvas, InteractiveCanvas } from "./canvases";
import { Renderer } from "../scene/Renderer";
import { ShapeCache } from "../scene/ShapeCache";
import { LaserToolOverlay } from "./LaserTool/LaserTool";
import { LaserPathManager } from "./LaserTool/LaserPathManager";

const AppContext = React.createContext<AppClassProperties>(null!);
const AppPropsContext = React.createContext<AppProps>(null!);

const deviceContextInitialValue = {
  isSmScreen: false,
  isMobile: false,
  isTouchScreen: false,
  canDeviceFitSidebar: false,
  isLandscape: false,
};
const DeviceContext = React.createContext<Device>(deviceContextInitialValue);
DeviceContext.displayName = "DeviceContext";

export const ExcalidrawContainerContext = React.createContext<{
  container: HTMLDivElement | null;
  id: string | null;
}>({ container: null, id: null });
ExcalidrawContainerContext.displayName = "ExcalidrawContainerContext";

const ExcalidrawElementsContext = React.createContext<
  readonly NonDeletedExcalidrawElement[]
>([]);
ExcalidrawElementsContext.displayName = "ExcalidrawElementsContext";

const ExcalidrawAppStateContext = React.createContext<AppState>({
  ...getDefaultAppState(),
  width: 0,
  height: 0,
  offsetLeft: 0,
  offsetTop: 0,
});
ExcalidrawAppStateContext.displayName = "ExcalidrawAppStateContext";

const ExcalidrawSetAppStateContext = React.createContext<
  React.Component<any, AppState>["setState"]
>(() => {
  console.warn("unitialized ExcalidrawSetAppStateContext context!");
});
ExcalidrawSetAppStateContext.displayName = "ExcalidrawSetAppStateContext";

const ExcalidrawActionManagerContext = React.createContext<ActionManager>(
  null!,
);
ExcalidrawActionManagerContext.displayName = "ExcalidrawActionManagerContext";

export const useApp = () => useContext(AppContext);
export const useAppProps = () => useContext(AppPropsContext);
export const useDevice = () => useContext<Device>(DeviceContext);
export const useExcalidrawContainer = () =>
  useContext(ExcalidrawContainerContext);
export const useExcalidrawElements = () =>
  useContext(ExcalidrawElementsContext);
export const useExcalidrawAppState = () =>
  useContext(ExcalidrawAppStateContext);
export const useExcalidrawSetAppState = () =>
  useContext(ExcalidrawSetAppStateContext);
export const useExcalidrawActionManager = () =>
  useContext(ExcalidrawActionManagerContext);

let didTapTwice: boolean = false;
let tappedTwiceTimer = 0;
let isHoldingSpace: boolean = false;
let isPanning: boolean = false;
let isDraggingScrollBar: boolean = false;
let currentScrollBars: ScrollBars = { horizontal: null, vertical: null };
let touchTimeout = 0;
let invalidateContextMenu = false;

/**
 * Map of youtube embed video states
 */
const YOUTUBE_VIDEO_STATES = new Map<
  ExcalidrawElement["id"],
  ValueOf<typeof YOUTUBE_STATES>
>();

let IS_PLAIN_PASTE = false;
let IS_PLAIN_PASTE_TIMER = 0;
let PLAIN_PASTE_TOAST_SHOWN = false;

let lastPointerUp: ((event: any) => void) | null = null;
const gesture: Gesture = {
  pointers: new Map(),
  lastCenter: null,
  initialDistance: null,
  initialScale: null,
};

class App extends React.Component<AppProps, AppState> {
  canvas: AppClassProperties["canvas"];
  interactiveCanvas: AppClassProperties["interactiveCanvas"] = null;
  rc: RoughCanvas;
  unmounted: boolean = false;
  actionManager: ActionManager;
  device: Device = deviceContextInitialValue;
  detachIsMobileMqHandler?: () => void;

  private excalidrawContainerRef = React.createRef<HTMLDivElement>();

  public static defaultProps: Partial<AppProps> = {
    // needed for tests to pass since we directly render App in many tests
    UIOptions: DEFAULT_UI_OPTIONS,
  };

  public scene: Scene;
  public renderer: Renderer;
  private fonts: Fonts;
  private resizeObserver: ResizeObserver | undefined;
  private nearestScrollableContainer: HTMLElement | Document | undefined;
  public library: AppClassProperties["library"];
  public libraryItemsFromStorage: LibraryItems | undefined;
  public id: string;
  private history: History;
  private excalidrawContainerValue: {
    container: HTMLDivElement | null;
    id: string;
  };

  public files: BinaryFiles = {};
  public imageCache: AppClassProperties["imageCache"] = new Map();
  private iFrameRefs = new Map<ExcalidrawElement["id"], HTMLIFrameElement>();

  hitLinkElement?: NonDeletedExcalidrawElement;
  lastPointerDownEvent: React.PointerEvent<HTMLElement> | null = null;
  lastPointerUpEvent: React.PointerEvent<HTMLElement> | PointerEvent | null =
    null;
  lastViewportPosition = { x: 0, y: 0 };

  laserPathManager: LaserPathManager = new LaserPathManager(this);

  constructor(props: AppProps) {
    super(props);
    const defaultAppState = getDefaultAppState();
    const {
      excalidrawRef,
      viewModeEnabled = false,
      zenModeEnabled = false,
      gridModeEnabled = false,
      objectsSnapModeEnabled = false,
      theme = defaultAppState.theme,
      name = defaultAppState.name,
    } = props;
    this.state = {
      ...defaultAppState,
      theme,
      isLoading: true,
      ...this.getCanvasOffsets(),
      viewModeEnabled,
      zenModeEnabled,
      objectsSnapModeEnabled,
      gridSize: gridModeEnabled ? GRID_SIZE : null,
      name,
      width: window.innerWidth,
      height: window.innerHeight,
    };

    this.id = nanoid();

    this.library = new Library(this);
    this.scene = new Scene();

    this.canvas = document.createElement("canvas");
    this.rc = rough.canvas(this.canvas);
    this.renderer = new Renderer(this.scene);

    if (excalidrawRef) {
      const readyPromise =
        ("current" in excalidrawRef && excalidrawRef.current?.readyPromise) ||
        resolvablePromise<ExcalidrawImperativeAPI>();

      const api: ExcalidrawImperativeAPI = {
        ready: true,
        readyPromise,
        updateScene: this.updateScene,
        updateLibrary: this.library.updateLibrary,
        addFiles: this.addFiles,
        resetScene: this.resetScene,
        getSceneElementsIncludingDeleted: this.getSceneElementsIncludingDeleted,
        history: {
          clear: this.resetHistory,
        },
        scrollToContent: this.scrollToContent,
        getSceneElements: this.getSceneElements,
        getAppState: () => this.state,
        getFiles: () => this.files,
        refresh: this.refresh,
        setToast: this.setToast,
        id: this.id,
        setActiveTool: this.setActiveTool,
        setCursor: this.setCursor,
        resetCursor: this.resetCursor,
        updateFrameRendering: this.updateFrameRendering,
        toggleSidebar: this.toggleSidebar,
      } as const;
      if (typeof excalidrawRef === "function") {
        excalidrawRef(api);
      } else {
        excalidrawRef.current = api;
      }
      readyPromise.resolve(api);
    }

    this.excalidrawContainerValue = {
      container: this.excalidrawContainerRef.current,
      id: this.id,
    };

    this.fonts = new Fonts({
      scene: this.scene,
      onSceneUpdated: this.onSceneUpdated,
    });
    this.history = new History();
    this.actionManager = new ActionManager(
      this.syncActionResult,
      () => this.state,
      () => this.scene.getElementsIncludingDeleted(),
      this,
    );
    this.actionManager.registerAll(actions);

    this.actionManager.registerAction(createUndoAction(this.history));
    this.actionManager.registerAction(createRedoAction(this.history));
  }

  private onWindowMessage(event: MessageEvent) {
    if (
      event.origin !== "https://player.vimeo.com" &&
      event.origin !== "https://www.youtube.com"
    ) {
      return;
    }

    let data = null;
    try {
      data = JSON.parse(event.data);
    } catch (e) {}
    if (!data) {
      return;
    }

    switch (event.origin) {
      case "https://player.vimeo.com":
        //Allowing for multiple instances of Excalidraw running in the window
        if (data.method === "paused") {
          let source: Window | null = null;
          const iframes = document.body.querySelectorAll(
            "iframe.excalidraw__embeddable",
          );
          if (!iframes) {
            break;
          }
          for (const iframe of iframes as NodeListOf<HTMLIFrameElement>) {
            if (iframe.contentWindow === event.source) {
              source = iframe.contentWindow;
            }
          }
          source?.postMessage(
            JSON.stringify({
              method: data.value ? "play" : "pause",
              value: true,
            }),
            "*",
          );
        }
        break;
      case "https://www.youtube.com":
        if (
          data.event === "infoDelivery" &&
          data.info &&
          data.id &&
          typeof data.info.playerState === "number"
        ) {
          const id = data.id;
          const playerState = data.info.playerState as number;
          if (
            (Object.values(YOUTUBE_STATES) as number[]).includes(playerState)
          ) {
            YOUTUBE_VIDEO_STATES.set(
              id,
              playerState as ValueOf<typeof YOUTUBE_STATES>,
            );
          }
        }
        break;
    }
  }

  private updateEmbeddableRef(
    id: ExcalidrawEmbeddableElement["id"],
    ref: HTMLIFrameElement | null,
  ) {
    if (ref) {
      this.iFrameRefs.set(id, ref);
    }
  }

  private getHTMLIFrameElement(
    id: ExcalidrawEmbeddableElement["id"],
  ): HTMLIFrameElement | undefined {
    return this.iFrameRefs.get(id);
  }

  private handleEmbeddableCenterClick(element: ExcalidrawEmbeddableElement) {
    if (
      this.state.activeEmbeddable?.element === element &&
      this.state.activeEmbeddable?.state === "active"
    ) {
      return;
    }

    // The delay serves two purposes
    // 1. To prevent first click propagating to iframe on mobile,
    //    else the click will immediately start and stop the video
    // 2. If the user double clicks the frame center to activate it
    //    without the delay youtube will immediately open the video
    //    in fullscreen mode
    setTimeout(() => {
      this.setState({
        activeEmbeddable: { element, state: "active" },
        selectedElementIds: { [element.id]: true },
        draggingElement: null,
        selectionElement: null,
      });
    }, 100);

    const iframe = this.getHTMLIFrameElement(element.id);

    if (!iframe?.contentWindow) {
      return;
    }

    if (iframe.src.includes("youtube")) {
      const state = YOUTUBE_VIDEO_STATES.get(element.id);
      if (!state) {
        YOUTUBE_VIDEO_STATES.set(element.id, YOUTUBE_STATES.UNSTARTED);
        iframe.contentWindow.postMessage(
          JSON.stringify({
            event: "listening",
            id: element.id,
          }),
          "*",
        );
      }
      switch (state) {
        case YOUTUBE_STATES.PLAYING:
        case YOUTUBE_STATES.BUFFERING:
          iframe.contentWindow?.postMessage(
            JSON.stringify({
              event: "command",
              func: "pauseVideo",
              args: "",
            }),
            "*",
          );
          break;
        default:
          iframe.contentWindow?.postMessage(
            JSON.stringify({
              event: "command",
              func: "playVideo",
              args: "",
            }),
            "*",
          );
      }
    }

    if (iframe.src.includes("player.vimeo.com")) {
      iframe.contentWindow.postMessage(
        JSON.stringify({
          method: "paused", //video play/pause in onWindowMessage handler
        }),
        "*",
      );
    }
  }

  private isEmbeddableCenter(
    el: ExcalidrawEmbeddableElement | null,
    event: React.PointerEvent<HTMLElement> | PointerEvent,
    sceneX: number,
    sceneY: number,
  ) {
    return (
      el &&
      !event.altKey &&
      !event.shiftKey &&
      !event.metaKey &&
      !event.ctrlKey &&
      (this.state.activeEmbeddable?.element !== el ||
        this.state.activeEmbeddable?.state === "hover" ||
        !this.state.activeEmbeddable) &&
      sceneX >= el.x + el.width / 3 &&
      sceneX <= el.x + (2 * el.width) / 3 &&
      sceneY >= el.y + el.height / 3 &&
      sceneY <= el.y + (2 * el.height) / 3
    );
  }

  private updateEmbeddables = () => {
    const embeddableElements = new Map<ExcalidrawElement["id"], true>();

    let updated = false;
    this.scene.getNonDeletedElements().filter((element) => {
      if (isEmbeddableElement(element)) {
        embeddableElements.set(element.id, true);
        if (element.validated == null) {
          updated = true;

          const validated = embeddableURLValidator(
            element.link,
            this.props.validateEmbeddable,
          );

          mutateElement(element, { validated }, false);
          ShapeCache.delete(element);
        }
      }
      return false;
    });

    if (updated) {
      this.scene.informMutation();
    }

    // GC
    this.iFrameRefs.forEach((ref, id) => {
      if (!embeddableElements.has(id)) {
        this.iFrameRefs.delete(id);
      }
    });
  };

  private renderEmbeddables() {
    const scale = this.state.zoom.value;
    const normalizedWidth = this.state.width;
    const normalizedHeight = this.state.height;

    const embeddableElements = this.scene
      .getNonDeletedElements()
      .filter(
        (el): el is NonDeleted<ExcalidrawEmbeddableElement> =>
          isEmbeddableElement(el) && !!el.validated,
      );

    return (
      <>
        {embeddableElements.map((el) => {
          const { x, y } = sceneCoordsToViewportCoords(
            { sceneX: el.x, sceneY: el.y },
            this.state,
          );
          const embedLink = getEmbedLink(toValidURL(el.link || ""));
          const isVisible = isElementInViewport(
            el,
            normalizedWidth,
            normalizedHeight,
            this.state,
          );
          const isActive =
            this.state.activeEmbeddable?.element === el &&
            this.state.activeEmbeddable?.state === "active";
          const isHovered =
            this.state.activeEmbeddable?.element === el &&
            this.state.activeEmbeddable?.state === "hover";

          return (
            <div
              key={el.id}
              className={clsx("excalidraw__embeddable-container", {
                "is-hovered": isHovered,
              })}
              style={{
                transform: isVisible
                  ? `translate(${x - this.state.offsetLeft}px, ${
                      y - this.state.offsetTop
                    }px) scale(${scale})`
                  : "none",
                display: isVisible ? "block" : "none",
                opacity: el.opacity / 100,
                ["--embeddable-radius" as string]: `${getCornerRadius(
                  Math.min(el.width, el.height),
                  el,
                )}px`,
              }}
            >
              <div
                //this is a hack that addresses isse with embedded excalidraw.com embeddable
                //https://github.com/excalidraw/excalidraw/pull/6691#issuecomment-1607383938
                /*ref={(ref) => {
                  if (!this.excalidrawContainerRef.current) {
                    return;
                  }
                  const container = this.excalidrawContainerRef.current;
                  const sh = container.scrollHeight;
                  const ch = container.clientHeight;
                  if (sh !== ch) {
                    container.style.height = `${sh}px`;
                    setTimeout(() => {
                      container.style.height = `100%`;
                    });
                  }
                }}*/
                className="excalidraw__embeddable-container__inner"
                style={{
                  width: isVisible ? `${el.width}px` : 0,
                  height: isVisible ? `${el.height}px` : 0,
                  transform: isVisible ? `rotate(${el.angle}rad)` : "none",
                  pointerEvents: isActive
                    ? POINTER_EVENTS.enabled
                    : POINTER_EVENTS.disabled,
                }}
              >
                {isHovered && (
                  <div className="excalidraw__embeddable-hint">
                    {t("buttons.embeddableInteractionButton")}
                  </div>
                )}
                <div
                  className="excalidraw__embeddable__outer"
                  style={{
                    padding: `${el.strokeWidth}px`,
                  }}
                >
                  {this.props.renderEmbeddable?.(el, this.state) ?? (
                    <iframe
                      ref={(ref) => this.updateEmbeddableRef(el.id, ref)}
                      className="excalidraw__embeddable"
                      srcDoc={
                        embedLink?.type === "document"
                          ? embedLink.srcdoc(this.state.theme)
                          : undefined
                      }
                      src={
                        embedLink?.type !== "document"
                          ? embedLink?.link ?? ""
                          : undefined
                      }
                      // https://stackoverflow.com/q/18470015
                      scrolling="no"
                      referrerPolicy="no-referrer-when-downgrade"
                      title="Excalidraw Embedded Content"
                      allow="accelerometer; autoplay; clipboard-write; encrypted-media; gyroscope; picture-in-picture"
                      allowFullScreen={true}
                      sandbox="allow-same-origin allow-scripts allow-forms allow-popups allow-popups-to-escape-sandbox allow-presentation allow-downloads"
                    />
                  )}
                </div>
              </div>
            </div>
          );
        })}
      </>
    );
  }

  private getFrameNameDOMId = (frameElement: ExcalidrawElement) => {
    return `${this.id}-frame-name-${frameElement.id}`;
  };

  frameNameBoundsCache: FrameNameBoundsCache = {
    get: (frameElement) => {
      let bounds = this.frameNameBoundsCache._cache.get(frameElement.id);
      if (
        !bounds ||
        bounds.zoom !== this.state.zoom.value ||
        bounds.versionNonce !== frameElement.versionNonce
      ) {
        const frameNameDiv = document.getElementById(
          this.getFrameNameDOMId(frameElement),
        );

        if (frameNameDiv) {
          const box = frameNameDiv.getBoundingClientRect();
          const boxSceneTopLeft = viewportCoordsToSceneCoords(
            { clientX: box.x, clientY: box.y },
            this.state,
          );
          const boxSceneBottomRight = viewportCoordsToSceneCoords(
            { clientX: box.right, clientY: box.bottom },
            this.state,
          );

          bounds = {
            x: boxSceneTopLeft.x,
            y: boxSceneTopLeft.y,
            width: boxSceneBottomRight.x - boxSceneTopLeft.x,
            height: boxSceneBottomRight.y - boxSceneTopLeft.y,
            angle: 0,
            zoom: this.state.zoom.value,
            versionNonce: frameElement.versionNonce,
          };

          this.frameNameBoundsCache._cache.set(frameElement.id, bounds);

          return bounds;
        }
        return null;
      }

      return bounds;
    },
    /**
     * @private
     */
    _cache: new Map(),
  };

  private renderFrameNames = () => {
    if (!this.state.frameRendering.enabled || !this.state.frameRendering.name) {
      return null;
    }

    const isDarkTheme = this.state.theme === "dark";

    return this.scene.getNonDeletedFrames().map((f, index) => {
      if (
        !isElementInViewport(
          f,
          this.canvas.width / window.devicePixelRatio,
          this.canvas.height / window.devicePixelRatio,
          {
            offsetLeft: this.state.offsetLeft,
            offsetTop: this.state.offsetTop,
            scrollX: this.state.scrollX,
            scrollY: this.state.scrollY,
            zoom: this.state.zoom,
          },
        )
      ) {
        // if frame not visible, don't render its name
        return null;
      }

      const { x: x1, y: y1 } = sceneCoordsToViewportCoords(
        { sceneX: f.x, sceneY: f.y },
        this.state,
      );

      const { x: x2 } = sceneCoordsToViewportCoords(
        { sceneX: f.x + f.width, sceneY: f.y + f.height },
        this.state,
      );

      const FRAME_NAME_GAP = 20;
      const FRAME_NAME_EDIT_PADDING = 6;

      const reset = () => {
        if (f.name?.trim() === "") {
          mutateElement(f, { name: null });
        }

        this.setState({ editingFrame: null });
      };

      let frameNameJSX;

      if (f.id === this.state.editingFrame) {
        const frameNameInEdit = f.name == null ? `Frame ${index + 1}` : f.name;

        frameNameJSX = (
          <input
            autoFocus
            value={frameNameInEdit}
            onChange={(e) => {
              mutateElement(f, {
                name: e.target.value,
              });
            }}
            onBlur={() => reset()}
            onKeyDown={(event) => {
              // for some inexplicable reason, `onBlur` triggered on ESC
              // does not reset `state.editingFrame` despite being called,
              // and we need to reset it here as well
              if (event.key === KEYS.ESCAPE || event.key === KEYS.ENTER) {
                reset();
              }
            }}
            style={{
              background: this.state.viewBackgroundColor,
              filter: isDarkTheme ? THEME_FILTER : "none",
              zIndex: 2,
              border: "none",
              display: "block",
              padding: `${FRAME_NAME_EDIT_PADDING}px`,
              borderRadius: 4,
              boxShadow: "inset 0 0 0 1px var(--color-primary)",
              fontFamily: "Assistant",
              fontSize: "14px",
              transform: `translateY(-${FRAME_NAME_EDIT_PADDING}px)`,
              color: "var(--color-gray-80)",
              overflow: "hidden",
              maxWidth: `${Math.min(
                x2 - x1 - FRAME_NAME_EDIT_PADDING,
                document.body.clientWidth - x1 - FRAME_NAME_EDIT_PADDING,
              )}px`,
            }}
            size={frameNameInEdit.length + 1 || 1}
            dir="auto"
            autoComplete="off"
            autoCapitalize="off"
            autoCorrect="off"
          />
        );
      } else {
        frameNameJSX =
          f.name == null || f.name.trim() === ""
            ? `Frame ${index + 1}`
            : f.name.trim();
      }

      return (
        <div
          id={this.getFrameNameDOMId(f)}
          key={f.id}
          style={{
            position: "absolute",
            top: `${y1 - FRAME_NAME_GAP - this.state.offsetTop}px`,
            left: `${
              x1 -
              this.state.offsetLeft -
              (this.state.editingFrame === f.id ? FRAME_NAME_EDIT_PADDING : 0)
            }px`,
            zIndex: 2,
            fontSize: "14px",
            color: isDarkTheme
              ? "var(--color-gray-60)"
              : "var(--color-gray-50)",
            width: "max-content",
            maxWidth: `${x2 - x1 + FRAME_NAME_EDIT_PADDING * 2}px`,
            overflow: f.id === this.state.editingFrame ? "visible" : "hidden",
            whiteSpace: "nowrap",
            textOverflow: "ellipsis",
            cursor: CURSOR_TYPE.MOVE,
            pointerEvents: this.state.viewModeEnabled
              ? POINTER_EVENTS.disabled
              : POINTER_EVENTS.enabled,
          }}
          onPointerDown={(event) => this.handleCanvasPointerDown(event)}
          onWheel={(event) => this.handleWheel(event)}
          onContextMenu={this.handleCanvasContextMenu}
          onDoubleClick={() => {
            this.setState({
              editingFrame: f.id,
            });
          }}
        >
          {frameNameJSX}
        </div>
      );
    });
  };

  public render() {
    const selectedElements = this.scene.getSelectedElements(this.state);
    const { renderTopRightUI, renderCustomStats } = this.props;

    const versionNonce = this.scene.getVersionNonce();
    const { canvasElements, visibleElements } =
      this.renderer.getRenderableElements({
        versionNonce,
        zoom: this.state.zoom,
        offsetLeft: this.state.offsetLeft,
        offsetTop: this.state.offsetTop,
        scrollX: this.state.scrollX,
        scrollY: this.state.scrollY,
        height: this.state.height,
        width: this.state.width,
        editingElement: this.state.editingElement,
        pendingImageElementId: this.state.pendingImageElementId,
      });

    return (
      <div
        className={clsx("excalidraw excalidraw-container", {
          "excalidraw--view-mode": this.state.viewModeEnabled,
          "excalidraw--mobile": this.device.isMobile,
        })}
        style={{
          ["--ui-pointerEvents" as any]:
            this.state.selectionElement ||
            this.state.draggingElement ||
            this.state.resizingElement ||
            (this.state.editingElement &&
              !isTextElement(this.state.editingElement))
              ? POINTER_EVENTS.disabled
              : POINTER_EVENTS.enabled,
        }}
        ref={this.excalidrawContainerRef}
        onDrop={this.handleAppOnDrop}
        tabIndex={0}
        onKeyDown={
          this.props.handleKeyboardGlobally ? undefined : this.onKeyDown
        }
      >
        <AppContext.Provider value={this}>
          <AppPropsContext.Provider value={this.props}>
            <ExcalidrawContainerContext.Provider
              value={this.excalidrawContainerValue}
            >
              <DeviceContext.Provider value={this.device}>
                <ExcalidrawSetAppStateContext.Provider value={this.setAppState}>
                  <ExcalidrawAppStateContext.Provider value={this.state}>
                    <ExcalidrawElementsContext.Provider
                      value={this.scene.getNonDeletedElements()}
                    >
                      <ExcalidrawActionManagerContext.Provider
                        value={this.actionManager}
                      >
                        <LayerUI
                          canvas={this.canvas}
                          interactiveCanvas={this.interactiveCanvas}
                          appState={this.state}
                          files={this.files}
                          setAppState={this.setAppState}
                          actionManager={this.actionManager}
                          elements={this.scene.getNonDeletedElements()}
                          onLockToggle={this.toggleLock}
                          onPenModeToggle={this.togglePenMode}
                          onHandToolToggle={this.onHandToolToggle}
                          langCode={getLanguage().code}
                          renderTopRightUI={renderTopRightUI}
                          renderCustomStats={renderCustomStats}
                          showExitZenModeBtn={
                            typeof this.props?.zenModeEnabled === "undefined" &&
                            this.state.zenModeEnabled
                          }
                          UIOptions={this.props.UIOptions}
                          onImageAction={this.onImageAction}
                          onExportImage={this.onExportImage}
                          renderWelcomeScreen={
                            !this.state.isLoading &&
                            this.state.showWelcomeScreen &&
                            this.state.activeTool.type === "selection" &&
                            !this.state.zenModeEnabled &&
                            !this.scene.getElementsIncludingDeleted().length
                          }
                          app={this}
                          isCollaborating={this.props.isCollaborating}
                        >
                          {this.props.children}
                        </LayerUI>
                        <div className="excalidraw-textEditorContainer" />
                        <div className="excalidraw-contextMenuContainer" />
                        <div className="excalidraw-eye-dropper-container" />
                        <LaserToolOverlay manager={this.laserPathManager} />
                        {selectedElements.length === 1 &&
                          !this.state.contextMenu &&
                          this.state.showHyperlinkPopup && (
                            <Hyperlink
                              key={selectedElements[0].id}
                              element={selectedElements[0]}
                              setAppState={this.setAppState}
                              onLinkOpen={this.props.onLinkOpen}
                              setToast={this.setToast}
                            />
                          )}
                        {this.state.toast !== null && (
                          <Toast
                            message={this.state.toast.message}
                            onClose={() => this.setToast(null)}
                            duration={this.state.toast.duration}
                            closable={this.state.toast.closable}
                          />
                        )}
                        {this.state.contextMenu && (
                          <ContextMenu
                            items={this.state.contextMenu.items}
                            top={this.state.contextMenu.top}
                            left={this.state.contextMenu.left}
                            actionManager={this.actionManager}
                          />
                        )}
                        <StaticCanvas
                          canvas={this.canvas}
                          rc={this.rc}
                          elements={canvasElements}
                          visibleElements={visibleElements}
                          versionNonce={versionNonce}
                          selectionNonce={
                            this.state.selectionElement?.versionNonce
                          }
                          scale={window.devicePixelRatio}
                          appState={this.state}
                          renderConfig={{
                            imageCache: this.imageCache,
                            isExporting: false,
                            renderGrid: true,
                          }}
                        />
                        <InteractiveCanvas
                          containerRef={this.excalidrawContainerRef}
                          canvas={this.interactiveCanvas}
                          elements={canvasElements}
                          visibleElements={visibleElements}
                          selectedElements={selectedElements}
                          versionNonce={versionNonce}
                          selectionNonce={
                            this.state.selectionElement?.versionNonce
                          }
                          scale={window.devicePixelRatio}
                          appState={this.state}
                          renderInteractiveSceneCallback={
                            this.renderInteractiveSceneCallback
                          }
                          handleCanvasRef={this.handleInteractiveCanvasRef}
                          onContextMenu={this.handleCanvasContextMenu}
                          onPointerMove={this.handleCanvasPointerMove}
                          onPointerUp={this.handleCanvasPointerUp}
                          onPointerCancel={this.removePointer}
                          onTouchMove={this.handleTouchMove}
                          onPointerDown={this.handleCanvasPointerDown}
                          onDoubleClick={this.handleCanvasDoubleClick}
                        />
                        {this.renderFrameNames()}
                      </ExcalidrawActionManagerContext.Provider>
                      {this.renderEmbeddables()}
                    </ExcalidrawElementsContext.Provider>
                  </ExcalidrawAppStateContext.Provider>
                </ExcalidrawSetAppStateContext.Provider>
              </DeviceContext.Provider>
            </ExcalidrawContainerContext.Provider>
          </AppPropsContext.Provider>
        </AppContext.Provider>
      </div>
    );
  }

  public focusContainer: AppClassProperties["focusContainer"] = () => {
    this.excalidrawContainerRef.current?.focus();
  };

  public getSceneElementsIncludingDeleted = () => {
    return this.scene.getElementsIncludingDeleted();
  };

  public getSceneElements = () => {
    return this.scene.getNonDeletedElements();
  };

  public onInsertElements = (elements: readonly ExcalidrawElement[]) => {
    this.addElementsFromPasteOrLibrary({
      elements,
      position: "center",
      files: null,
    });
  };

  public onExportImage = async (
    type: keyof typeof EXPORT_IMAGE_TYPES,
    elements: readonly NonDeletedExcalidrawElement[],
  ) => {
    trackEvent("export", type, "ui");
    const fileHandle = await exportCanvas(
      type,
      elements,
      this.state,
      this.files,
      {
        exportBackground: this.state.exportBackground,
        name: this.state.name,
        viewBackgroundColor: this.state.viewBackgroundColor,
      },
    )
      .catch(muteFSAbortError)
      .catch((error) => {
        console.error(error);
        this.setState({ errorMessage: error.message });
      });

    if (
      this.state.exportEmbedScene &&
      fileHandle &&
      isImageFileHandle(fileHandle)
    ) {
      this.setState({ fileHandle });
    }
  };

  private openEyeDropper = ({ type }: { type: "stroke" | "background" }) => {
    jotaiStore.set(activeEyeDropperAtom, {
      swapPreviewOnAlt: true,
      colorPickerType:
        type === "stroke" ? "elementStroke" : "elementBackground",
      onSelect: (color, event) => {
        const shouldUpdateStrokeColor =
          (type === "background" && event.altKey) ||
          (type === "stroke" && !event.altKey);
        const selectedElements = this.scene.getSelectedElements(this.state);
        if (
          !selectedElements.length ||
          this.state.activeTool.type !== "selection"
        ) {
          if (shouldUpdateStrokeColor) {
            this.syncActionResult({
              appState: { ...this.state, currentItemStrokeColor: color },
              commitToHistory: true,
            });
          } else {
            this.syncActionResult({
              appState: { ...this.state, currentItemBackgroundColor: color },
              commitToHistory: true,
            });
          }
        } else {
          this.updateScene({
            elements: this.scene.getElementsIncludingDeleted().map((el) => {
              if (this.state.selectedElementIds[el.id]) {
                return newElementWith(el, {
                  [shouldUpdateStrokeColor ? "strokeColor" : "backgroundColor"]:
                    color,
                });
              }
              return el;
            }),
          });
        }
      },
      keepOpenOnAlt: false,
    });
  };

  private syncActionResult = withBatchedUpdates(
    (actionResult: ActionResult) => {
      if (this.unmounted || actionResult === false) {
        return;
      }

      let editingElement: AppState["editingElement"] | null = null;
      if (actionResult.elements) {
        actionResult.elements.forEach((element) => {
          if (
            this.state.editingElement?.id === element.id &&
            this.state.editingElement !== element &&
            isNonDeletedElement(element)
          ) {
            editingElement = element;
          }
        });
        this.scene.replaceAllElements(actionResult.elements);
        if (actionResult.commitToHistory) {
          this.history.resumeRecording();
        }
      }

      if (actionResult.files) {
        this.files = actionResult.replaceFiles
          ? actionResult.files
          : { ...this.files, ...actionResult.files };
        this.addNewImagesToImageCache();
      }

      if (actionResult.appState || editingElement || this.state.contextMenu) {
        if (actionResult.commitToHistory) {
          this.history.resumeRecording();
        }

        let viewModeEnabled = actionResult?.appState?.viewModeEnabled || false;
        let zenModeEnabled = actionResult?.appState?.zenModeEnabled || false;
        let gridSize = actionResult?.appState?.gridSize || null;
        const theme =
          actionResult?.appState?.theme || this.props.theme || THEME.LIGHT;
        let name = actionResult?.appState?.name ?? this.state.name;
        const errorMessage =
          actionResult?.appState?.errorMessage ?? this.state.errorMessage;
        if (typeof this.props.viewModeEnabled !== "undefined") {
          viewModeEnabled = this.props.viewModeEnabled;
        }

        if (typeof this.props.zenModeEnabled !== "undefined") {
          zenModeEnabled = this.props.zenModeEnabled;
        }

        if (typeof this.props.gridModeEnabled !== "undefined") {
          gridSize = this.props.gridModeEnabled ? GRID_SIZE : null;
        }

        if (typeof this.props.name !== "undefined") {
          name = this.props.name;
        }

        editingElement =
          editingElement || actionResult.appState?.editingElement || null;

        if (editingElement?.isDeleted) {
          editingElement = null;
        }

        this.setState(
          (state) => {
            // using Object.assign instead of spread to fool TS 4.2.2+ into
            // regarding the resulting type as not containing undefined
            // (which the following expression will never contain)
            return Object.assign(actionResult.appState || {}, {
              // NOTE this will prevent opening context menu using an action
              // or programmatically from the host, so it will need to be
              // rewritten later
              contextMenu: null,
              editingElement,
              viewModeEnabled,
              zenModeEnabled,
              gridSize,
              theme,
              name,
              errorMessage,
            });
          },
          () => {
            if (actionResult.syncHistory) {
              this.history.setCurrentState(
                this.state,
                this.scene.getElementsIncludingDeleted(),
              );
            }
          },
        );
      }
    },
  );

  // Lifecycle

  private onBlur = withBatchedUpdates(() => {
    isHoldingSpace = false;
    this.setState({ isBindingEnabled: true });
  });

  private onUnload = () => {
    this.onBlur();
  };

  private disableEvent: EventListener = (event) => {
    event.preventDefault();
  };

  private resetHistory = () => {
    this.history.clear();
  };

  /**
   * Resets scene & history.
   * ! Do not use to clear scene user action !
   */
  private resetScene = withBatchedUpdates(
    (opts?: { resetLoadingState: boolean }) => {
      this.scene.replaceAllElements([]);
      this.setState((state) => ({
        ...getDefaultAppState(),
        isLoading: opts?.resetLoadingState ? false : state.isLoading,
        theme: this.state.theme,
      }));
      this.resetHistory();
    },
  );

  private initializeScene = async () => {
    if ("launchQueue" in window && "LaunchParams" in window) {
      (window as any).launchQueue.setConsumer(
        async (launchParams: { files: any[] }) => {
          if (!launchParams.files.length) {
            return;
          }
          const fileHandle = launchParams.files[0];
          const blob: Blob = await fileHandle.getFile();
          this.loadFileToCanvas(
            new File([blob], blob.name || "", { type: blob.type }),
            fileHandle,
          );
        },
      );
    }

    if (this.props.theme) {
      this.setState({ theme: this.props.theme });
    }
    if (!this.state.isLoading) {
      this.setState({ isLoading: true });
    }
    let initialData = null;
    try {
      initialData = (await this.props.initialData) || null;
      if (initialData?.libraryItems) {
        this.library
          .updateLibrary({
            libraryItems: initialData.libraryItems,
            merge: true,
          })
          .catch((error) => {
            console.error(error);
          });
      }
    } catch (error: any) {
      console.error(error);
      initialData = {
        appState: {
          errorMessage:
            error.message ||
            "Encountered an error during importing or restoring scene data",
        },
      };
    }
    const scene = restore(initialData, null, null, { repairBindings: true });
    scene.appState = {
      ...scene.appState,
      theme: this.props.theme || scene.appState.theme,
      // we're falling back to current (pre-init) state when deciding
      // whether to open the library, to handle a case where we
      // update the state outside of initialData (e.g. when loading the app
      // with a library install link, which should auto-open the library)
      openSidebar: scene.appState?.openSidebar || this.state.openSidebar,
      activeTool:
        scene.appState.activeTool.type === "image"
          ? { ...scene.appState.activeTool, type: "selection" }
          : scene.appState.activeTool,
      isLoading: false,
      toast: this.state.toast,
    };
    if (initialData?.scrollToContent) {
      scene.appState = {
        ...scene.appState,
        ...calculateScrollCenter(scene.elements, {
          ...scene.appState,
          width: this.state.width,
          height: this.state.height,
          offsetTop: this.state.offsetTop,
          offsetLeft: this.state.offsetLeft,
        }),
      };
    }
    // FontFaceSet loadingdone event we listen on may not always fire
    // (looking at you Safari), so on init we manually load fonts for current
    // text elements on canvas, and rerender them once done. This also
    // seems faster even in browsers that do fire the loadingdone event.
    this.fonts.loadFontsForElements(scene.elements);

    this.resetHistory();
    this.syncActionResult({
      ...scene,
      commitToHistory: true,
    });
  };

  private refreshDeviceState = (container: HTMLDivElement) => {
    const { width, height } = container.getBoundingClientRect();
    const sidebarBreakpoint =
      this.props.UIOptions.dockedSidebarBreakpoint != null
        ? this.props.UIOptions.dockedSidebarBreakpoint
        : MQ_RIGHT_SIDEBAR_MIN_WIDTH;
    this.device = updateObject(this.device, {
      isLandscape: width > height,
      isSmScreen: width < MQ_SM_MAX_WIDTH,
      isMobile:
        width < MQ_MAX_WIDTH_PORTRAIT ||
        (height < MQ_MAX_HEIGHT_LANDSCAPE && width < MQ_MAX_WIDTH_LANDSCAPE),
      canDeviceFitSidebar: width > sidebarBreakpoint,
    });
  };

  public async componentDidMount() {
    this.unmounted = false;
    this.excalidrawContainerValue.container =
      this.excalidrawContainerRef.current;

    if (import.meta.env.MODE === ENV.TEST || import.meta.env.DEV) {
      const setState = this.setState.bind(this);
      Object.defineProperties(window.h, {
        state: {
          configurable: true,
          get: () => {
            return this.state;
          },
        },
        setState: {
          configurable: true,
          value: (...args: Parameters<typeof setState>) => {
            return this.setState(...args);
          },
        },
        app: {
          configurable: true,
          value: this,
        },
        history: {
          configurable: true,
          value: this.history,
        },
      });
    }

    this.scene.addCallback(this.onSceneUpdated);
    this.addEventListeners();

    if (this.props.autoFocus && this.excalidrawContainerRef.current) {
      this.focusContainer();
    }

    if (
      this.excalidrawContainerRef.current &&
      // bounding rects don't work in tests so updating
      // the state on init would result in making the test enviro run
      // in mobile breakpoint (0 width/height), making everything fail
      !isTestEnv()
    ) {
      this.refreshDeviceState(this.excalidrawContainerRef.current);
    }

    if ("ResizeObserver" in window && this.excalidrawContainerRef?.current) {
      this.resizeObserver = new ResizeObserver(() => {
        // recompute device dimensions state
        // ---------------------------------------------------------------------
        this.refreshDeviceState(this.excalidrawContainerRef.current!);
        // refresh offsets
        // ---------------------------------------------------------------------
        this.updateDOMRect();
      });
      this.resizeObserver?.observe(this.excalidrawContainerRef.current);
    } else if (window.matchMedia) {
      const mdScreenQuery = window.matchMedia(
        `(max-width: ${MQ_MAX_WIDTH_PORTRAIT}px), (max-height: ${MQ_MAX_HEIGHT_LANDSCAPE}px) and (max-width: ${MQ_MAX_WIDTH_LANDSCAPE}px)`,
      );
      const smScreenQuery = window.matchMedia(
        `(max-width: ${MQ_SM_MAX_WIDTH}px)`,
      );
      const canDeviceFitSidebarMediaQuery = window.matchMedia(
        `(min-width: ${
          // NOTE this won't update if a different breakpoint is supplied
          // after mount
          this.props.UIOptions.dockedSidebarBreakpoint != null
            ? this.props.UIOptions.dockedSidebarBreakpoint
            : MQ_RIGHT_SIDEBAR_MIN_WIDTH
        }px)`,
      );
      const handler = () => {
        this.excalidrawContainerRef.current!.getBoundingClientRect();
        this.device = updateObject(this.device, {
          isSmScreen: smScreenQuery.matches,
          isMobile: mdScreenQuery.matches,
          canDeviceFitSidebar: canDeviceFitSidebarMediaQuery.matches,
        });
      };
      mdScreenQuery.addListener(handler);
      this.detachIsMobileMqHandler = () =>
        mdScreenQuery.removeListener(handler);
    }

    const searchParams = new URLSearchParams(window.location.search.slice(1));

    if (searchParams.has("web-share-target")) {
      // Obtain a file that was shared via the Web Share Target API.
      this.restoreFileFromShare();
    } else {
      this.updateDOMRect(this.initializeScene);
    }

    // note that this check seems to always pass in localhost
    if (isBrave() && !isMeasureTextSupported()) {
      this.setState({
        errorMessage: <BraveMeasureTextError />,
      });
    }
  }

  public componentWillUnmount() {
    this.renderer.destroy();
    this.scene = new Scene();
    this.renderer = new Renderer(this.scene);
    this.files = {};
    this.imageCache.clear();
    this.resizeObserver?.disconnect();
    this.unmounted = true;
    this.removeEventListeners();
    this.scene.destroy();
    this.library.destroy();
    ShapeCache.destroy();
    SnapCache.destroy();
    clearTimeout(touchTimeout);
    isSomeElementSelected.clearCache();
    selectGroupsForSelectedElements.clearCache();
    touchTimeout = 0;
  }

  private onResize = withBatchedUpdates(() => {
    this.scene
      .getElementsIncludingDeleted()
      .forEach((element) => ShapeCache.delete(element));
    this.setState({});
  });

  private removeEventListeners() {
    document.removeEventListener(EVENT.POINTER_UP, this.removePointer);
    document.removeEventListener(EVENT.COPY, this.onCopy);
    document.removeEventListener(EVENT.PASTE, this.pasteFromClipboard);
    document.removeEventListener(EVENT.CUT, this.onCut);
    this.excalidrawContainerRef.current?.removeEventListener(
      EVENT.WHEEL,
      this.onWheel,
    );
    this.nearestScrollableContainer?.removeEventListener(
      EVENT.SCROLL,
      this.onScroll,
    );
    document.removeEventListener(EVENT.KEYDOWN, this.onKeyDown, false);
    document.removeEventListener(
      EVENT.MOUSE_MOVE,
      this.updateCurrentCursorPosition,
      false,
    );
    document.removeEventListener(EVENT.KEYUP, this.onKeyUp);
    window.removeEventListener(EVENT.RESIZE, this.onResize, false);
    window.removeEventListener(EVENT.UNLOAD, this.onUnload, false);
    window.removeEventListener(EVENT.BLUR, this.onBlur, false);
    this.excalidrawContainerRef.current?.removeEventListener(
      EVENT.DRAG_OVER,
      this.disableEvent,
      false,
    );
    this.excalidrawContainerRef.current?.removeEventListener(
      EVENT.DROP,
      this.disableEvent,
      false,
    );

    document.removeEventListener(
      EVENT.GESTURE_START,
      this.onGestureStart as any,
      false,
    );
    document.removeEventListener(
      EVENT.GESTURE_CHANGE,
      this.onGestureChange as any,
      false,
    );
    document.removeEventListener(
      EVENT.GESTURE_END,
      this.onGestureEnd as any,
      false,
    );

    this.detachIsMobileMqHandler?.();
    window.removeEventListener(EVENT.MESSAGE, this.onWindowMessage, false);
  }

  private addEventListeners() {
    this.removeEventListeners();
    window.addEventListener(EVENT.MESSAGE, this.onWindowMessage, false);
    document.addEventListener(EVENT.POINTER_UP, this.removePointer); // #3553
    document.addEventListener(EVENT.COPY, this.onCopy);
    this.excalidrawContainerRef.current?.addEventListener(
      EVENT.WHEEL,
      this.onWheel,
      { passive: false },
    );

    if (this.props.handleKeyboardGlobally) {
      document.addEventListener(EVENT.KEYDOWN, this.onKeyDown, false);
    }
    document.addEventListener(EVENT.KEYUP, this.onKeyUp, { passive: true });
    document.addEventListener(
      EVENT.MOUSE_MOVE,
      this.updateCurrentCursorPosition,
    );
    // rerender text elements on font load to fix #637 && #1553
    document.fonts?.addEventListener?.("loadingdone", (event) => {
      const loadedFontFaces = (event as FontFaceSetLoadEvent).fontfaces;
      this.fonts.onFontsLoaded(loadedFontFaces);
    });

    // Safari-only desktop pinch zoom
    document.addEventListener(
      EVENT.GESTURE_START,
      this.onGestureStart as any,
      false,
    );
    document.addEventListener(
      EVENT.GESTURE_CHANGE,
      this.onGestureChange as any,
      false,
    );
    document.addEventListener(
      EVENT.GESTURE_END,
      this.onGestureEnd as any,
      false,
    );
    if (this.state.viewModeEnabled) {
      return;
    }

    document.addEventListener(EVENT.PASTE, this.pasteFromClipboard);
    document.addEventListener(EVENT.CUT, this.onCut);
    if (this.props.detectScroll) {
      this.nearestScrollableContainer = getNearestScrollableContainer(
        this.excalidrawContainerRef.current!,
      );
      this.nearestScrollableContainer.addEventListener(
        EVENT.SCROLL,
        this.onScroll,
      );
    }
    window.addEventListener(EVENT.RESIZE, this.onResize, false);
    window.addEventListener(EVENT.UNLOAD, this.onUnload, false);
    window.addEventListener(EVENT.BLUR, this.onBlur, false);
    this.excalidrawContainerRef.current?.addEventListener(
      EVENT.DRAG_OVER,
      this.disableEvent,
      false,
    );
    this.excalidrawContainerRef.current?.addEventListener(
      EVENT.DROP,
      this.disableEvent,
      false,
    );
  }

  componentDidUpdate(prevProps: AppProps, prevState: AppState) {
    this.updateEmbeddables();
    if (
      !this.state.showWelcomeScreen &&
      !this.scene.getElementsIncludingDeleted().length
    ) {
      this.setState({ showWelcomeScreen: true });
    }

    if (
      this.excalidrawContainerRef.current &&
      prevProps.UIOptions.dockedSidebarBreakpoint !==
        this.props.UIOptions.dockedSidebarBreakpoint
    ) {
      this.refreshDeviceState(this.excalidrawContainerRef.current);
    }

    if (
      prevState.scrollX !== this.state.scrollX ||
      prevState.scrollY !== this.state.scrollY
    ) {
      this.props?.onScrollChange?.(this.state.scrollX, this.state.scrollY);
    }

    if (
      Object.keys(this.state.selectedElementIds).length &&
      isEraserActive(this.state)
    ) {
      this.setState({
        activeTool: updateActiveTool(this.state, { type: "selection" }),
      });
    }
    if (
      this.state.activeTool.type === "eraser" &&
      prevState.theme !== this.state.theme
    ) {
      setEraserCursor(this.interactiveCanvas, this.state.theme);
    }
    // Hide hyperlink popup if shown when element type is not selection
    if (
      prevState.activeTool.type === "selection" &&
      this.state.activeTool.type !== "selection" &&
      this.state.showHyperlinkPopup
    ) {
      this.setState({ showHyperlinkPopup: false });
    }
    if (prevProps.langCode !== this.props.langCode) {
      this.updateLanguage();
    }

    if (prevProps.viewModeEnabled !== this.props.viewModeEnabled) {
      this.setState({ viewModeEnabled: !!this.props.viewModeEnabled });
    }

    if (prevState.viewModeEnabled !== this.state.viewModeEnabled) {
      this.addEventListeners();
      this.deselectElements();
    }

    if (prevProps.zenModeEnabled !== this.props.zenModeEnabled) {
      this.setState({ zenModeEnabled: !!this.props.zenModeEnabled });
    }

    if (prevProps.theme !== this.props.theme && this.props.theme) {
      this.setState({ theme: this.props.theme });
    }

    if (prevProps.gridModeEnabled !== this.props.gridModeEnabled) {
      this.setState({
        gridSize: this.props.gridModeEnabled ? GRID_SIZE : null,
      });
    }

    if (this.props.name && prevProps.name !== this.props.name) {
      this.setState({
        name: this.props.name,
      });
    }

    this.excalidrawContainerRef.current?.classList.toggle(
      "theme--dark",
      this.state.theme === "dark",
    );

    if (
      this.state.editingLinearElement &&
      !this.state.selectedElementIds[this.state.editingLinearElement.elementId]
    ) {
      // defer so that the commitToHistory flag isn't reset via current update
      setTimeout(() => {
        // execute only if the condition still holds when the deferred callback
        // executes (it can be scheduled multiple times depending on how
        // many times the component renders)
        this.state.editingLinearElement &&
          this.actionManager.executeAction(actionFinalize);
      });
    }

    // failsafe in case the state is being updated in incorrect order resulting
    // in the editingElement being now a deleted element
    if (this.state.editingElement?.isDeleted) {
      this.setState({ editingElement: null });
    }

    if (
      this.state.selectedLinearElement &&
      !this.state.selectedElementIds[this.state.selectedLinearElement.elementId]
    ) {
      // To make sure `selectedLinearElement` is in sync with `selectedElementIds`, however this shouldn't be needed once
      // we have a single API to update `selectedElementIds`
      this.setState({ selectedLinearElement: null });
    }

    const { multiElement } = prevState;
    if (
      prevState.activeTool !== this.state.activeTool &&
      multiElement != null &&
      isBindingEnabled(this.state) &&
      isBindingElement(multiElement, false)
    ) {
      maybeBindLinearElement(
        multiElement,
        this.state,
        this.scene,
        tupleToCoors(
          LinearElementEditor.getPointAtIndexGlobalCoordinates(
            multiElement,
            -1,
          ),
        ),
      );
    }
    this.history.record(this.state, this.scene.getElementsIncludingDeleted());

    // Do not notify consumers if we're still loading the scene. Among other
    // potential issues, this fixes a case where the tab isn't focused during
    // init, which would trigger onChange with empty elements, which would then
    // override whatever is in localStorage currently.
    if (!this.state.isLoading) {
      this.props.onChange?.(
        this.scene.getElementsIncludingDeleted(),
        this.state,
        this.files,
      );
    }
  }

  private renderInteractiveSceneCallback = ({
    atLeastOneVisibleElement,
    scrollBars,
    elements,
  }: RenderInteractiveSceneCallback) => {
    if (scrollBars) {
      currentScrollBars = scrollBars;
    }
    const scrolledOutside =
      // hide when editing text
      isTextElement(this.state.editingElement)
        ? false
        : !atLeastOneVisibleElement && elements.length > 0;
    if (this.state.scrolledOutside !== scrolledOutside) {
      this.setState({ scrolledOutside });
    }

    this.scheduleImageRefresh();
  };

  private onScroll = debounce(() => {
    const { offsetTop, offsetLeft } = this.getCanvasOffsets();
    this.setState((state) => {
      if (state.offsetLeft === offsetLeft && state.offsetTop === offsetTop) {
        return null;
      }
      return { offsetTop, offsetLeft };
    });
  }, SCROLL_TIMEOUT);

  // Copy/paste

  private onCut = withBatchedUpdates((event: ClipboardEvent) => {
    const isExcalidrawActive = this.excalidrawContainerRef.current?.contains(
      document.activeElement,
    );
    if (!isExcalidrawActive || isWritableElement(event.target)) {
      return;
    }
    this.cutAll();
    event.preventDefault();
    event.stopPropagation();
  });

  private onCopy = withBatchedUpdates((event: ClipboardEvent) => {
    const isExcalidrawActive = this.excalidrawContainerRef.current?.contains(
      document.activeElement,
    );
    if (!isExcalidrawActive || isWritableElement(event.target)) {
      return;
    }
    this.copyAll();
    event.preventDefault();
    event.stopPropagation();
  });

  private cutAll = () => {
    this.actionManager.executeAction(actionCut, "keyboard");
  };

  private copyAll = () => {
    this.actionManager.executeAction(actionCopy, "keyboard");
  };

  private static resetTapTwice() {
    didTapTwice = false;
  }

  private onTouchStart = (event: TouchEvent) => {
    // fix for Apple Pencil Scribble
    // On Android, preventing the event would disable contextMenu on tap-hold
    if (!isAndroid) {
      event.preventDefault();
    }

    if (!didTapTwice) {
      didTapTwice = true;
      clearTimeout(tappedTwiceTimer);
      tappedTwiceTimer = window.setTimeout(
        App.resetTapTwice,
        TAP_TWICE_TIMEOUT,
      );
      return;
    }
    // insert text only if we tapped twice with a single finger
    // event.touches.length === 1 will also prevent inserting text when user's zooming
    if (didTapTwice && event.touches.length === 1) {
      const touch = event.touches[0];
      // @ts-ignore
      this.handleCanvasDoubleClick({
        clientX: touch.clientX,
        clientY: touch.clientY,
      });
      didTapTwice = false;
      clearTimeout(tappedTwiceTimer);
    }
    if (isAndroid) {
      event.preventDefault();
    }

    if (event.touches.length === 2) {
      this.setState({
        selectedElementIds: makeNextSelectedElementIds({}, this.state),
        activeEmbeddable: null,
      });
    }
  };

  private onTouchEnd = (event: TouchEvent) => {
    this.resetContextMenuTimer();
    if (event.touches.length > 0) {
      this.setState({
        previousSelectedElementIds: {},
        selectedElementIds: makeNextSelectedElementIds(
          this.state.previousSelectedElementIds,
          this.state,
        ),
      });
    } else {
      gesture.pointers.clear();
    }
  };

  public pasteFromClipboard = withBatchedUpdates(
    async (event: ClipboardEvent | null) => {
      const isPlainPaste = !!(IS_PLAIN_PASTE && event);

      // #686
      const target = document.activeElement;
      const isExcalidrawActive =
        this.excalidrawContainerRef.current?.contains(target);
      if (event && !isExcalidrawActive) {
        return;
      }

      const elementUnderCursor = document.elementFromPoint(
        this.lastViewportPosition.x,
        this.lastViewportPosition.y,
      );
      if (
        event &&
        (!(elementUnderCursor instanceof HTMLCanvasElement) ||
          isWritableElement(target))
      ) {
        return;
      }

      // must be called in the same frame (thus before any awaits) as the paste
      // event else some browsers (FF...) will clear the clipboardData
      // (something something security)
      let file = event?.clipboardData?.files[0];

      const data = await parseClipboard(event, isPlainPaste);
      if (!file && data.text && !isPlainPaste) {
        const string = data.text.trim();
        if (string.startsWith("<svg") && string.endsWith("</svg>")) {
          // ignore SVG validation/normalization which will be done during image
          // initialization
          file = SVGStringToFile(string);
        }
      }

      const { x: sceneX, y: sceneY } = viewportCoordsToSceneCoords(
        {
          clientX: this.lastViewportPosition.x,
          clientY: this.lastViewportPosition.y,
        },
        this.state,
      );

      // prefer spreadsheet data over image file (MS Office/Libre Office)
      if (isSupportedImageFile(file) && !data.spreadsheet) {
        const imageElement = this.createImageElement({ sceneX, sceneY });
        this.insertImageElement(imageElement, file);
        this.initializeImageDimensions(imageElement);
        this.setState({
          selectedElementIds: makeNextSelectedElementIds(
            {
              [imageElement.id]: true,
            },
            this.state,
          ),
        });

        return;
      }

      if (this.props.onPaste) {
        try {
          if ((await this.props.onPaste(data, event)) === false) {
            return;
          }
        } catch (error: any) {
          console.error(error);
        }
      }

      if (data.errorMessage) {
        this.setState({ errorMessage: data.errorMessage });
      } else if (data.spreadsheet && !isPlainPaste) {
        this.setState({
          pasteDialog: {
            data: data.spreadsheet,
            shown: true,
          },
        });
      } else if (data.elements) {
        const elements = (
          data.programmaticAPI
            ? convertToExcalidrawElements(
                data.elements as ExcalidrawElementSkeleton[],
              )
            : data.elements
        ) as readonly ExcalidrawElement[];
        // TODO remove formatting from elements if isPlainPaste
        this.addElementsFromPasteOrLibrary({
          elements,
          files: data.files || null,
          position: "cursor",
          retainSeed: isPlainPaste,
        });
      } else if (data.text) {
        const maybeUrl = extractSrc(data.text);
        if (
          !isPlainPaste &&
          embeddableURLValidator(maybeUrl, this.props.validateEmbeddable) &&
          (/^(http|https):\/\/[^\s/$.?#].[^\s]*$/.test(maybeUrl) ||
            getEmbedLink(maybeUrl)?.type === "video")
        ) {
          const embeddable = this.insertEmbeddableElement({
            sceneX,
            sceneY,
            link: normalizeLink(maybeUrl),
          });
          if (embeddable) {
            this.setState({ selectedElementIds: { [embeddable.id]: true } });
          }
          return;
        }
        this.addTextFromPaste(data.text, isPlainPaste);
      }
      this.setActiveTool({ type: "selection" });
      event?.preventDefault();
    },
  );

  private addElementsFromPasteOrLibrary = (opts: {
    elements: readonly ExcalidrawElement[];
    files: BinaryFiles | null;
    position: { clientX: number; clientY: number } | "cursor" | "center";
    retainSeed?: boolean;
  }) => {
    const elements = restoreElements(opts.elements, null, undefined);
    const [minX, minY, maxX, maxY] = getCommonBounds(elements);

    const elementsCenterX = distance(minX, maxX) / 2;
    const elementsCenterY = distance(minY, maxY) / 2;

    const clientX =
      typeof opts.position === "object"
        ? opts.position.clientX
        : opts.position === "cursor"
        ? this.lastViewportPosition.x
        : this.state.width / 2 + this.state.offsetLeft;
    const clientY =
      typeof opts.position === "object"
        ? opts.position.clientY
        : opts.position === "cursor"
        ? this.lastViewportPosition.y
        : this.state.height / 2 + this.state.offsetTop;

    const { x, y } = viewportCoordsToSceneCoords(
      { clientX, clientY },
      this.state,
    );

    const dx = x - elementsCenterX;
    const dy = y - elementsCenterY;

    const [gridX, gridY] = getGridPoint(dx, dy, this.state.gridSize);

    const newElements = duplicateElements(
      elements.map((element) => {
        return newElementWith(element, {
          x: element.x + gridX - minX,
          y: element.y + gridY - minY,
        });
      }),
      {
        randomizeSeed: !opts.retainSeed,
      },
    );

    const nextElements = [
      ...this.scene.getElementsIncludingDeleted(),
      ...newElements,
    ];

    this.scene.replaceAllElements(nextElements);

    newElements.forEach((newElement) => {
      if (isTextElement(newElement) && isBoundToContainer(newElement)) {
        const container = getContainerElement(newElement);
        redrawTextBoundingBox(newElement, container);
      }
    });

    if (opts.files) {
      this.files = { ...this.files, ...opts.files };
    }

    this.history.resumeRecording();

    const nextElementsToSelect =
      excludeElementsInFramesFromSelection(newElements);

    this.setState(
      {
        ...this.state,
        // keep sidebar (presumably the library) open if it's docked and
        // can fit.
        //
        // Note, we should close the sidebar only if we're dropping items
        // from library, not when pasting from clipboard. Alas.
        openSidebar:
          this.state.openSidebar &&
          this.device.canDeviceFitSidebar &&
          jotaiStore.get(isSidebarDockedAtom)
            ? this.state.openSidebar
            : null,
        ...selectGroupsForSelectedElements(
          {
            editingGroupId: null,
            selectedElementIds: nextElementsToSelect.reduce(
              (acc: Record<ExcalidrawElement["id"], true>, element) => {
                if (!isBoundToContainer(element)) {
                  acc[element.id] = true;
                }
                return acc;
              },
              {},
            ),
          },
          this.scene.getNonDeletedElements(),
          this.state,
          this,
        ),
      },
      () => {
        if (opts.files) {
          this.addNewImagesToImageCache();
        }
      },
    );
    this.setActiveTool({ type: "selection" });
  };

  private addTextFromPaste(text: string, isPlainPaste = false) {
    const { x, y } = viewportCoordsToSceneCoords(
      {
        clientX: this.lastViewportPosition.x,
        clientY: this.lastViewportPosition.y,
      },
      this.state,
    );

    const textElementProps = {
      x,
      y,
      strokeColor: this.state.currentItemStrokeColor,
      backgroundColor: this.state.currentItemBackgroundColor,
      fillStyle: this.state.currentItemFillStyle,
      strokeWidth: this.state.currentItemStrokeWidth,
      strokeStyle: this.state.currentItemStrokeStyle,
      roundness: null,
      roughness: this.state.currentItemRoughness,
      opacity: this.state.currentItemOpacity,
      text,
      fontSize: this.state.currentItemFontSize,
      fontFamily: this.state.currentItemFontFamily,
      textAlign: this.state.currentItemTextAlign,
      verticalAlign: DEFAULT_VERTICAL_ALIGN,
      locked: false,
    };

    const LINE_GAP = 10;
    let currentY = y;

    const lines = isPlainPaste ? [text] : text.split("\n");
    const textElements = lines.reduce(
      (acc: ExcalidrawTextElement[], line, idx) => {
        const text = line.trim();

        const lineHeight = getDefaultLineHeight(textElementProps.fontFamily);
        if (text.length) {
          const topLayerFrame = this.getTopLayerFrameAtSceneCoords({
            x,
            y: currentY,
          });

          const element = newTextElement({
            ...textElementProps,
            x,
            y: currentY,
            text,
            lineHeight,
            frameId: topLayerFrame ? topLayerFrame.id : null,
          });
          acc.push(element);
          currentY += element.height + LINE_GAP;
        } else {
          const prevLine = lines[idx - 1]?.trim();
          // add paragraph only if previous line was not empty, IOW don't add
          // more than one empty line
          if (prevLine) {
            currentY +=
              getLineHeightInPx(textElementProps.fontSize, lineHeight) +
              LINE_GAP;
          }
        }

        return acc;
      },
      [],
    );

    if (textElements.length === 0) {
      return;
    }

    const frameId = textElements[0].frameId;

    if (frameId) {
      this.scene.insertElementsAtIndex(
        textElements,
        this.scene.getElementIndex(frameId),
      );
    } else {
      this.scene.replaceAllElements([
        ...this.scene.getElementsIncludingDeleted(),
        ...textElements,
      ]);
    }

    this.setState({
      selectedElementIds: makeNextSelectedElementIds(
        Object.fromEntries(textElements.map((el) => [el.id, true])),
        this.state,
      ),
    });

    if (
      !isPlainPaste &&
      textElements.length > 1 &&
      PLAIN_PASTE_TOAST_SHOWN === false &&
      !this.device.isMobile
    ) {
      this.setToast({
        message: t("toast.pasteAsSingleElement", {
          shortcut: getShortcutKey("CtrlOrCmd+Shift+V"),
        }),
        duration: 5000,
      });
      PLAIN_PASTE_TOAST_SHOWN = true;
    }

    this.history.resumeRecording();
  }

  setAppState: React.Component<any, AppState>["setState"] = (
    state,
    callback,
  ) => {
    this.setState(state, callback);
  };

  removePointer = (event: React.PointerEvent<HTMLElement> | PointerEvent) => {
    if (touchTimeout) {
      this.resetContextMenuTimer();
    }

    gesture.pointers.delete(event.pointerId);
  };

  toggleLock = (source: "keyboard" | "ui" = "ui") => {
    if (!this.state.activeTool.locked) {
      trackEvent(
        "toolbar",
        "toggleLock",
        `${source} (${this.device.isMobile ? "mobile" : "desktop"})`,
      );
    }
    this.setState((prevState) => {
      return {
        activeTool: {
          ...prevState.activeTool,
          ...updateActiveTool(
            this.state,
            prevState.activeTool.locked
              ? { type: "selection" }
              : prevState.activeTool,
          ),
          locked: !prevState.activeTool.locked,
        },
      };
    });
  };

  updateFrameRendering = (
    opts:
      | Partial<AppState["frameRendering"]>
      | ((
          prevState: AppState["frameRendering"],
        ) => Partial<AppState["frameRendering"]>),
  ) => {
    this.setState((prevState) => {
      const next =
        typeof opts === "function" ? opts(prevState.frameRendering) : opts;
      return {
        frameRendering: {
          enabled: next?.enabled ?? prevState.frameRendering.enabled,
          clip: next?.clip ?? prevState.frameRendering.clip,
          name: next?.name ?? prevState.frameRendering.name,
          outline: next?.outline ?? prevState.frameRendering.outline,
        },
      };
    });
  };

  togglePenMode = (force?: boolean) => {
    this.setState((prevState) => {
      return {
        penMode: force ?? !prevState.penMode,
        penDetected: true,
      };
    });
  };

  onHandToolToggle = () => {
    this.actionManager.executeAction(actionToggleHandTool);
  };

  /**
   * Zooms on canvas viewport center
   */
  zoomCanvas = (
    /** decimal fraction between 0.1 (10% zoom) and 30 (3000% zoom) */
    value: number,
  ) => {
    this.setState({
      ...getStateForZoom(
        {
          viewportX: this.state.width / 2 + this.state.offsetLeft,
          viewportY: this.state.height / 2 + this.state.offsetTop,
          nextZoom: getNormalizedZoom(value),
        },
        this.state,
      ),
    });
  };

  private cancelInProgresAnimation: (() => void) | null = null;

  scrollToContent = (
    target:
      | ExcalidrawElement
      | readonly ExcalidrawElement[] = this.scene.getNonDeletedElements(),
    opts?:
      | {
          fitToContent?: boolean;
          fitToViewport?: never;
          viewportZoomFactor?: never;
          animate?: boolean;
          duration?: number;
        }
      | {
          fitToContent?: never;
          fitToViewport?: boolean;
          /** when fitToViewport=true, how much screen should the content cover,
           * between 0.1 (10%) and 1 (100%)
           */
          viewportZoomFactor?: number;
          animate?: boolean;
          duration?: number;
        },
  ) => {
    this.cancelInProgresAnimation?.();

    // convert provided target into ExcalidrawElement[] if necessary
    const targetElements = Array.isArray(target) ? target : [target];

    let zoom = this.state.zoom;
    let scrollX = this.state.scrollX;
    let scrollY = this.state.scrollY;

    if (opts?.fitToContent || opts?.fitToViewport) {
      const { appState } = zoomToFit({
        targetElements,
        appState: this.state,
        fitToViewport: !!opts?.fitToViewport,
        viewportZoomFactor: opts?.viewportZoomFactor,
      });
      zoom = appState.zoom;
      scrollX = appState.scrollX;
      scrollY = appState.scrollY;
    } else {
      // compute only the viewport location, without any zoom adjustment
      const scroll = calculateScrollCenter(targetElements, this.state);
      scrollX = scroll.scrollX;
      scrollY = scroll.scrollY;
    }

    // when animating, we use RequestAnimationFrame to prevent the animation
    // from slowing down other processes
    if (opts?.animate) {
      const origScrollX = this.state.scrollX;
      const origScrollY = this.state.scrollY;
      const origZoom = this.state.zoom.value;

      const cancel = easeToValuesRAF({
        fromValues: {
          scrollX: origScrollX,
          scrollY: origScrollY,
          zoom: origZoom,
        },
        toValues: { scrollX, scrollY, zoom: zoom.value },
        interpolateValue: (from, to, progress, key) => {
          // for zoom, use different easing
          if (key === "zoom") {
            return from * Math.pow(to / from, easeOut(progress));
          }
          // handle using default
          return undefined;
        },
        onStep: ({ scrollX, scrollY, zoom }) => {
          this.setState({
            scrollX,
            scrollY,
            zoom: { value: zoom },
          });
        },
        onStart: () => {
          this.setState({ shouldCacheIgnoreZoom: true });
        },
        onEnd: () => {
          this.setState({ shouldCacheIgnoreZoom: false });
        },
        onCancel: () => {
          this.setState({ shouldCacheIgnoreZoom: false });
        },
        duration: opts?.duration ?? 500,
      });

      this.cancelInProgresAnimation = () => {
        cancel();
        this.cancelInProgresAnimation = null;
      };
    } else {
      this.setState({ scrollX, scrollY, zoom });
    }
  };

  /** use when changing scrollX/scrollY/zoom based on user interaction */
  private translateCanvas: React.Component<any, AppState>["setState"] = (
    state,
  ) => {
    this.cancelInProgresAnimation?.();
    this.setState(state);
  };

  setToast = (
    toast: {
      message: string;
      closable?: boolean;
      duration?: number;
    } | null,
  ) => {
    this.setState({ toast });
  };

  restoreFileFromShare = async () => {
    try {
      const webShareTargetCache = await caches.open("web-share-target");

      const response = await webShareTargetCache.match("shared-file");
      if (response) {
        const blob = await response.blob();
        const file = new File([blob], blob.name || "", { type: blob.type });
        this.loadFileToCanvas(file, null);
        await webShareTargetCache.delete("shared-file");
        window.history.replaceState(null, APP_NAME, window.location.pathname);
      }
    } catch (error: any) {
      this.setState({ errorMessage: error.message });
    }
  };

  /** adds supplied files to existing files in the appState */
  public addFiles: ExcalidrawImperativeAPI["addFiles"] = withBatchedUpdates(
    (files) => {
      const filesMap = files.reduce((acc, fileData) => {
        acc.set(fileData.id, fileData);
        return acc;
      }, new Map<FileId, BinaryFileData>());

      this.files = { ...this.files, ...Object.fromEntries(filesMap) };

      this.scene.getNonDeletedElements().forEach((element) => {
        if (
          isInitializedImageElement(element) &&
          filesMap.has(element.fileId)
        ) {
          this.imageCache.delete(element.fileId);
          ShapeCache.delete(element);
        }
      });
      this.scene.informMutation();

      this.addNewImagesToImageCache();
    },
  );

  public updateScene = withBatchedUpdates(
    <K extends keyof AppState>(sceneData: {
      elements?: SceneData["elements"];
      appState?: Pick<AppState, K> | null;
      collaborators?: SceneData["collaborators"];
      commitToHistory?: SceneData["commitToHistory"];
    }) => {
      if (sceneData.commitToHistory) {
        this.history.resumeRecording();
      }

      if (sceneData.appState) {
        this.setState(sceneData.appState);
      }

      if (sceneData.elements) {
        this.scene.replaceAllElements(sceneData.elements);
      }

      if (sceneData.collaborators) {
        this.setState({ collaborators: sceneData.collaborators });
      }
    },
  );

  private onSceneUpdated = () => {
    this.setState({});
  };

  /**
   * @returns whether the menu was toggled on or off
   */
  public toggleSidebar = ({
    name,
    tab,
    force,
  }: {
    name: SidebarName;
    tab?: SidebarTabName;
    force?: boolean;
  }): boolean => {
    let nextName;
    if (force === undefined) {
      nextName = this.state.openSidebar?.name === name ? null : name;
    } else {
      nextName = force ? name : null;
    }
    this.setState({ openSidebar: nextName ? { name: nextName, tab } : null });

    return !!nextName;
  };

  private updateCurrentCursorPosition = withBatchedUpdates(
    (event: MouseEvent) => {
      this.lastViewportPosition.x = event.clientX;
      this.lastViewportPosition.y = event.clientY;
    },
  );

  // Input handling
  private onKeyDown = withBatchedUpdates(
    (event: React.KeyboardEvent | KeyboardEvent) => {
      // normalize `event.key` when CapsLock is pressed #2372

      if (
        "Proxy" in window &&
        ((!event.shiftKey && /^[A-Z]$/.test(event.key)) ||
          (event.shiftKey && /^[a-z]$/.test(event.key)))
      ) {
        event = new Proxy(event, {
          get(ev: any, prop) {
            const value = ev[prop];
            if (typeof value === "function") {
              // fix for Proxies hijacking `this`
              return value.bind(ev);
            }
            return prop === "key"
              ? // CapsLock inverts capitalization based on ShiftKey, so invert
                // it back
                event.shiftKey
                ? ev.key.toUpperCase()
                : ev.key.toLowerCase()
              : value;
          },
        });
      }

      if (event[KEYS.CTRL_OR_CMD] && event.key.toLowerCase() === KEYS.V) {
        IS_PLAIN_PASTE = event.shiftKey;
        clearTimeout(IS_PLAIN_PASTE_TIMER);
        // reset (100ms to be safe that we it runs after the ensuing
        // paste event). Though, technically unnecessary to reset since we
        // (re)set the flag before each paste event.
        IS_PLAIN_PASTE_TIMER = window.setTimeout(() => {
          IS_PLAIN_PASTE = false;
        }, 100);
      }

      // prevent browser zoom in input fields
      if (event[KEYS.CTRL_OR_CMD] && isWritableElement(event.target)) {
        if (event.code === CODES.MINUS || event.code === CODES.EQUAL) {
          event.preventDefault();
          return;
        }
      }

      // bail if
      if (
        // inside an input
        (isWritableElement(event.target) &&
          // unless pressing escape (finalize action)
          event.key !== KEYS.ESCAPE) ||
        // or unless using arrows (to move between buttons)
        (isArrowKey(event.key) && isInputLike(event.target))
      ) {
        return;
      }

      if (event.key === KEYS.QUESTION_MARK) {
        this.setState({
          openDialog: "help",
        });
        return;
      } else if (
        event.key.toLowerCase() === KEYS.E &&
        event.shiftKey &&
        event[KEYS.CTRL_OR_CMD]
      ) {
        event.preventDefault();
        this.setState({ openDialog: "imageExport" });
        return;
      }

      if (event.key === KEYS.PAGE_UP || event.key === KEYS.PAGE_DOWN) {
        let offset =
          (event.shiftKey ? this.state.width : this.state.height) /
          this.state.zoom.value;
        if (event.key === KEYS.PAGE_DOWN) {
          offset = -offset;
        }
        if (event.shiftKey) {
          this.translateCanvas((state) => ({
            scrollX: state.scrollX + offset,
          }));
        } else {
          this.translateCanvas((state) => ({
            scrollY: state.scrollY + offset,
          }));
        }
      }

      if (this.actionManager.handleKeyDown(event)) {
        return;
      }

      if (this.state.viewModeEnabled) {
        return;
      }

      if (event[KEYS.CTRL_OR_CMD] && this.state.isBindingEnabled) {
        this.setState({ isBindingEnabled: false });
      }

      if (isArrowKey(event.key)) {
        const step =
          (this.state.gridSize &&
            (event.shiftKey
              ? ELEMENT_TRANSLATE_AMOUNT
              : this.state.gridSize)) ||
          (event.shiftKey
            ? ELEMENT_SHIFT_TRANSLATE_AMOUNT
            : ELEMENT_TRANSLATE_AMOUNT);

        let offsetX = 0;
        let offsetY = 0;

        if (event.key === KEYS.ARROW_LEFT) {
          offsetX = -step;
        } else if (event.key === KEYS.ARROW_RIGHT) {
          offsetX = step;
        } else if (event.key === KEYS.ARROW_UP) {
          offsetY = -step;
        } else if (event.key === KEYS.ARROW_DOWN) {
          offsetY = step;
        }

        const selectedElements = this.scene.getSelectedElements({
          selectedElementIds: this.state.selectedElementIds,
          includeBoundTextElement: true,
          includeElementsInFrames: true,
        });

        selectedElements.forEach((element) => {
          mutateElement(element, {
            x: element.x + offsetX,
            y: element.y + offsetY,
          });

          updateBoundElements(element, {
            simultaneouslyUpdated: selectedElements,
          });
        });

        this.maybeSuggestBindingForAll(selectedElements);

        event.preventDefault();
      } else if (event.key === KEYS.ENTER) {
        const selectedElements = this.scene.getSelectedElements(this.state);
        if (selectedElements.length === 1) {
          const selectedElement = selectedElements[0];
          if (event[KEYS.CTRL_OR_CMD]) {
            if (isLinearElement(selectedElement)) {
              if (
                !this.state.editingLinearElement ||
                this.state.editingLinearElement.elementId !==
                  selectedElements[0].id
              ) {
                this.history.resumeRecording();
                this.setState({
                  editingLinearElement: new LinearElementEditor(
                    selectedElement,
                    this.scene,
                  ),
                });
              }
            }
          } else if (
            isTextElement(selectedElement) ||
            isValidTextContainer(selectedElement)
          ) {
            let container;
            if (!isTextElement(selectedElement)) {
              container = selectedElement as ExcalidrawTextContainer;
            }
            const midPoint = getContainerCenter(selectedElement, this.state);
            const sceneX = midPoint.x;
            const sceneY = midPoint.y;
            this.startTextEditing({
              sceneX,
              sceneY,
              container,
            });
            event.preventDefault();
            return;
          } else if (isFrameElement(selectedElement)) {
            this.setState({
              editingFrame: selectedElement.id,
            });
          }
        }
      } else if (
        !event.ctrlKey &&
        !event.altKey &&
        !event.metaKey &&
        this.state.draggingElement === null
      ) {
        const shape = findShapeByKey(event.key);
        if (shape) {
          if (this.state.activeTool.type !== shape) {
            trackEvent(
              "toolbar",
              shape,
              `keyboard (${this.device.isMobile ? "mobile" : "desktop"})`,
            );
          }
          this.setActiveTool({ type: shape });
          event.stopPropagation();
        } else if (event.key === KEYS.Q) {
          this.toggleLock("keyboard");
          event.stopPropagation();
        }
      }
      if (event.key === KEYS.SPACE && gesture.pointers.size === 0) {
        isHoldingSpace = true;
        setCursor(this.interactiveCanvas, CURSOR_TYPE.GRAB);
        event.preventDefault();
      }

      if (
        (event.key === KEYS.G || event.key === KEYS.S) &&
        !event.altKey &&
        !event[KEYS.CTRL_OR_CMD]
      ) {
        const selectedElements = this.scene.getSelectedElements(this.state);
        if (
          this.state.activeTool.type === "selection" &&
          !selectedElements.length
        ) {
          return;
        }

        if (
          event.key === KEYS.G &&
          (hasBackground(this.state.activeTool.type) ||
            selectedElements.some((element) => hasBackground(element.type)))
        ) {
          this.setState({ openPopup: "elementBackground" });
          event.stopPropagation();
        }
        if (event.key === KEYS.S) {
          this.setState({ openPopup: "elementStroke" });
          event.stopPropagation();
        }
      }

      if (
        event[KEYS.CTRL_OR_CMD] &&
        (event.key === KEYS.BACKSPACE || event.key === KEYS.DELETE)
      ) {
        jotaiStore.set(activeConfirmDialogAtom, "clearCanvas");
      }

      // eye dropper
      // -----------------------------------------------------------------------
      const lowerCased = event.key.toLocaleLowerCase();
      const isPickingStroke = lowerCased === KEYS.S && event.shiftKey;
      const isPickingBackground =
        event.key === KEYS.I || (lowerCased === KEYS.G && event.shiftKey);

      if (isPickingStroke || isPickingBackground) {
        this.openEyeDropper({
          type: isPickingStroke ? "stroke" : "background",
        });
      }
      // -----------------------------------------------------------------------
    },
  );

  private onWheel = withBatchedUpdates((event: WheelEvent) => {
    // prevent browser pinch zoom on DOM elements
    if (!(event.target instanceof HTMLCanvasElement) && event.ctrlKey) {
      event.preventDefault();
    }
  });

  private onKeyUp = withBatchedUpdates((event: KeyboardEvent) => {
    if (event.key === KEYS.SPACE) {
      if (this.state.viewModeEnabled) {
        setCursor(this.interactiveCanvas, CURSOR_TYPE.GRAB);
      } else if (this.state.activeTool.type === "selection") {
        resetCursor(this.interactiveCanvas);
      } else {
        setCursorForShape(this.interactiveCanvas, this.state);
        this.setState({
          selectedElementIds: makeNextSelectedElementIds({}, this.state),
          selectedGroupIds: {},
          editingGroupId: null,
          activeEmbeddable: null,
        });
      }
      isHoldingSpace = false;
    }
    if (!event[KEYS.CTRL_OR_CMD] && !this.state.isBindingEnabled) {
      this.setState({ isBindingEnabled: true });
    }
    if (isArrowKey(event.key)) {
      const selectedElements = this.scene.getSelectedElements(this.state);
      isBindingEnabled(this.state)
        ? bindOrUnbindSelectedElements(selectedElements)
        : unbindLinearElements(selectedElements);
      this.setState({ suggestedBindings: [] });
    }
  });

  setActiveTool = (
    tool:
      | {
<<<<<<< HEAD
          type:
            | typeof SHAPES[number]["value"]
            | "eraser"
            | "hand"
            | "frame"
            | "embeddable"
            | "laser";
=======
          type: ToolType;
>>>>>>> e921bfb1
        }
      | { type: "custom"; customType: string },
  ) => {
    const nextActiveTool = updateActiveTool(this.state, tool);
    if (nextActiveTool.type === "hand") {
      setCursor(this.interactiveCanvas, CURSOR_TYPE.GRAB);
    } else if (!isHoldingSpace) {
      setCursorForShape(this.interactiveCanvas, this.state);
    }
    if (isToolIcon(document.activeElement)) {
      this.focusContainer();
    }
    if (!isLinearElementType(nextActiveTool.type)) {
      this.setState({ suggestedBindings: [] });
    }
    if (nextActiveTool.type === "image") {
      this.onImageAction();
    }

    this.setState((prevState) => {
      const commonResets = {
        snapLines: prevState.snapLines.length ? [] : prevState.snapLines,
        originSnapOffset: null,
        activeEmbeddable: null,
      } as const;
      if (nextActiveTool.type !== "selection") {
        return {
          ...prevState,
          activeTool: nextActiveTool,
          selectedElementIds: makeNextSelectedElementIds({}, prevState),
          selectedGroupIds: makeNextSelectedElementIds({}, prevState),
          editingGroupId: null,
          multiElement: null,
          ...commonResets,
        };
      }
      return {
        ...prevState,
        activeTool: nextActiveTool,
        ...commonResets,
      };
    });
  };

  private setCursor = (cursor: string) => {
    setCursor(this.interactiveCanvas, cursor);
  };

  private resetCursor = () => {
    resetCursor(this.interactiveCanvas);
  };
  /**
   * returns whether user is making a gesture with >= 2 fingers (points)
   * on o touch screen (not on a trackpad). Currently only relates to Darwin
   * (iOS/iPadOS,MacOS), but may work on other devices in the future if
   * GestureEvent is standardized.
   */
  private isTouchScreenMultiTouchGesture = () => {
    // we don't want to deselect when using trackpad, and multi-point gestures
    // only work on touch screens, so checking for >= pointers means we're on a
    // touchscreen
    return gesture.pointers.size >= 2;
  };

  // fires only on Safari
  private onGestureStart = withBatchedUpdates((event: GestureEvent) => {
    event.preventDefault();

    // we only want to deselect on touch screens because user may have selected
    // elements by mistake while zooming
    if (this.isTouchScreenMultiTouchGesture()) {
      this.setState({
        selectedElementIds: makeNextSelectedElementIds({}, this.state),
        activeEmbeddable: null,
      });
    }
    gesture.initialScale = this.state.zoom.value;
  });

  // fires only on Safari
  private onGestureChange = withBatchedUpdates((event: GestureEvent) => {
    event.preventDefault();

    // onGestureChange only has zoom factor but not the center.
    // If we're on iPad or iPhone, then we recognize multi-touch and will
    // zoom in at the right location in the touchmove handler
    // (handleCanvasPointerMove).
    //
    // On Macbook trackpad, we don't have those events so will zoom in at the
    // current location instead.
    //
    // As such, bail from this handler on touch devices.
    if (this.isTouchScreenMultiTouchGesture()) {
      return;
    }

    const initialScale = gesture.initialScale;
    if (initialScale) {
      this.setState((state) => ({
        ...getStateForZoom(
          {
            viewportX: this.lastViewportPosition.x,
            viewportY: this.lastViewportPosition.y,
            nextZoom: getNormalizedZoom(initialScale * event.scale),
          },
          state,
        ),
      }));
    }
  });

  // fires only on Safari
  private onGestureEnd = withBatchedUpdates((event: GestureEvent) => {
    event.preventDefault();
    // reselect elements only on touch screens (see onGestureStart)
    if (this.isTouchScreenMultiTouchGesture()) {
      this.setState({
        previousSelectedElementIds: {},
        selectedElementIds: makeNextSelectedElementIds(
          this.state.previousSelectedElementIds,
          this.state,
        ),
      });
    }
    gesture.initialScale = null;
  });

  private handleTextWysiwyg(
    element: ExcalidrawTextElement,
    {
      isExistingElement = false,
    }: {
      isExistingElement?: boolean;
    },
  ) {
    const updateElement = (
      text: string,
      originalText: string,
      isDeleted: boolean,
    ) => {
      this.scene.replaceAllElements([
        ...this.scene.getElementsIncludingDeleted().map((_element) => {
          if (_element.id === element.id && isTextElement(_element)) {
            return updateTextElement(_element, {
              text,
              isDeleted,
              originalText,
            });
          }
          return _element;
        }),
      ]);
    };

    textWysiwyg({
      id: element.id,
      canvas: this.canvas,
      getViewportCoords: (x, y) => {
        const { x: viewportX, y: viewportY } = sceneCoordsToViewportCoords(
          {
            sceneX: x,
            sceneY: y,
          },
          this.state,
        );
        return [
          viewportX - this.state.offsetLeft,
          viewportY - this.state.offsetTop,
        ];
      },
      onChange: withBatchedUpdates((text) => {
        updateElement(text, text, false);
        if (isNonDeletedElement(element)) {
          updateBoundElements(element);
        }
      }),
      onSubmit: withBatchedUpdates(({ text, viaKeyboard, originalText }) => {
        const isDeleted = !text.trim();
        updateElement(text, originalText, isDeleted);
        // select the created text element only if submitting via keyboard
        // (when submitting via click it should act as signal to deselect)
        if (!isDeleted && viaKeyboard) {
          const elementIdToSelect = element.containerId
            ? element.containerId
            : element.id;
          this.setState((prevState) => ({
            selectedElementIds: makeNextSelectedElementIds(
              {
                ...prevState.selectedElementIds,
                [elementIdToSelect]: true,
              },
              prevState,
            ),
          }));
        }
        if (isDeleted) {
          fixBindingsAfterDeletion(this.scene.getNonDeletedElements(), [
            element,
          ]);
        }
        if (!isDeleted || isExistingElement) {
          this.history.resumeRecording();
        }

        this.setState({
          draggingElement: null,
          editingElement: null,
        });
        if (this.state.activeTool.locked) {
          setCursorForShape(this.interactiveCanvas, this.state);
        }

        this.focusContainer();
      }),
      element,
      excalidrawContainer: this.excalidrawContainerRef.current,
      app: this,
    });
    // deselect all other elements when inserting text
    this.deselectElements();

    // do an initial update to re-initialize element position since we were
    // modifying element's x/y for sake of editor (case: syncing to remote)
    updateElement(element.text, element.originalText, false);
  }

  private deselectElements() {
    this.setState({
      selectedElementIds: makeNextSelectedElementIds({}, this.state),
      selectedGroupIds: {},
      editingGroupId: null,
      activeEmbeddable: null,
    });
  }

  private getTextElementAtPosition(
    x: number,
    y: number,
  ): NonDeleted<ExcalidrawTextElement> | null {
    const element = this.getElementAtPosition(x, y, {
      includeBoundTextElement: true,
    });
    if (element && isTextElement(element) && !element.isDeleted) {
      return element;
    }
    return null;
  }

  private getElementAtPosition(
    x: number,
    y: number,
    opts?: {
      /** if true, returns the first selected element (with highest z-index)
        of all hit elements */
      preferSelected?: boolean;
      includeBoundTextElement?: boolean;
      includeLockedElements?: boolean;
    },
  ): NonDeleted<ExcalidrawElement> | null {
    const allHitElements = this.getElementsAtPosition(
      x,
      y,
      opts?.includeBoundTextElement,
      opts?.includeLockedElements,
    );
    if (allHitElements.length > 1) {
      if (opts?.preferSelected) {
        for (let index = allHitElements.length - 1; index > -1; index--) {
          if (this.state.selectedElementIds[allHitElements[index].id]) {
            return allHitElements[index];
          }
        }
      }
      const elementWithHighestZIndex =
        allHitElements[allHitElements.length - 1];
      // If we're hitting element with highest z-index only on its bounding box
      // while also hitting other element figure, the latter should be considered.
      return isHittingElementBoundingBoxWithoutHittingElement(
        elementWithHighestZIndex,
        this.state,
        this.frameNameBoundsCache,
        x,
        y,
      )
        ? allHitElements[allHitElements.length - 2]
        : elementWithHighestZIndex;
    }
    if (allHitElements.length === 1) {
      return allHitElements[0];
    }
    return null;
  }

  private getElementsAtPosition(
    x: number,
    y: number,
    includeBoundTextElement: boolean = false,
    includeLockedElements: boolean = false,
  ): NonDeleted<ExcalidrawElement>[] {
    const elements =
      includeBoundTextElement && includeLockedElements
        ? this.scene.getNonDeletedElements()
        : this.scene
            .getNonDeletedElements()
            .filter(
              (element) =>
                (includeLockedElements || !element.locked) &&
                (includeBoundTextElement ||
                  !(isTextElement(element) && element.containerId)),
            );

    return getElementsAtPosition(elements, (element) =>
      hitTest(element, this.state, this.frameNameBoundsCache, x, y),
    ).filter((element) => {
      // hitting a frame's element from outside the frame is not considered a hit
      const containingFrame = getContainingFrame(element);
      return containingFrame &&
        this.state.frameRendering.enabled &&
        this.state.frameRendering.clip
        ? isCursorInFrame({ x, y }, containingFrame)
        : true;
    });
  }

  private startTextEditing = ({
    sceneX,
    sceneY,
    insertAtParentCenter = true,
    container,
  }: {
    /** X position to insert text at */
    sceneX: number;
    /** Y position to insert text at */
    sceneY: number;
    /** whether to attempt to insert at element center if applicable */
    insertAtParentCenter?: boolean;
    container?: ExcalidrawTextContainer | null;
  }) => {
    let shouldBindToContainer = false;

    let parentCenterPosition =
      insertAtParentCenter &&
      this.getTextWysiwygSnappedToCenterPosition(
        sceneX,
        sceneY,
        this.state,
        container,
      );
    if (container && parentCenterPosition) {
      const boundTextElementToContainer = getBoundTextElement(container);
      if (!boundTextElementToContainer) {
        shouldBindToContainer = true;
      }
    }
    let existingTextElement: NonDeleted<ExcalidrawTextElement> | null = null;

    const selectedElements = this.scene.getSelectedElements(this.state);

    if (selectedElements.length === 1) {
      if (isTextElement(selectedElements[0])) {
        existingTextElement = selectedElements[0];
      } else if (container) {
        existingTextElement = getBoundTextElement(selectedElements[0]);
      } else {
        existingTextElement = this.getTextElementAtPosition(sceneX, sceneY);
      }
    } else {
      existingTextElement = this.getTextElementAtPosition(sceneX, sceneY);
    }

    const fontFamily =
      existingTextElement?.fontFamily || this.state.currentItemFontFamily;

    const lineHeight =
      existingTextElement?.lineHeight || getDefaultLineHeight(fontFamily);
    const fontSize = this.state.currentItemFontSize;

    if (
      !existingTextElement &&
      shouldBindToContainer &&
      container &&
      !isArrowElement(container)
    ) {
      const fontString = {
        fontSize,
        fontFamily,
      };
      const minWidth = getApproxMinLineWidth(
        getFontString(fontString),
        lineHeight,
      );
      const minHeight = getApproxMinLineHeight(fontSize, lineHeight);
      const newHeight = Math.max(container.height, minHeight);
      const newWidth = Math.max(container.width, minWidth);
      mutateElement(container, { height: newHeight, width: newWidth });
      sceneX = container.x + newWidth / 2;
      sceneY = container.y + newHeight / 2;
      if (parentCenterPosition) {
        parentCenterPosition = this.getTextWysiwygSnappedToCenterPosition(
          sceneX,
          sceneY,
          this.state,
          container,
        );
      }
    }

    const topLayerFrame = this.getTopLayerFrameAtSceneCoords({
      x: sceneX,
      y: sceneY,
    });

    const element = existingTextElement
      ? existingTextElement
      : newTextElement({
          x: parentCenterPosition
            ? parentCenterPosition.elementCenterX
            : sceneX,
          y: parentCenterPosition
            ? parentCenterPosition.elementCenterY
            : sceneY,
          strokeColor: this.state.currentItemStrokeColor,
          backgroundColor: this.state.currentItemBackgroundColor,
          fillStyle: this.state.currentItemFillStyle,
          strokeWidth: this.state.currentItemStrokeWidth,
          strokeStyle: this.state.currentItemStrokeStyle,
          roughness: this.state.currentItemRoughness,
          opacity: this.state.currentItemOpacity,
          text: "",
          fontSize,
          fontFamily,
          textAlign: parentCenterPosition
            ? "center"
            : this.state.currentItemTextAlign,
          verticalAlign: parentCenterPosition
            ? VERTICAL_ALIGN.MIDDLE
            : DEFAULT_VERTICAL_ALIGN,
          containerId: shouldBindToContainer ? container?.id : undefined,
          groupIds: container?.groupIds ?? [],
          lineHeight,
          angle: container?.angle ?? 0,
          frameId: topLayerFrame ? topLayerFrame.id : null,
        });

    if (!existingTextElement && shouldBindToContainer && container) {
      mutateElement(container, {
        boundElements: (container.boundElements || []).concat({
          type: "text",
          id: element.id,
        }),
      });
    }
    this.setState({ editingElement: element });

    if (!existingTextElement) {
      if (container && shouldBindToContainer) {
        const containerIndex = this.scene.getElementIndex(container.id);
        this.scene.insertElementAtIndex(element, containerIndex + 1);
      } else {
        this.scene.addNewElement(element);
      }
    }

    this.setState({
      editingElement: element,
    });

    this.handleTextWysiwyg(element, {
      isExistingElement: !!existingTextElement,
    });
  };

  private handleCanvasDoubleClick = (
    event: React.MouseEvent<HTMLCanvasElement>,
  ) => {
    // case: double-clicking with arrow/line tool selected would both create
    // text and enter multiElement mode
    if (this.state.multiElement) {
      return;
    }
    // we should only be able to double click when mode is selection
    if (this.state.activeTool.type !== "selection") {
      return;
    }

    const selectedElements = this.scene.getSelectedElements(this.state);

    if (selectedElements.length === 1 && isLinearElement(selectedElements[0])) {
      if (
        event[KEYS.CTRL_OR_CMD] &&
        (!this.state.editingLinearElement ||
          this.state.editingLinearElement.elementId !== selectedElements[0].id)
      ) {
        this.history.resumeRecording();
        this.setState({
          editingLinearElement: new LinearElementEditor(
            selectedElements[0],
            this.scene,
          ),
        });
        return;
      } else if (
        this.state.editingLinearElement &&
        this.state.editingLinearElement.elementId === selectedElements[0].id
      ) {
        return;
      }
    }

    resetCursor(this.interactiveCanvas);

    let { x: sceneX, y: sceneY } = viewportCoordsToSceneCoords(
      event,
      this.state,
    );

    const selectedGroupIds = getSelectedGroupIds(this.state);

    if (selectedGroupIds.length > 0) {
      const hitElement = this.getElementAtPosition(sceneX, sceneY);

      const selectedGroupId =
        hitElement &&
        getSelectedGroupIdForElement(hitElement, this.state.selectedGroupIds);

      if (selectedGroupId) {
        this.setState((prevState) => ({
          ...prevState,
          ...selectGroupsForSelectedElements(
            {
              editingGroupId: selectedGroupId,
              selectedElementIds: { [hitElement!.id]: true },
            },
            this.scene.getNonDeletedElements(),
            prevState,
            this,
          ),
        }));
        return;
      }
    }

    resetCursor(this.interactiveCanvas);
    if (!event[KEYS.CTRL_OR_CMD] && !this.state.viewModeEnabled) {
      const hitElement = this.getElementAtPosition(sceneX, sceneY);

      if (isEmbeddableElement(hitElement)) {
        this.setState({
          activeEmbeddable: { element: hitElement, state: "active" },
        });
        return;
      }

      const container = getTextBindableContainerAtPosition(
        this.scene.getNonDeletedElements(),
        this.state,
        sceneX,
        sceneY,
      );

      if (container) {
        if (
          hasBoundTextElement(container) ||
          !isTransparent(container.backgroundColor) ||
          isHittingElementNotConsideringBoundingBox(
            container,
            this.state,
            this.frameNameBoundsCache,
            [sceneX, sceneY],
          )
        ) {
          const midPoint = getContainerCenter(container, this.state);

          sceneX = midPoint.x;
          sceneY = midPoint.y;
        }
      }

      this.startTextEditing({
        sceneX,
        sceneY,
        insertAtParentCenter: !event.altKey,
        container,
      });
    }
  };

  private getElementLinkAtPosition = (
    scenePointer: Readonly<{ x: number; y: number }>,
    hitElement: NonDeletedExcalidrawElement | null,
  ): ExcalidrawElement | undefined => {
    // Reversing so we traverse the elements in decreasing order
    // of z-index
    const elements = this.scene.getNonDeletedElements().slice().reverse();
    let hitElementIndex = Infinity;

    return elements.find((element, index) => {
      if (hitElement && element.id === hitElement.id) {
        hitElementIndex = index;
      }
      return (
        element.link &&
        index <= hitElementIndex &&
        isPointHittingLink(
          element,
          this.state,
          [scenePointer.x, scenePointer.y],
          this.device.isMobile,
        )
      );
    });
  };

  private redirectToLink = (
    event: React.PointerEvent<HTMLCanvasElement>,
    isTouchScreen: boolean,
  ) => {
    const draggedDistance = distance2d(
      this.lastPointerDownEvent!.clientX,
      this.lastPointerDownEvent!.clientY,
      this.lastPointerUpEvent!.clientX,
      this.lastPointerUpEvent!.clientY,
    );
    if (
      !this.hitLinkElement ||
      // For touch screen allow dragging threshold else strict check
      (isTouchScreen && draggedDistance > DRAGGING_THRESHOLD) ||
      (!isTouchScreen && draggedDistance !== 0)
    ) {
      return;
    }
    const lastPointerDownCoords = viewportCoordsToSceneCoords(
      this.lastPointerDownEvent!,
      this.state,
    );
    const lastPointerDownHittingLinkIcon = isPointHittingLink(
      this.hitLinkElement,
      this.state,
      [lastPointerDownCoords.x, lastPointerDownCoords.y],
      this.device.isMobile,
    );
    const lastPointerUpCoords = viewportCoordsToSceneCoords(
      this.lastPointerUpEvent!,
      this.state,
    );
    const lastPointerUpHittingLinkIcon = isPointHittingLink(
      this.hitLinkElement,
      this.state,
      [lastPointerUpCoords.x, lastPointerUpCoords.y],
      this.device.isMobile,
    );
    if (lastPointerDownHittingLinkIcon && lastPointerUpHittingLinkIcon) {
      let url = this.hitLinkElement.link;
      if (url) {
        url = normalizeLink(url);
        let customEvent;
        if (this.props.onLinkOpen) {
          customEvent = wrapEvent(EVENT.EXCALIDRAW_LINK, event.nativeEvent);
          this.props.onLinkOpen(
            {
              ...this.hitLinkElement,
              link: url,
            },
            customEvent,
          );
        }
        if (!customEvent?.defaultPrevented) {
          const target = isLocalLink(url) ? "_self" : "_blank";
          const newWindow = window.open(undefined, target);
          // https://mathiasbynens.github.io/rel-noopener/
          if (newWindow) {
            newWindow.opener = null;
            newWindow.location = url;
          }
        }
      }
    }
  };

  private getTopLayerFrameAtSceneCoords = (sceneCoords: {
    x: number;
    y: number;
  }) => {
    const frames = this.scene
      .getNonDeletedFrames()
      .filter((frame) =>
        isCursorInFrame(sceneCoords, frame as ExcalidrawFrameElement),
      );

    return frames.length ? frames[frames.length - 1] : null;
  };

  private handleCanvasPointerMove = (
    event: React.PointerEvent<HTMLCanvasElement>,
  ) => {
    this.savePointer(event.clientX, event.clientY, this.state.cursorButton);

    if (gesture.pointers.has(event.pointerId)) {
      gesture.pointers.set(event.pointerId, {
        x: event.clientX,
        y: event.clientY,
      });
    }

    const initialScale = gesture.initialScale;
    if (
      gesture.pointers.size === 2 &&
      gesture.lastCenter &&
      initialScale &&
      gesture.initialDistance
    ) {
      const center = getCenter(gesture.pointers);
      const deltaX = center.x - gesture.lastCenter.x;
      const deltaY = center.y - gesture.lastCenter.y;
      gesture.lastCenter = center;

      const distance = getDistance(Array.from(gesture.pointers.values()));
      const scaleFactor =
        this.state.activeTool.type === "freedraw" && this.state.penMode
          ? 1
          : distance / gesture.initialDistance;

      const nextZoom = scaleFactor
        ? getNormalizedZoom(initialScale * scaleFactor)
        : this.state.zoom.value;

      this.setState((state) => {
        const zoomState = getStateForZoom(
          {
            viewportX: center.x,
            viewportY: center.y,
            nextZoom,
          },
          state,
        );

        this.translateCanvas({
          zoom: zoomState.zoom,
          scrollX: zoomState.scrollX + deltaX / nextZoom,
          scrollY: zoomState.scrollY + deltaY / nextZoom,
          shouldCacheIgnoreZoom: true,
        });
      });
      this.resetShouldCacheIgnoreZoomDebounced();
    } else {
      gesture.lastCenter =
        gesture.initialDistance =
        gesture.initialScale =
          null;
    }

    if (
      isHoldingSpace ||
      isPanning ||
      isDraggingScrollBar ||
      isHandToolActive(this.state)
    ) {
      return;
    }

    const isPointerOverScrollBars = isOverScrollBars(
      currentScrollBars,
      event.clientX - this.state.offsetLeft,
      event.clientY - this.state.offsetTop,
    );
    const isOverScrollBar = isPointerOverScrollBars.isOverEither;
    if (!this.state.draggingElement && !this.state.multiElement) {
      if (isOverScrollBar) {
        resetCursor(this.interactiveCanvas);
      } else {
        setCursorForShape(this.interactiveCanvas, this.state);
      }
    }

    const scenePointer = viewportCoordsToSceneCoords(event, this.state);
    const { x: scenePointerX, y: scenePointerY } = scenePointer;

    if (
      !this.state.draggingElement &&
      isActiveToolNonLinearSnappable(this.state.activeTool.type)
    ) {
      const { originOffset, snapLines } = getSnapLinesAtPointer(
        this.scene.getNonDeletedElements(),
        this.state,
        {
          x: scenePointerX,
          y: scenePointerY,
        },
        event,
      );

      this.setState({
        snapLines,
        originSnapOffset: originOffset,
      });
    } else if (!this.state.draggingElement) {
      this.setState({
        snapLines: [],
      });
    }

    if (
      this.state.editingLinearElement &&
      !this.state.editingLinearElement.isDragging
    ) {
      const editingLinearElement = LinearElementEditor.handlePointerMove(
        event,
        scenePointerX,
        scenePointerY,
        this.state,
      );

      if (
        editingLinearElement &&
        editingLinearElement !== this.state.editingLinearElement
      ) {
        // Since we are reading from previous state which is not possible with
        // automatic batching in React 18 hence using flush sync to synchronously
        // update the state. Check https://github.com/excalidraw/excalidraw/pull/5508 for more details.
        flushSync(() => {
          this.setState({
            editingLinearElement,
          });
        });
      }
      if (editingLinearElement?.lastUncommittedPoint != null) {
        this.maybeSuggestBindingAtCursor(scenePointer);
      } else {
        // causes stack overflow if not sync
        flushSync(() => {
          this.setState({ suggestedBindings: [] });
        });
      }
    }

    if (isBindingElementType(this.state.activeTool.type)) {
      // Hovering with a selected tool or creating new linear element via click
      // and point
      const { draggingElement } = this.state;
      if (isBindingElement(draggingElement, false)) {
        this.maybeSuggestBindingsForLinearElementAtCoords(
          draggingElement,
          [scenePointer],
          this.state.startBoundElement,
        );
      } else {
        this.maybeSuggestBindingAtCursor(scenePointer);
      }
    }

    if (this.state.multiElement) {
      const { multiElement } = this.state;
      const { x: rx, y: ry } = multiElement;

      const { points, lastCommittedPoint } = multiElement;
      const lastPoint = points[points.length - 1];

      setCursorForShape(this.interactiveCanvas, this.state);

      if (lastPoint === lastCommittedPoint) {
        // if we haven't yet created a temp point and we're beyond commit-zone
        // threshold, add a point
        if (
          distance2d(
            scenePointerX - rx,
            scenePointerY - ry,
            lastPoint[0],
            lastPoint[1],
          ) >= LINE_CONFIRM_THRESHOLD
        ) {
          mutateElement(multiElement, {
            points: [...points, [scenePointerX - rx, scenePointerY - ry]],
          });
        } else {
          setCursor(this.interactiveCanvas, CURSOR_TYPE.POINTER);
          // in this branch, we're inside the commit zone, and no uncommitted
          // point exists. Thus do nothing (don't add/remove points).
        }
      } else if (
        points.length > 2 &&
        lastCommittedPoint &&
        distance2d(
          scenePointerX - rx,
          scenePointerY - ry,
          lastCommittedPoint[0],
          lastCommittedPoint[1],
        ) < LINE_CONFIRM_THRESHOLD
      ) {
        setCursor(this.interactiveCanvas, CURSOR_TYPE.POINTER);
        mutateElement(multiElement, {
          points: points.slice(0, -1),
        });
      } else {
        const [gridX, gridY] = getGridPoint(
          scenePointerX,
          scenePointerY,
          event[KEYS.CTRL_OR_CMD] ? null : this.state.gridSize,
        );

        const [lastCommittedX, lastCommittedY] =
          multiElement?.lastCommittedPoint ?? [0, 0];

        let dxFromLastCommitted = gridX - rx - lastCommittedX;
        let dyFromLastCommitted = gridY - ry - lastCommittedY;

        if (shouldRotateWithDiscreteAngle(event)) {
          ({ width: dxFromLastCommitted, height: dyFromLastCommitted } =
            getLockedLinearCursorAlignSize(
              // actual coordinate of the last committed point
              lastCommittedX + rx,
              lastCommittedY + ry,
              // cursor-grid coordinate
              gridX,
              gridY,
            ));
        }

        if (isPathALoop(points, this.state.zoom.value)) {
          setCursor(this.interactiveCanvas, CURSOR_TYPE.POINTER);
        }
        // update last uncommitted point
        mutateElement(multiElement, {
          points: [
            ...points.slice(0, -1),
            [
              lastCommittedX + dxFromLastCommitted,
              lastCommittedY + dyFromLastCommitted,
            ],
          ],
        });
      }

      return;
    }

    const hasDeselectedButton = Boolean(event.buttons);
    if (
      hasDeselectedButton ||
      (this.state.activeTool.type !== "selection" &&
        this.state.activeTool.type !== "text" &&
        this.state.activeTool.type !== "eraser")
    ) {
      return;
    }

    const elements = this.scene.getNonDeletedElements();

    const selectedElements = this.scene.getSelectedElements(this.state);
    if (
      selectedElements.length === 1 &&
      !isOverScrollBar &&
      !this.state.editingLinearElement
    ) {
      const elementWithTransformHandleType = getElementWithTransformHandleType(
        elements,
        this.state,
        scenePointerX,
        scenePointerY,
        this.state.zoom,
        event.pointerType,
      );
      if (
        elementWithTransformHandleType &&
        elementWithTransformHandleType.transformHandleType
      ) {
        setCursor(
          this.interactiveCanvas,
          getCursorForResizingElement(elementWithTransformHandleType),
        );
        return;
      }
    } else if (selectedElements.length > 1 && !isOverScrollBar) {
      const transformHandleType = getTransformHandleTypeFromCoords(
        getCommonBounds(selectedElements),
        scenePointerX,
        scenePointerY,
        this.state.zoom,
        event.pointerType,
      );
      if (transformHandleType) {
        setCursor(
          this.interactiveCanvas,
          getCursorForResizingElement({
            transformHandleType,
          }),
        );
        return;
      }
    }

    const hitElement = this.getElementAtPosition(
      scenePointer.x,
      scenePointer.y,
    );
    this.hitLinkElement = this.getElementLinkAtPosition(
      scenePointer,
      hitElement,
    );
    if (isEraserActive(this.state)) {
      return;
    }
    if (
      this.hitLinkElement &&
      !this.state.selectedElementIds[this.hitLinkElement.id]
    ) {
      setCursor(this.interactiveCanvas, CURSOR_TYPE.POINTER);
      showHyperlinkTooltip(this.hitLinkElement, this.state);
    } else {
      hideHyperlinkToolip();
      if (
        hitElement &&
        (hitElement.link || isEmbeddableElement(hitElement)) &&
        this.state.selectedElementIds[hitElement.id] &&
        !this.state.contextMenu &&
        !this.state.showHyperlinkPopup
      ) {
        this.setState({ showHyperlinkPopup: "info" });
      } else if (this.state.activeTool.type === "text") {
        setCursor(
          this.interactiveCanvas,
          isTextElement(hitElement) ? CURSOR_TYPE.TEXT : CURSOR_TYPE.CROSSHAIR,
        );
      } else if (this.state.viewModeEnabled) {
        setCursor(this.interactiveCanvas, CURSOR_TYPE.GRAB);
      } else if (isOverScrollBar) {
        setCursor(this.interactiveCanvas, CURSOR_TYPE.AUTO);
      } else if (this.state.selectedLinearElement) {
        this.handleHoverSelectedLinearElement(
          this.state.selectedLinearElement,
          scenePointerX,
          scenePointerY,
        );
      } else if (
        // if using cmd/ctrl, we're not dragging
        !event[KEYS.CTRL_OR_CMD]
      ) {
        if (
          (hitElement ||
            this.isHittingCommonBoundingBoxOfSelectedElements(
              scenePointer,
              selectedElements,
            )) &&
          !hitElement?.locked
        ) {
          if (
            hitElement &&
            isEmbeddableElement(hitElement) &&
            this.isEmbeddableCenter(
              hitElement,
              event,
              scenePointerX,
              scenePointerY,
            )
          ) {
            setCursor(this.interactiveCanvas, CURSOR_TYPE.POINTER);
            this.setState({
              activeEmbeddable: { element: hitElement, state: "hover" },
            });
          } else {
            setCursor(this.interactiveCanvas, CURSOR_TYPE.MOVE);
            if (this.state.activeEmbeddable?.state === "hover") {
              this.setState({ activeEmbeddable: null });
            }
          }
        }
      } else {
        setCursor(this.interactiveCanvas, CURSOR_TYPE.AUTO);
      }
    }
  };

  private handleEraser = (
    event: PointerEvent,
    pointerDownState: PointerDownState,
    scenePointer: { x: number; y: number },
  ) => {
    const updateElementIds = (elements: ExcalidrawElement[]) => {
      elements.forEach((element) => {
        if (element.locked) {
          return;
        }

        idsToUpdate.push(element.id);
        if (event.altKey) {
          if (
            pointerDownState.elementIdsToErase[element.id] &&
            pointerDownState.elementIdsToErase[element.id].erase
          ) {
            pointerDownState.elementIdsToErase[element.id].erase = false;
          }
        } else if (!pointerDownState.elementIdsToErase[element.id]) {
          pointerDownState.elementIdsToErase[element.id] = {
            erase: true,
            opacity: element.opacity,
          };
        }
      });
    };

    const idsToUpdate: Array<string> = [];

    const distance = distance2d(
      pointerDownState.lastCoords.x,
      pointerDownState.lastCoords.y,
      scenePointer.x,
      scenePointer.y,
    );
    const threshold = 10 / this.state.zoom.value;
    const point = { ...pointerDownState.lastCoords };
    let samplingInterval = 0;
    while (samplingInterval <= distance) {
      const hitElements = this.getElementsAtPosition(point.x, point.y);
      updateElementIds(hitElements);

      // Exit since we reached current point
      if (samplingInterval === distance) {
        break;
      }

      // Calculate next point in the line at a distance of sampling interval
      samplingInterval = Math.min(samplingInterval + threshold, distance);

      const distanceRatio = samplingInterval / distance;
      const nextX =
        (1 - distanceRatio) * point.x + distanceRatio * scenePointer.x;
      const nextY =
        (1 - distanceRatio) * point.y + distanceRatio * scenePointer.y;
      point.x = nextX;
      point.y = nextY;
    }

    const elements = this.scene.getElementsIncludingDeleted().map((ele) => {
      const id =
        isBoundToContainer(ele) && idsToUpdate.includes(ele.containerId)
          ? ele.containerId
          : ele.id;
      if (idsToUpdate.includes(id)) {
        if (event.altKey) {
          if (
            pointerDownState.elementIdsToErase[id] &&
            pointerDownState.elementIdsToErase[id].erase === false
          ) {
            return newElementWith(ele, {
              opacity: pointerDownState.elementIdsToErase[id].opacity,
            });
          }
        } else {
          return newElementWith(ele, {
            opacity: ELEMENT_READY_TO_ERASE_OPACITY,
          });
        }
      }
      return ele;
    });

    this.scene.replaceAllElements(elements);

    pointerDownState.lastCoords.x = scenePointer.x;
    pointerDownState.lastCoords.y = scenePointer.y;
  };
  // set touch moving for mobile context menu
  private handleTouchMove = (event: React.TouchEvent<HTMLCanvasElement>) => {
    invalidateContextMenu = true;
  };

  handleHoverSelectedLinearElement(
    linearElementEditor: LinearElementEditor,
    scenePointerX: number,
    scenePointerY: number,
  ) {
    const element = LinearElementEditor.getElement(
      linearElementEditor.elementId,
    );

    const boundTextElement = getBoundTextElement(element);

    if (!element) {
      return;
    }
    if (this.state.selectedLinearElement) {
      let hoverPointIndex = -1;
      let segmentMidPointHoveredCoords = null;
      if (
        isHittingElementNotConsideringBoundingBox(
          element,
          this.state,
          this.frameNameBoundsCache,
          [scenePointerX, scenePointerY],
        )
      ) {
        hoverPointIndex = LinearElementEditor.getPointIndexUnderCursor(
          element,
          this.state.zoom,
          scenePointerX,
          scenePointerY,
        );
        segmentMidPointHoveredCoords =
          LinearElementEditor.getSegmentMidpointHitCoords(
            linearElementEditor,
            { x: scenePointerX, y: scenePointerY },
            this.state,
          );

        if (hoverPointIndex >= 0 || segmentMidPointHoveredCoords) {
          setCursor(this.interactiveCanvas, CURSOR_TYPE.POINTER);
        } else {
          setCursor(this.interactiveCanvas, CURSOR_TYPE.MOVE);
        }
      } else if (
        shouldShowBoundingBox([element], this.state) &&
        isHittingElementBoundingBoxWithoutHittingElement(
          element,
          this.state,
          this.frameNameBoundsCache,
          scenePointerX,
          scenePointerY,
        )
      ) {
        setCursor(this.interactiveCanvas, CURSOR_TYPE.MOVE);
      } else if (
        boundTextElement &&
        hitTest(
          boundTextElement,
          this.state,
          this.frameNameBoundsCache,
          scenePointerX,
          scenePointerY,
        )
      ) {
        setCursor(this.interactiveCanvas, CURSOR_TYPE.MOVE);
      }

      if (
        this.state.selectedLinearElement.hoverPointIndex !== hoverPointIndex
      ) {
        this.setState({
          selectedLinearElement: {
            ...this.state.selectedLinearElement,
            hoverPointIndex,
          },
        });
      }

      if (
        !LinearElementEditor.arePointsEqual(
          this.state.selectedLinearElement.segmentMidPointHoveredCoords,
          segmentMidPointHoveredCoords,
        )
      ) {
        this.setState({
          selectedLinearElement: {
            ...this.state.selectedLinearElement,
            segmentMidPointHoveredCoords,
          },
        });
      }
    } else {
      setCursor(this.interactiveCanvas, CURSOR_TYPE.AUTO);
    }
  }
  private handleCanvasPointerDown = (
    event: React.PointerEvent<HTMLElement>,
  ) => {
    // since contextMenu options are potentially evaluated on each render,
    // and an contextMenu action may depend on selection state, we must
    // close the contextMenu before we update the selection on pointerDown
    // (e.g. resetting selection)
    if (this.state.contextMenu) {
      this.setState({ contextMenu: null });
    }

    if (this.state.snapLines) {
      this.setAppState({ snapLines: [] });
    }

    this.updateGestureOnPointerDown(event);

    // if dragging element is freedraw and another pointerdown event occurs
    // a second finger is on the screen
    // discard the freedraw element if it is very short because it is likely
    // just a spike, otherwise finalize the freedraw element when the second
    // finger is lifted
    if (
      event.pointerType === "touch" &&
      this.state.draggingElement &&
      this.state.draggingElement.type === "freedraw"
    ) {
      const element = this.state.draggingElement as ExcalidrawFreeDrawElement;
      this.updateScene({
        ...(element.points.length < 10
          ? {
              elements: this.scene
                .getElementsIncludingDeleted()
                .filter((el) => el.id !== element.id),
            }
          : {}),
        appState: {
          draggingElement: null,
          editingElement: null,
          startBoundElement: null,
          suggestedBindings: [],
          selectedElementIds: makeNextSelectedElementIds(
            Object.keys(this.state.selectedElementIds)
              .filter((key) => key !== element.id)
              .reduce((obj: { [id: string]: true }, key) => {
                obj[key] = this.state.selectedElementIds[key];
                return obj;
              }, {}),
            this.state,
          ),
        },
      });
      return;
    }

    // remove any active selection when we start to interact with canvas
    // (mainly, we care about removing selection outside the component which
    //  would prevent our copy handling otherwise)
    const selection = document.getSelection();
    if (selection?.anchorNode) {
      selection.removeAllRanges();
    }
    this.maybeOpenContextMenuAfterPointerDownOnTouchDevices(event);
    this.maybeCleanupAfterMissingPointerUp(event);

    //fires only once, if pen is detected, penMode is enabled
    //the user can disable this by toggling the penMode button
    if (!this.state.penDetected && event.pointerType === "pen") {
      this.setState((prevState) => {
        return {
          penMode: true,
          penDetected: true,
        };
      });
    }

    if (
      !this.device.isTouchScreen &&
      ["pen", "touch"].includes(event.pointerType)
    ) {
      this.device = updateObject(this.device, { isTouchScreen: true });
    }

    if (isPanning) {
      return;
    }

<<<<<<< HEAD
    if (this.handleCanvasPanUsingWheelOrSpaceDrag(event)) {
      return;
    }

    this.lastPointerDown = event;
=======
    this.lastPointerDownEvent = event;

>>>>>>> e921bfb1
    this.setState({
      lastPointerDownWith: event.pointerType,
      cursorButton: "down",
    });
    this.savePointer(event.clientX, event.clientY, "down");

    // only handle left mouse button or touch
    if (
      event.button !== POINTER_BUTTON.MAIN &&
      event.button !== POINTER_BUTTON.TOUCH
    ) {
      return;
    }

    // don't select while panning
    if (gesture.pointers.size > 1) {
      return;
    }

    // State for the duration of a pointer interaction, which starts with a
    // pointerDown event, ends with a pointerUp event (or another pointerDown)
    const pointerDownState = this.initialPointerDownState(event);

    this.setState({
      selectedElementsAreBeingDragged: false,
    });

    if (this.handleDraggingScrollBar(event, pointerDownState)) {
      return;
    }

    this.clearSelectionIfNotUsingSelection();
    this.updateBindingEnabledOnPointerMove(event);

    if (this.handleSelectionOnPointerDown(event, pointerDownState)) {
      return;
    }

    const allowOnPointerDown =
      !this.state.penMode ||
      event.pointerType !== "touch" ||
      this.state.activeTool.type === "selection" ||
      this.state.activeTool.type === "text" ||
      this.state.activeTool.type === "image";

    if (!allowOnPointerDown) {
      return;
    }

    if (this.state.activeTool.type === "text") {
      this.handleTextOnPointerDown(event, pointerDownState);
      return;
    } else if (
      this.state.activeTool.type === "arrow" ||
      this.state.activeTool.type === "line"
    ) {
      this.handleLinearElementOnPointerDown(
        event,
        this.state.activeTool.type,
        pointerDownState,
      );
    } else if (this.state.activeTool.type === "image") {
      // reset image preview on pointerdown
      setCursor(this.interactiveCanvas, CURSOR_TYPE.CROSSHAIR);

      // retrieve the latest element as the state may be stale
      const pendingImageElement =
        this.state.pendingImageElementId &&
        this.scene.getElement(this.state.pendingImageElementId);

      if (!pendingImageElement) {
        return;
      }

      this.setState({
        draggingElement: pendingImageElement,
        editingElement: pendingImageElement,
        pendingImageElementId: null,
        multiElement: null,
      });

      const { x, y } = viewportCoordsToSceneCoords(event, this.state);
      mutateElement(pendingImageElement, {
        x,
        y,
      });
    } else if (this.state.activeTool.type === "freedraw") {
      this.handleFreeDrawElementOnPointerDown(
        event,
        this.state.activeTool.type,
        pointerDownState,
      );
    } else if (this.state.activeTool.type === "custom") {
      setCursor(this.interactiveCanvas, CURSOR_TYPE.AUTO);
    } else if (this.state.activeTool.type === "frame") {
      this.createFrameElementOnPointerDown(pointerDownState);
    } else if (this.state.activeTool.type === "laser") {
      this.laserPathManager.startPath(
        pointerDownState.lastCoords.x,
        pointerDownState.lastCoords.y,
      );
    } else if (
      this.state.activeTool.type !== "eraser" &&
      this.state.activeTool.type !== "hand"
    ) {
      this.createGenericElementOnPointerDown(
        this.state.activeTool.type,
        pointerDownState,
      );
    }

    this.props?.onPointerDown?.(this.state.activeTool, pointerDownState);

    const onPointerMove =
      this.onPointerMoveFromPointerDownHandler(pointerDownState);

    const onPointerUp =
      this.onPointerUpFromPointerDownHandler(pointerDownState);

    const onKeyDown = this.onKeyDownFromPointerDownHandler(pointerDownState);
    const onKeyUp = this.onKeyUpFromPointerDownHandler(pointerDownState);

    lastPointerUp = onPointerUp;

    if (!this.state.viewModeEnabled || this.state.activeTool.type === "laser") {
      window.addEventListener(EVENT.POINTER_MOVE, onPointerMove);
      window.addEventListener(EVENT.POINTER_UP, onPointerUp);
      window.addEventListener(EVENT.KEYDOWN, onKeyDown);
      window.addEventListener(EVENT.KEYUP, onKeyUp);
      pointerDownState.eventListeners.onMove = onPointerMove;
      pointerDownState.eventListeners.onUp = onPointerUp;
      pointerDownState.eventListeners.onKeyUp = onKeyUp;
      pointerDownState.eventListeners.onKeyDown = onKeyDown;
    }
  };

  private handleCanvasPointerUp = (
    event: React.PointerEvent<HTMLCanvasElement>,
  ) => {
    this.removePointer(event);
    this.lastPointerUpEvent = event;

    const scenePointer = viewportCoordsToSceneCoords(
      { clientX: event.clientX, clientY: event.clientY },
      this.state,
    );
    const clicklength =
      event.timeStamp - (this.lastPointerDownEvent?.timeStamp ?? 0);
    if (this.device.isMobile && clicklength < 300) {
      const hitElement = this.getElementAtPosition(
        scenePointer.x,
        scenePointer.y,
      );
      if (
        isEmbeddableElement(hitElement) &&
        this.isEmbeddableCenter(
          hitElement,
          event,
          scenePointer.x,
          scenePointer.y,
        )
      ) {
        this.handleEmbeddableCenterClick(hitElement);
        return;
      }
    }

    if (this.device.isTouchScreen) {
      const hitElement = this.getElementAtPosition(
        scenePointer.x,
        scenePointer.y,
      );
      this.hitLinkElement = this.getElementLinkAtPosition(
        scenePointer,
        hitElement,
      );
    }

    if (
      this.hitLinkElement &&
      !this.state.selectedElementIds[this.hitLinkElement.id]
    ) {
      if (
        clicklength < 300 &&
        this.hitLinkElement.type === "embeddable" &&
        !isPointHittingLinkIcon(this.hitLinkElement, this.state, [
          scenePointer.x,
          scenePointer.y,
        ])
      ) {
        this.handleEmbeddableCenterClick(this.hitLinkElement);
      } else {
        this.redirectToLink(event, this.device.isTouchScreen);
      }
    } else if (this.state.viewModeEnabled) {
      this.setState({
        activeEmbeddable: null,
        selectedElementIds: {},
      });
    }
  };

  private maybeOpenContextMenuAfterPointerDownOnTouchDevices = (
    event: React.PointerEvent<HTMLElement>,
  ): void => {
    // deal with opening context menu on touch devices
    if (event.pointerType === "touch") {
      invalidateContextMenu = false;

      if (touchTimeout) {
        // If there's already a touchTimeout, this means that there's another
        // touch down and we are doing another touch, so we shouldn't open the
        // context menu.
        invalidateContextMenu = true;
      } else {
        // open the context menu with the first touch's clientX and clientY
        // if the touch is not moving
        touchTimeout = window.setTimeout(() => {
          touchTimeout = 0;
          if (!invalidateContextMenu) {
            this.handleCanvasContextMenu(event);
          }
        }, TOUCH_CTX_MENU_TIMEOUT);
      }
    }
  };

  private resetContextMenuTimer = () => {
    clearTimeout(touchTimeout);
    touchTimeout = 0;
    invalidateContextMenu = false;
  };

  private maybeCleanupAfterMissingPointerUp(
    event: React.PointerEvent<HTMLElement>,
  ): void {
    if (lastPointerUp !== null) {
      // Unfortunately, sometimes we don't get a pointerup after a pointerdown,
      // this can happen when a contextual menu or alert is triggered. In order to avoid
      // being in a weird state, we clean up on the next pointerdown
      lastPointerUp(event);
    }
  }

  // Returns whether the event is a panning
  private handleCanvasPanUsingWheelOrSpaceDrag = (
    event: React.PointerEvent<HTMLElement>,
  ): boolean => {
    if (
      !(
        gesture.pointers.size <= 1 &&
        (event.button === POINTER_BUTTON.WHEEL ||
          (event.button === POINTER_BUTTON.MAIN && isHoldingSpace) ||
          isHandToolActive(this.state) ||
          this.state.viewModeEnabled)
      ) ||
      isTextElement(this.state.editingElement)
    ) {
      return false;
    }
    isPanning = true;
    event.preventDefault();

    let nextPastePrevented = false;
    const isLinux = /Linux/.test(window.navigator.platform);

    setCursor(this.interactiveCanvas, CURSOR_TYPE.GRABBING);
    let { clientX: lastX, clientY: lastY } = event;
    const onPointerMove = withBatchedUpdatesThrottled((event: PointerEvent) => {
      const deltaX = lastX - event.clientX;
      const deltaY = lastY - event.clientY;
      lastX = event.clientX;
      lastY = event.clientY;

      /*
       * Prevent paste event if we move while middle clicking on Linux.
       * See issue #1383.
       */
      if (
        isLinux &&
        !nextPastePrevented &&
        (Math.abs(deltaX) > 1 || Math.abs(deltaY) > 1)
      ) {
        nextPastePrevented = true;

        /* Prevent the next paste event */
        const preventNextPaste = (event: ClipboardEvent) => {
          document.body.removeEventListener(EVENT.PASTE, preventNextPaste);
          event.stopPropagation();
        };

        /*
         * Reenable next paste in case of disabled middle click paste for
         * any reason:
         * - right click paste
         * - empty clipboard
         */
        const enableNextPaste = () => {
          setTimeout(() => {
            document.body.removeEventListener(EVENT.PASTE, preventNextPaste);
            window.removeEventListener(EVENT.POINTER_UP, enableNextPaste);
          }, 100);
        };

        document.body.addEventListener(EVENT.PASTE, preventNextPaste);
        window.addEventListener(EVENT.POINTER_UP, enableNextPaste);
      }

      this.translateCanvas({
        scrollX: this.state.scrollX - deltaX / this.state.zoom.value,
        scrollY: this.state.scrollY - deltaY / this.state.zoom.value,
      });
    });
    const teardown = withBatchedUpdates(
      (lastPointerUp = () => {
        lastPointerUp = null;
        isPanning = false;
        if (!isHoldingSpace) {
          if (this.state.viewModeEnabled) {
            setCursor(this.interactiveCanvas, CURSOR_TYPE.GRAB);
          } else {
            setCursorForShape(this.interactiveCanvas, this.state);
          }
        }
        this.setState({
          cursorButton: "up",
        });
        this.savePointer(event.clientX, event.clientY, "up");
        window.removeEventListener(EVENT.POINTER_MOVE, onPointerMove);
        window.removeEventListener(EVENT.POINTER_UP, teardown);
        window.removeEventListener(EVENT.BLUR, teardown);
        onPointerMove.flush();
      }),
    );
    window.addEventListener(EVENT.BLUR, teardown);
    window.addEventListener(EVENT.POINTER_MOVE, onPointerMove, {
      passive: true,
    });
    window.addEventListener(EVENT.POINTER_UP, teardown);
    return true;
  };

  private updateGestureOnPointerDown(
    event: React.PointerEvent<HTMLElement>,
  ): void {
    gesture.pointers.set(event.pointerId, {
      x: event.clientX,
      y: event.clientY,
    });

    if (gesture.pointers.size === 2) {
      gesture.lastCenter = getCenter(gesture.pointers);
      gesture.initialScale = this.state.zoom.value;
      gesture.initialDistance = getDistance(
        Array.from(gesture.pointers.values()),
      );
    }
  }

  private initialPointerDownState(
    event: React.PointerEvent<HTMLElement>,
  ): PointerDownState {
    const origin = viewportCoordsToSceneCoords(event, this.state);
    const selectedElements = this.scene.getSelectedElements(this.state);
    const [minX, minY, maxX, maxY] = getCommonBounds(selectedElements);

    return {
      origin,
      withCmdOrCtrl: event[KEYS.CTRL_OR_CMD],
      originInGrid: tupleToCoors(
        getGridPoint(
          origin.x,
          origin.y,
          event[KEYS.CTRL_OR_CMD] ? null : this.state.gridSize,
        ),
      ),
      scrollbars: isOverScrollBars(
        currentScrollBars,
        event.clientX - this.state.offsetLeft,
        event.clientY - this.state.offsetTop,
      ),
      // we need to duplicate because we'll be updating this state
      lastCoords: { ...origin },
      originalElements: this.scene
        .getNonDeletedElements()
        .reduce((acc, element) => {
          acc.set(element.id, deepCopyElement(element));
          return acc;
        }, new Map() as PointerDownState["originalElements"]),
      resize: {
        handleType: false,
        isResizing: false,
        offset: { x: 0, y: 0 },
        arrowDirection: "origin",
        center: { x: (maxX + minX) / 2, y: (maxY + minY) / 2 },
      },
      hit: {
        element: null,
        allHitElements: [],
        wasAddedToSelection: false,
        hasBeenDuplicated: false,
        hasHitCommonBoundingBoxOfSelectedElements:
          this.isHittingCommonBoundingBoxOfSelectedElements(
            origin,
            selectedElements,
          ),
      },
      drag: {
        hasOccurred: false,
        offset: null,
      },
      eventListeners: {
        onMove: null,
        onUp: null,
        onKeyUp: null,
        onKeyDown: null,
      },
      boxSelection: {
        hasOccurred: false,
      },
      elementIdsToErase: {},
    };
  }

  // Returns whether the event is a dragging a scrollbar
  private handleDraggingScrollBar(
    event: React.PointerEvent<HTMLElement>,
    pointerDownState: PointerDownState,
  ): boolean {
    if (
      !(pointerDownState.scrollbars.isOverEither && !this.state.multiElement)
    ) {
      return false;
    }
    isDraggingScrollBar = true;
    pointerDownState.lastCoords.x = event.clientX;
    pointerDownState.lastCoords.y = event.clientY;
    const onPointerMove = withBatchedUpdatesThrottled((event: PointerEvent) => {
      const target = event.target;
      if (!(target instanceof HTMLElement)) {
        return;
      }

      this.handlePointerMoveOverScrollbars(event, pointerDownState);
    });

    const onPointerUp = withBatchedUpdates(() => {
      isDraggingScrollBar = false;
      setCursorForShape(this.interactiveCanvas, this.state);
      lastPointerUp = null;
      this.setState({
        cursorButton: "up",
      });
      this.savePointer(event.clientX, event.clientY, "up");
      window.removeEventListener(EVENT.POINTER_MOVE, onPointerMove);
      window.removeEventListener(EVENT.POINTER_UP, onPointerUp);
      onPointerMove.flush();
    });

    lastPointerUp = onPointerUp;

    window.addEventListener(EVENT.POINTER_MOVE, onPointerMove);
    window.addEventListener(EVENT.POINTER_UP, onPointerUp);
    return true;
  }

  private clearSelectionIfNotUsingSelection = (): void => {
    if (this.state.activeTool.type !== "selection") {
      this.setState({
        selectedElementIds: makeNextSelectedElementIds({}, this.state),
        selectedGroupIds: {},
        editingGroupId: null,
        activeEmbeddable: null,
      });
    }
  };

  /**
   * @returns whether the pointer event has been completely handled
   */
  private handleSelectionOnPointerDown = (
    event: React.PointerEvent<HTMLElement>,
    pointerDownState: PointerDownState,
  ): boolean => {
    if (this.state.activeTool.type === "selection") {
      const elements = this.scene.getNonDeletedElements();
      const selectedElements = this.scene.getSelectedElements(this.state);
      if (selectedElements.length === 1 && !this.state.editingLinearElement) {
        const elementWithTransformHandleType =
          getElementWithTransformHandleType(
            elements,
            this.state,
            pointerDownState.origin.x,
            pointerDownState.origin.y,
            this.state.zoom,
            event.pointerType,
          );
        if (elementWithTransformHandleType != null) {
          this.setState({
            resizingElement: elementWithTransformHandleType.element,
          });
          pointerDownState.resize.handleType =
            elementWithTransformHandleType.transformHandleType;
        }
      } else if (selectedElements.length > 1) {
        pointerDownState.resize.handleType = getTransformHandleTypeFromCoords(
          getCommonBounds(selectedElements),
          pointerDownState.origin.x,
          pointerDownState.origin.y,
          this.state.zoom,
          event.pointerType,
        );
      }
      if (pointerDownState.resize.handleType) {
        pointerDownState.resize.isResizing = true;
        pointerDownState.resize.offset = tupleToCoors(
          getResizeOffsetXY(
            pointerDownState.resize.handleType,
            selectedElements,
            pointerDownState.origin.x,
            pointerDownState.origin.y,
          ),
        );
        if (
          selectedElements.length === 1 &&
          isLinearElement(selectedElements[0]) &&
          selectedElements[0].points.length === 2
        ) {
          pointerDownState.resize.arrowDirection = getResizeArrowDirection(
            pointerDownState.resize.handleType,
            selectedElements[0],
          );
        }
      } else {
        if (this.state.selectedLinearElement) {
          const linearElementEditor =
            this.state.editingLinearElement || this.state.selectedLinearElement;
          const ret = LinearElementEditor.handlePointerDown(
            event,
            this.state,
            this.history,
            pointerDownState.origin,
            linearElementEditor,
          );
          if (ret.hitElement) {
            pointerDownState.hit.element = ret.hitElement;
          }
          if (ret.linearElementEditor) {
            this.setState({ selectedLinearElement: ret.linearElementEditor });

            if (this.state.editingLinearElement) {
              this.setState({ editingLinearElement: ret.linearElementEditor });
            }
          }
          if (ret.didAddPoint) {
            return true;
          }
        }
        // hitElement may already be set above, so check first
        pointerDownState.hit.element =
          pointerDownState.hit.element ??
          this.getElementAtPosition(
            pointerDownState.origin.x,
            pointerDownState.origin.y,
          );

        if (pointerDownState.hit.element) {
          // Early return if pointer is hitting link icon
          const hitLinkElement = this.getElementLinkAtPosition(
            {
              x: pointerDownState.origin.x,
              y: pointerDownState.origin.y,
            },
            pointerDownState.hit.element,
          );
          if (hitLinkElement) {
            return false;
          }
        }

        // For overlapped elements one position may hit
        // multiple elements
        pointerDownState.hit.allHitElements = this.getElementsAtPosition(
          pointerDownState.origin.x,
          pointerDownState.origin.y,
        );

        const hitElement = pointerDownState.hit.element;
        const someHitElementIsSelected =
          pointerDownState.hit.allHitElements.some((element) =>
            this.isASelectedElement(element),
          );
        if (
          (hitElement === null || !someHitElementIsSelected) &&
          !event.shiftKey &&
          !pointerDownState.hit.hasHitCommonBoundingBoxOfSelectedElements
        ) {
          this.clearSelection(hitElement);
        }

        if (this.state.editingLinearElement) {
          this.setState({
            selectedElementIds: makeNextSelectedElementIds(
              {
                [this.state.editingLinearElement.elementId]: true,
              },
              this.state,
            ),
          });
          // If we click on something
        } else if (hitElement != null) {
          // on CMD/CTRL, drill down to hit element regardless of groups etc.
          if (event[KEYS.CTRL_OR_CMD]) {
            if (!this.state.selectedElementIds[hitElement.id]) {
              pointerDownState.hit.wasAddedToSelection = true;
            }
            this.setState((prevState) => ({
              ...editGroupForSelectedElement(prevState, hitElement),
              previousSelectedElementIds: this.state.selectedElementIds,
            }));
            // mark as not completely handled so as to allow dragging etc.
            return false;
          }

          // deselect if item is selected
          // if shift is not clicked, this will always return true
          // otherwise, it will trigger selection based on current
          // state of the box
          if (!this.state.selectedElementIds[hitElement.id]) {
            // if we are currently editing a group, exiting editing mode and deselect the group.
            if (
              this.state.editingGroupId &&
              !isElementInGroup(hitElement, this.state.editingGroupId)
            ) {
              this.setState({
                selectedElementIds: makeNextSelectedElementIds({}, this.state),
                selectedGroupIds: {},
                editingGroupId: null,
                activeEmbeddable: null,
              });
            }

            // Add hit element to selection. At this point if we're not holding
            // SHIFT the previously selected element(s) were deselected above
            // (make sure you use setState updater to use latest state)
            // With shift-selection, we want to make sure that frames and their containing
            // elements are not selected at the same time.
            if (
              !someHitElementIsSelected &&
              !pointerDownState.hit.hasHitCommonBoundingBoxOfSelectedElements
            ) {
              this.setState((prevState) => {
                const nextSelectedElementIds: { [id: string]: true } = {
                  ...prevState.selectedElementIds,
                  [hitElement.id]: true,
                };

                const previouslySelectedElements: ExcalidrawElement[] = [];

                Object.keys(prevState.selectedElementIds).forEach((id) => {
                  const element = this.scene.getElement(id);
                  element && previouslySelectedElements.push(element);
                });

                // if hitElement is frame, deselect all of its elements if they are selected
                if (hitElement.type === "frame") {
                  getFrameElements(
                    previouslySelectedElements,
                    hitElement.id,
                  ).forEach((element) => {
                    delete nextSelectedElementIds[element.id];
                  });
                } else if (hitElement.frameId) {
                  // if hitElement is in a frame and its frame has been selected
                  // disable selection for the given element
                  if (nextSelectedElementIds[hitElement.frameId]) {
                    delete nextSelectedElementIds[hitElement.id];
                  }
                } else {
                  // hitElement is neither a frame nor an element in a frame
                  // but since hitElement could be in a group with some frames
                  // this means selecting hitElement will have the frames selected as well
                  // because we want to keep the invariant:
                  // - frames and their elements are not selected at the same time
                  // we deselect elements in those frames that were previously selected

                  const groupIds = hitElement.groupIds;
                  const framesInGroups = new Set(
                    groupIds
                      .flatMap((gid) =>
                        getElementsInGroup(
                          this.scene.getNonDeletedElements(),
                          gid,
                        ),
                      )
                      .filter((element) => element.type === "frame")
                      .map((frame) => frame.id),
                  );

                  if (framesInGroups.size > 0) {
                    previouslySelectedElements.forEach((element) => {
                      if (
                        element.frameId &&
                        framesInGroups.has(element.frameId)
                      ) {
                        // deselect element and groups containing the element
                        delete nextSelectedElementIds[element.id];
                        element.groupIds
                          .flatMap((gid) =>
                            getElementsInGroup(
                              this.scene.getNonDeletedElements(),
                              gid,
                            ),
                          )
                          .forEach((element) => {
                            delete nextSelectedElementIds[element.id];
                          });
                      }
                    });
                  }
                }

                return {
                  ...selectGroupsForSelectedElements(
                    {
                      editingGroupId: prevState.editingGroupId,
                      selectedElementIds: nextSelectedElementIds,
                    },
                    this.scene.getNonDeletedElements(),
                    prevState,
                    this,
                  ),
                  showHyperlinkPopup:
                    hitElement.link || isEmbeddableElement(hitElement)
                      ? "info"
                      : false,
                };
              });
              pointerDownState.hit.wasAddedToSelection = true;
            }
          }
        }

        this.setState({
          previousSelectedElementIds: this.state.selectedElementIds,
        });
      }
    }
    return false;
  };

  private isASelectedElement(hitElement: ExcalidrawElement | null): boolean {
    return hitElement != null && this.state.selectedElementIds[hitElement.id];
  }

  private isHittingCommonBoundingBoxOfSelectedElements(
    point: Readonly<{ x: number; y: number }>,
    selectedElements: readonly ExcalidrawElement[],
  ): boolean {
    if (selectedElements.length < 2) {
      return false;
    }

    // How many pixels off the shape boundary we still consider a hit
    const threshold = 10 / this.state.zoom.value;
    const [x1, y1, x2, y2] = getCommonBounds(selectedElements);
    return (
      point.x > x1 - threshold &&
      point.x < x2 + threshold &&
      point.y > y1 - threshold &&
      point.y < y2 + threshold
    );
  }

  private handleTextOnPointerDown = (
    event: React.PointerEvent<HTMLElement>,
    pointerDownState: PointerDownState,
  ): void => {
    // if we're currently still editing text, clicking outside
    // should only finalize it, not create another (irrespective
    // of state.activeTool.locked)
    if (isTextElement(this.state.editingElement)) {
      return;
    }
    let sceneX = pointerDownState.origin.x;
    let sceneY = pointerDownState.origin.y;

    const element = this.getElementAtPosition(sceneX, sceneY, {
      includeBoundTextElement: true,
    });

    // FIXME
    let container = getTextBindableContainerAtPosition(
      this.scene.getNonDeletedElements(),
      this.state,
      sceneX,
      sceneY,
    );

    if (hasBoundTextElement(element)) {
      container = element as ExcalidrawTextContainer;
      sceneX = element.x + element.width / 2;
      sceneY = element.y + element.height / 2;
    }
    this.startTextEditing({
      sceneX,
      sceneY,
      insertAtParentCenter: !event.altKey,
      container,
    });

    resetCursor(this.interactiveCanvas);
    if (!this.state.activeTool.locked) {
      this.setState({
        activeTool: updateActiveTool(this.state, { type: "selection" }),
      });
    }
  };

  private handleFreeDrawElementOnPointerDown = (
    event: React.PointerEvent<HTMLElement>,
    elementType: ExcalidrawFreeDrawElement["type"],
    pointerDownState: PointerDownState,
  ) => {
    // Begin a mark capture. This does not have to update state yet.
    const [gridX, gridY] = getGridPoint(
      pointerDownState.origin.x,
      pointerDownState.origin.y,
      null,
    );

    const topLayerFrame = this.getTopLayerFrameAtSceneCoords({
      x: gridX,
      y: gridY,
    });

    const element = newFreeDrawElement({
      type: elementType,
      x: gridX,
      y: gridY,
      strokeColor: this.state.currentItemStrokeColor,
      backgroundColor: this.state.currentItemBackgroundColor,
      fillStyle: this.state.currentItemFillStyle,
      strokeWidth: this.state.currentItemStrokeWidth,
      strokeStyle: this.state.currentItemStrokeStyle,
      roughness: this.state.currentItemRoughness,
      opacity: this.state.currentItemOpacity,
      roundness: null,
      simulatePressure: event.pressure === 0.5,
      locked: false,
      frameId: topLayerFrame ? topLayerFrame.id : null,
    });

    this.setState((prevState) => {
      const nextSelectedElementIds = {
        ...prevState.selectedElementIds,
      };
      delete nextSelectedElementIds[element.id];
      return {
        selectedElementIds: makeNextSelectedElementIds(
          nextSelectedElementIds,
          prevState,
        ),
      };
    });

    const pressures = element.simulatePressure
      ? element.pressures
      : [...element.pressures, event.pressure];

    mutateElement(element, {
      points: [[0, 0]],
      pressures,
    });

    const boundElement = getHoveredElementForBinding(
      pointerDownState.origin,
      this.scene,
    );
    this.scene.addNewElement(element);
    this.setState({
      draggingElement: element,
      editingElement: element,
      startBoundElement: boundElement,
      suggestedBindings: [],
    });
  };

  //create rectangle element with youtube top left on nearest grid point width / hight 640/360
  private insertEmbeddableElement = ({
    sceneX,
    sceneY,
    link,
  }: {
    sceneX: number;
    sceneY: number;
    link: string;
  }) => {
    const [gridX, gridY] = getGridPoint(
      sceneX,
      sceneY,
      this.lastPointerDownEvent?.[KEYS.CTRL_OR_CMD]
        ? null
        : this.state.gridSize,
    );

    const embedLink = getEmbedLink(link);

    if (!embedLink) {
      return;
    }

    if (embedLink.warning) {
      this.setToast({ message: embedLink.warning, closable: true });
    }

    const element = newEmbeddableElement({
      type: "embeddable",
      x: gridX,
      y: gridY,
      strokeColor: "transparent",
      backgroundColor: "transparent",
      fillStyle: this.state.currentItemFillStyle,
      strokeWidth: this.state.currentItemStrokeWidth,
      strokeStyle: this.state.currentItemStrokeStyle,
      roughness: this.state.currentItemRoughness,
      roundness: this.getCurrentItemRoundness("embeddable"),
      opacity: this.state.currentItemOpacity,
      locked: false,
      width: embedLink.aspectRatio.w,
      height: embedLink.aspectRatio.h,
      link,
      validated: null,
    });

    this.scene.replaceAllElements([
      ...this.scene.getElementsIncludingDeleted(),
      element,
    ]);

    return element;
  };

  private createImageElement = ({
    sceneX,
    sceneY,
  }: {
    sceneX: number;
    sceneY: number;
  }) => {
    const [gridX, gridY] = getGridPoint(
      sceneX,
      sceneY,
      this.lastPointerDownEvent?.[KEYS.CTRL_OR_CMD]
        ? null
        : this.state.gridSize,
    );

    const topLayerFrame = this.getTopLayerFrameAtSceneCoords({
      x: gridX,
      y: gridY,
    });

    const element = newImageElement({
      type: "image",
      x: gridX,
      y: gridY,
      strokeColor: this.state.currentItemStrokeColor,
      backgroundColor: this.state.currentItemBackgroundColor,
      fillStyle: this.state.currentItemFillStyle,
      strokeWidth: this.state.currentItemStrokeWidth,
      strokeStyle: this.state.currentItemStrokeStyle,
      roughness: this.state.currentItemRoughness,
      roundness: null,
      opacity: this.state.currentItemOpacity,
      locked: false,
      frameId: topLayerFrame ? topLayerFrame.id : null,
    });

    return element;
  };

  private handleLinearElementOnPointerDown = (
    event: React.PointerEvent<HTMLElement>,
    elementType: ExcalidrawLinearElement["type"],
    pointerDownState: PointerDownState,
  ): void => {
    if (this.state.multiElement) {
      const { multiElement } = this.state;

      // finalize if completing a loop
      if (
        multiElement.type === "line" &&
        isPathALoop(multiElement.points, this.state.zoom.value)
      ) {
        mutateElement(multiElement, {
          lastCommittedPoint:
            multiElement.points[multiElement.points.length - 1],
        });
        this.actionManager.executeAction(actionFinalize);
        return;
      }

      const { x: rx, y: ry, lastCommittedPoint } = multiElement;

      // clicking inside commit zone → finalize arrow
      if (
        multiElement.points.length > 1 &&
        lastCommittedPoint &&
        distance2d(
          pointerDownState.origin.x - rx,
          pointerDownState.origin.y - ry,
          lastCommittedPoint[0],
          lastCommittedPoint[1],
        ) < LINE_CONFIRM_THRESHOLD
      ) {
        this.actionManager.executeAction(actionFinalize);
        return;
      }

      this.setState((prevState) => ({
        selectedElementIds: makeNextSelectedElementIds(
          {
            ...prevState.selectedElementIds,
            [multiElement.id]: true,
          },
          prevState,
        ),
      }));
      // clicking outside commit zone → update reference for last committed
      // point
      mutateElement(multiElement, {
        lastCommittedPoint: multiElement.points[multiElement.points.length - 1],
      });
      setCursor(this.interactiveCanvas, CURSOR_TYPE.POINTER);
    } else {
      const [gridX, gridY] = getGridPoint(
        pointerDownState.origin.x,
        pointerDownState.origin.y,
        event[KEYS.CTRL_OR_CMD] ? null : this.state.gridSize,
      );

      const topLayerFrame = this.getTopLayerFrameAtSceneCoords({
        x: gridX,
        y: gridY,
      });

      /* If arrow is pre-arrowheads, it will have undefined for both start and end arrowheads.
      If so, we want it to be null for start and "arrow" for end. If the linear item is not
      an arrow, we want it to be null for both. Otherwise, we want it to use the
      values from appState. */

      const { currentItemStartArrowhead, currentItemEndArrowhead } = this.state;
      const [startArrowhead, endArrowhead] =
        elementType === "arrow"
          ? [currentItemStartArrowhead, currentItemEndArrowhead]
          : [null, null];

      const element = newLinearElement({
        type: elementType,
        x: gridX,
        y: gridY,
        strokeColor: this.state.currentItemStrokeColor,
        backgroundColor: this.state.currentItemBackgroundColor,
        fillStyle: this.state.currentItemFillStyle,
        strokeWidth: this.state.currentItemStrokeWidth,
        strokeStyle: this.state.currentItemStrokeStyle,
        roughness: this.state.currentItemRoughness,
        opacity: this.state.currentItemOpacity,
        roundness:
          this.state.currentItemRoundness === "round"
            ? { type: ROUNDNESS.PROPORTIONAL_RADIUS }
            : null,
        startArrowhead,
        endArrowhead,
        locked: false,
        frameId: topLayerFrame ? topLayerFrame.id : null,
      });
      this.setState((prevState) => {
        const nextSelectedElementIds = {
          ...prevState.selectedElementIds,
        };
        delete nextSelectedElementIds[element.id];
        return {
          selectedElementIds: makeNextSelectedElementIds(
            nextSelectedElementIds,
            prevState,
          ),
        };
      });
      mutateElement(element, {
        points: [...element.points, [0, 0]],
      });
      const boundElement = getHoveredElementForBinding(
        pointerDownState.origin,
        this.scene,
      );

      this.scene.addNewElement(element);
      this.setState({
        draggingElement: element,
        editingElement: element,
        startBoundElement: boundElement,
        suggestedBindings: [],
      });
    }
  };

  private getCurrentItemRoundness(
    elementType:
      | "selection"
      | "rectangle"
      | "diamond"
      | "ellipse"
      | "embeddable",
  ) {
    return this.state.currentItemRoundness === "round"
      ? {
          type: isUsingAdaptiveRadius(elementType)
            ? ROUNDNESS.ADAPTIVE_RADIUS
            : ROUNDNESS.PROPORTIONAL_RADIUS,
        }
      : null;
  }

  private createGenericElementOnPointerDown = (
    elementType: ExcalidrawGenericElement["type"] | "embeddable",
    pointerDownState: PointerDownState,
  ): void => {
    const [gridX, gridY] = getGridPoint(
      pointerDownState.origin.x,
      pointerDownState.origin.y,
      this.lastPointerDownEvent?.[KEYS.CTRL_OR_CMD]
        ? null
        : this.state.gridSize,
    );

    const topLayerFrame = this.getTopLayerFrameAtSceneCoords({
      x: gridX,
      y: gridY,
    });

    const baseElementAttributes = {
      x: gridX,
      y: gridY,
      strokeColor: this.state.currentItemStrokeColor,
      backgroundColor: this.state.currentItemBackgroundColor,
      fillStyle: this.state.currentItemFillStyle,
      strokeWidth: this.state.currentItemStrokeWidth,
      strokeStyle: this.state.currentItemStrokeStyle,
      roughness: this.state.currentItemRoughness,
      opacity: this.state.currentItemOpacity,
      roundness: this.getCurrentItemRoundness(elementType),
      locked: false,
      frameId: topLayerFrame ? topLayerFrame.id : null,
    } as const;

    let element;
    if (elementType === "embeddable") {
      element = newEmbeddableElement({
        type: "embeddable",
        validated: null,
        ...baseElementAttributes,
      });
    } else {
      element = newElement({
        type: elementType,
        ...baseElementAttributes,
      });
    }

    if (element.type === "selection") {
      this.setState({
        selectionElement: element,
        draggingElement: element,
      });
    } else {
      this.scene.addNewElement(element);
      this.setState({
        multiElement: null,
        draggingElement: element,
        editingElement: element,
      });
    }
  };

  private createFrameElementOnPointerDown = (
    pointerDownState: PointerDownState,
  ): void => {
    const [gridX, gridY] = getGridPoint(
      pointerDownState.origin.x,
      pointerDownState.origin.y,
      this.lastPointerDownEvent?.[KEYS.CTRL_OR_CMD]
        ? null
        : this.state.gridSize,
    );

    const frame = newFrameElement({
      x: gridX,
      y: gridY,
      opacity: this.state.currentItemOpacity,
      locked: false,
      ...FRAME_STYLE,
    });

    this.scene.replaceAllElements([
      ...this.scene.getElementsIncludingDeleted(),
      frame,
    ]);

    this.setState({
      multiElement: null,
      draggingElement: frame,
      editingElement: frame,
    });
  };

  private maybeCacheReferenceSnapPoints(
    event: KeyboardModifiersObject,
    selectedElements: ExcalidrawElement[],
    recomputeAnyways: boolean = false,
  ) {
    if (
      isSnappingEnabled({
        event,
        appState: this.state,
        selectedElements,
      }) &&
      (recomputeAnyways || !SnapCache.getReferenceSnapPoints())
    ) {
      SnapCache.setReferenceSnapPoints(
        getReferenceSnapPoints(
          this.scene.getNonDeletedElements(),
          selectedElements,
          this.state,
        ),
      );
    }
  }

  private maybeCacheVisibleGaps(
    event: KeyboardModifiersObject,
    selectedElements: ExcalidrawElement[],
    recomputeAnyways: boolean = false,
  ) {
    if (
      isSnappingEnabled({
        event,
        appState: this.state,
        selectedElements,
      }) &&
      (recomputeAnyways || !SnapCache.getVisibleGaps())
    ) {
      SnapCache.setVisibleGaps(
        getVisibleGaps(
          this.scene.getNonDeletedElements(),
          selectedElements,
          this.state,
        ),
      );
    }
  }

  private onKeyDownFromPointerDownHandler(
    pointerDownState: PointerDownState,
  ): (event: KeyboardEvent) => void {
    return withBatchedUpdates((event: KeyboardEvent) => {
      if (this.maybeHandleResize(pointerDownState, event)) {
        return;
      }
      this.maybeDragNewGenericElement(pointerDownState, event);
    });
  }

  private onKeyUpFromPointerDownHandler(
    pointerDownState: PointerDownState,
  ): (event: KeyboardEvent) => void {
    return withBatchedUpdates((event: KeyboardEvent) => {
      // Prevents focus from escaping excalidraw tab
      event.key === KEYS.ALT && event.preventDefault();
      if (this.maybeHandleResize(pointerDownState, event)) {
        return;
      }
      this.maybeDragNewGenericElement(pointerDownState, event);
    });
  }

  private onPointerMoveFromPointerDownHandler(
    pointerDownState: PointerDownState,
  ) {
    return withBatchedUpdatesThrottled((event: PointerEvent) => {
      // We need to initialize dragOffsetXY only after we've updated
      // `state.selectedElementIds` on pointerDown. Doing it here in pointerMove
      // event handler should hopefully ensure we're already working with
      // the updated state.
      if (pointerDownState.drag.offset === null) {
        pointerDownState.drag.offset = tupleToCoors(
          getDragOffsetXY(
            this.scene.getSelectedElements(this.state),
            pointerDownState.origin.x,
            pointerDownState.origin.y,
          ),
        );
      }
      const target = event.target;
      if (!(target instanceof HTMLElement)) {
        return;
      }

      if (this.handlePointerMoveOverScrollbars(event, pointerDownState)) {
        return;
      }

      const pointerCoords = viewportCoordsToSceneCoords(event, this.state);

      if (isEraserActive(this.state)) {
        this.handleEraser(event, pointerDownState, pointerCoords);
        return;
      }

      if (this.state.activeTool.type === "laser") {
        this.laserPathManager.addPointToPath(pointerCoords.x, pointerCoords.y);
      }

      const [gridX, gridY] = getGridPoint(
        pointerCoords.x,
        pointerCoords.y,
        event[KEYS.CTRL_OR_CMD] ? null : this.state.gridSize,
      );

      // for arrows/lines, don't start dragging until a given threshold
      // to ensure we don't create a 2-point arrow by mistake when
      // user clicks mouse in a way that it moves a tiny bit (thus
      // triggering pointermove)
      if (
        !pointerDownState.drag.hasOccurred &&
        (this.state.activeTool.type === "arrow" ||
          this.state.activeTool.type === "line")
      ) {
        if (
          distance2d(
            pointerCoords.x,
            pointerCoords.y,
            pointerDownState.origin.x,
            pointerDownState.origin.y,
          ) < DRAGGING_THRESHOLD
        ) {
          return;
        }
      }
      if (pointerDownState.resize.isResizing) {
        pointerDownState.lastCoords.x = pointerCoords.x;
        pointerDownState.lastCoords.y = pointerCoords.y;
        if (this.maybeHandleResize(pointerDownState, event)) {
          return true;
        }
      }

      if (this.state.selectedLinearElement) {
        const linearElementEditor =
          this.state.editingLinearElement || this.state.selectedLinearElement;

        if (
          LinearElementEditor.shouldAddMidpoint(
            this.state.selectedLinearElement,
            pointerCoords,
            this.state,
          )
        ) {
          const ret = LinearElementEditor.addMidpoint(
            this.state.selectedLinearElement,
            pointerCoords,
            this.state,
            !event[KEYS.CTRL_OR_CMD],
          );
          if (!ret) {
            return;
          }

          // Since we are reading from previous state which is not possible with
          // automatic batching in React 18 hence using flush sync to synchronously
          // update the state. Check https://github.com/excalidraw/excalidraw/pull/5508 for more details.

          flushSync(() => {
            if (this.state.selectedLinearElement) {
              this.setState({
                selectedLinearElement: {
                  ...this.state.selectedLinearElement,
                  pointerDownState: ret.pointerDownState,
                  selectedPointsIndices: ret.selectedPointsIndices,
                },
              });
            }
            if (this.state.editingLinearElement) {
              this.setState({
                editingLinearElement: {
                  ...this.state.editingLinearElement,
                  pointerDownState: ret.pointerDownState,
                  selectedPointsIndices: ret.selectedPointsIndices,
                },
              });
            }
          });

          return;
        } else if (
          linearElementEditor.pointerDownState.segmentMidpoint.value !== null &&
          !linearElementEditor.pointerDownState.segmentMidpoint.added
        ) {
          return;
        }

        const didDrag = LinearElementEditor.handlePointDragging(
          event,
          this.state,
          pointerCoords.x,
          pointerCoords.y,
          (element, pointsSceneCoords) => {
            this.maybeSuggestBindingsForLinearElementAtCoords(
              element,
              pointsSceneCoords,
            );
          },
          linearElementEditor,
        );
        if (didDrag) {
          pointerDownState.lastCoords.x = pointerCoords.x;
          pointerDownState.lastCoords.y = pointerCoords.y;
          pointerDownState.drag.hasOccurred = true;
          if (
            this.state.editingLinearElement &&
            !this.state.editingLinearElement.isDragging
          ) {
            this.setState({
              editingLinearElement: {
                ...this.state.editingLinearElement,
                isDragging: true,
              },
            });
          }
          if (!this.state.selectedLinearElement.isDragging) {
            this.setState({
              selectedLinearElement: {
                ...this.state.selectedLinearElement,
                isDragging: true,
              },
            });
          }
          return;
        }
      }

      const hasHitASelectedElement = pointerDownState.hit.allHitElements.some(
        (element) => this.isASelectedElement(element),
      );

      const isSelectingPointsInLineEditor =
        this.state.editingLinearElement &&
        event.shiftKey &&
        this.state.editingLinearElement.elementId ===
          pointerDownState.hit.element?.id;
      if (
        (hasHitASelectedElement ||
          pointerDownState.hit.hasHitCommonBoundingBoxOfSelectedElements) &&
        !isSelectingPointsInLineEditor
      ) {
        const selectedElements = this.scene.getSelectedElements(this.state);

        if (selectedElements.every((element) => element.locked)) {
          return;
        }

        const selectedElementsHasAFrame = selectedElements.find((e) =>
          isFrameElement(e),
        );
        const topLayerFrame = this.getTopLayerFrameAtSceneCoords(pointerCoords);
        this.setState({
          frameToHighlight:
            topLayerFrame && !selectedElementsHasAFrame ? topLayerFrame : null,
        });

        // Marking that click was used for dragging to check
        // if elements should be deselected on pointerup
        pointerDownState.drag.hasOccurred = true;
        this.setState({
          selectedElementsAreBeingDragged: true,
        });
        // prevent dragging even if we're no longer holding cmd/ctrl otherwise
        // it would have weird results (stuff jumping all over the screen)
        // Checking for editingElement to avoid jump while editing on mobile #6503
        if (
          selectedElements.length > 0 &&
          !pointerDownState.withCmdOrCtrl &&
          !this.state.editingElement &&
          this.state.activeEmbeddable?.state !== "active"
        ) {
          const dragOffset = {
            x: pointerCoords.x - pointerDownState.origin.x,
            y: pointerCoords.y - pointerDownState.origin.y,
          };

          const originalElements = [
            ...pointerDownState.originalElements.values(),
          ];

          // We only drag in one direction if shift is pressed
          const lockDirection = event.shiftKey;

          if (lockDirection) {
            const distanceX = Math.abs(dragOffset.x);
            const distanceY = Math.abs(dragOffset.y);

            const lockX = lockDirection && distanceX < distanceY;
            const lockY = lockDirection && distanceX > distanceY;

            if (lockX) {
              dragOffset.x = 0;
            }

            if (lockY) {
              dragOffset.y = 0;
            }
          }

          // Snap cache *must* be synchronously popuplated before initial drag,
          // otherwise the first drag even will not snap, causing a jump before
          // it snaps to its position if previously snapped already.
          this.maybeCacheVisibleGaps(event, selectedElements);
          this.maybeCacheReferenceSnapPoints(event, selectedElements);

          const { snapOffset, snapLines } = snapDraggedElements(
            getSelectedElements(originalElements, this.state),
            dragOffset,
            this.state,
            event,
          );

          this.setState({ snapLines });

          // when we're editing the name of a frame, we want the user to be
          // able to select and interact with the text input
          !this.state.editingFrame &&
            dragSelectedElements(
              pointerDownState,
              selectedElements,
              dragOffset,
              this.state,
              this.scene,
              snapOffset,
              event[KEYS.CTRL_OR_CMD] ? null : this.state.gridSize,
            );

          this.maybeSuggestBindingForAll(selectedElements);

          // We duplicate the selected element if alt is pressed on pointer move
          if (event.altKey && !pointerDownState.hit.hasBeenDuplicated) {
            // Move the currently selected elements to the top of the z index stack, and
            // put the duplicates where the selected elements used to be.
            // (the origin point where the dragging started)

            pointerDownState.hit.hasBeenDuplicated = true;

            const nextElements = [];
            const elementsToAppend = [];
            const groupIdMap = new Map();
            const oldIdToDuplicatedId = new Map();
            const hitElement = pointerDownState.hit.element;
            const selectedElementIds = new Set(
              this.scene
                .getSelectedElements({
                  selectedElementIds: this.state.selectedElementIds,
                  includeBoundTextElement: true,
                  includeElementsInFrames: true,
                })
                .map((element) => element.id),
            );

            const elements = this.scene.getElementsIncludingDeleted();

            for (const element of elements) {
              if (
                selectedElementIds.has(element.id) ||
                // case: the state.selectedElementIds might not have been
                // updated yet by the time this mousemove event is fired
                (element.id === hitElement?.id &&
                  pointerDownState.hit.wasAddedToSelection)
              ) {
                const duplicatedElement = duplicateElement(
                  this.state.editingGroupId,
                  groupIdMap,
                  element,
                );
                const origElement = pointerDownState.originalElements.get(
                  element.id,
                )!;
                mutateElement(duplicatedElement, {
                  x: origElement.x,
                  y: origElement.y,
                });

                // put duplicated element to pointerDownState.originalElements
                // so that we can snap to the duplicated element without releasing
                pointerDownState.originalElements.set(
                  duplicatedElement.id,
                  duplicatedElement,
                );

                nextElements.push(duplicatedElement);
                elementsToAppend.push(element);
                oldIdToDuplicatedId.set(element.id, duplicatedElement.id);
              } else {
                nextElements.push(element);
              }
            }
            const nextSceneElements = [...nextElements, ...elementsToAppend];
            bindTextToShapeAfterDuplication(
              nextElements,
              elementsToAppend,
              oldIdToDuplicatedId,
            );
            fixBindingsAfterDuplication(
              nextSceneElements,
              elementsToAppend,
              oldIdToDuplicatedId,
              "duplicatesServeAsOld",
            );
            bindElementsToFramesAfterDuplication(
              nextSceneElements,
              elementsToAppend,
              oldIdToDuplicatedId,
            );
            this.scene.replaceAllElements(nextSceneElements);
            this.maybeCacheVisibleGaps(event, selectedElements, true);
            this.maybeCacheReferenceSnapPoints(event, selectedElements, true);
          }
          return;
        }
      }

      // It is very important to read this.state within each move event,
      // otherwise we would read a stale one!
      const draggingElement = this.state.draggingElement;
      if (!draggingElement) {
        return;
      }

      if (draggingElement.type === "freedraw") {
        const points = draggingElement.points;
        const dx = pointerCoords.x - draggingElement.x;
        const dy = pointerCoords.y - draggingElement.y;

        const lastPoint = points.length > 0 && points[points.length - 1];
        const discardPoint =
          lastPoint && lastPoint[0] === dx && lastPoint[1] === dy;

        if (!discardPoint) {
          const pressures = draggingElement.simulatePressure
            ? draggingElement.pressures
            : [...draggingElement.pressures, event.pressure];

          mutateElement(draggingElement, {
            points: [...points, [dx, dy]],
            pressures,
          });
        }
      } else if (isLinearElement(draggingElement)) {
        pointerDownState.drag.hasOccurred = true;
        this.setState({
          selectedElementsAreBeingDragged: true,
        });
        const points = draggingElement.points;
        let dx = gridX - draggingElement.x;
        let dy = gridY - draggingElement.y;

        if (shouldRotateWithDiscreteAngle(event) && points.length === 2) {
          ({ width: dx, height: dy } = getLockedLinearCursorAlignSize(
            draggingElement.x,
            draggingElement.y,
            pointerCoords.x,
            pointerCoords.y,
          ));
        }

        if (points.length === 1) {
          mutateElement(draggingElement, {
            points: [...points, [dx, dy]],
          });
        } else if (points.length === 2) {
          mutateElement(draggingElement, {
            points: [...points.slice(0, -1), [dx, dy]],
          });
        }

        if (isBindingElement(draggingElement, false)) {
          // When creating a linear element by dragging
          this.maybeSuggestBindingsForLinearElementAtCoords(
            draggingElement,
            [pointerCoords],
            this.state.startBoundElement,
          );
        }
      } else {
        pointerDownState.lastCoords.x = pointerCoords.x;
        pointerDownState.lastCoords.y = pointerCoords.y;
        this.maybeDragNewGenericElement(pointerDownState, event);
      }

      if (this.state.activeTool.type === "selection") {
        pointerDownState.boxSelection.hasOccurred = true;

        const elements = this.scene.getNonDeletedElements();

        // box-select line editor points
        if (this.state.editingLinearElement) {
          LinearElementEditor.handleBoxSelection(
            event,
            this.state,
            this.setState.bind(this),
          );
          // regular box-select
        } else {
          let shouldReuseSelection = true;

          if (!event.shiftKey && isSomeElementSelected(elements, this.state)) {
            if (
              pointerDownState.withCmdOrCtrl &&
              pointerDownState.hit.element
            ) {
              this.setState((prevState) =>
                selectGroupsForSelectedElements(
                  {
                    ...prevState,
                    selectedElementIds: {
                      [pointerDownState.hit.element!.id]: true,
                    },
                  },
                  this.scene.getNonDeletedElements(),
                  prevState,
                  this,
                ),
              );
            } else {
              shouldReuseSelection = false;
            }
          }
          const elementsWithinSelection = getElementsWithinSelection(
            elements,
            draggingElement,
          );

          this.setState((prevState) => {
            const nextSelectedElementIds = {
              ...(shouldReuseSelection && prevState.selectedElementIds),
              ...elementsWithinSelection.reduce(
                (acc: Record<ExcalidrawElement["id"], true>, element) => {
                  acc[element.id] = true;
                  return acc;
                },
                {},
              ),
            };

            if (pointerDownState.hit.element) {
              // if using ctrl/cmd, select the hitElement only if we
              // haven't box-selected anything else
              if (!elementsWithinSelection.length) {
                nextSelectedElementIds[pointerDownState.hit.element.id] = true;
              } else {
                delete nextSelectedElementIds[pointerDownState.hit.element.id];
              }
            }

            prevState = !shouldReuseSelection
              ? { ...prevState, selectedGroupIds: {}, editingGroupId: null }
              : prevState;

            return {
              ...selectGroupsForSelectedElements(
                {
                  editingGroupId: prevState.editingGroupId,
                  selectedElementIds: nextSelectedElementIds,
                },
                this.scene.getNonDeletedElements(),
                prevState,
                this,
              ),
              // select linear element only when we haven't box-selected anything else
              selectedLinearElement:
                elementsWithinSelection.length === 1 &&
                isLinearElement(elementsWithinSelection[0])
                  ? new LinearElementEditor(
                      elementsWithinSelection[0],
                      this.scene,
                    )
                  : null,
              showHyperlinkPopup:
                elementsWithinSelection.length === 1 &&
                (elementsWithinSelection[0].link ||
                  isEmbeddableElement(elementsWithinSelection[0]))
                  ? "info"
                  : false,
            };
          });
        }
      }
    });
  }

  // Returns whether the pointer move happened over either scrollbar
  private handlePointerMoveOverScrollbars(
    event: PointerEvent,
    pointerDownState: PointerDownState,
  ): boolean {
    if (pointerDownState.scrollbars.isOverHorizontal) {
      const x = event.clientX;
      const dx = x - pointerDownState.lastCoords.x;
      this.translateCanvas({
        scrollX: this.state.scrollX - dx / this.state.zoom.value,
      });
      pointerDownState.lastCoords.x = x;
      return true;
    }

    if (pointerDownState.scrollbars.isOverVertical) {
      const y = event.clientY;
      const dy = y - pointerDownState.lastCoords.y;
      this.translateCanvas({
        scrollY: this.state.scrollY - dy / this.state.zoom.value,
      });
      pointerDownState.lastCoords.y = y;
      return true;
    }
    return false;
  }

  private onPointerUpFromPointerDownHandler(
    pointerDownState: PointerDownState,
  ): (event: PointerEvent) => void {
    return withBatchedUpdates((childEvent: PointerEvent) => {
      if (pointerDownState.eventListeners.onMove) {
        pointerDownState.eventListeners.onMove.flush();
      }
      const {
        draggingElement,
        resizingElement,
        multiElement,
        activeTool,
        isResizing,
        isRotating,
      } = this.state;

      this.setState({
        isResizing: false,
        isRotating: false,
        resizingElement: null,
        selectionElement: null,
        frameToHighlight: null,
        elementsToHighlight: null,
        cursorButton: "up",
        // text elements are reset on finalize, and resetting on pointerup
        // may cause issues with double taps
        editingElement:
          multiElement || isTextElement(this.state.editingElement)
            ? this.state.editingElement
            : null,
        snapLines: [],

        originSnapOffset: null,
      });

      SnapCache.setReferenceSnapPoints(null);
      SnapCache.setVisibleGaps(null);

      this.savePointer(childEvent.clientX, childEvent.clientY, "up");

      this.setState({
        selectedElementsAreBeingDragged: false,
      });

      // Handle end of dragging a point of a linear element, might close a loop
      // and sets binding element
      if (this.state.editingLinearElement) {
        if (
          !pointerDownState.boxSelection.hasOccurred &&
          pointerDownState.hit?.element?.id !==
            this.state.editingLinearElement.elementId
        ) {
          this.actionManager.executeAction(actionFinalize);
        } else {
          const editingLinearElement = LinearElementEditor.handlePointerUp(
            childEvent,
            this.state.editingLinearElement,
            this.state,
          );
          if (editingLinearElement !== this.state.editingLinearElement) {
            this.setState({
              editingLinearElement,
              suggestedBindings: [],
            });
          }
        }
      } else if (this.state.selectedLinearElement) {
        if (
          pointerDownState.hit?.element?.id !==
          this.state.selectedLinearElement.elementId
        ) {
          const selectedELements = this.scene.getSelectedElements(this.state);
          // set selectedLinearElement to null if there is more than one element selected since we don't want to show linear element handles
          if (selectedELements.length > 1) {
            this.setState({ selectedLinearElement: null });
          }
        } else {
          const linearElementEditor = LinearElementEditor.handlePointerUp(
            childEvent,
            this.state.selectedLinearElement,
            this.state,
          );

          const { startBindingElement, endBindingElement } =
            linearElementEditor;
          const element = this.scene.getElement(linearElementEditor.elementId);
          if (isBindingElement(element)) {
            bindOrUnbindLinearElement(
              element,
              startBindingElement,
              endBindingElement,
            );
          }

          if (linearElementEditor !== this.state.selectedLinearElement) {
            this.setState({
              selectedLinearElement: {
                ...linearElementEditor,
                selectedPointsIndices: null,
              },
              suggestedBindings: [],
            });
          }
        }
      }

      lastPointerUp = null;

      window.removeEventListener(
        EVENT.POINTER_MOVE,
        pointerDownState.eventListeners.onMove!,
      );
      window.removeEventListener(
        EVENT.POINTER_UP,
        pointerDownState.eventListeners.onUp!,
      );
      window.removeEventListener(
        EVENT.KEYDOWN,
        pointerDownState.eventListeners.onKeyDown!,
      );
      window.removeEventListener(
        EVENT.KEYUP,
        pointerDownState.eventListeners.onKeyUp!,
      );

      if (this.state.pendingImageElementId) {
        this.setState({ pendingImageElementId: null });
      }

      if (draggingElement?.type === "freedraw") {
        const pointerCoords = viewportCoordsToSceneCoords(
          childEvent,
          this.state,
        );

        const points = draggingElement.points;
        let dx = pointerCoords.x - draggingElement.x;
        let dy = pointerCoords.y - draggingElement.y;

        // Allows dots to avoid being flagged as infinitely small
        if (dx === points[0][0] && dy === points[0][1]) {
          dy += 0.0001;
          dx += 0.0001;
        }

        const pressures = draggingElement.simulatePressure
          ? []
          : [...draggingElement.pressures, childEvent.pressure];

        mutateElement(draggingElement, {
          points: [...points, [dx, dy]],
          pressures,
          lastCommittedPoint: [dx, dy],
        });

        this.actionManager.executeAction(actionFinalize);

        return;
      }
      if (isImageElement(draggingElement)) {
        const imageElement = draggingElement;
        try {
          this.initializeImageDimensions(imageElement);
          this.setState(
            {
              selectedElementIds: makeNextSelectedElementIds(
                { [imageElement.id]: true },
                this.state,
              ),
            },
            () => {
              this.actionManager.executeAction(actionFinalize);
            },
          );
        } catch (error: any) {
          console.error(error);
          this.scene.replaceAllElements(
            this.scene
              .getElementsIncludingDeleted()
              .filter((el) => el.id !== imageElement.id),
          );
          this.actionManager.executeAction(actionFinalize);
        }
        return;
      }

      if (isLinearElement(draggingElement)) {
        if (draggingElement!.points.length > 1) {
          this.history.resumeRecording();
        }
        const pointerCoords = viewportCoordsToSceneCoords(
          childEvent,
          this.state,
        );

        if (
          !pointerDownState.drag.hasOccurred &&
          draggingElement &&
          !multiElement
        ) {
          mutateElement(draggingElement, {
            points: [
              ...draggingElement.points,
              [
                pointerCoords.x - draggingElement.x,
                pointerCoords.y - draggingElement.y,
              ],
            ],
          });
          this.setState({
            multiElement: draggingElement,
            editingElement: this.state.draggingElement,
          });
        } else if (pointerDownState.drag.hasOccurred && !multiElement) {
          if (
            isBindingEnabled(this.state) &&
            isBindingElement(draggingElement, false)
          ) {
            maybeBindLinearElement(
              draggingElement,
              this.state,
              this.scene,
              pointerCoords,
            );
          }
          this.setState({ suggestedBindings: [], startBoundElement: null });
          if (!activeTool.locked) {
            resetCursor(this.interactiveCanvas);
            this.setState((prevState) => ({
              draggingElement: null,
              activeTool: updateActiveTool(this.state, {
                type: "selection",
              }),
              selectedElementIds: makeNextSelectedElementIds(
                {
                  ...prevState.selectedElementIds,
                  [draggingElement.id]: true,
                },
                prevState,
              ),
              selectedLinearElement: new LinearElementEditor(
                draggingElement,
                this.scene,
              ),
            }));
          } else {
            this.setState((prevState) => ({
              draggingElement: null,
            }));
          }
        }
        return;
      }

      if (
        activeTool.type !== "selection" &&
        draggingElement &&
        isInvisiblySmallElement(draggingElement)
      ) {
        // remove invisible element which was added in onPointerDown
        this.scene.replaceAllElements(
          this.scene
            .getElementsIncludingDeleted()
            .filter((el) => el.id !== draggingElement.id),
        );
        this.setState({
          draggingElement: null,
        });
        return;
      }

      if (draggingElement) {
        if (pointerDownState.drag.hasOccurred) {
          const sceneCoords = viewportCoordsToSceneCoords(
            childEvent,
            this.state,
          );

          // when editing the points of a linear element, we check if the
          // linear element still is in the frame afterwards
          // if not, the linear element will be removed from its frame (if any)
          if (
            this.state.selectedLinearElement &&
            this.state.selectedLinearElement.isDragging
          ) {
            const linearElement = this.scene.getElement(
              this.state.selectedLinearElement.elementId,
            );

            if (linearElement?.frameId) {
              const frame = getContainingFrame(linearElement);

              if (frame && linearElement) {
                if (!elementOverlapsWithFrame(linearElement, frame)) {
                  // remove the linear element from all groups
                  // before removing it from the frame as well
                  mutateElement(linearElement, {
                    groupIds: [],
                  });

                  this.scene.replaceAllElements(
                    removeElementsFromFrame(
                      this.scene.getElementsIncludingDeleted(),
                      [linearElement],
                      this.state,
                    ),
                  );
                }
              }
            }
          } else {
            // update the relationships between selected elements and frames
            const topLayerFrame =
              this.getTopLayerFrameAtSceneCoords(sceneCoords);

            const selectedElements = this.scene.getSelectedElements(this.state);
            let nextElements = this.scene.getElementsIncludingDeleted();

            const updateGroupIdsAfterEditingGroup = (
              elements: ExcalidrawElement[],
            ) => {
              if (elements.length > 0) {
                for (const element of elements) {
                  const index = element.groupIds.indexOf(
                    this.state.editingGroupId!,
                  );

                  mutateElement(
                    element,
                    {
                      groupIds: element.groupIds.slice(0, index),
                    },
                    false,
                  );
                }

                nextElements.forEach((element) => {
                  if (
                    element.groupIds.length &&
                    getElementsInGroup(
                      nextElements,
                      element.groupIds[element.groupIds.length - 1],
                    ).length < 2
                  ) {
                    mutateElement(
                      element,
                      {
                        groupIds: [],
                      },
                      false,
                    );
                  }
                });

                this.setState({
                  editingGroupId: null,
                });
              }
            };

            if (
              topLayerFrame &&
              !this.state.selectedElementIds[topLayerFrame.id]
            ) {
              const elementsToAdd = selectedElements.filter(
                (element) =>
                  element.frameId !== topLayerFrame.id &&
                  isElementInFrame(element, nextElements, this.state),
              );

              if (this.state.editingGroupId) {
                updateGroupIdsAfterEditingGroup(elementsToAdd);
              }

              nextElements = addElementsToFrame(
                nextElements,
                elementsToAdd,
                topLayerFrame,
              );
            } else if (!topLayerFrame) {
              if (this.state.editingGroupId) {
                const elementsToRemove = selectedElements.filter(
                  (element) =>
                    element.frameId &&
                    !isElementInFrame(element, nextElements, this.state),
                );

                updateGroupIdsAfterEditingGroup(elementsToRemove);
              }
            }

            nextElements = updateFrameMembershipOfSelectedElements(
              nextElements,
              this.state,
              this,
            );

            this.scene.replaceAllElements(nextElements);
          }
        }

        if (draggingElement.type === "frame") {
          const elementsInsideFrame = getElementsInNewFrame(
            this.scene.getElementsIncludingDeleted(),
            draggingElement,
          );

          this.scene.replaceAllElements(
            addElementsToFrame(
              this.scene.getElementsIncludingDeleted(),
              elementsInsideFrame,
              draggingElement,
            ),
          );
        }

        mutateElement(
          draggingElement,
          getNormalizedDimensions(draggingElement),
        );
      }

      if (resizingElement) {
        this.history.resumeRecording();
      }

      if (resizingElement && isInvisiblySmallElement(resizingElement)) {
        this.scene.replaceAllElements(
          this.scene
            .getElementsIncludingDeleted()
            .filter((el) => el.id !== resizingElement.id),
        );
      }

      // handle frame membership for resizing frames and/or selected elements
      if (pointerDownState.resize.isResizing) {
        let nextElements = updateFrameMembershipOfSelectedElements(
          this.scene.getElementsIncludingDeleted(),
          this.state,
          this,
        );

        const selectedFrames = this.scene
          .getSelectedElements(this.state)
          .filter(
            (element) => element.type === "frame",
          ) as ExcalidrawFrameElement[];

        for (const frame of selectedFrames) {
          nextElements = replaceAllElementsInFrame(
            nextElements,
            getElementsInResizingFrame(
              this.scene.getElementsIncludingDeleted(),
              frame,
              this.state,
            ),
            frame,
            this.state,
          );
        }

        this.scene.replaceAllElements(nextElements);
      }

      // Code below handles selection when element(s) weren't
      // drag or added to selection on pointer down phase.
      const hitElement = pointerDownState.hit.element;
      if (
        this.state.selectedLinearElement?.elementId !== hitElement?.id &&
        isLinearElement(hitElement)
      ) {
        const selectedELements = this.scene.getSelectedElements(this.state);
        // set selectedLinearElement when no other element selected except
        // the one we've hit
        if (selectedELements.length === 1) {
          this.setState({
            selectedLinearElement: new LinearElementEditor(
              hitElement,
              this.scene,
            ),
          });
        }
      }
      if (isEraserActive(this.state)) {
        const draggedDistance = distance2d(
          this.lastPointerDownEvent!.clientX,
          this.lastPointerDownEvent!.clientY,
          this.lastPointerUpEvent!.clientX,
          this.lastPointerUpEvent!.clientY,
        );

        if (draggedDistance === 0) {
          const scenePointer = viewportCoordsToSceneCoords(
            {
              clientX: this.lastPointerUpEvent!.clientX,
              clientY: this.lastPointerUpEvent!.clientY,
            },
            this.state,
          );
          const hitElements = this.getElementsAtPosition(
            scenePointer.x,
            scenePointer.y,
          );
          hitElements.forEach(
            (hitElement) =>
              (pointerDownState.elementIdsToErase[hitElement.id] = {
                erase: true,
                opacity: hitElement.opacity,
              }),
          );
        }
        this.eraseElements(pointerDownState);
        return;
      } else if (Object.keys(pointerDownState.elementIdsToErase).length) {
        this.restoreReadyToEraseElements(pointerDownState);
      }

      if (
        hitElement &&
        !pointerDownState.drag.hasOccurred &&
        !pointerDownState.hit.wasAddedToSelection &&
        // if we're editing a line, pointerup shouldn't switch selection if
        // box selected
        (!this.state.editingLinearElement ||
          !pointerDownState.boxSelection.hasOccurred)
      ) {
        // when inside line editor, shift selects points instead
        if (childEvent.shiftKey && !this.state.editingLinearElement) {
          if (this.state.selectedElementIds[hitElement.id]) {
            if (isSelectedViaGroup(this.state, hitElement)) {
              this.setState((_prevState) => {
                const nextSelectedElementIds = {
                  ..._prevState.selectedElementIds,
                };

                // We want to unselect all groups hitElement is part of
                // as well as all elements that are part of the groups
                // hitElement is part of
                for (const groupedElement of hitElement.groupIds.flatMap(
                  (groupId) =>
                    getElementsInGroup(
                      this.scene.getNonDeletedElements(),
                      groupId,
                    ),
                )) {
                  delete nextSelectedElementIds[groupedElement.id];
                }

                return {
                  selectedGroupIds: {
                    ..._prevState.selectedElementIds,
                    ...hitElement.groupIds
                      .map((gId) => ({ [gId]: false }))
                      .reduce((prev, acc) => ({ ...prev, ...acc }), {}),
                  },
                  selectedElementIds: makeNextSelectedElementIds(
                    nextSelectedElementIds,
                    _prevState,
                  ),
                };
              });
              // if not gragging a linear element point (outside editor)
            } else if (!this.state.selectedLinearElement?.isDragging) {
              // remove element from selection while
              // keeping prev elements selected

              this.setState((prevState) => {
                const newSelectedElementIds = {
                  ...prevState.selectedElementIds,
                };
                delete newSelectedElementIds[hitElement!.id];
                const newSelectedElements = getSelectedElements(
                  this.scene.getNonDeletedElements(),
                  { selectedElementIds: newSelectedElementIds },
                );

                return {
                  ...selectGroupsForSelectedElements(
                    {
                      editingGroupId: prevState.editingGroupId,
                      selectedElementIds: newSelectedElementIds,
                    },
                    this.scene.getNonDeletedElements(),
                    prevState,
                    this,
                  ),
                  // set selectedLinearElement only if thats the only element selected
                  selectedLinearElement:
                    newSelectedElements.length === 1 &&
                    isLinearElement(newSelectedElements[0])
                      ? new LinearElementEditor(
                          newSelectedElements[0],
                          this.scene,
                        )
                      : prevState.selectedLinearElement,
                };
              });
            }
          } else if (
            hitElement.frameId &&
            this.state.selectedElementIds[hitElement.frameId]
          ) {
            // when hitElement is part of a selected frame, deselect the frame
            // to avoid frame and containing elements selected simultaneously
            this.setState((prevState) => {
              const nextSelectedElementIds: {
                [id: string]: true;
              } = {
                ...prevState.selectedElementIds,
                [hitElement.id]: true,
              };
              // deselect the frame
              delete nextSelectedElementIds[hitElement.frameId!];

              // deselect groups containing the frame
              (this.scene.getElement(hitElement.frameId!)?.groupIds ?? [])
                .flatMap((gid) =>
                  getElementsInGroup(this.scene.getNonDeletedElements(), gid),
                )
                .forEach((element) => {
                  delete nextSelectedElementIds[element.id];
                });

              return {
                ...selectGroupsForSelectedElements(
                  {
                    editingGroupId: prevState.editingGroupId,
                    selectedElementIds: nextSelectedElementIds,
                  },
                  this.scene.getNonDeletedElements(),
                  prevState,
                  this,
                ),
                showHyperlinkPopup:
                  hitElement.link || isEmbeddableElement(hitElement)
                    ? "info"
                    : false,
              };
            });
          } else {
            // add element to selection while keeping prev elements selected
            this.setState((_prevState) => ({
              selectedElementIds: makeNextSelectedElementIds(
                {
                  ..._prevState.selectedElementIds,
                  [hitElement!.id]: true,
                },
                _prevState,
              ),
            }));
          }
        } else {
          this.setState((prevState) => ({
            ...selectGroupsForSelectedElements(
              {
                editingGroupId: prevState.editingGroupId,
                selectedElementIds: { [hitElement.id]: true },
              },
              this.scene.getNonDeletedElements(),
              prevState,
              this,
            ),
            selectedLinearElement:
              isLinearElement(hitElement) &&
              // Don't set `selectedLinearElement` if its same as the hitElement, this is mainly to prevent resetting the `hoverPointIndex` to -1.
              // Future we should update the API to take care of setting the correct `hoverPointIndex` when initialized
              prevState.selectedLinearElement?.elementId !== hitElement.id
                ? new LinearElementEditor(hitElement, this.scene)
                : prevState.selectedLinearElement,
          }));
        }
      }

      if (
        !pointerDownState.drag.hasOccurred &&
        !this.state.isResizing &&
        ((hitElement &&
          isHittingElementBoundingBoxWithoutHittingElement(
            hitElement,
            this.state,
            this.frameNameBoundsCache,
            pointerDownState.origin.x,
            pointerDownState.origin.y,
          )) ||
          (!hitElement &&
            pointerDownState.hit.hasHitCommonBoundingBoxOfSelectedElements))
      ) {
        if (this.state.editingLinearElement) {
          this.setState({ editingLinearElement: null });
        } else {
          // Deselect selected elements
          this.setState({
            selectedElementIds: makeNextSelectedElementIds({}, this.state),
            selectedGroupIds: {},
            editingGroupId: null,
            activeEmbeddable: null,
          });
        }
        return;
      }

      if (
        !activeTool.locked &&
        activeTool.type !== "freedraw" &&
        draggingElement &&
        draggingElement.type !== "selection"
      ) {
        this.setState((prevState) => ({
          selectedElementIds: makeNextSelectedElementIds(
            {
              ...prevState.selectedElementIds,
              [draggingElement.id]: true,
            },
            prevState,
          ),
          showHyperlinkPopup:
            isEmbeddableElement(draggingElement) && !draggingElement.link
              ? "editor"
              : prevState.showHyperlinkPopup,
        }));
      }

      if (
        activeTool.type !== "selection" ||
        isSomeElementSelected(this.scene.getNonDeletedElements(), this.state)
      ) {
        this.history.resumeRecording();
      }

      if (pointerDownState.drag.hasOccurred || isResizing || isRotating) {
        (isBindingEnabled(this.state)
          ? bindOrUnbindSelectedElements
          : unbindLinearElements)(this.scene.getSelectedElements(this.state));
      }

      if (activeTool.type === "laser") {
        this.laserPathManager.endPath();
        return;
      }

      if (!activeTool.locked && activeTool.type !== "freedraw") {
        resetCursor(this.interactiveCanvas);
        this.setState({
          draggingElement: null,
          suggestedBindings: [],
          activeTool: updateActiveTool(this.state, { type: "selection" }),
        });
      } else {
        this.setState({
          draggingElement: null,
          suggestedBindings: [],
        });
      }

      if (
        hitElement &&
        this.lastPointerUpEvent &&
        this.lastPointerDownEvent &&
        this.lastPointerUpEvent.timeStamp -
          this.lastPointerDownEvent.timeStamp <
          300 &&
        gesture.pointers.size <= 1 &&
        isEmbeddableElement(hitElement) &&
        this.isEmbeddableCenter(
          hitElement,
          this.lastPointerUpEvent,
          pointerDownState.origin.x,
          pointerDownState.origin.y,
        )
      ) {
        this.handleEmbeddableCenterClick(hitElement);
      }
    });
  }

  private restoreReadyToEraseElements = (
    pointerDownState: PointerDownState,
  ) => {
    const elements = this.scene.getElementsIncludingDeleted().map((ele) => {
      if (
        pointerDownState.elementIdsToErase[ele.id] &&
        pointerDownState.elementIdsToErase[ele.id].erase
      ) {
        return newElementWith(ele, {
          opacity: pointerDownState.elementIdsToErase[ele.id].opacity,
        });
      } else if (
        isBoundToContainer(ele) &&
        pointerDownState.elementIdsToErase[ele.containerId] &&
        pointerDownState.elementIdsToErase[ele.containerId].erase
      ) {
        return newElementWith(ele, {
          opacity: pointerDownState.elementIdsToErase[ele.containerId].opacity,
        });
      } else if (
        ele.frameId &&
        pointerDownState.elementIdsToErase[ele.frameId] &&
        pointerDownState.elementIdsToErase[ele.frameId].erase
      ) {
        return newElementWith(ele, {
          opacity: pointerDownState.elementIdsToErase[ele.frameId].opacity,
        });
      }
      return ele;
    });

    this.scene.replaceAllElements(elements);
  };

  private eraseElements = (pointerDownState: PointerDownState) => {
    const elements = this.scene.getElementsIncludingDeleted().map((ele) => {
      if (
        pointerDownState.elementIdsToErase[ele.id] &&
        pointerDownState.elementIdsToErase[ele.id].erase
      ) {
        return newElementWith(ele, { isDeleted: true });
      } else if (
        isBoundToContainer(ele) &&
        pointerDownState.elementIdsToErase[ele.containerId] &&
        pointerDownState.elementIdsToErase[ele.containerId].erase
      ) {
        return newElementWith(ele, { isDeleted: true });
      } else if (
        ele.frameId &&
        pointerDownState.elementIdsToErase[ele.frameId] &&
        pointerDownState.elementIdsToErase[ele.frameId].erase
      ) {
        return newElementWith(ele, { isDeleted: true });
      }
      return ele;
    });

    this.history.resumeRecording();
    this.scene.replaceAllElements(elements);
  };

  private initializeImage = async ({
    imageFile,
    imageElement: _imageElement,
    showCursorImagePreview = false,
  }: {
    imageFile: File;
    imageElement: ExcalidrawImageElement;
    showCursorImagePreview?: boolean;
  }) => {
    // at this point this should be guaranteed image file, but we do this check
    // to satisfy TS down the line
    if (!isSupportedImageFile(imageFile)) {
      throw new Error(t("errors.unsupportedFileType"));
    }
    const mimeType = imageFile.type;

    setCursor(this.interactiveCanvas, "wait");

    if (mimeType === MIME_TYPES.svg) {
      try {
        imageFile = SVGStringToFile(
          await normalizeSVG(await imageFile.text()),
          imageFile.name,
        );
      } catch (error: any) {
        console.warn(error);
        throw new Error(t("errors.svgImageInsertError"));
      }
    }

    // generate image id (by default the file digest) before any
    // resizing/compression takes place to keep it more portable
    const fileId = await ((this.props.generateIdForFile?.(
      imageFile,
    ) as Promise<FileId>) || generateIdFromFile(imageFile));

    if (!fileId) {
      console.warn(
        "Couldn't generate file id or the supplied `generateIdForFile` didn't resolve to one.",
      );
      throw new Error(t("errors.imageInsertError"));
    }

    const existingFileData = this.files[fileId];
    if (!existingFileData?.dataURL) {
      try {
        imageFile = await resizeImageFile(imageFile, {
          maxWidthOrHeight: DEFAULT_MAX_IMAGE_WIDTH_OR_HEIGHT,
        });
      } catch (error: any) {
        console.error("error trying to resing image file on insertion", error);
      }

      if (imageFile.size > MAX_ALLOWED_FILE_BYTES) {
        throw new Error(
          t("errors.fileTooBig", {
            maxSize: `${Math.trunc(MAX_ALLOWED_FILE_BYTES / 1024 / 1024)}MB`,
          }),
        );
      }
    }

    if (showCursorImagePreview) {
      const dataURL = this.files[fileId]?.dataURL;
      // optimization so that we don't unnecessarily resize the original
      // full-size file for cursor preview
      // (it's much faster to convert the resized dataURL to File)
      const resizedFile = dataURL && dataURLToFile(dataURL);

      this.setImagePreviewCursor(resizedFile || imageFile);
    }

    const dataURL =
      this.files[fileId]?.dataURL || (await getDataURL(imageFile));

    const imageElement = mutateElement(
      _imageElement,
      {
        fileId,
      },
      false,
    ) as NonDeleted<InitializedExcalidrawImageElement>;

    return new Promise<NonDeleted<InitializedExcalidrawImageElement>>(
      async (resolve, reject) => {
        try {
          this.files = {
            ...this.files,
            [fileId]: {
              mimeType,
              id: fileId,
              dataURL,
              created: Date.now(),
              lastRetrieved: Date.now(),
            },
          };
          const cachedImageData = this.imageCache.get(fileId);
          if (!cachedImageData) {
            this.addNewImagesToImageCache();
            await this.updateImageCache([imageElement]);
          }
          if (cachedImageData?.image instanceof Promise) {
            await cachedImageData.image;
          }
          if (
            this.state.pendingImageElementId !== imageElement.id &&
            this.state.draggingElement?.id !== imageElement.id
          ) {
            this.initializeImageDimensions(imageElement, true);
          }
          resolve(imageElement);
        } catch (error: any) {
          console.error(error);
          reject(new Error(t("errors.imageInsertError")));
        } finally {
          if (!showCursorImagePreview) {
            resetCursor(this.interactiveCanvas);
          }
        }
      },
    );
  };

  /**
   * inserts image into elements array and rerenders
   */
  private insertImageElement = async (
    imageElement: ExcalidrawImageElement,
    imageFile: File,
    showCursorImagePreview?: boolean,
  ) => {
    this.scene.addNewElement(imageElement);

    try {
      await this.initializeImage({
        imageFile,
        imageElement,
        showCursorImagePreview,
      });
    } catch (error: any) {
      mutateElement(imageElement, {
        isDeleted: true,
      });
      this.actionManager.executeAction(actionFinalize);
      this.setState({
        errorMessage: error.message || t("errors.imageInsertError"),
      });
    }
  };

  private setImagePreviewCursor = async (imageFile: File) => {
    // mustn't be larger than 128 px
    // https://developer.mozilla.org/en-US/docs/Web/CSS/CSS_Basic_User_Interface/Using_URL_values_for_the_cursor_property
    const cursorImageSizePx = 96;

    const imagePreview = await resizeImageFile(imageFile, {
      maxWidthOrHeight: cursorImageSizePx,
    });

    let previewDataURL = await getDataURL(imagePreview);

    // SVG cannot be resized via `resizeImageFile` so we resize by rendering to
    // a small canvas
    if (imageFile.type === MIME_TYPES.svg) {
      const img = await loadHTMLImageElement(previewDataURL);

      let height = Math.min(img.height, cursorImageSizePx);
      let width = height * (img.width / img.height);

      if (width > cursorImageSizePx) {
        width = cursorImageSizePx;
        height = width * (img.height / img.width);
      }

      const canvas = document.createElement("canvas");
      canvas.height = height;
      canvas.width = width;
      const context = canvas.getContext("2d")!;

      context.drawImage(img, 0, 0, width, height);

      previewDataURL = canvas.toDataURL(MIME_TYPES.svg) as DataURL;
    }

    if (this.state.pendingImageElementId) {
      setCursor(this.interactiveCanvas, `url(${previewDataURL}) 4 4, auto`);
    }
  };

  private onImageAction = async (
    { insertOnCanvasDirectly } = { insertOnCanvasDirectly: false },
  ) => {
    try {
      const clientX = this.state.width / 2 + this.state.offsetLeft;
      const clientY = this.state.height / 2 + this.state.offsetTop;

      const { x, y } = viewportCoordsToSceneCoords(
        { clientX, clientY },
        this.state,
      );

      const imageFile = await fileOpen({
        description: "Image",
        extensions: Object.keys(
          IMAGE_MIME_TYPES,
        ) as (keyof typeof IMAGE_MIME_TYPES)[],
      });

      const imageElement = this.createImageElement({
        sceneX: x,
        sceneY: y,
      });

      if (insertOnCanvasDirectly) {
        this.insertImageElement(imageElement, imageFile);
        this.initializeImageDimensions(imageElement);
        this.setState(
          {
            selectedElementIds: makeNextSelectedElementIds(
              { [imageElement.id]: true },
              this.state,
            ),
          },
          () => {
            this.actionManager.executeAction(actionFinalize);
          },
        );
      } else {
        this.setState(
          {
            pendingImageElementId: imageElement.id,
          },
          () => {
            this.insertImageElement(
              imageElement,
              imageFile,
              /* showCursorImagePreview */ true,
            );
          },
        );
      }
    } catch (error: any) {
      if (error.name !== "AbortError") {
        console.error(error);
      } else {
        console.warn(error);
      }
      this.setState(
        {
          pendingImageElementId: null,
          editingElement: null,
          activeTool: updateActiveTool(this.state, { type: "selection" }),
        },
        () => {
          this.actionManager.executeAction(actionFinalize);
        },
      );
    }
  };

  private initializeImageDimensions = (
    imageElement: ExcalidrawImageElement,
    forceNaturalSize = false,
  ) => {
    const image =
      isInitializedImageElement(imageElement) &&
      this.imageCache.get(imageElement.fileId)?.image;

    if (!image || image instanceof Promise) {
      if (
        imageElement.width < DRAGGING_THRESHOLD / this.state.zoom.value &&
        imageElement.height < DRAGGING_THRESHOLD / this.state.zoom.value
      ) {
        const placeholderSize = 100 / this.state.zoom.value;
        mutateElement(imageElement, {
          x: imageElement.x - placeholderSize / 2,
          y: imageElement.y - placeholderSize / 2,
          width: placeholderSize,
          height: placeholderSize,
        });
      }

      return;
    }

    if (
      forceNaturalSize ||
      // if user-created bounding box is below threshold, assume the
      // intention was to click instead of drag, and use the image's
      // intrinsic size
      (imageElement.width < DRAGGING_THRESHOLD / this.state.zoom.value &&
        imageElement.height < DRAGGING_THRESHOLD / this.state.zoom.value)
    ) {
      const minHeight = Math.max(this.state.height - 120, 160);
      // max 65% of canvas height, clamped to <300px, vh - 120px>
      const maxHeight = Math.min(
        minHeight,
        Math.floor(this.state.height * 0.5) / this.state.zoom.value,
      );

      const height = Math.min(image.naturalHeight, maxHeight);
      const width = height * (image.naturalWidth / image.naturalHeight);

      // add current imageElement width/height to account for previous centering
      // of the placeholder image
      const x = imageElement.x + imageElement.width / 2 - width / 2;
      const y = imageElement.y + imageElement.height / 2 - height / 2;

      mutateElement(imageElement, { x, y, width, height });
    }
  };

  /** updates image cache, refreshing updated elements and/or setting status
      to error for images that fail during <img> element creation */
  private updateImageCache = async (
    elements: readonly InitializedExcalidrawImageElement[],
    files = this.files,
  ) => {
    const { updatedFiles, erroredFiles } = await _updateImageCache({
      imageCache: this.imageCache,
      fileIds: elements.map((element) => element.fileId),
      files,
    });
    if (updatedFiles.size || erroredFiles.size) {
      for (const element of elements) {
        if (updatedFiles.has(element.fileId)) {
          ShapeCache.delete(element);
        }
      }
    }
    if (erroredFiles.size) {
      this.scene.replaceAllElements(
        this.scene.getElementsIncludingDeleted().map((element) => {
          if (
            isInitializedImageElement(element) &&
            erroredFiles.has(element.fileId)
          ) {
            return newElementWith(element, {
              status: "error",
            });
          }
          return element;
        }),
      );
    }

    return { updatedFiles, erroredFiles };
  };

  /** adds new images to imageCache and re-renders if needed */
  private addNewImagesToImageCache = async (
    imageElements: InitializedExcalidrawImageElement[] = getInitializedImageElements(
      this.scene.getNonDeletedElements(),
    ),
    files: BinaryFiles = this.files,
  ) => {
    const uncachedImageElements = imageElements.filter(
      (element) => !element.isDeleted && !this.imageCache.has(element.fileId),
    );

    if (uncachedImageElements.length) {
      const { updatedFiles } = await this.updateImageCache(
        uncachedImageElements,
        files,
      );
      if (updatedFiles.size) {
        this.scene.informMutation();
      }
    }
  };

  /** generally you should use `addNewImagesToImageCache()` directly if you need
   *  to render new images. This is just a failsafe  */
  private scheduleImageRefresh = throttle(() => {
    this.addNewImagesToImageCache();
  }, IMAGE_RENDER_TIMEOUT);

  private updateBindingEnabledOnPointerMove = (
    event: React.PointerEvent<HTMLElement>,
  ) => {
    const shouldEnableBinding = shouldEnableBindingForPointerEvent(event);
    if (this.state.isBindingEnabled !== shouldEnableBinding) {
      this.setState({ isBindingEnabled: shouldEnableBinding });
    }
  };

  private maybeSuggestBindingAtCursor = (pointerCoords: {
    x: number;
    y: number;
  }): void => {
    const hoveredBindableElement = getHoveredElementForBinding(
      pointerCoords,
      this.scene,
    );
    this.setState({
      suggestedBindings:
        hoveredBindableElement != null ? [hoveredBindableElement] : [],
    });
  };

  private maybeSuggestBindingsForLinearElementAtCoords = (
    linearElement: NonDeleted<ExcalidrawLinearElement>,
    /** scene coords */
    pointerCoords: {
      x: number;
      y: number;
    }[],
    // During line creation the start binding hasn't been written yet
    // into `linearElement`
    oppositeBindingBoundElement?: ExcalidrawBindableElement | null,
  ): void => {
    if (!pointerCoords.length) {
      return;
    }

    const suggestedBindings = pointerCoords.reduce(
      (acc: NonDeleted<ExcalidrawBindableElement>[], coords) => {
        const hoveredBindableElement = getHoveredElementForBinding(
          coords,
          this.scene,
        );
        if (
          hoveredBindableElement != null &&
          !isLinearElementSimpleAndAlreadyBound(
            linearElement,
            oppositeBindingBoundElement?.id,
            hoveredBindableElement,
          )
        ) {
          acc.push(hoveredBindableElement);
        }
        return acc;
      },
      [],
    );

    this.setState({ suggestedBindings });
  };

  private maybeSuggestBindingForAll(
    selectedElements: NonDeleted<ExcalidrawElement>[],
  ): void {
    if (selectedElements.length > 50) {
      return;
    }
    const suggestedBindings = getEligibleElementsForBinding(selectedElements);
    this.setState({ suggestedBindings });
  }

  private clearSelection(hitElement: ExcalidrawElement | null): void {
    this.setState((prevState) => ({
      selectedElementIds: makeNextSelectedElementIds({}, prevState),
      activeEmbeddable: null,
      selectedGroupIds: {},
      // Continue editing the same group if the user selected a different
      // element from it
      editingGroupId:
        prevState.editingGroupId &&
        hitElement != null &&
        isElementInGroup(hitElement, prevState.editingGroupId)
          ? prevState.editingGroupId
          : null,
    }));
    this.setState({
      selectedElementIds: makeNextSelectedElementIds({}, this.state),
      activeEmbeddable: null,
      previousSelectedElementIds: this.state.selectedElementIds,
    });
  }

  private handleInteractiveCanvasRef = (canvas: HTMLCanvasElement | null) => {
    // canvas is null when unmounting
    if (canvas !== null) {
      this.interactiveCanvas = canvas;

      // -----------------------------------------------------------------------
      // NOTE wheel, touchstart, touchend events must be registered outside
      // of react because react binds them them passively (so we can't prevent
      // default on them)
      this.interactiveCanvas.addEventListener(EVENT.WHEEL, this.handleWheel);
      this.interactiveCanvas.addEventListener(
        EVENT.TOUCH_START,
        this.onTouchStart,
      );
      this.interactiveCanvas.addEventListener(EVENT.TOUCH_END, this.onTouchEnd);
      // -----------------------------------------------------------------------
    } else {
      this.interactiveCanvas?.removeEventListener(
        EVENT.WHEEL,
        this.handleWheel,
      );
      this.interactiveCanvas?.removeEventListener(
        EVENT.TOUCH_START,
        this.onTouchStart,
      );
      this.interactiveCanvas?.removeEventListener(
        EVENT.TOUCH_END,
        this.onTouchEnd,
      );
    }
  };

  private handleAppOnDrop = async (event: React.DragEvent<HTMLDivElement>) => {
    // must be retrieved first, in the same frame
    const { file, fileHandle } = await getFileFromEvent(event);
    const { x: sceneX, y: sceneY } = viewportCoordsToSceneCoords(
      event,
      this.state,
    );

    try {
      if (isSupportedImageFile(file)) {
        // first attempt to decode scene from the image if it's embedded
        // ---------------------------------------------------------------------

        if (file?.type === MIME_TYPES.png || file?.type === MIME_TYPES.svg) {
          try {
            const scene = await loadFromBlob(
              file,
              this.state,
              this.scene.getElementsIncludingDeleted(),
              fileHandle,
            );
            this.syncActionResult({
              ...scene,
              appState: {
                ...(scene.appState || this.state),
                isLoading: false,
              },
              replaceFiles: true,
              commitToHistory: true,
            });
            return;
          } catch (error: any) {
            if (error.name !== "EncodingError") {
              throw error;
            }
          }
        }

        // if no scene is embedded or we fail for whatever reason, fall back
        // to importing as regular image
        // ---------------------------------------------------------------------

        const imageElement = this.createImageElement({ sceneX, sceneY });
        this.insertImageElement(imageElement, file);
        this.initializeImageDimensions(imageElement);
        this.setState({
          selectedElementIds: makeNextSelectedElementIds(
            { [imageElement.id]: true },
            this.state,
          ),
        });

        return;
      }
    } catch (error: any) {
      return this.setState({
        isLoading: false,
        errorMessage: error.message,
      });
    }

    const libraryJSON = event.dataTransfer.getData(MIME_TYPES.excalidrawlib);
    if (libraryJSON && typeof libraryJSON === "string") {
      try {
        const libraryItems = parseLibraryJSON(libraryJSON);
        this.addElementsFromPasteOrLibrary({
          elements: distributeLibraryItemsOnSquareGrid(libraryItems),
          position: event,
          files: null,
        });
      } catch (error: any) {
        this.setState({ errorMessage: error.message });
      }
      return;
    }

    if (file) {
      // atetmpt to parse an excalidraw/excalidrawlib file
      await this.loadFileToCanvas(file, fileHandle);
    }

    if (event.dataTransfer?.types?.includes("text/plain")) {
      const text = event.dataTransfer?.getData("text");
      if (
        text &&
        embeddableURLValidator(text, this.props.validateEmbeddable) &&
        (/^(http|https):\/\/[^\s/$.?#].[^\s]*$/.test(text) ||
          getEmbedLink(text)?.type === "video")
      ) {
        const embeddable = this.insertEmbeddableElement({
          sceneX,
          sceneY,
          link: normalizeLink(text),
        });
        if (embeddable) {
          this.setState({ selectedElementIds: { [embeddable.id]: true } });
        }
      }
    }
  };

  loadFileToCanvas = async (
    file: File,
    fileHandle: FileSystemHandle | null,
  ) => {
    file = await normalizeFile(file);
    try {
      const ret = await loadSceneOrLibraryFromBlob(
        file,
        this.state,
        this.scene.getElementsIncludingDeleted(),
        fileHandle,
      );
      if (ret.type === MIME_TYPES.excalidraw) {
        this.setState({ isLoading: true });
        this.syncActionResult({
          ...ret.data,
          appState: {
            ...(ret.data.appState || this.state),
            isLoading: false,
          },
          replaceFiles: true,
          commitToHistory: true,
        });
      } else if (ret.type === MIME_TYPES.excalidrawlib) {
        await this.library
          .updateLibrary({
            libraryItems: file,
            merge: true,
            openLibraryMenu: true,
          })
          .catch((error) => {
            console.error(error);
            this.setState({ errorMessage: t("errors.importLibraryError") });
          });
      }
    } catch (error: any) {
      this.setState({ isLoading: false, errorMessage: error.message });
    }
  };

  private handleCanvasContextMenu = (
    event: React.MouseEvent<HTMLElement | HTMLCanvasElement>,
  ) => {
    event.preventDefault();

    if (
      (("pointerType" in event.nativeEvent &&
        event.nativeEvent.pointerType === "touch") ||
        ("pointerType" in event.nativeEvent &&
          event.nativeEvent.pointerType === "pen" &&
          // always allow if user uses a pen secondary button
          event.button !== POINTER_BUTTON.SECONDARY)) &&
      this.state.activeTool.type !== "selection"
    ) {
      return;
    }

    const { x, y } = viewportCoordsToSceneCoords(event, this.state);
    const element = this.getElementAtPosition(x, y, {
      preferSelected: true,
      includeLockedElements: true,
    });

    const selectedElements = this.scene.getSelectedElements(this.state);
    const isHittignCommonBoundBox =
      this.isHittingCommonBoundingBoxOfSelectedElements(
        { x, y },
        selectedElements,
      );

    const type = element || isHittignCommonBoundBox ? "element" : "canvas";

    const container = this.excalidrawContainerRef.current!;
    const { top: offsetTop, left: offsetLeft } =
      container.getBoundingClientRect();
    const left = event.clientX - offsetLeft;
    const top = event.clientY - offsetTop;

    trackEvent("contextMenu", "openContextMenu", type);

    this.setState(
      {
        ...(element && !this.state.selectedElementIds[element.id]
          ? {
              ...this.state,
              ...selectGroupsForSelectedElements(
                {
                  editingGroupId: this.state.editingGroupId,
                  selectedElementIds: { [element.id]: true },
                },
                this.scene.getNonDeletedElements(),
                this.state,
                this,
              ),
              selectedLinearElement: isLinearElement(element)
                ? new LinearElementEditor(element, this.scene)
                : null,
            }
          : this.state),
        showHyperlinkPopup: false,
      },
      () => {
        this.setState({
          contextMenu: { top, left, items: this.getContextMenuItems(type) },
        });
      },
    );
  };

  private maybeDragNewGenericElement = (
    pointerDownState: PointerDownState,
    event: MouseEvent | KeyboardEvent,
  ): void => {
    const draggingElement = this.state.draggingElement;
    const pointerCoords = pointerDownState.lastCoords;
    if (!draggingElement) {
      return;
    }
    if (
      draggingElement.type === "selection" &&
      this.state.activeTool.type !== "eraser"
    ) {
      dragNewElement(
        draggingElement,
        this.state.activeTool.type,
        pointerDownState.origin.x,
        pointerDownState.origin.y,
        pointerCoords.x,
        pointerCoords.y,
        distance(pointerDownState.origin.x, pointerCoords.x),
        distance(pointerDownState.origin.y, pointerCoords.y),
        shouldMaintainAspectRatio(event),
        shouldResizeFromCenter(event),
      );
    } else {
      let [gridX, gridY] = getGridPoint(
        pointerCoords.x,
        pointerCoords.y,
        event[KEYS.CTRL_OR_CMD] ? null : this.state.gridSize,
      );

      const image =
        isInitializedImageElement(draggingElement) &&
        this.imageCache.get(draggingElement.fileId)?.image;
      const aspectRatio =
        image && !(image instanceof Promise)
          ? image.width / image.height
          : null;

      this.maybeCacheReferenceSnapPoints(event, [draggingElement]);

      const { snapOffset, snapLines } = snapNewElement(
        draggingElement,
        this.state,
        event,
        {
          x:
            pointerDownState.originInGrid.x +
            (this.state.originSnapOffset?.x ?? 0),
          y:
            pointerDownState.originInGrid.y +
            (this.state.originSnapOffset?.y ?? 0),
        },
        {
          x: gridX - pointerDownState.originInGrid.x,
          y: gridY - pointerDownState.originInGrid.y,
        },
      );

      gridX += snapOffset.x;
      gridY += snapOffset.y;

      this.setState({
        snapLines,
      });

      dragNewElement(
        draggingElement,
        this.state.activeTool.type,
        pointerDownState.originInGrid.x,
        pointerDownState.originInGrid.y,
        gridX,
        gridY,
        distance(pointerDownState.originInGrid.x, gridX),
        distance(pointerDownState.originInGrid.y, gridY),
        isImageElement(draggingElement)
          ? !shouldMaintainAspectRatio(event)
          : shouldMaintainAspectRatio(event),
        shouldResizeFromCenter(event),
        aspectRatio,
        this.state.originSnapOffset,
      );

      this.maybeSuggestBindingForAll([draggingElement]);

      // highlight elements that are to be added to frames on frames creation
      if (this.state.activeTool.type === "frame") {
        this.setState({
          elementsToHighlight: getElementsInResizingFrame(
            this.scene.getNonDeletedElements(),
            draggingElement as ExcalidrawFrameElement,
            this.state,
          ),
        });
      }
    }
  };

  private maybeHandleResize = (
    pointerDownState: PointerDownState,
    event: MouseEvent | KeyboardEvent,
  ): boolean => {
    const selectedElements = this.scene.getSelectedElements(this.state);
    const selectedFrames = selectedElements.filter(
      (element) => element.type === "frame",
    ) as ExcalidrawFrameElement[];

    const transformHandleType = pointerDownState.resize.handleType;

    if (selectedFrames.length > 0 && transformHandleType === "rotation") {
      return false;
    }

    this.setState({
      // TODO: rename this state field to "isScaling" to distinguish
      // it from the generic "isResizing" which includes scaling and
      // rotating
      isResizing: transformHandleType && transformHandleType !== "rotation",
      isRotating: transformHandleType === "rotation",
      activeEmbeddable: null,
    });
    const pointerCoords = pointerDownState.lastCoords;
    let [resizeX, resizeY] = getGridPoint(
      pointerCoords.x - pointerDownState.resize.offset.x,
      pointerCoords.y - pointerDownState.resize.offset.y,
      event[KEYS.CTRL_OR_CMD] ? null : this.state.gridSize,
    );

    const frameElementsOffsetsMap = new Map<
      string,
      {
        x: number;
        y: number;
      }
    >();

    selectedFrames.forEach((frame) => {
      const elementsInFrame = getFrameElements(
        this.scene.getNonDeletedElements(),
        frame.id,
      );

      elementsInFrame.forEach((element) => {
        frameElementsOffsetsMap.set(frame.id + element.id, {
          x: element.x - frame.x,
          y: element.y - frame.y,
        });
      });
    });

    // check needed for avoiding flickering when a key gets pressed
    // during dragging
    if (!this.state.selectedElementsAreBeingDragged) {
      const [gridX, gridY] = getGridPoint(
        pointerCoords.x,
        pointerCoords.y,
        event[KEYS.CTRL_OR_CMD] ? null : this.state.gridSize,
      );

      const dragOffset = {
        x: gridX - pointerDownState.originInGrid.x,
        y: gridY - pointerDownState.originInGrid.y,
      };

      const originalElements = [...pointerDownState.originalElements.values()];

      this.maybeCacheReferenceSnapPoints(event, selectedElements);

      const { snapOffset, snapLines } = snapResizingElements(
        selectedElements,
        getSelectedElements(originalElements, this.state),
        this.state,
        event,
        dragOffset,
        transformHandleType,
      );

      resizeX += snapOffset.x;
      resizeY += snapOffset.y;

      this.setState({
        snapLines,
      });
    }

    if (
      transformElements(
        pointerDownState,
        transformHandleType,
        selectedElements,
        pointerDownState.resize.arrowDirection,
        shouldRotateWithDiscreteAngle(event),
        shouldResizeFromCenter(event),
        selectedElements.length === 1 && isImageElement(selectedElements[0])
          ? !shouldMaintainAspectRatio(event)
          : shouldMaintainAspectRatio(event),
        resizeX,
        resizeY,
        pointerDownState.resize.center.x,
        pointerDownState.resize.center.y,
        this.state,
      )
    ) {
      this.maybeSuggestBindingForAll(selectedElements);

      const elementsToHighlight = new Set<ExcalidrawElement>();
      selectedFrames.forEach((frame) => {
        const elementsInFrame = getFrameElements(
          this.scene.getNonDeletedElements(),
          frame.id,
        );

        // keep elements' positions relative to their frames on frames resizing
        if (transformHandleType) {
          if (transformHandleType.includes("w")) {
            elementsInFrame.forEach((element) => {
              mutateElement(element, {
                x:
                  frame.x +
                  (frameElementsOffsetsMap.get(frame.id + element.id)?.x || 0),
                y:
                  frame.y +
                  (frameElementsOffsetsMap.get(frame.id + element.id)?.y || 0),
              });
            });
          }
          if (transformHandleType.includes("n")) {
            elementsInFrame.forEach((element) => {
              mutateElement(element, {
                x:
                  frame.x +
                  (frameElementsOffsetsMap.get(frame.id + element.id)?.x || 0),
                y:
                  frame.y +
                  (frameElementsOffsetsMap.get(frame.id + element.id)?.y || 0),
              });
            });
          }
        }

        getElementsInResizingFrame(
          this.scene.getNonDeletedElements(),
          frame,
          this.state,
        ).forEach((element) => elementsToHighlight.add(element));
      });

      this.setState({
        elementsToHighlight: [...elementsToHighlight],
      });

      return true;
    }
    return false;
  };

  private getContextMenuItems = (
    type: "canvas" | "element",
  ): ContextMenuItems => {
    const options: ContextMenuItems = [];

    options.push(actionCopyAsPng, actionCopyAsSvg);

    // canvas contextMenu
    // -------------------------------------------------------------------------

    if (type === "canvas") {
      if (this.state.viewModeEnabled) {
        return [
          ...options,
          actionToggleGridMode,
          actionToggleZenMode,
          actionToggleViewMode,
          actionToggleStats,
        ];
      }

      return [
        actionPaste,
        CONTEXT_MENU_SEPARATOR,
        actionCopyAsPng,
        actionCopyAsSvg,
        copyText,
        CONTEXT_MENU_SEPARATOR,
        actionSelectAll,
        actionUnlockAllElements,
        CONTEXT_MENU_SEPARATOR,
        actionToggleGridMode,
        actionToggleObjectsSnapMode,
        actionToggleZenMode,
        actionToggleViewMode,
        actionToggleStats,
      ];
    }

    // element contextMenu
    // -------------------------------------------------------------------------

    options.push(copyText);

    if (this.state.viewModeEnabled) {
      return [actionCopy, ...options];
    }

    return [
      actionCut,
      actionCopy,
      actionPaste,
      actionSelectAllElementsInFrame,
      actionRemoveAllElementsFromFrame,
      CONTEXT_MENU_SEPARATOR,
      ...options,
      CONTEXT_MENU_SEPARATOR,
      actionCopyStyles,
      actionPasteStyles,
      CONTEXT_MENU_SEPARATOR,
      actionGroup,
      actionUnbindText,
      actionBindText,
      actionWrapTextInContainer,
      actionUngroup,
      CONTEXT_MENU_SEPARATOR,
      actionAddToLibrary,
      CONTEXT_MENU_SEPARATOR,
      actionSendBackward,
      actionBringForward,
      actionSendToBack,
      actionBringToFront,
      CONTEXT_MENU_SEPARATOR,
      actionFlipHorizontal,
      actionFlipVertical,
      CONTEXT_MENU_SEPARATOR,
      actionToggleLinearEditor,
      actionLink,
      actionDuplicateSelection,
      actionToggleElementLock,
      CONTEXT_MENU_SEPARATOR,
      actionDeleteSelected,
    ];
  };

  private handleWheel = withBatchedUpdates(
    (
      event: WheelEvent | React.WheelEvent<HTMLDivElement | HTMLCanvasElement>,
    ) => {
      event.preventDefault();
      if (isPanning) {
        return;
      }

      const { deltaX, deltaY } = event;
      // note that event.ctrlKey is necessary to handle pinch zooming
      if (event.metaKey || event.ctrlKey) {
        const sign = Math.sign(deltaY);
        const MAX_STEP = ZOOM_STEP * 100;
        const absDelta = Math.abs(deltaY);
        let delta = deltaY;
        if (absDelta > MAX_STEP) {
          delta = MAX_STEP * sign;
        }

        let newZoom = this.state.zoom.value - delta / 100;
        // increase zoom steps the more zoomed-in we are (applies to >100% only)
        newZoom +=
          Math.log10(Math.max(1, this.state.zoom.value)) *
          -sign *
          // reduced amplification for small deltas (small movements on a trackpad)
          Math.min(1, absDelta / 20);

        this.translateCanvas((state) => ({
          ...getStateForZoom(
            {
              viewportX: this.lastViewportPosition.x,
              viewportY: this.lastViewportPosition.y,
              nextZoom: getNormalizedZoom(newZoom),
            },
            state,
          ),
          shouldCacheIgnoreZoom: true,
        }));
        this.resetShouldCacheIgnoreZoomDebounced();
        return;
      }

      // scroll horizontally when shift pressed
      if (event.shiftKey) {
        this.translateCanvas(({ zoom, scrollX }) => ({
          // on Mac, shift+wheel tends to result in deltaX
          scrollX: scrollX - (deltaY || deltaX) / zoom.value,
        }));
        return;
      }

      this.translateCanvas(({ zoom, scrollX, scrollY }) => ({
        scrollX: scrollX - deltaX / zoom.value,
        scrollY: scrollY - deltaY / zoom.value,
      }));
    },
  );

  private getTextWysiwygSnappedToCenterPosition(
    x: number,
    y: number,
    appState: AppState,
    container?: ExcalidrawTextContainer | null,
  ) {
    if (container) {
      let elementCenterX = container.x + container.width / 2;
      let elementCenterY = container.y + container.height / 2;

      const elementCenter = getContainerCenter(container, appState);
      if (elementCenter) {
        elementCenterX = elementCenter.x;
        elementCenterY = elementCenter.y;
      }
      const distanceToCenter = Math.hypot(
        x - elementCenterX,
        y - elementCenterY,
      );
      const isSnappedToCenter =
        distanceToCenter < TEXT_TO_CENTER_SNAP_THRESHOLD;
      if (isSnappedToCenter) {
        const { x: viewportX, y: viewportY } = sceneCoordsToViewportCoords(
          { sceneX: elementCenterX, sceneY: elementCenterY },
          appState,
        );
        return { viewportX, viewportY, elementCenterX, elementCenterY };
      }
    }
  }

  private savePointer = (x: number, y: number, button: "up" | "down") => {
    if (!x || !y) {
      return;
    }
    const { x: vx, y: vy } = viewportCoordsToSceneCoords(
      { clientX: x, clientY: y },
      this.state,
    );

    if (isNaN(vx) || isNaN(vy)) {
      // sometimes the pointer goes off screen
    }

    const pointer: CollaboratorPointer = {
      x: vx,
      y: vy,
      tool: this.state.activeTool.type === "laser" ? "laser" : "pointer",
    };

    this.props.onPointerUpdate?.({
      pointer,
      button,
      pointersMap: gesture.pointers,
    });
  };

  private resetShouldCacheIgnoreZoomDebounced = debounce(() => {
    if (!this.unmounted) {
      this.setState({ shouldCacheIgnoreZoom: false });
    }
  }, 300);

  private updateDOMRect = (cb?: () => void) => {
    if (this.excalidrawContainerRef?.current) {
      const excalidrawContainer = this.excalidrawContainerRef.current;
      const {
        width,
        height,
        left: offsetLeft,
        top: offsetTop,
      } = excalidrawContainer.getBoundingClientRect();
      const {
        width: currentWidth,
        height: currentHeight,
        offsetTop: currentOffsetTop,
        offsetLeft: currentOffsetLeft,
      } = this.state;

      if (
        width === currentWidth &&
        height === currentHeight &&
        offsetLeft === currentOffsetLeft &&
        offsetTop === currentOffsetTop
      ) {
        if (cb) {
          cb();
        }
        return;
      }

      this.setState(
        {
          width,
          height,
          offsetLeft,
          offsetTop,
        },
        () => {
          cb && cb();
        },
      );
    }
  };

  public refresh = () => {
    this.setState({ ...this.getCanvasOffsets() });
  };

  private getCanvasOffsets(): Pick<AppState, "offsetTop" | "offsetLeft"> {
    if (this.excalidrawContainerRef?.current) {
      const excalidrawContainer = this.excalidrawContainerRef.current;
      const { left, top } = excalidrawContainer.getBoundingClientRect();
      return {
        offsetLeft: left,
        offsetTop: top,
      };
    }
    return {
      offsetLeft: 0,
      offsetTop: 0,
    };
  }

  private async updateLanguage() {
    const currentLang =
      languages.find((lang) => lang.code === this.props.langCode) ||
      defaultLang;
    await setLanguage(currentLang);
    this.setAppState({});
  }
}

// -----------------------------------------------------------------------------
// TEST HOOKS
// -----------------------------------------------------------------------------

declare global {
  interface Window {
    h: {
      elements: readonly ExcalidrawElement[];
      state: AppState;
      setState: React.Component<any, AppState>["setState"];
      app: InstanceType<typeof App>;
      history: History;
    };
  }
}

if (import.meta.env.MODE === ENV.TEST || import.meta.env.DEV) {
  window.h = window.h || ({} as Window["h"]);

  Object.defineProperties(window.h, {
    elements: {
      configurable: true,
      get() {
        return this.app?.scene.getElementsIncludingDeleted();
      },
      set(elements: ExcalidrawElement[]) {
        return this.app?.scene.replaceAllElements(elements);
      },
    },
  });
}

export default App;<|MERGE_RESOLUTION|>--- conflicted
+++ resolved
@@ -230,11 +230,8 @@
   SidebarName,
   SidebarTabName,
   KeyboardModifiersObject,
-<<<<<<< HEAD
   CollaboratorPointer,
-=======
   ToolType,
->>>>>>> e921bfb1
 } from "../types";
 import {
   debounce,
@@ -3124,17 +3121,7 @@
   setActiveTool = (
     tool:
       | {
-<<<<<<< HEAD
-          type:
-            | typeof SHAPES[number]["value"]
-            | "eraser"
-            | "hand"
-            | "frame"
-            | "embeddable"
-            | "laser";
-=======
           type: ToolType;
->>>>>>> e921bfb1
         }
       | { type: "custom"; customType: string },
   ) => {
@@ -4482,16 +4469,12 @@
       return;
     }
 
-<<<<<<< HEAD
     if (this.handleCanvasPanUsingWheelOrSpaceDrag(event)) {
       return;
     }
 
-    this.lastPointerDown = event;
-=======
     this.lastPointerDownEvent = event;
 
->>>>>>> e921bfb1
     this.setState({
       lastPointerDownWith: event.pointerType,
       cursorButton: "down",
