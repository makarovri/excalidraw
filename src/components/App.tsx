--- conflicted
+++ resolved
@@ -52,17 +52,13 @@
 
 import { renderScene } from "../renderer";
 import { AppState, GestureEvent, Gesture } from "../types";
-<<<<<<< HEAD
 import {
   ExcalidrawElement,
-  ExcalidrawLinearElement,
   NonDeletedExcalidrawElement,
   NonDeleted,
   ExcalidrawTextElement,
+  ExcalidrawLinearElement,
 } from "../element/types";
-=======
-import { ExcalidrawElement, ExcalidrawTextElement } from "../element/types";
->>>>>>> c3b83fba
 
 import {
   isWritableElement,
@@ -198,15 +194,7 @@
           appState={this.state}
           setAppState={this.setAppState}
           actionManager={this.actionManager}
-<<<<<<< HEAD
           elements={globalSceneState.getElements()}
-          language={getLanguage()}
-=======
-          elements={globalSceneState.getAllElements().filter((element) => {
-            return !element.isDeleted;
-          })}
-          setElements={this.setElements}
->>>>>>> c3b83fba
           onRoomCreate={this.createRoom}
           onRoomDestroy={this.destroyRoom}
           onLockToggle={this.toggleLock}
@@ -304,7 +292,7 @@
     try {
       await Promise.race([
         document.fonts?.ready?.then(() => {
-          globalSceneState.getAllElements().forEach((element) => {
+          globalSceneState.getElementsIncludingDeleted().forEach((element) => {
             if (isTextElement(element)) {
               invalidateShapeForElement(element);
             }
@@ -479,10 +467,7 @@
       cursorButton[socketID] = user.button;
     });
     const { atLeastOneVisibleElement, scrollBars } = renderScene(
-<<<<<<< HEAD
-      globalSceneState.getElements(),
-=======
-      globalSceneState.getAllElements().filter((element) => {
+      globalSceneState.getElements().filter((element) => {
         // don't render text element that's being currently edited (it's
         //  rendered on remote only)
         return (
@@ -491,7 +476,6 @@
           element.id !== this.state.editingElement.id
         );
       }),
->>>>>>> c3b83fba
       this.state,
       this.state.selectionElement,
       window.devicePixelRatio,
@@ -538,11 +522,7 @@
     if (isWritableElement(event.target)) {
       return;
     }
-<<<<<<< HEAD
-    copyToAppClipboard(globalSceneState.getElements(), this.state);
-=======
     this.copyAll();
->>>>>>> c3b83fba
     const { elements: nextElements, appState } = deleteSelectedElements(
       globalSceneState.getElementsIncludingDeleted(),
       this.state,
@@ -557,20 +537,12 @@
     if (isWritableElement(event.target)) {
       return;
     }
-<<<<<<< HEAD
     copyToAppClipboard(globalSceneState.getElements(), this.state);
     event.preventDefault();
   });
-  private copyToAppClipboard = () => {
+
+  private copyAll = () => {
     copyToAppClipboard(globalSceneState.getElements(), this.state);
-=======
-    this.copyAll();
-    event.preventDefault();
-  });
-
-  private copyAll = () => {
-    copyToAppClipboard(globalSceneState.getAllElements(), this.state);
->>>>>>> c3b83fba
   };
 
   private copyToClipboardAsPng = () => {
@@ -588,14 +560,14 @@
 
   private copyToClipboardAsSvg = () => {
     const selectedElements = getSelectedElements(
-      globalSceneState.getAllElements(),
+      globalSceneState.getElements(),
       this.state,
     );
     exportCanvas(
       "clipboard-svg",
       selectedElements.length
         ? selectedElements
-        : globalSceneState.getAllElements(),
+        : globalSceneState.getElements(),
       this.state,
       this.canvas!,
       this.state,
@@ -636,41 +608,6 @@
         (!(elementUnderCursor instanceof HTMLCanvasElement) ||
           isWritableElement(target))
       ) {
-<<<<<<< HEAD
-        const data = await getClipboardContent(event);
-        if (data.elements) {
-          this.addElementsFromPaste(data.elements);
-        } else if (data.text) {
-          const { x, y } = viewportCoordsToSceneCoords(
-            { clientX: cursorX, clientY: cursorY },
-            this.state,
-            this.canvas,
-            window.devicePixelRatio,
-          );
-
-          const element = newTextElement({
-            x: x,
-            y: y,
-            strokeColor: this.state.currentItemStrokeColor,
-            backgroundColor: this.state.currentItemBackgroundColor,
-            fillStyle: this.state.currentItemFillStyle,
-            strokeWidth: this.state.currentItemStrokeWidth,
-            roughness: this.state.currentItemRoughness,
-            opacity: this.state.currentItemOpacity,
-            text: data.text,
-            font: this.state.currentItemFont,
-          });
-
-          globalSceneState.replaceAllElements([
-            ...globalSceneState.getElementsIncludingDeleted(),
-            element,
-          ]);
-          this.setState({ selectedElementIds: { [element.id]: true } });
-          history.resumeRecording();
-        }
-        this.selectShapeTool("selection");
-        event?.preventDefault();
-=======
         return;
       }
       const data = await getClipboardContent(event);
@@ -678,7 +615,6 @@
         this.addElementsFromPaste(data.elements);
       } else if (data.text) {
         this.addTextFromPaste(data.text);
->>>>>>> c3b83fba
       }
       this.selectShapeTool("selection");
       event?.preventDefault();
@@ -745,7 +681,7 @@
     });
 
     globalSceneState.replaceAllElements([
-      ...globalSceneState.getAllElements(),
+      ...globalSceneState.getElementsIncludingDeleted(),
       element,
     ]);
     this.setState({ selectedElementIds: { [element.id]: true } });
@@ -836,15 +772,15 @@
         // elements with more staler versions than ours, ignore them
         // and keep ours.
         if (
-          globalSceneState.getAllElements() == null ||
-          globalSceneState.getAllElements().length === 0
+          globalSceneState.getElementsIncludingDeleted() == null ||
+          globalSceneState.getElementsIncludingDeleted().length === 0
         ) {
           globalSceneState.replaceAllElements(remoteElements);
         } else {
           // create a map of ids so we don't have to iterate
           // over the array more than once.
           const localElementMap = getElementMap(
-            globalSceneState.getAllElements(),
+            globalSceneState.getElementsIncludingDeleted(),
           );
 
           // Reconcile
@@ -937,93 +873,9 @@
           switch (decryptedData.type) {
             case "INVALID_RESPONSE":
               return;
-<<<<<<< HEAD
-            case "SCENE_UPDATE":
-              const { elements: remoteElements } = decryptedData.payload;
-              const restoredState = restore(remoteElements || [], null, {
-                scrollToContent: true,
-              });
-              // Perform reconciliation - in collaboration, if we encounter
-              // elements with more staler versions than ours, ignore them
-              // and keep ours.
-              if (
-                globalSceneState.getElementsIncludingDeleted() == null ||
-                globalSceneState.getElementsIncludingDeleted().length === 0
-              ) {
-                globalSceneState.replaceAllElements(restoredState.elements);
-              } else {
-                // create a map of ids so we don't have to iterate
-                // over the array more than once.
-                const localElementMap = getElementMap(
-                  globalSceneState.getElementsIncludingDeleted(),
-                );
-
-                // Reconcile
-                globalSceneState.replaceAllElements(
-                  restoredState.elements
-                    .reduce((elements, element) => {
-                      // if the remote element references one that's currently
-                      //  edited on local, skip it (it'll be added in the next
-                      //  step)
-                      if (
-                        element.id === this.state.editingElement?.id ||
-                        element.id === this.state.resizingElement?.id ||
-                        element.id === this.state.draggingElement?.id
-                      ) {
-                        return elements;
-                      }
-
-                      if (
-                        localElementMap.hasOwnProperty(element.id) &&
-                        localElementMap[element.id].version > element.version
-                      ) {
-                        elements.push(localElementMap[element.id]);
-                        delete localElementMap[element.id];
-                      } else if (
-                        localElementMap.hasOwnProperty(element.id) &&
-                        localElementMap[element.id].version ===
-                          element.version &&
-                        localElementMap[element.id].versionNonce !==
-                          element.versionNonce
-                      ) {
-                        // resolve conflicting edits deterministically by taking the one with the lowest versionNonce
-                        if (
-                          localElementMap[element.id].versionNonce <
-                          element.versionNonce
-                        ) {
-                          elements.push(localElementMap[element.id]);
-                        } else {
-                          // it should be highly unlikely that the two versionNonces are the same. if we are
-                          // really worried about this, we can replace the versionNonce with the socket id.
-                          elements.push(element);
-                        }
-                        delete localElementMap[element.id];
-                      } else {
-                        elements.push(element);
-                        delete localElementMap[element.id];
-                      }
-
-                      return elements;
-                    }, [] as Mutable<typeof restoredState.elements>)
-                    // add local elements that weren't deleted or on remote
-                    .concat(...Object.values(localElementMap)),
-                );
-              }
-              this.lastBroadcastedOrReceivedSceneVersion = getDrawingVersion(
-                globalSceneState.getElementsIncludingDeleted(),
-              );
-              // We haven't yet implemented multiplayer undo functionality, so we clear the undo stack
-              // when we receive any messages from another peer. This UX can be pretty rough -- if you
-              // undo, a user makes a change, and then try to redo, your element(s) will be lost. However,
-              // right now we think this is the right tradeoff.
-              history.clear();
-              if (this.socketInitialized === false) {
-                this.socketInitialized = true;
-=======
             case "SCENE_INIT": {
               if (!this.socketInitialized) {
                 updateScene(decryptedData, { scrollToContent: true });
->>>>>>> c3b83fba
               }
               break;
             }
@@ -1211,7 +1063,7 @@
       event.preventDefault();
     } else if (event.key === KEYS.ENTER) {
       const selectedElements = getSelectedElements(
-        globalSceneState.getAllElements(),
+        globalSceneState.getElements(),
         this.state,
       );
 
@@ -1292,16 +1144,6 @@
     gesture.initialScale = null;
   });
 
-<<<<<<< HEAD
-  private handleCanvasDoubleClick = (
-    event: React.MouseEvent<HTMLCanvasElement>,
-  ) => {
-    // case: double-clicking with arrow/line tool selected would both create
-    //  text and enter multiElement mode
-    if (this.state.multiElement) {
-      return;
-    }
-=======
   private setElements = (elements: readonly ExcalidrawElement[]) => {
     globalSceneState.replaceAllElements(elements);
   };
@@ -1320,14 +1162,13 @@
         editingElement: null,
       });
     };
->>>>>>> c3b83fba
 
     // deselect all other elements when inserting text
     this.setState({ selectedElementIds: {} });
 
     const deleteElement = () => {
       globalSceneState.replaceAllElements([
-        ...globalSceneState.getAllElements().map((_element) => {
+        ...globalSceneState.getElementsIncludingDeleted().map((_element) => {
           if (_element.id === element.id) {
             return newElementWith(_element, { isDeleted: true });
           }
@@ -1338,7 +1179,7 @@
 
     const updateElement = (text: string) => {
       globalSceneState.replaceAllElements([
-        ...globalSceneState.getAllElements().map((_element) => {
+        ...globalSceneState.getElementsIncludingDeleted().map((_element) => {
           if (_element.id === element.id) {
             return newTextElement({
               ...(_element as ExcalidrawTextElement),
@@ -1438,16 +1279,7 @@
     let textX = clientX || x;
     let textY = clientY || y;
 
-<<<<<<< HEAD
-    if (elementAtPosition && isTextElement(elementAtPosition)) {
-      globalSceneState.replaceAllElements(
-        globalSceneState
-          .getElementsIncludingDeleted()
-          .filter((element) => element.id !== elementAtPosition.id),
-      );
-=======
     let isExistingTextElement = false;
->>>>>>> c3b83fba
 
     if (elementAtPosition && isTextElement(elementAtPosition)) {
       isExistingTextElement = true;
@@ -1474,7 +1306,7 @@
       });
     } else {
       globalSceneState.replaceAllElements([
-        ...globalSceneState.getAllElements(),
+        ...globalSceneState.getElementsIncludingDeleted(),
         element,
       ]);
 
@@ -1502,41 +1334,10 @@
       editingElement: element,
     });
 
-<<<<<<< HEAD
-    textWysiwyg({
-      initText: element.text,
-      x: textX,
-      y: textY,
-      strokeColor: element.strokeColor,
-      font: element.font,
-      opacity: this.state.currentItemOpacity,
-      zoom: this.state.zoom,
-      onSubmit: (text) => {
-        if (text) {
-          globalSceneState.replaceAllElements([
-            ...globalSceneState.getElementsIncludingDeleted(),
-            // we need to recreate the element to update dimensions & position
-            newTextElement({ ...element, text, font: element.font }),
-          ]);
-        }
-        this.setState((prevState) => ({
-          selectedElementIds: {
-            ...prevState.selectedElementIds,
-            [element.id]: true,
-          },
-        }));
-        history.resumeRecording();
-        resetSelection();
-      },
-      onCancel: () => {
-        resetSelection();
-      },
-=======
     this.handleTextWysiwyg(element, {
       x: textX,
       y: textY,
       isExistingElement: isExistingTextElement,
->>>>>>> c3b83fba
     });
   };
 
@@ -1687,13 +1488,8 @@
       this.state,
     );
     if (selectedElements.length === 1 && !isOverScrollBar) {
-<<<<<<< HEAD
-      const resizeElement = getElementWithResizeHandler(
+      const elementWithResizeHandler = getElementWithResizeHandler(
         globalSceneState.getElements(),
-=======
-      const elementWithResizeHandler = getElementWithResizeHandler(
-        globalSceneState.getAllElements(),
->>>>>>> c3b83fba
         this.state,
         { x, y },
         this.state.zoom,
@@ -1921,24 +1717,13 @@
     let hitElement: ExcalidrawElement | null = null;
     let hitElementWasAddedToSelection = false;
     if (this.state.elementType === "selection") {
-<<<<<<< HEAD
-      const resizeElement = getElementWithResizeHandler(
-        globalSceneState.getElements(),
-        this.state,
-        { x, y },
-        this.state.zoom,
-        event.pointerType,
-      );
-
-=======
->>>>>>> c3b83fba
       const selectedElements = getSelectedElements(
         globalSceneState.getElements(),
         this.state,
       );
       if (selectedElements.length === 1) {
         const elementWithResizeHandler = getElementWithResizeHandler(
-          globalSceneState.getAllElements(),
+          globalSceneState.getElements(),
           this.state,
           { x, y },
           this.state.zoom,
@@ -2052,63 +1837,6 @@
         window.devicePixelRatio,
       );
 
-<<<<<<< HEAD
-      const element = newTextElement({
-        x: snappedToCenterPosition?.elementCenterX ?? x,
-        y: snappedToCenterPosition?.elementCenterY ?? y,
-        strokeColor: this.state.currentItemStrokeColor,
-        backgroundColor: this.state.currentItemBackgroundColor,
-        fillStyle: this.state.currentItemFillStyle,
-        strokeWidth: this.state.currentItemStrokeWidth,
-        roughness: this.state.currentItemRoughness,
-        opacity: this.state.currentItemOpacity,
-        text: "",
-        font: this.state.currentItemFont,
-      }) as NonDeleted<ExcalidrawTextElement>;
-
-      const resetSelection = () => {
-        this.setState({
-          draggingElement: null,
-          editingElement: null,
-        });
-      };
-
-      textWysiwyg({
-        initText: "",
-        x: snappedToCenterPosition?.wysiwygX ?? event.clientX,
-        y: snappedToCenterPosition?.wysiwygY ?? event.clientY,
-        strokeColor: this.state.currentItemStrokeColor,
-        opacity: this.state.currentItemOpacity,
-        font: this.state.currentItemFont,
-        zoom: this.state.zoom,
-        onSubmit: (text) => {
-          if (text) {
-            globalSceneState.replaceAllElements([
-              ...globalSceneState.getElementsIncludingDeleted(),
-              newTextElement({
-                ...element,
-                text,
-                font: this.state.currentItemFont,
-              }),
-            ]);
-          }
-          this.setState((prevState) => ({
-            selectedElementIds: {
-              ...prevState.selectedElementIds,
-              [element.id]: true,
-            },
-          }));
-          if (this.state.elementLocked) {
-            setCursorForShape(this.state.elementType);
-          }
-          history.resumeRecording();
-          resetSelection();
-        },
-        onCancel: () => {
-          resetSelection();
-        },
-      });
-=======
       this.startTextEditing({
         x: x,
         y: y,
@@ -2117,7 +1845,6 @@
         centerIfPossible: !event.altKey,
       });
 
->>>>>>> c3b83fba
       resetCursor();
       if (!this.state.elementLocked) {
         this.setState({
@@ -2162,17 +1889,18 @@
         });
         document.documentElement.style.cursor = CURSOR_TYPE.POINTER;
       } else {
-        const element = newLinearElement({
-          type: this.state.elementType,
-          x: x,
-          y: y,
-          strokeColor: this.state.currentItemStrokeColor,
-          backgroundColor: this.state.currentItemBackgroundColor,
-          fillStyle: this.state.currentItemFillStyle,
-          strokeWidth: this.state.currentItemStrokeWidth,
-          roughness: this.state.currentItemRoughness,
-          opacity: this.state.currentItemOpacity,
-        }) as NonDeleted<ExcalidrawLinearElement>;
+        const element =
+          newLinearElement({
+            type: this.state.elementType,
+            x: x,
+            y: y,
+            strokeColor: this.state.currentItemStrokeColor,
+            backgroundColor: this.state.currentItemBackgroundColor,
+            fillStyle: this.state.currentItemFillStyle,
+            strokeWidth: this.state.currentItemStrokeWidth,
+            roughness: this.state.currentItemRoughness,
+            opacity: this.state.currentItemOpacity,
+          }) as NonDeleted<ExcalidrawLinearElement>;
         this.setState((prevState) => ({
           selectedElementIds: {
             ...prevState.selectedElementIds,
@@ -2192,17 +1920,18 @@
         });
       }
     } else {
-      const element = newElement({
-        type: this.state.elementType,
-        x: x,
-        y: y,
-        strokeColor: this.state.currentItemStrokeColor,
-        backgroundColor: this.state.currentItemBackgroundColor,
-        fillStyle: this.state.currentItemFillStyle,
-        strokeWidth: this.state.currentItemStrokeWidth,
-        roughness: this.state.currentItemRoughness,
-        opacity: this.state.currentItemOpacity,
-      }) as NonDeletedExcalidrawElement;
+      const element =
+        newElement({
+          type: this.state.elementType,
+          x: x,
+          y: y,
+          strokeColor: this.state.currentItemStrokeColor,
+          backgroundColor: this.state.currentItemBackgroundColor,
+          fillStyle: this.state.currentItemFillStyle,
+          strokeWidth: this.state.currentItemStrokeWidth,
+          roughness: this.state.currentItemRoughness,
+          opacity: this.state.currentItemOpacity,
+        }) as NonDeletedExcalidrawElement;
 
       if (element.type === "selection") {
         this.setState({
@@ -2274,19 +2003,11 @@
         }
       }
 
-<<<<<<< HEAD
-      if (isResizingElements && this.state.resizingElement) {
-        this.setState({ isResizing: true });
-        const el = this.state.resizingElement;
-        const selectedElements = getSelectedElements(
-          globalSceneState.getElements(),
-=======
       const resized =
         isResizingElements &&
         resizeElements(
           resizeHandle,
           setResizeHandle,
->>>>>>> c3b83fba
           this.state,
           this.setAppState,
           resizeArrowFn,
@@ -2647,7 +2368,7 @@
               action: this.copyToClipboardAsPng,
             },
           probablySupportsClipboardWriteText &&
-            hasNonDeletedElements(globalSceneState.getAllElements()) && {
+            globalSceneState.getElements().length > 0 && {
               label: t("labels.copyAsSvg"),
               action: this.copyToClipboardAsSvg,
             },
