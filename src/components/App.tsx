import React, { useContext } from "react";
import { RoughCanvas } from "roughjs/bin/canvas";
import rough from "roughjs/bin/rough";
import clsx from "clsx";
import { nanoid } from "nanoid";

import {
  actionAddToLibrary,
  actionBringForward,
  actionBringToFront,
  actionCopy,
  actionCopyAsPng,
  actionCopyAsSvg,
  actionCopyStyles,
  actionCut,
  actionDeleteSelected,
  actionDuplicateSelection,
  actionFinalize,
  actionFlipHorizontal,
  actionFlipVertical,
  actionGroup,
  actionPasteStyles,
  actionSelectAll,
  actionSendBackward,
  actionSendToBack,
  actionToggleGridMode,
  actionToggleStats,
  actionToggleZenMode,
  actionUnbindText,
  actionBindText,
  actionUngroup,
  actionLink,
} from "../actions";
import { createRedoAction, createUndoAction } from "../actions/actionHistory";
import { ActionManager } from "../actions/manager";
import { actions } from "../actions/register";
import { ActionResult } from "../actions/types";
import { trackEvent } from "../analytics";
import { getDefaultAppState, isEraserActive } from "../appState";
import {
  parseClipboard,
  probablySupportsClipboardBlob,
  probablySupportsClipboardWriteText,
} from "../clipboard";
import {
  APP_NAME,
  CURSOR_TYPE,
  DEFAULT_MAX_IMAGE_WIDTH_OR_HEIGHT,
  DEFAULT_UI_OPTIONS,
  DEFAULT_VERTICAL_ALIGN,
  DRAGGING_THRESHOLD,
  ELEMENT_READY_TO_ERASE_OPACITY,
  ELEMENT_SHIFT_TRANSLATE_AMOUNT,
  ELEMENT_TRANSLATE_AMOUNT,
  ENV,
  EVENT,
  GRID_SIZE,
  IMAGE_RENDER_TIMEOUT,
  LINE_CONFIRM_THRESHOLD,
  MAX_ALLOWED_FILE_BYTES,
  MIME_TYPES,
  MQ_MAX_HEIGHT_LANDSCAPE,
  MQ_MAX_WIDTH_LANDSCAPE,
  MQ_MAX_WIDTH_PORTRAIT,
  POINTER_BUTTON,
  SCROLL_TIMEOUT,
  TAP_TWICE_TIMEOUT,
  TEXT_TO_CENTER_SNAP_THRESHOLD,
  THEME,
  TOUCH_CTX_MENU_TIMEOUT,
  URL_HASH_KEYS,
  URL_QUERY_KEYS,
  VERTICAL_ALIGN,
  ZOOM_STEP,
} from "../constants";
import { loadFromBlob } from "../data";
import { isValidLibrary } from "../data/json";
import Library from "../data/library";
import { restore, restoreElements, restoreLibraryItems } from "../data/restore";
import {
  dragNewElement,
  dragSelectedElements,
  duplicateElement,
  getCommonBounds,
  getCursorForResizingElement,
  getDragOffsetXY,
  getElementWithTransformHandleType,
  getNormalizedDimensions,
  getPerfectElementSize,
  getResizeArrowDirection,
  getResizeOffsetXY,
  getTransformHandleTypeFromCoords,
  hitTest,
  isHittingElementBoundingBoxWithoutHittingElement,
  isInvisiblySmallElement,
  isNonDeletedElement,
  isTextElement,
  newElement,
  newLinearElement,
  newTextElement,
  newImageElement,
  textWysiwyg,
  transformElements,
  updateTextElement,
} from "../element";
import {
  bindOrUnbindSelectedElements,
  fixBindingsAfterDeletion,
  fixBindingsAfterDuplication,
  getEligibleElementsForBinding,
  getHoveredElementForBinding,
  isBindingEnabled,
  isLinearElementSimpleAndAlreadyBound,
  maybeBindLinearElement,
  shouldEnableBindingForPointerEvent,
  unbindLinearElements,
  updateBoundElements,
} from "../element/binding";
import { LinearElementEditor } from "../element/linearElementEditor";
import { mutateElement, newElementWith } from "../element/mutateElement";
import { deepCopyElement, newFreeDrawElement } from "../element/newElement";
import {
  hasBoundTextElement,
  isBindingElement,
  isBindingElementType,
  isBoundToContainer,
  isImageElement,
  isInitializedImageElement,
  isLinearElement,
  isLinearElementType,
  isTextBindableContainer,
} from "../element/typeChecks";
import {
  ExcalidrawBindableElement,
  ExcalidrawElement,
  ExcalidrawFreeDrawElement,
  ExcalidrawGenericElement,
  ExcalidrawLinearElement,
  ExcalidrawTextElement,
  NonDeleted,
  InitializedExcalidrawImageElement,
  ExcalidrawImageElement,
  FileId,
  NonDeletedExcalidrawElement,
  ExcalidrawTextContainer,
} from "../element/types";
import { getCenter, getDistance } from "../gesture";
import {
  editGroupForSelectedElement,
  getElementsInGroup,
  getSelectedGroupIdForElement,
  getSelectedGroupIds,
  isElementInGroup,
  isSelectedViaGroup,
  selectGroupsForSelectedElements,
} from "../groups";
import History from "../history";
import { defaultLang, getLanguage, languages, setLanguage, t } from "../i18n";
import {
  CODES,
  shouldResizeFromCenter,
  shouldMaintainAspectRatio,
  shouldRotateWithDiscreteAngle,
  isArrowKey,
  KEYS,
  isAndroid,
} from "../keys";
import { distance2d, getGridPoint, isPathALoop } from "../math";
import { renderScene } from "../renderer";
import { invalidateShapeForElement } from "../renderer/renderElement";
import {
  calculateScrollCenter,
  getTextBindableContainerAtPosition,
  getElementsAtPosition,
  getElementsWithinSelection,
  getNormalizedZoom,
  getSelectedElements,
  hasBackground,
  isOverScrollBars,
  isSomeElementSelected,
} from "../scene";
import Scene from "../scene/Scene";
import { RenderConfig, ScrollBars } from "../scene/types";
import { getStateForZoom } from "../scene/zoom";
import { findShapeByKey } from "../shapes";
import {
  AppClassProperties,
  AppProps,
  AppState,
  BinaryFileData,
  DataURL,
  ExcalidrawImperativeAPI,
  BinaryFiles,
  Gesture,
  GestureEvent,
  LibraryItems,
  PointerDownState,
  SceneData,
  DeviceType,
} from "../types";
import {
  debounce,
  distance,
  getFontString,
  getNearestScrollableContainer,
  isInputLike,
  isToolIcon,
  isWritableElement,
  resetCursor,
  resolvablePromise,
  sceneCoordsToViewportCoords,
  setCursor,
  setCursorForShape,
  tupleToCoors,
  viewportCoordsToSceneCoords,
  withBatchedUpdates,
  wrapEvent,
  withBatchedUpdatesThrottled,
  updateObject,
  setEraserCursor,
} from "../utils";
import ContextMenu, { ContextMenuOption } from "./ContextMenu";
import LayerUI from "./LayerUI";
import { Stats } from "./Stats";
import { Toast } from "./Toast";
import { actionToggleViewMode } from "../actions/actionToggleViewMode";
import {
  dataURLToFile,
  generateIdFromFile,
  getDataURL,
  isSupportedImageFile,
  resizeImageFile,
  SVGStringToFile,
} from "../data/blob";
import {
  getInitializedImageElements,
  loadHTMLImageElement,
  normalizeSVG,
  updateImageCache as _updateImageCache,
} from "../element/image";
import throttle from "lodash.throttle";
import { fileOpen, nativeFileSystemSupported } from "../data/filesystem";
import {
  bindTextToShapeAfterDuplication,
  getApproxMinLineHeight,
  getApproxMinLineWidth,
  getBoundTextElement,
} from "../element/textElement";
import { isHittingElementNotConsideringBoundingBox } from "../element/collision";
import {
  normalizeLink,
  showHyperlinkTooltip,
  hideHyperlinkToolip,
  Hyperlink,
  isPointHittingLinkIcon,
  isLocalLink,
} from "../element/Hyperlink";

const defaultDeviceTypeContext: DeviceType = {
  isMobile: false,
  isTouchScreen: false,
};
const DeviceTypeContext = React.createContext(defaultDeviceTypeContext);
export const useDeviceType = () => useContext(DeviceTypeContext);
const ExcalidrawContainerContext = React.createContext<{
  container: HTMLDivElement | null;
  id: string | null;
}>({ container: null, id: null });
export const useExcalidrawContainer = () =>
  useContext(ExcalidrawContainerContext);

let didTapTwice: boolean = false;
let tappedTwiceTimer = 0;
let cursorX = 0;
let cursorY = 0;
let isHoldingSpace: boolean = false;
let isPanning: boolean = false;
let isDraggingScrollBar: boolean = false;
let currentScrollBars: ScrollBars = { horizontal: null, vertical: null };
let touchTimeout = 0;
let invalidateContextMenu = false;

let lastPointerUp: ((event: any) => void) | null = null;
const gesture: Gesture = {
  pointers: new Map(),
  lastCenter: null,
  initialDistance: null,
  initialScale: null,
};

class App extends React.Component<AppProps, AppState> {
  canvas: AppClassProperties["canvas"] = null;
  rc: RoughCanvas | null = null;
  unmounted: boolean = false;
  actionManager: ActionManager;
  deviceType: DeviceType = {
    isMobile: false,
    isTouchScreen: false,
  };
  detachIsMobileMqHandler?: () => void;

  private excalidrawContainerRef = React.createRef<HTMLDivElement>();

  public static defaultProps: Partial<AppProps> = {
    // needed for tests to pass since we directly render App in many tests
    UIOptions: DEFAULT_UI_OPTIONS,
  };

  private scene: Scene;
  private resizeObserver: ResizeObserver | undefined;
  private nearestScrollableContainer: HTMLElement | Document | undefined;
  public library: AppClassProperties["library"];
  public libraryItemsFromStorage: LibraryItems | undefined;
  private id: string;
  private history: History;
  private excalidrawContainerValue: {
    container: HTMLDivElement | null;
    id: string;
  };

  public files: BinaryFiles = {};
  public imageCache: AppClassProperties["imageCache"] = new Map();

  hitLinkElement?: NonDeletedExcalidrawElement;
  lastPointerDown: React.PointerEvent<HTMLCanvasElement> | null = null;
  lastPointerUp: React.PointerEvent<HTMLElement> | PointerEvent | null = null;
  contextMenuOpen: boolean = false;
  lastScenePointer: { x: number; y: number } | null = null;

  constructor(props: AppProps) {
    super(props);
    const defaultAppState = getDefaultAppState();
    const {
      excalidrawRef,
      viewModeEnabled = false,
      zenModeEnabled = false,
      gridModeEnabled = false,
      theme = defaultAppState.theme,
      name = defaultAppState.name,
    } = props;
    this.state = {
      ...defaultAppState,
      theme,
      isLoading: true,
      ...this.getCanvasOffsets(),
      viewModeEnabled,
      zenModeEnabled,
      gridSize: gridModeEnabled ? GRID_SIZE : null,
      name,
      width: window.innerWidth,
      height: window.innerHeight,
      showHyperlinkPopup: false,
    };

    this.id = nanoid();

    if (excalidrawRef) {
      const readyPromise =
        ("current" in excalidrawRef && excalidrawRef.current?.readyPromise) ||
        resolvablePromise<ExcalidrawImperativeAPI>();

      const api: ExcalidrawImperativeAPI = {
        ready: true,
        readyPromise,
        updateScene: this.updateScene,
        addFiles: this.addFiles,
        resetScene: this.resetScene,
        getSceneElementsIncludingDeleted: this.getSceneElementsIncludingDeleted,
        history: {
          clear: this.resetHistory,
        },
        scrollToContent: this.scrollToContent,
        getSceneElements: this.getSceneElements,
        getAppState: () => this.state,
        getFiles: () => this.files,
        refresh: this.refresh,
        importLibrary: this.importLibraryFromUrl,
        setToastMessage: this.setToastMessage,
        id: this.id,
      } as const;
      if (typeof excalidrawRef === "function") {
        excalidrawRef(api);
      } else {
        excalidrawRef.current = api;
      }
      readyPromise.resolve(api);
    }

    this.excalidrawContainerValue = {
      container: this.excalidrawContainerRef.current,
      id: this.id,
    };

    this.scene = new Scene();
    this.library = new Library(this);
    this.history = new History();
    this.actionManager = new ActionManager(
      this.syncActionResult,
      () => this.state,
      () => this.scene.getElementsIncludingDeleted(),
      this,
    );
    this.actionManager.registerAll(actions);

    this.actionManager.registerAction(createUndoAction(this.history));
    this.actionManager.registerAction(createRedoAction(this.history));
  }

  private renderCanvas() {
    const canvasScale = window.devicePixelRatio;
    const {
      width: canvasDOMWidth,
      height: canvasDOMHeight,
      viewModeEnabled,
    } = this.state;
    const canvasWidth = canvasDOMWidth * canvasScale;
    const canvasHeight = canvasDOMHeight * canvasScale;
    if (viewModeEnabled) {
      return (
        <canvas
          className="excalidraw__canvas"
          style={{
            width: canvasDOMWidth,
            height: canvasDOMHeight,
            cursor: CURSOR_TYPE.GRAB,
          }}
          width={canvasWidth}
          height={canvasHeight}
          ref={this.handleCanvasRef}
          onContextMenu={this.handleCanvasContextMenu}
          onPointerMove={this.handleCanvasPointerMove}
          onPointerUp={this.handleCanvasPointerUp}
          onPointerCancel={this.removePointer}
          onTouchMove={this.handleTouchMove}
          onPointerDown={this.handleCanvasPointerDown}
        >
          {t("labels.drawingCanvas")}
        </canvas>
      );
    }
    return (
      <canvas
        className="excalidraw__canvas"
        style={{
          width: canvasDOMWidth,
          height: canvasDOMHeight,
        }}
        width={canvasWidth}
        height={canvasHeight}
        ref={this.handleCanvasRef}
        onContextMenu={this.handleCanvasContextMenu}
        onPointerDown={this.handleCanvasPointerDown}
        onDoubleClick={this.handleCanvasDoubleClick}
        onPointerMove={this.handleCanvasPointerMove}
        onPointerUp={this.handleCanvasPointerUp}
        onPointerCancel={this.removePointer}
        onTouchMove={this.handleTouchMove}
      >
        {t("labels.drawingCanvas")}
      </canvas>
    );
  }

  public render() {
    const { zenModeEnabled, viewModeEnabled } = this.state;
    const selectedElement = getSelectedElements(
      this.scene.getElements(),
      this.state,
    );
    const {
      onCollabButtonClick,
      renderTopRightUI,
      renderFooter,
      renderCustomStats,
    } = this.props;

    return (
      <div
        className={clsx("excalidraw excalidraw-container", {
          "excalidraw--view-mode": viewModeEnabled,
          "excalidraw--mobile": this.deviceType.isMobile,
        })}
        ref={this.excalidrawContainerRef}
        onDrop={this.handleAppOnDrop}
        tabIndex={0}
        onKeyDown={
          this.props.handleKeyboardGlobally ? undefined : this.onKeyDown
        }
      >
        <ExcalidrawContainerContext.Provider
          value={this.excalidrawContainerValue}
        >
          <DeviceTypeContext.Provider value={this.deviceType}>
            <LayerUI
              canvas={this.canvas}
              appState={this.state}
              files={this.files}
              setAppState={this.setAppState}
              actionManager={this.actionManager}
              elements={this.scene.getElements()}
              onCollabButtonClick={onCollabButtonClick}
              onLockToggle={this.toggleLock}
              onPenModeToggle={this.togglePenMode}
              onInsertElements={(elements) =>
                this.addElementsFromPasteOrLibrary({
                  elements,
                  position: "center",
                  files: null,
                })
              }
              zenModeEnabled={zenModeEnabled}
              toggleZenMode={this.toggleZenMode}
              langCode={getLanguage().code}
              isCollaborating={this.props.isCollaborating}
              renderTopRightUI={renderTopRightUI}
              renderCustomFooter={renderFooter}
              viewModeEnabled={viewModeEnabled}
              showExitZenModeBtn={
                typeof this.props?.zenModeEnabled === "undefined" &&
                zenModeEnabled
              }
              showThemeBtn={
                typeof this.props?.theme === "undefined" &&
                this.props.UIOptions.canvasActions.theme
              }
              libraryReturnUrl={this.props.libraryReturnUrl}
              UIOptions={this.props.UIOptions}
              focusContainer={this.focusContainer}
              library={this.library}
              id={this.id}
              onImageAction={this.onImageAction}
            />
            <div className="excalidraw-textEditorContainer" />
            <div className="excalidraw-contextMenuContainer" />
            {selectedElement.length === 1 && this.state.showHyperlinkPopup && (
              <Hyperlink
                key={selectedElement[0].id}
                element={selectedElement[0]}
                appState={this.state}
                setAppState={this.setAppState}
                onLinkOpen={this.props.onLinkOpen}
              />
            )}
            {this.state.showStats && (
              <Stats
                appState={this.state}
                setAppState={this.setAppState}
                elements={this.scene.getElements()}
                onClose={this.toggleStats}
                renderCustomStats={renderCustomStats}
              />
            )}
            {this.state.toastMessage !== null && (
              <Toast
                message={this.state.toastMessage}
                clearToast={this.clearToast}
              />
            )}
            <main>{this.renderCanvas()}</main>
          </DeviceTypeContext.Provider>
        </ExcalidrawContainerContext.Provider>
      </div>
    );
  }

  public focusContainer: AppClassProperties["focusContainer"] = () => {
    if (this.props.autoFocus) {
      this.excalidrawContainerRef.current?.focus();
    }
  };

  public getSceneElementsIncludingDeleted = () => {
    return this.scene.getElementsIncludingDeleted();
  };

  public getSceneElements = () => {
    return this.scene.getElements();
  };

  private syncActionResult = withBatchedUpdates(
    (actionResult: ActionResult) => {
      // Since context menu closes when action triggered so setting to false
      this.contextMenuOpen = false;
      if (this.unmounted || actionResult === false) {
        return;
      }

      let editingElement: AppState["editingElement"] | null = null;
      if (actionResult.elements) {
        actionResult.elements.forEach((element) => {
          if (
            this.state.editingElement?.id === element.id &&
            this.state.editingElement !== element &&
            isNonDeletedElement(element)
          ) {
            editingElement = element;
          }
        });
        this.scene.replaceAllElements(actionResult.elements);
        if (actionResult.commitToHistory) {
          this.history.resumeRecording();
        }
      }

      if (actionResult.files) {
        this.files = actionResult.replaceFiles
          ? actionResult.files
          : { ...this.files, ...actionResult.files };
        this.addNewImagesToImageCache();
      }

      if (actionResult.appState || editingElement) {
        if (actionResult.commitToHistory) {
          this.history.resumeRecording();
        }

        let viewModeEnabled = actionResult?.appState?.viewModeEnabled || false;
        let zenModeEnabled = actionResult?.appState?.zenModeEnabled || false;
        let gridSize = actionResult?.appState?.gridSize || null;
        let theme = actionResult?.appState?.theme || THEME.LIGHT;
        let name = actionResult?.appState?.name ?? this.state.name;
        if (typeof this.props.viewModeEnabled !== "undefined") {
          viewModeEnabled = this.props.viewModeEnabled;
        }

        if (typeof this.props.zenModeEnabled !== "undefined") {
          zenModeEnabled = this.props.zenModeEnabled;
        }

        if (typeof this.props.gridModeEnabled !== "undefined") {
          gridSize = this.props.gridModeEnabled ? GRID_SIZE : null;
        }

        if (typeof this.props.theme !== "undefined") {
          theme = this.props.theme;
        }

        if (typeof this.props.name !== "undefined") {
          name = this.props.name;
        }
        this.setState(
          (state) => {
            // using Object.assign instead of spread to fool TS 4.2.2+ into
            // regarding the resulting type as not containing undefined
            // (which the following expression will never contain)
            return Object.assign(actionResult.appState || {}, {
              editingElement:
                editingElement || actionResult.appState?.editingElement || null,
              viewModeEnabled,
              zenModeEnabled,
              gridSize,
              theme,
              name,
            });
          },
          () => {
            if (actionResult.syncHistory) {
              this.history.setCurrentState(
                this.state,
                this.scene.getElementsIncludingDeleted(),
              );
            }
          },
        );
      }
    },
  );

  // Lifecycle

  private onBlur = withBatchedUpdates(() => {
    isHoldingSpace = false;
    this.setState({ isBindingEnabled: true });
  });

  private onUnload = () => {
    this.onBlur();
  };

  private disableEvent: EventListener = (event) => {
    event.preventDefault();
  };

  private onFontLoaded = () => {
    this.scene.getElementsIncludingDeleted().forEach((element) => {
      if (isTextElement(element)) {
        invalidateShapeForElement(element);
      }
    });
    this.onSceneUpdated();
  };

  private importLibraryFromUrl = async (url: string, token?: string | null) => {
    if (window.location.hash.includes(URL_HASH_KEYS.addLibrary)) {
      const hash = new URLSearchParams(window.location.hash.slice(1));
      hash.delete(URL_HASH_KEYS.addLibrary);
      window.history.replaceState({}, APP_NAME, `#${hash.toString()}`);
    } else if (window.location.search.includes(URL_QUERY_KEYS.addLibrary)) {
      const query = new URLSearchParams(window.location.search);
      query.delete(URL_QUERY_KEYS.addLibrary);
      window.history.replaceState({}, APP_NAME, `?${query.toString()}`);
    }

    try {
      const request = await fetch(decodeURIComponent(url));
      const blob = await request.blob();
      const json = JSON.parse(await blob.text());
      if (!isValidLibrary(json)) {
        throw new Error();
      }
      if (
        token === this.id ||
        window.confirm(
          t("alerts.confirmAddLibrary", {
            numShapes: (json.libraryItems || json.library || []).length,
          }),
        )
      ) {
        await this.library.importLibrary(blob, "published");
        // hack to rerender the library items after import
        if (this.state.isLibraryOpen) {
          this.setState({ isLibraryOpen: false });
        }
        this.setState({ isLibraryOpen: true });
      }
    } catch (error: any) {
      window.alert(t("alerts.errorLoadingLibrary"));
      console.error(error);
    } finally {
      this.focusContainer();
    }
  };

  private resetHistory = () => {
    this.history.clear();
  };

  /**
   * Resets scene & history.
   * ! Do not use to clear scene user action !
   */
  private resetScene = withBatchedUpdates(
    (opts?: { resetLoadingState: boolean }) => {
      this.scene.replaceAllElements([]);
      this.setState((state) => ({
        ...getDefaultAppState(),
        isLoading: opts?.resetLoadingState ? false : state.isLoading,
        theme: this.state.theme,
      }));
      this.resetHistory();
    },
  );

  private initializeScene = async () => {
    if ("launchQueue" in window && "LaunchParams" in window) {
      (window as any).launchQueue.setConsumer(
        async (launchParams: { files: any[] }) => {
          if (!launchParams.files.length) {
            return;
          }
          const fileHandle = launchParams.files[0];
          const blob: Blob = await fileHandle.getFile();
          blob.handle = fileHandle;
          loadFromBlob(
            blob,
            this.state,
            this.scene.getElementsIncludingDeleted(),
          )
            .then((scene) => {
              this.syncActionResult({
                ...scene,
                appState: {
                  ...(scene.appState || this.state),
                  isLoading: false,
                },
                commitToHistory: true,
              });
            })
            .catch((error) => {
              this.setState({ isLoading: false, errorMessage: error.message });
            });
        },
      );
    }

    if (!this.state.isLoading) {
      this.setState({ isLoading: true });
    }
    let initialData = null;
    try {
      initialData = (await this.props.initialData) || null;
      if (initialData?.libraryItems) {
        this.libraryItemsFromStorage = restoreLibraryItems(
          initialData.libraryItems,
          "unpublished",
        ) as LibraryItems;
      }
    } catch (error: any) {
      console.error(error);
      initialData = {
        appState: {
          errorMessage:
            error.message ||
            "Encountered an error during importing or restoring scene data",
        },
      };
    }

    const scene = restore(initialData, null, null);
    scene.appState = {
      ...scene.appState,
      activeTool:
        scene.appState.activeTool.type === "image"
          ? { ...scene.appState.activeTool, type: "selection" }
          : scene.appState.activeTool,
      isLoading: false,
    };
    if (initialData?.scrollToContent) {
      scene.appState = {
        ...scene.appState,
        ...calculateScrollCenter(
          scene.elements,
          {
            ...scene.appState,
            width: this.state.width,
            height: this.state.height,
            offsetTop: this.state.offsetTop,
            offsetLeft: this.state.offsetLeft,
          },
          null,
        ),
      };
    }

    this.resetHistory();
    this.syncActionResult({
      ...scene,
      commitToHistory: true,
    });

    const libraryUrl =
      // current
      new URLSearchParams(window.location.hash.slice(1)).get(
        URL_HASH_KEYS.addLibrary,
      ) ||
      // legacy, kept for compat reasons
      new URLSearchParams(window.location.search).get(
        URL_QUERY_KEYS.addLibrary,
      );

    if (libraryUrl) {
      await this.importLibraryFromUrl(libraryUrl);
    }
  };

  public async componentDidMount() {
    this.unmounted = false;
    this.excalidrawContainerValue.container =
      this.excalidrawContainerRef.current;

    if (
      process.env.NODE_ENV === ENV.TEST ||
      process.env.NODE_ENV === ENV.DEVELOPMENT
    ) {
      const setState = this.setState.bind(this);
      Object.defineProperties(window.h, {
        state: {
          configurable: true,
          get: () => {
            return this.state;
          },
        },
        setState: {
          configurable: true,
          value: (...args: Parameters<typeof setState>) => {
            return this.setState(...args);
          },
        },
        app: {
          configurable: true,
          value: this,
        },
        history: {
          configurable: true,
          value: this.history,
        },
      });
    }

    this.scene.addCallback(this.onSceneUpdated);
    this.addEventListeners();

    if (this.excalidrawContainerRef.current) {
      this.focusContainer();
    }

    if ("ResizeObserver" in window && this.excalidrawContainerRef?.current) {
      this.resizeObserver = new ResizeObserver(() => {
        // compute isMobile state
        // ---------------------------------------------------------------------
        const { width, height } =
          this.excalidrawContainerRef.current!.getBoundingClientRect();
        this.deviceType = updateObject(this.deviceType, {
          isMobile:
            width < MQ_MAX_WIDTH_PORTRAIT ||
            (height < MQ_MAX_HEIGHT_LANDSCAPE &&
              width < MQ_MAX_WIDTH_LANDSCAPE),
        });
        // refresh offsets
        // ---------------------------------------------------------------------
        this.updateDOMRect();
      });
      this.resizeObserver?.observe(this.excalidrawContainerRef.current);
    } else if (window.matchMedia) {
      const mediaQuery = window.matchMedia(
        `(max-width: ${MQ_MAX_WIDTH_PORTRAIT}px), (max-height: ${MQ_MAX_HEIGHT_LANDSCAPE}px) and (max-width: ${MQ_MAX_WIDTH_LANDSCAPE}px)`,
      );
      const handler = () => {
        this.deviceType = updateObject(this.deviceType, {
          isMobile: mediaQuery.matches,
        });
      };
      mediaQuery.addListener(handler);
      this.detachIsMobileMqHandler = () => mediaQuery.removeListener(handler);
    }

    const searchParams = new URLSearchParams(window.location.search.slice(1));

    if (searchParams.has("web-share-target")) {
      // Obtain a file that was shared via the Web Share Target API.
      this.restoreFileFromShare();
    } else {
      this.updateDOMRect(this.initializeScene);
    }
  }

  public componentWillUnmount() {
    this.files = {};
    this.imageCache.clear();
    this.resizeObserver?.disconnect();
    this.unmounted = true;
    this.removeEventListeners();
    this.scene.destroy();
    clearTimeout(touchTimeout);
    touchTimeout = 0;
  }

  private onResize = withBatchedUpdates(() => {
    this.scene
      .getElementsIncludingDeleted()
      .forEach((element) => invalidateShapeForElement(element));
    this.setState({});
  });

  private removeEventListeners() {
    document.removeEventListener(EVENT.POINTER_UP, this.removePointer);
    document.removeEventListener(EVENT.COPY, this.onCopy);
    document.removeEventListener(EVENT.PASTE, this.pasteFromClipboard);
    document.removeEventListener(EVENT.CUT, this.onCut);
    this.nearestScrollableContainer?.removeEventListener(
      EVENT.SCROLL,
      this.onScroll,
    );
    document.removeEventListener(EVENT.KEYDOWN, this.onKeyDown, false);
    document.removeEventListener(
      EVENT.MOUSE_MOVE,
      this.updateCurrentCursorPosition,
      false,
    );
    document.removeEventListener(EVENT.KEYUP, this.onKeyUp);
    window.removeEventListener(EVENT.RESIZE, this.onResize, false);
    window.removeEventListener(EVENT.UNLOAD, this.onUnload, false);
    window.removeEventListener(EVENT.BLUR, this.onBlur, false);
    this.excalidrawContainerRef.current?.removeEventListener(
      EVENT.DRAG_OVER,
      this.disableEvent,
      false,
    );
    this.excalidrawContainerRef.current?.removeEventListener(
      EVENT.DROP,
      this.disableEvent,
      false,
    );

    document.removeEventListener(
      EVENT.GESTURE_START,
      this.onGestureStart as any,
      false,
    );
    document.removeEventListener(
      EVENT.GESTURE_CHANGE,
      this.onGestureChange as any,
      false,
    );
    document.removeEventListener(
      EVENT.GESTURE_END,
      this.onGestureEnd as any,
      false,
    );

    this.detachIsMobileMqHandler?.();
  }

  private addEventListeners() {
    this.removeEventListeners();
    document.addEventListener(EVENT.POINTER_UP, this.removePointer); // #3553
    document.addEventListener(EVENT.COPY, this.onCopy);
    if (this.props.handleKeyboardGlobally) {
      document.addEventListener(EVENT.KEYDOWN, this.onKeyDown, false);
    }
    document.addEventListener(EVENT.KEYUP, this.onKeyUp, { passive: true });
    document.addEventListener(
      EVENT.MOUSE_MOVE,
      this.updateCurrentCursorPosition,
    );
    // rerender text elements on font load to fix #637 && #1553
    document.fonts?.addEventListener?.("loadingdone", this.onFontLoaded);
    // Safari-only desktop pinch zoom
    document.addEventListener(
      EVENT.GESTURE_START,
      this.onGestureStart as any,
      false,
    );
    document.addEventListener(
      EVENT.GESTURE_CHANGE,
      this.onGestureChange as any,
      false,
    );
    document.addEventListener(
      EVENT.GESTURE_END,
      this.onGestureEnd as any,
      false,
    );
    if (this.state.viewModeEnabled) {
      return;
    }

    document.addEventListener(EVENT.PASTE, this.pasteFromClipboard);
    document.addEventListener(EVENT.CUT, this.onCut);
    if (this.props.detectScroll) {
      this.nearestScrollableContainer = getNearestScrollableContainer(
        this.excalidrawContainerRef.current!,
      );
      this.nearestScrollableContainer.addEventListener(
        EVENT.SCROLL,
        this.onScroll,
      );
    }
    window.addEventListener(EVENT.RESIZE, this.onResize, false);
    window.addEventListener(EVENT.UNLOAD, this.onUnload, false);
    window.addEventListener(EVENT.BLUR, this.onBlur, false);
    this.excalidrawContainerRef.current?.addEventListener(
      EVENT.DRAG_OVER,
      this.disableEvent,
      false,
    );
    this.excalidrawContainerRef.current?.addEventListener(
      EVENT.DROP,
      this.disableEvent,
      false,
    );
  }

  componentDidUpdate(prevProps: AppProps, prevState: AppState) {
    if (
      Object.keys(this.state.selectedElementIds).length &&
      isEraserActive(this.state)
    ) {
      this.setState({
        activeTool: { ...this.state.activeTool, type: "selection" },
      });
    }
    if (prevState.theme !== this.state.theme) {
      setEraserCursor(this.canvas, this.state.theme);
    }
    // Hide hyperlink popup if shown when element type is not selection
    if (
      prevState.activeTool.type === "selection" &&
      this.state.activeTool.type !== "selection" &&
      this.state.showHyperlinkPopup
    ) {
      this.setState({ showHyperlinkPopup: false });
    }
    if (prevProps.langCode !== this.props.langCode) {
      this.updateLanguage();
    }

    if (prevProps.viewModeEnabled !== this.props.viewModeEnabled) {
      this.setState({ viewModeEnabled: !!this.props.viewModeEnabled });
    }

    if (prevState.viewModeEnabled !== this.state.viewModeEnabled) {
      this.addEventListeners();
      this.deselectElements();
    }

    if (prevProps.zenModeEnabled !== this.props.zenModeEnabled) {
      this.setState({ zenModeEnabled: !!this.props.zenModeEnabled });
    }

    if (prevProps.theme !== this.props.theme && this.props.theme) {
      this.setState({ theme: this.props.theme });
    }

    if (prevProps.gridModeEnabled !== this.props.gridModeEnabled) {
      this.setState({
        gridSize: this.props.gridModeEnabled ? GRID_SIZE : null,
      });
    }

    if (this.props.name && prevProps.name !== this.props.name) {
      this.setState({
        name: this.props.name,
      });
    }

    this.excalidrawContainerRef.current?.classList.toggle(
      "theme--dark",
      this.state.theme === "dark",
    );

    if (
      this.state.editingLinearElement &&
      !this.state.selectedElementIds[this.state.editingLinearElement.elementId]
    ) {
      // defer so that the commitToHistory flag isn't reset via current update
      setTimeout(() => {
        this.actionManager.executeAction(actionFinalize);
      });
    }
    const { multiElement } = prevState;
    if (
      prevState.activeTool !== this.state.activeTool &&
      multiElement != null &&
      isBindingEnabled(this.state) &&
      isBindingElement(multiElement)
    ) {
      maybeBindLinearElement(
        multiElement,
        this.state,
        this.scene,
        tupleToCoors(
          LinearElementEditor.getPointAtIndexGlobalCoordinates(
            multiElement,
            -1,
          ),
        ),
      );
    }

    const cursorButton: {
      [id: string]: string | undefined;
    } = {};
    const pointerViewportCoords: RenderConfig["remotePointerViewportCoords"] =
      {};
    const remoteSelectedElementIds: RenderConfig["remoteSelectedElementIds"] =
      {};
    const pointerUsernames: { [id: string]: string } = {};
    const pointerUserStates: { [id: string]: string } = {};
    this.state.collaborators.forEach((user, socketId) => {
      if (user.selectedElementIds) {
        for (const id of Object.keys(user.selectedElementIds)) {
          if (!(id in remoteSelectedElementIds)) {
            remoteSelectedElementIds[id] = [];
          }
          remoteSelectedElementIds[id].push(socketId);
        }
      }
      if (!user.pointer) {
        return;
      }
      if (user.username) {
        pointerUsernames[socketId] = user.username;
      }
      if (user.userState) {
        pointerUserStates[socketId] = user.userState;
      }
      pointerViewportCoords[socketId] = sceneCoordsToViewportCoords(
        {
          sceneX: user.pointer.x,
          sceneY: user.pointer.y,
        },
        this.state,
      );
      cursorButton[socketId] = user.button;
    });
    const renderingElements = this.scene.getElements().filter((element) => {
      if (isImageElement(element)) {
        if (
          // not placed on canvas yet (but in elements array)
          this.state.pendingImageElement &&
          element.id === this.state.pendingImageElement.id
        ) {
          return false;
        }
      }
      // don't render text element that's being currently edited (it's
      // rendered on remote only)
      return (
        !this.state.editingElement ||
        this.state.editingElement.type !== "text" ||
        element.id !== this.state.editingElement.id
      );
    });
    const { atLeastOneVisibleElement, scrollBars } = renderScene(
      renderingElements,
      this.state,
      this.state.selectionElement,
      window.devicePixelRatio,
      this.rc!,
      this.canvas!,
      {
        scrollX: this.state.scrollX,
        scrollY: this.state.scrollY,
        viewBackgroundColor: this.state.viewBackgroundColor,
        zoom: this.state.zoom,
        remotePointerViewportCoords: pointerViewportCoords,
        remotePointerButton: cursorButton,
        remoteSelectedElementIds,
        remotePointerUsernames: pointerUsernames,
        remotePointerUserStates: pointerUserStates,
        shouldCacheIgnoreZoom: this.state.shouldCacheIgnoreZoom,
        theme: this.state.theme,
        imageCache: this.imageCache,
        isExporting: false,
        renderScrollbars: !this.deviceType.isMobile,
      },
    );

    if (scrollBars) {
      currentScrollBars = scrollBars;
    }
    const scrolledOutside =
      // hide when editing text
      isTextElement(this.state.editingElement)
        ? false
        : !atLeastOneVisibleElement && renderingElements.length > 0;
    if (this.state.scrolledOutside !== scrolledOutside) {
      this.setState({ scrolledOutside });
    }

    this.history.record(this.state, this.scene.getElementsIncludingDeleted());

    this.scheduleImageRefresh();

    // Do not notify consumers if we're still loading the scene. Among other
    // potential issues, this fixes a case where the tab isn't focused during
    // init, which would trigger onChange with empty elements, which would then
    // override whatever is in localStorage currently.
    if (!this.state.isLoading) {
      this.props.onChange?.(
        this.scene.getElementsIncludingDeleted(),
        this.state,
        this.files,
      );
    }
  }

  private onScroll = debounce(() => {
    const { offsetTop, offsetLeft } = this.getCanvasOffsets();
    this.setState((state) => {
      if (state.offsetLeft === offsetLeft && state.offsetTop === offsetTop) {
        return null;
      }
      return { offsetTop, offsetLeft };
    });
  }, SCROLL_TIMEOUT);

  // Copy/paste

  private onCut = withBatchedUpdates((event: ClipboardEvent) => {
    const isExcalidrawActive = this.excalidrawContainerRef.current?.contains(
      document.activeElement,
    );
    if (!isExcalidrawActive || isWritableElement(event.target)) {
      return;
    }
    this.cutAll();
    event.preventDefault();
  });

  private onCopy = withBatchedUpdates((event: ClipboardEvent) => {
    const isExcalidrawActive = this.excalidrawContainerRef.current?.contains(
      document.activeElement,
    );
    if (!isExcalidrawActive || isWritableElement(event.target)) {
      return;
    }
    this.copyAll();
    event.preventDefault();
  });

  private cutAll = () => {
    this.actionManager.executeAction(actionCut, "keyboard");
  };

  private copyAll = () => {
    this.actionManager.executeAction(actionCopy, "keyboard");
  };

  private static resetTapTwice() {
    didTapTwice = false;
  }

  private onTapStart = (event: TouchEvent) => {
    // fix for Apple Pencil Scribble
    // On Android, preventing the event would disable contextMenu on tap-hold
    if (!isAndroid) {
      event.preventDefault();
    }

    if (!didTapTwice) {
      didTapTwice = true;
      clearTimeout(tappedTwiceTimer);
      tappedTwiceTimer = window.setTimeout(
        App.resetTapTwice,
        TAP_TWICE_TIMEOUT,
      );
      return;
    }
    // insert text only if we tapped twice with a single finger
    // event.touches.length === 1 will also prevent inserting text when user's zooming
    if (didTapTwice && event.touches.length === 1) {
      const [touch] = event.touches;
      // @ts-ignore
      this.handleCanvasDoubleClick({
        clientX: touch.clientX,
        clientY: touch.clientY,
      });
      didTapTwice = false;
      clearTimeout(tappedTwiceTimer);
    }
    if (isAndroid) {
      event.preventDefault();
    }

    if (event.touches.length === 2) {
      this.setState({
        selectedElementIds: {},
      });
    }
  };

  private onTapEnd = (event: TouchEvent) => {
    this.resetContextMenuTimer();
    if (event.touches.length > 0) {
      this.setState({
        previousSelectedElementIds: {},
        selectedElementIds: this.state.previousSelectedElementIds,
      });
    } else {
      gesture.pointers.clear();
    }
  };

  private pasteFromClipboard = withBatchedUpdates(
    async (event: ClipboardEvent | null) => {
      // #686
      const target = document.activeElement;
      const isExcalidrawActive =
        this.excalidrawContainerRef.current?.contains(target);
      if (!isExcalidrawActive) {
        return;
      }

      const elementUnderCursor = document.elementFromPoint(cursorX, cursorY);
      if (
        // if no ClipboardEvent supplied, assume we're pasting via contextMenu
        // thus these checks don't make sense
        event &&
        (!(elementUnderCursor instanceof HTMLCanvasElement) ||
          isWritableElement(target))
      ) {
        return;
      }

      // must be called in the same frame (thus before any awaits) as the paste
      // event else some browsers (FF...) will clear the clipboardData
      // (something something security)
      let file = event?.clipboardData?.files[0];

      const data = await parseClipboard(event);

      if (!file && data.text) {
        const string = data.text.trim();
        if (string.startsWith("<svg") && string.endsWith("</svg>")) {
          // ignore SVG validation/normalization which will be done during image
          // initialization
          file = SVGStringToFile(string);
        }
      }

      // prefer spreadsheet data over image file (MS Office/Libre Office)
      if (isSupportedImageFile(file) && !data.spreadsheet) {
        const { x: sceneX, y: sceneY } = viewportCoordsToSceneCoords(
          { clientX: cursorX, clientY: cursorY },
          this.state,
        );

        const imageElement = this.createImageElement({ sceneX, sceneY });
        this.insertImageElement(imageElement, file);
        this.initializeImageDimensions(imageElement);
        this.setState({ selectedElementIds: { [imageElement.id]: true } });

        return;
      }

      if (this.props.onPaste) {
        try {
          if ((await this.props.onPaste(data, event)) === false) {
            return;
          }
        } catch (error: any) {
          console.error(error);
        }
      }
      if (data.errorMessage) {
        this.setState({ errorMessage: data.errorMessage });
      } else if (data.spreadsheet) {
        this.setState({
          pasteDialog: {
            data: data.spreadsheet,
            shown: true,
          },
        });
      } else if (data.elements) {
        this.addElementsFromPasteOrLibrary({
          elements: data.elements,
          files: data.files || null,
          position: "cursor",
        });
      } else if (data.text) {
        this.addTextFromPaste(data.text);
      }
      this.setActiveTool({ ...this.state.activeTool, type: "selection" });
      event?.preventDefault();
    },
  );

  private addElementsFromPasteOrLibrary = (opts: {
    elements: readonly ExcalidrawElement[];
    files: BinaryFiles | null;
    position: { clientX: number; clientY: number } | "cursor" | "center";
  }) => {
    const elements = restoreElements(opts.elements, null);
    const [minX, minY, maxX, maxY] = getCommonBounds(elements);

    const elementsCenterX = distance(minX, maxX) / 2;
    const elementsCenterY = distance(minY, maxY) / 2;

    const clientX =
      typeof opts.position === "object"
        ? opts.position.clientX
        : opts.position === "cursor"
        ? cursorX
        : this.state.width / 2 + this.state.offsetLeft;
    const clientY =
      typeof opts.position === "object"
        ? opts.position.clientY
        : opts.position === "cursor"
        ? cursorY
        : this.state.height / 2 + this.state.offsetTop;

    const { x, y } = viewportCoordsToSceneCoords(
      { clientX, clientY },
      this.state,
    );

    const dx = x - elementsCenterX;
    const dy = y - elementsCenterY;
    const groupIdMap = new Map();

    const [gridX, gridY] = getGridPoint(dx, dy, this.state.gridSize);

    const oldIdToDuplicatedId = new Map();
    const newElements = elements.map((element) => {
      const newElement = duplicateElement(
        this.state.editingGroupId,
        groupIdMap,
        element,
        {
          x: element.x + gridX - minX,
          y: element.y + gridY - minY,
        },
      );
      oldIdToDuplicatedId.set(element.id, newElement.id);
      return newElement;
    });
    bindTextToShapeAfterDuplication(newElements, elements, oldIdToDuplicatedId);
    const nextElements = [
      ...this.scene.getElementsIncludingDeleted(),
      ...newElements,
    ];
    fixBindingsAfterDuplication(nextElements, elements, oldIdToDuplicatedId);

    if (opts.files) {
      this.files = { ...this.files, ...opts.files };
    }

    this.scene.replaceAllElements(nextElements);
    this.history.resumeRecording();
    this.setState(
      selectGroupsForSelectedElements(
        {
          ...this.state,
          isLibraryOpen: false,
          selectedElementIds: newElements.reduce((map, element) => {
            if (!isBoundToContainer(element)) {
              map[element.id] = true;
            }
            return map;
          }, {} as any),
          selectedGroupIds: {},
        },
        this.scene.getElements(),
      ),
      () => {
        if (opts.files) {
          this.addNewImagesToImageCache();
        }
      },
    );
    this.setActiveTool({ ...this.state.activeTool, type: "selection" });
  };

  private addTextFromPaste(text: any) {
    const { x, y } = viewportCoordsToSceneCoords(
      { clientX: cursorX, clientY: cursorY },
      this.state,
    );

    const element = newTextElement({
      x,
      y,
      strokeColor: this.state.currentItemStrokeColor,
      backgroundColor: this.state.currentItemBackgroundColor,
      fillStyle: this.state.currentItemFillStyle,
      strokeWidth: this.state.currentItemStrokeWidth,
      strokeStyle: this.state.currentItemStrokeStyle,
      roughness: this.state.currentItemRoughness,
      opacity: this.state.currentItemOpacity,
      strokeSharpness: this.state.currentItemStrokeSharpness,
      text,
      fontSize: this.state.currentItemFontSize,
      fontFamily: this.state.currentItemFontFamily,
      textAlign: this.state.currentItemTextAlign,
      verticalAlign: DEFAULT_VERTICAL_ALIGN,
    });

    this.scene.replaceAllElements([
      ...this.scene.getElementsIncludingDeleted(),
      element,
    ]);
    this.setState({ selectedElementIds: { [element.id]: true } });
    this.history.resumeRecording();
  }

  // Collaboration

  setAppState = (obj: any) => {
    this.setState(obj);
  };

  removePointer = (event: React.PointerEvent<HTMLElement> | PointerEvent) => {
    if (touchTimeout) {
      this.resetContextMenuTimer();
    }

    gesture.pointers.delete(event.pointerId);
  };

  toggleLock = (source: "keyboard" | "ui" = "ui") => {
    if (!this.state.elementLocked) {
      trackEvent(
        "toolbar",
        "toggleLock",
        `${source} (${this.deviceType.isMobile ? "mobile" : "desktop"})`,
      );
    }
    this.setState((prevState) => {
      return {
        activeTool: {
          locked: !prevState.activeTool.locked,
          type: prevState.activeTool.locked
            ? "selection"
            : prevState.activeTool.type,
        },
      };
    });
  };

  togglePenMode = () => {
    this.setState((prevState) => {
      return {
        penMode: !prevState.penMode,
      };
    });
  };

  toggleZenMode = () => {
    this.actionManager.executeAction(actionToggleZenMode);
  };

  toggleStats = () => {
    this.actionManager.executeAction(actionToggleStats);
  };

  scrollToContent = (
    target:
      | ExcalidrawElement
      | readonly ExcalidrawElement[] = this.scene.getElements(),
  ) => {
    this.setState({
      ...calculateScrollCenter(
        Array.isArray(target) ? target : [target],
        this.state,
        this.canvas,
      ),
    });
  };

  clearToast = () => {
    this.setState({ toastMessage: null });
  };

  setToastMessage = (toastMessage: string) => {
    this.setState({ toastMessage });
  };

  restoreFileFromShare = async () => {
    try {
      const webShareTargetCache = await caches.open("web-share-target");

      const file = await webShareTargetCache.match("shared-file");
      if (file) {
        const blob = await file.blob();
        this.loadFileToCanvas(blob);
        await webShareTargetCache.delete("shared-file");
        window.history.replaceState(null, APP_NAME, window.location.pathname);
      }
    } catch (error: any) {
      this.setState({ errorMessage: error.message });
    }
  };

  /** adds supplied files to existing files in the appState */
  public addFiles: ExcalidrawImperativeAPI["addFiles"] = withBatchedUpdates(
    (files) => {
      const filesMap = files.reduce((acc, fileData) => {
        acc.set(fileData.id, fileData);
        return acc;
      }, new Map<FileId, BinaryFileData>());

      this.files = { ...this.files, ...Object.fromEntries(filesMap) };

      this.scene.getElements().forEach((element) => {
        if (
          isInitializedImageElement(element) &&
          filesMap.has(element.fileId)
        ) {
          this.imageCache.delete(element.fileId);
          invalidateShapeForElement(element);
        }
      });
      this.scene.informMutation();

      this.addNewImagesToImageCache();
    },
  );

  public updateScene = withBatchedUpdates(
    <K extends keyof AppState>(sceneData: {
      elements?: SceneData["elements"];
      appState?: Pick<AppState, K> | null;
      collaborators?: SceneData["collaborators"];
      commitToHistory?: SceneData["commitToHistory"];
      libraryItems?: SceneData["libraryItems"];
    }) => {
      if (sceneData.commitToHistory) {
        this.history.resumeRecording();
      }

      if (sceneData.appState) {
        this.setState(sceneData.appState);
      }

      if (sceneData.elements) {
        this.scene.replaceAllElements(sceneData.elements);
      }

      if (sceneData.collaborators) {
        this.setState({ collaborators: sceneData.collaborators });
      }

      if (sceneData.libraryItems) {
        this.library.saveLibrary(
          restoreLibraryItems(sceneData.libraryItems, "unpublished"),
        );
      }
    },
  );

  private onSceneUpdated = () => {
    this.setState({});
  };

  private updateCurrentCursorPosition = withBatchedUpdates(
    (event: MouseEvent) => {
      cursorX = event.clientX;
      cursorY = event.clientY;
    },
  );

  // Input handling

  private onKeyDown = withBatchedUpdates(
    (event: React.KeyboardEvent | KeyboardEvent) => {
      // normalize `event.key` when CapsLock is pressed #2372
      if (
        "Proxy" in window &&
        ((!event.shiftKey && /^[A-Z]$/.test(event.key)) ||
          (event.shiftKey && /^[a-z]$/.test(event.key)))
      ) {
        event = new Proxy(event, {
          get(ev: any, prop) {
            const value = ev[prop];
            if (typeof value === "function") {
              // fix for Proxies hijacking `this`
              return value.bind(ev);
            }
            return prop === "key"
              ? // CapsLock inverts capitalization based on ShiftKey, so invert
                // it back
                event.shiftKey
                ? ev.key.toUpperCase()
                : ev.key.toLowerCase()
              : value;
          },
        });
      }

      if (
        (isWritableElement(event.target) && event.key !== KEYS.ESCAPE) ||
        // case: using arrows to move between buttons
        (isArrowKey(event.key) && isInputLike(event.target))
      ) {
        return;
      }

      if (event.key === KEYS.QUESTION_MARK) {
        this.setState({
          showHelpDialog: true,
        });
      }

      if (this.actionManager.handleKeyDown(event)) {
        return;
      }

      if (this.state.viewModeEnabled) {
        return;
      }

      if (event[KEYS.CTRL_OR_CMD] && this.state.isBindingEnabled) {
        this.setState({ isBindingEnabled: false });
      }

      if (event.code === CODES.ZERO) {
        this.setState({ isLibraryOpen: !this.state.isLibraryOpen });
      }

      if (isArrowKey(event.key)) {
        const step =
          (this.state.gridSize &&
            (event.shiftKey
              ? ELEMENT_TRANSLATE_AMOUNT
              : this.state.gridSize)) ||
          (event.shiftKey
            ? ELEMENT_SHIFT_TRANSLATE_AMOUNT
            : ELEMENT_TRANSLATE_AMOUNT);

        const selectedElements = getSelectedElements(
          this.scene.getElements(),
          this.state,
          true,
        );

        let offsetX = 0;
        let offsetY = 0;

        if (event.key === KEYS.ARROW_LEFT) {
          offsetX = -step;
        } else if (event.key === KEYS.ARROW_RIGHT) {
          offsetX = step;
        } else if (event.key === KEYS.ARROW_UP) {
          offsetY = -step;
        } else if (event.key === KEYS.ARROW_DOWN) {
          offsetY = step;
        }

        selectedElements.forEach((element) => {
          mutateElement(element, {
            x: element.x + offsetX,
            y: element.y + offsetY,
          });

          updateBoundElements(element, {
            simultaneouslyUpdated: selectedElements,
          });
        });

        this.maybeSuggestBindingForAll(selectedElements);

        event.preventDefault();
      } else if (event.key === KEYS.ENTER) {
        const selectedElements = getSelectedElements(
          this.scene.getElements(),
          this.state,
        );

        if (
          selectedElements.length === 1 &&
          isLinearElement(selectedElements[0])
        ) {
          if (
            !this.state.editingLinearElement ||
            this.state.editingLinearElement.elementId !== selectedElements[0].id
          ) {
            this.history.resumeRecording();
            this.setState({
              editingLinearElement: new LinearElementEditor(
                selectedElements[0],
                this.scene,
              ),
            });
          }
        } else if (
          selectedElements.length === 1 &&
          !isLinearElement(selectedElements[0])
        ) {
          const selectedElement = selectedElements[0];

          this.startTextEditing({
            sceneX: selectedElement.x + selectedElement.width / 2,
            sceneY: selectedElement.y + selectedElement.height / 2,
            shouldBind: true,
          });
          event.preventDefault();
          return;
        }
      } else if (
        !event.ctrlKey &&
        !event.altKey &&
        !event.metaKey &&
        this.state.draggingElement === null
      ) {
        const shape = findShapeByKey(event.key);
        if (shape) {
<<<<<<< HEAD
          this.setActiveTool({ ...this.state.activeTool, type: shape });
=======
          if (this.state.activeTool.type !== shape) {
            trackEvent(
              "toolbar",
              shape,
              `keyboard (${this.deviceType.isMobile ? "mobile" : "desktop"})`,
            );
          }
          this.setActiveTool({ type: shape });
>>>>>>> f242721f
        } else if (event.key === KEYS.Q) {
          this.toggleLock("keyboard");
        }
      }
      if (event.key === KEYS.SPACE && gesture.pointers.size === 0) {
        isHoldingSpace = true;
        setCursor(this.canvas, CURSOR_TYPE.GRABBING);
        event.preventDefault();
      }

      if (event.key === KEYS.G || event.key === KEYS.S) {
        const selectedElements = getSelectedElements(
          this.scene.getElements(),
          this.state,
        );
        if (
          this.state.activeTool.type === "selection" &&
          !selectedElements.length
        ) {
          return;
        }

        if (
          event.key === KEYS.G &&
          (hasBackground(this.state.activeTool.type) ||
            selectedElements.some((element) => hasBackground(element.type)))
        ) {
          this.setState({ openPopup: "backgroundColorPicker" });
        }
        if (event.key === KEYS.S) {
          this.setState({ openPopup: "strokeColorPicker" });
        }
      }
    },
  );

  private onKeyUp = withBatchedUpdates((event: KeyboardEvent) => {
    if (event.key === KEYS.SPACE) {
      if (this.state.viewModeEnabled) {
        setCursor(this.canvas, CURSOR_TYPE.GRAB);
      } else if (this.state.activeTool.type === "selection") {
        resetCursor(this.canvas);
      } else {
        setCursorForShape(this.canvas, this.state);
        this.setState({
          selectedElementIds: {},
          selectedGroupIds: {},
          editingGroupId: null,
        });
      }
      isHoldingSpace = false;
    }
    if (!event[KEYS.CTRL_OR_CMD] && !this.state.isBindingEnabled) {
      this.setState({ isBindingEnabled: true });
    }
    if (isArrowKey(event.key)) {
      const selectedElements = getSelectedElements(
        this.scene.getElements(),
        this.state,
      );
      isBindingEnabled(this.state)
        ? bindOrUnbindSelectedElements(selectedElements)
        : unbindLinearElements(selectedElements);
      this.setState({ suggestedBindings: [] });
    }
  });

  private setActiveTool(tool: AppState["activeTool"]) {
    if (!isHoldingSpace) {
      setCursorForShape(this.canvas, this.state);
    }
    if (isToolIcon(document.activeElement)) {
      this.focusContainer();
    }
    if (!isLinearElementType(tool.type)) {
      this.setState({ suggestedBindings: [] });
    }
    if (tool.type === "image") {
      this.onImageAction();
    }
    if (tool.type !== "selection") {
      this.setState({
        activeTool: tool,
        selectedElementIds: {},
        selectedGroupIds: {},
        editingGroupId: null,
      });
    } else {
      this.setState({ activeTool: tool });
    }
  }

  private onGestureStart = withBatchedUpdates((event: GestureEvent) => {
    event.preventDefault();
    this.setState({
      selectedElementIds: {},
    });
    gesture.initialScale = this.state.zoom.value;
  });

  private onGestureChange = withBatchedUpdates((event: GestureEvent) => {
    event.preventDefault();

    // onGestureChange only has zoom factor but not the center.
    // If we're on iPad or iPhone, then we recognize multi-touch and will
    // zoom in at the right location on the touchMove handler already.
    // On Macbook, we don't have those events so will zoom in at the
    // current location instead.
    if (gesture.pointers.size >= 2) {
      return;
    }

    const initialScale = gesture.initialScale;
    if (initialScale) {
      this.setState((state) => ({
        ...getStateForZoom(
          {
            viewportX: cursorX,
            viewportY: cursorY,
            nextZoom: getNormalizedZoom(initialScale * event.scale),
          },
          state,
        ),
      }));
    }
  });

  private onGestureEnd = withBatchedUpdates((event: GestureEvent) => {
    event.preventDefault();
    this.setState({
      previousSelectedElementIds: {},
      selectedElementIds: this.state.previousSelectedElementIds,
    });
    gesture.initialScale = null;
  });

  private handleTextWysiwyg(
    element: ExcalidrawTextElement,
    {
      isExistingElement = false,
    }: {
      isExistingElement?: boolean;
    },
  ) {
    const updateElement = (
      text: string,
      originalText: string,
      isDeleted: boolean,
    ) => {
      this.scene.replaceAllElements([
        ...this.scene.getElementsIncludingDeleted().map((_element) => {
          if (_element.id === element.id && isTextElement(_element)) {
            return updateTextElement(_element, {
              text,
              isDeleted,
              originalText,
            });
          }
          return _element;
        }),
      ]);
    };

    textWysiwyg({
      id: element.id,
      canvas: this.canvas,
      getViewportCoords: (x, y) => {
        const { x: viewportX, y: viewportY } = sceneCoordsToViewportCoords(
          {
            sceneX: x,
            sceneY: y,
          },
          this.state,
        );
        return [
          viewportX - this.state.offsetLeft,
          viewportY - this.state.offsetTop,
        ];
      },
      onChange: withBatchedUpdates((text) => {
        updateElement(text, text, false);
        if (isNonDeletedElement(element)) {
          updateBoundElements(element);
        }
      }),
      onSubmit: withBatchedUpdates(({ text, viaKeyboard, originalText }) => {
        const isDeleted = !text.trim();
        updateElement(text, originalText, isDeleted);
        // select the created text element only if submitting via keyboard
        // (when submitting via click it should act as signal to deselect)
        if (!isDeleted && viaKeyboard) {
          const elementIdToSelect = element.containerId
            ? element.containerId
            : element.id;
          this.setState((prevState) => ({
            selectedElementIds: {
              ...prevState.selectedElementIds,
              [elementIdToSelect]: true,
            },
          }));
        }
        if (isDeleted) {
          fixBindingsAfterDeletion(this.scene.getElements(), [element]);
        }
        if (!isDeleted || isExistingElement) {
          this.history.resumeRecording();
        }

        this.setState({
          draggingElement: null,
          editingElement: null,
        });
        if (this.state.activeTool.locked) {
          setCursorForShape(this.canvas, this.state);
        }

        this.focusContainer();
      }),
      element,
      excalidrawContainer: this.excalidrawContainerRef.current,
      app: this,
    });
    // deselect all other elements when inserting text
    this.deselectElements();

    // do an initial update to re-initialize element position since we were
    // modifying element's x/y for sake of editor (case: syncing to remote)
    updateElement(element.text, element.originalText, false);
  }

  private deselectElements() {
    this.setState({
      selectedElementIds: {},
      selectedGroupIds: {},
      editingGroupId: null,
    });
  }

  private getTextElementAtPosition(
    x: number,
    y: number,
  ): NonDeleted<ExcalidrawTextElement> | null {
    const element = this.getElementAtPosition(x, y, {
      includeBoundTextElement: true,
    });

    if (element && isTextElement(element) && !element.isDeleted) {
      return element;
    }
    return null;
  }

  private getElementAtPosition(
    x: number,
    y: number,
    opts?: {
      /** if true, returns the first selected element (with highest z-index)
        of all hit elements */
      preferSelected?: boolean;
      includeBoundTextElement?: boolean;
    },
  ): NonDeleted<ExcalidrawElement> | null {
    const allHitElements = this.getElementsAtPosition(
      x,
      y,
      opts?.includeBoundTextElement,
    );
    if (allHitElements.length > 1) {
      if (opts?.preferSelected) {
        for (let index = allHitElements.length - 1; index > -1; index--) {
          if (this.state.selectedElementIds[allHitElements[index].id]) {
            return allHitElements[index];
          }
        }
      }
      const elementWithHighestZIndex =
        allHitElements[allHitElements.length - 1];
      // If we're hitting element with highest z-index only on its bounding box
      // while also hitting other element figure, the latter should be considered.
      return isHittingElementBoundingBoxWithoutHittingElement(
        elementWithHighestZIndex,
        this.state,
        x,
        y,
      )
        ? allHitElements[allHitElements.length - 2]
        : elementWithHighestZIndex;
    }
    if (allHitElements.length === 1) {
      return allHitElements[0];
    }
    return null;
  }

  private getElementsAtPosition(
    x: number,
    y: number,
    includeBoundTextElement: boolean = false,
  ): NonDeleted<ExcalidrawElement>[] {
    const elements = includeBoundTextElement
      ? this.scene.getElements()
      : this.scene
          .getElements()
          .filter(
            (element) => !(isTextElement(element) && element.containerId),
          );

    return getElementsAtPosition(elements, (element) =>
      hitTest(element, this.state, x, y),
    );
  }

  private startTextEditing = ({
    sceneX,
    sceneY,
    shouldBind,
    insertAtParentCenter = true,
  }: {
    /** X position to insert text at */
    sceneX: number;
    /** Y position to insert text at */
    sceneY: number;
    shouldBind: boolean;
    /** whether to attempt to insert at element center if applicable */
    insertAtParentCenter?: boolean;
  }) => {
    let parentCenterPosition =
      insertAtParentCenter &&
      this.getTextWysiwygSnappedToCenterPosition(
        sceneX,
        sceneY,
        this.state,
        this.canvas,
        window.devicePixelRatio,
      );

    let existingTextElement: NonDeleted<ExcalidrawTextElement> | null = null;
    let container: ExcalidrawTextContainer | null = null;

    const selectedElements = getSelectedElements(
      this.scene.getElements(),
      this.state,
    );

    if (selectedElements.length === 1) {
      if (isTextElement(selectedElements[0])) {
        existingTextElement = selectedElements[0];
      } else if (isTextBindableContainer(selectedElements[0])) {
        container = selectedElements[0];
        existingTextElement = getBoundTextElement(container);
      }
    }

    existingTextElement =
      existingTextElement ?? this.getTextElementAtPosition(sceneX, sceneY);

    // bind to container when shouldBind is true or
    // clicked on center of container
    if (
      !container &&
      !existingTextElement &&
      (shouldBind || parentCenterPosition)
    ) {
      container = getTextBindableContainerAtPosition(
        this.scene
          .getElements()
          .filter(
            (ele) => isTextBindableContainer(ele) && !getBoundTextElement(ele),
          ),
        sceneX,
        sceneY,
      );
    }

    if (!existingTextElement && container) {
      const fontString = {
        fontSize: this.state.currentItemFontSize,
        fontFamily: this.state.currentItemFontFamily,
      };
      const minWidth = getApproxMinLineWidth(getFontString(fontString));
      const minHeight = getApproxMinLineHeight(getFontString(fontString));
      const newHeight = Math.max(container.height, minHeight);
      const newWidth = Math.max(container.width, minWidth);
      mutateElement(container, { height: newHeight, width: newWidth });
      sceneX = container.x + newWidth / 2;
      sceneY = container.y + newHeight / 2;
      if (parentCenterPosition) {
        parentCenterPosition = this.getTextWysiwygSnappedToCenterPosition(
          sceneX,
          sceneY,
          this.state,
          this.canvas,
          window.devicePixelRatio,
        );
      }
    }

    const element = existingTextElement
      ? existingTextElement
      : newTextElement({
          x: parentCenterPosition
            ? parentCenterPosition.elementCenterX
            : sceneX,
          y: parentCenterPosition
            ? parentCenterPosition.elementCenterY
            : sceneY,
          strokeColor: this.state.currentItemStrokeColor,
          backgroundColor: this.state.currentItemBackgroundColor,
          fillStyle: this.state.currentItemFillStyle,
          strokeWidth: this.state.currentItemStrokeWidth,
          strokeStyle: this.state.currentItemStrokeStyle,
          roughness: this.state.currentItemRoughness,
          opacity: this.state.currentItemOpacity,
          strokeSharpness: this.state.currentItemStrokeSharpness,
          text: "",
          fontSize: this.state.currentItemFontSize,
          fontFamily: this.state.currentItemFontFamily,
          textAlign: parentCenterPosition
            ? "center"
            : this.state.currentItemTextAlign,
          verticalAlign: parentCenterPosition
            ? VERTICAL_ALIGN.MIDDLE
            : DEFAULT_VERTICAL_ALIGN,
          containerId: container?.id ?? undefined,
          groupIds: container?.groupIds ?? [],
        });

    this.setState({ editingElement: element });

    if (!existingTextElement) {
      this.scene.replaceAllElements([
        ...this.scene.getElementsIncludingDeleted(),
        element,
      ]);

      // case: creating new text not centered to parent element → offset Y
      // so that the text is centered to cursor position
      if (!parentCenterPosition) {
        mutateElement(element, {
          y: element.y - element.baseline / 2,
        });
      }
    }

    this.setState({
      editingElement: element,
    });

    this.handleTextWysiwyg(element, {
      isExistingElement: !!existingTextElement,
    });
  };

  private handleCanvasDoubleClick = (
    event: React.MouseEvent<HTMLCanvasElement>,
  ) => {
    // case: double-clicking with arrow/line tool selected would both create
    // text and enter multiElement mode
    if (this.state.multiElement) {
      return;
    }
    // we should only be able to double click when mode is selection
    if (this.state.activeTool.type !== "selection") {
      return;
    }

    const selectedElements = getSelectedElements(
      this.scene.getElements(),
      this.state,
    );

    if (selectedElements.length === 1 && isLinearElement(selectedElements[0])) {
      if (
        !this.state.editingLinearElement ||
        this.state.editingLinearElement.elementId !== selectedElements[0].id
      ) {
        this.history.resumeRecording();
        this.setState({
          editingLinearElement: new LinearElementEditor(
            selectedElements[0],
            this.scene,
          ),
        });
      }
      return;
    }

    resetCursor(this.canvas);

    let { x: sceneX, y: sceneY } = viewportCoordsToSceneCoords(
      event,
      this.state,
    );

    const selectedGroupIds = getSelectedGroupIds(this.state);

    if (selectedGroupIds.length > 0) {
      const hitElement = this.getElementAtPosition(sceneX, sceneY);

      const selectedGroupId =
        hitElement &&
        getSelectedGroupIdForElement(hitElement, this.state.selectedGroupIds);

      if (selectedGroupId) {
        this.setState((prevState) =>
          selectGroupsForSelectedElements(
            {
              ...prevState,
              editingGroupId: selectedGroupId,
              selectedElementIds: { [hitElement!.id]: true },
              selectedGroupIds: {},
            },
            this.scene.getElements(),
          ),
        );
        return;
      }
    }

    resetCursor(this.canvas);
    if (!event[KEYS.CTRL_OR_CMD] && !this.state.viewModeEnabled) {
      const selectedElements = getSelectedElements(
        this.scene.getElements(),
        this.state,
      );
      if (selectedElements.length === 1) {
        const selectedElement = selectedElements[0];
        const canBindText = hasBoundTextElement(selectedElement);
        if (canBindText) {
          sceneX = selectedElement.x + selectedElement.width / 2;
          sceneY = selectedElement.y + selectedElement.height / 2;
        }
      }
      this.startTextEditing({
        sceneX,
        sceneY,
        shouldBind: false,
        insertAtParentCenter: !event.altKey,
      });
    }
  };

  private getElementLinkAtPosition = (
    scenePointer: Readonly<{ x: number; y: number }>,
    hitElement: NonDeletedExcalidrawElement | null,
  ): ExcalidrawElement | undefined => {
    // Reversing so we traverse the elements in decreasing order
    // of z-index
    const elements = this.scene.getElements().slice().reverse();
    let hitElementIndex = Infinity;

    return elements.find((element, index) => {
      if (hitElement && element.id === hitElement.id) {
        hitElementIndex = index;
      }
      return (
        element.link &&
        index <= hitElementIndex &&
        isPointHittingLinkIcon(
          element,
          this.state,
          [scenePointer.x, scenePointer.y],
          this.deviceType.isMobile,
        )
      );
    });
  };

  private redirectToLink = (
    event: React.PointerEvent<HTMLCanvasElement>,
    isTouchScreen: boolean,
  ) => {
    const draggedDistance = distance2d(
      this.lastPointerDown!.clientX,
      this.lastPointerDown!.clientY,
      this.lastPointerUp!.clientX,
      this.lastPointerUp!.clientY,
    );
    if (
      !this.hitLinkElement ||
      // For touch screen allow dragging threshold else strict check
      (isTouchScreen && draggedDistance > DRAGGING_THRESHOLD) ||
      (!isTouchScreen && draggedDistance !== 0)
    ) {
      return;
    }
    const lastPointerDownCoords = viewportCoordsToSceneCoords(
      this.lastPointerDown!,
      this.state,
    );
    const lastPointerDownHittingLinkIcon = isPointHittingLinkIcon(
      this.hitLinkElement,
      this.state,
      [lastPointerDownCoords.x, lastPointerDownCoords.y],
      this.deviceType.isMobile,
    );
    const lastPointerUpCoords = viewportCoordsToSceneCoords(
      this.lastPointerUp!,
      this.state,
    );
    const lastPointerUpHittingLinkIcon = isPointHittingLinkIcon(
      this.hitLinkElement,
      this.state,
      [lastPointerUpCoords.x, lastPointerUpCoords.y],
      this.deviceType.isMobile,
    );
    if (lastPointerDownHittingLinkIcon && lastPointerUpHittingLinkIcon) {
      const url = this.hitLinkElement.link;
      if (url) {
        let customEvent;
        if (this.props.onLinkOpen) {
          customEvent = wrapEvent(EVENT.EXCALIDRAW_LINK, event.nativeEvent);
          this.props.onLinkOpen(this.hitLinkElement, customEvent);
        }
        if (!customEvent?.defaultPrevented) {
          const target = isLocalLink(url) ? "_self" : "_blank";
          const newWindow = window.open(undefined, target);
          // https://mathiasbynens.github.io/rel-noopener/
          if (newWindow) {
            newWindow.opener = null;
            newWindow.location = normalizeLink(url);
          }
        }
      }
    }
  };

  private handleCanvasPointerMove = (
    event: React.PointerEvent<HTMLCanvasElement>,
  ) => {
    this.savePointer(event.clientX, event.clientY, this.state.cursorButton);
    if (gesture.pointers.has(event.pointerId)) {
      gesture.pointers.set(event.pointerId, {
        x: event.clientX,
        y: event.clientY,
      });
    }

    const initialScale = gesture.initialScale;
    if (
      gesture.pointers.size === 2 &&
      gesture.lastCenter &&
      initialScale &&
      gesture.initialDistance
    ) {
      const center = getCenter(gesture.pointers);
      const deltaX = center.x - gesture.lastCenter.x;
      const deltaY = center.y - gesture.lastCenter.y;
      gesture.lastCenter = center;

      const distance = getDistance(Array.from(gesture.pointers.values()));
      const scaleFactor =
        this.state.activeTool.type === "freedraw" && this.state.penMode
          ? 1
          : distance / gesture.initialDistance;

      const nextZoom = scaleFactor
        ? getNormalizedZoom(initialScale * scaleFactor)
        : this.state.zoom.value;

      this.setState((state) => {
        const zoomState = getStateForZoom(
          {
            viewportX: center.x,
            viewportY: center.y,
            nextZoom,
          },
          state,
        );

        return {
          zoom: zoomState.zoom,
          scrollX: zoomState.scrollX + deltaX / nextZoom,
          scrollY: zoomState.scrollY + deltaY / nextZoom,
          shouldCacheIgnoreZoom: true,
        };
      });
      this.resetShouldCacheIgnoreZoomDebounced();
    } else {
      gesture.lastCenter =
        gesture.initialDistance =
        gesture.initialScale =
          null;
    }

    if (isHoldingSpace || isPanning || isDraggingScrollBar) {
      return;
    }

    const isPointerOverScrollBars = isOverScrollBars(
      currentScrollBars,
      event.clientX - this.state.offsetLeft,
      event.clientY - this.state.offsetTop,
    );
    const isOverScrollBar = isPointerOverScrollBars.isOverEither;
    if (!this.state.draggingElement && !this.state.multiElement) {
      if (isOverScrollBar) {
        resetCursor(this.canvas);
      } else {
        setCursorForShape(this.canvas, this.state);
      }
    }

    const scenePointer = viewportCoordsToSceneCoords(event, this.state);
    const { x: scenePointerX, y: scenePointerY } = scenePointer;

    if (
      this.state.editingLinearElement &&
      !this.state.editingLinearElement.isDragging
    ) {
      const editingLinearElement = LinearElementEditor.handlePointerMove(
        event,
        scenePointerX,
        scenePointerY,
        this.state.editingLinearElement,
        this.state.gridSize,
      );
      if (editingLinearElement !== this.state.editingLinearElement) {
        this.setState({ editingLinearElement });
      }
      if (editingLinearElement.lastUncommittedPoint != null) {
        this.maybeSuggestBindingAtCursor(scenePointer);
      } else {
        this.setState({ suggestedBindings: [] });
      }
    }

    if (isBindingElementType(this.state.activeTool.type)) {
      // Hovering with a selected tool or creating new linear element via click
      // and point
      const { draggingElement } = this.state;
      if (isBindingElement(draggingElement)) {
        this.maybeSuggestBindingsForLinearElementAtCoords(
          draggingElement,
          [scenePointer],
          this.state.startBoundElement,
        );
      } else {
        this.maybeSuggestBindingAtCursor(scenePointer);
      }
    }

    if (this.state.multiElement) {
      const { multiElement } = this.state;
      const { x: rx, y: ry } = multiElement;

      const { points, lastCommittedPoint } = multiElement;
      const lastPoint = points[points.length - 1];

      setCursorForShape(this.canvas, this.state);

      if (lastPoint === lastCommittedPoint) {
        // if we haven't yet created a temp point and we're beyond commit-zone
        // threshold, add a point
        if (
          distance2d(
            scenePointerX - rx,
            scenePointerY - ry,
            lastPoint[0],
            lastPoint[1],
          ) >= LINE_CONFIRM_THRESHOLD
        ) {
          mutateElement(multiElement, {
            points: [...points, [scenePointerX - rx, scenePointerY - ry]],
          });
        } else {
          setCursor(this.canvas, CURSOR_TYPE.POINTER);
          // in this branch, we're inside the commit zone, and no uncommitted
          // point exists. Thus do nothing (don't add/remove points).
        }
      } else if (
        points.length > 2 &&
        lastCommittedPoint &&
        distance2d(
          scenePointerX - rx,
          scenePointerY - ry,
          lastCommittedPoint[0],
          lastCommittedPoint[1],
        ) < LINE_CONFIRM_THRESHOLD
      ) {
        setCursor(this.canvas, CURSOR_TYPE.POINTER);
        mutateElement(multiElement, {
          points: points.slice(0, -1),
        });
      } else {
        if (isPathALoop(points, this.state.zoom.value)) {
          setCursor(this.canvas, CURSOR_TYPE.POINTER);
        }
        // update last uncommitted point
        mutateElement(multiElement, {
          points: [
            ...points.slice(0, -1),
            [scenePointerX - rx, scenePointerY - ry],
          ],
        });
      }

      return;
    }

    const hasDeselectedButton = Boolean(event.buttons);
    if (
      hasDeselectedButton ||
      (this.state.activeTool.type !== "selection" &&
        this.state.activeTool.type !== "text" &&
        this.state.activeTool.type !== "eraser")
    ) {
      return;
    }

    const elements = this.scene.getElements();

    const selectedElements = getSelectedElements(elements, this.state);
    if (
      selectedElements.length === 1 &&
      !isOverScrollBar &&
      !this.state.editingLinearElement
    ) {
      const elementWithTransformHandleType = getElementWithTransformHandleType(
        elements,
        this.state,
        scenePointerX,
        scenePointerY,
        this.state.zoom,
        event.pointerType,
      );
      if (
        elementWithTransformHandleType &&
        elementWithTransformHandleType.transformHandleType
      ) {
        setCursor(
          this.canvas,
          getCursorForResizingElement(elementWithTransformHandleType),
        );
        return;
      }
    } else if (selectedElements.length > 1 && !isOverScrollBar) {
      const transformHandleType = getTransformHandleTypeFromCoords(
        getCommonBounds(selectedElements),
        scenePointerX,
        scenePointerY,
        this.state.zoom,
        event.pointerType,
      );
      if (transformHandleType) {
        setCursor(
          this.canvas,
          getCursorForResizingElement({
            transformHandleType,
          }),
        );
        return;
      }
    }

    const hitElement = this.getElementAtPosition(
      scenePointer.x,
      scenePointer.y,
    );
    this.hitLinkElement = this.getElementLinkAtPosition(
      scenePointer,
      hitElement,
    );
    if (isEraserActive(this.state)) {
      return;
    }
    if (
      this.hitLinkElement &&
      !this.state.selectedElementIds[this.hitLinkElement.id]
    ) {
      setCursor(this.canvas, CURSOR_TYPE.POINTER);
      showHyperlinkTooltip(this.hitLinkElement, this.state);
    } else {
      hideHyperlinkToolip();
      if (
        hitElement &&
        hitElement.link &&
        this.state.selectedElementIds[hitElement.id] &&
        !this.contextMenuOpen &&
        !this.state.showHyperlinkPopup
      ) {
        this.setState({ showHyperlinkPopup: "info" });
      } else if (this.state.activeTool.type === "text") {
        setCursor(
          this.canvas,
          isTextElement(hitElement) ? CURSOR_TYPE.TEXT : CURSOR_TYPE.CROSSHAIR,
        );
      } else if (this.state.viewModeEnabled) {
        setCursor(this.canvas, CURSOR_TYPE.GRAB);
      } else if (isOverScrollBar) {
        setCursor(this.canvas, CURSOR_TYPE.AUTO);
      } else if (this.state.editingLinearElement) {
        const element = LinearElementEditor.getElement(
          this.state.editingLinearElement.elementId,
        );

        if (
          element &&
          isHittingElementNotConsideringBoundingBox(element, this.state, [
            scenePointer.x,
            scenePointer.y,
          ])
        ) {
          setCursor(this.canvas, CURSOR_TYPE.MOVE);
        } else {
          setCursor(this.canvas, CURSOR_TYPE.AUTO);
        }
      } else if (
        // if using cmd/ctrl, we're not dragging
        !event[KEYS.CTRL_OR_CMD] &&
        (hitElement ||
          this.isHittingCommonBoundingBoxOfSelectedElements(
            scenePointer,
            selectedElements,
          ))
      ) {
        setCursor(this.canvas, CURSOR_TYPE.MOVE);
      } else {
        setCursor(this.canvas, CURSOR_TYPE.AUTO);
      }
    }
  };

  private handleEraser = (
    event: PointerEvent,
    pointerDownState: PointerDownState,
    scenePointer: { x: number; y: number },
  ) => {
    const updateElementIds = (elements: ExcalidrawElement[]) => {
      elements.forEach((element) => {
        idsToUpdate.push(element.id);
        if (event.altKey) {
          if (
            pointerDownState.elementIdsToErase[element.id] &&
            pointerDownState.elementIdsToErase[element.id].erase
          ) {
            pointerDownState.elementIdsToErase[element.id].erase = false;
          }
        } else if (!pointerDownState.elementIdsToErase[element.id]) {
          pointerDownState.elementIdsToErase[element.id] = {
            erase: true,
            opacity: element.opacity,
          };
        }
      });
    };

    const idsToUpdate: Array<string> = [];

    const distance = distance2d(
      pointerDownState.lastCoords.x,
      pointerDownState.lastCoords.y,
      scenePointer.x,
      scenePointer.y,
    );
    const threshold = 10 / this.state.zoom.value;
    const point = { ...pointerDownState.lastCoords };
    let samplingInterval = 0;
    while (samplingInterval <= distance) {
      const hitElements = this.getElementsAtPosition(point.x, point.y);
      updateElementIds(hitElements);

      // Exit since we reached current point
      if (samplingInterval === distance) {
        break;
      }

      // Calculate next point in the line at a distance of sampling interval
      samplingInterval = Math.min(samplingInterval + threshold, distance);

      const distanceRatio = samplingInterval / distance;
      const nextX =
        (1 - distanceRatio) * point.x + distanceRatio * scenePointer.x;
      const nextY =
        (1 - distanceRatio) * point.y + distanceRatio * scenePointer.y;
      point.x = nextX;
      point.y = nextY;
    }

    const elements = this.scene.getElements().map((ele) => {
      const id =
        isBoundToContainer(ele) && idsToUpdate.includes(ele.containerId)
          ? ele.containerId
          : ele.id;
      if (idsToUpdate.includes(id)) {
        if (event.altKey) {
          if (
            pointerDownState.elementIdsToErase[id] &&
            pointerDownState.elementIdsToErase[id].erase === false
          ) {
            return newElementWith(ele, {
              opacity: pointerDownState.elementIdsToErase[id].opacity,
            });
          }
        } else {
          return newElementWith(ele, {
            opacity: ELEMENT_READY_TO_ERASE_OPACITY,
          });
        }
      }
      return ele;
    });

    this.scene.replaceAllElements(elements);

    pointerDownState.lastCoords.x = scenePointer.x;
    pointerDownState.lastCoords.y = scenePointer.y;
  };
  // set touch moving for mobile context menu
  private handleTouchMove = (event: React.TouchEvent<HTMLCanvasElement>) => {
    invalidateContextMenu = true;
  };

  private handleCanvasPointerDown = (
    event: React.PointerEvent<HTMLCanvasElement>,
  ) => {
    // remove any active selection when we start to interact with canvas
    // (mainly, we care about removing selection outside the component which
    //  would prevent our copy handling otherwise)
    const selection = document.getSelection();
    if (selection?.anchorNode) {
      selection.removeAllRanges();
    }
    this.maybeOpenContextMenuAfterPointerDownOnTouchDevices(event);
    this.maybeCleanupAfterMissingPointerUp(event);

    //fires only once, if pen is detected, penMode is enabled
    //the user can disable this by toggling the penMode button
    if (!this.state.penDetected && event.pointerType === "pen") {
      this.setState((prevState) => {
        return {
          penMode: true,
          penDetected: true,
        };
      });
    }

    if (
      !this.deviceType.isTouchScreen &&
      ["pen", "touch"].includes(event.pointerType)
    ) {
      this.deviceType = updateObject(this.deviceType, { isTouchScreen: true });
    }

    if (isPanning) {
      return;
    }

    this.lastPointerDown = event;
    this.setState({
      lastPointerDownWith: event.pointerType,
      cursorButton: "down",
    });
    this.savePointer(event.clientX, event.clientY, "down");

    if (this.handleCanvasPanUsingWheelOrSpaceDrag(event)) {
      return;
    }

    // only handle left mouse button or touch
    if (
      event.button !== POINTER_BUTTON.MAIN &&
      event.button !== POINTER_BUTTON.TOUCH
    ) {
      return;
    }

    this.updateGestureOnPointerDown(event);

    // don't select while panning
    if (gesture.pointers.size > 1) {
      return;
    }

    // State for the duration of a pointer interaction, which starts with a
    // pointerDown event, ends with a pointerUp event (or another pointerDown)
    const pointerDownState = this.initialPointerDownState(event);

    if (this.handleDraggingScrollBar(event, pointerDownState)) {
      return;
    }

    // Since context menu closes on pointer down so setting to false
    this.contextMenuOpen = false;
    this.clearSelectionIfNotUsingSelection();
    this.updateBindingEnabledOnPointerMove(event);

    if (this.handleSelectionOnPointerDown(event, pointerDownState)) {
      return;
    }

    const allowOnPointerDown =
      !this.state.penMode ||
      event.pointerType !== "touch" ||
      this.state.activeTool.type === "selection" ||
      this.state.activeTool.type === "text" ||
      this.state.activeTool.type === "image";

    if (!allowOnPointerDown) {
      return;
    }

    if (this.state.activeTool.type === "text") {
      this.handleTextOnPointerDown(event, pointerDownState);
      return;
    } else if (
      this.state.activeTool.type === "arrow" ||
      this.state.activeTool.type === "line"
    ) {
      this.handleLinearElementOnPointerDown(
        event,
        this.state.activeTool.type,
        pointerDownState,
      );
    } else if (this.state.activeTool.type === "image") {
      // reset image preview on pointerdown
      setCursor(this.canvas, CURSOR_TYPE.CROSSHAIR);

      if (!this.state.pendingImageElement) {
        return;
      }

      this.setState({
        draggingElement: this.state.pendingImageElement,
        editingElement: this.state.pendingImageElement,
        pendingImageElement: null,
        multiElement: null,
      });

      const { x, y } = viewportCoordsToSceneCoords(event, this.state);
      mutateElement(this.state.pendingImageElement, {
        x,
        y,
      });
    } else if (this.state.activeTool.type === "freedraw") {
      this.handleFreeDrawElementOnPointerDown(
        event,
        this.state.activeTool.type,
        pointerDownState,
      );
    } else if (this.state.activeTool.type !== "eraser") {
      this.createGenericElementOnPointerDown(
        this.state.activeTool.type,
        pointerDownState,
      );
    }

    const onPointerMove =
      this.onPointerMoveFromPointerDownHandler(pointerDownState);

    const onPointerUp =
      this.onPointerUpFromPointerDownHandler(pointerDownState);

    const onKeyDown = this.onKeyDownFromPointerDownHandler(pointerDownState);
    const onKeyUp = this.onKeyUpFromPointerDownHandler(pointerDownState);

    lastPointerUp = onPointerUp;

    if (!this.state.viewModeEnabled) {
      window.addEventListener(EVENT.POINTER_MOVE, onPointerMove);
      window.addEventListener(EVENT.POINTER_UP, onPointerUp);
      window.addEventListener(EVENT.KEYDOWN, onKeyDown);
      window.addEventListener(EVENT.KEYUP, onKeyUp);
      pointerDownState.eventListeners.onMove = onPointerMove;
      pointerDownState.eventListeners.onUp = onPointerUp;
      pointerDownState.eventListeners.onKeyUp = onKeyUp;
      pointerDownState.eventListeners.onKeyDown = onKeyDown;
    }
  };

  private handleCanvasPointerUp = (
    event: React.PointerEvent<HTMLCanvasElement>,
  ) => {
    this.lastPointerUp = event;
    if (this.deviceType.isTouchScreen) {
      const scenePointer = viewportCoordsToSceneCoords(
        { clientX: event.clientX, clientY: event.clientY },
        this.state,
      );
      const hitElement = this.getElementAtPosition(
        scenePointer.x,
        scenePointer.y,
      );
      this.hitLinkElement = this.getElementLinkAtPosition(
        scenePointer,
        hitElement,
      );
    }
    if (
      this.hitLinkElement &&
      !this.state.selectedElementIds[this.hitLinkElement.id]
    ) {
      this.redirectToLink(event, this.deviceType.isTouchScreen);
    }

    this.removePointer(event);
  };

  private maybeOpenContextMenuAfterPointerDownOnTouchDevices = (
    event: React.PointerEvent<HTMLCanvasElement>,
  ): void => {
    // deal with opening context menu on touch devices
    if (event.pointerType === "touch") {
      invalidateContextMenu = false;

      if (touchTimeout) {
        // If there's already a touchTimeout, this means that there's another
        // touch down and we are doing another touch, so we shouldn't open the
        // context menu.
        invalidateContextMenu = true;
      } else {
        // open the context menu with the first touch's clientX and clientY
        // if the touch is not moving
        touchTimeout = window.setTimeout(() => {
          touchTimeout = 0;
          if (!invalidateContextMenu) {
            this.handleCanvasContextMenu(event);
          }
        }, TOUCH_CTX_MENU_TIMEOUT);
      }
    }
  };

  private resetContextMenuTimer = () => {
    clearTimeout(touchTimeout);
    touchTimeout = 0;
    invalidateContextMenu = false;
  };

  private maybeCleanupAfterMissingPointerUp(
    event: React.PointerEvent<HTMLCanvasElement>,
  ): void {
    if (lastPointerUp !== null) {
      // Unfortunately, sometimes we don't get a pointerup after a pointerdown,
      // this can happen when a contextual menu or alert is triggered. In order to avoid
      // being in a weird state, we clean up on the next pointerdown
      lastPointerUp(event);
    }
  }

  // Returns whether the event is a panning
  private handleCanvasPanUsingWheelOrSpaceDrag = (
    event: React.PointerEvent<HTMLCanvasElement>,
  ): boolean => {
    if (
      !(
        gesture.pointers.size === 0 &&
        (event.button === POINTER_BUTTON.WHEEL ||
          (event.button === POINTER_BUTTON.MAIN && isHoldingSpace) ||
          this.state.viewModeEnabled)
      ) ||
      isTextElement(this.state.editingElement)
    ) {
      return false;
    }
    isPanning = true;
    event.preventDefault();

    let nextPastePrevented = false;
    const isLinux = /Linux/.test(window.navigator.platform);

    setCursor(this.canvas, CURSOR_TYPE.GRABBING);
    let { clientX: lastX, clientY: lastY } = event;
    const onPointerMove = withBatchedUpdatesThrottled((event: PointerEvent) => {
      const deltaX = lastX - event.clientX;
      const deltaY = lastY - event.clientY;
      lastX = event.clientX;
      lastY = event.clientY;

      /*
       * Prevent paste event if we move while middle clicking on Linux.
       * See issue #1383.
       */
      if (
        isLinux &&
        !nextPastePrevented &&
        (Math.abs(deltaX) > 1 || Math.abs(deltaY) > 1)
      ) {
        nextPastePrevented = true;

        /* Prevent the next paste event */
        const preventNextPaste = (event: ClipboardEvent) => {
          document.body.removeEventListener(EVENT.PASTE, preventNextPaste);
          event.stopPropagation();
        };

        /*
         * Reenable next paste in case of disabled middle click paste for
         * any reason:
         * - right click paste
         * - empty clipboard
         */
        const enableNextPaste = () => {
          setTimeout(() => {
            document.body.removeEventListener(EVENT.PASTE, preventNextPaste);
            window.removeEventListener(EVENT.POINTER_UP, enableNextPaste);
          }, 100);
        };

        document.body.addEventListener(EVENT.PASTE, preventNextPaste);
        window.addEventListener(EVENT.POINTER_UP, enableNextPaste);
      }

      this.setState({
        scrollX: this.state.scrollX - deltaX / this.state.zoom.value,
        scrollY: this.state.scrollY - deltaY / this.state.zoom.value,
      });
    });
    const teardown = withBatchedUpdates(
      (lastPointerUp = () => {
        lastPointerUp = null;
        isPanning = false;
        if (!isHoldingSpace) {
          if (this.state.viewModeEnabled) {
            setCursor(this.canvas, CURSOR_TYPE.GRAB);
          } else {
            setCursorForShape(this.canvas, this.state);
          }
        }
        this.setState({
          cursorButton: "up",
        });
        this.savePointer(event.clientX, event.clientY, "up");
        window.removeEventListener(EVENT.POINTER_MOVE, onPointerMove);
        window.removeEventListener(EVENT.POINTER_UP, teardown);
        window.removeEventListener(EVENT.BLUR, teardown);
        onPointerMove.flush();
      }),
    );
    window.addEventListener(EVENT.BLUR, teardown);
    window.addEventListener(EVENT.POINTER_MOVE, onPointerMove, {
      passive: true,
    });
    window.addEventListener(EVENT.POINTER_UP, teardown);
    return true;
  };

  private updateGestureOnPointerDown(
    event: React.PointerEvent<HTMLCanvasElement>,
  ): void {
    gesture.pointers.set(event.pointerId, {
      x: event.clientX,
      y: event.clientY,
    });

    if (gesture.pointers.size === 2) {
      gesture.lastCenter = getCenter(gesture.pointers);
      gesture.initialScale = this.state.zoom.value;
      gesture.initialDistance = getDistance(
        Array.from(gesture.pointers.values()),
      );
    }
  }

  private initialPointerDownState(
    event: React.PointerEvent<HTMLCanvasElement>,
  ): PointerDownState {
    const origin = viewportCoordsToSceneCoords(event, this.state);
    const selectedElements = getSelectedElements(
      this.scene.getElements(),
      this.state,
    );
    const [minX, minY, maxX, maxY] = getCommonBounds(selectedElements);

    return {
      origin,
      withCmdOrCtrl: event[KEYS.CTRL_OR_CMD],
      originInGrid: tupleToCoors(
        getGridPoint(origin.x, origin.y, this.state.gridSize),
      ),
      scrollbars: isOverScrollBars(
        currentScrollBars,
        event.clientX - this.state.offsetLeft,
        event.clientY - this.state.offsetTop,
      ),
      // we need to duplicate because we'll be updating this state
      lastCoords: { ...origin },
      originalElements: this.scene.getElements().reduce((acc, element) => {
        acc.set(element.id, deepCopyElement(element));
        return acc;
      }, new Map() as PointerDownState["originalElements"]),
      resize: {
        handleType: false,
        isResizing: false,
        offset: { x: 0, y: 0 },
        arrowDirection: "origin",
        center: { x: (maxX + minX) / 2, y: (maxY + minY) / 2 },
      },
      hit: {
        element: null,
        allHitElements: [],
        wasAddedToSelection: false,
        hasBeenDuplicated: false,
        hasHitCommonBoundingBoxOfSelectedElements:
          this.isHittingCommonBoundingBoxOfSelectedElements(
            origin,
            selectedElements,
          ),
        hasHitElementInside: false,
      },
      drag: {
        hasOccurred: false,
        offset: null,
      },
      eventListeners: {
        onMove: null,
        onUp: null,
        onKeyUp: null,
        onKeyDown: null,
      },
      boxSelection: {
        hasOccurred: false,
      },
      elementIdsToErase: {},
    };
  }

  // Returns whether the event is a dragging a scrollbar
  private handleDraggingScrollBar(
    event: React.PointerEvent<HTMLCanvasElement>,
    pointerDownState: PointerDownState,
  ): boolean {
    if (
      !(pointerDownState.scrollbars.isOverEither && !this.state.multiElement)
    ) {
      return false;
    }
    isDraggingScrollBar = true;
    pointerDownState.lastCoords.x = event.clientX;
    pointerDownState.lastCoords.y = event.clientY;
    const onPointerMove = withBatchedUpdatesThrottled((event: PointerEvent) => {
      const target = event.target;
      if (!(target instanceof HTMLElement)) {
        return;
      }

      this.handlePointerMoveOverScrollbars(event, pointerDownState);
    });

    const onPointerUp = withBatchedUpdates(() => {
      isDraggingScrollBar = false;
      setCursorForShape(this.canvas, this.state);
      lastPointerUp = null;
      this.setState({
        cursorButton: "up",
      });
      this.savePointer(event.clientX, event.clientY, "up");
      window.removeEventListener(EVENT.POINTER_MOVE, onPointerMove);
      window.removeEventListener(EVENT.POINTER_UP, onPointerUp);
      onPointerMove.flush();
    });

    lastPointerUp = onPointerUp;

    window.addEventListener(EVENT.POINTER_MOVE, onPointerMove);
    window.addEventListener(EVENT.POINTER_UP, onPointerUp);
    return true;
  }

  private clearSelectionIfNotUsingSelection = (): void => {
    if (this.state.activeTool.type !== "selection") {
      this.setState({
        selectedElementIds: {},
        selectedGroupIds: {},
        editingGroupId: null,
      });
    }
  };

  /**
   * @returns whether the pointer event has been completely handled
   */
  private handleSelectionOnPointerDown = (
    event: React.PointerEvent<HTMLCanvasElement>,
    pointerDownState: PointerDownState,
  ): boolean => {
    if (this.state.activeTool.type === "selection") {
      const elements = this.scene.getElements();
      const selectedElements = getSelectedElements(elements, this.state);
      if (selectedElements.length === 1 && !this.state.editingLinearElement) {
        const elementWithTransformHandleType =
          getElementWithTransformHandleType(
            elements,
            this.state,
            pointerDownState.origin.x,
            pointerDownState.origin.y,
            this.state.zoom,
            event.pointerType,
          );
        if (elementWithTransformHandleType != null) {
          this.setState({
            resizingElement: elementWithTransformHandleType.element,
          });
          pointerDownState.resize.handleType =
            elementWithTransformHandleType.transformHandleType;
        }
      } else if (selectedElements.length > 1) {
        pointerDownState.resize.handleType = getTransformHandleTypeFromCoords(
          getCommonBounds(selectedElements),
          pointerDownState.origin.x,
          pointerDownState.origin.y,
          this.state.zoom,
          event.pointerType,
        );
      }
      if (pointerDownState.resize.handleType) {
        setCursor(
          this.canvas,
          getCursorForResizingElement({
            transformHandleType: pointerDownState.resize.handleType,
          }),
        );
        pointerDownState.resize.isResizing = true;
        pointerDownState.resize.offset = tupleToCoors(
          getResizeOffsetXY(
            pointerDownState.resize.handleType,
            selectedElements,
            pointerDownState.origin.x,
            pointerDownState.origin.y,
          ),
        );
        if (
          selectedElements.length === 1 &&
          isLinearElement(selectedElements[0]) &&
          selectedElements[0].points.length === 2
        ) {
          pointerDownState.resize.arrowDirection = getResizeArrowDirection(
            pointerDownState.resize.handleType,
            selectedElements[0],
          );
        }
      } else {
        if (this.state.editingLinearElement) {
          const ret = LinearElementEditor.handlePointerDown(
            event,
            this.state,
            (appState) => this.setState(appState),
            this.history,
            pointerDownState.origin,
          );
          if (ret.hitElement) {
            pointerDownState.hit.element = ret.hitElement;
          }
          if (ret.didAddPoint) {
            return true;
          }
        }
        // hitElement may already be set above, so check first
        pointerDownState.hit.element =
          pointerDownState.hit.element ??
          this.getElementAtPosition(
            pointerDownState.origin.x,
            pointerDownState.origin.y,
          );

        if (pointerDownState.hit.element) {
          // Early return if pointer is hitting link icon
          if (
            isPointHittingLinkIcon(
              pointerDownState.hit.element,
              this.state,
              [pointerDownState.origin.x, pointerDownState.origin.y],
              this.deviceType.isMobile,
            )
          ) {
            return false;
          }
          pointerDownState.hit.hasHitElementInside =
            isHittingElementNotConsideringBoundingBox(
              pointerDownState.hit.element,
              this.state,
              [pointerDownState.origin.x, pointerDownState.origin.y],
            );
        }

        // For overlapped elements one position may hit
        // multiple elements
        pointerDownState.hit.allHitElements = this.getElementsAtPosition(
          pointerDownState.origin.x,
          pointerDownState.origin.y,
        );

        const hitElement = pointerDownState.hit.element;
        const someHitElementIsSelected =
          pointerDownState.hit.allHitElements.some((element) =>
            this.isASelectedElement(element),
          );
        if (
          (hitElement === null || !someHitElementIsSelected) &&
          !event.shiftKey &&
          !pointerDownState.hit.hasHitCommonBoundingBoxOfSelectedElements
        ) {
          this.clearSelection(hitElement);
        }

        if (this.state.editingLinearElement) {
          this.setState({
            selectedElementIds: {
              [this.state.editingLinearElement.elementId]: true,
            },
          });
          // If we click on something
        } else if (hitElement != null) {
          // on CMD/CTRL, drill down to hit element regardless of groups etc.
          if (event[KEYS.CTRL_OR_CMD]) {
            if (!this.state.selectedElementIds[hitElement.id]) {
              pointerDownState.hit.wasAddedToSelection = true;
            }
            this.setState((prevState) => ({
              ...editGroupForSelectedElement(prevState, hitElement),
              previousSelectedElementIds: this.state.selectedElementIds,
            }));
            // mark as not completely handled so as to allow dragging etc.
            return false;
          }

          // deselect if item is selected
          // if shift is not clicked, this will always return true
          // otherwise, it will trigger selection based on current
          // state of the box
          if (!this.state.selectedElementIds[hitElement.id]) {
            // if we are currently editing a group, exiting editing mode and deselect the group.
            if (
              this.state.editingGroupId &&
              !isElementInGroup(hitElement, this.state.editingGroupId)
            ) {
              this.setState({
                selectedElementIds: {},
                selectedGroupIds: {},
                editingGroupId: null,
              });
            }

            // Add hit element to selection. At this point if we're not holding
            // SHIFT the previously selected element(s) were deselected above
            // (make sure you use setState updater to use latest state)
            if (
              !someHitElementIsSelected &&
              !pointerDownState.hit.hasHitCommonBoundingBoxOfSelectedElements
            ) {
              this.setState((prevState) => {
                return selectGroupsForSelectedElements(
                  {
                    ...prevState,
                    selectedElementIds: {
                      ...prevState.selectedElementIds,
                      [hitElement.id]: true,
                    },
                    showHyperlinkPopup: hitElement.link ? "info" : false,
                  },
                  this.scene.getElements(),
                );
              });
              pointerDownState.hit.wasAddedToSelection = true;
            }
          }
        }

        this.setState({
          previousSelectedElementIds: this.state.selectedElementIds,
        });
      }
    }
    return false;
  };

  private isASelectedElement(hitElement: ExcalidrawElement | null): boolean {
    return hitElement != null && this.state.selectedElementIds[hitElement.id];
  }

  private isHittingCommonBoundingBoxOfSelectedElements(
    point: Readonly<{ x: number; y: number }>,
    selectedElements: readonly ExcalidrawElement[],
  ): boolean {
    if (selectedElements.length < 2) {
      return false;
    }

    // How many pixels off the shape boundary we still consider a hit
    const threshold = 10 / this.state.zoom.value;
    const [x1, y1, x2, y2] = getCommonBounds(selectedElements);
    return (
      point.x > x1 - threshold &&
      point.x < x2 + threshold &&
      point.y > y1 - threshold &&
      point.y < y2 + threshold
    );
  }

  private handleTextOnPointerDown = (
    event: React.PointerEvent<HTMLCanvasElement>,
    pointerDownState: PointerDownState,
  ): void => {
    // if we're currently still editing text, clicking outside
    // should only finalize it, not create another (irrespective
    // of state.activeTool.locked)
    if (isTextElement(this.state.editingElement)) {
      return;
    }
    let sceneX = pointerDownState.origin.x;
    let sceneY = pointerDownState.origin.y;

    const element = this.getElementAtPosition(sceneX, sceneY, {
      includeBoundTextElement: true,
    });

    const canBindText = hasBoundTextElement(element);
    if (canBindText) {
      sceneX = element.x + element.width / 2;
      sceneY = element.y + element.height / 2;
    }
    this.startTextEditing({
      sceneX,
      sceneY,
      shouldBind: false,
      insertAtParentCenter: !event.altKey,
    });

    resetCursor(this.canvas);
    if (!this.state.activeTool.locked) {
      this.setState({
        activeTool: { ...this.state.activeTool, type: "selection" },
      });
    }
  };

  private handleFreeDrawElementOnPointerDown = (
    event: React.PointerEvent<HTMLCanvasElement>,
    elementType: ExcalidrawFreeDrawElement["type"],
    pointerDownState: PointerDownState,
  ) => {
    // Begin a mark capture. This does not have to update state yet.
    const [gridX, gridY] = getGridPoint(
      pointerDownState.origin.x,
      pointerDownState.origin.y,
      null,
    );

    const element = newFreeDrawElement({
      type: elementType,
      x: gridX,
      y: gridY,
      strokeColor: this.state.currentItemStrokeColor,
      backgroundColor: this.state.currentItemBackgroundColor,
      fillStyle: this.state.currentItemFillStyle,
      strokeWidth: this.state.currentItemStrokeWidth,
      strokeStyle: this.state.currentItemStrokeStyle,
      roughness: this.state.currentItemRoughness,
      opacity: this.state.currentItemOpacity,
      strokeSharpness: this.state.currentItemLinearStrokeSharpness,
      simulatePressure: event.pressure === 0.5,
    });

    this.setState((prevState) => ({
      selectedElementIds: {
        ...prevState.selectedElementIds,
        [element.id]: false,
      },
    }));

    const pressures = element.simulatePressure
      ? element.pressures
      : [...element.pressures, event.pressure];

    mutateElement(element, {
      points: [[0, 0]],
      pressures,
    });

    const boundElement = getHoveredElementForBinding(
      pointerDownState.origin,
      this.scene,
    );
    this.scene.replaceAllElements([
      ...this.scene.getElementsIncludingDeleted(),
      element,
    ]);
    this.setState({
      draggingElement: element,
      editingElement: element,
      startBoundElement: boundElement,
      suggestedBindings: [],
    });
  };

  private createImageElement = ({
    sceneX,
    sceneY,
  }: {
    sceneX: number;
    sceneY: number;
  }) => {
    const [gridX, gridY] = getGridPoint(sceneX, sceneY, this.state.gridSize);

    const element = newImageElement({
      type: "image",
      x: gridX,
      y: gridY,
      strokeColor: this.state.currentItemStrokeColor,
      backgroundColor: this.state.currentItemBackgroundColor,
      fillStyle: this.state.currentItemFillStyle,
      strokeWidth: this.state.currentItemStrokeWidth,
      strokeStyle: this.state.currentItemStrokeStyle,
      roughness: this.state.currentItemRoughness,
      opacity: this.state.currentItemOpacity,
      strokeSharpness: this.state.currentItemLinearStrokeSharpness,
    });

    return element;
  };

  private handleLinearElementOnPointerDown = (
    event: React.PointerEvent<HTMLCanvasElement>,
    elementType: ExcalidrawLinearElement["type"],
    pointerDownState: PointerDownState,
  ): void => {
    if (this.state.multiElement) {
      const { multiElement } = this.state;

      // finalize if completing a loop
      if (
        multiElement.type === "line" &&
        isPathALoop(multiElement.points, this.state.zoom.value)
      ) {
        mutateElement(multiElement, {
          lastCommittedPoint:
            multiElement.points[multiElement.points.length - 1],
        });
        this.actionManager.executeAction(actionFinalize);
        return;
      }

      const { x: rx, y: ry, lastCommittedPoint } = multiElement;

      // clicking inside commit zone → finalize arrow
      if (
        multiElement.points.length > 1 &&
        lastCommittedPoint &&
        distance2d(
          pointerDownState.origin.x - rx,
          pointerDownState.origin.y - ry,
          lastCommittedPoint[0],
          lastCommittedPoint[1],
        ) < LINE_CONFIRM_THRESHOLD
      ) {
        this.actionManager.executeAction(actionFinalize);
        return;
      }

      this.setState((prevState) => ({
        selectedElementIds: {
          ...prevState.selectedElementIds,
          [multiElement.id]: true,
        },
      }));
      // clicking outside commit zone → update reference for last committed
      // point
      mutateElement(multiElement, {
        lastCommittedPoint: multiElement.points[multiElement.points.length - 1],
      });
      setCursor(this.canvas, CURSOR_TYPE.POINTER);
    } else {
      const [gridX, gridY] = getGridPoint(
        pointerDownState.origin.x,
        pointerDownState.origin.y,
        this.state.gridSize,
      );

      /* If arrow is pre-arrowheads, it will have undefined for both start and end arrowheads.
      If so, we want it to be null for start and "arrow" for end. If the linear item is not
      an arrow, we want it to be null for both. Otherwise, we want it to use the
      values from appState. */

      const { currentItemStartArrowhead, currentItemEndArrowhead } = this.state;
      const [startArrowhead, endArrowhead] =
        elementType === "arrow"
          ? [currentItemStartArrowhead, currentItemEndArrowhead]
          : [null, null];

      const element = newLinearElement({
        type: elementType,
        x: gridX,
        y: gridY,
        strokeColor: this.state.currentItemStrokeColor,
        backgroundColor: this.state.currentItemBackgroundColor,
        fillStyle: this.state.currentItemFillStyle,
        strokeWidth: this.state.currentItemStrokeWidth,
        strokeStyle: this.state.currentItemStrokeStyle,
        roughness: this.state.currentItemRoughness,
        opacity: this.state.currentItemOpacity,
        strokeSharpness: this.state.currentItemLinearStrokeSharpness,
        startArrowhead,
        endArrowhead,
      });
      this.setState((prevState) => ({
        selectedElementIds: {
          ...prevState.selectedElementIds,
          [element.id]: false,
        },
      }));
      mutateElement(element, {
        points: [...element.points, [0, 0]],
      });
      const boundElement = getHoveredElementForBinding(
        pointerDownState.origin,
        this.scene,
      );
      this.scene.replaceAllElements([
        ...this.scene.getElementsIncludingDeleted(),
        element,
      ]);
      this.setState({
        draggingElement: element,
        editingElement: element,
        startBoundElement: boundElement,
        suggestedBindings: [],
      });
    }
  };

  private createGenericElementOnPointerDown = (
    elementType: ExcalidrawGenericElement["type"],
    pointerDownState: PointerDownState,
  ): void => {
    const [gridX, gridY] = getGridPoint(
      pointerDownState.origin.x,
      pointerDownState.origin.y,
      this.state.gridSize,
    );
    const element = newElement({
      type: elementType,
      x: gridX,
      y: gridY,
      strokeColor: this.state.currentItemStrokeColor,
      backgroundColor: this.state.currentItemBackgroundColor,
      fillStyle: this.state.currentItemFillStyle,
      strokeWidth: this.state.currentItemStrokeWidth,
      strokeStyle: this.state.currentItemStrokeStyle,
      roughness: this.state.currentItemRoughness,
      opacity: this.state.currentItemOpacity,
      strokeSharpness: this.state.currentItemStrokeSharpness,
    });

    if (element.type === "selection") {
      this.setState({
        selectionElement: element,
        draggingElement: element,
      });
    } else {
      this.scene.replaceAllElements([
        ...this.scene.getElementsIncludingDeleted(),
        element,
      ]);
      this.setState({
        multiElement: null,
        draggingElement: element,
        editingElement: element,
      });
    }
  };

  private onKeyDownFromPointerDownHandler(
    pointerDownState: PointerDownState,
  ): (event: KeyboardEvent) => void {
    return withBatchedUpdates((event: KeyboardEvent) => {
      if (this.maybeHandleResize(pointerDownState, event)) {
        return;
      }
      this.maybeDragNewGenericElement(pointerDownState, event);
    });
  }

  private onKeyUpFromPointerDownHandler(
    pointerDownState: PointerDownState,
  ): (event: KeyboardEvent) => void {
    return withBatchedUpdates((event: KeyboardEvent) => {
      // Prevents focus from escaping excalidraw tab
      event.key === KEYS.ALT && event.preventDefault();
      if (this.maybeHandleResize(pointerDownState, event)) {
        return;
      }
      this.maybeDragNewGenericElement(pointerDownState, event);
    });
  }

  private onPointerMoveFromPointerDownHandler(
    pointerDownState: PointerDownState,
  ) {
    return withBatchedUpdatesThrottled((event: PointerEvent) => {
      // We need to initialize dragOffsetXY only after we've updated
      // `state.selectedElementIds` on pointerDown. Doing it here in pointerMove
      // event handler should hopefully ensure we're already working with
      // the updated state.
      if (pointerDownState.drag.offset === null) {
        pointerDownState.drag.offset = tupleToCoors(
          getDragOffsetXY(
            getSelectedElements(this.scene.getElements(), this.state),
            pointerDownState.origin.x,
            pointerDownState.origin.y,
          ),
        );
      }
      const target = event.target;
      if (!(target instanceof HTMLElement)) {
        return;
      }

      if (this.handlePointerMoveOverScrollbars(event, pointerDownState)) {
        return;
      }

      const pointerCoords = viewportCoordsToSceneCoords(event, this.state);

      if (isEraserActive(this.state)) {
        this.handleEraser(event, pointerDownState, pointerCoords);
        return;
      }

      const [gridX, gridY] = getGridPoint(
        pointerCoords.x,
        pointerCoords.y,
        this.state.gridSize,
      );

      // for arrows/lines, don't start dragging until a given threshold
      // to ensure we don't create a 2-point arrow by mistake when
      // user clicks mouse in a way that it moves a tiny bit (thus
      // triggering pointermove)
      if (
        !pointerDownState.drag.hasOccurred &&
        (this.state.activeTool.type === "arrow" ||
          this.state.activeTool.type === "line")
      ) {
        if (
          distance2d(
            pointerCoords.x,
            pointerCoords.y,
            pointerDownState.origin.x,
            pointerDownState.origin.y,
          ) < DRAGGING_THRESHOLD
        ) {
          return;
        }
      }

      if (pointerDownState.resize.isResizing) {
        pointerDownState.lastCoords.x = pointerCoords.x;
        pointerDownState.lastCoords.y = pointerCoords.y;
        if (this.maybeHandleResize(pointerDownState, event)) {
          return true;
        }
      }

      if (this.state.editingLinearElement) {
        const didDrag = LinearElementEditor.handlePointDragging(
          this.state,
          (appState) => this.setState(appState),
          pointerCoords.x,
          pointerCoords.y,
          (element, pointsSceneCoords) => {
            this.maybeSuggestBindingsForLinearElementAtCoords(
              element,
              pointsSceneCoords,
            );
          },
        );

        if (didDrag) {
          pointerDownState.lastCoords.x = pointerCoords.x;
          pointerDownState.lastCoords.y = pointerCoords.y;
          return;
        }
      }

      const hasHitASelectedElement = pointerDownState.hit.allHitElements.some(
        (element) => this.isASelectedElement(element),
      );

      if (
        (hasHitASelectedElement ||
          pointerDownState.hit.hasHitCommonBoundingBoxOfSelectedElements) &&
        // this allows for box-selecting points when clicking inside the
        // line's bounding box
        (!this.state.editingLinearElement || !event.shiftKey) &&
        // box-selecting without shift when editing line, not clicking on a line
        (!this.state.editingLinearElement ||
          this.state.editingLinearElement?.elementId !==
            pointerDownState.hit.element?.id ||
          pointerDownState.hit.hasHitElementInside)
      ) {
        // Marking that click was used for dragging to check
        // if elements should be deselected on pointerup
        pointerDownState.drag.hasOccurred = true;
        const selectedElements = getSelectedElements(
          this.scene.getElements(),
          this.state,
        );
        // prevent dragging even if we're no longer holding cmd/ctrl otherwise
        // it would have weird results (stuff jumping all over the screen)
        if (selectedElements.length > 0 && !pointerDownState.withCmdOrCtrl) {
          const [dragX, dragY] = getGridPoint(
            pointerCoords.x - pointerDownState.drag.offset.x,
            pointerCoords.y - pointerDownState.drag.offset.y,
            this.state.gridSize,
          );

          const [dragDistanceX, dragDistanceY] = [
            Math.abs(pointerCoords.x - pointerDownState.origin.x),
            Math.abs(pointerCoords.y - pointerDownState.origin.y),
          ];

          // We only drag in one direction if shift is pressed
          const lockDirection = event.shiftKey;

          dragSelectedElements(
            pointerDownState,
            selectedElements,
            dragX,
            dragY,
            lockDirection,
            dragDistanceX,
            dragDistanceY,
            this.state,
          );
          this.maybeSuggestBindingForAll(selectedElements);

          // We duplicate the selected element if alt is pressed on pointer move
          if (event.altKey && !pointerDownState.hit.hasBeenDuplicated) {
            // Move the currently selected elements to the top of the z index stack, and
            // put the duplicates where the selected elements used to be.
            // (the origin point where the dragging started)

            pointerDownState.hit.hasBeenDuplicated = true;

            const nextElements = [];
            const elementsToAppend = [];
            const groupIdMap = new Map();
            const oldIdToDuplicatedId = new Map();
            const hitElement = pointerDownState.hit.element;
            const elements = this.scene.getElementsIncludingDeleted();
            const selectedElementIds: Array<ExcalidrawElement["id"]> =
              getSelectedElements(elements, this.state, true).map(
                (element) => element.id,
              );

            for (const element of elements) {
              if (
                selectedElementIds.includes(element.id) ||
                // case: the state.selectedElementIds might not have been
                // updated yet by the time this mousemove event is fired
                (element.id === hitElement?.id &&
                  pointerDownState.hit.wasAddedToSelection)
              ) {
                const duplicatedElement = duplicateElement(
                  this.state.editingGroupId,
                  groupIdMap,
                  element,
                );
                const [originDragX, originDragY] = getGridPoint(
                  pointerDownState.origin.x - pointerDownState.drag.offset.x,
                  pointerDownState.origin.y - pointerDownState.drag.offset.y,
                  this.state.gridSize,
                );
                mutateElement(duplicatedElement, {
                  x: duplicatedElement.x + (originDragX - dragX),
                  y: duplicatedElement.y + (originDragY - dragY),
                });
                nextElements.push(duplicatedElement);
                elementsToAppend.push(element);
                oldIdToDuplicatedId.set(element.id, duplicatedElement.id);
              } else {
                nextElements.push(element);
              }
            }
            const nextSceneElements = [...nextElements, ...elementsToAppend];
            bindTextToShapeAfterDuplication(
              nextElements,
              elementsToAppend,
              oldIdToDuplicatedId,
            );
            fixBindingsAfterDuplication(
              nextSceneElements,
              elementsToAppend,
              oldIdToDuplicatedId,
              "duplicatesServeAsOld",
            );
            this.scene.replaceAllElements(nextSceneElements);
          }
          return;
        }
      }

      // It is very important to read this.state within each move event,
      // otherwise we would read a stale one!
      const draggingElement = this.state.draggingElement;
      if (!draggingElement) {
        return;
      }

      if (draggingElement.type === "freedraw") {
        const points = draggingElement.points;
        const dx = pointerCoords.x - draggingElement.x;
        const dy = pointerCoords.y - draggingElement.y;

        const lastPoint = points.length > 0 && points[points.length - 1];
        const discardPoint =
          lastPoint && lastPoint[0] === dx && lastPoint[1] === dy;

        if (!discardPoint) {
          const pressures = draggingElement.simulatePressure
            ? draggingElement.pressures
            : [...draggingElement.pressures, event.pressure];

          mutateElement(draggingElement, {
            points: [...points, [dx, dy]],
            pressures,
          });
        }
      } else if (isLinearElement(draggingElement)) {
        pointerDownState.drag.hasOccurred = true;
        const points = draggingElement.points;
        let dx = gridX - draggingElement.x;
        let dy = gridY - draggingElement.y;

        if (shouldRotateWithDiscreteAngle(event) && points.length === 2) {
          ({ width: dx, height: dy } = getPerfectElementSize(
            this.state.activeTool.type,
            dx,
            dy,
          ));
        }

        if (points.length === 1) {
          mutateElement(draggingElement, { points: [...points, [dx, dy]] });
        } else if (points.length > 1) {
          mutateElement(draggingElement, {
            points: [...points.slice(0, -1), [dx, dy]],
          });
        }

        if (isBindingElement(draggingElement)) {
          // When creating a linear element by dragging
          this.maybeSuggestBindingsForLinearElementAtCoords(
            draggingElement,
            [pointerCoords],
            this.state.startBoundElement,
          );
        }
      } else {
        pointerDownState.lastCoords.x = pointerCoords.x;
        pointerDownState.lastCoords.y = pointerCoords.y;
        this.maybeDragNewGenericElement(pointerDownState, event);
      }

      if (this.state.activeTool.type === "selection") {
        pointerDownState.boxSelection.hasOccurred = true;

        const elements = this.scene.getElements();
        if (
          !event.shiftKey &&
          // allows for box-selecting points (without shift)
          !this.state.editingLinearElement &&
          isSomeElementSelected(elements, this.state)
        ) {
          if (pointerDownState.withCmdOrCtrl && pointerDownState.hit.element) {
            this.setState((prevState) =>
              selectGroupsForSelectedElements(
                {
                  ...prevState,
                  selectedElementIds: {
                    [pointerDownState.hit.element!.id]: true,
                  },
                },
                this.scene.getElements(),
              ),
            );
          } else {
            this.setState({
              selectedElementIds: {},
              selectedGroupIds: {},
              editingGroupId: null,
            });
          }
        }
        // box-select line editor points
        if (this.state.editingLinearElement) {
          LinearElementEditor.handleBoxSelection(
            event,
            this.state,
            this.setState.bind(this),
          );
          // regular box-select
        } else {
          const elementsWithinSelection = getElementsWithinSelection(
            elements,
            draggingElement,
          );
          this.setState((prevState) =>
            selectGroupsForSelectedElements(
              {
                ...prevState,
                selectedElementIds: {
                  ...prevState.selectedElementIds,
                  ...elementsWithinSelection.reduce((map, element) => {
                    map[element.id] = true;
                    return map;
                  }, {} as any),
                  ...(pointerDownState.hit.element
                    ? {
                        // if using ctrl/cmd, select the hitElement only if we
                        // haven't box-selected anything else
                        [pointerDownState.hit.element.id]:
                          !elementsWithinSelection.length,
                      }
                    : null),
                },
                showHyperlinkPopup:
                  elementsWithinSelection.length === 1 &&
                  elementsWithinSelection[0].link
                    ? "info"
                    : false,
              },
              this.scene.getElements(),
            ),
          );
        }
      }
    });
  }

  // Returns whether the pointer move happened over either scrollbar
  private handlePointerMoveOverScrollbars(
    event: PointerEvent,
    pointerDownState: PointerDownState,
  ): boolean {
    if (pointerDownState.scrollbars.isOverHorizontal) {
      const x = event.clientX;
      const dx = x - pointerDownState.lastCoords.x;
      this.setState({
        scrollX: this.state.scrollX - dx / this.state.zoom.value,
      });
      pointerDownState.lastCoords.x = x;
      return true;
    }

    if (pointerDownState.scrollbars.isOverVertical) {
      const y = event.clientY;
      const dy = y - pointerDownState.lastCoords.y;
      this.setState({
        scrollY: this.state.scrollY - dy / this.state.zoom.value,
      });
      pointerDownState.lastCoords.y = y;
      return true;
    }
    return false;
  }

  private onPointerUpFromPointerDownHandler(
    pointerDownState: PointerDownState,
  ): (event: PointerEvent) => void {
    return withBatchedUpdates((childEvent: PointerEvent) => {
      const {
        draggingElement,
        resizingElement,
        multiElement,
        activeTool,
        isResizing,
        isRotating,
      } = this.state;
      this.setState({
        isResizing: false,
        isRotating: false,
        resizingElement: null,
        selectionElement: null,
        cursorButton: "up",
        // text elements are reset on finalize, and resetting on pointerup
        // may cause issues with double taps
        editingElement:
          multiElement || isTextElement(this.state.editingElement)
            ? this.state.editingElement
            : null,
      });

      this.savePointer(childEvent.clientX, childEvent.clientY, "up");

      // Handle end of dragging a point of a linear element, might close a loop
      // and sets binding element
      if (this.state.editingLinearElement) {
        if (
          !pointerDownState.boxSelection.hasOccurred &&
          (pointerDownState.hit?.element?.id !==
            this.state.editingLinearElement.elementId ||
            !pointerDownState.hit.hasHitElementInside)
        ) {
          this.actionManager.executeAction(actionFinalize);
        } else {
          const editingLinearElement = LinearElementEditor.handlePointerUp(
            childEvent,
            this.state.editingLinearElement,
            this.state,
          );
          if (editingLinearElement !== this.state.editingLinearElement) {
            this.setState({
              editingLinearElement,
              suggestedBindings: [],
            });
          }
        }
      }

      lastPointerUp = null;

      if (pointerDownState.eventListeners.onMove) {
        pointerDownState.eventListeners.onMove.flush();
      }

      window.removeEventListener(
        EVENT.POINTER_MOVE,
        pointerDownState.eventListeners.onMove!,
      );
      window.removeEventListener(
        EVENT.POINTER_UP,
        pointerDownState.eventListeners.onUp!,
      );
      window.removeEventListener(
        EVENT.KEYDOWN,
        pointerDownState.eventListeners.onKeyDown!,
      );
      window.removeEventListener(
        EVENT.KEYUP,
        pointerDownState.eventListeners.onKeyUp!,
      );

      if (this.state.pendingImageElement) {
        this.setState({ pendingImageElement: null });
      }

      if (draggingElement?.type === "freedraw") {
        const pointerCoords = viewportCoordsToSceneCoords(
          childEvent,
          this.state,
        );

        const points = draggingElement.points;
        let dx = pointerCoords.x - draggingElement.x;
        let dy = pointerCoords.y - draggingElement.y;

        // Allows dots to avoid being flagged as infinitely small
        if (dx === points[0][0] && dy === points[0][1]) {
          dy += 0.0001;
          dx += 0.0001;
        }

        const pressures = draggingElement.simulatePressure
          ? []
          : [...draggingElement.pressures, childEvent.pressure];

        mutateElement(draggingElement, {
          points: [...points, [dx, dy]],
          pressures,
          lastCommittedPoint: [dx, dy],
        });

        this.actionManager.executeAction(actionFinalize);

        return;
      }
      if (isImageElement(draggingElement)) {
        const imageElement = draggingElement;
        try {
          this.initializeImageDimensions(imageElement);
          this.setState(
            { selectedElementIds: { [imageElement.id]: true } },
            () => {
              this.actionManager.executeAction(actionFinalize);
            },
          );
        } catch (error: any) {
          console.error(error);
          this.scene.replaceAllElements(
            this.scene
              .getElementsIncludingDeleted()
              .filter((el) => el.id !== imageElement.id),
          );
          this.actionManager.executeAction(actionFinalize);
        }
        return;
      }

      if (isLinearElement(draggingElement)) {
        if (draggingElement!.points.length > 1) {
          this.history.resumeRecording();
        }
        const pointerCoords = viewportCoordsToSceneCoords(
          childEvent,
          this.state,
        );

        if (
          !pointerDownState.drag.hasOccurred &&
          draggingElement &&
          !multiElement
        ) {
          mutateElement(draggingElement, {
            points: [
              ...draggingElement.points,
              [
                pointerCoords.x - draggingElement.x,
                pointerCoords.y - draggingElement.y,
              ],
            ],
          });
          this.setState({
            multiElement: draggingElement,
            editingElement: this.state.draggingElement,
          });
        } else if (pointerDownState.drag.hasOccurred && !multiElement) {
          if (
            isBindingEnabled(this.state) &&
            isBindingElement(draggingElement)
          ) {
            maybeBindLinearElement(
              draggingElement,
              this.state,
              this.scene,
              pointerCoords,
            );
          }
          this.setState({ suggestedBindings: [], startBoundElement: null });
          if (!activeTool.locked) {
            resetCursor(this.canvas);
            this.setState((prevState) => ({
              draggingElement: null,
              activeTool: { ...prevState.activeTool, type: "selection" },
              selectedElementIds: {
                ...prevState.selectedElementIds,
                [this.state.draggingElement!.id]: true,
              },
            }));
          } else {
            this.setState((prevState) => ({
              draggingElement: null,
              selectedElementIds: {
                ...prevState.selectedElementIds,
                [this.state.draggingElement!.id]: true,
              },
            }));
          }
        }
        return;
      }

      if (
        activeTool.type !== "selection" &&
        draggingElement &&
        isInvisiblySmallElement(draggingElement)
      ) {
        // remove invisible element which was added in onPointerDown
        this.scene.replaceAllElements(
          this.scene.getElementsIncludingDeleted().slice(0, -1),
        );
        this.setState({
          draggingElement: null,
        });
        return;
      }

      if (draggingElement) {
        mutateElement(
          draggingElement,
          getNormalizedDimensions(draggingElement),
        );
      }

      if (resizingElement) {
        this.history.resumeRecording();
      }

      if (resizingElement && isInvisiblySmallElement(resizingElement)) {
        this.scene.replaceAllElements(
          this.scene
            .getElementsIncludingDeleted()
            .filter((el) => el.id !== resizingElement.id),
        );
      }

      // Code below handles selection when element(s) weren't
      // drag or added to selection on pointer down phase.
      const hitElement = pointerDownState.hit.element;
      if (isEraserActive(this.state)) {
        const draggedDistance = distance2d(
          this.lastPointerDown!.clientX,
          this.lastPointerDown!.clientY,
          this.lastPointerUp!.clientX,
          this.lastPointerUp!.clientY,
        );

        if (draggedDistance === 0) {
          const scenePointer = viewportCoordsToSceneCoords(
            {
              clientX: this.lastPointerUp!.clientX,
              clientY: this.lastPointerUp!.clientY,
            },
            this.state,
          );
          const hitElements = this.getElementsAtPosition(
            scenePointer.x,
            scenePointer.y,
          );
          hitElements.forEach(
            (hitElement) =>
              (pointerDownState.elementIdsToErase[hitElement.id] = {
                erase: true,
                opacity: hitElement.opacity,
              }),
          );
        }
        this.eraseElements(pointerDownState);
        return;
      } else if (Object.keys(pointerDownState.elementIdsToErase).length) {
        this.restoreReadyToEraseElements(pointerDownState);
      }

      if (
        hitElement &&
        !pointerDownState.drag.hasOccurred &&
        !pointerDownState.hit.wasAddedToSelection &&
        // if we're editing a line, pointerup shouldn't switch selection if
        // box selected
        (!this.state.editingLinearElement ||
          !pointerDownState.boxSelection.hasOccurred)
      ) {
        // when inside line editor, shift selects points instead
        if (childEvent.shiftKey && !this.state.editingLinearElement) {
          if (this.state.selectedElementIds[hitElement.id]) {
            if (isSelectedViaGroup(this.state, hitElement)) {
              // We want to unselect all groups hitElement is part of
              // as well as all elements that are part of the groups
              // hitElement is part of
              const idsOfSelectedElementsThatAreInGroups = hitElement.groupIds
                .flatMap((groupId) =>
                  getElementsInGroup(this.scene.getElements(), groupId),
                )
                .map((element) => ({ [element.id]: false }))
                .reduce((prevId, acc) => ({ ...prevId, ...acc }), {});

              this.setState((_prevState) => ({
                selectedGroupIds: {
                  ..._prevState.selectedElementIds,
                  ...hitElement.groupIds
                    .map((gId) => ({ [gId]: false }))
                    .reduce((prev, acc) => ({ ...prev, ...acc }), {}),
                },
                selectedElementIds: {
                  ..._prevState.selectedElementIds,
                  ...idsOfSelectedElementsThatAreInGroups,
                },
              }));
            } else {
              // remove element from selection while
              // keeping prev elements selected
              this.setState((prevState) =>
                selectGroupsForSelectedElements(
                  {
                    ...prevState,
                    selectedElementIds: {
                      ...prevState.selectedElementIds,
                      [hitElement!.id]: false,
                    },
                  },
                  this.scene.getElements(),
                ),
              );
            }
          } else {
            // add element to selection while
            // keeping prev elements selected

            this.setState((_prevState) => ({
              selectedElementIds: {
                ..._prevState.selectedElementIds,
                [hitElement!.id]: true,
              },
            }));
          }
        } else {
          this.setState((prevState) => ({
            ...selectGroupsForSelectedElements(
              {
                ...prevState,
                selectedElementIds: { [hitElement.id]: true },
              },
              this.scene.getElements(),
            ),
          }));
        }
      }

      if (
        !this.state.editingLinearElement &&
        !pointerDownState.drag.hasOccurred &&
        !this.state.isResizing &&
        ((hitElement &&
          isHittingElementBoundingBoxWithoutHittingElement(
            hitElement,
            this.state,
            pointerDownState.origin.x,
            pointerDownState.origin.y,
          )) ||
          (!hitElement &&
            pointerDownState.hit.hasHitCommonBoundingBoxOfSelectedElements))
      ) {
        // Deselect selected elements
        this.setState({
          selectedElementIds: {},
          selectedGroupIds: {},
          editingGroupId: null,
        });

        return;
      }

      if (
        !activeTool.locked &&
        activeTool.type !== "freedraw" &&
        draggingElement
      ) {
        this.setState((prevState) => ({
          selectedElementIds: {
            ...prevState.selectedElementIds,
            [draggingElement.id]: true,
          },
        }));
      }

      if (
        activeTool.type !== "selection" ||
        isSomeElementSelected(this.scene.getElements(), this.state)
      ) {
        this.history.resumeRecording();
      }

      if (pointerDownState.drag.hasOccurred || isResizing || isRotating) {
        (isBindingEnabled(this.state)
          ? bindOrUnbindSelectedElements
          : unbindLinearElements)(
          getSelectedElements(this.scene.getElements(), this.state),
        );
      }

      if (!activeTool.locked && activeTool.type !== "freedraw") {
        resetCursor(this.canvas);
        this.setState({
          draggingElement: null,
          suggestedBindings: [],
          activeTool: { ...activeTool, type: "selection" },
        });
      } else {
        this.setState({
          draggingElement: null,
          suggestedBindings: [],
        });
      }
    });
  }

  private restoreReadyToEraseElements = (
    pointerDownState: PointerDownState,
  ) => {
    const elements = this.scene.getElements().map((ele) => {
      if (
        pointerDownState.elementIdsToErase[ele.id] &&
        pointerDownState.elementIdsToErase[ele.id].erase
      ) {
        return newElementWith(ele, {
          opacity: pointerDownState.elementIdsToErase[ele.id].opacity,
        });
      } else if (
        isBoundToContainer(ele) &&
        pointerDownState.elementIdsToErase[ele.containerId] &&
        pointerDownState.elementIdsToErase[ele.containerId].erase
      ) {
        return newElementWith(ele, {
          opacity: pointerDownState.elementIdsToErase[ele.containerId].opacity,
        });
      }
      return ele;
    });

    this.scene.replaceAllElements(elements);
  };

  private eraseElements = (pointerDownState: PointerDownState) => {
    const elements = this.scene.getElements().map((ele) => {
      if (
        pointerDownState.elementIdsToErase[ele.id] &&
        pointerDownState.elementIdsToErase[ele.id].erase
      ) {
        return newElementWith(ele, { isDeleted: true });
      } else if (
        isBoundToContainer(ele) &&
        pointerDownState.elementIdsToErase[ele.containerId] &&
        pointerDownState.elementIdsToErase[ele.containerId].erase
      ) {
        return newElementWith(ele, { isDeleted: true });
      }
      return ele;
    });

    this.history.resumeRecording();
    this.scene.replaceAllElements(elements);
  };

  private initializeImage = async ({
    imageFile,
    imageElement: _imageElement,
    showCursorImagePreview = false,
  }: {
    imageFile: File;
    imageElement: ExcalidrawImageElement;
    showCursorImagePreview?: boolean;
  }) => {
    // at this point this should be guaranteed image file, but we do this check
    // to satisfy TS down the line
    if (!isSupportedImageFile(imageFile)) {
      throw new Error(t("errors.unsupportedFileType"));
    }
    const mimeType = imageFile.type;

    setCursor(this.canvas, "wait");

    if (mimeType === MIME_TYPES.svg) {
      try {
        imageFile = SVGStringToFile(
          await normalizeSVG(await imageFile.text()),
          imageFile.name,
        );
      } catch (error: any) {
        console.warn(error);
        throw new Error(t("errors.svgImageInsertError"));
      }
    }

    // generate image id (by default the file digest) before any
    // resizing/compression takes place to keep it more portable
    const fileId = await ((this.props.generateIdForFile?.(
      imageFile,
    ) as Promise<FileId>) || generateIdFromFile(imageFile));

    if (!fileId) {
      console.warn(
        "Couldn't generate file id or the supplied `generateIdForFile` didn't resolve to one.",
      );
      throw new Error(t("errors.imageInsertError"));
    }

    const existingFileData = this.files[fileId];
    if (!existingFileData?.dataURL) {
      try {
        imageFile = await resizeImageFile(imageFile, {
          maxWidthOrHeight: DEFAULT_MAX_IMAGE_WIDTH_OR_HEIGHT,
        });
      } catch (error: any) {
        console.error("error trying to resing image file on insertion", error);
      }

      if (imageFile.size > MAX_ALLOWED_FILE_BYTES) {
        throw new Error(
          t("errors.fileTooBig", {
            maxSize: `${Math.trunc(MAX_ALLOWED_FILE_BYTES / 1024 / 1024)}MB`,
          }),
        );
      }
    }

    if (showCursorImagePreview) {
      const dataURL = this.files[fileId]?.dataURL;
      // optimization so that we don't unnecessarily resize the original
      // full-size file for cursor preview
      // (it's much faster to convert the resized dataURL to File)
      const resizedFile = dataURL && dataURLToFile(dataURL);

      this.setImagePreviewCursor(resizedFile || imageFile);
    }

    const dataURL =
      this.files[fileId]?.dataURL || (await getDataURL(imageFile));

    const imageElement = mutateElement(
      _imageElement,
      {
        fileId,
      },
      false,
    ) as NonDeleted<InitializedExcalidrawImageElement>;

    return new Promise<NonDeleted<InitializedExcalidrawImageElement>>(
      async (resolve, reject) => {
        try {
          this.files = {
            ...this.files,
            [fileId]: {
              mimeType,
              id: fileId,
              dataURL,
              created: Date.now(),
            },
          };
          const cachedImageData = this.imageCache.get(fileId);
          if (!cachedImageData) {
            this.addNewImagesToImageCache();
            await this.updateImageCache([imageElement]);
          }
          if (cachedImageData?.image instanceof Promise) {
            await cachedImageData.image;
          }
          if (
            this.state.pendingImageElement?.id !== imageElement.id &&
            this.state.draggingElement?.id !== imageElement.id
          ) {
            this.initializeImageDimensions(imageElement, true);
          }
          resolve(imageElement);
        } catch (error: any) {
          console.error(error);
          reject(new Error(t("errors.imageInsertError")));
        } finally {
          if (!showCursorImagePreview) {
            resetCursor(this.canvas);
          }
        }
      },
    );
  };

  /**
   * inserts image into elements array and rerenders
   */
  private insertImageElement = async (
    imageElement: ExcalidrawImageElement,
    imageFile: File,
    showCursorImagePreview?: boolean,
  ) => {
    this.scene.replaceAllElements([
      ...this.scene.getElementsIncludingDeleted(),
      imageElement,
    ]);

    try {
      await this.initializeImage({
        imageFile,
        imageElement,
        showCursorImagePreview,
      });
    } catch (error: any) {
      mutateElement(imageElement, {
        isDeleted: true,
      });
      this.actionManager.executeAction(actionFinalize);
      this.setState({
        errorMessage: error.message || t("errors.imageInsertError"),
      });
    }
  };

  private setImagePreviewCursor = async (imageFile: File) => {
    // mustn't be larger than 128 px
    // https://developer.mozilla.org/en-US/docs/Web/CSS/CSS_Basic_User_Interface/Using_URL_values_for_the_cursor_property
    const cursorImageSizePx = 96;

    const imagePreview = await resizeImageFile(imageFile, {
      maxWidthOrHeight: cursorImageSizePx,
    });

    let previewDataURL = await getDataURL(imagePreview);

    // SVG cannot be resized via `resizeImageFile` so we resize by rendering to
    // a small canvas
    if (imageFile.type === MIME_TYPES.svg) {
      const img = await loadHTMLImageElement(previewDataURL);

      let height = Math.min(img.height, cursorImageSizePx);
      let width = height * (img.width / img.height);

      if (width > cursorImageSizePx) {
        width = cursorImageSizePx;
        height = width * (img.height / img.width);
      }

      const canvas = document.createElement("canvas");
      canvas.height = height;
      canvas.width = width;
      const context = canvas.getContext("2d")!;

      context.drawImage(img, 0, 0, width, height);

      previewDataURL = canvas.toDataURL(MIME_TYPES.svg) as DataURL;
    }

    if (this.state.pendingImageElement) {
      setCursor(this.canvas, `url(${previewDataURL}) 4 4, auto`);
    }
  };

  private onImageAction = async (
    { insertOnCanvasDirectly } = { insertOnCanvasDirectly: false },
  ) => {
    try {
      const clientX = this.state.width / 2 + this.state.offsetLeft;
      const clientY = this.state.height / 2 + this.state.offsetTop;

      const { x, y } = viewportCoordsToSceneCoords(
        { clientX, clientY },
        this.state,
      );

      const imageFile = await fileOpen({
        description: "Image",
        extensions: ["jpg", "png", "svg", "gif"],
      });

      const imageElement = this.createImageElement({
        sceneX: x,
        sceneY: y,
      });

      if (insertOnCanvasDirectly) {
        this.insertImageElement(imageElement, imageFile);
        this.initializeImageDimensions(imageElement);
        this.setState(
          {
            selectedElementIds: { [imageElement.id]: true },
          },
          () => {
            this.actionManager.executeAction(actionFinalize);
          },
        );
      } else {
        this.setState(
          {
            pendingImageElement: imageElement,
          },
          () => {
            this.insertImageElement(
              imageElement,
              imageFile,
              /* showCursorImagePreview */ true,
            );
          },
        );
      }
    } catch (error: any) {
      if (error.name !== "AbortError") {
        console.error(error);
      } else {
        console.warn(error);
      }
      this.setState(
        {
          pendingImageElement: null,
          editingElement: null,
          activeTool: { ...this.state.activeTool, type: "selection" },
        },
        () => {
          this.actionManager.executeAction(actionFinalize);
        },
      );
    }
  };

  private initializeImageDimensions = (
    imageElement: ExcalidrawImageElement,
    forceNaturalSize = false,
  ) => {
    const image =
      isInitializedImageElement(imageElement) &&
      this.imageCache.get(imageElement.fileId)?.image;

    if (!image || image instanceof Promise) {
      if (
        imageElement.width < DRAGGING_THRESHOLD / this.state.zoom.value &&
        imageElement.height < DRAGGING_THRESHOLD / this.state.zoom.value
      ) {
        const placeholderSize = 100 / this.state.zoom.value;
        mutateElement(imageElement, {
          x: imageElement.x - placeholderSize / 2,
          y: imageElement.y - placeholderSize / 2,
          width: placeholderSize,
          height: placeholderSize,
        });
      }

      return;
    }

    if (
      forceNaturalSize ||
      // if user-created bounding box is below threshold, assume the
      // intention was to click instead of drag, and use the image's
      // intrinsic size
      (imageElement.width < DRAGGING_THRESHOLD / this.state.zoom.value &&
        imageElement.height < DRAGGING_THRESHOLD / this.state.zoom.value)
    ) {
      const minHeight = Math.max(this.state.height - 120, 160);
      // max 65% of canvas height, clamped to <300px, vh - 120px>
      const maxHeight = Math.min(
        minHeight,
        Math.floor(this.state.height * 0.5) / this.state.zoom.value,
      );

      const height = Math.min(image.naturalHeight, maxHeight);
      const width = height * (image.naturalWidth / image.naturalHeight);

      // add current imageElement width/height to account for previous centering
      // of the placeholder image
      const x = imageElement.x + imageElement.width / 2 - width / 2;
      const y = imageElement.y + imageElement.height / 2 - height / 2;

      mutateElement(imageElement, { x, y, width, height });
    }
  };

  /** updates image cache, refreshing updated elements and/or setting status
      to error for images that fail during <img> element creation */
  private updateImageCache = async (
    elements: readonly InitializedExcalidrawImageElement[],
    files = this.files,
  ) => {
    const { updatedFiles, erroredFiles } = await _updateImageCache({
      imageCache: this.imageCache,
      fileIds: elements.map((element) => element.fileId),
      files,
    });
    if (updatedFiles.size || erroredFiles.size) {
      for (const element of elements) {
        if (updatedFiles.has(element.fileId)) {
          invalidateShapeForElement(element);
        }
      }
    }
    if (erroredFiles.size) {
      this.scene.replaceAllElements(
        this.scene.getElementsIncludingDeleted().map((element) => {
          if (
            isInitializedImageElement(element) &&
            erroredFiles.has(element.fileId)
          ) {
            return newElementWith(element, {
              status: "error",
            });
          }
          return element;
        }),
      );
    }

    return { updatedFiles, erroredFiles };
  };

  /** adds new images to imageCache and re-renders if needed */
  private addNewImagesToImageCache = async (
    imageElements: InitializedExcalidrawImageElement[] = getInitializedImageElements(
      this.scene.getElements(),
    ),
    files: BinaryFiles = this.files,
  ) => {
    const uncachedImageElements = imageElements.filter(
      (element) => !element.isDeleted && !this.imageCache.has(element.fileId),
    );

    if (uncachedImageElements.length) {
      const { updatedFiles } = await this.updateImageCache(
        uncachedImageElements,
        files,
      );
      if (updatedFiles.size) {
        this.scene.informMutation();
      }
    }
  };

  /** generally you should use `addNewImagesToImageCache()` directly if you need
   *  to render new images. This is just a failsafe  */
  private scheduleImageRefresh = throttle(() => {
    this.addNewImagesToImageCache();
  }, IMAGE_RENDER_TIMEOUT);

  private updateBindingEnabledOnPointerMove = (
    event: React.PointerEvent<HTMLCanvasElement>,
  ) => {
    const shouldEnableBinding = shouldEnableBindingForPointerEvent(event);
    if (this.state.isBindingEnabled !== shouldEnableBinding) {
      this.setState({ isBindingEnabled: shouldEnableBinding });
    }
  };

  private maybeSuggestBindingAtCursor = (pointerCoords: {
    x: number;
    y: number;
  }): void => {
    const hoveredBindableElement = getHoveredElementForBinding(
      pointerCoords,
      this.scene,
    );
    this.setState({
      suggestedBindings:
        hoveredBindableElement != null ? [hoveredBindableElement] : [],
    });
  };

  private maybeSuggestBindingsForLinearElementAtCoords = (
    linearElement: NonDeleted<ExcalidrawLinearElement>,
    /** scene coords */
    pointerCoords: {
      x: number;
      y: number;
    }[],
    // During line creation the start binding hasn't been written yet
    // into `linearElement`
    oppositeBindingBoundElement?: ExcalidrawBindableElement | null,
  ): void => {
    if (!pointerCoords.length) {
      return;
    }

    const suggestedBindings = pointerCoords.reduce(
      (acc: NonDeleted<ExcalidrawBindableElement>[], coords) => {
        const hoveredBindableElement = getHoveredElementForBinding(
          coords,
          this.scene,
        );
        if (
          hoveredBindableElement != null &&
          !isLinearElementSimpleAndAlreadyBound(
            linearElement,
            oppositeBindingBoundElement?.id,
            hoveredBindableElement,
          )
        ) {
          acc.push(hoveredBindableElement);
        }
        return acc;
      },
      [],
    );

    this.setState({ suggestedBindings });
  };

  private maybeSuggestBindingForAll(
    selectedElements: NonDeleted<ExcalidrawElement>[],
  ): void {
    const suggestedBindings = getEligibleElementsForBinding(selectedElements);
    this.setState({ suggestedBindings });
  }

  private clearSelection(hitElement: ExcalidrawElement | null): void {
    this.setState((prevState) => ({
      selectedElementIds: {},
      selectedGroupIds: {},
      // Continue editing the same group if the user selected a different
      // element from it
      editingGroupId:
        prevState.editingGroupId &&
        hitElement != null &&
        isElementInGroup(hitElement, prevState.editingGroupId)
          ? prevState.editingGroupId
          : null,
    }));
    this.setState({
      selectedElementIds: {},
      previousSelectedElementIds: this.state.selectedElementIds,
    });
  }

  private handleCanvasRef = (canvas: HTMLCanvasElement) => {
    // canvas is null when unmounting
    if (canvas !== null) {
      this.canvas = canvas;
      this.rc = rough.canvas(this.canvas);

      this.canvas.addEventListener(EVENT.WHEEL, this.handleWheel, {
        passive: false,
      });
      this.canvas.addEventListener(EVENT.TOUCH_START, this.onTapStart);
      this.canvas.addEventListener(EVENT.TOUCH_END, this.onTapEnd);
    } else {
      this.canvas?.removeEventListener(EVENT.WHEEL, this.handleWheel);
      this.canvas?.removeEventListener(EVENT.TOUCH_START, this.onTapStart);
      this.canvas?.removeEventListener(EVENT.TOUCH_END, this.onTapEnd);
    }
  };

  private handleAppOnDrop = async (event: React.DragEvent<HTMLDivElement>) => {
    try {
      const file = event.dataTransfer.files.item(0);

      if (isSupportedImageFile(file)) {
        // first attempt to decode scene from the image if it's embedded
        // ---------------------------------------------------------------------

        if (file?.type === MIME_TYPES.png || file?.type === MIME_TYPES.svg) {
          try {
            if (nativeFileSystemSupported) {
              try {
                // This will only work as of Chrome 86,
                // but can be safely ignored on older releases.
                const item = event.dataTransfer.items[0];
                (file as any).handle = await (
                  item as any
                ).getAsFileSystemHandle();
              } catch (error: any) {
                console.warn(error.name, error.message);
              }
            }

            const scene = await loadFromBlob(
              file,
              this.state,
              this.scene.getElementsIncludingDeleted(),
            );
            this.syncActionResult({
              ...scene,
              appState: {
                ...(scene.appState || this.state),
                isLoading: false,
              },
              replaceFiles: true,
              commitToHistory: true,
            });
            return;
          } catch (error: any) {
            if (error.name !== "EncodingError") {
              throw error;
            }
          }
        }

        // if no scene is embedded or we fail for whatever reason, fall back
        // to importing as regular image
        // ---------------------------------------------------------------------

        const { x: sceneX, y: sceneY } = viewportCoordsToSceneCoords(
          event,
          this.state,
        );

        const imageElement = this.createImageElement({ sceneX, sceneY });
        this.insertImageElement(imageElement, file);
        this.initializeImageDimensions(imageElement);
        this.setState({ selectedElementIds: { [imageElement.id]: true } });

        return;
      }
    } catch (error: any) {
      return this.setState({
        isLoading: false,
        errorMessage: error.message,
      });
    }

    const libraryShapes = event.dataTransfer.getData(MIME_TYPES.excalidrawlib);
    if (libraryShapes !== "") {
      this.addElementsFromPasteOrLibrary({
        elements: JSON.parse(libraryShapes),
        position: event,
        files: null,
      });
      return;
    }

    const file = event.dataTransfer?.files.item(0);
    if (
      file?.type === MIME_TYPES.excalidrawlib ||
      file?.name?.endsWith(".excalidrawlib")
    ) {
      this.library
        .importLibrary(file)
        .then(() => {
          // Close and then open to get the libraries updated
          this.setState({ isLibraryOpen: false });
          this.setState({ isLibraryOpen: true });
        })
        .catch((error) =>
          this.setState({ isLoading: false, errorMessage: error.message }),
        );
      // default: assume an Excalidraw file regardless of extension/MimeType
    } else if (file) {
      this.setState({ isLoading: true });
      if (nativeFileSystemSupported) {
        try {
          // This will only work as of Chrome 86,
          // but can be safely ignored on older releases.
          const item = event.dataTransfer.items[0];
          (file as any).handle = await (item as any).getAsFileSystemHandle();
        } catch (error: any) {
          console.warn(error.name, error.message);
        }
      }
      await this.loadFileToCanvas(file);
    }
  };

  loadFileToCanvas = (file: Blob) => {
    loadFromBlob(file, this.state, this.scene.getElementsIncludingDeleted())
      .then((scene) => {
        this.syncActionResult({
          ...scene,
          appState: {
            ...(scene.appState || this.state),
            isLoading: false,
          },
          replaceFiles: true,
          commitToHistory: true,
        });
      })
      .catch((error) => {
        this.setState({ isLoading: false, errorMessage: error.message });
      });
  };

  private handleCanvasContextMenu = (
    event: React.PointerEvent<HTMLCanvasElement>,
  ) => {
    event.preventDefault();

    if (
      (event.nativeEvent.pointerType === "touch" ||
        (event.nativeEvent.pointerType === "pen" &&
          // always allow if user uses a pen secondary button
          event.button !== POINTER_BUTTON.SECONDARY)) &&
      this.state.activeTool.type !== "selection"
    ) {
      return;
    }

    const { x, y } = viewportCoordsToSceneCoords(event, this.state);
    const element = this.getElementAtPosition(x, y, { preferSelected: true });

    const type = element ? "element" : "canvas";

    const container = this.excalidrawContainerRef.current!;
    const { top: offsetTop, left: offsetLeft } =
      container.getBoundingClientRect();
    const left = event.clientX - offsetLeft;
    const top = event.clientY - offsetTop;

    if (element && !this.state.selectedElementIds[element.id]) {
      this.setState({ selectedElementIds: { [element.id]: true } }, () => {
        this._openContextMenu({ top, left }, type);
      });
    } else {
      this._openContextMenu({ top, left }, type);
    }
  };

  private maybeDragNewGenericElement = (
    pointerDownState: PointerDownState,
    event: MouseEvent | KeyboardEvent,
  ): void => {
    const draggingElement = this.state.draggingElement;
    const pointerCoords = pointerDownState.lastCoords;
    if (!draggingElement) {
      return;
    }
    if (
      draggingElement.type === "selection" &&
      this.state.activeTool.type !== "eraser"
    ) {
      dragNewElement(
        draggingElement,
        this.state.activeTool.type,
        pointerDownState.origin.x,
        pointerDownState.origin.y,
        pointerCoords.x,
        pointerCoords.y,
        distance(pointerDownState.origin.x, pointerCoords.x),
        distance(pointerDownState.origin.y, pointerCoords.y),
        shouldMaintainAspectRatio(event),
        shouldResizeFromCenter(event),
      );
    } else {
      const [gridX, gridY] = getGridPoint(
        pointerCoords.x,
        pointerCoords.y,
        this.state.gridSize,
      );

      const image =
        isInitializedImageElement(draggingElement) &&
        this.imageCache.get(draggingElement.fileId)?.image;
      const aspectRatio =
        image && !(image instanceof Promise)
          ? image.width / image.height
          : null;

      dragNewElement(
        draggingElement,
        this.state.activeTool.type,
        pointerDownState.originInGrid.x,
        pointerDownState.originInGrid.y,
        gridX,
        gridY,
        distance(pointerDownState.originInGrid.x, gridX),
        distance(pointerDownState.originInGrid.y, gridY),
        isImageElement(draggingElement)
          ? !shouldMaintainAspectRatio(event)
          : shouldMaintainAspectRatio(event),
        shouldResizeFromCenter(event),
        aspectRatio,
      );

      this.maybeSuggestBindingForAll([draggingElement]);
    }
  };

  private maybeHandleResize = (
    pointerDownState: PointerDownState,
    event: MouseEvent | KeyboardEvent,
  ): boolean => {
    const selectedElements = getSelectedElements(
      this.scene.getElements(),
      this.state,
    );
    const transformHandleType = pointerDownState.resize.handleType;
    this.setState({
      // TODO: rename this state field to "isScaling" to distinguish
      // it from the generic "isResizing" which includes scaling and
      // rotating
      isResizing: transformHandleType && transformHandleType !== "rotation",
      isRotating: transformHandleType === "rotation",
    });
    const pointerCoords = pointerDownState.lastCoords;
    const [resizeX, resizeY] = getGridPoint(
      pointerCoords.x - pointerDownState.resize.offset.x,
      pointerCoords.y - pointerDownState.resize.offset.y,
      this.state.gridSize,
    );
    if (
      transformElements(
        pointerDownState,
        transformHandleType,
        selectedElements,
        pointerDownState.resize.arrowDirection,
        shouldRotateWithDiscreteAngle(event),
        shouldResizeFromCenter(event),
        selectedElements.length === 1 && isImageElement(selectedElements[0])
          ? !shouldMaintainAspectRatio(event)
          : shouldMaintainAspectRatio(event),
        resizeX,
        resizeY,
        pointerDownState.resize.center.x,
        pointerDownState.resize.center.y,
      )
    ) {
      this.maybeSuggestBindingForAll(selectedElements);
      return true;
    }
    return false;
  };

  /** @private use this.handleCanvasContextMenu */
  private _openContextMenu = (
    {
      left,
      top,
    }: {
      left: number;
      top: number;
    },
    type: "canvas" | "element",
  ) => {
    if (this.state.showHyperlinkPopup) {
      this.setState({ showHyperlinkPopup: false });
    }
    this.contextMenuOpen = true;
    const maybeGroupAction = actionGroup.contextItemPredicate!(
      this.actionManager.getElementsIncludingDeleted(),
      this.actionManager.getAppState(),
    );

    const maybeUngroupAction = actionUngroup.contextItemPredicate!(
      this.actionManager.getElementsIncludingDeleted(),
      this.actionManager.getAppState(),
    );

    const maybeFlipHorizontal = actionFlipHorizontal.contextItemPredicate!(
      this.actionManager.getElementsIncludingDeleted(),
      this.actionManager.getAppState(),
    );

    const maybeFlipVertical = actionFlipVertical.contextItemPredicate!(
      this.actionManager.getElementsIncludingDeleted(),
      this.actionManager.getAppState(),
    );

    const mayBeAllowUnbinding = actionUnbindText.contextItemPredicate(
      this.actionManager.getElementsIncludingDeleted(),
      this.actionManager.getAppState(),
    );

    const mayBeAllowBinding = actionBindText.contextItemPredicate(
      this.actionManager.getElementsIncludingDeleted(),
      this.actionManager.getAppState(),
    );

    const separator = "separator";

    const elements = this.scene.getElements();

    const options: ContextMenuOption[] = [];
    if (probablySupportsClipboardBlob && elements.length > 0) {
      options.push(actionCopyAsPng);
    }

    if (probablySupportsClipboardWriteText && elements.length > 0) {
      options.push(actionCopyAsSvg);
    }
    if (type === "canvas") {
      const viewModeOptions = [
        ...options,
        typeof this.props.gridModeEnabled === "undefined" &&
          actionToggleGridMode,
        typeof this.props.zenModeEnabled === "undefined" && actionToggleZenMode,
        typeof this.props.viewModeEnabled === "undefined" &&
          actionToggleViewMode,
        actionToggleStats,
      ];

      if (this.state.viewModeEnabled) {
        ContextMenu.push({
          options: viewModeOptions,
          top,
          left,
          actionManager: this.actionManager,
          appState: this.state,
          container: this.excalidrawContainerRef.current!,
          elements,
        });
      } else {
        ContextMenu.push({
          options: [
            this.deviceType.isMobile &&
              navigator.clipboard && {
                trackEvent: false,
                name: "paste",
                perform: (elements, appStates) => {
                  this.pasteFromClipboard(null);
                  return {
                    commitToHistory: false,
                  };
                },
                contextItemLabel: "labels.paste",
              },
            this.deviceType.isMobile && navigator.clipboard && separator,
            probablySupportsClipboardBlob &&
              elements.length > 0 &&
              actionCopyAsPng,
            probablySupportsClipboardWriteText &&
              elements.length > 0 &&
              actionCopyAsSvg,
            ((probablySupportsClipboardBlob && elements.length > 0) ||
              (probablySupportsClipboardWriteText && elements.length > 0)) &&
              separator,
            actionSelectAll,
            separator,
            typeof this.props.gridModeEnabled === "undefined" &&
              actionToggleGridMode,
            typeof this.props.zenModeEnabled === "undefined" &&
              actionToggleZenMode,
            typeof this.props.viewModeEnabled === "undefined" &&
              actionToggleViewMode,
            actionToggleStats,
          ],
          top,
          left,
          actionManager: this.actionManager,
          appState: this.state,
          container: this.excalidrawContainerRef.current!,
          elements,
        });
      }
    } else if (type === "element") {
      if (this.state.viewModeEnabled) {
        ContextMenu.push({
          options: [navigator.clipboard && actionCopy, ...options],
          top,
          left,
          actionManager: this.actionManager,
          appState: this.state,
          container: this.excalidrawContainerRef.current!,
          elements,
        });
      } else {
        ContextMenu.push({
          options: [
            this.deviceType.isMobile && actionCut,
            this.deviceType.isMobile && navigator.clipboard && actionCopy,
            this.deviceType.isMobile &&
              navigator.clipboard && {
                name: "paste",
                trackEvent: false,
                perform: (elements, appStates) => {
                  this.pasteFromClipboard(null);
                  return {
                    commitToHistory: false,
                  };
                },
                contextItemLabel: "labels.paste",
              },
            this.deviceType.isMobile && separator,
            ...options,
            separator,
            actionCopyStyles,
            actionPasteStyles,
            separator,
            maybeGroupAction && actionGroup,
            mayBeAllowUnbinding && actionUnbindText,
            mayBeAllowBinding && actionBindText,
            maybeUngroupAction && actionUngroup,
            (maybeGroupAction || maybeUngroupAction) && separator,
            actionAddToLibrary,
            separator,
            actionSendBackward,
            actionBringForward,
            actionSendToBack,
            actionBringToFront,
            separator,
            maybeFlipHorizontal && actionFlipHorizontal,
            maybeFlipVertical && actionFlipVertical,
            (maybeFlipHorizontal || maybeFlipVertical) && separator,
            actionLink.contextItemPredicate(elements, this.state) && actionLink,
            actionDuplicateSelection,
            actionDeleteSelected,
          ],
          top,
          left,
          actionManager: this.actionManager,
          appState: this.state,
          container: this.excalidrawContainerRef.current!,
          elements,
        });
      }
    }
  };

  private handleWheel = withBatchedUpdates((event: WheelEvent) => {
    event.preventDefault();

    if (isPanning) {
      return;
    }

    const { deltaX, deltaY } = event;
    const { selectedElementIds, previousSelectedElementIds } = this.state;
    // note that event.ctrlKey is necessary to handle pinch zooming
    if (event.metaKey || event.ctrlKey) {
      const sign = Math.sign(deltaY);
      const MAX_STEP = 10;
      let delta = Math.abs(deltaY);
      if (delta > MAX_STEP) {
        delta = MAX_STEP;
      }
      delta *= sign;
      if (Object.keys(previousSelectedElementIds).length !== 0) {
        setTimeout(() => {
          this.setState({
            selectedElementIds: previousSelectedElementIds,
            previousSelectedElementIds: {},
          });
        }, 1000);
      }

      let newZoom = this.state.zoom.value - delta / 100;
      // increase zoom steps the more zoomed-in we are (applies to >100% only)
      newZoom += Math.log10(Math.max(1, this.state.zoom.value)) * -sign;
      // round to nearest step
      newZoom = Math.round(newZoom * ZOOM_STEP * 100) / (ZOOM_STEP * 100);

      this.setState((state) => ({
        ...getStateForZoom(
          {
            viewportX: cursorX,
            viewportY: cursorY,
            nextZoom: getNormalizedZoom(newZoom),
          },
          state,
        ),
        selectedElementIds: {},
        previousSelectedElementIds:
          Object.keys(selectedElementIds).length !== 0
            ? selectedElementIds
            : previousSelectedElementIds,
        shouldCacheIgnoreZoom: true,
      }));
      this.resetShouldCacheIgnoreZoomDebounced();
      return;
    }

    // scroll horizontally when shift pressed
    if (event.shiftKey) {
      this.setState(({ zoom, scrollX }) => ({
        // on Mac, shift+wheel tends to result in deltaX
        scrollX: scrollX - (deltaY || deltaX) / zoom.value,
      }));
      return;
    }

    this.setState(({ zoom, scrollX, scrollY }) => ({
      scrollX: scrollX - deltaX / zoom.value,
      scrollY: scrollY - deltaY / zoom.value,
    }));
  });

  private getTextWysiwygSnappedToCenterPosition(
    x: number,
    y: number,
    appState: AppState,
    canvas: HTMLCanvasElement | null,
    scale: number,
  ) {
    const elementClickedInside = getTextBindableContainerAtPosition(
      this.scene
        .getElementsIncludingDeleted()
        .filter((element) => !isTextElement(element)),
      x,
      y,
    );
    if (elementClickedInside) {
      const elementCenterX =
        elementClickedInside.x + elementClickedInside.width / 2;
      const elementCenterY =
        elementClickedInside.y + elementClickedInside.height / 2;
      const distanceToCenter = Math.hypot(
        x - elementCenterX,
        y - elementCenterY,
      );
      const isSnappedToCenter =
        distanceToCenter < TEXT_TO_CENTER_SNAP_THRESHOLD;
      if (isSnappedToCenter) {
        const { x: viewportX, y: viewportY } = sceneCoordsToViewportCoords(
          { sceneX: elementCenterX, sceneY: elementCenterY },
          appState,
        );
        return { viewportX, viewportY, elementCenterX, elementCenterY };
      }
    }
  }

  private savePointer = (x: number, y: number, button: "up" | "down") => {
    if (!x || !y) {
      return;
    }
    const pointer = viewportCoordsToSceneCoords(
      { clientX: x, clientY: y },
      this.state,
    );

    if (isNaN(pointer.x) || isNaN(pointer.y)) {
      // sometimes the pointer goes off screen
    }

    this.props.onPointerUpdate?.({
      pointer,
      button,
      pointersMap: gesture.pointers,
    });
  };

  private resetShouldCacheIgnoreZoomDebounced = debounce(() => {
    if (!this.unmounted) {
      this.setState({ shouldCacheIgnoreZoom: false });
    }
  }, 300);

  private updateDOMRect = (cb?: () => void) => {
    if (this.excalidrawContainerRef?.current) {
      const excalidrawContainer = this.excalidrawContainerRef.current;
      const {
        width,
        height,
        left: offsetLeft,
        top: offsetTop,
      } = excalidrawContainer.getBoundingClientRect();
      const {
        width: currentWidth,
        height: currentHeight,
        offsetTop: currentOffsetTop,
        offsetLeft: currentOffsetLeft,
      } = this.state;

      if (
        width === currentWidth &&
        height === currentHeight &&
        offsetLeft === currentOffsetLeft &&
        offsetTop === currentOffsetTop
      ) {
        if (cb) {
          cb();
        }
        return;
      }

      this.setState(
        {
          width,
          height,
          offsetLeft,
          offsetTop,
        },
        () => {
          cb && cb();
        },
      );
    }
  };

  public refresh = () => {
    this.setState({ ...this.getCanvasOffsets() });
  };

  private getCanvasOffsets(): Pick<AppState, "offsetTop" | "offsetLeft"> {
    if (this.excalidrawContainerRef?.current) {
      const excalidrawContainer = this.excalidrawContainerRef.current;
      const { left, top } = excalidrawContainer.getBoundingClientRect();
      return {
        offsetLeft: left,
        offsetTop: top,
      };
    }
    return {
      offsetLeft: 0,
      offsetTop: 0,
    };
  }

  private async updateLanguage() {
    const currentLang =
      languages.find((lang) => lang.code === this.props.langCode) ||
      defaultLang;
    await setLanguage(currentLang);
    this.setAppState({});
  }
}

// -----------------------------------------------------------------------------
// TEST HOOKS
// -----------------------------------------------------------------------------

declare global {
  interface Window {
    h: {
      elements: readonly ExcalidrawElement[];
      state: AppState;
      setState: React.Component<any, AppState>["setState"];
      app: InstanceType<typeof App>;
      history: History;
    };
  }
}

if (
  process.env.NODE_ENV === ENV.TEST ||
  process.env.NODE_ENV === ENV.DEVELOPMENT
) {
  window.h = window.h || ({} as Window["h"]);

  Object.defineProperties(window.h, {
    elements: {
      configurable: true,
      get() {
        return this.app.scene.getElementsIncludingDeleted();
      },
      set(elements: ExcalidrawElement[]) {
        return this.app.scene.replaceAllElements(elements);
      },
    },
  });
}
export default App;<|MERGE_RESOLUTION|>--- conflicted
+++ resolved
@@ -1570,7 +1570,7 @@
   };
 
   toggleLock = (source: "keyboard" | "ui" = "ui") => {
-    if (!this.state.elementLocked) {
+    if (!this.state.activeTool.locked) {
       trackEvent(
         "toolbar",
         "toggleLock",
@@ -1856,9 +1856,6 @@
       ) {
         const shape = findShapeByKey(event.key);
         if (shape) {
-<<<<<<< HEAD
-          this.setActiveTool({ ...this.state.activeTool, type: shape });
-=======
           if (this.state.activeTool.type !== shape) {
             trackEvent(
               "toolbar",
@@ -1866,8 +1863,7 @@
               `keyboard (${this.deviceType.isMobile ? "mobile" : "desktop"})`,
             );
           }
-          this.setActiveTool({ type: shape });
->>>>>>> f242721f
+          this.setActiveTool({ ...this.state.activeTool, type: shape });
         } else if (event.key === KEYS.Q) {
           this.toggleLock("keyboard");
         }
