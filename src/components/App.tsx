import React, { useContext } from "react";
import { RoughCanvas } from "roughjs/bin/canvas";
import rough from "roughjs/bin/rough";
import clsx from "clsx";
import { nanoid } from "nanoid";

import {
  actionAddToLibrary,
  actionBringForward,
  actionBringToFront,
  actionCopy,
  actionCopyAsPng,
  actionCopyAsSvg,
  actionCopyStyles,
  actionCut,
  actionDeleteSelected,
  actionDuplicateSelection,
  actionFinalize,
  actionFlipHorizontal,
  actionFlipVertical,
  actionGroup,
  actionPasteStyles,
  actionSelectAll,
  actionSendBackward,
  actionSendToBack,
  actionToggleGridMode,
  actionToggleStats,
  actionToggleZenMode,
  actionUnbindText,
  actionUngroup,
  zoomToFitElements,
  actionLink,
} from "../actions";
import { createRedoAction, createUndoAction } from "../actions/actionHistory";
import { ActionManager } from "../actions/manager";
import { actions } from "../actions/register";
import { ActionResult } from "../actions/types";
import { trackEvent } from "../analytics";
import { getDefaultAppState } from "../appState";
import {
  copyToClipboard,
  parseClipboard,
  probablySupportsClipboardBlob,
  probablySupportsClipboardWriteText,
} from "../clipboard";
import {
  APP_NAME,
  CURSOR_TYPE,
  DEFAULT_MAX_IMAGE_WIDTH_OR_HEIGHT,
  DEFAULT_UI_OPTIONS,
  DEFAULT_VERTICAL_ALIGN,
  DRAGGING_THRESHOLD,
  ELEMENT_SHIFT_TRANSLATE_AMOUNT,
  ELEMENT_TRANSLATE_AMOUNT,
  ENV,
  EVENT,
  GRID_SIZE,
  IMAGE_RENDER_TIMEOUT,
  LINE_CONFIRM_THRESHOLD,
  MAX_ALLOWED_FILE_BYTES,
  MIME_TYPES,
  MQ_MAX_HEIGHT_LANDSCAPE,
  MQ_MAX_WIDTH_LANDSCAPE,
  MQ_MAX_WIDTH_PORTRAIT,
  POINTER_BUTTON,
  SCROLL_TIMEOUT,
  TAP_TWICE_TIMEOUT,
  TEXT_TO_CENTER_SNAP_THRESHOLD,
  THEME,
  TOUCH_CTX_MENU_TIMEOUT,
  URL_HASH_KEYS,
  URL_QUERY_KEYS,
  ZOOM_STEP,
} from "../constants";
import { loadFromBlob } from "../data";
import { isValidLibrary } from "../data/json";
import Library from "../data/library";
import { restore, restoreElements, restoreLibraryItems } from "../data/restore";
import {
  dragNewElement,
  dragSelectedElements,
  duplicateElement,
  getCommonBounds,
  getCursorForResizingElement,
  getDragOffsetXY,
  getElementWithTransformHandleType,
  getNormalizedDimensions,
  getPerfectElementSize,
  getResizeArrowDirection,
  getResizeOffsetXY,
  getTransformHandleTypeFromCoords,
  hitTest,
  isHittingElementBoundingBoxWithoutHittingElement,
  isInvisiblySmallElement,
  isNonDeletedElement,
  isTextElement,
  newElement,
  newLinearElement,
  newTextElement,
  newImageElement,
  textWysiwyg,
  transformElements,
  updateTextElement,
} from "../element";
import {
  bindOrUnbindSelectedElements,
  fixBindingsAfterDeletion,
  fixBindingsAfterDuplication,
  getEligibleElementsForBinding,
  getHoveredElementForBinding,
  isBindingEnabled,
  isLinearElementSimpleAndAlreadyBound,
  maybeBindLinearElement,
  shouldEnableBindingForPointerEvent,
  unbindLinearElements,
  updateBoundElements,
} from "../element/binding";
import { LinearElementEditor } from "../element/linearElementEditor";
import {
  bumpVersion,
  mutateElement,
  newElementWith,
} from "../element/mutateElement";
import { deepCopyElement, newFreeDrawElement } from "../element/newElement";
import {
  hasBoundTextElement,
  isBindingElement,
  isBindingElementType,
  isBoundToContainer,
  isImageElement,
  isInitializedImageElement,
  isLinearElement,
  isLinearElementType,
} from "../element/typeChecks";
import {
  ExcalidrawBindableElement,
  ExcalidrawElement,
  ExcalidrawFreeDrawElement,
  ExcalidrawGenericElement,
  ExcalidrawLinearElement,
  ExcalidrawTextElement,
  NonDeleted,
  InitializedExcalidrawImageElement,
  ExcalidrawImageElement,
  FileId,
  NonDeletedExcalidrawElement,
} from "../element/types";
import { getCenter, getDistance } from "../gesture";
import {
  editGroupForSelectedElement,
  getElementsInGroup,
  getSelectedGroupIdForElement,
  getSelectedGroupIds,
  isElementInGroup,
  isSelectedViaGroup,
  selectGroupsForSelectedElements,
} from "../groups";
import History from "../history";
import { defaultLang, getLanguage, languages, setLanguage, t } from "../i18n";
import {
  CODES,
  shouldResizeFromCenter,
  shouldMaintainAspectRatio,
  shouldRotateWithDiscreteAngle,
  isArrowKey,
  KEYS,
} from "../keys";
import { distance2d, getGridPoint, isPathALoop, rotate } from "../math";
import { renderScene } from "../renderer";
import { invalidateShapeForElement } from "../renderer/renderElement";
import {
  calculateScrollCenter,
  getElementContainingPosition,
  getElementsAtPosition,
  getElementsWithinSelection,
  getNormalizedZoom,
  getSelectedElements,
  hasBackground,
  isOverScrollBars,
  isSomeElementSelected,
} from "../scene";
import Scene from "../scene/Scene";
import { RenderConfig, ScrollBars } from "../scene/types";
import { getStateForZoom } from "../scene/zoom";
import { findShapeByKey } from "../shapes";
import {
  AppClassProperties,
  AppProps,
  AppState,
  BinaryFileData,
  DataURL,
  ExcalidrawImperativeAPI,
  BinaryFiles,
  Gesture,
  GestureEvent,
  LibraryItems,
  PointerDownState,
  SceneData,
} from "../types";
import {
  debounce,
  distance,
  getFontString,
  getNearestScrollableContainer,
  isInputLike,
  isToolIcon,
  isWritableElement,
  resetCursor,
  resolvablePromise,
  sceneCoordsToViewportCoords,
  setCursor,
  setCursorForShape,
  tupleToCoors,
  viewportCoordsToSceneCoords,
  withBatchedUpdates,
<<<<<<< HEAD
  wrapEvent,
=======
  withBatchedUpdatesThrottled,
>>>>>>> e68abdba
} from "../utils";
import ContextMenu, { ContextMenuOption } from "./ContextMenu";
import LayerUI from "./LayerUI";
import { Stats } from "./Stats";
import { Toast } from "./Toast";
import { actionToggleViewMode } from "../actions/actionToggleViewMode";
import {
  dataURLToFile,
  generateIdFromFile,
  getDataURL,
  isSupportedImageFile,
  resizeImageFile,
  SVGStringToFile,
} from "../data/blob";
import {
  getInitializedImageElements,
  loadHTMLImageElement,
  normalizeSVG,
  updateImageCache as _updateImageCache,
} from "../element/image";
import throttle from "lodash.throttle";
import { fileOpen, nativeFileSystemSupported } from "../data/filesystem";
import {
  bindTextToShapeAfterDuplication,
  getApproxMinLineHeight,
  getApproxMinLineWidth,
  getBoundTextElementId,
} from "../element/textElement";
import { isHittingElementNotConsideringBoundingBox } from "../element/collision";
import { resizeSingleElement } from "../element/resizeElements";
import {
  normalizeLink,
  showHyperlinkTooltip,
  hideHyperlinkToolip,
  Hyperlink,
  isPointHittingLinkIcon,
  isLocalLink,
} from "../element/Hyperlink";

export let showFourthFont: boolean = false;
const IsMobileContext = React.createContext(false);
export const useIsMobile = () => useContext(IsMobileContext);
const ExcalidrawContainerContext = React.createContext<{
  container: HTMLDivElement | null;
  id: string | null;
}>({ container: null, id: null });
export const useExcalidrawContainer = () =>
  useContext(ExcalidrawContainerContext);

let didTapTwice: boolean = false;
let tappedTwiceTimer = 0;
let cursorX = 0;
let cursorY = 0;
let isHoldingSpace: boolean = false;
let isPanning: boolean = false;
let isDraggingScrollBar: boolean = false;
let currentScrollBars: ScrollBars = { horizontal: null, vertical: null };
let touchTimeout = 0;
let invalidateContextMenu = false;

let lastPointerUp: ((event: any) => void) | null = null;
const gesture: Gesture = {
  pointers: new Map(),
  lastCenter: null,
  initialDistance: null,
  initialScale: null,
};

class App extends React.Component<AppProps, AppState> {
  canvas: AppClassProperties["canvas"] = null;
  rc: RoughCanvas | null = null;
  unmounted: boolean = false;
  actionManager: ActionManager;
  isMobile = false;
  detachIsMobileMqHandler?: () => void;

  private excalidrawContainerRef = React.createRef<HTMLDivElement>();

  public static defaultProps: Partial<AppProps> = {
    // needed for tests to pass since we directly render App in many tests
    UIOptions: DEFAULT_UI_OPTIONS,
  };

  private scene: Scene;
  private resizeObserver: ResizeObserver | undefined;
  private nearestScrollableContainer: HTMLElement | Document | undefined;
  public library: AppClassProperties["library"];
  public libraryItemsFromStorage: LibraryItems | undefined;
  private id: string;
  private history: History;
  private excalidrawContainerValue: {
    container: HTMLDivElement | null;
    id: string;
  };

  public files: BinaryFiles = {};
  public imageCache: AppClassProperties["imageCache"] = new Map();

  hitLinkElement?: NonDeletedExcalidrawElement;
  lastPointerDown: React.PointerEvent<HTMLCanvasElement> | null = null;
  lastPointerUp: React.PointerEvent<HTMLElement> | PointerEvent | null = null;
  contextMenuOpen: boolean = false;

  constructor(props: AppProps) {
    super(props);
    const defaultAppState = getDefaultAppState();
    const {
      excalidrawRef,
      viewModeEnabled = false,
      zenModeEnabled = false,
      gridModeEnabled = false,
      theme = defaultAppState.theme,
      name = defaultAppState.name,
    } = props;
    this.state = {
      ...defaultAppState,
      theme,
      isLoading: true,
      ...this.getCanvasOffsets(),
      viewModeEnabled,
      zenModeEnabled,
      gridSize: gridModeEnabled ? GRID_SIZE : null,
      name,
      width: window.innerWidth,
      height: window.innerHeight,
      showHyperlinkPopup: false,
    };

    this.id = nanoid();

    if (excalidrawRef) {
      const readyPromise =
        ("current" in excalidrawRef && excalidrawRef.current?.readyPromise) ||
        resolvablePromise<ExcalidrawImperativeAPI>();

      const api: ExcalidrawImperativeAPI = {
        ready: true,
        readyPromise,
        updateScene: this.updateScene,
        addFiles: this.addFiles,
        resetScene: this.resetScene,
        getSceneElementsIncludingDeleted: this.getSceneElementsIncludingDeleted,
        history: {
          clear: this.resetHistory,
        },
        scrollToContent: this.scrollToContent,
        zoomToFit: this.zoomToFit,
        getSceneElements: this.getSceneElements,
        getAppState: () => this.state,
        getFiles: () => this.files,
        refresh: this.refresh,
        importLibrary: this.importLibraryFromUrl,
        setToastMessage: this.setToastMessage,
        updateContainerSize: this.updateContainerSize,
        id: this.id,
        setLocalFont: this.setLocalFont,
        selectElements: this.selectElements,
        sendBackward: this.sendBackward,
        bringForward: this.bringForward,
        sendToBack: this.sendToBack,
        bringToFront: this.bringToFront,
      } as const;
      if (typeof excalidrawRef === "function") {
        excalidrawRef(api);
      } else {
        excalidrawRef.current = api;
      }
      readyPromise.resolve(api);
    }

    this.excalidrawContainerValue = {
      container: this.excalidrawContainerRef.current,
      id: this.id,
    };

    this.scene = new Scene();
    this.library = new Library(this);
    this.history = new History();
    this.actionManager = new ActionManager(
      this.syncActionResult,
      () => this.state,
      () => this.scene.getElementsIncludingDeleted(),
      this,
    );
    this.actionManager.registerAll(actions);

    this.actionManager.registerAction(createUndoAction(this.history));
    this.actionManager.registerAction(createRedoAction(this.history));
  }

  private renderCanvas() {
    const canvasScale = window.devicePixelRatio;
    const {
      width: canvasDOMWidth,
      height: canvasDOMHeight,
      viewModeEnabled,
    } = this.state;
    const canvasWidth = canvasDOMWidth * canvasScale;
    const canvasHeight = canvasDOMHeight * canvasScale;
    if (viewModeEnabled) {
      return (
        <canvas
          className="excalidraw__canvas"
          style={{
            width: canvasDOMWidth,
            height: canvasDOMHeight,
            cursor: CURSOR_TYPE.GRAB,
          }}
          width={canvasWidth}
          height={canvasHeight}
          ref={this.handleCanvasRef}
          onContextMenu={this.handleCanvasContextMenu}
          onPointerMove={this.handleCanvasPointerMove}
          onPointerUp={this.removePointer}
          onPointerCancel={this.removePointer}
          onTouchMove={this.handleTouchMove}
          onPointerDown={this.handleCanvasPointerDown}
        >
          {t("labels.drawingCanvas")}
        </canvas>
      );
    }
    return (
      <canvas
        className="excalidraw__canvas"
        style={{
          width: canvasDOMWidth,
          height: canvasDOMHeight,
        }}
        width={canvasWidth}
        height={canvasHeight}
        ref={this.handleCanvasRef}
        onContextMenu={this.handleCanvasContextMenu}
        onPointerDown={this.handleCanvasPointerDown}
        onDoubleClick={this.handleCanvasDoubleClick}
        onPointerMove={this.handleCanvasPointerMove}
        onPointerUp={this.removePointer}
        onPointerCancel={this.removePointer}
        onTouchMove={this.handleTouchMove}
      >
        {t("labels.drawingCanvas")}
      </canvas>
    );
  }

  public render() {
    const { zenModeEnabled, viewModeEnabled } = this.state;
    const selectedElement = getSelectedElements(
      this.scene.getElements(),
      this.state,
    );
    const {
      onCollabButtonClick,
      renderTopRightUI,
      renderFooter,
      renderCustomStats,
    } = this.props;

    return (
      <div
        className={clsx("excalidraw excalidraw-container", {
          "excalidraw--view-mode": viewModeEnabled,
          "excalidraw--mobile": this.isMobile,
        })}
        ref={this.excalidrawContainerRef}
        onDrop={this.handleAppOnDrop}
        tabIndex={0}
        onKeyDown={
          this.props.handleKeyboardGlobally ? undefined : this.onKeyDown
        }
      >
        <ExcalidrawContainerContext.Provider
          value={this.excalidrawContainerValue}
        >
          <IsMobileContext.Provider value={this.isMobile}>
            <LayerUI
              canvas={this.canvas}
              appState={this.state}
              files={this.files}
              setAppState={this.setAppState}
              actionManager={this.actionManager}
              elements={this.scene.getElements()}
              onCollabButtonClick={onCollabButtonClick}
              onLockToggle={this.toggleLock}
              onPenModeToggle={this.togglePenMode}
              onInsertElements={(elements) =>
                this.addElementsFromPasteOrLibrary({
                  elements,
                  position: "center",
                  files: null,
                })
              }
              zenModeEnabled={zenModeEnabled}
              toggleZenMode={this.toggleZenMode}
              langCode={getLanguage().code}
              isCollaborating={this.props.isCollaborating}
              renderTopRightUI={renderTopRightUI}
              renderCustomFooter={renderFooter}
              viewModeEnabled={viewModeEnabled}
              showExitZenModeBtn={
                typeof this.props?.zenModeEnabled === "undefined" &&
                zenModeEnabled
              }
              showThemeBtn={
                typeof this.props?.theme === "undefined" &&
                this.props.UIOptions.canvasActions.theme
              }
              libraryReturnUrl={this.props.libraryReturnUrl}
              UIOptions={this.props.UIOptions}
              focusContainer={this.focusContainer}
              library={this.library}
              id={this.id}
              onImageAction={this.onImageAction}
            />
            <div className="excalidraw-textEditorContainer" />
            <div className="excalidraw-contextMenuContainer" />
            {selectedElement.length === 1 && this.state.showHyperlinkPopup && (
              <Hyperlink
                key={selectedElement[0].id}
                element={selectedElement[0]}
                appState={this.state}
                setAppState={this.setAppState}
                onLinkOpen={this.props.onLinkOpen}
              />
            )}
            {this.state.showStats && (
              <Stats
                appState={this.state}
                setAppState={this.setAppState}
                elements={this.scene.getElements()}
                onClose={this.toggleStats}
                renderCustomStats={renderCustomStats}
              />
            )}
            {this.state.toastMessage !== null && (
              <Toast
                message={this.state.toastMessage}
                clearToast={this.clearToast}
              />
            )}
            <main>{this.renderCanvas()}</main>
          </IsMobileContext.Provider>
        </ExcalidrawContainerContext.Provider>
      </div>
    );
  }

  public focusContainer: AppClassProperties["focusContainer"] = () => {
    if (this.props.autoFocus) {
      this.excalidrawContainerRef.current?.focus();
    }
  };

  public getSceneElementsIncludingDeleted = () => {
    return this.scene.getElementsIncludingDeleted();
  };

  public getSceneElements = () => {
    return this.scene.getElements();
  };

  private syncActionResult = withBatchedUpdates(
    (actionResult: ActionResult) => {
      // Since context menu closes when action triggered so setting to false
      this.contextMenuOpen = false;
      if (this.unmounted || actionResult === false) {
        return;
      }

      let editingElement: AppState["editingElement"] | null = null;
      if (actionResult.elements) {
        actionResult.elements.forEach((element) => {
          if (
            this.state.editingElement?.id === element.id &&
            this.state.editingElement !== element &&
            isNonDeletedElement(element)
          ) {
            editingElement = element;
          }
        });
        this.scene.replaceAllElements(actionResult.elements);
        if (actionResult.commitToHistory) {
          this.history.resumeRecording();
        }
      }

      if (actionResult.files) {
        this.files = actionResult.replaceFiles
          ? actionResult.files
          : { ...this.files, ...actionResult.files };
        this.addNewImagesToImageCache();
      }

      if (actionResult.appState || editingElement) {
        if (actionResult.commitToHistory) {
          this.history.resumeRecording();
        }

        let viewModeEnabled = actionResult?.appState?.viewModeEnabled || false;
        let zenModeEnabled = actionResult?.appState?.zenModeEnabled || false;
        let gridSize = actionResult?.appState?.gridSize || null;
        let theme = actionResult?.appState?.theme || THEME.LIGHT;
        let name = actionResult?.appState?.name ?? this.state.name;
        if (typeof this.props.viewModeEnabled !== "undefined") {
          viewModeEnabled = this.props.viewModeEnabled;
        }

        if (typeof this.props.zenModeEnabled !== "undefined") {
          zenModeEnabled = this.props.zenModeEnabled;
        }

        if (typeof this.props.gridModeEnabled !== "undefined") {
          gridSize = this.props.gridModeEnabled ? GRID_SIZE : null;
        }

        if (typeof this.props.theme !== "undefined") {
          theme = this.props.theme;
        }

        if (typeof this.props.name !== "undefined") {
          name = this.props.name;
        }
        this.setState(
          (state) => {
            // using Object.assign instead of spread to fool TS 4.2.2+ into
            // regarding the resulting type as not containing undefined
            // (which the following expression will never contain)
            return Object.assign(actionResult.appState || {}, {
              editingElement:
                editingElement || actionResult.appState?.editingElement || null,
              viewModeEnabled,
              zenModeEnabled,
              gridSize,
              theme,
              name,
            });
          },
          () => {
            if (actionResult.syncHistory) {
              this.history.setCurrentState(
                this.state,
                this.scene.getElementsIncludingDeleted(),
              );
            }
          },
        );
      }
    },
  );

  // Lifecycle

  private onBlur = withBatchedUpdates(() => {
    isHoldingSpace = false;
    this.setState({ isBindingEnabled: true });
  });

  private onUnload = () => {
    this.onBlur();
  };

  private disableEvent: EventListener = (event) => {
    event.preventDefault();
  };

  private onFontLoaded = () => {
    this.scene.getElementsIncludingDeleted().forEach((element) => {
      if (isTextElement(element)) {
        invalidateShapeForElement(element);
      }
    });
    this.onSceneUpdated();
  };

  private importLibraryFromUrl = async (url: string, token?: string | null) => {
    if (window.location.hash.includes(URL_HASH_KEYS.addLibrary)) {
      const hash = new URLSearchParams(window.location.hash.slice(1));
      hash.delete(URL_HASH_KEYS.addLibrary);
      window.history.replaceState({}, APP_NAME, `#${hash.toString()}`);
    } else if (window.location.search.includes(URL_QUERY_KEYS.addLibrary)) {
      const query = new URLSearchParams(window.location.search);
      query.delete(URL_QUERY_KEYS.addLibrary);
      window.history.replaceState({}, APP_NAME, `?${query.toString()}`);
    }

    try {
      const request = await fetch(decodeURIComponent(url));
      const blob = await request.blob();
      const json = JSON.parse(await blob.text());
      if (!isValidLibrary(json)) {
        throw new Error();
      }
      if (
        token === this.id ||
        window.confirm(
          t("alerts.confirmAddLibrary", {
            numShapes: (json.libraryItems || json.library || []).length,
          }),
        )
      ) {
        await this.library.importLibrary(blob, "published");
        // hack to rerender the library items after import
        if (this.state.isLibraryOpen) {
          this.setState({ isLibraryOpen: false });
        }
        this.setState({ isLibraryOpen: true });
      }
    } catch (error: any) {
      window.alert(t("alerts.errorLoadingLibrary"));
      console.error(error);
    } finally {
      this.focusContainer();
    }
  };

  private resetHistory = () => {
    this.history.clear();
  };

  /**
   * Resets scene & history.
   * ! Do not use to clear scene user action !
   */
  private resetScene = withBatchedUpdates(
    (opts?: { resetLoadingState: boolean }) => {
      this.scene.replaceAllElements([]);
      this.setState((state) => ({
        ...getDefaultAppState(),
        isLoading: opts?.resetLoadingState ? false : state.isLoading,
        theme: this.state.theme,
      }));
      this.resetHistory();
    },
  );

  private initializeScene = async () => {
    if ("launchQueue" in window && "LaunchParams" in window) {
      (window as any).launchQueue.setConsumer(
        async (launchParams: { files: any[] }) => {
          if (!launchParams.files.length) {
            return;
          }
          const fileHandle = launchParams.files[0];
          const blob: Blob = await fileHandle.getFile();
          blob.handle = fileHandle;
          loadFromBlob(
            blob,
            this.state,
            this.scene.getElementsIncludingDeleted(),
          )
            .then((scene) => {
              this.syncActionResult({
                ...scene,
                appState: {
                  ...(scene.appState || this.state),
                  isLoading: false,
                },
                commitToHistory: true,
              });
            })
            .catch((error) => {
              this.setState({ isLoading: false, errorMessage: error.message });
            });
        },
      );
    }

    if (!this.state.isLoading) {
      this.setState({ isLoading: true });
    }
    let initialData = null;
    try {
      initialData = (await this.props.initialData) || null;
      if (initialData?.libraryItems) {
        this.libraryItemsFromStorage = restoreLibraryItems(
          initialData.libraryItems,
          "unpublished",
        ) as LibraryItems;
      }
    } catch (error: any) {
      console.error(error);
      initialData = {
        appState: {
          errorMessage:
            error.message ||
            "Encountered an error during importing or restoring scene data",
        },
      };
    }

    const scene = restore(initialData, null, null);

    scene.appState = {
      ...scene.appState,
      elementType:
        scene.appState.elementType === "image"
          ? "selection"
          : scene.appState.elementType,
      isLoading: false,
    };
    if (initialData?.scrollToContent) {
      scene.appState = {
        ...scene.appState,
        ...calculateScrollCenter(
          scene.elements,
          {
            ...scene.appState,
            width: this.state.width,
            height: this.state.height,
            offsetTop: this.state.offsetTop,
            offsetLeft: this.state.offsetLeft,
          },
          null,
        ),
      };
    }

    this.resetHistory();
    this.syncActionResult({
      ...scene,
      commitToHistory: true,
    });

    const libraryUrl =
      // current
      new URLSearchParams(window.location.hash.slice(1)).get(
        URL_HASH_KEYS.addLibrary,
      ) ||
      // legacy, kept for compat reasons
      new URLSearchParams(window.location.search).get(
        URL_QUERY_KEYS.addLibrary,
      );

    if (libraryUrl) {
      await this.importLibraryFromUrl(libraryUrl);
    }
  };

  public async componentDidMount() {
    this.unmounted = false;
    this.excalidrawContainerValue.container =
      this.excalidrawContainerRef.current;

    if (
      process.env.NODE_ENV === ENV.TEST ||
      process.env.NODE_ENV === ENV.DEVELOPMENT
    ) {
      const setState = this.setState.bind(this);
      Object.defineProperties(window.h, {
        state: {
          configurable: true,
          get: () => {
            return this.state;
          },
        },
        setState: {
          configurable: true,
          value: (...args: Parameters<typeof setState>) => {
            return this.setState(...args);
          },
        },
        app: {
          configurable: true,
          value: this,
        },
        history: {
          configurable: true,
          value: this.history,
        },
      });
    }

    this.scene.addCallback(this.onSceneUpdated);
    this.addEventListeners();

    if (this.excalidrawContainerRef.current) {
      this.focusContainer();
    }

    if ("ResizeObserver" in window && this.excalidrawContainerRef?.current) {
      this.resizeObserver = new ResizeObserver(() => {
        // compute isMobile state
        // ---------------------------------------------------------------------
        const { width, height } =
          this.excalidrawContainerRef.current!.getBoundingClientRect();
        this.isMobile =
          width < MQ_MAX_WIDTH_PORTRAIT ||
          (height < MQ_MAX_HEIGHT_LANDSCAPE && width < MQ_MAX_WIDTH_LANDSCAPE);
        // refresh offsets
        // ---------------------------------------------------------------------
        this.updateDOMRect();
      });
      this.resizeObserver?.observe(this.excalidrawContainerRef.current);
    } else if (window.matchMedia) {
      const mediaQuery = window.matchMedia(
        `(max-width: ${MQ_MAX_WIDTH_PORTRAIT}px), (max-height: ${MQ_MAX_HEIGHT_LANDSCAPE}px) and (max-width: ${MQ_MAX_WIDTH_LANDSCAPE}px)`,
      );
      const handler = () => (this.isMobile = mediaQuery.matches);
      mediaQuery.addListener(handler);
      this.detachIsMobileMqHandler = () => mediaQuery.removeListener(handler);
    }

    const searchParams = new URLSearchParams(window.location.search.slice(1));

    if (searchParams.has("web-share-target")) {
      // Obtain a file that was shared via the Web Share Target API.
      this.restoreFileFromShare();
    } else {
      this.updateDOMRect(this.initializeScene);
    }
  }

  public componentWillUnmount() {
    this.files = {};
    this.imageCache.clear();
    this.resizeObserver?.disconnect();
    this.unmounted = true;
    this.removeEventListeners();
    this.scene.destroy();
    clearTimeout(touchTimeout);
    touchTimeout = 0;
  }

  private onResize = withBatchedUpdates(() => {
    this.scene
      .getElementsIncludingDeleted()
      .forEach((element) => invalidateShapeForElement(element));
    this.setState({});
  });

  private removeEventListeners() {
    document.removeEventListener(EVENT.POINTER_UP, this.removePointer);
    document.removeEventListener(EVENT.COPY, this.onCopy);
    document.removeEventListener(EVENT.PASTE, this.pasteFromClipboard);
    document.removeEventListener(EVENT.CUT, this.onCut);
    this.nearestScrollableContainer?.removeEventListener(
      EVENT.SCROLL,
      this.onScroll,
    );
    document.removeEventListener(EVENT.KEYDOWN, this.onKeyDown, false);
    document.removeEventListener(
      EVENT.MOUSE_MOVE,
      this.updateCurrentCursorPosition,
      false,
    );
    document.removeEventListener(EVENT.KEYUP, this.onKeyUp);
    window.removeEventListener(EVENT.RESIZE, this.onResize, false);
    window.removeEventListener(EVENT.UNLOAD, this.onUnload, false);
    window.removeEventListener(EVENT.BLUR, this.onBlur, false);
    this.excalidrawContainerRef.current?.removeEventListener(
      EVENT.DRAG_OVER,
      this.disableEvent,
      false,
    );
    this.excalidrawContainerRef.current?.removeEventListener(
      EVENT.DROP,
      this.disableEvent,
      false,
    );

    document.removeEventListener(
      EVENT.GESTURE_START,
      this.onGestureStart as any,
      false,
    );
    document.removeEventListener(
      EVENT.GESTURE_CHANGE,
      this.onGestureChange as any,
      false,
    );
    document.removeEventListener(
      EVENT.GESTURE_END,
      this.onGestureEnd as any,
      false,
    );

    this.detachIsMobileMqHandler?.();
  }

  private addEventListeners() {
    this.removeEventListeners();
    document.addEventListener(EVENT.POINTER_UP, this.removePointer); // #3553
    document.addEventListener(EVENT.COPY, this.onCopy);
    if (this.props.handleKeyboardGlobally) {
      document.addEventListener(EVENT.KEYDOWN, this.onKeyDown, false);
    }
    document.addEventListener(EVENT.KEYUP, this.onKeyUp, { passive: true });
    document.addEventListener(
      EVENT.MOUSE_MOVE,
      this.updateCurrentCursorPosition,
    );
    // rerender text elements on font load to fix #637 && #1553
    document.fonts?.addEventListener?.("loadingdone", this.onFontLoaded);
    // Safari-only desktop pinch zoom
    document.addEventListener(
      EVENT.GESTURE_START,
      this.onGestureStart as any,
      false,
    );
    document.addEventListener(
      EVENT.GESTURE_CHANGE,
      this.onGestureChange as any,
      false,
    );
    document.addEventListener(
      EVENT.GESTURE_END,
      this.onGestureEnd as any,
      false,
    );
    if (this.state.viewModeEnabled) {
      return;
    }

    document.addEventListener(EVENT.PASTE, this.pasteFromClipboard);
    document.addEventListener(EVENT.CUT, this.onCut);
    if (this.props.detectScroll) {
      this.nearestScrollableContainer = getNearestScrollableContainer(
        this.excalidrawContainerRef.current!,
      );
      this.nearestScrollableContainer.addEventListener(
        EVENT.SCROLL,
        this.onScroll,
      );
    }
    window.addEventListener(EVENT.RESIZE, this.onResize, false);
    window.addEventListener(EVENT.UNLOAD, this.onUnload, false);
    window.addEventListener(EVENT.BLUR, this.onBlur, false);
    this.excalidrawContainerRef.current?.addEventListener(
      EVENT.DRAG_OVER,
      this.disableEvent,
      false,
    );
    this.excalidrawContainerRef.current?.addEventListener(
      EVENT.DROP,
      this.disableEvent,
      false,
    );
  }

  componentDidUpdate(prevProps: AppProps, prevState: AppState) {
    // Hide hyperlink popup if shown when element type is not selection
    if (
      prevState.elementType === "selection" &&
      this.state.elementType !== "selection" &&
      this.state.showHyperlinkPopup
    ) {
      this.setState({ showHyperlinkPopup: false });
    }
    if (prevProps.langCode !== this.props.langCode) {
      this.updateLanguage();
    }

    if (prevProps.viewModeEnabled !== this.props.viewModeEnabled) {
      this.setState({ viewModeEnabled: !!this.props.viewModeEnabled });
    }

    if (prevState.viewModeEnabled !== this.state.viewModeEnabled) {
      this.addEventListeners();
      this.deselectElements();
    }

    if (prevProps.zenModeEnabled !== this.props.zenModeEnabled) {
      this.setState({ zenModeEnabled: !!this.props.zenModeEnabled });
    }

    if (prevProps.theme !== this.props.theme && this.props.theme) {
      this.setState({ theme: this.props.theme });
    }

    if (prevProps.gridModeEnabled !== this.props.gridModeEnabled) {
      this.setState({
        gridSize: this.props.gridModeEnabled ? GRID_SIZE : null,
      });
    }

    if (this.props.name && prevProps.name !== this.props.name) {
      this.setState({
        name: this.props.name,
      });
    }

    this.excalidrawContainerRef.current?.classList.toggle(
      "theme--dark",
      this.state.theme === "dark",
    );

    if (
      this.state.editingLinearElement &&
      !this.state.selectedElementIds[this.state.editingLinearElement.elementId]
    ) {
      // defer so that the commitToHistory flag isn't reset via current update
      setTimeout(() => {
        this.actionManager.executeAction(actionFinalize);
      });
    }
    const { multiElement } = prevState;
    if (
      prevState.elementType !== this.state.elementType &&
      multiElement != null &&
      isBindingEnabled(this.state) &&
      isBindingElement(multiElement)
    ) {
      maybeBindLinearElement(
        multiElement,
        this.state,
        this.scene,
        tupleToCoors(
          LinearElementEditor.getPointAtIndexGlobalCoordinates(
            multiElement,
            -1,
          ),
        ),
      );
    }

    const cursorButton: {
      [id: string]: string | undefined;
    } = {};
    const pointerViewportCoords: RenderConfig["remotePointerViewportCoords"] =
      {};
    const remoteSelectedElementIds: RenderConfig["remoteSelectedElementIds"] =
      {};
    const pointerUsernames: { [id: string]: string } = {};
    const pointerUserStates: { [id: string]: string } = {};
    this.state.collaborators.forEach((user, socketId) => {
      if (user.selectedElementIds) {
        for (const id of Object.keys(user.selectedElementIds)) {
          if (!(id in remoteSelectedElementIds)) {
            remoteSelectedElementIds[id] = [];
          }
          remoteSelectedElementIds[id].push(socketId);
        }
      }
      if (!user.pointer) {
        return;
      }
      if (user.username) {
        pointerUsernames[socketId] = user.username;
      }
      if (user.userState) {
        pointerUserStates[socketId] = user.userState;
      }
      pointerViewportCoords[socketId] = sceneCoordsToViewportCoords(
        {
          sceneX: user.pointer.x,
          sceneY: user.pointer.y,
        },
        this.state,
      );
      cursorButton[socketId] = user.button;
    });
    const renderingElements = this.scene.getElements().filter((element) => {
      if (isImageElement(element)) {
        if (
          // not placed on canvas yet (but in elements array)
          this.state.pendingImageElement &&
          element.id === this.state.pendingImageElement.id
        ) {
          return false;
        }
      }
      // don't render text element that's being currently edited (it's
      // rendered on remote only)
      return (
        !this.state.editingElement ||
        this.state.editingElement.type !== "text" ||
        element.id !== this.state.editingElement.id
      );
    });
    const { atLeastOneVisibleElement, scrollBars } = renderScene(
      renderingElements,
      this.state,
      this.state.selectionElement,
      window.devicePixelRatio,
      this.rc!,
      this.canvas!,
      {
        scrollX: this.state.scrollX,
        scrollY: this.state.scrollY,
        viewBackgroundColor: this.state.viewBackgroundColor,
        zoom: this.state.zoom,
        remotePointerViewportCoords: pointerViewportCoords,
        remotePointerButton: cursorButton,
        remoteSelectedElementIds,
        remotePointerUsernames: pointerUsernames,
        remotePointerUserStates: pointerUserStates,
        shouldCacheIgnoreZoom: this.state.shouldCacheIgnoreZoom,
        theme: this.state.theme,
        imageCache: this.imageCache,
        isExporting: false,
        renderScrollbars: !this.isMobile,
      },
    );

    if (scrollBars) {
      currentScrollBars = scrollBars;
    }
    const scrolledOutside =
      // hide when editing text
      isTextElement(this.state.editingElement)
        ? false
        : !atLeastOneVisibleElement && renderingElements.length > 0;
    if (this.state.scrolledOutside !== scrolledOutside) {
      this.setState({ scrolledOutside });
    }

    this.history.record(this.state, this.scene.getElementsIncludingDeleted());

    this.scheduleImageRefresh();

    // Do not notify consumers if we're still loading the scene. Among other
    // potential issues, this fixes a case where the tab isn't focused during
    // init, which would trigger onChange with empty elements, which would then
    // override whatever is in localStorage currently.
    if (!this.state.isLoading) {
      this.props.onChange?.(
        this.scene.getElementsIncludingDeleted(),
        this.state,
        this.files,
      );
    }
  }

  private onScroll = debounce(() => {
    const { offsetTop, offsetLeft } = this.getCanvasOffsets();
    this.setState((state) => {
      if (state.offsetLeft === offsetLeft && state.offsetTop === offsetTop) {
        return null;
      }
      return { offsetTop, offsetLeft };
    });
  }, SCROLL_TIMEOUT);

  // Copy/paste

  private onCut = withBatchedUpdates((event: ClipboardEvent) => {
    const isExcalidrawActive = this.excalidrawContainerRef.current?.contains(
      document.activeElement,
    );
    if (!isExcalidrawActive || isWritableElement(event.target)) {
      return;
    }
    this.cutAll();
    event.preventDefault();
  });

  private onCopy = withBatchedUpdates((event: ClipboardEvent) => {
    const isExcalidrawActive = this.excalidrawContainerRef.current?.contains(
      document.activeElement,
    );
    if (!isExcalidrawActive || isWritableElement(event.target)) {
      return;
    }
    this.copyAll();
    event.preventDefault();
  });

  private cutAll = () => {
    this.copyAll();
    this.actionManager.executeAction(actionDeleteSelected);
  };

  private copyAll = () => {
    copyToClipboard(this.scene.getElements(), this.state, this.files);
  };

  private static resetTapTwice() {
    didTapTwice = false;
  }

  private onTapStart = (event: TouchEvent) => {
    if (!didTapTwice) {
      didTapTwice = true;
      clearTimeout(tappedTwiceTimer);
      tappedTwiceTimer = window.setTimeout(
        App.resetTapTwice,
        TAP_TWICE_TIMEOUT,
      );
      return;
    }
    // insert text only if we tapped twice with a single finger
    // event.touches.length === 1 will also prevent inserting text when user's zooming
    if (didTapTwice && event.touches.length === 1) {
      const [touch] = event.touches;
      // @ts-ignore
      this.handleCanvasDoubleClick({
        clientX: touch.clientX,
        clientY: touch.clientY,
      });
      didTapTwice = false;
      clearTimeout(tappedTwiceTimer);
    }
    event.preventDefault();
    if (event.touches.length === 2) {
      this.setState({
        selectedElementIds: {},
      });
    }
  };

  private onTapEnd = (event: TouchEvent) => {
    if (event.touches.length > 0) {
      this.setState({
        previousSelectedElementIds: {},
        selectedElementIds: this.state.previousSelectedElementIds,
      });
    }
  };

  private pasteFromClipboard = withBatchedUpdates(
    async (event: ClipboardEvent | null) => {
      // #686
      const target = document.activeElement;
      const isExcalidrawActive =
        this.excalidrawContainerRef.current?.contains(target);
      if (!isExcalidrawActive) {
        return;
      }

      const elementUnderCursor = document.elementFromPoint(cursorX, cursorY);
      if (
        // if no ClipboardEvent supplied, assume we're pasting via contextMenu
        // thus these checks don't make sense
        event &&
        (!(elementUnderCursor instanceof HTMLCanvasElement) ||
          isWritableElement(target))
      ) {
        return;
      }

      // must be called in the same frame (thus before any awaits) as the paste
      // event else some browsers (FF...) will clear the clipboardData
      // (something something security)
      let file = event?.clipboardData?.files[0];

      const data = await parseClipboard(event);

      if (!file && data.text) {
        const string = data.text.trim();
        if (string.startsWith("<svg") && string.endsWith("</svg>")) {
          // ignore SVG validation/normalization which will be done during image
          // initialization
          file = SVGStringToFile(string);
        }
      }

      // prefer spreadsheet data over image file (MS Office/Libre Office)
      if (isSupportedImageFile(file) && !data.spreadsheet) {
        const { x: sceneX, y: sceneY } = viewportCoordsToSceneCoords(
          { clientX: cursorX, clientY: cursorY },
          this.state,
        );

        const imageElement = this.createImageElement({ sceneX, sceneY });
        this.insertImageElement(imageElement, file);
        this.initializeImageDimensions(imageElement);
        this.setState({ selectedElementIds: { [imageElement.id]: true } });

        return;
      }

      if (this.props.onPaste) {
        try {
          if ((await this.props.onPaste(data, event)) === false) {
            return;
          }
        } catch (error: any) {
          console.error(error);
        }
      }
      if (data.errorMessage) {
        this.setState({ errorMessage: data.errorMessage });
      } else if (data.spreadsheet) {
        this.setState({
          pasteDialog: {
            data: data.spreadsheet,
            shown: true,
          },
        });
      } else if (data.elements) {
        this.addElementsFromPasteOrLibrary({
          elements: data.elements,
          files: data.files || null,
          position: "cursor",
        });
      } else if (data.text) {
        this.addTextFromPaste(data.text);
      }
      this.selectShapeTool("selection");
      event?.preventDefault();
    },
  );

  private addElementsFromPasteOrLibrary = (opts: {
    elements: readonly ExcalidrawElement[];
    files: BinaryFiles | null;
    position: { clientX: number; clientY: number } | "cursor" | "center";
  }) => {
    const elements = restoreElements(opts.elements, null);
    const [minX, minY, maxX, maxY] = getCommonBounds(elements);

    const elementsCenterX = distance(minX, maxX) / 2;
    const elementsCenterY = distance(minY, maxY) / 2;

    const clientX =
      typeof opts.position === "object"
        ? opts.position.clientX
        : opts.position === "cursor"
        ? cursorX
        : this.state.width / 2 + this.state.offsetLeft;
    const clientY =
      typeof opts.position === "object"
        ? opts.position.clientY
        : opts.position === "cursor"
        ? cursorY
        : this.state.height / 2 + this.state.offsetTop;

    const { x, y } = viewportCoordsToSceneCoords(
      { clientX, clientY },
      this.state,
    );

    const dx = x - elementsCenterX;
    const dy = y - elementsCenterY;
    const groupIdMap = new Map();

    const [gridX, gridY] = getGridPoint(dx, dy, this.state.gridSize);

    const oldIdToDuplicatedId = new Map();
    const newElements = elements.map((element) => {
      const newElement = duplicateElement(
        this.state.editingGroupId,
        groupIdMap,
        element,
        {
          x: element.x + gridX - minX,
          y: element.y + gridY - minY,
        },
      );
      oldIdToDuplicatedId.set(element.id, newElement.id);
      return newElement;
    });
    bindTextToShapeAfterDuplication(newElements, elements, oldIdToDuplicatedId);
    const nextElements = [
      ...this.scene.getElementsIncludingDeleted(),
      ...newElements,
    ];
    fixBindingsAfterDuplication(nextElements, elements, oldIdToDuplicatedId);

    if (opts.files) {
      this.files = { ...this.files, ...opts.files };
    }

    this.scene.replaceAllElements(nextElements);
    this.history.resumeRecording();
    this.setState(
      selectGroupsForSelectedElements(
        {
          ...this.state,
          isLibraryOpen: false,
          selectedElementIds: newElements.reduce((map, element) => {
            if (!isBoundToContainer(element)) {
              map[element.id] = true;
            }
            return map;
          }, {} as any),
          selectedGroupIds: {},
        },
        this.scene.getElements(),
      ),
      () => {
        if (opts.files) {
          this.addNewImagesToImageCache();
        }
      },
    );
    this.selectShapeTool("selection");
  };

  private addTextFromPaste(text: any) {
    const { x, y } = viewportCoordsToSceneCoords(
      { clientX: cursorX, clientY: cursorY },
      this.state,
    );

    const element = newTextElement({
      x,
      y,
      strokeColor: this.state.currentItemStrokeColor,
      backgroundColor: this.state.currentItemBackgroundColor,
      fillStyle: this.state.currentItemFillStyle,
      strokeWidth: this.state.currentItemStrokeWidth,
      strokeStyle: this.state.currentItemStrokeStyle,
      roughness: this.state.currentItemRoughness,
      opacity: this.state.currentItemOpacity,
      strokeSharpness: this.state.currentItemStrokeSharpness,
      text,
      rawText: text,
      fontSize: this.state.currentItemFontSize,
      fontFamily: this.state.currentItemFontFamily,
      textAlign: this.state.currentItemTextAlign,
      verticalAlign: DEFAULT_VERTICAL_ALIGN,
    });

    this.scene.replaceAllElements([
      ...this.scene.getElementsIncludingDeleted(),
      element,
    ]);
    this.setState({ selectedElementIds: { [element.id]: true } });
    this.history.resumeRecording();
  }

  // Collaboration

  setAppState = (obj: any) => {
    this.setState(obj);
  };

  removePointer = (event: React.PointerEvent<HTMLElement> | PointerEvent) => {
    this.lastPointerUp = event;

    if (
      this.hitLinkElement &&
      !this.state.selectedElementIds[this.hitLinkElement.id]
    ) {
      this.redirectToLink(
        new MouseEvent("click", {
          altKey: event.altKey,
          ctrlKey: event.ctrlKey,
          metaKey: event.metaKey,
          shiftKey: event.shiftKey,
        }),
      );
    }

    // remove touch handler for context menu on touch devices
    if (event.pointerType === "touch" && touchTimeout) {
      clearTimeout(touchTimeout);
      touchTimeout = 0;
      invalidateContextMenu = false;
    }

    gesture.pointers.delete(event.pointerId);
  };

  toggleLock = () => {
    this.setState((prevState) => {
      return {
        elementLocked: !prevState.elementLocked,
        elementType: prevState.elementLocked
          ? "selection"
          : prevState.elementType,
      };
    });
  };

  togglePenMode = () => {
    this.setState((prevState) => {
      return {
        penMode: !prevState.penMode,
      };
    });
  };

  toggleZenMode = () => {
    this.actionManager.executeAction(actionToggleZenMode);
  };

  toggleStats = () => {
    if (!this.state.showStats) {
      trackEvent("dialog", "stats");
    }
    this.actionManager.executeAction(actionToggleStats);
  };

  scrollToContent = (
    target:
      | ExcalidrawElement
      | readonly ExcalidrawElement[] = this.scene.getElements(),
  ) => {
    this.setState({
      ...calculateScrollCenter(
        Array.isArray(target) ? target : [target],
        this.state,
        this.canvas,
      ),
    });
  };

  zoomToFit = (
    target: readonly ExcalidrawElement[] = this.scene.getElements(),
    maxZoom: number = 1, //null will zoom to max based on viewport
    margin: number = 0.03, //percentage of viewport width&height
  ) => {
    if (!target) {
      target = this.scene.getElements();
    }
    if (target.length === 0) {
      maxZoom = 1;
    }
    this.setState(
      zoomToFitElements(target, this.state, false, maxZoom, margin).appState,
    );
  };

  updateContainerSize = withBatchedUpdates(
    (containers: NonDeletedExcalidrawElement[]) => {
      containers.forEach((el: ExcalidrawElement) => {
        const [x, y] = rotate(
          el.x + el.width,
          el.y + el.height,
          el.x + el.width / 2,
          el.y + el.height / 2,
          el.angle,
        );
        resizeSingleElement(el, true, el, "se", true, x, y);
      });
    },
  );

  clearToast = () => {
    this.setState({ toastMessage: null });
  };

  setToastMessage = (toastMessage: string) => {
    this.setState({ toastMessage });
  };

  restoreFileFromShare = async () => {
    try {
      const webShareTargetCache = await caches.open("web-share-target");

      const file = await webShareTargetCache.match("shared-file");
      if (file) {
        const blob = await file.blob();
        this.loadFileToCanvas(blob);
        await webShareTargetCache.delete("shared-file");
        window.history.replaceState(null, APP_NAME, window.location.pathname);
      }
    } catch (error: any) {
      this.setState({ errorMessage: error.message });
    }
  };

  /** adds supplied files to existing files in the appState */
  public addFiles: ExcalidrawImperativeAPI["addFiles"] = withBatchedUpdates(
    (files) => {
      const filesMap = files.reduce((acc, fileData) => {
        acc.set(fileData.id, fileData);
        return acc;
      }, new Map<FileId, BinaryFileData>());

      this.files = { ...this.files, ...Object.fromEntries(filesMap) };

      // bump versions for elements that reference added files so that
      // we/host apps can detect the change, and invalidate the image & shape
      // cache
      this.scene.getElements().forEach((element) => {
        if (
          isInitializedImageElement(element) &&
          filesMap.has(element.fileId)
        ) {
          this.imageCache.delete(element.fileId);
          invalidateShapeForElement(element);
          bumpVersion(element);
        }
      });
      this.scene.informMutation();

      this.addNewImagesToImageCache();
    },
  );

  public setLocalFont: ExcalidrawImperativeAPI["setLocalFont"] = (
    showOnPanel: boolean,
  ) => {
    showFourthFont = showOnPanel;
  };

  public selectElements: ExcalidrawImperativeAPI["selectElements"] = (
    elements: readonly ExcalidrawElement[],
  ) => {
    this.updateScene({
      appState: {
        ...this.state,
        editingGroupId: null,
        selectedElementIds: elements.reduce((map, element) => {
          map[element.id] = true;
          return map;
        }, {} as any),
      },
      commitToHistory: true,
    });
  };

  public bringToFront: ExcalidrawImperativeAPI["bringToFront"] = (
    elements: readonly ExcalidrawElement[],
  ) => {
    this.selectElements(elements);
    this.updateScene(
      actionBringToFront.perform(this.scene.getElements(), this.state),
    );
  };

  public bringForward: ExcalidrawImperativeAPI["bringForward"] = (
    elements: readonly ExcalidrawElement[],
  ) => {
    this.selectElements(elements);
    this.updateScene(
      actionBringForward.perform(this.scene.getElements(), this.state),
    );
  };

  public sendToBack: ExcalidrawImperativeAPI["sendToBack"] = (
    elements: readonly ExcalidrawElement[],
  ) => {
    this.selectElements(elements);
    this.updateScene(
      actionSendToBack.perform(this.scene.getElements(), this.state),
    );
  };

  public sendBackward: ExcalidrawImperativeAPI["sendBackward"] = (
    elements: readonly ExcalidrawElement[],
  ) => {
    this.selectElements(elements);
    this.updateScene(
      actionSendBackward.perform(this.scene.getElements(), this.state),
    );
  };

  public updateScene = withBatchedUpdates(
    <K extends keyof AppState>(sceneData: {
      elements?: SceneData["elements"];
      appState?: Pick<AppState, K> | null;
      collaborators?: SceneData["collaborators"];
      commitToHistory?: SceneData["commitToHistory"];
      libraryItems?: SceneData["libraryItems"];
    }) => {
      if (sceneData.commitToHistory) {
        this.history.resumeRecording();
      }

      if (sceneData.appState) {
        this.setState(sceneData.appState);
      }

      if (sceneData.elements) {
        this.scene.replaceAllElements(sceneData.elements);
      }

      if (sceneData.collaborators) {
        this.setState({ collaborators: sceneData.collaborators });
      }

      if (sceneData.libraryItems) {
        this.library.saveLibrary(
          restoreLibraryItems(sceneData.libraryItems, "unpublished"),
        );
      }
    },
  );

  private onSceneUpdated = () => {
    this.setState({});
  };

  private updateCurrentCursorPosition = withBatchedUpdates(
    (event: MouseEvent) => {
      cursorX = event.clientX;
      cursorY = event.clientY;
    },
  );

  // Input handling

  private onKeyDown = withBatchedUpdates(
    (event: React.KeyboardEvent | KeyboardEvent) => {
      // normalize `event.key` when CapsLock is pressed #2372
      if (
        "Proxy" in window &&
        ((!event.shiftKey && /^[A-Z]$/.test(event.key)) ||
          (event.shiftKey && /^[a-z]$/.test(event.key)))
      ) {
        event = new Proxy(event, {
          get(ev: any, prop) {
            const value = ev[prop];
            if (typeof value === "function") {
              // fix for Proxies hijacking `this`
              return value.bind(ev);
            }
            return prop === "key"
              ? // CapsLock inverts capitalization based on ShiftKey, so invert
                // it back
                event.shiftKey
                ? ev.key.toUpperCase()
                : ev.key.toLowerCase()
              : value;
          },
        });
      }

      if (
        (isWritableElement(event.target) && event.key !== KEYS.ESCAPE) ||
        // case: using arrows to move between buttons
        (isArrowKey(event.key) && isInputLike(event.target))
      ) {
        return;
      }

      if (event.key === KEYS.QUESTION_MARK) {
        this.setState({
          showHelpDialog: true,
        });
      }

      if (this.actionManager.handleKeyDown(event)) {
        return;
      }

      if (this.state.viewModeEnabled) {
        return;
      }

      if (event[KEYS.CTRL_OR_CMD] && this.state.isBindingEnabled) {
        this.setState({ isBindingEnabled: false });
      }

      if (event.code === CODES.ZERO) {
        this.setState({ isLibraryOpen: !this.state.isLibraryOpen });
      }

      if (isArrowKey(event.key)) {
        const step =
          (this.state.gridSize &&
            (event.shiftKey
              ? ELEMENT_TRANSLATE_AMOUNT
              : this.state.gridSize)) ||
          (event.shiftKey
            ? ELEMENT_SHIFT_TRANSLATE_AMOUNT
            : ELEMENT_TRANSLATE_AMOUNT);

        const selectedElements = getSelectedElements(
          this.scene.getElements(),
          this.state,
          true,
        );

        let offsetX = 0;
        let offsetY = 0;

        if (event.key === KEYS.ARROW_LEFT) {
          offsetX = -step;
        } else if (event.key === KEYS.ARROW_RIGHT) {
          offsetX = step;
        } else if (event.key === KEYS.ARROW_UP) {
          offsetY = -step;
        } else if (event.key === KEYS.ARROW_DOWN) {
          offsetY = step;
        }

        selectedElements.forEach((element) => {
          mutateElement(element, {
            x: element.x + offsetX,
            y: element.y + offsetY,
          });

          updateBoundElements(element, {
            simultaneouslyUpdated: selectedElements,
          });
        });

        this.maybeSuggestBindingForAll(selectedElements);

        event.preventDefault();
      } else if (event.key === KEYS.ENTER) {
        const selectedElements = getSelectedElements(
          this.scene.getElements(),
          this.state,
        );

        if (
          selectedElements.length === 1 &&
          isLinearElement(selectedElements[0])
        ) {
          if (
            !this.state.editingLinearElement ||
            this.state.editingLinearElement.elementId !== selectedElements[0].id
          ) {
            this.history.resumeRecording();
            this.setState({
              editingLinearElement: new LinearElementEditor(
                selectedElements[0],
                this.scene,
              ),
            });
          }
        } else if (
          selectedElements.length === 1 &&
          !isLinearElement(selectedElements[0])
        ) {
          const selectedElement = selectedElements[0];

          this.startTextEditing({
            sceneX: selectedElement.x + selectedElement.width / 2,
            sceneY: selectedElement.y + selectedElement.height / 2,
            shouldBind: true,
          });
          event.preventDefault();
          return;
        }
      } else if (
        !event.ctrlKey &&
        !event.altKey &&
        !event.metaKey &&
        this.state.draggingElement === null
      ) {
        const shape = findShapeByKey(event.key);
        if (shape) {
          this.selectShapeTool(shape);
        } else if (event.key === KEYS.Q) {
          this.toggleLock();
        }
      }
      if (event.key === KEYS.SPACE && gesture.pointers.size === 0) {
        isHoldingSpace = true;
        setCursor(this.canvas, CURSOR_TYPE.GRABBING);
        event.preventDefault();
      }

      if (event.key === KEYS.G || event.key === KEYS.S) {
        const selectedElements = getSelectedElements(
          this.scene.getElements(),
          this.state,
        );
        if (
          this.state.elementType === "selection" &&
          !selectedElements.length
        ) {
          return;
        }

        if (
          event.key === KEYS.G &&
          (hasBackground(this.state.elementType) ||
            selectedElements.some((element) => hasBackground(element.type)))
        ) {
          this.setState({ openPopup: "backgroundColorPicker" });
        }
        if (event.key === KEYS.S) {
          this.setState({ openPopup: "strokeColorPicker" });
        }
      }
    },
  );

  private onKeyUp = withBatchedUpdates((event: KeyboardEvent) => {
    if (event.key === KEYS.SPACE) {
      if (this.state.viewModeEnabled) {
        setCursor(this.canvas, CURSOR_TYPE.GRAB);
      } else if (this.state.elementType === "selection") {
        resetCursor(this.canvas);
      } else {
        setCursorForShape(this.canvas, this.state.elementType);
        this.setState({
          selectedElementIds: {},
          selectedGroupIds: {},
          editingGroupId: null,
        });
      }
      isHoldingSpace = false;
    }
    if (!event[KEYS.CTRL_OR_CMD] && !this.state.isBindingEnabled) {
      this.setState({ isBindingEnabled: true });
    }
    if (isArrowKey(event.key)) {
      const selectedElements = getSelectedElements(
        this.scene.getElements(),
        this.state,
      );
      isBindingEnabled(this.state)
        ? bindOrUnbindSelectedElements(selectedElements)
        : unbindLinearElements(selectedElements);
      this.setState({ suggestedBindings: [] });
    }
  });

  private selectShapeTool(elementType: AppState["elementType"]) {
    if (!isHoldingSpace) {
      setCursorForShape(this.canvas, elementType);
    }
    if (isToolIcon(document.activeElement)) {
      this.focusContainer();
    }
    if (!isLinearElementType(elementType)) {
      this.setState({ suggestedBindings: [] });
    }
    if (elementType === "image") {
      this.onImageAction();
    }
    if (elementType !== "selection") {
      this.setState({
        elementType,
        selectedElementIds: {},
        selectedGroupIds: {},
        editingGroupId: null,
      });
    } else {
      this.setState({ elementType });
    }
  }

  private onGestureStart = withBatchedUpdates((event: GestureEvent) => {
    event.preventDefault();
    this.setState({
      selectedElementIds: {},
    });
    gesture.initialScale = this.state.zoom.value;
  });

  private onGestureChange = withBatchedUpdates((event: GestureEvent) => {
    event.preventDefault();

    // onGestureChange only has zoom factor but not the center.
    // If we're on iPad or iPhone, then we recognize multi-touch and will
    // zoom in at the right location on the touchMove handler already.
    // On Macbook, we don't have those events so will zoom in at the
    // current location instead.
    if (gesture.pointers.size >= 2) {
      return;
    }

    const initialScale = gesture.initialScale;
    if (initialScale) {
      this.setState((state) => ({
        ...getStateForZoom(
          {
            viewportX: cursorX,
            viewportY: cursorY,
            nextZoom: getNormalizedZoom(initialScale * event.scale),
          },
          state,
        ),
      }));
    }
  });

  private onGestureEnd = withBatchedUpdates((event: GestureEvent) => {
    event.preventDefault();
    this.setState({
      previousSelectedElementIds: {},
      selectedElementIds: this.state.previousSelectedElementIds,
    });
    gesture.initialScale = null;
  });

  private handleTextWysiwyg(
    element: ExcalidrawTextElement,
    {
      isExistingElement = false,
    }: {
      isExistingElement?: boolean;
    },
  ) {
    const updateElement = (
      text: string,
      originalText: string,
      isDeleted: boolean,
      rawText?: string,
      link?: string,
    ) => {
      this.scene.replaceAllElements([
        ...this.scene.getElementsIncludingDeleted().map((_element) => {
          if (_element.id === element.id && isTextElement(_element)) {
            return updateTextElement(_element, {
              text,
              isDeleted,
              originalText,
              rawText: rawText ?? originalText,
              link,
            });
          }
          return _element;
        }),
      ]);
    };

    if (isExistingElement && this.props.onBeforeTextEdit) {
      const text = this.props.onBeforeTextEdit(element);
      if (text) {
        this.scene.replaceAllElements([
          ...this.scene.getElementsIncludingDeleted().map((_element) => {
            if (_element.id === element.id && isTextElement(_element)) {
              element = updateTextElement(_element, {
                text,
                isDeleted: false,
                originalText: text,
              });
              return element;
            }
            return _element;
          }),
        ]);
      }
    }

    textWysiwyg({
      id: element.id,
      canvas: this.canvas,
      getViewportCoords: (x, y) => {
        const { x: viewportX, y: viewportY } = sceneCoordsToViewportCoords(
          {
            sceneX: x,
            sceneY: y,
          },
          this.state,
        );
        return [
          viewportX - this.state.offsetLeft,
          viewportY - this.state.offsetTop,
        ];
      },
      onChange: withBatchedUpdates((text) => {
        updateElement(text, text, false);
        if (isNonDeletedElement(element)) {
          updateBoundElements(element);
        }
      }),
      onSubmit: withBatchedUpdates(({ text, viaKeyboard, originalText }) => {
        const isDeleted = !text.trim();
        const rawText = originalText; //should this be originalText??
        let link = undefined;
        if (this.props.onBeforeTextSubmit) {
          const [updatedText, updatedOriginalText, l] =
            this.props.onBeforeTextSubmit(
              element,
              text,
              originalText,
              isDeleted,
            );
          text = updatedText ?? text;
          originalText = updatedOriginalText ?? originalText;
          link = l;
        }
        updateElement(text, originalText, isDeleted, rawText, link);
        // select the created text element only if submitting via keyboard
        // (when submitting via click it should act as signal to deselect)
        if (!isDeleted && viaKeyboard) {
          const elementIdToSelect = element.containerId
            ? element.containerId
            : element.id;
          this.setState((prevState) => ({
            selectedElementIds: {
              ...prevState.selectedElementIds,
              [elementIdToSelect]: true,
            },
          }));
        }
        if (isDeleted) {
          fixBindingsAfterDeletion(this.scene.getElements(), [element]);
        }
        if (!isDeleted || isExistingElement) {
          this.history.resumeRecording();
        }

        this.setState({
          draggingElement: null,
          editingElement: null,
        });
        if (this.state.elementLocked) {
          setCursorForShape(this.canvas, this.state.elementType);
        }

        this.focusContainer();
      }),
      element,
      excalidrawContainer: this.excalidrawContainerRef.current,
      app: this,
    });
    // deselect all other elements when inserting text
    this.deselectElements();

    // do an initial update to re-initialize element position since we were
    // modifying element's x/y for sake of editor (case: syncing to remote)
    updateElement(element.text, element.originalText, false);
  }

  private deselectElements() {
    this.setState({
      selectedElementIds: {},
      selectedGroupIds: {},
      editingGroupId: null,
    });
  }

  private getTextElementAtPosition(
    x: number,
    y: number,
  ): NonDeleted<ExcalidrawTextElement> | null {
    const element = this.getElementAtPosition(x, y, {
      includeBoundTextElement: true,
    });

    if (element && isTextElement(element) && !element.isDeleted) {
      return element;
    }
    return null;
  }

  private getElementAtPosition(
    x: number,
    y: number,
    opts?: {
      /** if true, returns the first selected element (with highest z-index)
        of all hit elements */
      preferSelected?: boolean;
      includeBoundTextElement?: boolean;
    },
  ): NonDeleted<ExcalidrawElement> | null {
    const allHitElements = this.getElementsAtPosition(
      x,
      y,
      opts?.includeBoundTextElement,
    );
    if (allHitElements.length > 1) {
      if (opts?.preferSelected) {
        for (let index = allHitElements.length - 1; index > -1; index--) {
          if (this.state.selectedElementIds[allHitElements[index].id]) {
            return allHitElements[index];
          }
        }
      }
      const elementWithHighestZIndex =
        allHitElements[allHitElements.length - 1];
      // If we're hitting element with highest z-index only on its bounding box
      // while also hitting other element figure, the latter should be considered.
      return isHittingElementBoundingBoxWithoutHittingElement(
        elementWithHighestZIndex,
        this.state,
        x,
        y,
      )
        ? allHitElements[allHitElements.length - 2]
        : elementWithHighestZIndex;
    }
    if (allHitElements.length === 1) {
      return allHitElements[0];
    }
    return null;
  }

  private getElementsAtPosition(
    x: number,
    y: number,
    includeBoundTextElement: boolean = false,
  ): NonDeleted<ExcalidrawElement>[] {
    const elements = includeBoundTextElement
      ? this.scene.getElements()
      : this.scene
          .getElements()
          .filter(
            (element) => !(isTextElement(element) && element.containerId),
          );

    return getElementsAtPosition(elements, (element) =>
      hitTest(element, this.state, x, y),
    );
  }

  private startTextEditing = ({
    sceneX,
    sceneY,
    shouldBind,
    insertAtParentCenter = true,
  }: {
    /** X position to insert text at */
    sceneX: number;
    /** Y position to insert text at */
    sceneY: number;
    shouldBind: boolean;
    /** whether to attempt to insert at element center if applicable */
    insertAtParentCenter?: boolean;
  }) => {
    let parentCenterPosition =
      insertAtParentCenter &&
      this.getTextWysiwygSnappedToCenterPosition(
        sceneX,
        sceneY,
        this.state,
        this.canvas,
        window.devicePixelRatio,
      );

    // bind to container when shouldBind is true or
    // clicked on center of container
    const container =
      shouldBind || parentCenterPosition
        ? getElementContainingPosition(
            this.scene.getElements().filter((ele) => !isTextElement(ele)),
            sceneX,
            sceneY,
          )
        : null;

    let existingTextElement = this.getTextElementAtPosition(sceneX, sceneY);

    // consider bounded text element if container present
    if (container) {
      const boundTextElementId = getBoundTextElementId(container);
      if (boundTextElementId) {
        existingTextElement = this.scene.getElement(
          boundTextElementId,
        ) as ExcalidrawTextElement;
      }
    }
    if (!existingTextElement && container) {
      const fontString = {
        fontSize: this.state.currentItemFontSize,
        fontFamily: this.state.currentItemFontFamily,
      };
      const minWidth = getApproxMinLineWidth(getFontString(fontString));
      const minHeight = getApproxMinLineHeight(getFontString(fontString));
      const newHeight = Math.max(container.height, minHeight);
      const newWidth = Math.max(container.width, minWidth);
      mutateElement(container, { height: newHeight, width: newWidth });
      sceneX = container.x + newWidth / 2;
      sceneY = container.y + newHeight / 2;
      if (parentCenterPosition) {
        parentCenterPosition = this.getTextWysiwygSnappedToCenterPosition(
          sceneX,
          sceneY,
          this.state,
          this.canvas,
          window.devicePixelRatio,
        );
      }
    }

    const element = existingTextElement
      ? existingTextElement
      : newTextElement({
          x: parentCenterPosition
            ? parentCenterPosition.elementCenterX
            : sceneX,
          y: parentCenterPosition
            ? parentCenterPosition.elementCenterY
            : sceneY,
          strokeColor: this.state.currentItemStrokeColor,
          backgroundColor: this.state.currentItemBackgroundColor,
          fillStyle: this.state.currentItemFillStyle,
          strokeWidth: this.state.currentItemStrokeWidth,
          strokeStyle: this.state.currentItemStrokeStyle,
          roughness: this.state.currentItemRoughness,
          opacity: this.state.currentItemOpacity,
          strokeSharpness: this.state.currentItemStrokeSharpness,
          text: "",
          rawText: "",
          fontSize: this.state.currentItemFontSize,
          fontFamily: this.state.currentItemFontFamily,
          textAlign: parentCenterPosition
            ? "center"
            : this.state.currentItemTextAlign,
          verticalAlign: parentCenterPosition
            ? "middle"
            : DEFAULT_VERTICAL_ALIGN,
          containerId: container?.id ?? undefined,
          groupIds: container?.groupIds ?? [],
        });

    this.setState({ editingElement: element });

    if (existingTextElement) {
      // if text element is no longer centered to a container, reset
      // verticalAlign to default because it's currently internal-only
      if (!parentCenterPosition || element.textAlign !== "center") {
        mutateElement(element, { verticalAlign: DEFAULT_VERTICAL_ALIGN });
      }
    } else {
      this.scene.replaceAllElements([
        ...this.scene.getElementsIncludingDeleted(),
        element,
      ]);

      // case: creating new text not centered to parent elemenent → offset Y
      // so that the text is centered to cursor position
      if (!parentCenterPosition) {
        mutateElement(element, {
          y: element.y - element.baseline / 2,
        });
      }
    }

    this.setState({
      editingElement: element,
    });

    this.handleTextWysiwyg(element, {
      isExistingElement: !!existingTextElement,
    });
  };

  private handleCanvasDoubleClick = (
    event: React.MouseEvent<HTMLCanvasElement>,
  ) => {
    // case: double-clicking with arrow/line tool selected would both create
    // text and enter multiElement mode
    if (this.state.multiElement) {
      return;
    }
    // we should only be able to double click when mode is selection
    if (this.state.elementType !== "selection") {
      return;
    }

    const selectedElements = getSelectedElements(
      this.scene.getElements(),
      this.state,
    );

    if (selectedElements.length === 1 && isLinearElement(selectedElements[0])) {
      if (
        !this.state.editingLinearElement ||
        this.state.editingLinearElement.elementId !== selectedElements[0].id
      ) {
        this.history.resumeRecording();
        this.setState({
          editingLinearElement: new LinearElementEditor(
            selectedElements[0],
            this.scene,
          ),
        });
      }
      return;
    }

    resetCursor(this.canvas);

    let { x: sceneX, y: sceneY } = viewportCoordsToSceneCoords(
      event,
      this.state,
    );

    const selectedGroupIds = getSelectedGroupIds(this.state);

    if (selectedGroupIds.length > 0) {
      const hitElement = this.getElementAtPosition(sceneX, sceneY);

      const selectedGroupId =
        hitElement &&
        getSelectedGroupIdForElement(hitElement, this.state.selectedGroupIds);

      if (selectedGroupId) {
        this.setState((prevState) =>
          selectGroupsForSelectedElements(
            {
              ...prevState,
              editingGroupId: selectedGroupId,
              selectedElementIds: { [hitElement!.id]: true },
              selectedGroupIds: {},
            },
            this.scene.getElements(),
          ),
        );
        return;
      }
    }

    resetCursor(this.canvas);
    if (!event[KEYS.CTRL_OR_CMD] && !this.state.viewModeEnabled) {
      const selectedElements = getSelectedElements(
        this.scene.getElements(),
        this.state,
      );
      if (selectedElements.length === 1) {
        const selectedElement = selectedElements[0];
        const canBindText = hasBoundTextElement(selectedElement);
        if (canBindText) {
          sceneX = selectedElement.x + selectedElement.width / 2;
          sceneY = selectedElement.y + selectedElement.height / 2;
        }
      }
      this.startTextEditing({
        sceneX,
        sceneY,
        shouldBind: false,
        insertAtParentCenter: !event.altKey,
      });
    }
  };

  private getElementLinkAtPosition = (
    scenePointer: Readonly<{ x: number; y: number }>,
    hitElement: NonDeletedExcalidrawElement | null,
  ): ExcalidrawElement | undefined => {
    // Reversing so we traverse the elements in decreasing order
    // of z-index
    const elements = this.scene.getElements().slice().reverse();
    let hitElementIndex = Infinity;

    return elements.find((element, index) => {
      if (hitElement && element.id === hitElement.id) {
        hitElementIndex = index;
      }
      return (
        element.link &&
        isPointHittingLinkIcon(element, this.state, [
          scenePointer.x,
          scenePointer.y,
        ]) &&
        index <= hitElementIndex
      );
    });
  };

  private redirectToLink = (event: MouseEvent) => {
    if (!this.hitLinkElement) {
      return;
    }
    const lastPointerDownCoords = viewportCoordsToSceneCoords(
      this.lastPointerDown!,
      this.state,
    );
    const lastPointerDownHittingLinkIcon = isPointHittingLinkIcon(
      this.hitLinkElement!,
      this.state,
      [lastPointerDownCoords.x, lastPointerDownCoords.y],
    );
    const lastPointerUpCoords = viewportCoordsToSceneCoords(
      this.lastPointerUp!,
      this.state,
    );
    const LastPointerUpHittingLinkIcon = isPointHittingLinkIcon(
      this.hitLinkElement!,
      this.state,
      [lastPointerUpCoords.x, lastPointerUpCoords.y],
    );
    if (lastPointerDownHittingLinkIcon && LastPointerUpHittingLinkIcon) {
      const url = this.hitLinkElement.link;
      if (url) {
        let customEvent;
        if (this.props.onLinkOpen) {
          customEvent = wrapEvent(EVENT.EXCALIDRAW_LINK, event);
          this.props.onLinkOpen(this.hitLinkElement, customEvent);
        }
        if (!customEvent?.defaultPrevented) {
          const target = isLocalLink(url) ? "_self" : "_blank";
          const newWindow = window.open(undefined, target);
          // https://mathiasbynens.github.io/rel-noopener/
          if (newWindow) {
            newWindow.opener = null;
            newWindow.location = normalizeLink(url);
          }
        }
      }
    }
  };

  private handleCanvasPointerMove = (
    event: React.PointerEvent<HTMLCanvasElement>,
  ) => {
    this.savePointer(event.clientX, event.clientY, this.state.cursorButton);

    if (gesture.pointers.has(event.pointerId)) {
      gesture.pointers.set(event.pointerId, {
        x: event.clientX,
        y: event.clientY,
      });
    }

    const initialScale = gesture.initialScale;
    if (
      gesture.pointers.size === 2 &&
      gesture.lastCenter &&
      initialScale &&
      gesture.initialDistance
    ) {
      const center = getCenter(gesture.pointers);
      const deltaX = center.x - gesture.lastCenter.x;
      const deltaY = center.y - gesture.lastCenter.y;
      gesture.lastCenter = center;

      const distance = getDistance(Array.from(gesture.pointers.values()));
      const scaleFactor = distance / gesture.initialDistance;

      const nextZoom = scaleFactor
        ? getNormalizedZoom(initialScale * scaleFactor)
        : this.state.zoom.value;

      this.setState((state) => {
        const zoomState = getStateForZoom(
          {
            viewportX: center.x,
            viewportY: center.y,
            nextZoom,
          },
          state,
        );

        return {
          zoom: zoomState.zoom,
          scrollX: zoomState.scrollX + deltaX / nextZoom,
          scrollY: zoomState.scrollY + deltaY / nextZoom,
          shouldCacheIgnoreZoom: true,
        };
      });
      this.resetShouldCacheIgnoreZoomDebounced();
    } else {
      gesture.lastCenter =
        gesture.initialDistance =
        gesture.initialScale =
          null;
    }

    if (isHoldingSpace || isPanning || isDraggingScrollBar) {
      return;
    }

    const isPointerOverScrollBars = isOverScrollBars(
      currentScrollBars,
      event.clientX - this.state.offsetLeft,
      event.clientY - this.state.offsetTop,
    );
    const isOverScrollBar = isPointerOverScrollBars.isOverEither;
    if (!this.state.draggingElement && !this.state.multiElement) {
      if (isOverScrollBar) {
        resetCursor(this.canvas);
      } else {
        setCursorForShape(this.canvas, this.state.elementType);
      }
    }

    const scenePointer = viewportCoordsToSceneCoords(event, this.state);
    const { x: scenePointerX, y: scenePointerY } = scenePointer;

    if (
      this.state.editingLinearElement &&
      !this.state.editingLinearElement.isDragging
    ) {
      const editingLinearElement = LinearElementEditor.handlePointerMove(
        event,
        scenePointerX,
        scenePointerY,
        this.state.editingLinearElement,
        this.state.gridSize,
      );
      if (editingLinearElement !== this.state.editingLinearElement) {
        this.setState({ editingLinearElement });
      }
      if (editingLinearElement.lastUncommittedPoint != null) {
        this.maybeSuggestBindingAtCursor(scenePointer);
      } else {
        this.setState({ suggestedBindings: [] });
      }
    }

    if (isBindingElementType(this.state.elementType)) {
      // Hovering with a selected tool or creating new linear element via click
      // and point
      const { draggingElement } = this.state;
      if (isBindingElement(draggingElement)) {
        this.maybeSuggestBindingsForLinearElementAtCoords(
          draggingElement,
          [scenePointer],
          this.state.startBoundElement,
        );
      } else {
        this.maybeSuggestBindingAtCursor(scenePointer);
      }
    }

    if (this.state.multiElement) {
      const { multiElement } = this.state;
      const { x: rx, y: ry } = multiElement;

      const { points, lastCommittedPoint } = multiElement;
      const lastPoint = points[points.length - 1];

      setCursorForShape(this.canvas, this.state.elementType);

      if (lastPoint === lastCommittedPoint) {
        // if we haven't yet created a temp point and we're beyond commit-zone
        // threshold, add a point
        if (
          distance2d(
            scenePointerX - rx,
            scenePointerY - ry,
            lastPoint[0],
            lastPoint[1],
          ) >= LINE_CONFIRM_THRESHOLD
        ) {
          mutateElement(multiElement, {
            points: [...points, [scenePointerX - rx, scenePointerY - ry]],
          });
        } else {
          setCursor(this.canvas, CURSOR_TYPE.POINTER);
          // in this branch, we're inside the commit zone, and no uncommitted
          // point exists. Thus do nothing (don't add/remove points).
        }
      } else if (
        points.length > 2 &&
        lastCommittedPoint &&
        distance2d(
          scenePointerX - rx,
          scenePointerY - ry,
          lastCommittedPoint[0],
          lastCommittedPoint[1],
        ) < LINE_CONFIRM_THRESHOLD
      ) {
        setCursor(this.canvas, CURSOR_TYPE.POINTER);
        mutateElement(multiElement, {
          points: points.slice(0, -1),
        });
      } else {
        if (isPathALoop(points, this.state.zoom.value)) {
          setCursor(this.canvas, CURSOR_TYPE.POINTER);
        }
        // update last uncommitted point
        mutateElement(multiElement, {
          points: [
            ...points.slice(0, -1),
            [scenePointerX - rx, scenePointerY - ry],
          ],
        });
      }

      return;
    }

    const hasDeselectedButton = Boolean(event.buttons);
    if (
      hasDeselectedButton ||
      (this.state.elementType !== "selection" &&
        this.state.elementType !== "text")
    ) {
      return;
    }

    const elements = this.scene.getElements();

    const selectedElements = getSelectedElements(elements, this.state);
    if (
      selectedElements.length === 1 &&
      !isOverScrollBar &&
      !this.state.editingLinearElement
    ) {
      const elementWithTransformHandleType = getElementWithTransformHandleType(
        elements,
        this.state,
        scenePointerX,
        scenePointerY,
        this.state.zoom,
        event.pointerType,
      );
      if (
        elementWithTransformHandleType &&
        elementWithTransformHandleType.transformHandleType
      ) {
        setCursor(
          this.canvas,
          getCursorForResizingElement(elementWithTransformHandleType),
        );
        return;
      }
    } else if (selectedElements.length > 1 && !isOverScrollBar) {
      const transformHandleType = getTransformHandleTypeFromCoords(
        getCommonBounds(selectedElements),
        scenePointerX,
        scenePointerY,
        this.state.zoom,
        event.pointerType,
      );
      if (transformHandleType) {
        setCursor(
          this.canvas,
          getCursorForResizingElement({
            transformHandleType,
          }),
        );
        return;
      }
    }

    const hitElement = this.getElementAtPosition(
      scenePointer.x,
      scenePointer.y,
    );
    this.hitLinkElement = this.getElementLinkAtPosition(
      scenePointer,
      hitElement,
    );

    if (
      this.hitLinkElement &&
      !this.state.selectedElementIds[this.hitLinkElement.id]
    ) {
      setCursor(this.canvas, CURSOR_TYPE.POINTER);
      showHyperlinkTooltip(this.hitLinkElement, this.state);
      if (this.props.onLinkHover) {
        this.props.onLinkHover(this.hitLinkElement, event);
      }
    } else {
      hideHyperlinkToolip();
      if (
        hitElement &&
        hitElement.link &&
        this.state.selectedElementIds[hitElement.id] &&
        !this.contextMenuOpen &&
        !this.state.showHyperlinkPopup
      ) {
        this.setState({ showHyperlinkPopup: "info" });
      }
      if (this.state.elementType === "text") {
        setCursor(
          this.canvas,
          isTextElement(hitElement) ? CURSOR_TYPE.TEXT : CURSOR_TYPE.CROSSHAIR,
        );
      } else if (this.state.viewModeEnabled) {
        setCursor(this.canvas, CURSOR_TYPE.GRAB);
      } else if (isOverScrollBar) {
        setCursor(this.canvas, CURSOR_TYPE.AUTO);
      } else if (this.state.editingLinearElement) {
        const element = LinearElementEditor.getElement(
          this.state.editingLinearElement.elementId,
        );

        if (
          element &&
          isHittingElementNotConsideringBoundingBox(element, this.state, [
            scenePointer.x,
            scenePointer.y,
          ])
        ) {
          setCursor(this.canvas, CURSOR_TYPE.MOVE);
        } else {
          setCursor(this.canvas, CURSOR_TYPE.AUTO);
        }
      } else if (
        // if using cmd/ctrl, we're not dragging
        !event[KEYS.CTRL_OR_CMD] &&
        (hitElement ||
          this.isHittingCommonBoundingBoxOfSelectedElements(
            scenePointer,
            selectedElements,
          ))
      ) {
        setCursor(this.canvas, CURSOR_TYPE.MOVE);
      } else {
        setCursor(this.canvas, CURSOR_TYPE.AUTO);
      }
    }
  };

  // set touch moving for mobile context menu
  private handleTouchMove = (event: React.TouchEvent<HTMLCanvasElement>) => {
    invalidateContextMenu = true;
  };

  private handleCanvasPointerDown = (
    event: React.PointerEvent<HTMLCanvasElement>,
  ) => {
    // remove any active selection when we start to interact with canvas
    // (mainly, we care about removing selection outside the component which
    //  would prevent our copy handling otherwise)
    const selection = document.getSelection();
    if (selection?.anchorNode) {
      selection.removeAllRanges();
    }
    this.maybeOpenContextMenuAfterPointerDownOnTouchDevices(event);
    this.maybeCleanupAfterMissingPointerUp(event);

    //fires only once, if pen is detected, penMode is enabled
    //the user can disable this by toggling the penMode button
    if (!this.state.penDetected && event.pointerType === "pen") {
      this.setState((prevState) => {
        return {
          penMode: true,
          penDetected: true,
        };
      });
    }

    if (isPanning) {
      return;
    }
    this.lastPointerDown = event;
    this.setState({
      lastPointerDownWith: event.pointerType,
      cursorButton: "down",
    });
    this.savePointer(event.clientX, event.clientY, "down");

    if (this.handleCanvasPanUsingWheelOrSpaceDrag(event)) {
      return;
    }

    // only handle left mouse button or touch
    if (
      event.button !== POINTER_BUTTON.MAIN &&
      event.button !== POINTER_BUTTON.TOUCH
    ) {
      return;
    }

    this.updateGestureOnPointerDown(event);

    // don't select while panning
    if (gesture.pointers.size > 1) {
      return;
    }

    // State for the duration of a pointer interaction, which starts with a
    // pointerDown event, ends with a pointerUp event (or another pointerDown)
    const pointerDownState = this.initialPointerDownState(event);

    if (this.handleDraggingScrollBar(event, pointerDownState)) {
      return;
    }

    // Since context menu closes on pointer down so setting to false
    this.contextMenuOpen = false;
    this.clearSelectionIfNotUsingSelection();
    this.updateBindingEnabledOnPointerMove(event);

    if (this.handleSelectionOnPointerDown(event, pointerDownState)) {
      return;
    }

    const allowOnPointerDown =
      !this.state.penMode ||
      event.pointerType !== "touch" ||
      this.state.elementType === "selection" ||
      this.state.elementType === "text" ||
      this.state.elementType === "image";

    if (!allowOnPointerDown) {
      return;
    }

    if (this.state.elementType === "text") {
      this.handleTextOnPointerDown(event, pointerDownState);
      return;
    } else if (
      this.state.elementType === "arrow" ||
      this.state.elementType === "line"
    ) {
      this.handleLinearElementOnPointerDown(
        event,
        this.state.elementType,
        pointerDownState,
      );
    } else if (this.state.elementType === "image") {
      // reset image preview on pointerdown
      setCursor(this.canvas, CURSOR_TYPE.CROSSHAIR);

      if (!this.state.pendingImageElement) {
        return;
      }

      this.setState({
        draggingElement: this.state.pendingImageElement,
        editingElement: this.state.pendingImageElement,
        pendingImageElement: null,
        multiElement: null,
      });

      const { x, y } = viewportCoordsToSceneCoords(event, this.state);
      mutateElement(this.state.pendingImageElement, {
        x,
        y,
      });
    } else if (this.state.elementType === "freedraw") {
      this.handleFreeDrawElementOnPointerDown(
        event,
        this.state.elementType,
        pointerDownState,
      );
    } else {
      this.createGenericElementOnPointerDown(
        this.state.elementType,
        pointerDownState,
      );
    }

    const onPointerMove =
      this.onPointerMoveFromPointerDownHandler(pointerDownState);

    const onPointerUp =
      this.onPointerUpFromPointerDownHandler(pointerDownState);

    const onKeyDown = this.onKeyDownFromPointerDownHandler(pointerDownState);
    const onKeyUp = this.onKeyUpFromPointerDownHandler(pointerDownState);

    lastPointerUp = onPointerUp;

    if (!this.state.viewModeEnabled) {
      window.addEventListener(EVENT.POINTER_MOVE, onPointerMove);
      window.addEventListener(EVENT.POINTER_UP, onPointerUp);
      window.addEventListener(EVENT.KEYDOWN, onKeyDown);
      window.addEventListener(EVENT.KEYUP, onKeyUp);
      pointerDownState.eventListeners.onMove = onPointerMove;
      pointerDownState.eventListeners.onUp = onPointerUp;
      pointerDownState.eventListeners.onKeyUp = onKeyUp;
      pointerDownState.eventListeners.onKeyDown = onKeyDown;
    }
  };

  private maybeOpenContextMenuAfterPointerDownOnTouchDevices = (
    event: React.PointerEvent<HTMLCanvasElement>,
  ): void => {
    // deal with opening context menu on touch devices
    if (event.pointerType === "touch") {
      invalidateContextMenu = false;

      if (touchTimeout) {
        // If there's already a touchTimeout, this means that there's another
        // touch down and we are doing another touch, so we shouldn't open the
        // context menu.
        invalidateContextMenu = true;
      } else {
        // open the context menu with the first touch's clientX and clientY
        // if the touch is not moving
        touchTimeout = window.setTimeout(() => {
          touchTimeout = 0;
          if (!invalidateContextMenu) {
            this.handleCanvasContextMenu(event);
          }
        }, TOUCH_CTX_MENU_TIMEOUT);
      }
    }
  };

  private maybeCleanupAfterMissingPointerUp(
    event: React.PointerEvent<HTMLCanvasElement>,
  ): void {
    if (lastPointerUp !== null) {
      // Unfortunately, sometimes we don't get a pointerup after a pointerdown,
      // this can happen when a contextual menu or alert is triggered. In order to avoid
      // being in a weird state, we clean up on the next pointerdown
      lastPointerUp(event);
    }
  }

  // Returns whether the event is a panning
  private handleCanvasPanUsingWheelOrSpaceDrag = (
    event: React.PointerEvent<HTMLCanvasElement>,
  ): boolean => {
    if (
      !(
        gesture.pointers.size === 0 &&
        (event.button === POINTER_BUTTON.WHEEL ||
          (event.button === POINTER_BUTTON.MAIN && isHoldingSpace) ||
          this.state.viewModeEnabled)
      ) ||
      isTextElement(this.state.editingElement)
    ) {
      return false;
    }
    isPanning = true;
    event.preventDefault();

    let nextPastePrevented = false;
    const isLinux = /Linux/.test(window.navigator.platform);

    setCursor(this.canvas, CURSOR_TYPE.GRABBING);
    let { clientX: lastX, clientY: lastY } = event;
    const onPointerMove = withBatchedUpdatesThrottled((event: PointerEvent) => {
      const deltaX = lastX - event.clientX;
      const deltaY = lastY - event.clientY;
      lastX = event.clientX;
      lastY = event.clientY;

      /*
       * Prevent paste event if we move while middle clicking on Linux.
       * See issue #1383.
       */
      if (
        isLinux &&
        !nextPastePrevented &&
        (Math.abs(deltaX) > 1 || Math.abs(deltaY) > 1)
      ) {
        nextPastePrevented = true;

        /* Prevent the next paste event */
        const preventNextPaste = (event: ClipboardEvent) => {
          document.body.removeEventListener(EVENT.PASTE, preventNextPaste);
          event.stopPropagation();
        };

        /*
         * Reenable next paste in case of disabled middle click paste for
         * any reason:
         * - rigth click paste
         * - empty clipboard
         */
        const enableNextPaste = () => {
          setTimeout(() => {
            document.body.removeEventListener(EVENT.PASTE, preventNextPaste);
            window.removeEventListener(EVENT.POINTER_UP, enableNextPaste);
          }, 100);
        };

        document.body.addEventListener(EVENT.PASTE, preventNextPaste);
        window.addEventListener(EVENT.POINTER_UP, enableNextPaste);
      }

      this.setState({
        scrollX: this.state.scrollX - deltaX / this.state.zoom.value,
        scrollY: this.state.scrollY - deltaY / this.state.zoom.value,
      });
    });
    const teardown = withBatchedUpdates(
      (lastPointerUp = () => {
        lastPointerUp = null;
        isPanning = false;
        if (!isHoldingSpace) {
          if (this.state.viewModeEnabled) {
            setCursor(this.canvas, CURSOR_TYPE.GRAB);
          } else {
            setCursorForShape(this.canvas, this.state.elementType);
          }
        }
        this.setState({
          cursorButton: "up",
        });
        this.savePointer(event.clientX, event.clientY, "up");
        window.removeEventListener(EVENT.POINTER_MOVE, onPointerMove);
        window.removeEventListener(EVENT.POINTER_UP, teardown);
        window.removeEventListener(EVENT.BLUR, teardown);
        onPointerMove.flush();
      }),
    );
    window.addEventListener(EVENT.BLUR, teardown);
    window.addEventListener(EVENT.POINTER_MOVE, onPointerMove, {
      passive: true,
    });
    window.addEventListener(EVENT.POINTER_UP, teardown);
    return true;
  };

  private updateGestureOnPointerDown(
    event: React.PointerEvent<HTMLCanvasElement>,
  ): void {
    gesture.pointers.set(event.pointerId, {
      x: event.clientX,
      y: event.clientY,
    });

    if (gesture.pointers.size === 2) {
      gesture.lastCenter = getCenter(gesture.pointers);
      gesture.initialScale = this.state.zoom.value;
      gesture.initialDistance = getDistance(
        Array.from(gesture.pointers.values()),
      );
    }
  }

  private initialPointerDownState(
    event: React.PointerEvent<HTMLCanvasElement>,
  ): PointerDownState {
    const origin = viewportCoordsToSceneCoords(event, this.state);
    const selectedElements = getSelectedElements(
      this.scene.getElements(),
      this.state,
    );
    const [minX, minY, maxX, maxY] = getCommonBounds(selectedElements);

    return {
      origin,
      withCmdOrCtrl: event[KEYS.CTRL_OR_CMD],
      originInGrid: tupleToCoors(
        getGridPoint(origin.x, origin.y, this.state.gridSize),
      ),
      scrollbars: isOverScrollBars(
        currentScrollBars,
        event.clientX - this.state.offsetLeft,
        event.clientY - this.state.offsetTop,
      ),
      // we need to duplicate because we'll be updating this state
      lastCoords: { ...origin },
      originalElements: this.scene.getElements().reduce((acc, element) => {
        acc.set(element.id, deepCopyElement(element));
        return acc;
      }, new Map() as PointerDownState["originalElements"]),
      resize: {
        handleType: false,
        isResizing: false,
        offset: { x: 0, y: 0 },
        arrowDirection: "origin",
        center: { x: (maxX + minX) / 2, y: (maxY + minY) / 2 },
      },
      hit: {
        element: null,
        allHitElements: [],
        wasAddedToSelection: false,
        hasBeenDuplicated: false,
        hasHitCommonBoundingBoxOfSelectedElements:
          this.isHittingCommonBoundingBoxOfSelectedElements(
            origin,
            selectedElements,
          ),
        hasHitElementInside: false,
      },
      drag: {
        hasOccurred: false,
        offset: null,
      },
      eventListeners: {
        onMove: null,
        onUp: null,
        onKeyUp: null,
        onKeyDown: null,
      },
      boxSelection: {
        hasOccurred: false,
      },
    };
  }

  // Returns whether the event is a dragging a scrollbar
  private handleDraggingScrollBar(
    event: React.PointerEvent<HTMLCanvasElement>,
    pointerDownState: PointerDownState,
  ): boolean {
    if (
      !(pointerDownState.scrollbars.isOverEither && !this.state.multiElement)
    ) {
      return false;
    }
    isDraggingScrollBar = true;
    pointerDownState.lastCoords.x = event.clientX;
    pointerDownState.lastCoords.y = event.clientY;
    const onPointerMove = withBatchedUpdatesThrottled((event: PointerEvent) => {
      const target = event.target;
      if (!(target instanceof HTMLElement)) {
        return;
      }

      this.handlePointerMoveOverScrollbars(event, pointerDownState);
    });

    const onPointerUp = withBatchedUpdates(() => {
      isDraggingScrollBar = false;
      setCursorForShape(this.canvas, this.state.elementType);
      lastPointerUp = null;
      this.setState({
        cursorButton: "up",
      });
      this.savePointer(event.clientX, event.clientY, "up");
      window.removeEventListener(EVENT.POINTER_MOVE, onPointerMove);
      window.removeEventListener(EVENT.POINTER_UP, onPointerUp);
      onPointerMove.flush();
    });

    lastPointerUp = onPointerUp;

    window.addEventListener(EVENT.POINTER_MOVE, onPointerMove);
    window.addEventListener(EVENT.POINTER_UP, onPointerUp);
    return true;
  }

  private clearSelectionIfNotUsingSelection = (): void => {
    if (this.state.elementType !== "selection") {
      this.setState({
        selectedElementIds: {},
        selectedGroupIds: {},
        editingGroupId: null,
      });
    }
  };

  /**
   * @returns whether the pointer event has been completely handled
   */
  private handleSelectionOnPointerDown = (
    event: React.PointerEvent<HTMLCanvasElement>,
    pointerDownState: PointerDownState,
  ): boolean => {
    if (this.state.elementType === "selection") {
      const elements = this.scene.getElements();
      const selectedElements = getSelectedElements(elements, this.state);
      if (selectedElements.length === 1 && !this.state.editingLinearElement) {
        const elementWithTransformHandleType =
          getElementWithTransformHandleType(
            elements,
            this.state,
            pointerDownState.origin.x,
            pointerDownState.origin.y,
            this.state.zoom,
            event.pointerType,
          );
        if (elementWithTransformHandleType != null) {
          this.setState({
            resizingElement: elementWithTransformHandleType.element,
          });
          pointerDownState.resize.handleType =
            elementWithTransformHandleType.transformHandleType;
        }
      } else if (selectedElements.length > 1) {
        pointerDownState.resize.handleType = getTransformHandleTypeFromCoords(
          getCommonBounds(selectedElements),
          pointerDownState.origin.x,
          pointerDownState.origin.y,
          this.state.zoom,
          event.pointerType,
        );
      }
      if (pointerDownState.resize.handleType) {
        setCursor(
          this.canvas,
          getCursorForResizingElement({
            transformHandleType: pointerDownState.resize.handleType,
          }),
        );
        pointerDownState.resize.isResizing = true;
        pointerDownState.resize.offset = tupleToCoors(
          getResizeOffsetXY(
            pointerDownState.resize.handleType,
            selectedElements,
            pointerDownState.origin.x,
            pointerDownState.origin.y,
          ),
        );
        if (
          selectedElements.length === 1 &&
          isLinearElement(selectedElements[0]) &&
          selectedElements[0].points.length === 2
        ) {
          pointerDownState.resize.arrowDirection = getResizeArrowDirection(
            pointerDownState.resize.handleType,
            selectedElements[0],
          );
        }
      } else {
        if (this.state.editingLinearElement) {
          const ret = LinearElementEditor.handlePointerDown(
            event,
            this.state,
            (appState) => this.setState(appState),
            this.history,
            pointerDownState.origin,
          );
          if (ret.hitElement) {
            pointerDownState.hit.element = ret.hitElement;
          }
          if (ret.didAddPoint) {
            return true;
          }
        }
        // hitElement may already be set above, so check first
        pointerDownState.hit.element =
          pointerDownState.hit.element ??
          this.getElementAtPosition(
            pointerDownState.origin.x,
            pointerDownState.origin.y,
          );

        if (pointerDownState.hit.element) {
          // Early return if pointer is hitting link icon
          if (
            isPointHittingLinkIcon(pointerDownState.hit.element, this.state, [
              pointerDownState.origin.x,
              pointerDownState.origin.y,
            ])
          ) {
            return false;
          }
          pointerDownState.hit.hasHitElementInside =
            isHittingElementNotConsideringBoundingBox(
              pointerDownState.hit.element,
              this.state,
              [pointerDownState.origin.x, pointerDownState.origin.y],
            );
        }

        // For overlapped elements one position may hit
        // multiple elements
        pointerDownState.hit.allHitElements = this.getElementsAtPosition(
          pointerDownState.origin.x,
          pointerDownState.origin.y,
        );

        const hitElement = pointerDownState.hit.element;
        const someHitElementIsSelected =
          pointerDownState.hit.allHitElements.some((element) =>
            this.isASelectedElement(element),
          );
        if (
          (hitElement === null || !someHitElementIsSelected) &&
          !event.shiftKey &&
          !pointerDownState.hit.hasHitCommonBoundingBoxOfSelectedElements
        ) {
          this.clearSelection(hitElement);
        }

        if (this.state.editingLinearElement) {
          this.setState({
            selectedElementIds: {
              [this.state.editingLinearElement.elementId]: true,
            },
          });
          // If we click on something
        } else if (hitElement != null) {
          // on CMD/CTRL, drill down to hit element regardless of groups etc.
          if (event[KEYS.CTRL_OR_CMD]) {
            if (!this.state.selectedElementIds[hitElement.id]) {
              pointerDownState.hit.wasAddedToSelection = true;
            }
            this.setState((prevState) => ({
              ...editGroupForSelectedElement(prevState, hitElement),
              previousSelectedElementIds: this.state.selectedElementIds,
            }));
            // mark as not completely handled so as to allow dragging etc.
            return false;
          }

          // deselect if item is selected
          // if shift is not clicked, this will always return true
          // otherwise, it will trigger selection based on current
          // state of the box
          if (!this.state.selectedElementIds[hitElement.id]) {
            // if we are currently editing a group, exiting editing mode and deselect the group.
            if (
              this.state.editingGroupId &&
              !isElementInGroup(hitElement, this.state.editingGroupId)
            ) {
              this.setState({
                selectedElementIds: {},
                selectedGroupIds: {},
                editingGroupId: null,
              });
            }

            // Add hit element to selection. At this point if we're not holding
            // SHIFT the previously selected element(s) were deselected above
            // (make sure you use setState updater to use latest state)
            if (
              !someHitElementIsSelected &&
              !pointerDownState.hit.hasHitCommonBoundingBoxOfSelectedElements
            ) {
              this.setState((prevState) => {
                return selectGroupsForSelectedElements(
                  {
                    ...prevState,
                    selectedElementIds: {
                      ...prevState.selectedElementIds,
                      [hitElement.id]: true,
                    },
                    showHyperlinkPopup: hitElement.link ? "info" : false,
                  },
                  this.scene.getElements(),
                );
              });
              pointerDownState.hit.wasAddedToSelection = true;
            }
          }
        }

        this.setState({
          previousSelectedElementIds: this.state.selectedElementIds,
        });
      }
    }
    return false;
  };

  private isASelectedElement(hitElement: ExcalidrawElement | null): boolean {
    return hitElement != null && this.state.selectedElementIds[hitElement.id];
  }

  private isHittingCommonBoundingBoxOfSelectedElements(
    point: Readonly<{ x: number; y: number }>,
    selectedElements: readonly ExcalidrawElement[],
  ): boolean {
    if (selectedElements.length < 2) {
      return false;
    }

    // How many pixels off the shape boundary we still consider a hit
    const threshold = 10 / this.state.zoom.value;
    const [x1, y1, x2, y2] = getCommonBounds(selectedElements);
    return (
      point.x > x1 - threshold &&
      point.x < x2 + threshold &&
      point.y > y1 - threshold &&
      point.y < y2 + threshold
    );
  }

  private handleTextOnPointerDown = (
    event: React.PointerEvent<HTMLCanvasElement>,
    pointerDownState: PointerDownState,
  ): void => {
    // if we're currently still editing text, clicking outside
    // should only finalize it, not create another (irrespective
    // of state.elementLocked)
    if (isTextElement(this.state.editingElement)) {
      return;
    }
    let sceneX = pointerDownState.origin.x;
    let sceneY = pointerDownState.origin.y;

    const element = this.getElementAtPosition(sceneX, sceneY, {
      includeBoundTextElement: true,
    });

    const canBindText = hasBoundTextElement(element);
    if (canBindText) {
      sceneX = element.x + element.width / 2;
      sceneY = element.y + element.height / 2;
    }
    this.startTextEditing({
      sceneX,
      sceneY,
      shouldBind: false,
      insertAtParentCenter: !event.altKey,
    });

    resetCursor(this.canvas);
    if (!this.state.elementLocked) {
      this.setState({
        elementType: "selection",
      });
    }
  };

  private handleFreeDrawElementOnPointerDown = (
    event: React.PointerEvent<HTMLCanvasElement>,
    elementType: ExcalidrawFreeDrawElement["type"],
    pointerDownState: PointerDownState,
  ) => {
    // Begin a mark capture. This does not have to update state yet.
    const [gridX, gridY] = getGridPoint(
      pointerDownState.origin.x,
      pointerDownState.origin.y,
      null,
    );

    const element = newFreeDrawElement({
      type: elementType,
      x: gridX,
      y: gridY,
      strokeColor: this.state.currentItemStrokeColor,
      backgroundColor: this.state.currentItemBackgroundColor,
      fillStyle: this.state.currentItemFillStyle,
      strokeWidth: this.state.currentItemStrokeWidth,
      strokeStyle: this.state.currentItemStrokeStyle,
      roughness: this.state.currentItemRoughness,
      opacity: this.state.currentItemOpacity,
      strokeSharpness: this.state.currentItemLinearStrokeSharpness,
      simulatePressure: event.pressure === 0.5,
    });

    this.setState((prevState) => ({
      selectedElementIds: {
        ...prevState.selectedElementIds,
        [element.id]: false,
      },
    }));

    const pressures = element.simulatePressure
      ? element.pressures
      : [...element.pressures, event.pressure];

    mutateElement(element, {
      points: [[0, 0]],
      pressures,
    });

    const boundElement = getHoveredElementForBinding(
      pointerDownState.origin,
      this.scene,
    );
    this.scene.replaceAllElements([
      ...this.scene.getElementsIncludingDeleted(),
      element,
    ]);
    this.setState({
      draggingElement: element,
      editingElement: element,
      startBoundElement: boundElement,
      suggestedBindings: [],
    });
  };

  private createImageElement = ({
    sceneX,
    sceneY,
  }: {
    sceneX: number;
    sceneY: number;
  }) => {
    const [gridX, gridY] = getGridPoint(sceneX, sceneY, this.state.gridSize);

    const element = newImageElement({
      type: "image",
      x: gridX,
      y: gridY,
      strokeColor: this.state.currentItemStrokeColor,
      backgroundColor: this.state.currentItemBackgroundColor,
      fillStyle: this.state.currentItemFillStyle,
      strokeWidth: this.state.currentItemStrokeWidth,
      strokeStyle: this.state.currentItemStrokeStyle,
      roughness: this.state.currentItemRoughness,
      opacity: this.state.currentItemOpacity,
      strokeSharpness: this.state.currentItemLinearStrokeSharpness,
    });

    return element;
  };

  private handleLinearElementOnPointerDown = (
    event: React.PointerEvent<HTMLCanvasElement>,
    elementType: ExcalidrawLinearElement["type"],
    pointerDownState: PointerDownState,
  ): void => {
    if (this.state.multiElement) {
      const { multiElement } = this.state;

      // finalize if completing a loop
      if (
        multiElement.type === "line" &&
        isPathALoop(multiElement.points, this.state.zoom.value)
      ) {
        mutateElement(multiElement, {
          lastCommittedPoint:
            multiElement.points[multiElement.points.length - 1],
        });
        this.actionManager.executeAction(actionFinalize);
        return;
      }

      const { x: rx, y: ry, lastCommittedPoint } = multiElement;

      // clicking inside commit zone → finalize arrow
      if (
        multiElement.points.length > 1 &&
        lastCommittedPoint &&
        distance2d(
          pointerDownState.origin.x - rx,
          pointerDownState.origin.y - ry,
          lastCommittedPoint[0],
          lastCommittedPoint[1],
        ) < LINE_CONFIRM_THRESHOLD
      ) {
        this.actionManager.executeAction(actionFinalize);
        return;
      }

      this.setState((prevState) => ({
        selectedElementIds: {
          ...prevState.selectedElementIds,
          [multiElement.id]: true,
        },
      }));
      // clicking outside commit zone → update reference for last committed
      // point
      mutateElement(multiElement, {
        lastCommittedPoint: multiElement.points[multiElement.points.length - 1],
      });
      setCursor(this.canvas, CURSOR_TYPE.POINTER);
    } else {
      const [gridX, gridY] = getGridPoint(
        pointerDownState.origin.x,
        pointerDownState.origin.y,
        this.state.gridSize,
      );

      /* If arrow is pre-arrowheads, it will have undefined for both start and end arrowheads.
      If so, we want it to be null for start and "arrow" for end. If the linear item is not
      an arrow, we want it to be null for both. Otherwise, we want it to use the
      values from appState. */

      const { currentItemStartArrowhead, currentItemEndArrowhead } = this.state;
      const [startArrowhead, endArrowhead] =
        elementType === "arrow"
          ? [currentItemStartArrowhead, currentItemEndArrowhead]
          : [null, null];

      const element = newLinearElement({
        type: elementType,
        x: gridX,
        y: gridY,
        strokeColor: this.state.currentItemStrokeColor,
        backgroundColor: this.state.currentItemBackgroundColor,
        fillStyle: this.state.currentItemFillStyle,
        strokeWidth: this.state.currentItemStrokeWidth,
        strokeStyle: this.state.currentItemStrokeStyle,
        roughness: this.state.currentItemRoughness,
        opacity: this.state.currentItemOpacity,
        strokeSharpness: this.state.currentItemLinearStrokeSharpness,
        startArrowhead,
        endArrowhead,
      });
      this.setState((prevState) => ({
        selectedElementIds: {
          ...prevState.selectedElementIds,
          [element.id]: false,
        },
      }));
      mutateElement(element, {
        points: [...element.points, [0, 0]],
      });
      const boundElement = getHoveredElementForBinding(
        pointerDownState.origin,
        this.scene,
      );
      this.scene.replaceAllElements([
        ...this.scene.getElementsIncludingDeleted(),
        element,
      ]);
      this.setState({
        draggingElement: element,
        editingElement: element,
        startBoundElement: boundElement,
        suggestedBindings: [],
      });
    }
  };

  private createGenericElementOnPointerDown = (
    elementType: ExcalidrawGenericElement["type"],
    pointerDownState: PointerDownState,
  ): void => {
    const [gridX, gridY] = getGridPoint(
      pointerDownState.origin.x,
      pointerDownState.origin.y,
      this.state.gridSize,
    );
    const element = newElement({
      type: elementType,
      x: gridX,
      y: gridY,
      strokeColor: this.state.currentItemStrokeColor,
      backgroundColor: this.state.currentItemBackgroundColor,
      fillStyle: this.state.currentItemFillStyle,
      strokeWidth: this.state.currentItemStrokeWidth,
      strokeStyle: this.state.currentItemStrokeStyle,
      roughness: this.state.currentItemRoughness,
      opacity: this.state.currentItemOpacity,
      strokeSharpness: this.state.currentItemStrokeSharpness,
    });

    if (element.type === "selection") {
      this.setState({
        selectionElement: element,
        draggingElement: element,
      });
    } else {
      this.scene.replaceAllElements([
        ...this.scene.getElementsIncludingDeleted(),
        element,
      ]);
      this.setState({
        multiElement: null,
        draggingElement: element,
        editingElement: element,
      });
    }
  };

  private onKeyDownFromPointerDownHandler(
    pointerDownState: PointerDownState,
  ): (event: KeyboardEvent) => void {
    return withBatchedUpdates((event: KeyboardEvent) => {
      if (this.maybeHandleResize(pointerDownState, event)) {
        return;
      }
      this.maybeDragNewGenericElement(pointerDownState, event);
    });
  }

  private onKeyUpFromPointerDownHandler(
    pointerDownState: PointerDownState,
  ): (event: KeyboardEvent) => void {
    return withBatchedUpdates((event: KeyboardEvent) => {
      // Prevents focus from escaping excalidraw tab
      event.key === KEYS.ALT && event.preventDefault();
      if (this.maybeHandleResize(pointerDownState, event)) {
        return;
      }
      this.maybeDragNewGenericElement(pointerDownState, event);
    });
  }

  private onPointerMoveFromPointerDownHandler(
    pointerDownState: PointerDownState,
  ) {
    return withBatchedUpdatesThrottled((event: PointerEvent) => {
      // We need to initialize dragOffsetXY only after we've updated
      // `state.selectedElementIds` on pointerDown. Doing it here in pointerMove
      // event handler should hopefully ensure we're already working with
      // the updated state.
      if (pointerDownState.drag.offset === null) {
        pointerDownState.drag.offset = tupleToCoors(
          getDragOffsetXY(
            getSelectedElements(this.scene.getElements(), this.state),
            pointerDownState.origin.x,
            pointerDownState.origin.y,
          ),
        );
      }

      const target = event.target;
      if (!(target instanceof HTMLElement)) {
        return;
      }

      if (this.handlePointerMoveOverScrollbars(event, pointerDownState)) {
        return;
      }

      const pointerCoords = viewportCoordsToSceneCoords(event, this.state);
      const [gridX, gridY] = getGridPoint(
        pointerCoords.x,
        pointerCoords.y,
        this.state.gridSize,
      );

      // for arrows/lines, don't start dragging until a given threshold
      // to ensure we don't create a 2-point arrow by mistake when
      // user clicks mouse in a way that it moves a tiny bit (thus
      // triggering pointermove)
      if (
        !pointerDownState.drag.hasOccurred &&
        (this.state.elementType === "arrow" ||
          this.state.elementType === "line")
      ) {
        if (
          distance2d(
            pointerCoords.x,
            pointerCoords.y,
            pointerDownState.origin.x,
            pointerDownState.origin.y,
          ) < DRAGGING_THRESHOLD
        ) {
          return;
        }
      }

      if (pointerDownState.resize.isResizing) {
        pointerDownState.lastCoords.x = pointerCoords.x;
        pointerDownState.lastCoords.y = pointerCoords.y;
        if (this.maybeHandleResize(pointerDownState, event)) {
          return true;
        }
      }

      if (this.state.editingLinearElement) {
        const didDrag = LinearElementEditor.handlePointDragging(
          this.state,
          (appState) => this.setState(appState),
          pointerCoords.x,
          pointerCoords.y,
          (element, pointsSceneCoords) => {
            this.maybeSuggestBindingsForLinearElementAtCoords(
              element,
              pointsSceneCoords,
            );
          },
        );

        if (didDrag) {
          pointerDownState.lastCoords.x = pointerCoords.x;
          pointerDownState.lastCoords.y = pointerCoords.y;
          return;
        }
      }

      const hasHitASelectedElement = pointerDownState.hit.allHitElements.some(
        (element) => this.isASelectedElement(element),
      );

      if (
        (hasHitASelectedElement ||
          pointerDownState.hit.hasHitCommonBoundingBoxOfSelectedElements) &&
        // this allows for box-selecting points when clicking inside the
        // line's bounding box
        (!this.state.editingLinearElement || !event.shiftKey) &&
        // box-selecting without shift when editing line, not clicking on a line
        (!this.state.editingLinearElement ||
          this.state.editingLinearElement?.elementId !==
            pointerDownState.hit.element?.id ||
          pointerDownState.hit.hasHitElementInside)
      ) {
        // Marking that click was used for dragging to check
        // if elements should be deselected on pointerup
        pointerDownState.drag.hasOccurred = true;
        const selectedElements = getSelectedElements(
          this.scene.getElements(),
          this.state,
        );
        // prevent dragging even if we're no longer holding cmd/ctrl otherwise
        // it would have weird results (stuff jumping all over the screen)
        if (selectedElements.length > 0 && !pointerDownState.withCmdOrCtrl) {
          const [dragX, dragY] = getGridPoint(
            pointerCoords.x - pointerDownState.drag.offset.x,
            pointerCoords.y - pointerDownState.drag.offset.y,
            this.state.gridSize,
          );

          const [dragDistanceX, dragDistanceY] = [
            Math.abs(pointerCoords.x - pointerDownState.origin.x),
            Math.abs(pointerCoords.y - pointerDownState.origin.y),
          ];

          // We only drag in one direction if shift is pressed
          const lockDirection = event.shiftKey;

          dragSelectedElements(
            pointerDownState,
            selectedElements,
            dragX,
            dragY,
            lockDirection,
            dragDistanceX,
            dragDistanceY,
            this.state,
          );
          this.maybeSuggestBindingForAll(selectedElements);

          // We duplicate the selected element if alt is pressed on pointer move
          if (event.altKey && !pointerDownState.hit.hasBeenDuplicated) {
            // Move the currently selected elements to the top of the z index stack, and
            // put the duplicates where the selected elements used to be.
            // (the origin point where the dragging started)

            pointerDownState.hit.hasBeenDuplicated = true;

            const nextElements = [];
            const elementsToAppend = [];
            const groupIdMap = new Map();
            const oldIdToDuplicatedId = new Map();
            const hitElement = pointerDownState.hit.element;
            const elements = this.scene.getElementsIncludingDeleted();
            const selectedElementIds: Array<ExcalidrawElement["id"]> =
              getSelectedElements(elements, this.state, true).map(
                (element) => element.id,
              );

            for (const element of elements) {
              if (
                selectedElementIds.includes(element.id) ||
                // case: the state.selectedElementIds might not have been
                // updated yet by the time this mousemove event is fired
                (element.id === hitElement?.id &&
                  pointerDownState.hit.wasAddedToSelection)
              ) {
                const duplicatedElement = duplicateElement(
                  this.state.editingGroupId,
                  groupIdMap,
                  element,
                );
                const [originDragX, originDragY] = getGridPoint(
                  pointerDownState.origin.x - pointerDownState.drag.offset.x,
                  pointerDownState.origin.y - pointerDownState.drag.offset.y,
                  this.state.gridSize,
                );
                mutateElement(duplicatedElement, {
                  x: duplicatedElement.x + (originDragX - dragX),
                  y: duplicatedElement.y + (originDragY - dragY),
                });
                nextElements.push(duplicatedElement);
                elementsToAppend.push(element);
                oldIdToDuplicatedId.set(element.id, duplicatedElement.id);
              } else {
                nextElements.push(element);
              }
            }
            const nextSceneElements = [...nextElements, ...elementsToAppend];
            bindTextToShapeAfterDuplication(
              nextElements,
              elementsToAppend,
              oldIdToDuplicatedId,
            );
            fixBindingsAfterDuplication(
              nextSceneElements,
              elementsToAppend,
              oldIdToDuplicatedId,
              "duplicatesServeAsOld",
            );
            this.scene.replaceAllElements(nextSceneElements);
          }
          return;
        }
      }

      // It is very important to read this.state within each move event,
      // otherwise we would read a stale one!
      const draggingElement = this.state.draggingElement;
      if (!draggingElement) {
        return;
      }

      if (draggingElement.type === "freedraw") {
        const points = draggingElement.points;
        const dx = pointerCoords.x - draggingElement.x;
        const dy = pointerCoords.y - draggingElement.y;

<<<<<<< HEAD
        const discardPoint =
          points.length > 0 &&
          points[points.length - 1][0] === dx &&
          points[points.length - 1][1] === dy;
=======
        const lastPoint = points.length > 0 && points[points.length - 1];
        const discardPoint =
          lastPoint && lastPoint[0] === dx && lastPoint[1] === dy;
>>>>>>> e68abdba

        if (!discardPoint) {
          const pressures = draggingElement.simulatePressure
            ? draggingElement.pressures
            : [...draggingElement.pressures, event.pressure];

          mutateElement(draggingElement, {
            points: [...points, [dx, dy]],
            pressures,
          });
        }
      } else if (isLinearElement(draggingElement)) {
        pointerDownState.drag.hasOccurred = true;
        const points = draggingElement.points;
        let dx = gridX - draggingElement.x;
        let dy = gridY - draggingElement.y;

        if (shouldRotateWithDiscreteAngle(event) && points.length === 2) {
          ({ width: dx, height: dy } = getPerfectElementSize(
            this.state.elementType,
            dx,
            dy,
          ));
        }

        if (points.length === 1) {
          mutateElement(draggingElement, { points: [...points, [dx, dy]] });
        } else if (points.length > 1) {
          mutateElement(draggingElement, {
            points: [...points.slice(0, -1), [dx, dy]],
          });
        }

        if (isBindingElement(draggingElement)) {
          // When creating a linear element by dragging
          this.maybeSuggestBindingsForLinearElementAtCoords(
            draggingElement,
            [pointerCoords],
            this.state.startBoundElement,
          );
        }
      } else {
        pointerDownState.lastCoords.x = pointerCoords.x;
        pointerDownState.lastCoords.y = pointerCoords.y;
        this.maybeDragNewGenericElement(pointerDownState, event);
      }

      if (this.state.elementType === "selection") {
        pointerDownState.boxSelection.hasOccurred = true;

        const elements = this.scene.getElements();
        if (
          !event.shiftKey &&
          // allows for box-selecting points (without shift)
          !this.state.editingLinearElement &&
          isSomeElementSelected(elements, this.state)
        ) {
          if (pointerDownState.withCmdOrCtrl && pointerDownState.hit.element) {
            this.setState((prevState) =>
              selectGroupsForSelectedElements(
                {
                  ...prevState,
                  selectedElementIds: {
                    [pointerDownState.hit.element!.id]: true,
                  },
                },
                this.scene.getElements(),
              ),
            );
          } else {
            this.setState({
              selectedElementIds: {},
              selectedGroupIds: {},
              editingGroupId: null,
            });
          }
        }
        // box-select line editor points
        if (this.state.editingLinearElement) {
          LinearElementEditor.handleBoxSelection(
            event,
            this.state,
            this.setState.bind(this),
          );
          // regular box-select
        } else {
          const elementsWithinSelection = getElementsWithinSelection(
            elements,
            draggingElement,
          );
          this.setState((prevState) =>
            selectGroupsForSelectedElements(
              {
                ...prevState,
                selectedElementIds: {
                  ...prevState.selectedElementIds,
                  ...elementsWithinSelection.reduce((map, element) => {
                    map[element.id] = true;
                    return map;
                  }, {} as any),
                  ...(pointerDownState.hit.element
                    ? {
                        // if using ctrl/cmd, select the hitElement only if we
                        // haven't box-selected anything else
                        [pointerDownState.hit.element.id]:
                          !elementsWithinSelection.length,
                      }
                    : null),
                },
                showHyperlinkPopup:
                  elementsWithinSelection.length === 1 &&
                  elementsWithinSelection[0].link
                    ? "info"
                    : false,
              },
              this.scene.getElements(),
            ),
          );
        }
      }
    });
  }

  // Returns whether the pointer move happened over either scrollbar
  private handlePointerMoveOverScrollbars(
    event: PointerEvent,
    pointerDownState: PointerDownState,
  ): boolean {
    if (pointerDownState.scrollbars.isOverHorizontal) {
      const x = event.clientX;
      const dx = x - pointerDownState.lastCoords.x;
      this.setState({
        scrollX: this.state.scrollX - dx / this.state.zoom.value,
      });
      pointerDownState.lastCoords.x = x;
      return true;
    }

    if (pointerDownState.scrollbars.isOverVertical) {
      const y = event.clientY;
      const dy = y - pointerDownState.lastCoords.y;
      this.setState({
        scrollY: this.state.scrollY - dy / this.state.zoom.value,
      });
      pointerDownState.lastCoords.y = y;
      return true;
    }
    return false;
  }

  private onPointerUpFromPointerDownHandler(
    pointerDownState: PointerDownState,
  ): (event: PointerEvent) => void {
    return withBatchedUpdates((childEvent: PointerEvent) => {
      const {
        draggingElement,
        resizingElement,
        multiElement,
        elementType,
        elementLocked,
        isResizing,
        isRotating,
      } = this.state;

      this.setState({
        isResizing: false,
        isRotating: false,
        resizingElement: null,
        selectionElement: null,
        cursorButton: "up",
        // text elements are reset on finalize, and resetting on pointerup
        // may cause issues with double taps
        editingElement:
          multiElement || isTextElement(this.state.editingElement)
            ? this.state.editingElement
            : null,
      });

      this.savePointer(childEvent.clientX, childEvent.clientY, "up");

      // Handle end of dragging a point of a linear element, might close a loop
      // and sets binding element
      if (this.state.editingLinearElement) {
        if (
          !pointerDownState.boxSelection.hasOccurred &&
          (pointerDownState.hit?.element?.id !==
            this.state.editingLinearElement.elementId ||
            !pointerDownState.hit.hasHitElementInside)
        ) {
          this.actionManager.executeAction(actionFinalize);
        } else {
          const editingLinearElement = LinearElementEditor.handlePointerUp(
            childEvent,
            this.state.editingLinearElement,
            this.state,
          );
          if (editingLinearElement !== this.state.editingLinearElement) {
            this.setState({
              editingLinearElement,
              suggestedBindings: [],
            });
          }
        }
      }

      lastPointerUp = null;

      if (pointerDownState.eventListeners.onMove) {
        pointerDownState.eventListeners.onMove.flush();
      }

      window.removeEventListener(
        EVENT.POINTER_MOVE,
        pointerDownState.eventListeners.onMove!,
      );
      window.removeEventListener(
        EVENT.POINTER_UP,
        pointerDownState.eventListeners.onUp!,
      );
      window.removeEventListener(
        EVENT.KEYDOWN,
        pointerDownState.eventListeners.onKeyDown!,
      );
      window.removeEventListener(
        EVENT.KEYUP,
        pointerDownState.eventListeners.onKeyUp!,
      );

      if (this.state.pendingImageElement) {
        this.setState({ pendingImageElement: null });
      }

      if (draggingElement?.type === "freedraw") {
        const pointerCoords = viewportCoordsToSceneCoords(
          childEvent,
          this.state,
        );

        const points = draggingElement.points;
        let dx = pointerCoords.x - draggingElement.x;
        let dy = pointerCoords.y - draggingElement.y;

        // Allows dots to avoid being flagged as infinitely small
        if (dx === points[0][0] && dy === points[0][1]) {
          dy += 0.0001;
          dx += 0.0001;
        }

        const pressures = draggingElement.simulatePressure
          ? []
          : [...draggingElement.pressures, childEvent.pressure];

        mutateElement(draggingElement, {
          points: [...points, [dx, dy]],
          pressures,
          lastCommittedPoint: [dx, dy],
        });

        this.actionManager.executeAction(actionFinalize);

        return;
      }
      if (isImageElement(draggingElement)) {
        const imageElement = draggingElement;
        try {
          this.initializeImageDimensions(imageElement);
          this.setState(
            { selectedElementIds: { [imageElement.id]: true } },
            () => {
              this.actionManager.executeAction(actionFinalize);
            },
          );
        } catch (error: any) {
          console.error(error);
          this.scene.replaceAllElements(
            this.scene
              .getElementsIncludingDeleted()
              .filter((el) => el.id !== imageElement.id),
          );
          this.actionManager.executeAction(actionFinalize);
        }
        return;
      }

      if (isLinearElement(draggingElement)) {
        if (draggingElement!.points.length > 1) {
          this.history.resumeRecording();
        }
        const pointerCoords = viewportCoordsToSceneCoords(
          childEvent,
          this.state,
        );

        if (
          !pointerDownState.drag.hasOccurred &&
          draggingElement &&
          !multiElement
        ) {
          mutateElement(draggingElement, {
            points: [
              ...draggingElement.points,
              [
                pointerCoords.x - draggingElement.x,
                pointerCoords.y - draggingElement.y,
              ],
            ],
          });
          this.setState({
            multiElement: draggingElement,
            editingElement: this.state.draggingElement,
          });
        } else if (pointerDownState.drag.hasOccurred && !multiElement) {
          if (
            isBindingEnabled(this.state) &&
            isBindingElement(draggingElement)
          ) {
            maybeBindLinearElement(
              draggingElement,
              this.state,
              this.scene,
              pointerCoords,
            );
          }
          this.setState({ suggestedBindings: [], startBoundElement: null });
          if (!elementLocked) {
            resetCursor(this.canvas);
            this.setState((prevState) => ({
              draggingElement: null,
              elementType: "selection",
              selectedElementIds: {
                ...prevState.selectedElementIds,
                [this.state.draggingElement!.id]: true,
              },
            }));
          } else {
            this.setState((prevState) => ({
              draggingElement: null,
              selectedElementIds: {
                ...prevState.selectedElementIds,
                [this.state.draggingElement!.id]: true,
              },
            }));
          }
        }
        return;
      }

      if (
        elementType !== "selection" &&
        draggingElement &&
        isInvisiblySmallElement(draggingElement)
      ) {
        // remove invisible element which was added in onPointerDown
        this.scene.replaceAllElements(
          this.scene.getElementsIncludingDeleted().slice(0, -1),
        );
        this.setState({
          draggingElement: null,
        });
        return;
      }

      if (draggingElement) {
        mutateElement(
          draggingElement,
          getNormalizedDimensions(draggingElement),
        );
      }

      if (resizingElement) {
        this.history.resumeRecording();
      }

      if (resizingElement && isInvisiblySmallElement(resizingElement)) {
        this.scene.replaceAllElements(
          this.scene
            .getElementsIncludingDeleted()
            .filter((el) => el.id !== resizingElement.id),
        );
      }

      // Code below handles selection when element(s) weren't
      // drag or added to selection on pointer down phase.
      const hitElement = pointerDownState.hit.element;
      if (
        hitElement &&
        !pointerDownState.drag.hasOccurred &&
        !pointerDownState.hit.wasAddedToSelection &&
        // if we're editing a line, pointerup shouldn't switch selection if
        // box selected
        (!this.state.editingLinearElement ||
          !pointerDownState.boxSelection.hasOccurred)
      ) {
        // when inside line editor, shift selects points instead
        if (childEvent.shiftKey && !this.state.editingLinearElement) {
          if (this.state.selectedElementIds[hitElement.id]) {
            if (isSelectedViaGroup(this.state, hitElement)) {
              // We want to unselect all groups hitElement is part of
              // as well as all elements that are part of the groups
              // hitElement is part of
              const idsOfSelectedElementsThatAreInGroups = hitElement.groupIds
                .flatMap((groupId) =>
                  getElementsInGroup(this.scene.getElements(), groupId),
                )
                .map((element) => ({ [element.id]: false }))
                .reduce((prevId, acc) => ({ ...prevId, ...acc }), {});

              this.setState((_prevState) => ({
                selectedGroupIds: {
                  ..._prevState.selectedElementIds,
                  ...hitElement.groupIds
                    .map((gId) => ({ [gId]: false }))
                    .reduce((prev, acc) => ({ ...prev, ...acc }), {}),
                },
                selectedElementIds: {
                  ..._prevState.selectedElementIds,
                  ...idsOfSelectedElementsThatAreInGroups,
                },
              }));
            } else {
              // remove element from selection while
              // keeping prev elements selected
              this.setState((prevState) =>
                selectGroupsForSelectedElements(
                  {
                    ...prevState,
                    selectedElementIds: {
                      ...prevState.selectedElementIds,
                      [hitElement!.id]: false,
                    },
                  },
                  this.scene.getElements(),
                ),
              );
            }
          } else {
            // add element to selection while
            // keeping prev elements selected

            this.setState((_prevState) => ({
              selectedElementIds: {
                ..._prevState.selectedElementIds,
                [hitElement!.id]: true,
              },
            }));
          }
        } else {
          this.setState((prevState) => ({
            ...selectGroupsForSelectedElements(
              {
                ...prevState,
                selectedElementIds: { [hitElement.id]: true },
              },
              this.scene.getElements(),
            ),
          }));
        }
      }

      if (
        !this.state.editingLinearElement &&
        !pointerDownState.drag.hasOccurred &&
        !this.state.isResizing &&
        ((hitElement &&
          isHittingElementBoundingBoxWithoutHittingElement(
            hitElement,
            this.state,
            pointerDownState.origin.x,
            pointerDownState.origin.y,
          )) ||
          (!hitElement &&
            pointerDownState.hit.hasHitCommonBoundingBoxOfSelectedElements))
      ) {
        // Deselect selected elements
        this.setState({
          selectedElementIds: {},
          selectedGroupIds: {},
          editingGroupId: null,
        });

        return;
      }

      if (!elementLocked && elementType !== "freedraw" && draggingElement) {
        this.setState((prevState) => ({
          selectedElementIds: {
            ...prevState.selectedElementIds,
            [draggingElement.id]: true,
          },
        }));
      }

      if (
        elementType !== "selection" ||
        isSomeElementSelected(this.scene.getElements(), this.state)
      ) {
        this.history.resumeRecording();
      }

      if (pointerDownState.drag.hasOccurred || isResizing || isRotating) {
        (isBindingEnabled(this.state)
          ? bindOrUnbindSelectedElements
          : unbindLinearElements)(
          getSelectedElements(this.scene.getElements(), this.state),
        );
      }

      if (!elementLocked && elementType !== "freedraw") {
        resetCursor(this.canvas);
        this.setState({
          draggingElement: null,
          suggestedBindings: [],
          elementType: "selection",
        });
      } else {
        this.setState({
          draggingElement: null,
          suggestedBindings: [],
        });
      }
    });
  }

  private initializeImage = async ({
    imageFile,
    imageElement: _imageElement,
    showCursorImagePreview = false,
  }: {
    imageFile: File;
    imageElement: ExcalidrawImageElement;
    showCursorImagePreview?: boolean;
  }) => {
    // at this point this should be guaranteed image file, but we do this check
    // to satisfy TS down the line
    if (!isSupportedImageFile(imageFile)) {
      throw new Error(t("errors.unsupportedFileType"));
    }
    const mimeType = imageFile.type;

    setCursor(this.canvas, "wait");

    if (mimeType === MIME_TYPES.svg) {
      try {
        imageFile = SVGStringToFile(
          await normalizeSVG(await imageFile.text()),
          imageFile.name,
        );
      } catch (error: any) {
        console.warn(error);
        throw new Error(t("errors.svgImageInsertError"));
      }
    }

    // generate image id (by default the file digest) before any
    // resizing/compression takes place to keep it more portable
    const fileId = await ((this.props.generateIdForFile?.(
      imageFile,
    ) as Promise<FileId>) || generateIdFromFile(imageFile));

    if (!fileId) {
      console.warn(
        "Couldn't generate file id or the supplied `generateIdForFile` didn't resolve to one.",
      );
      throw new Error(t("errors.imageInsertError"));
    }

    const existingFileData = this.files[fileId];
    if (!existingFileData?.dataURL) {
      try {
        imageFile = await resizeImageFile(imageFile, {
          maxWidthOrHeight: DEFAULT_MAX_IMAGE_WIDTH_OR_HEIGHT,
        });
      } catch (error: any) {
        console.error("error trying to resing image file on insertion", error);
      }

      if (imageFile.size > MAX_ALLOWED_FILE_BYTES) {
        throw new Error(
          t("errors.fileTooBig", {
            maxSize: `${Math.trunc(MAX_ALLOWED_FILE_BYTES / 1024 / 1024)}MB`,
          }),
        );
      }
    }

    if (showCursorImagePreview) {
      const dataURL = this.files[fileId]?.dataURL;
      // optimization so that we don't unnecessarily resize the original
      // full-size file for cursor preview
      // (it's much faster to convert the resized dataURL to File)
      const resizedFile = dataURL && dataURLToFile(dataURL);

      this.setImagePreviewCursor(resizedFile || imageFile);
    }

    const dataURL =
      this.files[fileId]?.dataURL || (await getDataURL(imageFile));

    const imageElement = mutateElement(
      _imageElement,
      {
        fileId,
      },
      false,
    ) as NonDeleted<InitializedExcalidrawImageElement>;

    return new Promise<NonDeleted<InitializedExcalidrawImageElement>>(
      async (resolve, reject) => {
        try {
          this.files = {
            ...this.files,
            [fileId]: {
              mimeType,
              id: fileId,
              dataURL,
              created: Date.now(),
            },
          };
          const cachedImageData = this.imageCache.get(fileId);
          if (!cachedImageData) {
            this.addNewImagesToImageCache();
            await this.updateImageCache([imageElement]);
          }
          if (cachedImageData?.image instanceof Promise) {
            await cachedImageData.image;
          }
          if (
            this.state.pendingImageElement?.id !== imageElement.id &&
            this.state.draggingElement?.id !== imageElement.id
          ) {
            this.initializeImageDimensions(imageElement, true);
          }
          resolve(imageElement);
        } catch (error: any) {
          console.error(error);
          reject(new Error(t("errors.imageInsertError")));
        } finally {
          if (!showCursorImagePreview) {
            resetCursor(this.canvas);
          }
        }
      },
    );
  };

  /**
   * inserts image into elements array and rerenders
   */
  private insertImageElement = async (
    imageElement: ExcalidrawImageElement,
    imageFile: File,
    showCursorImagePreview?: boolean,
  ) => {
    this.scene.replaceAllElements([
      ...this.scene.getElementsIncludingDeleted(),
      imageElement,
    ]);

    try {
      await this.initializeImage({
        imageFile,
        imageElement,
        showCursorImagePreview,
      });
    } catch (error: any) {
      mutateElement(imageElement, {
        isDeleted: true,
      });
      this.actionManager.executeAction(actionFinalize);
      this.setState({
        errorMessage: error.message || t("errors.imageInsertError"),
      });
    }
  };

  private setImagePreviewCursor = async (imageFile: File) => {
    // mustn't be larger than 128 px
    // https://developer.mozilla.org/en-US/docs/Web/CSS/CSS_Basic_User_Interface/Using_URL_values_for_the_cursor_property
    const cursorImageSizePx = 96;

    const imagePreview = await resizeImageFile(imageFile, {
      maxWidthOrHeight: cursorImageSizePx,
    });

    let previewDataURL = await getDataURL(imagePreview);

    // SVG cannot be resized via `resizeImageFile` so we resize by rendering to
    // a small canvas
    if (imageFile.type === MIME_TYPES.svg) {
      const img = await loadHTMLImageElement(previewDataURL);

      let height = Math.min(img.height, cursorImageSizePx);
      let width = height * (img.width / img.height);

      if (width > cursorImageSizePx) {
        width = cursorImageSizePx;
        height = width * (img.height / img.width);
      }

      const canvas = document.createElement("canvas");
      canvas.height = height;
      canvas.width = width;
      const context = canvas.getContext("2d")!;

      context.drawImage(img, 0, 0, width, height);

      previewDataURL = canvas.toDataURL(MIME_TYPES.svg) as DataURL;
    }

    if (this.state.pendingImageElement) {
      setCursor(this.canvas, `url(${previewDataURL}) 4 4, auto`);
    }
  };

  private onImageAction = async (
    { insertOnCanvasDirectly } = { insertOnCanvasDirectly: false },
  ) => {
    try {
      const clientX = this.state.width / 2 + this.state.offsetLeft;
      const clientY = this.state.height / 2 + this.state.offsetTop;

      const { x, y } = viewportCoordsToSceneCoords(
        { clientX, clientY },
        this.state,
      );

      const imageFile = await fileOpen({
        description: "Image",
        extensions: ["jpg", "png", "svg", "gif"],
      });

      const imageElement = this.createImageElement({
        sceneX: x,
        sceneY: y,
      });

      if (insertOnCanvasDirectly) {
        this.insertImageElement(imageElement, imageFile);
        this.initializeImageDimensions(imageElement);
        this.setState(
          {
            selectedElementIds: { [imageElement.id]: true },
          },
          () => {
            this.actionManager.executeAction(actionFinalize);
          },
        );
      } else {
        this.setState(
          {
            pendingImageElement: imageElement,
          },
          () => {
            this.insertImageElement(
              imageElement,
              imageFile,
              /* showCursorImagePreview */ true,
            );
          },
        );
      }
    } catch (error: any) {
      if (error.name !== "AbortError") {
        console.error(error);
      } else {
        console.warn(error);
      }
      this.setState(
        {
          pendingImageElement: null,
          editingElement: null,
          elementType: "selection",
        },
        () => {
          this.actionManager.executeAction(actionFinalize);
        },
      );
    }
  };

  private initializeImageDimensions = (
    imageElement: ExcalidrawImageElement,
    forceNaturalSize = false,
  ) => {
    const image =
      isInitializedImageElement(imageElement) &&
      this.imageCache.get(imageElement.fileId)?.image;

    if (!image || image instanceof Promise) {
      if (
        imageElement.width < DRAGGING_THRESHOLD / this.state.zoom.value &&
        imageElement.height < DRAGGING_THRESHOLD / this.state.zoom.value
      ) {
        const placeholderSize = 100 / this.state.zoom.value;
        mutateElement(imageElement, {
          x: imageElement.x - placeholderSize / 2,
          y: imageElement.y - placeholderSize / 2,
          width: placeholderSize,
          height: placeholderSize,
        });
      }

      return;
    }

    if (
      forceNaturalSize ||
      // if user-created bounding box is below threshold, assume the
      // intention was to click instead of drag, and use the image's
      // intrinsic size
      (imageElement.width < DRAGGING_THRESHOLD / this.state.zoom.value &&
        imageElement.height < DRAGGING_THRESHOLD / this.state.zoom.value)
    ) {
      const minHeight = Math.max(this.state.height - 120, 160);
      // max 65% of canvas height, clamped to <300px, vh - 120px>
      const maxHeight = Math.min(
        minHeight,
        Math.floor(this.state.height * 0.5) / this.state.zoom.value,
      );

      const height = Math.min(image.naturalHeight, maxHeight);
      const width = height * (image.naturalWidth / image.naturalHeight);

      // add current imageElement width/height to account for previous centering
      // of the placholder image
      const x = imageElement.x + imageElement.width / 2 - width / 2;
      const y = imageElement.y + imageElement.height / 2 - height / 2;

      mutateElement(imageElement, { x, y, width, height });
    }
  };

  /** updates image cache, refreshing updated elements and/or setting status
      to error for images that fail during <img> element creation */
  private updateImageCache = async (
    elements: readonly InitializedExcalidrawImageElement[],
    files = this.files,
  ) => {
    const { updatedFiles, erroredFiles } = await _updateImageCache({
      imageCache: this.imageCache,
      fileIds: elements.map((element) => element.fileId),
      files,
    });
    if (updatedFiles.size || erroredFiles.size) {
      for (const element of elements) {
        if (updatedFiles.has(element.fileId)) {
          invalidateShapeForElement(element);
        }
      }
    }
    if (erroredFiles.size) {
      this.scene.replaceAllElements(
        this.scene.getElementsIncludingDeleted().map((element) => {
          if (
            isInitializedImageElement(element) &&
            erroredFiles.has(element.fileId)
          ) {
            return newElementWith(element, {
              status: "error",
            });
          }
          return element;
        }),
      );
    }

    return { updatedFiles, erroredFiles };
  };

  /** adds new images to imageCache and re-renders if needed */
  private addNewImagesToImageCache = async (
    imageElements: InitializedExcalidrawImageElement[] = getInitializedImageElements(
      this.scene.getElements(),
    ),
    files: BinaryFiles = this.files,
  ) => {
    const uncachedImageElements = imageElements.filter(
      (element) => !element.isDeleted && !this.imageCache.has(element.fileId),
    );

    if (uncachedImageElements.length) {
      const { updatedFiles } = await this.updateImageCache(
        uncachedImageElements,
        files,
      );
      if (updatedFiles.size) {
        this.scene.informMutation();
      }
    }
  };

  /** generally you should use `addNewImagesToImageCache()` directly if you need
   *  to render new images. This is just a failsafe  */
  private scheduleImageRefresh = throttle(() => {
    this.addNewImagesToImageCache();
  }, IMAGE_RENDER_TIMEOUT);

  private updateBindingEnabledOnPointerMove = (
    event: React.PointerEvent<HTMLCanvasElement>,
  ) => {
    const shouldEnableBinding = shouldEnableBindingForPointerEvent(event);
    if (this.state.isBindingEnabled !== shouldEnableBinding) {
      this.setState({ isBindingEnabled: shouldEnableBinding });
    }
  };

  private maybeSuggestBindingAtCursor = (pointerCoords: {
    x: number;
    y: number;
  }): void => {
    const hoveredBindableElement = getHoveredElementForBinding(
      pointerCoords,
      this.scene,
    );
    this.setState({
      suggestedBindings:
        hoveredBindableElement != null ? [hoveredBindableElement] : [],
    });
  };

  private maybeSuggestBindingsForLinearElementAtCoords = (
    linearElement: NonDeleted<ExcalidrawLinearElement>,
    /** scene coords */
    pointerCoords: {
      x: number;
      y: number;
    }[],
    // During line creation the start binding hasn't been written yet
    // into `linearElement`
    oppositeBindingBoundElement?: ExcalidrawBindableElement | null,
  ): void => {
    if (!pointerCoords.length) {
      return;
    }

    const suggestedBindings = pointerCoords.reduce(
      (acc: NonDeleted<ExcalidrawBindableElement>[], coords) => {
        const hoveredBindableElement = getHoveredElementForBinding(
          coords,
          this.scene,
        );
        if (
          hoveredBindableElement != null &&
          !isLinearElementSimpleAndAlreadyBound(
            linearElement,
            oppositeBindingBoundElement?.id,
            hoveredBindableElement,
          )
        ) {
          acc.push(hoveredBindableElement);
        }
        return acc;
      },
      [],
    );

    this.setState({ suggestedBindings });
  };

  private maybeSuggestBindingForAll(
    selectedElements: NonDeleted<ExcalidrawElement>[],
  ): void {
    const suggestedBindings = getEligibleElementsForBinding(selectedElements);
    this.setState({ suggestedBindings });
  }

  private clearSelection(hitElement: ExcalidrawElement | null): void {
    this.setState((prevState) => ({
      selectedElementIds: {},
      selectedGroupIds: {},
      // Continue editing the same group if the user selected a different
      // element from it
      editingGroupId:
        prevState.editingGroupId &&
        hitElement != null &&
        isElementInGroup(hitElement, prevState.editingGroupId)
          ? prevState.editingGroupId
          : null,
    }));
    this.setState({
      selectedElementIds: {},
      previousSelectedElementIds: this.state.selectedElementIds,
    });
  }

  private handleCanvasRef = (canvas: HTMLCanvasElement) => {
    // canvas is null when unmounting
    if (canvas !== null) {
      this.canvas = canvas;
      this.rc = rough.canvas(this.canvas);

      this.canvas.addEventListener(EVENT.WHEEL, this.handleWheel, {
        passive: false,
      });
      this.canvas.addEventListener(EVENT.TOUCH_START, this.onTapStart);
      this.canvas.addEventListener(EVENT.TOUCH_END, this.onTapEnd);
    } else {
      this.canvas?.removeEventListener(EVENT.WHEEL, this.handleWheel);
      this.canvas?.removeEventListener(EVENT.TOUCH_START, this.onTapStart);
      this.canvas?.removeEventListener(EVENT.TOUCH_END, this.onTapEnd);
    }
  };

  private handleAppOnDrop = async (event: React.DragEvent<HTMLDivElement>) => {
    try {
      if (this.props.onDrop) {
        try {
          if ((await this.props.onDrop(event)) === false) {
            return;
          }
        } catch (e) {
          console.error(e);
        }
      }
      const file = event.dataTransfer.files[0];

      if (isSupportedImageFile(file)) {
        // first attempt to decode scene from the image if it's embedded
        // ---------------------------------------------------------------------

        if (file?.type === MIME_TYPES.png || file?.type === MIME_TYPES.svg) {
          try {
            if (nativeFileSystemSupported) {
              try {
                // This will only work as of Chrome 86,
                // but can be safely ignored on older releases.
                const item = event.dataTransfer.items[0];
                (file as any).handle = await (
                  item as any
                ).getAsFileSystemHandle();
              } catch (error: any) {
                console.warn(error.name, error.message);
              }
            }

            const scene = await loadFromBlob(
              file,
              this.state,
              this.scene.getElementsIncludingDeleted(),
            );
            this.syncActionResult({
              ...scene,
              appState: {
                ...(scene.appState || this.state),
                isLoading: false,
              },
              replaceFiles: true,
              commitToHistory: true,
            });
            return;
          } catch (error: any) {
            if (error.name !== "EncodingError") {
              throw error;
            }
          }
        }

        // if no scene is embedded or we fail for whatever reason, fall back
        // to importing as regular image
        // ---------------------------------------------------------------------

        const { x: sceneX, y: sceneY } = viewportCoordsToSceneCoords(
          event,
          this.state,
        );

        const imageElement = this.createImageElement({ sceneX, sceneY });
        this.insertImageElement(imageElement, file);
        this.initializeImageDimensions(imageElement);
        this.setState({ selectedElementIds: { [imageElement.id]: true } });

        return;
      }
    } catch (error: any) {
      return this.setState({
        isLoading: false,
        errorMessage: error.message,
      });
    }

    const libraryShapes = event.dataTransfer.getData(MIME_TYPES.excalidrawlib);
    if (libraryShapes !== "") {
      this.addElementsFromPasteOrLibrary({
        elements: JSON.parse(libraryShapes),
        position: event,
        files: null,
      });
      return;
    }

    const file = event.dataTransfer?.files[0];
    if (
      file?.type === MIME_TYPES.excalidrawlib ||
      file?.name?.endsWith(".excalidrawlib")
    ) {
      this.library
        .importLibrary(file)
        .then(() => {
          // Close and then open to get the libraries updated
          this.setState({ isLibraryOpen: false });
          this.setState({ isLibraryOpen: true });
        })
        .catch((error) =>
          this.setState({ isLoading: false, errorMessage: error.message }),
        );
      // default: assume an Excalidraw file regardless of extension/MimeType
    } else {
      this.setState({ isLoading: true });
      if (nativeFileSystemSupported) {
        try {
          // This will only work as of Chrome 86,
          // but can be safely ignored on older releases.
          const item = event.dataTransfer.items[0];
          (file as any).handle = await (item as any).getAsFileSystemHandle();
        } catch (error: any) {
          console.warn(error.name, error.message);
        }
      }
      await this.loadFileToCanvas(file);
    }
  };

  loadFileToCanvas = (file: Blob) => {
    loadFromBlob(file, this.state, this.scene.getElementsIncludingDeleted())
      .then((scene) => {
        this.syncActionResult({
          ...scene,
          appState: {
            ...(scene.appState || this.state),
            isLoading: false,
          },
          replaceFiles: true,
          commitToHistory: true,
        });
      })
      .catch((error) => {
        this.setState({ isLoading: false, errorMessage: error.message });
      });
  };

  private handleCanvasContextMenu = (
    event: React.PointerEvent<HTMLCanvasElement>,
  ) => {
    event.preventDefault();

    const { x, y } = viewportCoordsToSceneCoords(event, this.state);
    const element = this.getElementAtPosition(x, y, { preferSelected: true });

    const type = element ? "element" : "canvas";

    const container = this.excalidrawContainerRef.current!;
    const { top: offsetTop, left: offsetLeft } =
      container.getBoundingClientRect();
    const left = event.clientX - offsetLeft;
    const top = event.clientY - offsetTop;

    if (element && !this.state.selectedElementIds[element.id]) {
      this.setState({ selectedElementIds: { [element.id]: true } }, () => {
        this._openContextMenu({ top, left }, type);
      });
    } else {
      this._openContextMenu({ top, left }, type);
    }
  };

  private maybeDragNewGenericElement = (
    pointerDownState: PointerDownState,
    event: MouseEvent | KeyboardEvent,
  ): void => {
    const draggingElement = this.state.draggingElement;
    const pointerCoords = pointerDownState.lastCoords;
    if (!draggingElement) {
      return;
    }
    if (draggingElement.type === "selection") {
      dragNewElement(
        draggingElement,
        this.state.elementType,
        pointerDownState.origin.x,
        pointerDownState.origin.y,
        pointerCoords.x,
        pointerCoords.y,
        distance(pointerDownState.origin.x, pointerCoords.x),
        distance(pointerDownState.origin.y, pointerCoords.y),
        shouldMaintainAspectRatio(event),
        shouldResizeFromCenter(event),
      );
    } else {
      const [gridX, gridY] = getGridPoint(
        pointerCoords.x,
        pointerCoords.y,
        this.state.gridSize,
      );

      const image =
        isInitializedImageElement(draggingElement) &&
        this.imageCache.get(draggingElement.fileId)?.image;
      const aspectRatio =
        image && !(image instanceof Promise)
          ? image.width / image.height
          : null;

      dragNewElement(
        draggingElement,
        this.state.elementType,
        pointerDownState.originInGrid.x,
        pointerDownState.originInGrid.y,
        gridX,
        gridY,
        distance(pointerDownState.originInGrid.x, gridX),
        distance(pointerDownState.originInGrid.y, gridY),
        isImageElement(draggingElement)
          ? !shouldMaintainAspectRatio(event)
          : shouldMaintainAspectRatio(event),
        shouldResizeFromCenter(event),
        aspectRatio,
      );

      this.maybeSuggestBindingForAll([draggingElement]);
    }
  };

  private maybeHandleResize = (
    pointerDownState: PointerDownState,
    event: MouseEvent | KeyboardEvent,
  ): boolean => {
    const selectedElements = getSelectedElements(
      this.scene.getElements(),
      this.state,
    );
    const transformHandleType = pointerDownState.resize.handleType;
    this.setState({
      // TODO: rename this state field to "isScaling" to distinguish
      // it from the generic "isResizing" which includes scaling and
      // rotating
      isResizing: transformHandleType && transformHandleType !== "rotation",
      isRotating: transformHandleType === "rotation",
    });
    const pointerCoords = pointerDownState.lastCoords;
    const [resizeX, resizeY] = getGridPoint(
      pointerCoords.x - pointerDownState.resize.offset.x,
      pointerCoords.y - pointerDownState.resize.offset.y,
      this.state.gridSize,
    );
    if (
      transformElements(
        pointerDownState,
        transformHandleType,
        selectedElements,
        pointerDownState.resize.arrowDirection,
        shouldRotateWithDiscreteAngle(event),
        shouldResizeFromCenter(event),
        selectedElements.length === 1 && isImageElement(selectedElements[0])
          ? !shouldMaintainAspectRatio(event)
          : shouldMaintainAspectRatio(event),
        resizeX,
        resizeY,
        pointerDownState.resize.center.x,
        pointerDownState.resize.center.y,
      )
    ) {
      this.maybeSuggestBindingForAll(selectedElements);
      return true;
    }
    return false;
  };

  /** @private use this.handleCanvasContextMenu */
  private _openContextMenu = (
    {
      left,
      top,
    }: {
      left: number;
      top: number;
    },
    type: "canvas" | "element",
  ) => {
    if (this.state.showHyperlinkPopup) {
      this.setState({ showHyperlinkPopup: false });
    }
    this.contextMenuOpen = true;
    const maybeGroupAction = actionGroup.contextItemPredicate!(
      this.actionManager.getElementsIncludingDeleted(),
      this.actionManager.getAppState(),
    );

    const maybeUngroupAction = actionUngroup.contextItemPredicate!(
      this.actionManager.getElementsIncludingDeleted(),
      this.actionManager.getAppState(),
    );

    const maybeFlipHorizontal = actionFlipHorizontal.contextItemPredicate!(
      this.actionManager.getElementsIncludingDeleted(),
      this.actionManager.getAppState(),
    );

    const maybeFlipVertical = actionFlipVertical.contextItemPredicate!(
      this.actionManager.getElementsIncludingDeleted(),
      this.actionManager.getAppState(),
    );

    const separator = "separator";

    const elements = this.scene.getElements();

    const options: ContextMenuOption[] = [];
    if (probablySupportsClipboardBlob && elements.length > 0) {
      options.push(actionCopyAsPng);
    }

    if (probablySupportsClipboardWriteText && elements.length > 0) {
      options.push(actionCopyAsSvg);
    }
    if (type === "canvas") {
      const viewModeOptions = [
        ...options,
        typeof this.props.gridModeEnabled === "undefined" &&
          actionToggleGridMode,
        typeof this.props.zenModeEnabled === "undefined" && actionToggleZenMode,
        typeof this.props.viewModeEnabled === "undefined" &&
          actionToggleViewMode,
        actionToggleStats,
      ];

      if (this.state.viewModeEnabled) {
        ContextMenu.push({
          options: viewModeOptions,
          top,
          left,
          actionManager: this.actionManager,
          appState: this.state,
          container: this.excalidrawContainerRef.current!,
          elements,
        });
      } else {
        ContextMenu.push({
          options: [
            this.isMobile &&
              navigator.clipboard && {
                name: "paste",
                perform: (elements, appStates) => {
                  this.pasteFromClipboard(null);
                  return {
                    commitToHistory: false,
                  };
                },
                contextItemLabel: "labels.paste",
              },
            this.isMobile && navigator.clipboard && separator,
            probablySupportsClipboardBlob &&
              elements.length > 0 &&
              actionCopyAsPng,
            probablySupportsClipboardWriteText &&
              elements.length > 0 &&
              actionCopyAsSvg,
            ((probablySupportsClipboardBlob && elements.length > 0) ||
              (probablySupportsClipboardWriteText && elements.length > 0)) &&
              separator,
            actionSelectAll,
            separator,
            typeof this.props.gridModeEnabled === "undefined" &&
              actionToggleGridMode,
            typeof this.props.zenModeEnabled === "undefined" &&
              actionToggleZenMode,
            typeof this.props.viewModeEnabled === "undefined" &&
              actionToggleViewMode,
            actionToggleStats,
          ],
          top,
          left,
          actionManager: this.actionManager,
          appState: this.state,
          container: this.excalidrawContainerRef.current!,
          elements,
        });
      }
    } else if (type === "element") {
      const elementsWithUnbindedText = getSelectedElements(
        elements,
        this.state,
      ).some((element) => !hasBoundTextElement(element));
      if (this.state.viewModeEnabled) {
        ContextMenu.push({
          options: [navigator.clipboard && actionCopy, ...options],
          top,
          left,
          actionManager: this.actionManager,
          appState: this.state,
          container: this.excalidrawContainerRef.current!,
          elements,
        });
      } else {
        ContextMenu.push({
          options: [
            this.isMobile && actionCut,
            this.isMobile && navigator.clipboard && actionCopy,
            this.isMobile &&
              navigator.clipboard && {
                name: "paste",
                perform: (elements, appStates) => {
                  this.pasteFromClipboard(null);
                  return {
                    commitToHistory: false,
                  };
                },
                contextItemLabel: "labels.paste",
              },
            this.isMobile && separator,
            ...options,
            separator,
            actionCopyStyles,
            actionPasteStyles,
            separator,
            maybeGroupAction && actionGroup,
            !elementsWithUnbindedText && actionUnbindText,
            maybeUngroupAction && actionUngroup,
            (maybeGroupAction || maybeUngroupAction) && separator,
            actionAddToLibrary,
            separator,
            actionSendBackward,
            actionBringForward,
            actionSendToBack,
            actionBringToFront,
            separator,
            maybeFlipHorizontal && actionFlipHorizontal,
            maybeFlipVertical && actionFlipVertical,
            (maybeFlipHorizontal || maybeFlipVertical) && separator,
            actionLink.contextItemPredicate(elements, this.state) && actionLink,
            actionDuplicateSelection,
            actionDeleteSelected,
          ],
          top,
          left,
          actionManager: this.actionManager,
          appState: this.state,
          container: this.excalidrawContainerRef.current!,
          elements,
        });
      }
    }
  };

  private handleWheel = withBatchedUpdates((event: WheelEvent) => {
    event.preventDefault();

    if (isPanning) {
      return;
    }

    const { deltaX, deltaY } = event;
    const { selectedElementIds, previousSelectedElementIds } = this.state;
    // note that event.ctrlKey is necessary to handle pinch zooming
    if (event.metaKey || event.ctrlKey) {
      const sign = Math.sign(deltaY);
      const MAX_STEP = 10;
      let delta = Math.abs(deltaY);
      if (delta > MAX_STEP) {
        delta = MAX_STEP;
      }
      delta *= sign;
      if (Object.keys(previousSelectedElementIds).length !== 0) {
        setTimeout(() => {
          this.setState({
            selectedElementIds: previousSelectedElementIds,
            previousSelectedElementIds: {},
          });
        }, 1000);
      }

      let newZoom = this.state.zoom.value - delta / 100;
      // increase zoom steps the more zoomed-in we are (applies to >100% only)
      newZoom += Math.log10(Math.max(1, this.state.zoom.value)) * -sign;
      // round to nearest step
      newZoom = Math.round(newZoom * ZOOM_STEP * 100) / (ZOOM_STEP * 100);

      this.setState((state) => ({
        ...getStateForZoom(
          {
            viewportX: cursorX,
            viewportY: cursorY,
            nextZoom: getNormalizedZoom(newZoom),
          },
          state,
        ),
        selectedElementIds: {},
        previousSelectedElementIds:
          Object.keys(selectedElementIds).length !== 0
            ? selectedElementIds
            : previousSelectedElementIds,
        shouldCacheIgnoreZoom: true,
      }));
      this.resetShouldCacheIgnoreZoomDebounced();
      return;
    }

    // scroll horizontally when shift pressed
    if (event.shiftKey) {
      this.setState(({ zoom, scrollX }) => ({
        // on Mac, shift+wheel tends to result in deltaX
        scrollX: scrollX - (deltaY || deltaX) / zoom.value,
      }));
      return;
    }

    this.setState(({ zoom, scrollX, scrollY }) => ({
      scrollX: scrollX - deltaX / zoom.value,
      scrollY: scrollY - deltaY / zoom.value,
    }));
  });

  private getTextWysiwygSnappedToCenterPosition(
    x: number,
    y: number,
    appState: AppState,
    canvas: HTMLCanvasElement | null,
    scale: number,
  ) {
    const elementClickedInside = getElementContainingPosition(
      this.scene
        .getElementsIncludingDeleted()
        .filter((element) => !isTextElement(element)),
      x,
      y,
    );
    if (elementClickedInside) {
      const elementCenterX =
        elementClickedInside.x + elementClickedInside.width / 2;
      const elementCenterY =
        elementClickedInside.y + elementClickedInside.height / 2;
      const distanceToCenter = Math.hypot(
        x - elementCenterX,
        y - elementCenterY,
      );
      const isSnappedToCenter =
        distanceToCenter < TEXT_TO_CENTER_SNAP_THRESHOLD;
      if (isSnappedToCenter) {
        const { x: viewportX, y: viewportY } = sceneCoordsToViewportCoords(
          { sceneX: elementCenterX, sceneY: elementCenterY },
          appState,
        );
        return { viewportX, viewportY, elementCenterX, elementCenterY };
      }
    }
  }

  private savePointer = (x: number, y: number, button: "up" | "down") => {
    if (!x || !y) {
      return;
    }
    const pointer = viewportCoordsToSceneCoords(
      { clientX: x, clientY: y },
      this.state,
    );

    if (isNaN(pointer.x) || isNaN(pointer.y)) {
      // sometimes the pointer goes off screen
    }

    this.props.onPointerUpdate?.({
      pointer,
      button,
      pointersMap: gesture.pointers,
    });
  };

  private resetShouldCacheIgnoreZoomDebounced = debounce(() => {
    if (!this.unmounted) {
      this.setState({ shouldCacheIgnoreZoom: false });
    }
  }, 300);

  private updateDOMRect = (cb?: () => void) => {
    if (this.excalidrawContainerRef?.current) {
      const excalidrawContainer = this.excalidrawContainerRef.current;
      const {
        width,
        height,
        left: offsetLeft,
        top: offsetTop,
      } = excalidrawContainer.getBoundingClientRect();
      const {
        width: currentWidth,
        height: currentHeight,
        offsetTop: currentOffsetTop,
        offsetLeft: currentOffsetLeft,
      } = this.state;

      if (
        width === currentWidth &&
        height === currentHeight &&
        offsetLeft === currentOffsetLeft &&
        offsetTop === currentOffsetTop
      ) {
        if (cb) {
          cb();
        }
        return;
      }

      this.setState(
        {
          width,
          height,
          offsetLeft,
          offsetTop,
        },
        () => {
          cb && cb();
        },
      );
    }
  };

  public refresh = () => {
    this.setState({ ...this.getCanvasOffsets() });
  };

  private getCanvasOffsets(): Pick<AppState, "offsetTop" | "offsetLeft"> {
    if (this.excalidrawContainerRef?.current) {
      const excalidrawContainer = this.excalidrawContainerRef.current;
      const { left, top } = excalidrawContainer.getBoundingClientRect();
      return {
        offsetLeft: left,
        offsetTop: top,
      };
    }
    return {
      offsetLeft: 0,
      offsetTop: 0,
    };
  }

  private async updateLanguage() {
    const currentLang =
      languages.find((lang) => lang.code === this.props.langCode) ||
      defaultLang;
    await setLanguage(currentLang);
    this.setAppState({});
  }
}

// -----------------------------------------------------------------------------
// TEST HOOKS
// -----------------------------------------------------------------------------

declare global {
  interface Window {
    h: {
      elements: readonly ExcalidrawElement[];
      state: AppState;
      setState: React.Component<any, AppState>["setState"];
      app: InstanceType<typeof App>;
      history: History;
    };
  }
}

if (
  process.env.NODE_ENV === ENV.TEST ||
  process.env.NODE_ENV === ENV.DEVELOPMENT
) {
  window.h = window.h || ({} as Window["h"]);

  Object.defineProperties(window.h, {
    elements: {
      configurable: true,
      get() {
        return this.app.scene.getElementsIncludingDeleted();
      },
      set(elements: ExcalidrawElement[]) {
        return this.app.scene.replaceAllElements(elements);
      },
    },
  });
}
export default App;<|MERGE_RESOLUTION|>--- conflicted
+++ resolved
@@ -213,11 +213,8 @@
   tupleToCoors,
   viewportCoordsToSceneCoords,
   withBatchedUpdates,
-<<<<<<< HEAD
   wrapEvent,
-=======
   withBatchedUpdatesThrottled,
->>>>>>> e68abdba
 } from "../utils";
 import ContextMenu, { ContextMenuOption } from "./ContextMenu";
 import LayerUI from "./LayerUI";
@@ -4016,16 +4013,9 @@
         const dx = pointerCoords.x - draggingElement.x;
         const dy = pointerCoords.y - draggingElement.y;
 
-<<<<<<< HEAD
-        const discardPoint =
-          points.length > 0 &&
-          points[points.length - 1][0] === dx &&
-          points[points.length - 1][1] === dy;
-=======
         const lastPoint = points.length > 0 && points[points.length - 1];
         const discardPoint =
           lastPoint && lastPoint[0] === dx && lastPoint[1] === dy;
->>>>>>> e68abdba
 
         if (!discardPoint) {
           const pressures = draggingElement.simulatePressure
