import React from "react";

import rough from "roughjs/bin/rough";
import { RoughCanvas } from "roughjs/bin/canvas";
import { simplify, Point } from "points-on-curve";

import {
  newElement,
  newTextElement,
  duplicateElement,
  isInvisiblySmallElement,
  isTextElement,
  textWysiwyg,
  getCommonBounds,
  getCursorForResizingElement,
  getPerfectElementSize,
  getNormalizedDimensions,
  getSceneVersion,
  getSyncableElements,
  newLinearElement,
  transformElements,
  getElementWithTransformHandleType,
  getResizeOffsetXY,
  getResizeArrowDirection,
  getTransformHandleTypeFromCoords,
  isNonDeletedElement,
  updateTextElement,
  dragSelectedElements,
  getDragOffsetXY,
  dragNewElement,
  hitTest,
  isHittingElementBoundingBoxWithoutHittingElement,
  getNonDeletedElements,
} from "../element";
import {
  getElementsWithinSelection,
  isOverScrollBars,
  getElementsAtPosition,
  getElementContainingPosition,
  getNormalizedZoom,
  getSelectedElements,
  isSomeElementSelected,
  calculateScrollCenter,
} from "../scene";
import {
  decryptAESGEM,
  loadScene,
  loadFromBlob,
  SOCKET_SERVER,
  SocketUpdateDataSource,
  exportCanvas,
} from "../data";
import Portal from "./Portal";

import { renderScene } from "../renderer";
import { AppState, GestureEvent, Gesture, ExcalidrawProps } from "../types";
import {
  ExcalidrawElement,
  ExcalidrawTextElement,
  NonDeleted,
  ExcalidrawGenericElement,
  ExcalidrawLinearElement,
  ExcalidrawBindableElement,
} from "../element/types";

import { distance2d, isPathALoop, getGridPoint } from "../math";

import {
  isWritableElement,
  isInputLike,
  isToolIcon,
  debounce,
  distance,
  resetCursor,
  viewportCoordsToSceneCoords,
  sceneCoordsToViewportCoords,
  setCursorForShape,
  tupleToCoors,
} from "../utils";
import {
  KEYS,
  isArrowKey,
  getResizeCenterPointKey,
  getResizeWithSidesSameLengthKey,
  getRotateWithDiscreteAngleKey,
} from "../keys";

import { findShapeByKey } from "../shapes";
import { createHistory, SceneHistory } from "../history";

import ContextMenu from "./ContextMenu";

import { ActionManager } from "../actions/manager";
import "../actions";
import { actions } from "../actions/register";

import { ActionResult } from "../actions/types";
import { getDefaultAppState } from "../appState";
import { t, getLanguage } from "../i18n";

import {
  copyToClipboard,
  parseClipboard,
  probablySupportsClipboardBlob,
  probablySupportsClipboardWriteText,
} from "../clipboard";
import { normalizeScroll } from "../scene";
import { getCenter, getDistance } from "../gesture";
import { createUndoAction, createRedoAction } from "../actions/actionHistory";

import {
  CURSOR_TYPE,
  ELEMENT_SHIFT_TRANSLATE_AMOUNT,
  ELEMENT_TRANSLATE_AMOUNT,
  POINTER_BUTTON,
  DRAGGING_THRESHOLD,
  TEXT_TO_CENTER_SNAP_THRESHOLD,
  LINE_CONFIRM_THRESHOLD,
  SCENE,
  EVENT,
  ENV,
  CANVAS_ONLY_ACTIONS,
  DEFAULT_VERTICAL_ALIGN,
  GRID_SIZE,
  LOCAL_STORAGE_KEY_COLLAB_FORCE_FLAG,
  MIME_TYPES,
} from "../constants";
import {
  INITIAL_SCENE_UPDATE_TIMEOUT,
  TAP_TWICE_TIMEOUT,
  SYNC_FULL_SCENE_INTERVAL_MS,
  TOUCH_CTX_MENU_TIMEOUT,
} from "../time_constants";

import LayerUI from "./LayerUI";
import { ScrollBars, SceneState } from "../scene/types";
import { generateCollaborationLink, getCollaborationLinkData } from "../data";
import { mutateElement } from "../element/mutateElement";
import { invalidateShapeForElement } from "../renderer/renderElement";
import { unstable_batchedUpdates } from "react-dom";
import {
  isLinearElement,
  isLinearElementType,
  isBindingElement,
  isBindingElementType,
} from "../element/typeChecks";
import { actionFinalize, actionDeleteSelected } from "../actions";

import throttle from "lodash.throttle";
import { LinearElementEditor } from "../element/linearElementEditor";
import {
  getSelectedGroupIds,
  isSelectedViaGroup,
  selectGroupsForSelectedElements,
  isElementInGroup,
  getSelectedGroupIdForElement,
  getElementsInGroup,
  editGroupForSelectedElement,
} from "../groups";
import { Library } from "../data/library";
import Scene from "../scene/Scene";
import {
  getHoveredElementForBinding,
  maybeBindLinearElement,
  getEligibleElementsForBinding,
  bindOrUnbindSelectedElements,
  unbindLinearElements,
  fixBindingsAfterDuplication,
  fixBindingsAfterDeletion,
  isLinearElementSimpleAndAlreadyBound,
  isBindingEnabled,
  updateBoundElements,
  shouldEnableBindingForPointerEvent,
} from "../element/binding";
import { MaybeTransformHandleType } from "../element/transformHandles";
import { renderSpreadsheet } from "../charts";
import { isValidLibrary } from "../data/json";
import {
  loadFromFirebase,
  saveToFirebase,
  isSavedToFirebase,
} from "../data/firebase";
import { getNewZoom } from "../scene/zoom";

/**
 * @param func handler taking at most single parameter (event).
 */
const withBatchedUpdates = <
  TFunction extends ((event: any) => void) | (() => void)
>(
  func: Parameters<TFunction>["length"] extends 0 | 1 ? TFunction : never,
) =>
  ((event) => {
    unstable_batchedUpdates(func as TFunction, event);
  }) as TFunction;

const { history } = createHistory();

let didTapTwice: boolean = false;
let tappedTwiceTimer = 0;
let cursorX = 0;
let cursorY = 0;
let isHoldingSpace: boolean = false;
let isPanning: boolean = false;
let isDraggingScrollBar: boolean = false;
let currentScrollBars: ScrollBars = { horizontal: null, vertical: null };
let touchTimeout = 0;
let touchMoving = false;

let lastPointerUp: ((event: any) => void) | null = null;
const gesture: Gesture = {
  pointers: new Map(),
  lastCenter: null,
  initialDistance: null,
  initialScale: null,
};

export type PointerDownState = Readonly<{
  // The first position at which pointerDown happened
  origin: Readonly<{ x: number; y: number }>;
  // Same as "origin" but snapped to the grid, if grid is on
  originInGrid: Readonly<{ x: number; y: number }>;
  // Scrollbar checks
  scrollbars: ReturnType<typeof isOverScrollBars>;
  // The previous pointer position
  lastCoords: { x: number; y: number };
  // map of original elements data
  // (for now only a subset of props for perf reasons)
  originalElements: Map<string, Pick<ExcalidrawElement, "x" | "y" | "angle">>;
  resize: {
    // Handle when resizing, might change during the pointer interaction
    handleType: MaybeTransformHandleType;
    // This is determined on the initial pointer down event
    isResizing: boolean;
    // This is determined on the initial pointer down event
    offset: { x: number; y: number };
    // This is determined on the initial pointer down event
    arrowDirection: "origin" | "end";
    // This is a center point of selected elements determined on the initial pointer down event (for rotation only)
    center: { x: number; y: number };
  };
  hit: {
    // The element the pointer is "hitting", is determined on the initial
    // pointer down event
    element: NonDeleted<ExcalidrawElement> | null;
    // The elements the pointer is "hitting", is determined on the initial
    // pointer down event
    allHitElements: NonDeleted<ExcalidrawElement>[];
    // This is determined on the initial pointer down event
    wasAddedToSelection: boolean;
    // Whether selected element(s) were duplicated, might change during the
    // pointer interaction
    hasBeenDuplicated: boolean;
    hasHitCommonBoundingBoxOfSelectedElements: boolean;
  };
  drag: {
    // Might change during the pointer interation
    hasOccurred: boolean;
    // Might change during the pointer interation
    offset: { x: number; y: number } | null;
  };
  // We need to have these in the state so that we can unsubscribe them
  eventListeners: {
    // It's defined on the initial pointer down event
    onMove: null | ((event: PointerEvent) => void);
    // It's defined on the initial pointer down event
    onUp: null | ((event: PointerEvent) => void);
  };
}>;

export type ExcalidrawImperativeAPI =
  | {
      updateScene: InstanceType<typeof App>["updateScene"];
      resetScene: InstanceType<typeof App>["resetScene"];
      resetHistory: InstanceType<typeof App>["resetHistory"];
      getSceneElementsIncludingDeleted: InstanceType<
        typeof App
      >["getSceneElementsIncludingDeleted"];
    }
  | undefined;

class App extends React.Component<ExcalidrawProps, AppState> {
  canvas: HTMLCanvasElement | null = null;
  rc: RoughCanvas | null = null;
  portal: Portal;
  private lastBroadcastedOrReceivedSceneVersion: number = -1;
  unmounted: boolean = false;
  actionManager: ActionManager;
  private excalidrawRef: any;
  private socketInitializationTimer: any;

  public static defaultProps: Partial<ExcalidrawProps> = {
    width: window.innerWidth,
    height: window.innerHeight,
  };
  private scene: Scene;

  constructor(props: ExcalidrawProps) {
    super(props);
    const defaultAppState = getDefaultAppState();

    const { width, height, offsetLeft, offsetTop, user, forwardedRef } = props;
    this.state = {
      ...defaultAppState,
      isLoading: true,
      width,
      height,
      username: user?.name || "",
      ...this.getCanvasOffsets({ offsetLeft, offsetTop }),
    };
    if (forwardedRef && "current" in forwardedRef) {
      forwardedRef.current = {
        updateScene: this.updateScene,
        resetScene: this.resetScene,
        resetHistory: this.resetHistory,
        getSceneElementsIncludingDeleted: this.getSceneElementsIncludingDeleted,
      };
    }
    this.scene = new Scene();
    this.portal = new Portal(this);

    this.excalidrawRef = React.createRef();
    this.actionManager = new ActionManager(
      this.syncActionResult,
      () => this.state,
      () => this.scene.getElementsIncludingDeleted(),
    );
    this.actionManager.registerAll(actions);

    this.actionManager.registerAction(createUndoAction(history));
    this.actionManager.registerAction(createRedoAction(history));
  }

  public render() {
    const {
      zenModeEnabled,
      width: canvasDOMWidth,
      height: canvasDOMHeight,
      offsetTop,
      offsetLeft,
    } = this.state;

    const { onUsernameChange } = this.props;
    const canvasScale = window.devicePixelRatio;

    const canvasWidth = canvasDOMWidth * canvasScale;
    const canvasHeight = canvasDOMHeight * canvasScale;

    return (
      <div
        className="excalidraw"
        ref={this.excalidrawRef}
        style={{
          width: canvasDOMWidth,
          height: canvasDOMHeight,
          top: offsetTop,
          left: offsetLeft,
        }}
      >
        <LayerUI
          canvas={this.canvas}
          appState={this.state}
          setAppState={this.setAppState}
          actionManager={this.actionManager}
          elements={this.scene.getElements()}
          onRoomCreate={this.openPortal}
          onRoomDestroy={this.closePortal}
          onUsernameChange={(username) => {
            onUsernameChange && onUsernameChange(username);
            this.setState({ username });
          }}
          onLockToggle={this.toggleLock}
          onInsertShape={(elements) =>
            this.addElementsFromPasteOrLibrary(elements)
          }
          zenModeEnabled={zenModeEnabled}
          toggleZenMode={this.toggleZenMode}
          lng={getLanguage().lng}
        />
        <main>
          <canvas
            id="canvas"
            style={{
              width: canvasDOMWidth,
              height: canvasDOMHeight,
            }}
            width={canvasWidth}
            height={canvasHeight}
            ref={this.handleCanvasRef}
            onContextMenu={this.handleCanvasContextMenu}
            onPointerDown={this.handleCanvasPointerDown}
            onDoubleClick={this.handleCanvasDoubleClick}
            onPointerMove={this.handleCanvasPointerMove}
            onPointerUp={this.removePointer}
            onPointerCancel={this.removePointer}
            onTouchMove={this.handleTouchMove}
            onDrop={this.handleCanvasOnDrop}
          >
            {t("labels.drawingCanvas")}
          </canvas>
        </main>
      </div>
    );
  }

  public setLastBroadcastedOrReceivedSceneVersion = (version: number) => {
    this.lastBroadcastedOrReceivedSceneVersion = version;
  };

  public getLastBroadcastedOrReceivedSceneVersion = () => {
    return this.lastBroadcastedOrReceivedSceneVersion;
  };

  public getSceneElementsIncludingDeleted = () => {
    return this.scene.getElementsIncludingDeleted();
  };

  private syncActionResult = withBatchedUpdates(
    (actionResult: ActionResult) => {
      if (this.unmounted || actionResult === false) {
        return;
      }

      let editingElement: AppState["editingElement"] | null = null;
      if (actionResult.elements) {
        actionResult.elements.forEach((element) => {
          if (
            this.state.editingElement?.id === element.id &&
            this.state.editingElement !== element &&
            isNonDeletedElement(element)
          ) {
            editingElement = element;
          }
        });
        this.scene.replaceAllElements(actionResult.elements);
        if (actionResult.commitToHistory) {
          history.resumeRecording();
        }
      }

      if (actionResult.appState || editingElement) {
        if (actionResult.commitToHistory) {
          history.resumeRecording();
        }
        this.setState(
          (state) => ({
            ...actionResult.appState,
            editingElement:
              editingElement || actionResult.appState?.editingElement || null,
            isCollaborating: state.isCollaborating,
            collaborators: state.collaborators,
            width: state.width,
            height: state.height,
            offsetTop: state.offsetTop,
            offsetLeft: state.offsetLeft,
          }),
          () => {
            if (actionResult.syncHistory) {
              history.setCurrentState(
                this.state,
                this.scene.getElementsIncludingDeleted(),
              );
            }
          },
        );
      }
    },
  );

  // Lifecycle

  private onBlur = withBatchedUpdates(() => {
    isHoldingSpace = false;
    this.setState({ isBindingEnabled: true });
  });

  private onUnload = () => {
    this.destroySocketClient();
    this.onBlur();
  };

  private disableEvent: EventHandlerNonNull = (event) => {
    event.preventDefault();
  };

  private onFontLoaded = () => {
    this.scene.getElementsIncludingDeleted().forEach((element) => {
      if (isTextElement(element)) {
        invalidateShapeForElement(element);
      }
    });
    this.onSceneUpdated();
  };

  private shouldForceLoadScene(
    scene: ResolutionType<typeof loadScene>,
  ): boolean {
    if (!scene.elements.length) {
      return true;
    }

    const roomMatch = getCollaborationLinkData(window.location.href);

    if (!roomMatch) {
      return false;
    }

    const roomID = roomMatch[1];

    let collabForceLoadFlag;
    try {
      collabForceLoadFlag = localStorage?.getItem(
        LOCAL_STORAGE_KEY_COLLAB_FORCE_FLAG,
      );
    } catch {}

    if (collabForceLoadFlag) {
      try {
        const {
          room: previousRoom,
          timestamp,
        }: { room: string; timestamp: number } = JSON.parse(
          collabForceLoadFlag,
        );
        // if loading same room as the one previously unloaded within 15sec
        // force reload without prompting
        if (previousRoom === roomID && Date.now() - timestamp < 15000) {
          return true;
        }
      } catch {}
    }
    return false;
  }

  private addToLibrary = async (url: string) => {
    window.history.replaceState({}, "Excalidraw", window.location.origin);
    try {
      const request = await fetch(url);
      const blob = await request.blob();
      const json = JSON.parse(await blob.text());
      if (!isValidLibrary(json)) {
        throw new Error();
      }
      if (
        window.confirm(
          t("alerts.confirmAddLibrary", { numShapes: json.library.length }),
        )
      ) {
        await Library.importLibrary(blob);
        this.setState({
          isLibraryOpen: true,
        });
      }
    } catch (error) {
      window.alert(t("alerts.errorLoadingLibrary"));
      console.error(error);
    }
  };

  private resetHistory = () => {
    history.clear();
  };

  // Completely resets scene & history.
  // Do not use for clear scene user action.
  private resetScene = withBatchedUpdates(() => {
    this.scene.replaceAllElements([]);
    this.setState({
      ...getDefaultAppState(),
      appearance: this.state.appearance,
      username: this.state.username,
    });
    this.resetHistory();
  });

  private initializeScene = async () => {
    if ("launchQueue" in window && "LaunchParams" in window) {
      (window as any).launchQueue.setConsumer(
        async (launchParams: { files: any[] }) => {
          if (!launchParams.files.length) {
            return;
          }
          const fileHandle = launchParams.files[0];
          const blob: Blob = await fileHandle.getFile();
          blob.handle = fileHandle;
          loadFromBlob(blob, this.state)
            .then(({ elements, appState }) =>
              this.syncActionResult({
                elements,
                appState: {
                  ...(appState || this.state),
                  isLoading: false,
                },
                commitToHistory: true,
              }),
            )
            .catch((error) => {
              this.setState({ isLoading: false, errorMessage: error.message });
            });
        },
      );
    }

    const searchParams = new URLSearchParams(window.location.search);
    const id = searchParams.get("id");
    const jsonMatch = window.location.hash.match(
      /^#json=([0-9]+),([a-zA-Z0-9_-]+)$/,
    );

    if (!this.state.isLoading) {
      this.setState({ isLoading: true });
    }

    let scene = await loadScene(null, null, this.props.initialData);

    let isCollaborationScene = !!getCollaborationLinkData(window.location.href);
    const isExternalScene = !!(id || jsonMatch || isCollaborationScene);

    if (isExternalScene) {
      if (
        this.shouldForceLoadScene(scene) ||
        window.confirm(t("alerts.loadSceneOverridePrompt"))
      ) {
        // Backwards compatibility with legacy url format
        if (id) {
          scene = await loadScene(id, null, this.props.initialData);
        } else if (jsonMatch) {
          scene = await loadScene(
            jsonMatch[1],
            jsonMatch[2],
            this.props.initialData,
          );
        }
        if (!isCollaborationScene) {
          window.history.replaceState({}, "Excalidraw", window.location.origin);
        }
      } else {
        // https://github.com/excalidraw/excalidraw/issues/1919
        if (document.hidden) {
          window.addEventListener("focus", () => this.initializeScene(), {
            once: true,
          });
          return;
        }

        isCollaborationScene = false;
        window.history.replaceState({}, "Excalidraw", window.location.origin);
      }
    }

    if (this.state.isLoading) {
      this.setState({ isLoading: false });
    }

    if (isCollaborationScene) {
      // when joining a room we don't want user's local scene data to be merged
      // into the remote scene
      this.resetScene();

      this.initializeSocketClient({ showLoadingState: true });
    } else if (scene) {
      if (scene.appState) {
        scene.appState = {
          ...scene.appState,
          ...calculateScrollCenter(
            scene.elements,
            {
              ...scene.appState,
              offsetTop: this.state.offsetTop,
              offsetLeft: this.state.offsetLeft,
            },
            null,
          ),
        };
      }
      this.resetHistory();
      this.syncActionResult({
        ...scene,
        commitToHistory: true,
      });
    }

    const addToLibraryUrl = searchParams.get("addLibrary");

    if (addToLibraryUrl) {
      await this.addToLibrary(addToLibraryUrl);
    }
  };

  public async componentDidMount() {
    if (
      process.env.NODE_ENV === ENV.TEST ||
      process.env.NODE_ENV === ENV.DEVELOPMENT
    ) {
      const setState = this.setState.bind(this);
      Object.defineProperties(window.h, {
        state: {
          configurable: true,
          get: () => {
            return this.state;
          },
        },
        setState: {
          configurable: true,
          value: (...args: Parameters<typeof setState>) => {
            return this.setState(...args);
          },
        },
        app: {
          configurable: true,
          value: this,
        },
      });
    }

    this.scene.addCallback(this.onSceneUpdated);

    this.addEventListeners();

    // optim to avoid extra render on init
    if (
      typeof this.props.offsetLeft === "number" &&
      typeof this.props.offsetTop === "number"
    ) {
      this.initializeScene();
    } else {
      this.setState(this.getCanvasOffsets(this.props), () => {
        this.initializeScene();
      });
    }
  }

  public componentWillUnmount() {
    this.unmounted = true;
    this.removeEventListeners();
    this.scene.destroy();
    clearTimeout(touchTimeout);
  }

  private onResize = withBatchedUpdates(() => {
    this.scene
      .getElementsIncludingDeleted()
      .forEach((element) => invalidateShapeForElement(element));
    this.setState({});
  });

  private onHashChange = (_: HashChangeEvent) => {
    if (window.location.hash.length > 1) {
      this.initializeScene();
    }
  };

  private removeEventListeners() {
    document.removeEventListener(EVENT.COPY, this.onCopy);
    document.removeEventListener(EVENT.PASTE, this.pasteFromClipboard);
    document.removeEventListener(EVENT.CUT, this.onCut);

    document.removeEventListener(EVENT.KEYDOWN, this.onKeyDown, false);
    document.removeEventListener(
      EVENT.MOUSE_MOVE,
      this.updateCurrentCursorPosition,
      false,
    );
    document.removeEventListener(EVENT.KEYUP, this.onKeyUp);
    window.removeEventListener(EVENT.RESIZE, this.onResize, false);
    window.removeEventListener(EVENT.UNLOAD, this.onUnload, false);
    window.removeEventListener(EVENT.BLUR, this.onBlur, false);
    window.removeEventListener(EVENT.DRAG_OVER, this.disableEvent, false);
    window.removeEventListener(EVENT.DROP, this.disableEvent, false);
    window.removeEventListener(EVENT.HASHCHANGE, this.onHashChange, false);

    document.removeEventListener(
      EVENT.GESTURE_START,
      this.onGestureStart as any,
      false,
    );
    document.removeEventListener(
      EVENT.GESTURE_CHANGE,
      this.onGestureChange as any,
      false,
    );
    document.removeEventListener(
      EVENT.GESTURE_END,
      this.onGestureEnd as any,
      false,
    );
    window.removeEventListener(EVENT.BEFORE_UNLOAD, this.beforeUnload);
  }

  private addEventListeners() {
    document.addEventListener(EVENT.COPY, this.onCopy);
    document.addEventListener(EVENT.PASTE, this.pasteFromClipboard);
    document.addEventListener(EVENT.CUT, this.onCut);

    document.addEventListener(EVENT.KEYDOWN, this.onKeyDown, false);
    document.addEventListener(EVENT.KEYUP, this.onKeyUp, { passive: true });
    document.addEventListener(
      EVENT.MOUSE_MOVE,
      this.updateCurrentCursorPosition,
    );
    window.addEventListener(EVENT.RESIZE, this.onResize, false);
    window.addEventListener(EVENT.UNLOAD, this.onUnload, false);
    window.addEventListener(EVENT.BLUR, this.onBlur, false);
    window.addEventListener(EVENT.DRAG_OVER, this.disableEvent, false);
    window.addEventListener(EVENT.DROP, this.disableEvent, false);
    window.addEventListener(EVENT.HASHCHANGE, this.onHashChange, false);

    // rerender text elements on font load to fix #637 && #1553
    document.fonts?.addEventListener?.("loadingdone", this.onFontLoaded);

    // Safari-only desktop pinch zoom
    document.addEventListener(
      EVENT.GESTURE_START,
      this.onGestureStart as any,
      false,
    );
    document.addEventListener(
      EVENT.GESTURE_CHANGE,
      this.onGestureChange as any,
      false,
    );
    document.addEventListener(
      EVENT.GESTURE_END,
      this.onGestureEnd as any,
      false,
    );
    window.addEventListener(EVENT.BEFORE_UNLOAD, this.beforeUnload);
  }

  private beforeUnload = withBatchedUpdates((event: BeforeUnloadEvent) => {
    if (this.state.isCollaborating && this.portal.roomID) {
      try {
        localStorage?.setItem(
          LOCAL_STORAGE_KEY_COLLAB_FORCE_FLAG,
          JSON.stringify({
            timestamp: Date.now(),
            room: this.portal.roomID,
          }),
        );
      } catch {}
    }
    const syncableElements = getSyncableElements(
      this.scene.getElementsIncludingDeleted(),
    );
    if (
      this.state.isCollaborating &&
      !isSavedToFirebase(this.portal, syncableElements)
    ) {
      // this won't run in time if user decides to leave the site, but
      // the purpose is to run in immediately after user decides to stay
      this.saveCollabRoomToFirebase(syncableElements);

      event.preventDefault();
      // NOTE: modern browsers no longer allow showing a custom message here
      event.returnValue = "";
    }
  });

  queueBroadcastAllElements = throttle(() => {
    this.portal.broadcastScene(SCENE.UPDATE, /* syncAll */ true);
  }, SYNC_FULL_SCENE_INTERVAL_MS);

  componentDidUpdate(prevProps: ExcalidrawProps, prevState: AppState) {
    if (
      prevProps.width !== this.props.width ||
      prevProps.height !== this.props.height ||
      (typeof this.props.offsetLeft === "number" &&
        prevProps.offsetLeft !== this.props.offsetLeft) ||
      (typeof this.props.offsetTop === "number" &&
        prevProps.offsetTop !== this.props.offsetTop)
    ) {
      this.setState({
        width: this.props.width,
        height: this.props.height,
        ...this.getCanvasOffsets(this.props),
      });
    }

    document
      .querySelector(".excalidraw")
      ?.classList.toggle("Appearance_dark", this.state.appearance === "dark");

    if (
      this.state.editingLinearElement &&
      !this.state.selectedElementIds[this.state.editingLinearElement.elementId]
    ) {
      // defer so that the commitToHistory flag isn't reset via current update
      setTimeout(() => {
        this.actionManager.executeAction(actionFinalize);
      });
    }
    const { multiElement } = prevState;
    if (
      prevState.elementType !== this.state.elementType &&
      multiElement != null &&
      isBindingEnabled(this.state) &&
      isBindingElement(multiElement)
    ) {
      maybeBindLinearElement(
        multiElement,
        this.state,
        this.scene,
        tupleToCoors(
          LinearElementEditor.getPointAtIndexGlobalCoordinates(
            multiElement,
            -1,
          ),
        ),
      );
    }

    const cursorButton: {
      [id: string]: string | undefined;
    } = {};
    const pointerViewportCoords: SceneState["remotePointerViewportCoords"] = {};
    const remoteSelectedElementIds: SceneState["remoteSelectedElementIds"] = {};
    const pointerUsernames: { [id: string]: string } = {};
    this.state.collaborators.forEach((user, socketId) => {
      if (user.selectedElementIds) {
        for (const id of Object.keys(user.selectedElementIds)) {
          if (!(id in remoteSelectedElementIds)) {
            remoteSelectedElementIds[id] = [];
          }
          remoteSelectedElementIds[id].push(socketId);
        }
      }
      if (!user.pointer) {
        return;
      }
      if (user.username) {
        pointerUsernames[socketId] = user.username;
      }
      pointerViewportCoords[socketId] = sceneCoordsToViewportCoords(
        {
          sceneX: user.pointer.x,
          sceneY: user.pointer.y,
        },
        this.state,
      );
      cursorButton[socketId] = user.button;
    });
    const elements = this.scene.getElements();
    const { atLeastOneVisibleElement, scrollBars } = renderScene(
      elements.filter((element) => {
        // don't render text element that's being currently edited (it's
        // rendered on remote only)
        return (
          !this.state.editingElement ||
          this.state.editingElement.type !== "text" ||
          element.id !== this.state.editingElement.id
        );
      }),
      this.state,
      this.state.selectionElement,
      window.devicePixelRatio,
      this.rc!,
      this.canvas!,
      {
        scrollX: this.state.scrollX,
        scrollY: this.state.scrollY,
        viewBackgroundColor: this.state.viewBackgroundColor,
        zoom: this.state.zoom,
        remotePointerViewportCoords: pointerViewportCoords,
        remotePointerButton: cursorButton,
        remoteSelectedElementIds: remoteSelectedElementIds,
        remotePointerUsernames: pointerUsernames,
        shouldCacheIgnoreZoom: this.state.shouldCacheIgnoreZoom,
      },
      {
        renderOptimizations: true,
      },
    );
    if (scrollBars) {
      currentScrollBars = scrollBars;
    }
    const scrolledOutside =
      // hide when editing text
      this.state.editingElement?.type === "text"
        ? false
        : !atLeastOneVisibleElement && elements.length > 0;
    if (this.state.scrolledOutside !== scrolledOutside) {
      this.setState({ scrolledOutside: scrolledOutside });
    }

    if (
      getSceneVersion(this.scene.getElementsIncludingDeleted()) >
      this.lastBroadcastedOrReceivedSceneVersion
    ) {
      this.portal.broadcastScene(SCENE.UPDATE, /* syncAll */ false);
      this.queueBroadcastAllElements();
    }

    history.record(this.state, this.scene.getElementsIncludingDeleted());

    if (this.props.onChange) {
      this.props.onChange(this.scene.getElementsIncludingDeleted(), this.state);
    }
  }

  // Copy/paste

  private onCut = withBatchedUpdates((event: ClipboardEvent) => {
    if (isWritableElement(event.target)) {
      return;
    }
    this.copyAll();
    this.actionManager.executeAction(actionDeleteSelected);
    event.preventDefault();
  });

  private onCopy = withBatchedUpdates((event: ClipboardEvent) => {
    if (isWritableElement(event.target)) {
      return;
    }
    this.copyAll();
    event.preventDefault();
  });

  private copyAll = () => {
    copyToClipboard(this.scene.getElements(), this.state);
  };

  private copyToClipboardAsPng = async () => {
    const elements = this.scene.getElements();

    const selectedElements = getSelectedElements(elements, this.state);
    try {
      await exportCanvas(
        "clipboard",
        selectedElements.length ? selectedElements : elements,
        this.state,
        this.canvas!,
        this.state,
      );
    } catch (error) {
      console.error(error);
      this.setState({ errorMessage: error.message });
    }
  };

  private copyToClipboardAsSvg = async () => {
    const selectedElements = getSelectedElements(
      this.scene.getElements(),
      this.state,
    );
    try {
      await exportCanvas(
        "clipboard-svg",
        selectedElements.length ? selectedElements : this.scene.getElements(),
        this.state,
        this.canvas!,
        this.state,
      );
    } catch (error) {
      console.error(error);
      this.setState({ errorMessage: error.message });
    }
  };

  private static resetTapTwice() {
    didTapTwice = false;
  }

  private onTapStart = (event: TouchEvent) => {
    if (!didTapTwice) {
      didTapTwice = true;
      clearTimeout(tappedTwiceTimer);
      tappedTwiceTimer = window.setTimeout(
        App.resetTapTwice,
        TAP_TWICE_TIMEOUT,
      );
      return;
    }
    // insert text only if we tapped twice with a single finger
    // event.touches.length === 1 will also prevent inserting text when user's zooming
    if (didTapTwice && event.touches.length === 1) {
      const [touch] = event.touches;
      // @ts-ignore
      this.handleCanvasDoubleClick({
        clientX: touch.clientX,
        clientY: touch.clientY,
      });
      didTapTwice = false;
      clearTimeout(tappedTwiceTimer);
    }
    event.preventDefault();
    if (event.touches.length === 2) {
      this.setState({
        selectedElementIds: {},
      });
    }
  };

  private onTapEnd = (event: TouchEvent) => {
    event.preventDefault();
    if (event.touches.length > 0) {
      this.setState({
        previousSelectedElementIds: {},
        selectedElementIds: this.state.previousSelectedElementIds,
      });
    }
  };

  private pasteFromClipboard = withBatchedUpdates(
    async (event: ClipboardEvent | null) => {
      // #686
      const target = document.activeElement;
      const elementUnderCursor = document.elementFromPoint(cursorX, cursorY);
      if (
        // if no ClipboardEvent supplied, assume we're pasting via contextMenu
        // thus these checks don't make sense
        event &&
        (!(elementUnderCursor instanceof HTMLCanvasElement) ||
          isWritableElement(target))
      ) {
        return;
      }
      const data = await parseClipboard(event);
      if (data.errorMessage) {
        this.setState({ errorMessage: data.errorMessage });
      } else if (data.spreadsheet) {
        this.addElementsFromPasteOrLibrary(
          renderSpreadsheet(this.state, data.spreadsheet, cursorX, cursorY),
        );
      } else if (data.elements) {
        this.addElementsFromPasteOrLibrary(data.elements);
      } else if (data.text) {
        this.addTextFromPaste(data.text);
      }
      this.selectShapeTool("selection");
      event?.preventDefault();
    },
  );

  private addElementsFromPasteOrLibrary = (
    clipboardElements: readonly ExcalidrawElement[],
    clientX = cursorX,
    clientY = cursorY,
  ) => {
    const [minX, minY, maxX, maxY] = getCommonBounds(clipboardElements);

    const elementsCenterX = distance(minX, maxX) / 2;
    const elementsCenterY = distance(minY, maxY) / 2;

    const { x, y } = viewportCoordsToSceneCoords(
      { clientX, clientY },
      this.state,
    );

    const dx = x - elementsCenterX;
    const dy = y - elementsCenterY;
    const groupIdMap = new Map();

    const oldIdToDuplicatedId = new Map();
    const newElements = clipboardElements.map((element) => {
      const [pastedPositionX, pastedPositionY] = getGridPoint(
        element.x + dx - minX,
        element.y + dy - minY,
        this.state.gridSize,
      );
      const newElement = duplicateElement(
        this.state.editingGroupId,
        groupIdMap,
        element,
        {
          x: pastedPositionX,
          y: pastedPositionY,
        },
      );
      oldIdToDuplicatedId.set(element.id, newElement.id);
      return newElement;
    });
    const nextElements = [
      ...this.scene.getElementsIncludingDeleted(),
      ...newElements,
    ];
    fixBindingsAfterDuplication(
      nextElements,
      clipboardElements,
      oldIdToDuplicatedId,
    );

    this.scene.replaceAllElements(nextElements);
    history.resumeRecording();
    this.setState(
      selectGroupsForSelectedElements(
        {
          ...this.state,
          isLibraryOpen: false,
          selectedElementIds: newElements.reduce((map, element) => {
            map[element.id] = true;
            return map;
          }, {} as any),
          selectedGroupIds: {},
        },
        this.scene.getElements(),
      ),
    );
  };

  private addTextFromPaste(text: any) {
    const { x, y } = viewportCoordsToSceneCoords(
      { clientX: cursorX, clientY: cursorY },
      this.state,
    );

    const element = newTextElement({
      x: x,
      y: y,
      strokeColor: this.state.currentItemStrokeColor,
      backgroundColor: this.state.currentItemBackgroundColor,
      fillStyle: this.state.currentItemFillStyle,
      strokeWidth: this.state.currentItemStrokeWidth,
      strokeStyle: this.state.currentItemStrokeStyle,
      roughness: this.state.currentItemRoughness,
      opacity: this.state.currentItemOpacity,
      strokeSharpness: this.state.currentItemStrokeSharpness,
      text: text,
      fontSize: this.state.currentItemFontSize,
      fontFamily: this.state.currentItemFontFamily,
      textAlign: this.state.currentItemTextAlign,
      verticalAlign: DEFAULT_VERTICAL_ALIGN,
    });

    this.scene.replaceAllElements([
      ...this.scene.getElementsIncludingDeleted(),
      element,
    ]);
    this.setState({ selectedElementIds: { [element.id]: true } });
    history.resumeRecording();
  }

  // Collaboration

  setAppState = (obj: any) => {
    this.setState(obj);
  };

  removePointer = (event: React.PointerEvent<HTMLElement>) => {
    // remove touch handler for context menu on touch devices
    if (event.pointerType === "touch" && touchTimeout) {
      clearTimeout(touchTimeout);
      touchMoving = false;
    }

    gesture.pointers.delete(event.pointerId);
  };

  openPortal = async () => {
    window.history.pushState(
      {},
      "Excalidraw",
      await generateCollaborationLink(),
    );
    // remove deleted elements from elements array & history to ensure we don't
    // expose potentially sensitive user data in case user manually deletes
    // existing elements (or clears scene), which would otherwise be persisted
    // to database even if deleted before creating the room.
    history.clear();
    history.resumeRecording();
    this.scene.replaceAllElements(this.scene.getElements());

    await this.initializeSocketClient({ showLoadingState: false });
  };

  closePortal = () => {
    this.saveCollabRoomToFirebase();
    window.history.pushState({}, "Excalidraw", window.location.origin);
    this.destroySocketClient();
  };

  toggleLock = () => {
    this.setState((prevState) => ({
      elementLocked: !prevState.elementLocked,
      elementType: prevState.elementLocked
        ? "selection"
        : prevState.elementType,
    }));
  };

  toggleZenMode = () => {
    this.setState({
      zenModeEnabled: !this.state.zenModeEnabled,
    });
  };

  toggleGridMode = () => {
    this.setState({
      gridSize: this.state.gridSize ? null : GRID_SIZE,
    });
  };

  setScrollToCenter = (remoteElements: readonly ExcalidrawElement[]) => {
    this.setState({
      ...calculateScrollCenter(
        getNonDeletedElements(remoteElements),
        this.state,
        this.canvas,
      ),
    });
  };

  private handleRemoteSceneUpdate = (
    elements: readonly ExcalidrawElement[],
    {
      init = false,
      initFromSnapshot = false,
    }: { init?: boolean; initFromSnapshot?: boolean } = {},
  ) => {
    if (init) {
      history.resumeRecording();
    }

    if (init || initFromSnapshot) {
      this.setScrollToCenter(elements);
    }
    const newElements = this.portal.reconcileElements(elements);

    // Avoid broadcasting to the rest of the collaborators the scene
    // we just received!
    // Note: this needs to be set before updating the scene as it
    // syncronously calls render.
    this.setLastBroadcastedOrReceivedSceneVersion(getSceneVersion(newElements));

    this.updateScene({ elements: newElements });

    // We haven't yet implemented multiplayer undo functionality, so we clear the undo stack
    // when we receive any messages from another peer. This UX can be pretty rough -- if you
    // undo, a user makes a change, and then try to redo, your element(s) will be lost. However,
    // right now we think this is the right tradeoff.
    this.resetHistory();

    if (!this.portal.socketInitialized && !initFromSnapshot) {
      this.initializeSocket();
    }
  };

  private destroySocketClient = () => {
    this.setState({
      isCollaborating: false,
      collaborators: new Map(),
    });
    this.portal.close();
  };

  public updateScene = withBatchedUpdates(
    (sceneData: {
      elements: readonly ExcalidrawElement[];
      appState?: AppState;
    }) => {
      // currently we only support syncing background color
      if (sceneData.appState?.viewBackgroundColor) {
        this.setState({
          viewBackgroundColor: sceneData.appState.viewBackgroundColor,
        });
      }

      this.scene.replaceAllElements(sceneData.elements);
    },
  );

  private initializeSocket = () => {
    this.portal.socketInitialized = true;
    clearTimeout(this.socketInitializationTimer);
    if (this.state.isLoading && !this.unmounted) {
      this.setState({ isLoading: false });
    }
  };

  private initializeSocketClient = async (opts: {
    showLoadingState: boolean;
  }) => {
    if (this.portal.socket) {
      return;
    }

    const roomMatch = getCollaborationLinkData(window.location.href);
    if (roomMatch) {
      const roomID = roomMatch[1];
      const roomKey = roomMatch[2];

      // fallback in case you're not alone in the room but still don't receive
      // initial SCENE_UPDATE message
      this.socketInitializationTimer = setTimeout(
        this.initializeSocket,
        INITIAL_SCENE_UPDATE_TIMEOUT,
      );

      const { default: socketIOClient }: any = await import(
        /* webpackChunkName: "socketIoClient" */ "socket.io-client"
      );

      this.portal.open(socketIOClient(SOCKET_SERVER), roomID, roomKey);

      // All socket listeners are moving to Portal
      this.portal.socket!.on(
        "client-broadcast",
        async (encryptedData: ArrayBuffer, iv: Uint8Array) => {
          if (!this.portal.roomKey) {
            return;
          }
          const decryptedData = await decryptAESGEM(
            encryptedData,
            this.portal.roomKey,
            iv,
          );

          switch (decryptedData.type) {
            case "INVALID_RESPONSE":
              return;
            case SCENE.INIT: {
              if (!this.portal.socketInitialized) {
                const remoteElements = decryptedData.payload.elements;
                this.handleRemoteSceneUpdate(remoteElements, { init: true });
              }
              break;
            }
            case SCENE.UPDATE:
              this.handleRemoteSceneUpdate(decryptedData.payload.elements);
              break;
            case "MOUSE_LOCATION": {
              const {
                pointer,
                button,
                username,
                selectedElementIds,
              } = decryptedData.payload;

              const socketId: SocketUpdateDataSource["MOUSE_LOCATION"]["payload"]["socketId"] =
                decryptedData.payload.socketId ||
                // @ts-ignore legacy, see #2094 (#2097)
                decryptedData.payload.socketID;

              // NOTE purposefully mutating collaborators map in case of
              // pointer updates so as not to trigger LayerUI rerender
              this.setState((state) => {
                if (!state.collaborators.has(socketId)) {
                  state.collaborators.set(socketId, {});
                }
                const user = state.collaborators.get(socketId)!;
                user.pointer = pointer;
                user.button = button;
                user.selectedElementIds = selectedElementIds;
                user.username = username;
                state.collaborators.set(socketId, user);
                return state;
              });
              break;
            }
          }
        },
      );
      this.portal.socket!.on("first-in-room", () => {
        if (this.portal.socket) {
          this.portal.socket.off("first-in-room");
        }
        this.initializeSocket();
      });

      this.setState({
        isCollaborating: true,
        isLoading: opts.showLoadingState ? true : this.state.isLoading,
      });

      try {
        const elements = await loadFromFirebase(roomID, roomKey);
        if (elements) {
          this.handleRemoteSceneUpdate(elements, { initFromSnapshot: true });
        }
      } catch (error) {
        // log the error and move on. other peers will sync us the scene.
        console.error(error);
      }
    }
  };

  // Portal-only
  setCollaborators(sockets: string[]) {
    this.setState((state) => {
      const collaborators: typeof state.collaborators = new Map();
      for (const socketId of sockets) {
        if (state.collaborators.has(socketId)) {
          collaborators.set(socketId, state.collaborators.get(socketId)!);
        } else {
          collaborators.set(socketId, {});
        }
      }
      return {
        ...state,
        collaborators,
      };
    });
  }

  saveCollabRoomToFirebase = async (
    syncableElements: ExcalidrawElement[] = getSyncableElements(
      this.scene.getElementsIncludingDeleted(),
    ),
  ) => {
    try {
      await saveToFirebase(this.portal, syncableElements);
    } catch (error) {
      console.error(error);
    }
  };

  private onSceneUpdated = () => {
    this.setState({});
  };

  private updateCurrentCursorPosition = withBatchedUpdates(
    (event: MouseEvent) => {
      cursorX = event.x;
      cursorY = event.y;
    },
  );

  // Input handling

  private onKeyDown = withBatchedUpdates((event: KeyboardEvent) => {
    // ensures we don't prevent devTools select-element feature
    if (event[KEYS.CTRL_OR_CMD] && event.shiftKey && event.key === "C") {
      return;
    }

    if (
      (isWritableElement(event.target) && event.key !== KEYS.ESCAPE) ||
      // case: using arrows to move between buttons
      (isArrowKey(event.key) && isInputLike(event.target))
    ) {
      return;
    }

    if (event.key === KEYS.QUESTION_MARK) {
      this.setState({
        showShortcutsDialog: true,
      });
    }

    if (
      !event[KEYS.CTRL_OR_CMD] &&
      event.altKey &&
      event.keyCode === KEYS.Z_KEY_CODE
    ) {
      this.toggleZenMode();
    }

    if (event[KEYS.CTRL_OR_CMD] && event.keyCode === KEYS.GRID_KEY_CODE) {
      this.toggleGridMode();
    }
    if (event[KEYS.CTRL_OR_CMD]) {
      this.setState({ isBindingEnabled: false });
    }

    if (event.code === "KeyC" && event.altKey && event.shiftKey) {
      this.copyToClipboardAsPng();
      event.preventDefault();
      return;
    }

    if (this.actionManager.handleKeyDown(event)) {
      return;
    }

    if (event.code === "Digit9") {
      this.setState({ isLibraryOpen: !this.state.isLibraryOpen });
    }

    if (isArrowKey(event.key)) {
      const step =
        (this.state.gridSize &&
          (event.shiftKey ? ELEMENT_TRANSLATE_AMOUNT : this.state.gridSize)) ||
        (event.shiftKey
          ? ELEMENT_SHIFT_TRANSLATE_AMOUNT
          : ELEMENT_TRANSLATE_AMOUNT);

      const selectedElements = this.scene
        .getElements()
        .filter((element) => this.state.selectedElementIds[element.id]);

      let offsetX = 0;
      let offsetY = 0;

      if (event.key === KEYS.ARROW_LEFT) {
        offsetX = -step;
      } else if (event.key === KEYS.ARROW_RIGHT) {
        offsetX = step;
      } else if (event.key === KEYS.ARROW_UP) {
        offsetY = -step;
      } else if (event.key === KEYS.ARROW_DOWN) {
        offsetY = step;
      }

      selectedElements.forEach((element) => {
        mutateElement(element, {
          x: element.x + offsetX,
          y: element.y + offsetY,
        });

        updateBoundElements(element, {
          simultaneouslyUpdated: selectedElements,
        });
      });

      this.maybeSuggestBindingForAll(selectedElements);

      event.preventDefault();
    } else if (event.key === KEYS.ENTER) {
      const selectedElements = getSelectedElements(
        this.scene.getElements(),
        this.state,
      );

      if (
        selectedElements.length === 1 &&
        isLinearElement(selectedElements[0])
      ) {
        if (
          !this.state.editingLinearElement ||
          this.state.editingLinearElement.elementId !== selectedElements[0].id
        ) {
          history.resumeRecording();
          this.setState({
            editingLinearElement: new LinearElementEditor(
              selectedElements[0],
              this.scene,
            ),
          });
        }
      } else if (
        selectedElements.length === 1 &&
        !isLinearElement(selectedElements[0])
      ) {
        const selectedElement = selectedElements[0];
        this.startTextEditing({
          sceneX: selectedElement.x + selectedElement.width / 2,
          sceneY: selectedElement.y + selectedElement.height / 2,
        });
        event.preventDefault();
        return;
      }
    } else if (
      !event.ctrlKey &&
      !event.altKey &&
      !event.metaKey &&
      this.state.draggingElement === null
    ) {
      const shape = findShapeByKey(event.key);
      if (shape) {
        this.selectShapeTool(shape);
      } else if (event.key === "q") {
        this.toggleLock();
      }
    }
    if (event.key === KEYS.SPACE && gesture.pointers.size === 0) {
      isHoldingSpace = true;
      document.documentElement.style.cursor = CURSOR_TYPE.GRABBING;
    }
  });

  private onKeyUp = withBatchedUpdates((event: KeyboardEvent) => {
    if (event.key === KEYS.SPACE) {
      if (this.state.elementType === "selection") {
        resetCursor();
      } else {
        setCursorForShape(this.state.elementType);
        this.setState({
          selectedElementIds: {},
          selectedGroupIds: {},
          editingGroupId: null,
        });
      }
      isHoldingSpace = false;
    }
    if (!event[KEYS.CTRL_OR_CMD] && !this.state.isBindingEnabled) {
      this.setState({ isBindingEnabled: true });
    }
    if (isArrowKey(event.key)) {
      const selectedElements = getSelectedElements(
        this.scene.getElements(),
        this.state,
      );
      isBindingEnabled(this.state)
        ? bindOrUnbindSelectedElements(selectedElements)
        : unbindLinearElements(selectedElements);
      this.setState({ suggestedBindings: [] });
    }
  });

  private selectShapeTool(elementType: AppState["elementType"]) {
    if (!isHoldingSpace) {
      setCursorForShape(elementType);
    }
    if (isToolIcon(document.activeElement)) {
      document.activeElement.blur();
    }
    if (!isLinearElementType(elementType)) {
      this.setState({ suggestedBindings: [] });
    }
    if (elementType !== "selection") {
      this.setState({
        elementType,
        selectedElementIds: {},
        selectedGroupIds: {},
        editingGroupId: null,
      });
    } else {
      this.setState({ elementType });
    }
  }

  private onGestureStart = withBatchedUpdates((event: GestureEvent) => {
    event.preventDefault();
    this.setState({
      selectedElementIds: {},
    });
    gesture.initialScale = this.state.zoom.value;
  });

  private onGestureChange = withBatchedUpdates((event: GestureEvent) => {
    event.preventDefault();
    const gestureCenter = getCenter(gesture.pointers);
    this.setState(({ zoom }) => ({
      zoom: getNewZoom(
        getNormalizedZoom(gesture.initialScale! * event.scale),
        zoom,
        gestureCenter,
      ),
    }));
  });

  private onGestureEnd = withBatchedUpdates((event: GestureEvent) => {
    event.preventDefault();
    this.setState({
      previousSelectedElementIds: {},
      selectedElementIds: this.state.previousSelectedElementIds,
    });
    gesture.initialScale = null;
  });

  private handleTextWysiwyg(
    element: ExcalidrawTextElement,
    {
      isExistingElement = false,
    }: {
      isExistingElement?: boolean;
    },
  ) {
    const updateElement = (text: string, isDeleted = false) => {
      this.scene.replaceAllElements([
        ...this.scene.getElementsIncludingDeleted().map((_element) => {
          if (_element.id === element.id && isTextElement(_element)) {
            return updateTextElement(_element, {
              text,
              isDeleted,
            });
          }
          return _element;
        }),
      ]);
    };

    textWysiwyg({
      id: element.id,
      appState: this.state,
      getViewportCoords: (x, y) => {
        const { x: viewportX, y: viewportY } = sceneCoordsToViewportCoords(
          {
            sceneX: x,
            sceneY: y,
          },
          this.state,
        );
        return [viewportX, viewportY];
      },
      onChange: withBatchedUpdates((text) => {
        updateElement(text);
        if (isNonDeletedElement(element)) {
          updateBoundElements(element);
        }
      }),
      onSubmit: withBatchedUpdates((text) => {
        const isDeleted = !text.trim();
        updateElement(text, isDeleted);
        if (!isDeleted) {
          this.setState((prevState) => ({
            selectedElementIds: {
              ...prevState.selectedElementIds,
              [element.id]: true,
            },
          }));
        } else {
          fixBindingsAfterDeletion(this.scene.getElements(), [element]);
        }
        if (!isDeleted || isExistingElement) {
          history.resumeRecording();
        }

        this.setState({
          draggingElement: null,
          editingElement: null,
        });
        if (this.state.elementLocked) {
          setCursorForShape(this.state.elementType);
        }
      }),
      element,
    });
    // deselect all other elements when inserting text
    this.setState({
      selectedElementIds: {},
      selectedGroupIds: {},
      editingGroupId: null,
    });

    // do an initial update to re-initialize element position since we were
    // modifying element's x/y for sake of editor (case: syncing to remote)
    updateElement(element.text);
  }

  private getTextElementAtPosition(
    x: number,
    y: number,
  ): NonDeleted<ExcalidrawTextElement> | null {
    const element = this.getElementAtPosition(x, y);

    if (element && isTextElement(element) && !element.isDeleted) {
      return element;
    }
    return null;
  }

  private getElementAtPosition(
    x: number,
    y: number,
  ): NonDeleted<ExcalidrawElement> | null {
    const allHitElements = this.getElementsAtPosition(x, y);
    if (allHitElements.length > 1) {
      const elementWithHighestZIndex =
        allHitElements[allHitElements.length - 1];
      // If we're hitting element with highest z-index only on its bounding box
      // while also hitting other element figure, the latter should be considered.
      return isHittingElementBoundingBoxWithoutHittingElement(
        elementWithHighestZIndex,
        this.state,
        x,
        y,
      )
        ? allHitElements[allHitElements.length - 2]
        : elementWithHighestZIndex;
    }
    if (allHitElements.length === 1) {
      return allHitElements[0];
    }
    return null;
  }

  private getElementsAtPosition(
    x: number,
    y: number,
  ): NonDeleted<ExcalidrawElement>[] {
    return getElementsAtPosition(this.scene.getElements(), (element) =>
      hitTest(element, this.state, x, y),
    );
  }

  private startTextEditing = ({
    sceneX,
    sceneY,
    insertAtParentCenter = true,
  }: {
    /** X position to insert text at */
    sceneX: number;
    /** Y position to insert text at */
    sceneY: number;
    /** whether to attempt to insert at element center if applicable */
    insertAtParentCenter?: boolean;
  }) => {
    const existingTextElement = this.getTextElementAtPosition(sceneX, sceneY);

    const parentCenterPosition =
      insertAtParentCenter &&
      this.getTextWysiwygSnappedToCenterPosition(
        sceneX,
        sceneY,
        this.state,
        this.canvas,
        window.devicePixelRatio,
      );

    const element = existingTextElement
      ? existingTextElement
      : newTextElement({
          x: parentCenterPosition
            ? parentCenterPosition.elementCenterX
            : sceneX,
          y: parentCenterPosition
            ? parentCenterPosition.elementCenterY
            : sceneY,
          strokeColor: this.state.currentItemStrokeColor,
          backgroundColor: this.state.currentItemBackgroundColor,
          fillStyle: this.state.currentItemFillStyle,
          strokeWidth: this.state.currentItemStrokeWidth,
          strokeStyle: this.state.currentItemStrokeStyle,
          roughness: this.state.currentItemRoughness,
          opacity: this.state.currentItemOpacity,
          strokeSharpness: this.state.currentItemStrokeSharpness,
          text: "",
          fontSize: this.state.currentItemFontSize,
          fontFamily: this.state.currentItemFontFamily,
          textAlign: parentCenterPosition
            ? "center"
            : this.state.currentItemTextAlign,
          verticalAlign: parentCenterPosition
            ? "middle"
            : DEFAULT_VERTICAL_ALIGN,
        });

    this.setState({ editingElement: element });

    if (existingTextElement) {
      // if text element is no longer centered to a container, reset
      // verticalAlign to default because it's currently internal-only
      if (!parentCenterPosition || element.textAlign !== "center") {
        mutateElement(element, { verticalAlign: DEFAULT_VERTICAL_ALIGN });
      }
    } else {
      this.scene.replaceAllElements([
        ...this.scene.getElementsIncludingDeleted(),
        element,
      ]);

      // case: creating new text not centered to parent elemenent → offset Y
      // so that the text is centered to cursor position
      if (!parentCenterPosition) {
        mutateElement(element, {
          y: element.y - element.baseline / 2,
        });
      }
    }

    this.setState({
      editingElement: element,
    });

    this.handleTextWysiwyg(element, {
      isExistingElement: !!existingTextElement,
    });
  };

  private handleCanvasDoubleClick = (
    event: React.MouseEvent<HTMLCanvasElement>,
  ) => {
    // case: double-clicking with arrow/line tool selected would both create
    // text and enter multiElement mode
    if (this.state.multiElement) {
      return;
    }
    // we should only be able to double click when mode is selection
    if (this.state.elementType !== "selection") {
      return;
    }

    const selectedElements = getSelectedElements(
      this.scene.getElements(),
      this.state,
    );

    if (selectedElements.length === 1 && isLinearElement(selectedElements[0])) {
      if (
        !this.state.editingLinearElement ||
        this.state.editingLinearElement.elementId !== selectedElements[0].id
      ) {
        history.resumeRecording();
        this.setState({
          editingLinearElement: new LinearElementEditor(
            selectedElements[0],
            this.scene,
          ),
        });
      }
      return;
    }

    resetCursor();

    const { x: sceneX, y: sceneY } = viewportCoordsToSceneCoords(
      event,
      this.state,
    );

    const selectedGroupIds = getSelectedGroupIds(this.state);

    if (selectedGroupIds.length > 0) {
      const hitElement = this.getElementAtPosition(sceneX, sceneY);

      const selectedGroupId =
        hitElement &&
        getSelectedGroupIdForElement(hitElement, this.state.selectedGroupIds);

      if (selectedGroupId) {
        this.setState((prevState) =>
          selectGroupsForSelectedElements(
            {
              ...prevState,
              editingGroupId: selectedGroupId,
              selectedElementIds: { [hitElement!.id]: true },
              selectedGroupIds: {},
            },
            this.scene.getElements(),
          ),
        );
        return;
      }
    }

    resetCursor();

    if (!event[KEYS.CTRL_OR_CMD]) {
      this.startTextEditing({
        sceneX,
        sceneY,
        insertAtParentCenter: !event.altKey,
      });
    }
  };

  private handleCanvasPointerMove = (
    event: React.PointerEvent<HTMLCanvasElement>,
  ) => {
    this.savePointer(event.clientX, event.clientY, this.state.cursorButton);

    if (gesture.pointers.has(event.pointerId)) {
      gesture.pointers.set(event.pointerId, {
        x: event.clientX,
        y: event.clientY,
      });
    }

    if (gesture.pointers.size === 2) {
      const center = getCenter(gesture.pointers);
      const deltaX = center.x - gesture.lastCenter!.x;
      const deltaY = center.y - gesture.lastCenter!.y;
      gesture.lastCenter = center;

      const distance = getDistance(Array.from(gesture.pointers.values()));
      const scaleFactor = distance / gesture.initialDistance!;

      this.setState(({ zoom, scrollX, scrollY }) => ({
        scrollX: normalizeScroll(scrollX + deltaX / zoom.value),
        scrollY: normalizeScroll(scrollY + deltaY / zoom.value),
        zoom: getNewZoom(
          getNormalizedZoom(gesture.initialScale! * scaleFactor),
          zoom,
          center,
        ),
        shouldCacheIgnoreZoom: true,
      }));
      this.resetShouldCacheIgnoreZoomDebounced();
    } else {
      gesture.lastCenter = gesture.initialDistance = gesture.initialScale = null;
    }

    if (isHoldingSpace || isPanning || isDraggingScrollBar) {
      return;
    }
    const isPointerOverScrollBars = isOverScrollBars(
      currentScrollBars,
      event.clientX,
      event.clientY,
    );
    const isOverScrollBar = isPointerOverScrollBars.isOverEither;
    if (!this.state.draggingElement && !this.state.multiElement) {
      if (isOverScrollBar) {
        resetCursor();
      } else {
        setCursorForShape(this.state.elementType);
      }
    }

    const scenePointer = viewportCoordsToSceneCoords(event, this.state);
    const { x: scenePointerX, y: scenePointerY } = scenePointer;

    if (
      this.state.editingLinearElement &&
      !this.state.editingLinearElement.isDragging
    ) {
      const editingLinearElement = LinearElementEditor.handlePointerMove(
        event,
        scenePointerX,
        scenePointerY,
        this.state.editingLinearElement,
        this.state.gridSize,
      );
      if (editingLinearElement !== this.state.editingLinearElement) {
        this.setState({ editingLinearElement });
      }
      if (editingLinearElement.lastUncommittedPoint != null) {
        this.maybeSuggestBindingAtCursor(scenePointer);
      } else {
        this.setState({ suggestedBindings: [] });
      }
    }

    if (isBindingElementType(this.state.elementType)) {
      // Hovering with a selected tool or creating new linear element via click
      // and point
      const { draggingElement } = this.state;
      if (isBindingElement(draggingElement)) {
        this.maybeSuggestBindingForLinearElementAtCursor(
          draggingElement,
          "end",
          scenePointer,
          this.state.startBoundElement,
        );
      } else {
        this.maybeSuggestBindingAtCursor(scenePointer);
      }
    }

    if (this.state.multiElement) {
      const { multiElement } = this.state;
      const { x: rx, y: ry } = multiElement;

      const { points, lastCommittedPoint } = multiElement;
      const lastPoint = points[points.length - 1];

      setCursorForShape(this.state.elementType);

      if (lastPoint === lastCommittedPoint) {
        // if we haven't yet created a temp point and we're beyond commit-zone
        // threshold, add a point
        if (
          distance2d(
            scenePointerX - rx,
            scenePointerY - ry,
            lastPoint[0],
            lastPoint[1],
          ) >= LINE_CONFIRM_THRESHOLD
        ) {
          mutateElement(multiElement, {
            points: [...points, [scenePointerX - rx, scenePointerY - ry]],
          });
        } else {
          document.documentElement.style.cursor = CURSOR_TYPE.POINTER;
          // in this branch, we're inside the commit zone, and no uncommitted
          // point exists. Thus do nothing (don't add/remove points).
        }
      } else if (
        points.length > 2 &&
        lastCommittedPoint &&
        distance2d(
          scenePointerX - rx,
          scenePointerY - ry,
          lastCommittedPoint[0],
          lastCommittedPoint[1],
        ) < LINE_CONFIRM_THRESHOLD
      ) {
        document.documentElement.style.cursor = CURSOR_TYPE.POINTER;
        mutateElement(multiElement, {
          points: points.slice(0, -1),
        });
      } else {
<<<<<<< HEAD
        if (isPathALoop(points)) {
=======
        // cursor moved inside commit zone, and there's uncommitted point,
        // thus remove it
        if (
          points.length > 2 &&
          lastCommittedPoint &&
          distance2d(
            scenePointerX - rx,
            scenePointerY - ry,
            lastCommittedPoint[0],
            lastCommittedPoint[1],
          ) < LINE_CONFIRM_THRESHOLD
        ) {
>>>>>>> 5d295415
          document.documentElement.style.cursor = CURSOR_TYPE.POINTER;
        }
        // update last uncommitted point
        mutateElement(multiElement, {
          points: [
            ...points.slice(0, -1),
            [scenePointerX - rx, scenePointerY - ry],
          ],
        });
      }

      return;
    }

    const hasDeselectedButton = Boolean(event.buttons);
    if (
      hasDeselectedButton ||
      (this.state.elementType !== "selection" &&
        this.state.elementType !== "text")
    ) {
      return;
    }

    const elements = this.scene.getElements();

    const selectedElements = getSelectedElements(elements, this.state);
    if (
      selectedElements.length === 1 &&
      !isOverScrollBar &&
      !this.state.editingLinearElement
    ) {
      const elementWithTransformHandleType = getElementWithTransformHandleType(
        elements,
        this.state,
        scenePointerX,
        scenePointerY,
        this.state.zoom,
        event.pointerType,
      );
      if (
        elementWithTransformHandleType &&
        elementWithTransformHandleType.transformHandleType
      ) {
        document.documentElement.style.cursor = getCursorForResizingElement(
          elementWithTransformHandleType,
        );
        return;
      }
    } else if (selectedElements.length > 1 && !isOverScrollBar) {
      const transformHandleType = getTransformHandleTypeFromCoords(
        getCommonBounds(selectedElements),
        scenePointerX,
        scenePointerY,
        this.state.zoom,
        event.pointerType,
      );
      if (transformHandleType) {
        document.documentElement.style.cursor = getCursorForResizingElement({
          transformHandleType,
        });
        return;
      }
    }

    const hitElement = this.getElementAtPosition(
      scenePointer.x,
      scenePointer.y,
    );
    if (this.state.elementType === "text") {
      document.documentElement.style.cursor = isTextElement(hitElement)
        ? CURSOR_TYPE.TEXT
        : CURSOR_TYPE.CROSSHAIR;
    } else if (isOverScrollBar) {
      document.documentElement.style.cursor = CURSOR_TYPE.AUTO;
    } else if (
      hitElement ||
      this.isHittingCommonBoundingBoxOfSelectedElements(
        scenePointer,
        selectedElements,
      )
    ) {
      document.documentElement.style.cursor = CURSOR_TYPE.MOVE;
    } else {
      document.documentElement.style.cursor = CURSOR_TYPE.AUTO;
    }
  };

  // set touch moving for mobile context menu
  private handleTouchMove = (event: React.TouchEvent<HTMLCanvasElement>) => {
    touchMoving = true;
  };

  private handleCanvasPointerDown = (
    event: React.PointerEvent<HTMLCanvasElement>,
  ) => {
    event.persist();

    this.maybeOpenContextMenuAfterPointerDownOnTouchDevices(event);
    this.maybeCleanupAfterMissingPointerUp(event);

    if (isPanning) {
      return;
    }

    this.setState({
      lastPointerDownWith: event.pointerType,
      cursorButton: "down",
    });
    this.savePointer(event.clientX, event.clientY, "down");

    if (this.handleCanvasPanUsingWheelOrSpaceDrag(event)) {
      return;
    }

    // only handle left mouse button or touch
    if (
      event.button !== POINTER_BUTTON.MAIN &&
      event.button !== POINTER_BUTTON.TOUCH
    ) {
      return;
    }

    this.updateGestureOnPointerDown(event);

    // fixes pointermove causing selection of UI texts #32
    event.preventDefault();
    // Preventing the event above disables default behavior
    // of defocusing potentially focused element, which is what we
    // want when clicking inside the canvas.
    if (document.activeElement instanceof HTMLElement) {
      document.activeElement.blur();
    }

    // don't select while panning
    if (gesture.pointers.size > 1) {
      return;
    }

    // State for the duration of a pointer interaction, which starts with a
    // pointerDown event, ends with a pointerUp event (or another pointerDown)
    const pointerDownState = this.initialPointerDownState(event);

    if (this.handleDraggingScrollBar(event, pointerDownState)) {
      return;
    }

    this.clearSelectionIfNotUsingSelection();
    this.updateBindingEnabledOnPointerMove(event);

    if (this.handleSelectionOnPointerDown(event, pointerDownState)) {
      return;
    }

    if (this.state.elementType === "text") {
      this.handleTextOnPointerDown(event, pointerDownState);
      return;
    } else if (
      this.state.elementType === "arrow" ||
      this.state.elementType === "draw" ||
      this.state.elementType === "line"
    ) {
      this.handleLinearElementOnPointerDown(
        event,
        this.state.elementType,
        pointerDownState,
      );
    } else {
      this.createGenericElementOnPointerDown(
        this.state.elementType,
        pointerDownState,
      );
    }

    const onPointerMove = this.onPointerMoveFromPointerDownHandler(
      pointerDownState,
    );

    const onPointerUp = this.onPointerUpFromPointerDownHandler(
      pointerDownState,
    );

    lastPointerUp = onPointerUp;

    window.addEventListener(EVENT.POINTER_MOVE, onPointerMove);
    window.addEventListener(EVENT.POINTER_UP, onPointerUp);
    pointerDownState.eventListeners.onMove = onPointerMove;
    pointerDownState.eventListeners.onUp = onPointerUp;
  };

  private maybeOpenContextMenuAfterPointerDownOnTouchDevices = (
    event: React.PointerEvent<HTMLCanvasElement>,
  ): void => {
    // deal with opening context menu on touch devices
    if (event.pointerType === "touch") {
      touchMoving = false;

      // open the context menu with the first touch's clientX and clientY
      // if the touch is not moving
      touchTimeout = window.setTimeout(() => {
        if (!touchMoving) {
          this.openContextMenu({
            clientX: event.clientX,
            clientY: event.clientY,
          });
        }
      }, TOUCH_CTX_MENU_TIMEOUT);
    }
  };

  private maybeCleanupAfterMissingPointerUp(
    event: React.PointerEvent<HTMLCanvasElement>,
  ): void {
    if (lastPointerUp !== null) {
      // Unfortunately, sometimes we don't get a pointerup after a pointerdown,
      // this can happen when a contextual menu or alert is triggered. In order to avoid
      // being in a weird state, we clean up on the next pointerdown
      lastPointerUp(event);
    }
  }

  // Returns whether the event is a panning
  private handleCanvasPanUsingWheelOrSpaceDrag = (
    event: React.PointerEvent<HTMLCanvasElement>,
  ): boolean => {
    if (
      !(
        gesture.pointers.size === 0 &&
        (event.button === POINTER_BUTTON.WHEEL ||
          (event.button === POINTER_BUTTON.MAIN && isHoldingSpace))
      )
    ) {
      return false;
    }
    isPanning = true;

    let nextPastePrevented = false;
    const isLinux = /Linux/.test(window.navigator.platform);

    document.documentElement.style.cursor = CURSOR_TYPE.GRABBING;
    let { clientX: lastX, clientY: lastY } = event;
    const onPointerMove = withBatchedUpdates((event: PointerEvent) => {
      const deltaX = lastX - event.clientX;
      const deltaY = lastY - event.clientY;
      lastX = event.clientX;
      lastY = event.clientY;

      /*
       * Prevent paste event if we move while middle clicking on Linux.
       * See issue #1383.
       */
      if (
        isLinux &&
        !nextPastePrevented &&
        (Math.abs(deltaX) > 1 || Math.abs(deltaY) > 1)
      ) {
        nextPastePrevented = true;

        /* Prevent the next paste event */
        const preventNextPaste = (event: ClipboardEvent) => {
          document.body.removeEventListener(EVENT.PASTE, preventNextPaste);
          event.stopPropagation();
        };

        /*
         * Reenable next paste in case of disabled middle click paste for
         * any reason:
         * - rigth click paste
         * - empty clipboard
         */
        const enableNextPaste = () => {
          setTimeout(() => {
            document.body.removeEventListener(EVENT.PASTE, preventNextPaste);
            window.removeEventListener(EVENT.POINTER_UP, enableNextPaste);
          }, 100);
        };

        document.body.addEventListener(EVENT.PASTE, preventNextPaste);
        window.addEventListener(EVENT.POINTER_UP, enableNextPaste);
      }

      this.setState({
        scrollX: normalizeScroll(
          this.state.scrollX - deltaX / this.state.zoom.value,
        ),
        scrollY: normalizeScroll(
          this.state.scrollY - deltaY / this.state.zoom.value,
        ),
      });
    });
    const teardown = withBatchedUpdates(
      (lastPointerUp = () => {
        lastPointerUp = null;
        isPanning = false;
        if (!isHoldingSpace) {
          setCursorForShape(this.state.elementType);
        }
        this.setState({
          cursorButton: "up",
        });
        this.savePointer(event.clientX, event.clientY, "up");
        window.removeEventListener(EVENT.POINTER_MOVE, onPointerMove);
        window.removeEventListener(EVENT.POINTER_UP, teardown);
        window.removeEventListener(EVENT.BLUR, teardown);
      }),
    );
    window.addEventListener(EVENT.BLUR, teardown);
    window.addEventListener(EVENT.POINTER_MOVE, onPointerMove, {
      passive: true,
    });
    window.addEventListener(EVENT.POINTER_UP, teardown);
    return true;
  };

  private updateGestureOnPointerDown(
    event: React.PointerEvent<HTMLCanvasElement>,
  ): void {
    gesture.pointers.set(event.pointerId, {
      x: event.clientX,
      y: event.clientY,
    });

    if (gesture.pointers.size === 2) {
      gesture.lastCenter = getCenter(gesture.pointers);
      gesture.initialScale = this.state.zoom.value;
      gesture.initialDistance = getDistance(
        Array.from(gesture.pointers.values()),
      );
    }
  }

  private initialPointerDownState(
    event: React.PointerEvent<HTMLCanvasElement>,
  ): PointerDownState {
    const origin = viewportCoordsToSceneCoords(event, this.state);
    const selectedElements = getSelectedElements(
      this.scene.getElements(),
      this.state,
    );
    const [minX, minY, maxX, maxY] = getCommonBounds(selectedElements);

    return {
      origin,
      originInGrid: tupleToCoors(
        getGridPoint(origin.x, origin.y, this.state.gridSize),
      ),
      scrollbars: isOverScrollBars(
        currentScrollBars,
        event.clientX,
        event.clientY,
      ),
      // we need to duplicate because we'll be updating this state
      lastCoords: { ...origin },
      originalElements: this.scene.getElements().reduce((acc, element) => {
        acc.set(element.id, {
          x: element.x,
          y: element.y,
          angle: element.angle,
        });
        return acc;
      }, new Map() as PointerDownState["originalElements"]),
      resize: {
        handleType: false,
        isResizing: false,
        offset: { x: 0, y: 0 },
        arrowDirection: "origin",
        center: { x: (maxX + minX) / 2, y: (maxY + minY) / 2 },
      },
      hit: {
        element: null,
        allHitElements: [],
        wasAddedToSelection: false,
        hasBeenDuplicated: false,
        hasHitCommonBoundingBoxOfSelectedElements: this.isHittingCommonBoundingBoxOfSelectedElements(
          origin,
          selectedElements,
        ),
      },
      drag: {
        hasOccurred: false,
        offset: null,
      },
      eventListeners: {
        onMove: null,
        onUp: null,
      },
    };
  }

  // Returns whether the event is a dragging a scrollbar
  private handleDraggingScrollBar(
    event: React.PointerEvent<HTMLCanvasElement>,
    pointerDownState: PointerDownState,
  ): boolean {
    if (
      !(pointerDownState.scrollbars.isOverEither && !this.state.multiElement)
    ) {
      return false;
    }
    isDraggingScrollBar = true;
    pointerDownState.lastCoords.x = event.clientX;
    pointerDownState.lastCoords.y = event.clientY;
    const onPointerMove = withBatchedUpdates((event: PointerEvent) => {
      const target = event.target;
      if (!(target instanceof HTMLElement)) {
        return;
      }

      this.handlePointerMoveOverScrollbars(event, pointerDownState);
    });

    const onPointerUp = withBatchedUpdates(() => {
      isDraggingScrollBar = false;
      setCursorForShape(this.state.elementType);
      lastPointerUp = null;
      this.setState({
        cursorButton: "up",
      });
      this.savePointer(event.clientX, event.clientY, "up");
      window.removeEventListener(EVENT.POINTER_MOVE, onPointerMove);
      window.removeEventListener(EVENT.POINTER_UP, onPointerUp);
    });

    lastPointerUp = onPointerUp;

    window.addEventListener(EVENT.POINTER_MOVE, onPointerMove);
    window.addEventListener(EVENT.POINTER_UP, onPointerUp);
    return true;
  }

  private clearSelectionIfNotUsingSelection = (): void => {
    if (this.state.elementType !== "selection") {
      this.setState({
        selectedElementIds: {},
        selectedGroupIds: {},
        editingGroupId: null,
      });
    }
  };

  /**
   * @returns whether the pointer event has been completely handled
   */
  private handleSelectionOnPointerDown = (
    event: React.PointerEvent<HTMLCanvasElement>,
    pointerDownState: PointerDownState,
  ): boolean => {
    if (this.state.elementType === "selection") {
      const elements = this.scene.getElements();
      const selectedElements = getSelectedElements(elements, this.state);
      if (selectedElements.length === 1 && !this.state.editingLinearElement) {
        const elementWithTransformHandleType = getElementWithTransformHandleType(
          elements,
          this.state,
          pointerDownState.origin.x,
          pointerDownState.origin.y,
          this.state.zoom,
          event.pointerType,
        );
        if (elementWithTransformHandleType != null) {
          this.setState({
            resizingElement: elementWithTransformHandleType.element,
          });
          pointerDownState.resize.handleType =
            elementWithTransformHandleType.transformHandleType;
        }
      } else if (selectedElements.length > 1) {
        pointerDownState.resize.handleType = getTransformHandleTypeFromCoords(
          getCommonBounds(selectedElements),
          pointerDownState.origin.x,
          pointerDownState.origin.y,
          this.state.zoom,
          event.pointerType,
        );
      }
      if (pointerDownState.resize.handleType) {
        document.documentElement.style.cursor = getCursorForResizingElement({
          transformHandleType: pointerDownState.resize.handleType,
        });
        pointerDownState.resize.isResizing = true;
        pointerDownState.resize.offset = tupleToCoors(
          getResizeOffsetXY(
            pointerDownState.resize.handleType,
            selectedElements,
            pointerDownState.origin.x,
            pointerDownState.origin.y,
          ),
        );
        if (
          selectedElements.length === 1 &&
          isLinearElement(selectedElements[0]) &&
          selectedElements[0].points.length === 2
        ) {
          pointerDownState.resize.arrowDirection = getResizeArrowDirection(
            pointerDownState.resize.handleType,
            selectedElements[0],
          );
        }
      } else {
        if (this.state.editingLinearElement) {
          const ret = LinearElementEditor.handlePointerDown(
            event,
            this.state,
            (appState) => this.setState(appState),
            history,
            pointerDownState.origin,
          );
          if (ret.hitElement) {
            pointerDownState.hit.element = ret.hitElement;
          }
          if (ret.didAddPoint) {
            return true;
          }
        }

        // hitElement may already be set above, so check first
        pointerDownState.hit.element =
          pointerDownState.hit.element ??
          this.getElementAtPosition(
            pointerDownState.origin.x,
            pointerDownState.origin.y,
          );

        // For overlapped elements one position may hit
        // multiple elements
        pointerDownState.hit.allHitElements = this.getElementsAtPosition(
          pointerDownState.origin.x,
          pointerDownState.origin.y,
        );

        const hitElement = pointerDownState.hit.element;
        const someHitElementIsSelected = pointerDownState.hit.allHitElements.some(
          (element) => this.isASelectedElement(element),
        );
        if (
          (hitElement === null || !someHitElementIsSelected) &&
          !event.shiftKey &&
          !pointerDownState.hit.hasHitCommonBoundingBoxOfSelectedElements
        ) {
          this.clearSelection(hitElement);
        }

        // If we click on something
        if (hitElement != null) {
          // on CMD/CTRL, drill down to hit element regardless of groups etc.
          if (event[KEYS.CTRL_OR_CMD]) {
            this.setState((prevState) => ({
              ...editGroupForSelectedElement(prevState, hitElement),
              previousSelectedElementIds: this.state.selectedElementIds,
            }));
            // mark as not completely handled so as to allow dragging etc.
            return false;
          }

          // deselect if item is selected
          // if shift is not clicked, this will always return true
          // otherwise, it will trigger selection based on current
          // state of the box
          if (!this.state.selectedElementIds[hitElement.id]) {
            // if we are currently editing a group, treat all selections outside of the group
            // as exiting editing mode.
            if (
              this.state.editingGroupId &&
              !isElementInGroup(hitElement, this.state.editingGroupId)
            ) {
              this.setState({
                selectedElementIds: {},
                selectedGroupIds: {},
                editingGroupId: null,
              });
              return true;
            }

            // Add hit element to selection. At this point if we're not holding
            // SHIFT the previously selected element(s) were deselected above
            // (make sure you use setState updater to use latest state)
            if (
              !someHitElementIsSelected &&
              !pointerDownState.hit.hasHitCommonBoundingBoxOfSelectedElements
            ) {
              this.setState((prevState) => {
                return selectGroupsForSelectedElements(
                  {
                    ...prevState,
                    selectedElementIds: {
                      ...prevState.selectedElementIds,
                      [hitElement.id]: true,
                    },
                  },
                  this.scene.getElements(),
                );
              });
              pointerDownState.hit.wasAddedToSelection = true;
            }
          }
        }

        this.setState({
          previousSelectedElementIds: this.state.selectedElementIds,
        });
      }
    }
    return false;
  };

  private isASelectedElement(hitElement: ExcalidrawElement | null): boolean {
    return hitElement != null && this.state.selectedElementIds[hitElement.id];
  }

  private isHittingCommonBoundingBoxOfSelectedElements(
    point: Readonly<{ x: number; y: number }>,
    selectedElements: readonly ExcalidrawElement[],
  ): boolean {
    if (selectedElements.length < 2) {
      return false;
    }

    // How many pixels off the shape boundary we still consider a hit
    const threshold = 10 / this.state.zoom.value;
    const [x1, y1, x2, y2] = getCommonBounds(selectedElements);
    return (
      point.x > x1 - threshold &&
      point.x < x2 + threshold &&
      point.y > y1 - threshold &&
      point.y < y2 + threshold
    );
  }

  private handleTextOnPointerDown = (
    event: React.PointerEvent<HTMLCanvasElement>,
    pointerDownState: PointerDownState,
  ): void => {
    // if we're currently still editing text, clicking outside
    // should only finalize it, not create another (irrespective
    // of state.elementLocked)
    if (this.state.editingElement?.type === "text") {
      return;
    }

    this.startTextEditing({
      sceneX: pointerDownState.origin.x,
      sceneY: pointerDownState.origin.y,
      insertAtParentCenter: !event.altKey,
    });

    resetCursor();
    if (!this.state.elementLocked) {
      this.setState({
        elementType: "selection",
      });
    }
  };

  private handleLinearElementOnPointerDown = (
    event: React.PointerEvent<HTMLCanvasElement>,
    elementType: ExcalidrawLinearElement["type"],
    pointerDownState: PointerDownState,
  ): void => {
    if (this.state.multiElement) {
      const { multiElement } = this.state;

      // finalize if completing a loop
      if (multiElement.type === "line" && isPathALoop(multiElement.points)) {
        mutateElement(multiElement, {
          lastCommittedPoint:
            multiElement.points[multiElement.points.length - 1],
        });
        this.actionManager.executeAction(actionFinalize);
        return;
      }

      const { x: rx, y: ry, lastCommittedPoint } = multiElement;

      // clicking inside commit zone → finalize arrow
      if (
        multiElement.points.length > 1 &&
        lastCommittedPoint &&
        distance2d(
          pointerDownState.origin.x - rx,
          pointerDownState.origin.y - ry,
          lastCommittedPoint[0],
          lastCommittedPoint[1],
        ) < LINE_CONFIRM_THRESHOLD
      ) {
        this.actionManager.executeAction(actionFinalize);
        return;
      }

      this.setState((prevState) => ({
        selectedElementIds: {
          ...prevState.selectedElementIds,
          [multiElement.id]: true,
        },
      }));
      // clicking outside commit zone → update reference for last committed
      // point
      mutateElement(multiElement, {
        lastCommittedPoint: multiElement.points[multiElement.points.length - 1],
      });
      document.documentElement.style.cursor = CURSOR_TYPE.POINTER;
    } else {
      const [gridX, gridY] = getGridPoint(
        pointerDownState.origin.x,
        pointerDownState.origin.y,
        elementType === "draw" ? null : this.state.gridSize,
      );
      const element = newLinearElement({
        type: elementType,
        x: gridX,
        y: gridY,
        strokeColor: this.state.currentItemStrokeColor,
        backgroundColor: this.state.currentItemBackgroundColor,
        fillStyle: this.state.currentItemFillStyle,
        strokeWidth: this.state.currentItemStrokeWidth,
        strokeStyle: this.state.currentItemStrokeStyle,
        roughness: this.state.currentItemRoughness,
        opacity: this.state.currentItemOpacity,
        strokeSharpness: this.state.currentItemLinearStrokeSharpness,
      });
      this.setState((prevState) => ({
        selectedElementIds: {
          ...prevState.selectedElementIds,
          [element.id]: false,
        },
      }));
      mutateElement(element, {
        points: [...element.points, [0, 0]],
      });
      const boundElement = getHoveredElementForBinding(
        pointerDownState.origin,
        this.scene,
      );
      this.scene.replaceAllElements([
        ...this.scene.getElementsIncludingDeleted(),
        element,
      ]);
      this.setState({
        draggingElement: element,
        editingElement: element,
        startBoundElement: boundElement,
        suggestedBindings: [],
      });
    }
  };

  private createGenericElementOnPointerDown = (
    elementType: ExcalidrawGenericElement["type"],
    pointerDownState: PointerDownState,
  ): void => {
    const [gridX, gridY] = getGridPoint(
      pointerDownState.origin.x,
      pointerDownState.origin.y,
      this.state.gridSize,
    );
    const element = newElement({
      type: elementType,
      x: gridX,
      y: gridY,
      strokeColor: this.state.currentItemStrokeColor,
      backgroundColor: this.state.currentItemBackgroundColor,
      fillStyle: this.state.currentItemFillStyle,
      strokeWidth: this.state.currentItemStrokeWidth,
      strokeStyle: this.state.currentItemStrokeStyle,
      roughness: this.state.currentItemRoughness,
      opacity: this.state.currentItemOpacity,
      strokeSharpness: this.state.currentItemStrokeSharpness,
    });

    if (element.type === "selection") {
      this.setState({
        selectionElement: element,
        draggingElement: element,
      });
    } else {
      this.scene.replaceAllElements([
        ...this.scene.getElementsIncludingDeleted(),
        element,
      ]);
      this.setState({
        multiElement: null,
        draggingElement: element,
        editingElement: element,
      });
    }
  };

  private onPointerMoveFromPointerDownHandler(
    pointerDownState: PointerDownState,
  ): (event: PointerEvent) => void {
    return withBatchedUpdates((event: PointerEvent) => {
      // We need to initialize dragOffsetXY only after we've updated
      // `state.selectedElementIds` on pointerDown. Doing it here in pointerMove
      // event handler should hopefully ensure we're already working with
      // the updated state.
      if (pointerDownState.drag.offset === null) {
        pointerDownState.drag.offset = tupleToCoors(
          getDragOffsetXY(
            getSelectedElements(this.scene.getElements(), this.state),
            pointerDownState.origin.x,
            pointerDownState.origin.y,
          ),
        );
      }

      const target = event.target;
      if (!(target instanceof HTMLElement)) {
        return;
      }

      if (this.handlePointerMoveOverScrollbars(event, pointerDownState)) {
        return;
      }

      const pointerCoords = viewportCoordsToSceneCoords(event, this.state);
      const [gridX, gridY] = getGridPoint(
        pointerCoords.x,
        pointerCoords.y,
        this.state.gridSize,
      );

      // for arrows/lines, don't start dragging until a given threshold
      // to ensure we don't create a 2-point arrow by mistake when
      // user clicks mouse in a way that it moves a tiny bit (thus
      // triggering pointermove)
      if (
        !pointerDownState.drag.hasOccurred &&
        (this.state.elementType === "arrow" ||
          this.state.elementType === "line")
      ) {
        if (
          distance2d(
            pointerCoords.x,
            pointerCoords.y,
            pointerDownState.origin.x,
            pointerDownState.origin.y,
          ) < DRAGGING_THRESHOLD
        ) {
          return;
        }
      }

      if (pointerDownState.resize.isResizing) {
        const selectedElements = getSelectedElements(
          this.scene.getElements(),
          this.state,
        );
        const transformHandleType = pointerDownState.resize.handleType;
        this.setState({
          // TODO: rename this state field to "isScaling" to distinguish
          // it from the generic "isResizing" which includes scaling and
          // rotating
          isResizing: transformHandleType && transformHandleType !== "rotation",
          isRotating: transformHandleType === "rotation",
        });
        const [resizeX, resizeY] = getGridPoint(
          pointerCoords.x - pointerDownState.resize.offset.x,
          pointerCoords.y - pointerDownState.resize.offset.y,
          this.state.gridSize,
        );
        if (
          transformElements(
            pointerDownState,
            transformHandleType,
            (newTransformHandle) => {
              pointerDownState.resize.handleType = newTransformHandle;
            },
            selectedElements,
            pointerDownState.resize.arrowDirection,
            getRotateWithDiscreteAngleKey(event),
            getResizeWithSidesSameLengthKey(event),
            getResizeCenterPointKey(event),
            resizeX,
            resizeY,
            pointerDownState.resize.center.x,
            pointerDownState.resize.center.y,
          )
        ) {
          this.maybeSuggestBindingForAll(selectedElements);
          return;
        }
      }

      if (this.state.editingLinearElement) {
        const didDrag = LinearElementEditor.handlePointDragging(
          this.state,
          (appState) => this.setState(appState),
          pointerCoords.x,
          pointerCoords.y,
          (element, startOrEnd) => {
            this.maybeSuggestBindingForLinearElementAtCursor(
              element,
              startOrEnd,
              pointerCoords,
            );
          },
        );

        if (didDrag) {
          pointerDownState.lastCoords.x = pointerCoords.x;
          pointerDownState.lastCoords.y = pointerCoords.y;
          return;
        }
      }

      const hasHitASelectedElement = pointerDownState.hit.allHitElements.some(
        (element) => this.isASelectedElement(element),
      );
      if (
        hasHitASelectedElement ||
        pointerDownState.hit.hasHitCommonBoundingBoxOfSelectedElements
      ) {
        // Marking that click was used for dragging to check
        // if elements should be deselected on pointerup
        pointerDownState.drag.hasOccurred = true;
        const selectedElements = getSelectedElements(
          this.scene.getElements(),
          this.state,
        );
        if (selectedElements.length > 0) {
          const [dragX, dragY] = getGridPoint(
            pointerCoords.x - pointerDownState.drag.offset.x,
            pointerCoords.y - pointerDownState.drag.offset.y,
            this.state.gridSize,
          );

          const [dragDistanceX, dragDistanceY] = [
            Math.abs(pointerCoords.x - pointerDownState.origin.x),
            Math.abs(pointerCoords.y - pointerDownState.origin.y),
          ];

          // We only drag in one direction if shift is pressed
          const lockDirection = event.shiftKey;

          dragSelectedElements(
            pointerDownState,
            selectedElements,
            dragX,
            dragY,
            this.scene,
            lockDirection,
            dragDistanceX,
            dragDistanceY,
          );
          this.maybeSuggestBindingForAll(selectedElements);

          // We duplicate the selected element if alt is pressed on pointer move
          if (event.altKey && !pointerDownState.hit.hasBeenDuplicated) {
            // Move the currently selected elements to the top of the z index stack, and
            // put the duplicates where the selected elements used to be.
            // (the origin point where the dragging started)

            pointerDownState.hit.hasBeenDuplicated = true;

            const nextElements = [];
            const elementsToAppend = [];
            const groupIdMap = new Map();
            const oldIdToDuplicatedId = new Map();
            const hitElement = pointerDownState.hit.element;
            for (const element of this.scene.getElementsIncludingDeleted()) {
              if (
                this.state.selectedElementIds[element.id] ||
                // case: the state.selectedElementIds might not have been
                // updated yet by the time this mousemove event is fired
                (element.id === hitElement?.id &&
                  pointerDownState.hit.wasAddedToSelection)
              ) {
                const duplicatedElement = duplicateElement(
                  this.state.editingGroupId,
                  groupIdMap,
                  element,
                );
                const [originDragX, originDragY] = getGridPoint(
                  pointerDownState.origin.x - pointerDownState.drag.offset.x,
                  pointerDownState.origin.y - pointerDownState.drag.offset.y,
                  this.state.gridSize,
                );
                mutateElement(duplicatedElement, {
                  x: duplicatedElement.x + (originDragX - dragX),
                  y: duplicatedElement.y + (originDragY - dragY),
                });
                nextElements.push(duplicatedElement);
                elementsToAppend.push(element);
                oldIdToDuplicatedId.set(element.id, duplicatedElement.id);
              } else {
                nextElements.push(element);
              }
            }
            const nextSceneElements = [...nextElements, ...elementsToAppend];
            fixBindingsAfterDuplication(
              nextSceneElements,
              elementsToAppend,
              oldIdToDuplicatedId,
              "duplicatesServeAsOld",
            );
            this.scene.replaceAllElements(nextSceneElements);
          }
          return;
        }
      }

      // It is very important to read this.state within each move event,
      // otherwise we would read a stale one!
      const draggingElement = this.state.draggingElement;
      if (!draggingElement) {
        return;
      }

      if (isLinearElement(draggingElement)) {
        pointerDownState.drag.hasOccurred = true;
        const points = draggingElement.points;
        let dx: number;
        let dy: number;
        if (draggingElement.type === "draw") {
          dx = pointerCoords.x - draggingElement.x;
          dy = pointerCoords.y - draggingElement.y;
        } else {
          dx = gridX - draggingElement.x;
          dy = gridY - draggingElement.y;
        }

        if (getRotateWithDiscreteAngleKey(event) && points.length === 2) {
          ({ width: dx, height: dy } = getPerfectElementSize(
            this.state.elementType,
            dx,
            dy,
          ));
        }

        if (points.length === 1) {
          mutateElement(draggingElement, { points: [...points, [dx, dy]] });
        } else if (points.length > 1) {
          if (draggingElement.type === "draw") {
            mutateElement(draggingElement, {
              points: simplify(
                [...(points as Point[]), [dx, dy]],
                0.7 / this.state.zoom.value,
              ),
            });
          } else {
            mutateElement(draggingElement, {
              points: [...points.slice(0, -1), [dx, dy]],
            });
          }
        }
        if (isBindingElement(draggingElement)) {
          // When creating a linear element by dragging
          this.maybeSuggestBindingForLinearElementAtCursor(
            draggingElement,
            "end",
            pointerCoords,
            this.state.startBoundElement,
          );
        }
      } else if (draggingElement.type === "selection") {
        dragNewElement(
          draggingElement,
          this.state.elementType,
          pointerDownState.origin.x,
          pointerDownState.origin.y,
          pointerCoords.x,
          pointerCoords.y,
          distance(pointerDownState.origin.x, pointerCoords.x),
          distance(pointerDownState.origin.y, pointerCoords.y),
          getResizeWithSidesSameLengthKey(event),
          getResizeCenterPointKey(event),
        );
      } else {
        dragNewElement(
          draggingElement,
          this.state.elementType,
          pointerDownState.originInGrid.x,
          pointerDownState.originInGrid.y,
          gridX,
          gridY,
          distance(pointerDownState.originInGrid.x, gridX),
          distance(pointerDownState.originInGrid.y, gridY),
          getResizeWithSidesSameLengthKey(event),
          getResizeCenterPointKey(event),
        );
        this.maybeSuggestBindingForAll([draggingElement]);
      }

      if (this.state.elementType === "selection") {
        const elements = this.scene.getElements();
        if (!event.shiftKey && isSomeElementSelected(elements, this.state)) {
          this.setState({
            selectedElementIds: {},
            selectedGroupIds: {},
            editingGroupId: null,
          });
        }
        const elementsWithinSelection = getElementsWithinSelection(
          elements,
          draggingElement,
        );
        this.setState((prevState) =>
          selectGroupsForSelectedElements(
            {
              ...prevState,
              selectedElementIds: {
                ...prevState.selectedElementIds,
                ...elementsWithinSelection.reduce((map, element) => {
                  map[element.id] = true;
                  return map;
                }, {} as any),
              },
            },
            this.scene.getElements(),
          ),
        );
      }
    });
  }

  // Returns whether the pointer move happened over either scrollbar
  private handlePointerMoveOverScrollbars(
    event: PointerEvent,
    pointerDownState: PointerDownState,
  ): boolean {
    if (pointerDownState.scrollbars.isOverHorizontal) {
      const x = event.clientX;
      const dx = x - pointerDownState.lastCoords.x;
      this.setState({
        scrollX: normalizeScroll(
          this.state.scrollX - dx / this.state.zoom.value,
        ),
      });
      pointerDownState.lastCoords.x = x;
      return true;
    }

    if (pointerDownState.scrollbars.isOverVertical) {
      const y = event.clientY;
      const dy = y - pointerDownState.lastCoords.y;
      this.setState({
        scrollY: normalizeScroll(
          this.state.scrollY - dy / this.state.zoom.value,
        ),
      });
      pointerDownState.lastCoords.y = y;
      return true;
    }
    return false;
  }

  private onPointerUpFromPointerDownHandler(
    pointerDownState: PointerDownState,
  ): (event: PointerEvent) => void {
    return withBatchedUpdates((childEvent: PointerEvent) => {
      const {
        draggingElement,
        resizingElement,
        multiElement,
        elementType,
        elementLocked,
        isResizing,
        isRotating,
      } = this.state;

      this.setState({
        isResizing: false,
        isRotating: false,
        resizingElement: null,
        selectionElement: null,
        cursorButton: "up",
        // text elements are reset on finalize, and resetting on pointerup
        // may cause issues with double taps
        editingElement:
          multiElement || isTextElement(this.state.editingElement)
            ? this.state.editingElement
            : null,
      });

      this.savePointer(childEvent.clientX, childEvent.clientY, "up");

      // Handle end of dragging a point of a linear element, might close a loop
      // and sets binding element
      if (this.state.editingLinearElement) {
        const editingLinearElement = LinearElementEditor.handlePointerUp(
          childEvent,
          this.state.editingLinearElement,
          this.state,
        );
        if (editingLinearElement !== this.state.editingLinearElement) {
          this.setState({
            editingLinearElement,
            suggestedBindings: [],
          });
        }
      }

      lastPointerUp = null;

      window.removeEventListener(
        EVENT.POINTER_MOVE,
        pointerDownState.eventListeners.onMove!,
      );
      window.removeEventListener(
        EVENT.POINTER_UP,
        pointerDownState.eventListeners.onUp!,
      );

      if (draggingElement?.type === "draw") {
        this.actionManager.executeAction(actionFinalize);
        return;
      }

      if (isLinearElement(draggingElement)) {
        if (draggingElement!.points.length > 1) {
          history.resumeRecording();
        }
        const pointerCoords = viewportCoordsToSceneCoords(
          childEvent,
          this.state,
        );

        if (
          !pointerDownState.drag.hasOccurred &&
          draggingElement &&
          !multiElement
        ) {
          mutateElement(draggingElement, {
            points: [
              ...draggingElement.points,
              [
                pointerCoords.x - draggingElement.x,
                pointerCoords.y - draggingElement.y,
              ],
            ],
          });
          this.setState({
            multiElement: draggingElement,
            editingElement: this.state.draggingElement,
          });
        } else if (pointerDownState.drag.hasOccurred && !multiElement) {
          if (
            isBindingEnabled(this.state) &&
            isBindingElement(draggingElement)
          ) {
            maybeBindLinearElement(
              draggingElement,
              this.state,
              this.scene,
              pointerCoords,
            );
          }
          this.setState({ suggestedBindings: [], startBoundElement: null });
          if (!elementLocked) {
            resetCursor();
            this.setState((prevState) => ({
              draggingElement: null,
              elementType: "selection",
              selectedElementIds: {
                ...prevState.selectedElementIds,
                [this.state.draggingElement!.id]: true,
              },
            }));
          } else {
            this.setState((prevState) => ({
              draggingElement: null,
              selectedElementIds: {
                ...prevState.selectedElementIds,
                [this.state.draggingElement!.id]: true,
              },
            }));
          }
        }
        return;
      }

      if (
        elementType !== "selection" &&
        draggingElement &&
        isInvisiblySmallElement(draggingElement)
      ) {
        // remove invisible element which was added in onPointerDown
        this.scene.replaceAllElements(
          this.scene.getElementsIncludingDeleted().slice(0, -1),
        );
        this.setState({
          draggingElement: null,
        });
        return;
      }

      if (draggingElement) {
        mutateElement(
          draggingElement,
          getNormalizedDimensions(draggingElement),
        );
      }

      if (resizingElement) {
        history.resumeRecording();
      }

      if (resizingElement && isInvisiblySmallElement(resizingElement)) {
        this.scene.replaceAllElements(
          this.scene
            .getElementsIncludingDeleted()
            .filter((el) => el.id !== resizingElement.id),
        );
      }

      // Code below handles selection when element(s) weren't
      // drag or added to selection on pointer down phase.
      const hitElement = pointerDownState.hit.element;
      if (
        hitElement &&
        !pointerDownState.drag.hasOccurred &&
        !pointerDownState.hit.wasAddedToSelection
      ) {
        if (childEvent.shiftKey) {
          if (this.state.selectedElementIds[hitElement.id]) {
            if (isSelectedViaGroup(this.state, hitElement)) {
              // We want to unselect all groups hitElement is part of
              // as well as all elements that are part of the groups
              // hitElement is part of
              const idsOfSelectedElementsThatAreInGroups = hitElement.groupIds
                .flatMap((groupId) =>
                  getElementsInGroup(this.scene.getElements(), groupId),
                )
                .map((element) => ({ [element.id]: false }))
                .reduce((prevId, acc) => ({ ...prevId, ...acc }), {});

              this.setState((_prevState) => ({
                selectedGroupIds: {
                  ..._prevState.selectedElementIds,
                  ...hitElement.groupIds
                    .map((gId) => ({ [gId]: false }))
                    .reduce((prev, acc) => ({ ...prev, ...acc }), {}),
                },
                selectedElementIds: {
                  ..._prevState.selectedElementIds,
                  ...idsOfSelectedElementsThatAreInGroups,
                },
              }));
            } else {
              // remove element from selection while
              // keeping prev elements selected
              this.setState((prevState) => ({
                selectedElementIds: {
                  ...prevState.selectedElementIds,
                  [hitElement!.id]: false,
                },
              }));
            }
          } else {
            // add element to selection while
            // keeping prev elements selected
            this.setState((_prevState) => ({
              selectedElementIds: {
                ..._prevState.selectedElementIds,
                [hitElement!.id]: true,
              },
            }));
          }
        } else {
          this.setState((prevState) => ({
            ...selectGroupsForSelectedElements(
              {
                ...prevState,
                selectedElementIds: { [hitElement.id]: true },
              },
              this.scene.getElements(),
            ),
          }));
        }
      }

      if (
        !this.state.editingLinearElement &&
        !pointerDownState.drag.hasOccurred &&
        !this.state.isResizing &&
        ((hitElement &&
          isHittingElementBoundingBoxWithoutHittingElement(
            hitElement,
            this.state,
            pointerDownState.origin.x,
            pointerDownState.origin.y,
          )) ||
          (!hitElement &&
            pointerDownState.hit.hasHitCommonBoundingBoxOfSelectedElements))
      ) {
        // Deselect selected elements
        this.setState({
          selectedElementIds: {},
          selectedGroupIds: {},
          editingGroupId: null,
        });

        return;
      }

      if (!elementLocked && draggingElement) {
        this.setState((prevState) => ({
          selectedElementIds: {
            ...prevState.selectedElementIds,
            [draggingElement.id]: true,
          },
        }));
      }

      if (
        elementType !== "selection" ||
        isSomeElementSelected(this.scene.getElements(), this.state)
      ) {
        history.resumeRecording();
      }

      if (pointerDownState.drag.hasOccurred || isResizing || isRotating) {
        (isBindingEnabled(this.state)
          ? bindOrUnbindSelectedElements
          : unbindLinearElements)(
          getSelectedElements(this.scene.getElements(), this.state),
        );
      }

      if (!elementLocked) {
        resetCursor();
        this.setState({
          draggingElement: null,
          suggestedBindings: [],
          elementType: "selection",
        });
      } else {
        this.setState({
          draggingElement: null,
          suggestedBindings: [],
        });
      }
    });
  }

  private updateBindingEnabledOnPointerMove = (
    event: React.PointerEvent<HTMLCanvasElement>,
  ) => {
    const shouldEnableBinding = shouldEnableBindingForPointerEvent(event);
    if (this.state.isBindingEnabled !== shouldEnableBinding) {
      this.setState({ isBindingEnabled: shouldEnableBinding });
    }
  };

  private maybeSuggestBindingAtCursor = (pointerCoords: {
    x: number;
    y: number;
  }): void => {
    const hoveredBindableElement = getHoveredElementForBinding(
      pointerCoords,
      this.scene,
    );
    this.setState({
      suggestedBindings:
        hoveredBindableElement != null ? [hoveredBindableElement] : [],
    });
  };

  private maybeSuggestBindingForLinearElementAtCursor = (
    linearElement: NonDeleted<ExcalidrawLinearElement>,
    startOrEnd: "start" | "end",
    pointerCoords: {
      x: number;
      y: number;
    },
    // During line creation the start binding hasn't been written yet
    // into `linearElement`
    oppositeBindingBoundElement?: ExcalidrawBindableElement | null,
  ): void => {
    const hoveredBindableElement = getHoveredElementForBinding(
      pointerCoords,
      this.scene,
    );
    this.setState({
      suggestedBindings:
        hoveredBindableElement != null &&
        !isLinearElementSimpleAndAlreadyBound(
          linearElement,
          oppositeBindingBoundElement?.id,
          hoveredBindableElement,
        )
          ? [hoveredBindableElement]
          : [],
    });
  };

  private maybeSuggestBindingForAll(
    selectedElements: NonDeleted<ExcalidrawElement>[],
  ): void {
    const suggestedBindings = getEligibleElementsForBinding(selectedElements);
    this.setState({ suggestedBindings });
  }

  private clearSelection(hitElement: ExcalidrawElement | null): void {
    this.setState((prevState) => ({
      selectedElementIds: {},
      selectedGroupIds: {},
      // Continue editing the same group if the user selected a different
      // element from it
      editingGroupId:
        prevState.editingGroupId &&
        hitElement != null &&
        isElementInGroup(hitElement, prevState.editingGroupId)
          ? prevState.editingGroupId
          : null,
    }));
    this.setState({
      selectedElementIds: {},
      previousSelectedElementIds: this.state.selectedElementIds,
    });
  }

  private handleCanvasRef = (canvas: HTMLCanvasElement) => {
    // canvas is null when unmounting
    if (canvas !== null) {
      this.canvas = canvas;
      this.rc = rough.canvas(this.canvas);

      this.canvas.addEventListener(EVENT.WHEEL, this.handleWheel, {
        passive: false,
      });
      this.canvas.addEventListener(EVENT.TOUCH_START, this.onTapStart);
      this.canvas.addEventListener(EVENT.TOUCH_END, this.onTapEnd);
    } else {
      this.canvas?.removeEventListener(EVENT.WHEEL, this.handleWheel);
      this.canvas?.removeEventListener(EVENT.TOUCH_START, this.onTapStart);
      this.canvas?.removeEventListener(EVENT.TOUCH_END, this.onTapEnd);
    }
  };

  private handleCanvasOnDrop = async (
    event: React.DragEvent<HTMLCanvasElement>,
  ) => {
    try {
      const file = event.dataTransfer.files[0];
      if (file?.type === "image/png" || file?.type === "image/svg+xml") {
        const { elements, appState } = await loadFromBlob(file, this.state);
        this.syncActionResult({
          elements,
          appState: {
            ...(appState || this.state),
            isLoading: false,
          },
          commitToHistory: true,
        });
        return;
      }
    } catch (error) {
      return this.setState({
        isLoading: false,
        errorMessage: error.message,
      });
    }

    const libraryShapes = event.dataTransfer.getData(MIME_TYPES.excalidrawlib);
    if (libraryShapes !== "") {
      this.addElementsFromPasteOrLibrary(
        JSON.parse(libraryShapes),
        event.clientX,
        event.clientY,
      );
      return;
    }

    const file = event.dataTransfer?.files[0];
    if (
      file?.type === "application/json" ||
      file?.name.endsWith(".excalidraw")
    ) {
      this.setState({ isLoading: true });
      if (
        "chooseFileSystemEntries" in window ||
        "showOpenFilePicker" in window
      ) {
        try {
          // This will only work as of Chrome 86,
          // but can be safely ignored on older releases.
          const item = event.dataTransfer.items[0];
          // TODO: Make this part of `AppState`.
          (file as any).handle = await (item as any).getAsFileSystemHandle();
        } catch (error) {
          console.warn(error.name, error.message);
        }
      }
      loadFromBlob(file, this.state)
        .then(({ elements, appState }) =>
          this.syncActionResult({
            elements,
            appState: {
              ...(appState || this.state),
              isLoading: false,
            },
            commitToHistory: true,
          }),
        )
        .catch((error) => {
          this.setState({ isLoading: false, errorMessage: error.message });
        });
    } else if (
      file?.type === MIME_TYPES.excalidrawlib ||
      file?.name.endsWith(".excalidrawlib")
    ) {
      Library.importLibrary(file)
        .then(() => {
          this.setState({ isLibraryOpen: false });
        })
        .catch((error) =>
          this.setState({ isLoading: false, errorMessage: error.message }),
        );
    } else {
      this.setState({
        isLoading: false,
        errorMessage: t("alerts.couldNotLoadInvalidFile"),
      });
    }
  };

  private handleCanvasContextMenu = (
    event: React.PointerEvent<HTMLCanvasElement>,
  ) => {
    event.preventDefault();
    this.openContextMenu(event);
  };

  private openContextMenu = ({
    clientX,
    clientY,
  }: {
    clientX: number;
    clientY: number;
  }) => {
    const { x, y } = viewportCoordsToSceneCoords(
      { clientX, clientY },
      this.state,
    );

    const elements = this.scene.getElements();
    const element = this.getElementAtPosition(x, y);
    if (!element) {
      ContextMenu.push({
        options: [
          navigator.clipboard && {
            label: t("labels.paste"),
            action: () => this.pasteFromClipboard(null),
          },
          probablySupportsClipboardBlob &&
            elements.length > 0 && {
              label: t("labels.copyAsPng"),
              action: this.copyToClipboardAsPng,
            },
          probablySupportsClipboardWriteText &&
            elements.length > 0 && {
              label: t("labels.copyAsSvg"),
              action: this.copyToClipboardAsSvg,
            },
          ...this.actionManager.getContextMenuItems((action) =>
            CANVAS_ONLY_ACTIONS.includes(action.name),
          ),
          {
            label: t("labels.toggleGridMode"),
            action: this.toggleGridMode,
          },
        ],
        top: clientY,
        left: clientX,
      });
      return;
    }

    if (!this.state.selectedElementIds[element.id]) {
      this.setState({ selectedElementIds: { [element.id]: true } });
    }

    ContextMenu.push({
      options: [
        navigator.clipboard && {
          label: t("labels.copy"),
          action: this.copyAll,
        },
        navigator.clipboard && {
          label: t("labels.paste"),
          action: () => this.pasteFromClipboard(null),
        },
        probablySupportsClipboardBlob && {
          label: t("labels.copyAsPng"),
          action: this.copyToClipboardAsPng,
        },
        probablySupportsClipboardWriteText && {
          label: t("labels.copyAsSvg"),
          action: this.copyToClipboardAsSvg,
        },
        ...this.actionManager.getContextMenuItems(
          (action) => !CANVAS_ONLY_ACTIONS.includes(action.name),
        ),
      ],
      top: clientY,
      left: clientX,
    });
  };

  private handleWheel = withBatchedUpdates((event: WheelEvent) => {
    event.preventDefault();

    if (isPanning) {
      return;
    }

    const { deltaX, deltaY } = event;
    const { selectedElementIds, previousSelectedElementIds } = this.state;
    // note that event.ctrlKey is necessary to handle pinch zooming
    if (event.metaKey || event.ctrlKey) {
      const sign = Math.sign(deltaY);
      const MAX_STEP = 10;
      let delta = Math.abs(deltaY);
      if (delta > MAX_STEP) {
        delta = MAX_STEP;
      }
      delta *= sign;
      if (Object.keys(previousSelectedElementIds).length !== 0) {
        setTimeout(() => {
          this.setState({
            selectedElementIds: previousSelectedElementIds,
            previousSelectedElementIds: {},
          });
        }, 1000);
      }

      this.setState(({ zoom }) => ({
        zoom: getNewZoom(getNormalizedZoom(zoom.value - delta / 100), zoom, {
          x: cursorX,
          y: cursorY,
        }),
        selectedElementIds: {},
        previousSelectedElementIds:
          Object.keys(selectedElementIds).length !== 0
            ? selectedElementIds
            : previousSelectedElementIds,
        shouldCacheIgnoreZoom: true,
      }));
      this.resetShouldCacheIgnoreZoomDebounced();
      return;
    }

    // scroll horizontally when shift pressed
    if (event.shiftKey) {
      this.setState(({ zoom, scrollX }) => ({
        // on Mac, shift+wheel tends to result in deltaX
        scrollX: normalizeScroll(scrollX - (deltaY || deltaX) / zoom.value),
      }));
      return;
    }

    this.setState(({ zoom, scrollX, scrollY }) => ({
      scrollX: normalizeScroll(scrollX - deltaX / zoom.value),
      scrollY: normalizeScroll(scrollY - deltaY / zoom.value),
    }));
  });

  private getTextWysiwygSnappedToCenterPosition(
    x: number,
    y: number,
    appState: AppState,
    canvas: HTMLCanvasElement | null,
    scale: number,
  ) {
    const elementClickedInside = getElementContainingPosition(
      this.scene
        .getElementsIncludingDeleted()
        .filter((element) => !isTextElement(element)),
      x,
      y,
    );
    if (elementClickedInside) {
      const elementCenterX =
        elementClickedInside.x + elementClickedInside.width / 2;
      const elementCenterY =
        elementClickedInside.y + elementClickedInside.height / 2;
      const distanceToCenter = Math.hypot(
        x - elementCenterX,
        y - elementCenterY,
      );
      const isSnappedToCenter =
        distanceToCenter < TEXT_TO_CENTER_SNAP_THRESHOLD;
      if (isSnappedToCenter) {
        const { x: viewportX, y: viewportY } = sceneCoordsToViewportCoords(
          { sceneX: elementCenterX, sceneY: elementCenterY },
          appState,
        );
        return { viewportX, viewportY, elementCenterX, elementCenterY };
      }
    }
  }

  private savePointer = (x: number, y: number, button: "up" | "down") => {
    if (!x || !y) {
      return;
    }
    const pointer = viewportCoordsToSceneCoords(
      { clientX: x, clientY: y },
      this.state,
    );

    if (isNaN(pointer.x) || isNaN(pointer.y)) {
      // sometimes the pointer goes off screen
      return;
    }
    this.portal.socket &&
      // do not broadcast when more than 1 pointer since that shows flickering on the other side
      gesture.pointers.size < 2 &&
      this.portal.broadcastMouseLocation({
        pointer,
        button,
      });
  };

  private resetShouldCacheIgnoreZoomDebounced = debounce(() => {
    this.setState({ shouldCacheIgnoreZoom: false });
  }, 300);

  private getCanvasOffsets(offsets?: {
    offsetLeft?: number;
    offsetTop?: number;
  }): Pick<AppState, "offsetTop" | "offsetLeft"> {
    if (
      typeof offsets?.offsetLeft === "number" &&
      typeof offsets?.offsetTop === "number"
    ) {
      return {
        offsetLeft: offsets.offsetLeft,
        offsetTop: offsets.offsetTop,
      };
    }
    if (this.excalidrawRef?.current) {
      const parentElement = this.excalidrawRef.current.parentElement;
      const { left, top } = parentElement.getBoundingClientRect();
      return {
        offsetLeft:
          typeof offsets?.offsetLeft === "number" ? offsets.offsetLeft : left,
        offsetTop:
          typeof offsets?.offsetTop === "number" ? offsets.offsetTop : top,
      };
    }
    return {
      offsetLeft:
        typeof offsets?.offsetLeft === "number" ? offsets.offsetLeft : 0,
      offsetTop: typeof offsets?.offsetTop === "number" ? offsets.offsetTop : 0,
    };
  }
}

// -----------------------------------------------------------------------------
// TEST HOOKS
// -----------------------------------------------------------------------------

declare global {
  interface Window {
    h: {
      elements: readonly ExcalidrawElement[];
      state: AppState;
      setState: React.Component<any, AppState>["setState"];
      history: SceneHistory;
      app: InstanceType<typeof App>;
      library: typeof Library;
    };
  }
}

if (
  process.env.NODE_ENV === ENV.TEST ||
  process.env.NODE_ENV === ENV.DEVELOPMENT
) {
  window.h = {} as Window["h"];

  Object.defineProperties(window.h, {
    elements: {
      get() {
        return this.app.scene.getElementsIncludingDeleted();
      },
      set(elements: ExcalidrawElement[]) {
        return this.app.scene.replaceAllElements(elements);
      },
    },
    history: {
      get: () => history,
    },
    library: {
      value: Library,
    },
  });
}
export default App;<|MERGE_RESOLUTION|>--- conflicted
+++ resolved
@@ -2160,10 +2160,7 @@
         mutateElement(multiElement, {
           points: points.slice(0, -1),
         });
-      } else {
-<<<<<<< HEAD
-        if (isPathALoop(points)) {
-=======
+      } else if (isPathALoop(points)) {
         // cursor moved inside commit zone, and there's uncommitted point,
         // thus remove it
         if (
@@ -2176,7 +2173,6 @@
             lastCommittedPoint[1],
           ) < LINE_CONFIRM_THRESHOLD
         ) {
->>>>>>> 5d295415
           document.documentElement.style.cursor = CURSOR_TYPE.POINTER;
         }
         // update last uncommitted point
@@ -2187,7 +2183,6 @@
           ],
         });
       }
-
       return;
     }
 
