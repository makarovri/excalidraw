import { Point, simplify } from "points-on-curve";
import React from "react";
import { RoughCanvas } from "roughjs/bin/canvas";
import rough from "roughjs/bin/rough";
import clsx from "clsx";
import { supported } from "browser-fs-access";

import {
  actionAddToLibrary,
  actionBringForward,
  actionBringToFront,
  actionCopy,
  actionCopyAsPng,
  actionCopyAsSvg,
  actionCopyStyles,
  actionCut,
  actionDeleteSelected,
  actionDuplicateSelection,
  actionFinalize,
  actionFlipHorizontal,
  actionFlipVertical,
  actionGroup,
  actionPasteStyles,
  actionSelectAll,
  actionSendBackward,
  actionSendToBack,
  actionToggleGridMode,
  actionToggleStats,
  actionToggleZenMode,
  actionUngroup,
} from "../actions";
import { createRedoAction, createUndoAction } from "../actions/actionHistory";
import { ActionManager } from "../actions/manager";
import { actions } from "../actions/register";
import { ActionResult } from "../actions/types";
import { trackEvent } from "../analytics";
import { getDefaultAppState } from "../appState";
import {
  copyToClipboard,
  parseClipboard,
  probablySupportsClipboardBlob,
  probablySupportsClipboardWriteText,
} from "../clipboard";
import {
  APP_NAME,
  CURSOR_TYPE,
  DEFAULT_UI_OPTIONS,
  DEFAULT_VERTICAL_ALIGN,
  DRAGGING_THRESHOLD,
  ELEMENT_SHIFT_TRANSLATE_AMOUNT,
  ELEMENT_TRANSLATE_AMOUNT,
  ENV,
  EVENT,
  GRID_SIZE,
  LINE_CONFIRM_THRESHOLD,
  MIME_TYPES,
  POINTER_BUTTON,
  SCROLL_TIMEOUT,
  TAP_TWICE_TIMEOUT,
  TEXT_TO_CENTER_SNAP_THRESHOLD,
  TOUCH_CTX_MENU_TIMEOUT,
  URL_HASH_KEYS,
  URL_QUERY_KEYS,
  ZOOM_STEP,
} from "../constants";
import { loadFromBlob } from "../data";
import { isValidLibrary } from "../data/json";
import { Library } from "../data/library";
import { restore } from "../data/restore";
import {
  dragNewElement,
  dragSelectedElements,
  duplicateElement,
  getCommonBounds,
  getCursorForResizingElement,
  getDragOffsetXY,
  getElementWithTransformHandleType,
  getNonDeletedElements,
  getNormalizedDimensions,
  getPerfectElementSize,
  getResizeArrowDirection,
  getResizeOffsetXY,
  getTransformHandleTypeFromCoords,
  hitTest,
  isHittingElementBoundingBoxWithoutHittingElement,
  isInvisiblySmallElement,
  isNonDeletedElement,
  isTextElement,
  newElement,
  newLinearElement,
  newTextElement,
  textWysiwyg,
  transformElements,
  updateTextElement,
} from "../element";
import {
  bindOrUnbindSelectedElements,
  fixBindingsAfterDeletion,
  fixBindingsAfterDuplication,
  getEligibleElementsForBinding,
  getHoveredElementForBinding,
  isBindingEnabled,
  isLinearElementSimpleAndAlreadyBound,
  maybeBindLinearElement,
  shouldEnableBindingForPointerEvent,
  unbindLinearElements,
  updateBoundElements,
} from "../element/binding";
import { LinearElementEditor } from "../element/linearElementEditor";
import { mutateElement } from "../element/mutateElement";
import { deepCopyElement } from "../element/newElement";
import { MaybeTransformHandleType } from "../element/transformHandles";
import {
  isBindingElement,
  isBindingElementType,
  isLinearElement,
  isLinearElementType,
} from "../element/typeChecks";
import {
  ExcalidrawBindableElement,
  ExcalidrawElement,
  ExcalidrawGenericElement,
  ExcalidrawLinearElement,
  ExcalidrawTextElement,
  NonDeleted,
} from "../element/types";
import { getCenter, getDistance } from "../gesture";
import {
  editGroupForSelectedElement,
  getElementsInGroup,
  getSelectedGroupIdForElement,
  getSelectedGroupIds,
  isElementInGroup,
  isSelectedViaGroup,
  selectGroupsForSelectedElements,
} from "../groups";
import { createHistory, SceneHistory } from "../history";
import { defaultLang, getLanguage, languages, setLanguage, t } from "../i18n";
import {
  CODES,
  getResizeCenterPointKey,
  getResizeWithSidesSameLengthKey,
  getRotateWithDiscreteAngleKey,
  isArrowKey,
  KEYS,
} from "../keys";
import { distance2d, getGridPoint, isPathALoop } from "../math";
import { renderScene } from "../renderer";
import { invalidateShapeForElement } from "../renderer/renderElement";
import {
  calculateScrollCenter,
  getElementContainingPosition,
  getElementsAtPosition,
  getElementsWithinSelection,
  getNormalizedZoom,
  getSelectedElements,
  isOverScrollBars,
  isSomeElementSelected,
} from "../scene";
import Scene from "../scene/Scene";
import { SceneState, ScrollBars } from "../scene/types";
import { getNewZoom } from "../scene/zoom";
import { findShapeByKey } from "../shapes";
import { AppProps, AppState, Gesture, GestureEvent, SceneData } from "../types";
import {
  debounce,
  distance,
  isInputLike,
  isToolIcon,
  isWritableElement,
  resetCursor,
  ResolvablePromise,
  resolvablePromise,
  sceneCoordsToViewportCoords,
  setCursor,
  setCursorForShape,
  tupleToCoors,
  viewportCoordsToSceneCoords,
  withBatchedUpdates,
} from "../utils";
import { isMobile } from "../is-mobile";
import ContextMenu, { ContextMenuOption } from "./ContextMenu";
import LayerUI from "./LayerUI";
import { Stats } from "./Stats";
import { Toast } from "./Toast";
import { actionToggleViewMode } from "../actions/actionToggleViewMode";

const { history } = createHistory();

let didTapTwice: boolean = false;
let tappedTwiceTimer = 0;
let cursorX = 0;
let cursorY = 0;
let isHoldingSpace: boolean = false;
let isPanning: boolean = false;
let isDraggingScrollBar: boolean = false;
let currentScrollBars: ScrollBars = { horizontal: null, vertical: null };
let touchTimeout = 0;
let invalidateContextMenu = false;

let lastPointerUp: ((event: any) => void) | null = null;
const gesture: Gesture = {
  pointers: new Map(),
  lastCenter: null,
  initialDistance: null,
  initialScale: null,
};

export type PointerDownState = Readonly<{
  // The first position at which pointerDown happened
  origin: Readonly<{ x: number; y: number }>;
  // Same as "origin" but snapped to the grid, if grid is on
  originInGrid: Readonly<{ x: number; y: number }>;
  // Scrollbar checks
  scrollbars: ReturnType<typeof isOverScrollBars>;
  // The previous pointer position
  lastCoords: { x: number; y: number };
  // map of original elements data
  originalElements: Map<string, NonDeleted<ExcalidrawElement>>;
  resize: {
    // Handle when resizing, might change during the pointer interaction
    handleType: MaybeTransformHandleType;
    // This is determined on the initial pointer down event
    isResizing: boolean;
    // This is determined on the initial pointer down event
    offset: { x: number; y: number };
    // This is determined on the initial pointer down event
    arrowDirection: "origin" | "end";
    // This is a center point of selected elements determined on the initial pointer down event (for rotation only)
    center: { x: number; y: number };
  };
  hit: {
    // The element the pointer is "hitting", is determined on the initial
    // pointer down event
    element: NonDeleted<ExcalidrawElement> | null;
    // The elements the pointer is "hitting", is determined on the initial
    // pointer down event
    allHitElements: NonDeleted<ExcalidrawElement>[];
    // This is determined on the initial pointer down event
    wasAddedToSelection: boolean;
    // Whether selected element(s) were duplicated, might change during the
    // pointer interaction
    hasBeenDuplicated: boolean;
    hasHitCommonBoundingBoxOfSelectedElements: boolean;
  };
  drag: {
    // Might change during the pointer interation
    hasOccurred: boolean;
    // Might change during the pointer interation
    offset: { x: number; y: number } | null;
  };
  // We need to have these in the state so that we can unsubscribe them
  eventListeners: {
    // It's defined on the initial pointer down event
    onMove: null | ((event: PointerEvent) => void);
    // It's defined on the initial pointer down event
    onUp: null | ((event: PointerEvent) => void);
    // It's defined on the initial pointer down event
    onKeyDown: null | ((event: KeyboardEvent) => void);
    // It's defined on the initial pointer down event
    onKeyUp: null | ((event: KeyboardEvent) => void);
  };
}>;

export type ExcalidrawImperativeAPI = {
  updateScene: InstanceType<typeof App>["updateScene"];
  resetScene: InstanceType<typeof App>["resetScene"];
  getSceneElementsIncludingDeleted: InstanceType<
    typeof App
  >["getSceneElementsIncludingDeleted"];
  history: {
    clear: InstanceType<typeof App>["resetHistory"];
  };
  setScrollToContent: InstanceType<typeof App>["setScrollToContent"];
  getSceneElements: InstanceType<typeof App>["getSceneElements"];
  getAppState: () => InstanceType<typeof App>["state"];
  setCanvasOffsets: InstanceType<typeof App>["setCanvasOffsets"];
  importLibrary: InstanceType<typeof App>["importLibraryFromUrl"];
  setToastMessage: InstanceType<typeof App>["setToastMessage"];
  readyPromise: ResolvablePromise<ExcalidrawImperativeAPI>;
  ready: true;
};

class App extends React.Component<AppProps, AppState> {
  canvas: HTMLCanvasElement | null = null;
  rc: RoughCanvas | null = null;
  unmounted: boolean = false;
  actionManager: ActionManager;
  private excalidrawContainerRef = React.createRef<HTMLDivElement>();

<<<<<<< HEAD
  public static defaultProps: Partial<AppProps> = {
    width: window.innerWidth,
    height: window.innerHeight,
    // needed for tests to pass since we directly render App in many tests
    UIOptions: DEFAULT_UI_OPTIONS,
  };
=======
>>>>>>> c54a0990
  private scene: Scene;
  private resizeObserver: ResizeObserver | undefined;
  constructor(props: AppProps) {
    super(props);
    const defaultAppState = getDefaultAppState();
    const {
      excalidrawRef,
      viewModeEnabled = false,
      zenModeEnabled = false,
      gridModeEnabled = false,
      theme = defaultAppState.theme,
      name = defaultAppState.name,
    } = props;
    this.state = {
      ...defaultAppState,
      theme,
      isLoading: true,
      ...this.getCanvasOffsets(),
      viewModeEnabled,
      zenModeEnabled,
      gridSize: gridModeEnabled ? GRID_SIZE : null,
      name,
      width: window.innerWidth,
      height: window.innerHeight,
    };
    if (excalidrawRef) {
      const readyPromise =
        ("current" in excalidrawRef && excalidrawRef.current?.readyPromise) ||
        resolvablePromise<ExcalidrawImperativeAPI>();

      const api: ExcalidrawImperativeAPI = {
        ready: true,
        readyPromise,
        updateScene: this.updateScene,
        resetScene: this.resetScene,
        getSceneElementsIncludingDeleted: this.getSceneElementsIncludingDeleted,
        history: {
          clear: this.resetHistory,
        },
        setScrollToContent: this.setScrollToContent,
        getSceneElements: this.getSceneElements,
        getAppState: () => this.state,
        setCanvasOffsets: this.setCanvasOffsets,
        importLibrary: this.importLibraryFromUrl,
        setToastMessage: this.setToastMessage,
      } as const;
      if (typeof excalidrawRef === "function") {
        excalidrawRef(api);
      } else {
        excalidrawRef.current = api;
      }
      readyPromise.resolve(api);
    }
    this.scene = new Scene();

    this.actionManager = new ActionManager(
      this.syncActionResult,
      () => this.state,
      () => this.scene.getElementsIncludingDeleted(),
      this,
    );
    this.actionManager.registerAll(actions);

    this.actionManager.registerAction(createUndoAction(history));
    this.actionManager.registerAction(createRedoAction(history));
  }

  private renderCanvas() {
    const canvasScale = window.devicePixelRatio;
    const {
      width: canvasDOMWidth,
      height: canvasDOMHeight,
      viewModeEnabled,
    } = this.state;
    const canvasWidth = canvasDOMWidth * canvasScale;
    const canvasHeight = canvasDOMHeight * canvasScale;
    if (viewModeEnabled) {
      return (
        <canvas
          id="canvas"
          style={{
            width: canvasDOMWidth,
            height: canvasDOMHeight,
            cursor: "grabbing",
          }}
          width={canvasWidth}
          height={canvasHeight}
          ref={this.handleCanvasRef}
          onContextMenu={this.handleCanvasContextMenu}
          onPointerMove={this.handleCanvasPointerMove}
          onPointerUp={this.removePointer}
          onPointerCancel={this.removePointer}
          onTouchMove={this.handleTouchMove}
          onPointerDown={this.handleCanvasPointerDown}
        >
          {t("labels.drawingCanvas")}
        </canvas>
      );
    }
    return (
      <canvas
        id="canvas"
        style={{
          width: canvasDOMWidth,
          height: canvasDOMHeight,
        }}
        width={canvasWidth}
        height={canvasHeight}
        ref={this.handleCanvasRef}
        onContextMenu={this.handleCanvasContextMenu}
        onPointerDown={this.handleCanvasPointerDown}
        onDoubleClick={this.handleCanvasDoubleClick}
        onPointerMove={this.handleCanvasPointerMove}
        onPointerUp={this.removePointer}
        onPointerCancel={this.removePointer}
        onTouchMove={this.handleTouchMove}
        onDrop={this.handleCanvasOnDrop}
      >
        {t("labels.drawingCanvas")}
      </canvas>
    );
  }

  public render() {
    const {
      zenModeEnabled,
      width: canvasDOMWidth,
      height: canvasDOMHeight,
      viewModeEnabled,
    } = this.state;

    const {
      onCollabButtonClick,
      onExportToBackend,
      renderFooter,
      renderCustomStats,
    } = this.props;

    const DEFAULT_PASTE_X = canvasDOMWidth / 2;
    const DEFAULT_PASTE_Y = canvasDOMHeight / 2;

    return (
      <div
        className={clsx("excalidraw", {
          "excalidraw--view-mode": viewModeEnabled,
        })}
        ref={this.excalidrawContainerRef}
      >
        <LayerUI
          canvas={this.canvas}
          appState={this.state}
          setAppState={this.setAppState}
          actionManager={this.actionManager}
          elements={this.scene.getElements()}
          onCollabButtonClick={onCollabButtonClick}
          onLockToggle={this.toggleLock}
          onInsertElements={(elements) =>
            this.addElementsFromPasteOrLibrary(
              elements,
              DEFAULT_PASTE_X,
              DEFAULT_PASTE_Y,
            )
          }
          zenModeEnabled={zenModeEnabled}
          toggleZenMode={this.toggleZenMode}
          langCode={getLanguage().code}
          isCollaborating={this.props.isCollaborating || false}
          onExportToBackend={onExportToBackend}
          renderCustomFooter={renderFooter}
          viewModeEnabled={viewModeEnabled}
          showExitZenModeBtn={
            typeof this.props?.zenModeEnabled === "undefined" && zenModeEnabled
          }
          showThemeBtn={
            typeof this.props?.theme === "undefined" &&
            this.props.UIOptions.canvasActions.theme
          }
          libraryReturnUrl={this.props.libraryReturnUrl}
          UIOptions={this.props.UIOptions}
        />
        <div className="excalidraw-textEditorContainer" />
        {this.state.showStats && (
          <Stats
            appState={this.state}
            setAppState={this.setAppState}
            elements={this.scene.getElements()}
            onClose={this.toggleStats}
            renderCustomStats={renderCustomStats}
          />
        )}
        {this.state.toastMessage !== null && (
          <Toast
            message={this.state.toastMessage}
            clearToast={this.clearToast}
          />
        )}
        <main>{this.renderCanvas()}</main>
      </div>
    );
  }

  public getSceneElementsIncludingDeleted = () => {
    return this.scene.getElementsIncludingDeleted();
  };

  public getSceneElements = () => {
    return this.scene.getElements();
  };

  private syncActionResult = withBatchedUpdates(
    (actionResult: ActionResult) => {
      if (this.unmounted || actionResult === false) {
        return;
      }

      let editingElement: AppState["editingElement"] | null = null;
      if (actionResult.elements) {
        actionResult.elements.forEach((element) => {
          if (
            this.state.editingElement?.id === element.id &&
            this.state.editingElement !== element &&
            isNonDeletedElement(element)
          ) {
            editingElement = element;
          }
        });
        this.scene.replaceAllElements(actionResult.elements);
        if (actionResult.commitToHistory) {
          history.resumeRecording();
        }
      }

      if (actionResult.appState || editingElement) {
        if (actionResult.commitToHistory) {
          history.resumeRecording();
        }

        let viewModeEnabled = actionResult?.appState?.viewModeEnabled || false;
        let zenModeEnabled = actionResult?.appState?.zenModeEnabled || false;
        let gridSize = actionResult?.appState?.gridSize || null;
        let theme = actionResult?.appState?.theme || "light";
        let name = actionResult?.appState?.name ?? this.state.name;
        if (typeof this.props.viewModeEnabled !== "undefined") {
          viewModeEnabled = this.props.viewModeEnabled;
        }

        if (typeof this.props.zenModeEnabled !== "undefined") {
          zenModeEnabled = this.props.zenModeEnabled;
        }

        if (typeof this.props.gridModeEnabled !== "undefined") {
          gridSize = this.props.gridModeEnabled ? GRID_SIZE : null;
        }

        if (typeof this.props.theme !== "undefined") {
          theme = this.props.theme;
        }

        if (typeof this.props.name !== "undefined") {
          name = this.props.name;
        }
        this.setState(
          (state) => {
            // using Object.assign instead of spread to fool TS 4.2.2+ into
            // regarding the resulting type as not containing undefined
            // (which the following expression will never contain)
            return Object.assign(actionResult.appState || {}, {
              editingElement:
                editingElement || actionResult.appState?.editingElement || null,
              viewModeEnabled,
              zenModeEnabled,
              gridSize,
              theme,
              name,
            });
          },
          () => {
            if (actionResult.syncHistory) {
              history.setCurrentState(
                this.state,
                this.scene.getElementsIncludingDeleted(),
              );
            }
          },
        );
      }
    },
  );

  // Lifecycle

  private onBlur = withBatchedUpdates(() => {
    isHoldingSpace = false;
    this.setState({ isBindingEnabled: true });
  });

  private onUnload = () => {
    this.onBlur();
  };

  private disableEvent: EventHandlerNonNull = (event) => {
    event.preventDefault();
  };

  private onFontLoaded = () => {
    this.scene.getElementsIncludingDeleted().forEach((element) => {
      if (isTextElement(element)) {
        invalidateShapeForElement(element);
      }
    });
    this.onSceneUpdated();
  };

  private importLibraryFromUrl = async (url: string, token?: string | null) => {
    if (window.location.hash.includes(URL_HASH_KEYS.addLibrary)) {
      const hash = new URLSearchParams(window.location.hash.slice(1));
      hash.delete(URL_HASH_KEYS.addLibrary);
      window.history.replaceState({}, APP_NAME, `#${hash.toString()}`);
    } else if (window.location.search.includes(URL_QUERY_KEYS.addLibrary)) {
      const query = new URLSearchParams(window.location.search);
      query.delete(URL_QUERY_KEYS.addLibrary);
      window.history.replaceState({}, APP_NAME, `?${query.toString()}`);
    }

    try {
      const request = await fetch(decodeURIComponent(url));
      const blob = await request.blob();
      const json = JSON.parse(await blob.text());
      if (!isValidLibrary(json)) {
        throw new Error();
      }
      if (
        token === Library.csrfToken ||
        window.confirm(
          t("alerts.confirmAddLibrary", { numShapes: json.library.length }),
        )
      ) {
        await Library.importLibrary(blob);
        // hack to rerender the library items after import
        if (this.state.isLibraryOpen) {
          this.setState({ isLibraryOpen: false });
        }
        this.setState({ isLibraryOpen: true });
      }
    } catch (error) {
      window.alert(t("alerts.errorLoadingLibrary"));
      console.error(error);
    }
  };

  private resetHistory = () => {
    history.clear();
  };

  /**
   * Resets scene & history.
   * ! Do not use to clear scene user action !
   */
  private resetScene = withBatchedUpdates(
    (opts?: { resetLoadingState: boolean }) => {
      this.scene.replaceAllElements([]);
      this.setState((state) => ({
        ...getDefaultAppState(),
        isLoading: opts?.resetLoadingState ? false : state.isLoading,
        theme: this.state.theme,
      }));
      this.resetHistory();
    },
  );

  private initializeScene = async () => {
    if ("launchQueue" in window && "LaunchParams" in window) {
      (window as any).launchQueue.setConsumer(
        async (launchParams: { files: any[] }) => {
          if (!launchParams.files.length) {
            return;
          }
          const fileHandle = launchParams.files[0];
          const blob: Blob = await fileHandle.getFile();
          blob.handle = fileHandle;
          loadFromBlob(blob, this.state)
            .then(({ elements, appState }) =>
              this.syncActionResult({
                elements,
                appState: {
                  ...(appState || this.state),
                  isLoading: false,
                },
                commitToHistory: true,
              }),
            )
            .catch((error) => {
              this.setState({ isLoading: false, errorMessage: error.message });
            });
        },
      );
    }

    if (!this.state.isLoading) {
      this.setState({ isLoading: true });
    }
    let initialData = null;
    try {
      initialData = (await this.props.initialData) || null;
    } catch (error) {
      console.error(error);
    }

    const scene = restore(initialData, null);
    scene.appState = {
      ...scene.appState,
      isLoading: false,
    };
    if (initialData?.scrollToContent) {
      scene.appState = {
        ...scene.appState,
        ...calculateScrollCenter(
          scene.elements,
          {
            ...scene.appState,
            width: this.state.width,
            height: this.state.height,
            offsetTop: this.state.offsetTop,
            offsetLeft: this.state.offsetLeft,
          },
          null,
        ),
      };
    }

    this.resetHistory();
    this.syncActionResult({
      ...scene,
      commitToHistory: true,
    });

    const libraryUrl =
      // current
      new URLSearchParams(window.location.hash.slice(1)).get(
        URL_HASH_KEYS.addLibrary,
      ) ||
      // legacy, kept for compat reasons
      new URLSearchParams(window.location.search).get(
        URL_QUERY_KEYS.addLibrary,
      );

    if (libraryUrl) {
      await this.importLibraryFromUrl(libraryUrl);
    }
  };

  public async componentDidMount() {
    if (
      process.env.NODE_ENV === ENV.TEST ||
      process.env.NODE_ENV === ENV.DEVELOPMENT
    ) {
      const setState = this.setState.bind(this);
      Object.defineProperties(window.h, {
        state: {
          configurable: true,
          get: () => {
            return this.state;
          },
        },
        setState: {
          configurable: true,
          value: (...args: Parameters<typeof setState>) => {
            return this.setState(...args);
          },
        },
        app: {
          configurable: true,
          value: this,
        },
      });
    }

    this.scene.addCallback(this.onSceneUpdated);
    this.addEventListeners();

    if ("ResizeObserver" in window && this.excalidrawContainerRef?.current) {
      this.resizeObserver = new ResizeObserver(() => {
        this.updateDOMRect();
      });
      this.resizeObserver?.observe(this.excalidrawContainerRef.current);
    }
    const searchParams = new URLSearchParams(window.location.search.slice(1));

    if (searchParams.has("web-share-target")) {
      // Obtain a file that was shared via the Web Share Target API.
      this.restoreFileFromShare();
    } else {
      this.updateDOMRect(this.initializeScene);
    }
  }

  public componentWillUnmount() {
    this.resizeObserver?.disconnect();
    this.unmounted = true;
    this.removeEventListeners();
    this.scene.destroy();
    clearTimeout(touchTimeout);
    touchTimeout = 0;
  }

  private onResize = withBatchedUpdates(() => {
    this.scene
      .getElementsIncludingDeleted()
      .forEach((element) => invalidateShapeForElement(element));
    this.setState({});
  });

  private removeEventListeners() {
    document.removeEventListener(EVENT.COPY, this.onCopy);
    document.removeEventListener(EVENT.PASTE, this.pasteFromClipboard);
    document.removeEventListener(EVENT.CUT, this.onCut);

    document.removeEventListener(EVENT.KEYDOWN, this.onKeyDown, false);
    document.removeEventListener(
      EVENT.MOUSE_MOVE,
      this.updateCurrentCursorPosition,
      false,
    );
    document.removeEventListener(EVENT.KEYUP, this.onKeyUp);
    window.removeEventListener(EVENT.RESIZE, this.onResize, false);
    window.removeEventListener(EVENT.UNLOAD, this.onUnload, false);
    window.removeEventListener(EVENT.BLUR, this.onBlur, false);
    window.removeEventListener(EVENT.DRAG_OVER, this.disableEvent, false);
    window.removeEventListener(EVENT.DROP, this.disableEvent, false);

    document.removeEventListener(
      EVENT.GESTURE_START,
      this.onGestureStart as any,
      false,
    );
    document.removeEventListener(
      EVENT.GESTURE_CHANGE,
      this.onGestureChange as any,
      false,
    );
    document.removeEventListener(
      EVENT.GESTURE_END,
      this.onGestureEnd as any,
      false,
    );
  }

  private addEventListeners() {
    this.removeEventListeners();
    document.addEventListener(EVENT.COPY, this.onCopy);
    document.addEventListener(EVENT.KEYDOWN, this.onKeyDown, false);
    document.addEventListener(EVENT.KEYUP, this.onKeyUp, { passive: true });
    document.addEventListener(
      EVENT.MOUSE_MOVE,
      this.updateCurrentCursorPosition,
    );
    // rerender text elements on font load to fix #637 && #1553
    document.fonts?.addEventListener?.("loadingdone", this.onFontLoaded);
    // Safari-only desktop pinch zoom
    document.addEventListener(
      EVENT.GESTURE_START,
      this.onGestureStart as any,
      false,
    );
    document.addEventListener(
      EVENT.GESTURE_CHANGE,
      this.onGestureChange as any,
      false,
    );
    document.addEventListener(
      EVENT.GESTURE_END,
      this.onGestureEnd as any,
      false,
    );
    if (this.state.viewModeEnabled) {
      return;
    }

    document.addEventListener(EVENT.PASTE, this.pasteFromClipboard);
    document.addEventListener(EVENT.CUT, this.onCut);
    document.addEventListener(EVENT.SCROLL, this.onScroll);

    window.addEventListener(EVENT.RESIZE, this.onResize, false);
    window.addEventListener(EVENT.UNLOAD, this.onUnload, false);
    window.addEventListener(EVENT.BLUR, this.onBlur, false);
    window.addEventListener(EVENT.DRAG_OVER, this.disableEvent, false);
    window.addEventListener(EVENT.DROP, this.disableEvent, false);
  }

  componentDidUpdate(prevProps: AppProps, prevState: AppState) {
    if (prevProps.langCode !== this.props.langCode) {
      this.updateLanguage();
    }

    if (prevProps.viewModeEnabled !== this.props.viewModeEnabled) {
      this.setState(
        { viewModeEnabled: !!this.props.viewModeEnabled },
        this.addEventListeners,
      );
    }

    if (prevState.viewModeEnabled !== this.state.viewModeEnabled) {
      this.addEventListeners();
    }

    if (prevProps.zenModeEnabled !== this.props.zenModeEnabled) {
      this.setState({ zenModeEnabled: !!this.props.zenModeEnabled });
    }

    if (prevProps.theme !== this.props.theme && this.props.theme) {
      this.setState({ theme: this.props.theme });
    }

    if (prevProps.gridModeEnabled !== this.props.gridModeEnabled) {
      this.setState({
        gridSize: this.props.gridModeEnabled ? GRID_SIZE : null,
      });
    }

    if (this.props.name && prevProps.name !== this.props.name) {
      this.setState({
        name: this.props.name,
      });
    }

    document
      .querySelector(".excalidraw")
      ?.classList.toggle("theme--dark", this.state.theme === "dark");

    if (
      this.state.editingLinearElement &&
      !this.state.selectedElementIds[this.state.editingLinearElement.elementId]
    ) {
      // defer so that the commitToHistory flag isn't reset via current update
      setTimeout(() => {
        this.actionManager.executeAction(actionFinalize);
      });
    }
    const { multiElement } = prevState;
    if (
      prevState.elementType !== this.state.elementType &&
      multiElement != null &&
      isBindingEnabled(this.state) &&
      isBindingElement(multiElement)
    ) {
      maybeBindLinearElement(
        multiElement,
        this.state,
        this.scene,
        tupleToCoors(
          LinearElementEditor.getPointAtIndexGlobalCoordinates(
            multiElement,
            -1,
          ),
        ),
      );
    }

    const cursorButton: {
      [id: string]: string | undefined;
    } = {};
    const pointerViewportCoords: SceneState["remotePointerViewportCoords"] = {};
    const remoteSelectedElementIds: SceneState["remoteSelectedElementIds"] = {};
    const pointerUsernames: { [id: string]: string } = {};
    const pointerUserStates: { [id: string]: string } = {};
    this.state.collaborators.forEach((user, socketId) => {
      if (user.selectedElementIds) {
        for (const id of Object.keys(user.selectedElementIds)) {
          if (!(id in remoteSelectedElementIds)) {
            remoteSelectedElementIds[id] = [];
          }
          remoteSelectedElementIds[id].push(socketId);
        }
      }
      if (!user.pointer) {
        return;
      }
      if (user.username) {
        pointerUsernames[socketId] = user.username;
      }
      if (user.userState) {
        pointerUserStates[socketId] = user.userState;
      }
      pointerViewportCoords[socketId] = sceneCoordsToViewportCoords(
        {
          sceneX: user.pointer.x,
          sceneY: user.pointer.y,
        },
        this.state,
      );
      cursorButton[socketId] = user.button;
    });
    const elements = this.scene.getElements();
    const { atLeastOneVisibleElement, scrollBars } = renderScene(
      elements.filter((element) => {
        // don't render text element that's being currently edited (it's
        // rendered on remote only)
        return (
          !this.state.editingElement ||
          this.state.editingElement.type !== "text" ||
          element.id !== this.state.editingElement.id
        );
      }),
      this.state,
      this.state.selectionElement,
      window.devicePixelRatio,
      this.rc!,
      this.canvas!,
      {
        scrollX: this.state.scrollX,
        scrollY: this.state.scrollY,
        viewBackgroundColor: this.state.viewBackgroundColor,
        zoom: this.state.zoom,
        remotePointerViewportCoords: pointerViewportCoords,
        remotePointerButton: cursorButton,
        remoteSelectedElementIds,
        remotePointerUsernames: pointerUsernames,
        remotePointerUserStates: pointerUserStates,
        shouldCacheIgnoreZoom: this.state.shouldCacheIgnoreZoom,
      },
      {
        renderOptimizations: true,
        renderScrollbars: !isMobile(),
      },
    );
    if (scrollBars) {
      currentScrollBars = scrollBars;
    }
    const scrolledOutside =
      // hide when editing text
      this.state.editingElement?.type === "text"
        ? false
        : !atLeastOneVisibleElement && elements.length > 0;
    if (this.state.scrolledOutside !== scrolledOutside) {
      this.setState({ scrolledOutside });
    }

    history.record(this.state, this.scene.getElementsIncludingDeleted());

    // Do not notify consumers if we're still loading the scene. Among other
    // potential issues, this fixes a case where the tab isn't focused during
    // init, which would trigger onChange with empty elements, which would then
    // override whatever is in localStorage currently.
    if (!this.state.isLoading) {
      this.props.onChange?.(
        this.scene.getElementsIncludingDeleted(),
        this.state,
      );
    }
  }

  private onScroll = debounce(() => {
    const { offsetTop, offsetLeft } = this.getCanvasOffsets();
    this.setState((state) => {
      if (state.offsetLeft === offsetLeft && state.offsetTop === offsetTop) {
        return null;
      }
      return { offsetTop, offsetLeft };
    });
  }, SCROLL_TIMEOUT);

  // Copy/paste

  private onCut = withBatchedUpdates((event: ClipboardEvent) => {
    if (isWritableElement(event.target)) {
      return;
    }
    this.cutAll();
    event.preventDefault();
  });

  private onCopy = withBatchedUpdates((event: ClipboardEvent) => {
    const activeSelection = document.getSelection();
    // if there's a selected text is outside the component, prevent our copy
    // action
    if (
      activeSelection?.anchorNode &&
      // it can happen that certain interactions will create a selection
      // outside (or potentially inside) the component without actually
      // selecting anything (i.e. the selection range is collapsed). Copying
      // in such case wouldn't copy anything to the clipboard anyway, so prevent
      // our copy handler only if the selection isn't collapsed
      !activeSelection.isCollapsed &&
      !this.excalidrawContainerRef.current!.contains(activeSelection.anchorNode)
    ) {
      return;
    }
    if (isWritableElement(event.target)) {
      return;
    }
    this.copyAll();
    event.preventDefault();
  });

  private cutAll = () => {
    this.copyAll();
    this.actionManager.executeAction(actionDeleteSelected);
  };

  private copyAll = () => {
    copyToClipboard(this.scene.getElements(), this.state);
  };

  private static resetTapTwice() {
    didTapTwice = false;
  }

  private onTapStart = (event: TouchEvent) => {
    if (!didTapTwice) {
      didTapTwice = true;
      clearTimeout(tappedTwiceTimer);
      tappedTwiceTimer = window.setTimeout(
        App.resetTapTwice,
        TAP_TWICE_TIMEOUT,
      );
      return;
    }
    // insert text only if we tapped twice with a single finger
    // event.touches.length === 1 will also prevent inserting text when user's zooming
    if (didTapTwice && event.touches.length === 1) {
      const [touch] = event.touches;
      // @ts-ignore
      this.handleCanvasDoubleClick({
        clientX: touch.clientX,
        clientY: touch.clientY,
      });
      didTapTwice = false;
      clearTimeout(tappedTwiceTimer);
    }
    event.preventDefault();
    if (event.touches.length === 2) {
      this.setState({
        selectedElementIds: {},
      });
    }
  };

  private onTapEnd = (event: TouchEvent) => {
    if (event.touches.length > 0) {
      this.setState({
        previousSelectedElementIds: {},
        selectedElementIds: this.state.previousSelectedElementIds,
      });
    }
  };

  private pasteFromClipboard = withBatchedUpdates(
    async (event: ClipboardEvent | null) => {
      // #686
      const target = document.activeElement;
      const elementUnderCursor = document.elementFromPoint(cursorX, cursorY);
      if (
        // if no ClipboardEvent supplied, assume we're pasting via contextMenu
        // thus these checks don't make sense
        event &&
        (!(elementUnderCursor instanceof HTMLCanvasElement) ||
          isWritableElement(target))
      ) {
        return;
      }
      const data = await parseClipboard(event);
      if (data.errorMessage) {
        this.setState({ errorMessage: data.errorMessage });
      } else if (data.spreadsheet) {
        this.setState({
          pasteDialog: {
            data: data.spreadsheet,
            shown: true,
          },
        });
      } else if (data.elements) {
        this.addElementsFromPasteOrLibrary(data.elements);
      } else if (data.text) {
        this.addTextFromPaste(data.text);
      }
      this.selectShapeTool("selection");
      event?.preventDefault();
    },
  );

  private addElementsFromPasteOrLibrary = (
    clipboardElements: readonly ExcalidrawElement[],
    clientX = cursorX,
    clientY = cursorY,
  ) => {
    const [minX, minY, maxX, maxY] = getCommonBounds(clipboardElements);

    const elementsCenterX = distance(minX, maxX) / 2;
    const elementsCenterY = distance(minY, maxY) / 2;

    const { x, y } = viewportCoordsToSceneCoords(
      { clientX, clientY },
      this.state,
    );

    const dx = x - elementsCenterX;
    const dy = y - elementsCenterY;
    const groupIdMap = new Map();

    const [gridX, gridY] = getGridPoint(dx, dy, this.state.gridSize);

    const oldIdToDuplicatedId = new Map();
    const newElements = clipboardElements.map((element) => {
      const newElement = duplicateElement(
        this.state.editingGroupId,
        groupIdMap,
        element,
        {
          x: element.x + gridX - minX,
          y: element.y + gridY - minY,
        },
      );
      oldIdToDuplicatedId.set(element.id, newElement.id);
      return newElement;
    });
    const nextElements = [
      ...this.scene.getElementsIncludingDeleted(),
      ...newElements,
    ];
    fixBindingsAfterDuplication(
      nextElements,
      clipboardElements,
      oldIdToDuplicatedId,
    );

    this.scene.replaceAllElements(nextElements);
    history.resumeRecording();
    this.setState(
      selectGroupsForSelectedElements(
        {
          ...this.state,
          isLibraryOpen: false,
          selectedElementIds: newElements.reduce((map, element) => {
            map[element.id] = true;
            return map;
          }, {} as any),
          selectedGroupIds: {},
        },
        this.scene.getElements(),
      ),
    );
  };

  private addTextFromPaste(text: any) {
    const { x, y } = viewportCoordsToSceneCoords(
      { clientX: cursorX, clientY: cursorY },
      this.state,
    );

    const element = newTextElement({
      x,
      y,
      strokeColor: this.state.currentItemStrokeColor,
      backgroundColor: this.state.currentItemBackgroundColor,
      fillStyle: this.state.currentItemFillStyle,
      strokeWidth: this.state.currentItemStrokeWidth,
      strokeStyle: this.state.currentItemStrokeStyle,
      roughness: this.state.currentItemRoughness,
      opacity: this.state.currentItemOpacity,
      strokeSharpness: this.state.currentItemStrokeSharpness,
      text,
      fontSize: this.state.currentItemFontSize,
      fontFamily: this.state.currentItemFontFamily,
      textAlign: this.state.currentItemTextAlign,
      verticalAlign: DEFAULT_VERTICAL_ALIGN,
    });

    this.scene.replaceAllElements([
      ...this.scene.getElementsIncludingDeleted(),
      element,
    ]);
    this.setState({ selectedElementIds: { [element.id]: true } });
    history.resumeRecording();
  }

  // Collaboration

  setAppState = (obj: any) => {
    this.setState(obj);
  };

  removePointer = (event: React.PointerEvent<HTMLElement>) => {
    // remove touch handler for context menu on touch devices
    if (event.pointerType === "touch" && touchTimeout) {
      clearTimeout(touchTimeout);
      touchTimeout = 0;
      invalidateContextMenu = false;
    }

    gesture.pointers.delete(event.pointerId);
  };

  toggleLock = () => {
    this.setState((prevState) => {
      return {
        elementLocked: !prevState.elementLocked,
        elementType: prevState.elementLocked
          ? "selection"
          : prevState.elementType,
      };
    });
  };

  toggleZenMode = () => {
    this.actionManager.executeAction(actionToggleZenMode);
  };

  toggleStats = () => {
    if (!this.state.showStats) {
      trackEvent("dialog", "stats");
    }
    this.actionManager.executeAction(actionToggleStats);
  };

  setScrollToContent = (remoteElements: readonly ExcalidrawElement[]) => {
    this.setState({
      ...calculateScrollCenter(
        getNonDeletedElements(remoteElements),
        this.state,
        this.canvas,
      ),
    });
  };

  clearToast = () => {
    this.setState({ toastMessage: null });
  };

  setToastMessage = (toastMessage: string) => {
    this.setState({ toastMessage });
  };

  restoreFileFromShare = async () => {
    try {
      const webShareTargetCache = await caches.open("web-share-target");

      const file = await webShareTargetCache.match("shared-file");
      if (file) {
        const blob = await file.blob();
        this.loadFileToCanvas(blob);
        await webShareTargetCache.delete("shared-file");
        window.history.replaceState(null, APP_NAME, window.location.pathname);
      }
    } catch (error) {
      this.setState({ errorMessage: error.message });
    }
  };

  public updateScene = withBatchedUpdates((sceneData: SceneData) => {
    if (sceneData.commitToHistory) {
      history.resumeRecording();
    }

    // currently we only support syncing background color
    if (sceneData.appState?.viewBackgroundColor) {
      this.setState({
        viewBackgroundColor: sceneData.appState.viewBackgroundColor,
      });
    }

    if (sceneData.elements) {
      this.scene.replaceAllElements(sceneData.elements);
    }

    if (sceneData.collaborators) {
      this.setState({ collaborators: sceneData.collaborators });
    }
  });

  private onSceneUpdated = () => {
    this.setState({});
  };

  private updateCurrentCursorPosition = withBatchedUpdates(
    (event: MouseEvent) => {
      cursorX = event.x;
      cursorY = event.y;
    },
  );

  // Input handling

  private onKeyDown = withBatchedUpdates((event: KeyboardEvent) => {
    // normalize `event.key` when CapsLock is pressed #2372
    if (
      "Proxy" in window &&
      ((!event.shiftKey && /^[A-Z]$/.test(event.key)) ||
        (event.shiftKey && /^[a-z]$/.test(event.key)))
    ) {
      event = new Proxy(event, {
        get(ev: any, prop) {
          const value = ev[prop];
          if (typeof value === "function") {
            // fix for Proxies hijacking `this`
            return value.bind(ev);
          }
          return prop === "key"
            ? // CapsLock inverts capitalization based on ShiftKey, so invert
              // it back
              event.shiftKey
              ? ev.key.toUpperCase()
              : ev.key.toLowerCase()
            : value;
        },
      });
    }

    if (
      (isWritableElement(event.target) && event.key !== KEYS.ESCAPE) ||
      // case: using arrows to move between buttons
      (isArrowKey(event.key) && isInputLike(event.target))
    ) {
      return;
    }

    if (event.key === KEYS.QUESTION_MARK) {
      this.setState({
        showHelpDialog: true,
      });
    }

    if (this.actionManager.handleKeyDown(event)) {
      return;
    }

    if (this.state.viewModeEnabled) {
      return;
    }

    if (event[KEYS.CTRL_OR_CMD] && this.state.isBindingEnabled) {
      this.setState({ isBindingEnabled: false });
    }

    if (event.code === CODES.NINE) {
      this.setState({ isLibraryOpen: !this.state.isLibraryOpen });
    }

    if (isArrowKey(event.key)) {
      const step =
        (this.state.gridSize &&
          (event.shiftKey ? ELEMENT_TRANSLATE_AMOUNT : this.state.gridSize)) ||
        (event.shiftKey
          ? ELEMENT_SHIFT_TRANSLATE_AMOUNT
          : ELEMENT_TRANSLATE_AMOUNT);

      const selectedElements = this.scene
        .getElements()
        .filter((element) => this.state.selectedElementIds[element.id]);

      let offsetX = 0;
      let offsetY = 0;

      if (event.key === KEYS.ARROW_LEFT) {
        offsetX = -step;
      } else if (event.key === KEYS.ARROW_RIGHT) {
        offsetX = step;
      } else if (event.key === KEYS.ARROW_UP) {
        offsetY = -step;
      } else if (event.key === KEYS.ARROW_DOWN) {
        offsetY = step;
      }

      selectedElements.forEach((element) => {
        mutateElement(element, {
          x: element.x + offsetX,
          y: element.y + offsetY,
        });

        updateBoundElements(element, {
          simultaneouslyUpdated: selectedElements,
        });
      });

      this.maybeSuggestBindingForAll(selectedElements);

      event.preventDefault();
    } else if (event.key === KEYS.ENTER) {
      const selectedElements = getSelectedElements(
        this.scene.getElements(),
        this.state,
      );

      if (
        selectedElements.length === 1 &&
        isLinearElement(selectedElements[0])
      ) {
        if (
          !this.state.editingLinearElement ||
          this.state.editingLinearElement.elementId !== selectedElements[0].id
        ) {
          history.resumeRecording();
          this.setState({
            editingLinearElement: new LinearElementEditor(
              selectedElements[0],
              this.scene,
            ),
          });
        }
      } else if (
        selectedElements.length === 1 &&
        !isLinearElement(selectedElements[0])
      ) {
        const selectedElement = selectedElements[0];
        this.startTextEditing({
          sceneX: selectedElement.x + selectedElement.width / 2,
          sceneY: selectedElement.y + selectedElement.height / 2,
        });
        event.preventDefault();
        return;
      }
    } else if (
      !event.ctrlKey &&
      !event.altKey &&
      !event.metaKey &&
      this.state.draggingElement === null
    ) {
      const shape = findShapeByKey(event.key);
      if (shape) {
        this.selectShapeTool(shape);
      } else if (event.key === KEYS.Q) {
        this.toggleLock();
      }
    }
    if (event.key === KEYS.SPACE && gesture.pointers.size === 0) {
      isHoldingSpace = true;
      setCursor(this.canvas, CURSOR_TYPE.GRABBING);
    }
  });

  private onKeyUp = withBatchedUpdates((event: KeyboardEvent) => {
    if (event.key === KEYS.SPACE) {
      if (this.state.elementType === "selection") {
        resetCursor(this.canvas);
      } else {
        setCursorForShape(this.canvas, this.state.elementType);
        this.setState({
          selectedElementIds: {},
          selectedGroupIds: {},
          editingGroupId: null,
        });
      }
      isHoldingSpace = false;
    }
    if (!event[KEYS.CTRL_OR_CMD] && !this.state.isBindingEnabled) {
      this.setState({ isBindingEnabled: true });
    }
    if (isArrowKey(event.key)) {
      const selectedElements = getSelectedElements(
        this.scene.getElements(),
        this.state,
      );
      isBindingEnabled(this.state)
        ? bindOrUnbindSelectedElements(selectedElements)
        : unbindLinearElements(selectedElements);
      this.setState({ suggestedBindings: [] });
    }
  });

  private selectShapeTool(elementType: AppState["elementType"]) {
    if (!isHoldingSpace) {
      setCursorForShape(this.canvas, elementType);
    }
    if (isToolIcon(document.activeElement)) {
      document.activeElement.blur();
    }
    if (!isLinearElementType(elementType)) {
      this.setState({ suggestedBindings: [] });
    }
    if (elementType !== "selection") {
      this.setState({
        elementType,
        selectedElementIds: {},
        selectedGroupIds: {},
        editingGroupId: null,
      });
    } else {
      this.setState({ elementType });
    }
  }

  private onGestureStart = withBatchedUpdates((event: GestureEvent) => {
    event.preventDefault();
    this.setState({
      selectedElementIds: {},
    });
    gesture.initialScale = this.state.zoom.value;
  });

  private onGestureChange = withBatchedUpdates((event: GestureEvent) => {
    event.preventDefault();

    // onGestureChange only has zoom factor but not the center.
    // If we're on iPad or iPhone, then we recognize multi-touch and will
    // zoom in at the right location on the touchMove handler already.
    // On Macbook, we don't have those events so will zoom in at the
    // current location instead.
    if (gesture.pointers.size === 2) {
      return;
    }

    const initialScale = gesture.initialScale;
    if (initialScale) {
      this.setState(({ zoom, offsetLeft, offsetTop }) => ({
        zoom: getNewZoom(
          getNormalizedZoom(initialScale * event.scale),
          zoom,
          { left: offsetLeft, top: offsetTop },
          { x: cursorX, y: cursorY },
        ),
      }));
    }
  });

  private onGestureEnd = withBatchedUpdates((event: GestureEvent) => {
    event.preventDefault();
    this.setState({
      previousSelectedElementIds: {},
      selectedElementIds: this.state.previousSelectedElementIds,
    });
    gesture.initialScale = null;
  });

  private handleTextWysiwyg(
    element: ExcalidrawTextElement,
    {
      isExistingElement = false,
    }: {
      isExistingElement?: boolean;
    },
  ) {
    const updateElement = (text: string, isDeleted = false) => {
      this.scene.replaceAllElements([
        ...this.scene.getElementsIncludingDeleted().map((_element) => {
          if (_element.id === element.id && isTextElement(_element)) {
            return updateTextElement(_element, {
              text,
              isDeleted,
            });
          }
          return _element;
        }),
      ]);
    };

    textWysiwyg({
      id: element.id,
      appState: this.state,
      canvas: this.canvas,
      getViewportCoords: (x, y) => {
        const { x: viewportX, y: viewportY } = sceneCoordsToViewportCoords(
          {
            sceneX: x,
            sceneY: y,
          },
          this.state,
        );
        return [
          viewportX - this.state.offsetLeft,
          viewportY - this.state.offsetTop,
        ];
      },
      onChange: withBatchedUpdates((text) => {
        updateElement(text);
        if (isNonDeletedElement(element)) {
          updateBoundElements(element);
        }
      }),
      onSubmit: withBatchedUpdates(({ text, viaKeyboard }) => {
        const isDeleted = !text.trim();
        updateElement(text, isDeleted);
        // select the created text element only if submitting via keyboard
        // (when submitting via click it should act as signal to deselect)
        if (!isDeleted && viaKeyboard) {
          this.setState((prevState) => ({
            selectedElementIds: {
              ...prevState.selectedElementIds,
              [element.id]: true,
            },
          }));
        } else {
          fixBindingsAfterDeletion(this.scene.getElements(), [element]);
        }
        if (!isDeleted || isExistingElement) {
          history.resumeRecording();
        }

        this.setState({
          draggingElement: null,
          editingElement: null,
        });
        if (this.state.elementLocked) {
          setCursorForShape(this.canvas, this.state.elementType);
        }
      }),
      element,
    });
    // deselect all other elements when inserting text
    this.setState({
      selectedElementIds: {},
      selectedGroupIds: {},
      editingGroupId: null,
    });

    // do an initial update to re-initialize element position since we were
    // modifying element's x/y for sake of editor (case: syncing to remote)
    updateElement(element.text);
  }

  private getTextElementAtPosition(
    x: number,
    y: number,
  ): NonDeleted<ExcalidrawTextElement> | null {
    const element = this.getElementAtPosition(x, y);

    if (element && isTextElement(element) && !element.isDeleted) {
      return element;
    }
    return null;
  }

  private getElementAtPosition(
    x: number,
    y: number,
  ): NonDeleted<ExcalidrawElement> | null {
    const allHitElements = this.getElementsAtPosition(x, y);
    if (allHitElements.length > 1) {
      const elementWithHighestZIndex =
        allHitElements[allHitElements.length - 1];
      // If we're hitting element with highest z-index only on its bounding box
      // while also hitting other element figure, the latter should be considered.
      return isHittingElementBoundingBoxWithoutHittingElement(
        elementWithHighestZIndex,
        this.state,
        x,
        y,
      )
        ? allHitElements[allHitElements.length - 2]
        : elementWithHighestZIndex;
    }
    if (allHitElements.length === 1) {
      return allHitElements[0];
    }
    return null;
  }

  private getElementsAtPosition(
    x: number,
    y: number,
  ): NonDeleted<ExcalidrawElement>[] {
    return getElementsAtPosition(this.scene.getElements(), (element) =>
      hitTest(element, this.state, x, y),
    );
  }

  private startTextEditing = ({
    sceneX,
    sceneY,
    insertAtParentCenter = true,
  }: {
    /** X position to insert text at */
    sceneX: number;
    /** Y position to insert text at */
    sceneY: number;
    /** whether to attempt to insert at element center if applicable */
    insertAtParentCenter?: boolean;
  }) => {
    const existingTextElement = this.getTextElementAtPosition(sceneX, sceneY);

    const parentCenterPosition =
      insertAtParentCenter &&
      this.getTextWysiwygSnappedToCenterPosition(
        sceneX,
        sceneY,
        this.state,
        this.canvas,
        window.devicePixelRatio,
      );

    const element = existingTextElement
      ? existingTextElement
      : newTextElement({
          x: parentCenterPosition
            ? parentCenterPosition.elementCenterX
            : sceneX,
          y: parentCenterPosition
            ? parentCenterPosition.elementCenterY
            : sceneY,
          strokeColor: this.state.currentItemStrokeColor,
          backgroundColor: this.state.currentItemBackgroundColor,
          fillStyle: this.state.currentItemFillStyle,
          strokeWidth: this.state.currentItemStrokeWidth,
          strokeStyle: this.state.currentItemStrokeStyle,
          roughness: this.state.currentItemRoughness,
          opacity: this.state.currentItemOpacity,
          strokeSharpness: this.state.currentItemStrokeSharpness,
          text: "",
          fontSize: this.state.currentItemFontSize,
          fontFamily: this.state.currentItemFontFamily,
          textAlign: parentCenterPosition
            ? "center"
            : this.state.currentItemTextAlign,
          verticalAlign: parentCenterPosition
            ? "middle"
            : DEFAULT_VERTICAL_ALIGN,
        });

    this.setState({ editingElement: element });

    if (existingTextElement) {
      // if text element is no longer centered to a container, reset
      // verticalAlign to default because it's currently internal-only
      if (!parentCenterPosition || element.textAlign !== "center") {
        mutateElement(element, { verticalAlign: DEFAULT_VERTICAL_ALIGN });
      }
    } else {
      this.scene.replaceAllElements([
        ...this.scene.getElementsIncludingDeleted(),
        element,
      ]);

      // case: creating new text not centered to parent elemenent → offset Y
      // so that the text is centered to cursor position
      if (!parentCenterPosition) {
        mutateElement(element, {
          y: element.y - element.baseline / 2,
        });
      }
    }

    this.setState({
      editingElement: element,
    });

    this.handleTextWysiwyg(element, {
      isExistingElement: !!existingTextElement,
    });
  };

  private handleCanvasDoubleClick = (
    event: React.MouseEvent<HTMLCanvasElement>,
  ) => {
    // case: double-clicking with arrow/line tool selected would both create
    // text and enter multiElement mode
    if (this.state.multiElement) {
      return;
    }
    // we should only be able to double click when mode is selection
    if (this.state.elementType !== "selection") {
      return;
    }

    const selectedElements = getSelectedElements(
      this.scene.getElements(),
      this.state,
    );

    if (selectedElements.length === 1 && isLinearElement(selectedElements[0])) {
      if (
        !this.state.editingLinearElement ||
        this.state.editingLinearElement.elementId !== selectedElements[0].id
      ) {
        history.resumeRecording();
        this.setState({
          editingLinearElement: new LinearElementEditor(
            selectedElements[0],
            this.scene,
          ),
        });
      }
      return;
    }

    resetCursor(this.canvas);

    const { x: sceneX, y: sceneY } = viewportCoordsToSceneCoords(
      event,
      this.state,
    );

    const selectedGroupIds = getSelectedGroupIds(this.state);

    if (selectedGroupIds.length > 0) {
      const hitElement = this.getElementAtPosition(sceneX, sceneY);

      const selectedGroupId =
        hitElement &&
        getSelectedGroupIdForElement(hitElement, this.state.selectedGroupIds);

      if (selectedGroupId) {
        this.setState((prevState) =>
          selectGroupsForSelectedElements(
            {
              ...prevState,
              editingGroupId: selectedGroupId,
              selectedElementIds: { [hitElement!.id]: true },
              selectedGroupIds: {},
            },
            this.scene.getElements(),
          ),
        );
        return;
      }
    }

    resetCursor(this.canvas);
    if (!event[KEYS.CTRL_OR_CMD] && !this.state.viewModeEnabled) {
      this.startTextEditing({
        sceneX,
        sceneY,
        insertAtParentCenter: !event.altKey,
      });
    }
  };

  private handleCanvasPointerMove = (
    event: React.PointerEvent<HTMLCanvasElement>,
  ) => {
    this.savePointer(event.clientX, event.clientY, this.state.cursorButton);

    if (gesture.pointers.has(event.pointerId)) {
      gesture.pointers.set(event.pointerId, {
        x: event.clientX,
        y: event.clientY,
      });
    }

    const initialScale = gesture.initialScale;
    if (
      gesture.pointers.size === 2 &&
      gesture.lastCenter &&
      initialScale &&
      gesture.initialDistance
    ) {
      const center = getCenter(gesture.pointers);
      const deltaX = center.x - gesture.lastCenter.x;
      const deltaY = center.y - gesture.lastCenter.y;
      gesture.lastCenter = center;

      const distance = getDistance(Array.from(gesture.pointers.values()));
      const scaleFactor = distance / gesture.initialDistance;

      this.setState(({ zoom, scrollX, scrollY, offsetLeft, offsetTop }) => ({
        scrollX: scrollX + deltaX / zoom.value,
        scrollY: scrollY + deltaY / zoom.value,
        zoom: getNewZoom(
          getNormalizedZoom(initialScale * scaleFactor),
          zoom,
          { left: offsetLeft, top: offsetTop },
          center,
        ),
        shouldCacheIgnoreZoom: true,
      }));
      this.resetShouldCacheIgnoreZoomDebounced();
    } else {
      gesture.lastCenter = gesture.initialDistance = gesture.initialScale = null;
    }

    if (isHoldingSpace || isPanning || isDraggingScrollBar) {
      return;
    }

    const isPointerOverScrollBars = isOverScrollBars(
      currentScrollBars,
      event.clientX - this.state.offsetLeft,
      event.clientY - this.state.offsetTop,
    );
    const isOverScrollBar = isPointerOverScrollBars.isOverEither;
    if (!this.state.draggingElement && !this.state.multiElement) {
      if (isOverScrollBar) {
        resetCursor(this.canvas);
      } else {
        setCursorForShape(this.canvas, this.state.elementType);
      }
    }

    const scenePointer = viewportCoordsToSceneCoords(event, this.state);
    const { x: scenePointerX, y: scenePointerY } = scenePointer;

    if (
      this.state.editingLinearElement &&
      !this.state.editingLinearElement.isDragging
    ) {
      const editingLinearElement = LinearElementEditor.handlePointerMove(
        event,
        scenePointerX,
        scenePointerY,
        this.state.editingLinearElement,
        this.state.gridSize,
      );
      if (editingLinearElement !== this.state.editingLinearElement) {
        this.setState({ editingLinearElement });
      }
      if (editingLinearElement.lastUncommittedPoint != null) {
        this.maybeSuggestBindingAtCursor(scenePointer);
      } else {
        this.setState({ suggestedBindings: [] });
      }
    }

    if (isBindingElementType(this.state.elementType)) {
      // Hovering with a selected tool or creating new linear element via click
      // and point
      const { draggingElement } = this.state;
      if (isBindingElement(draggingElement)) {
        this.maybeSuggestBindingForLinearElementAtCursor(
          draggingElement,
          "end",
          scenePointer,
          this.state.startBoundElement,
        );
      } else {
        this.maybeSuggestBindingAtCursor(scenePointer);
      }
    }

    if (this.state.multiElement) {
      const { multiElement } = this.state;
      const { x: rx, y: ry } = multiElement;

      const { points, lastCommittedPoint } = multiElement;
      const lastPoint = points[points.length - 1];

      setCursorForShape(this.canvas, this.state.elementType);

      if (lastPoint === lastCommittedPoint) {
        // if we haven't yet created a temp point and we're beyond commit-zone
        // threshold, add a point
        if (
          distance2d(
            scenePointerX - rx,
            scenePointerY - ry,
            lastPoint[0],
            lastPoint[1],
          ) >= LINE_CONFIRM_THRESHOLD
        ) {
          mutateElement(multiElement, {
            points: [...points, [scenePointerX - rx, scenePointerY - ry]],
          });
        } else {
          setCursor(this.canvas, CURSOR_TYPE.POINTER);
          // in this branch, we're inside the commit zone, and no uncommitted
          // point exists. Thus do nothing (don't add/remove points).
        }
      } else if (
        points.length > 2 &&
        lastCommittedPoint &&
        distance2d(
          scenePointerX - rx,
          scenePointerY - ry,
          lastCommittedPoint[0],
          lastCommittedPoint[1],
        ) < LINE_CONFIRM_THRESHOLD
      ) {
        setCursor(this.canvas, CURSOR_TYPE.POINTER);
        mutateElement(multiElement, {
          points: points.slice(0, -1),
        });
      } else {
        if (isPathALoop(points, this.state.zoom.value)) {
          setCursor(this.canvas, CURSOR_TYPE.POINTER);
        }
        // update last uncommitted point
        mutateElement(multiElement, {
          points: [
            ...points.slice(0, -1),
            [scenePointerX - rx, scenePointerY - ry],
          ],
        });
      }

      return;
    }

    const hasDeselectedButton = Boolean(event.buttons);
    if (
      hasDeselectedButton ||
      (this.state.elementType !== "selection" &&
        this.state.elementType !== "text")
    ) {
      return;
    }

    const elements = this.scene.getElements();

    const selectedElements = getSelectedElements(elements, this.state);
    if (
      selectedElements.length === 1 &&
      !isOverScrollBar &&
      !this.state.editingLinearElement
    ) {
      const elementWithTransformHandleType = getElementWithTransformHandleType(
        elements,
        this.state,
        scenePointerX,
        scenePointerY,
        this.state.zoom,
        event.pointerType,
      );
      if (
        elementWithTransformHandleType &&
        elementWithTransformHandleType.transformHandleType
      ) {
        setCursor(
          this.canvas,
          getCursorForResizingElement(elementWithTransformHandleType),
        );
        return;
      }
    } else if (selectedElements.length > 1 && !isOverScrollBar) {
      const transformHandleType = getTransformHandleTypeFromCoords(
        getCommonBounds(selectedElements),
        scenePointerX,
        scenePointerY,
        this.state.zoom,
        event.pointerType,
      );
      if (transformHandleType) {
        setCursor(
          this.canvas,
          getCursorForResizingElement({
            transformHandleType,
          }),
        );
        return;
      }
    }

    const hitElement = this.getElementAtPosition(
      scenePointer.x,
      scenePointer.y,
    );
    if (this.state.elementType === "text") {
      setCursor(
        this.canvas,
        isTextElement(hitElement) ? CURSOR_TYPE.TEXT : CURSOR_TYPE.CROSSHAIR,
      );
    } else if (isOverScrollBar) {
      setCursor(this.canvas, CURSOR_TYPE.AUTO);
    } else if (
      hitElement ||
      this.isHittingCommonBoundingBoxOfSelectedElements(
        scenePointer,
        selectedElements,
      )
    ) {
      setCursor(this.canvas, CURSOR_TYPE.MOVE);
    } else {
      setCursor(this.canvas, CURSOR_TYPE.AUTO);
    }
  };

  // set touch moving for mobile context menu
  private handleTouchMove = (event: React.TouchEvent<HTMLCanvasElement>) => {
    invalidateContextMenu = true;
  };

  private handleCanvasPointerDown = (
    event: React.PointerEvent<HTMLCanvasElement>,
  ) => {
    event.persist();

    // remove any active selection when we start to interact with canvas
    // (mainly, we care about removing selection outside the component which
    //  would prevent our copy handling otherwise)
    const selection = document.getSelection();
    if (selection?.anchorNode) {
      selection.removeAllRanges();
    }

    this.maybeOpenContextMenuAfterPointerDownOnTouchDevices(event);
    this.maybeCleanupAfterMissingPointerUp(event);

    if (isPanning) {
      return;
    }

    this.setState({
      lastPointerDownWith: event.pointerType,
      cursorButton: "down",
    });
    this.savePointer(event.clientX, event.clientY, "down");

    if (this.handleCanvasPanUsingWheelOrSpaceDrag(event)) {
      return;
    }

    // only handle left mouse button or touch
    if (
      event.button !== POINTER_BUTTON.MAIN &&
      event.button !== POINTER_BUTTON.TOUCH
    ) {
      return;
    }

    this.updateGestureOnPointerDown(event);

    // don't select while panning
    if (gesture.pointers.size > 1) {
      return;
    }

    // State for the duration of a pointer interaction, which starts with a
    // pointerDown event, ends with a pointerUp event (or another pointerDown)
    const pointerDownState = this.initialPointerDownState(event);

    if (this.handleDraggingScrollBar(event, pointerDownState)) {
      return;
    }

    this.clearSelectionIfNotUsingSelection();
    this.updateBindingEnabledOnPointerMove(event);

    if (this.handleSelectionOnPointerDown(event, pointerDownState)) {
      return;
    }

    if (this.state.elementType === "text") {
      this.handleTextOnPointerDown(event, pointerDownState);
      return;
    } else if (
      this.state.elementType === "arrow" ||
      this.state.elementType === "draw" ||
      this.state.elementType === "line"
    ) {
      this.handleLinearElementOnPointerDown(
        event,
        this.state.elementType,
        pointerDownState,
      );
    } else {
      this.createGenericElementOnPointerDown(
        this.state.elementType,
        pointerDownState,
      );
    }

    const onPointerMove = this.onPointerMoveFromPointerDownHandler(
      pointerDownState,
    );

    const onPointerUp = this.onPointerUpFromPointerDownHandler(
      pointerDownState,
    );

    const onKeyDown = this.onKeyDownFromPointerDownHandler(pointerDownState);
    const onKeyUp = this.onKeyUpFromPointerDownHandler(pointerDownState);

    lastPointerUp = onPointerUp;

    if (!this.state.viewModeEnabled) {
      window.addEventListener(EVENT.POINTER_MOVE, onPointerMove);
      window.addEventListener(EVENT.POINTER_UP, onPointerUp);
      window.addEventListener(EVENT.KEYDOWN, onKeyDown);
      window.addEventListener(EVENT.KEYUP, onKeyUp);
      pointerDownState.eventListeners.onMove = onPointerMove;
      pointerDownState.eventListeners.onUp = onPointerUp;
      pointerDownState.eventListeners.onKeyUp = onKeyUp;
      pointerDownState.eventListeners.onKeyDown = onKeyDown;
    }
  };

  private maybeOpenContextMenuAfterPointerDownOnTouchDevices = (
    event: React.PointerEvent<HTMLCanvasElement>,
  ): void => {
    // deal with opening context menu on touch devices
    if (event.pointerType === "touch") {
      invalidateContextMenu = false;

      if (touchTimeout) {
        // If there's already a touchTimeout, this means that there's another
        // touch down and we are doing another touch, so we shouldn't open the
        // context menu.
        invalidateContextMenu = true;
      } else {
        // open the context menu with the first touch's clientX and clientY
        // if the touch is not moving
        touchTimeout = window.setTimeout(() => {
          touchTimeout = 0;
          if (!invalidateContextMenu) {
            this.handleCanvasContextMenu(event);
          }
        }, TOUCH_CTX_MENU_TIMEOUT);
      }
    }
  };

  private maybeCleanupAfterMissingPointerUp(
    event: React.PointerEvent<HTMLCanvasElement>,
  ): void {
    if (lastPointerUp !== null) {
      // Unfortunately, sometimes we don't get a pointerup after a pointerdown,
      // this can happen when a contextual menu or alert is triggered. In order to avoid
      // being in a weird state, we clean up on the next pointerdown
      lastPointerUp(event);
    }
  }

  // Returns whether the event is a panning
  private handleCanvasPanUsingWheelOrSpaceDrag = (
    event: React.PointerEvent<HTMLCanvasElement>,
  ): boolean => {
    if (
      !(
        gesture.pointers.size === 0 &&
        (event.button === POINTER_BUTTON.WHEEL ||
          (event.button === POINTER_BUTTON.MAIN && isHoldingSpace) ||
          this.state.viewModeEnabled)
      )
    ) {
      return false;
    }
    isPanning = true;

    let nextPastePrevented = false;
    const isLinux = /Linux/.test(window.navigator.platform);

    setCursor(this.canvas, CURSOR_TYPE.GRABBING);
    let { clientX: lastX, clientY: lastY } = event;
    const onPointerMove = withBatchedUpdates((event: PointerEvent) => {
      const deltaX = lastX - event.clientX;
      const deltaY = lastY - event.clientY;
      lastX = event.clientX;
      lastY = event.clientY;

      /*
       * Prevent paste event if we move while middle clicking on Linux.
       * See issue #1383.
       */
      if (
        isLinux &&
        !nextPastePrevented &&
        (Math.abs(deltaX) > 1 || Math.abs(deltaY) > 1)
      ) {
        nextPastePrevented = true;

        /* Prevent the next paste event */
        const preventNextPaste = (event: ClipboardEvent) => {
          document.body.removeEventListener(EVENT.PASTE, preventNextPaste);
          event.stopPropagation();
        };

        /*
         * Reenable next paste in case of disabled middle click paste for
         * any reason:
         * - rigth click paste
         * - empty clipboard
         */
        const enableNextPaste = () => {
          setTimeout(() => {
            document.body.removeEventListener(EVENT.PASTE, preventNextPaste);
            window.removeEventListener(EVENT.POINTER_UP, enableNextPaste);
          }, 100);
        };

        document.body.addEventListener(EVENT.PASTE, preventNextPaste);
        window.addEventListener(EVENT.POINTER_UP, enableNextPaste);
      }

      this.setState({
        scrollX: this.state.scrollX - deltaX / this.state.zoom.value,
        scrollY: this.state.scrollY - deltaY / this.state.zoom.value,
      });
    });
    const teardown = withBatchedUpdates(
      (lastPointerUp = () => {
        lastPointerUp = null;
        isPanning = false;
        if (!isHoldingSpace) {
          setCursorForShape(this.canvas, this.state.elementType);
        }
        this.setState({
          cursorButton: "up",
        });
        this.savePointer(event.clientX, event.clientY, "up");
        window.removeEventListener(EVENT.POINTER_MOVE, onPointerMove);
        window.removeEventListener(EVENT.POINTER_UP, teardown);
        window.removeEventListener(EVENT.BLUR, teardown);
      }),
    );
    window.addEventListener(EVENT.BLUR, teardown);
    window.addEventListener(EVENT.POINTER_MOVE, onPointerMove, {
      passive: true,
    });
    window.addEventListener(EVENT.POINTER_UP, teardown);
    return true;
  };

  private updateGestureOnPointerDown(
    event: React.PointerEvent<HTMLCanvasElement>,
  ): void {
    gesture.pointers.set(event.pointerId, {
      x: event.clientX,
      y: event.clientY,
    });

    if (gesture.pointers.size === 2) {
      gesture.lastCenter = getCenter(gesture.pointers);
      gesture.initialScale = this.state.zoom.value;
      gesture.initialDistance = getDistance(
        Array.from(gesture.pointers.values()),
      );
    }
  }

  private initialPointerDownState(
    event: React.PointerEvent<HTMLCanvasElement>,
  ): PointerDownState {
    const origin = viewportCoordsToSceneCoords(event, this.state);
    const selectedElements = getSelectedElements(
      this.scene.getElements(),
      this.state,
    );
    const [minX, minY, maxX, maxY] = getCommonBounds(selectedElements);

    return {
      origin,
      originInGrid: tupleToCoors(
        getGridPoint(origin.x, origin.y, this.state.gridSize),
      ),
      scrollbars: isOverScrollBars(
        currentScrollBars,
        event.clientX - this.state.offsetLeft,
        event.clientY - this.state.offsetTop,
      ),
      // we need to duplicate because we'll be updating this state
      lastCoords: { ...origin },
      originalElements: this.scene.getElements().reduce((acc, element) => {
        acc.set(element.id, deepCopyElement(element));
        return acc;
      }, new Map() as PointerDownState["originalElements"]),
      resize: {
        handleType: false,
        isResizing: false,
        offset: { x: 0, y: 0 },
        arrowDirection: "origin",
        center: { x: (maxX + minX) / 2, y: (maxY + minY) / 2 },
      },
      hit: {
        element: null,
        allHitElements: [],
        wasAddedToSelection: false,
        hasBeenDuplicated: false,
        hasHitCommonBoundingBoxOfSelectedElements: this.isHittingCommonBoundingBoxOfSelectedElements(
          origin,
          selectedElements,
        ),
      },
      drag: {
        hasOccurred: false,
        offset: null,
      },
      eventListeners: {
        onMove: null,
        onUp: null,
        onKeyUp: null,
        onKeyDown: null,
      },
    };
  }

  // Returns whether the event is a dragging a scrollbar
  private handleDraggingScrollBar(
    event: React.PointerEvent<HTMLCanvasElement>,
    pointerDownState: PointerDownState,
  ): boolean {
    if (
      !(pointerDownState.scrollbars.isOverEither && !this.state.multiElement)
    ) {
      return false;
    }
    isDraggingScrollBar = true;
    pointerDownState.lastCoords.x = event.clientX;
    pointerDownState.lastCoords.y = event.clientY;
    const onPointerMove = withBatchedUpdates((event: PointerEvent) => {
      const target = event.target;
      if (!(target instanceof HTMLElement)) {
        return;
      }

      this.handlePointerMoveOverScrollbars(event, pointerDownState);
    });

    const onPointerUp = withBatchedUpdates(() => {
      isDraggingScrollBar = false;
      setCursorForShape(this.canvas, this.state.elementType);
      lastPointerUp = null;
      this.setState({
        cursorButton: "up",
      });
      this.savePointer(event.clientX, event.clientY, "up");
      window.removeEventListener(EVENT.POINTER_MOVE, onPointerMove);
      window.removeEventListener(EVENT.POINTER_UP, onPointerUp);
    });

    lastPointerUp = onPointerUp;

    window.addEventListener(EVENT.POINTER_MOVE, onPointerMove);
    window.addEventListener(EVENT.POINTER_UP, onPointerUp);
    return true;
  }

  private clearSelectionIfNotUsingSelection = (): void => {
    if (this.state.elementType !== "selection") {
      this.setState({
        selectedElementIds: {},
        selectedGroupIds: {},
        editingGroupId: null,
      });
    }
  };

  /**
   * @returns whether the pointer event has been completely handled
   */
  private handleSelectionOnPointerDown = (
    event: React.PointerEvent<HTMLCanvasElement>,
    pointerDownState: PointerDownState,
  ): boolean => {
    if (this.state.elementType === "selection") {
      const elements = this.scene.getElements();
      const selectedElements = getSelectedElements(elements, this.state);
      if (selectedElements.length === 1 && !this.state.editingLinearElement) {
        const elementWithTransformHandleType = getElementWithTransformHandleType(
          elements,
          this.state,
          pointerDownState.origin.x,
          pointerDownState.origin.y,
          this.state.zoom,
          event.pointerType,
        );
        if (elementWithTransformHandleType != null) {
          this.setState({
            resizingElement: elementWithTransformHandleType.element,
          });
          pointerDownState.resize.handleType =
            elementWithTransformHandleType.transformHandleType;
        }
      } else if (selectedElements.length > 1) {
        pointerDownState.resize.handleType = getTransformHandleTypeFromCoords(
          getCommonBounds(selectedElements),
          pointerDownState.origin.x,
          pointerDownState.origin.y,
          this.state.zoom,
          event.pointerType,
        );
      }
      if (pointerDownState.resize.handleType) {
        setCursor(
          this.canvas,
          getCursorForResizingElement({
            transformHandleType: pointerDownState.resize.handleType,
          }),
        );
        pointerDownState.resize.isResizing = true;
        pointerDownState.resize.offset = tupleToCoors(
          getResizeOffsetXY(
            pointerDownState.resize.handleType,
            selectedElements,
            pointerDownState.origin.x,
            pointerDownState.origin.y,
          ),
        );
        if (
          selectedElements.length === 1 &&
          isLinearElement(selectedElements[0]) &&
          selectedElements[0].points.length === 2
        ) {
          pointerDownState.resize.arrowDirection = getResizeArrowDirection(
            pointerDownState.resize.handleType,
            selectedElements[0],
          );
        }
      } else {
        if (this.state.editingLinearElement) {
          const ret = LinearElementEditor.handlePointerDown(
            event,
            this.state,
            (appState) => this.setState(appState),
            history,
            pointerDownState.origin,
          );
          if (ret.hitElement) {
            pointerDownState.hit.element = ret.hitElement;
          }
          if (ret.didAddPoint) {
            return true;
          }
        }

        // hitElement may already be set above, so check first
        pointerDownState.hit.element =
          pointerDownState.hit.element ??
          this.getElementAtPosition(
            pointerDownState.origin.x,
            pointerDownState.origin.y,
          );

        // For overlapped elements one position may hit
        // multiple elements
        pointerDownState.hit.allHitElements = this.getElementsAtPosition(
          pointerDownState.origin.x,
          pointerDownState.origin.y,
        );

        const hitElement = pointerDownState.hit.element;
        const someHitElementIsSelected = pointerDownState.hit.allHitElements.some(
          (element) => this.isASelectedElement(element),
        );
        if (
          (hitElement === null || !someHitElementIsSelected) &&
          !event.shiftKey &&
          !pointerDownState.hit.hasHitCommonBoundingBoxOfSelectedElements
        ) {
          this.clearSelection(hitElement);
        }

        // If we click on something
        if (hitElement != null) {
          // on CMD/CTRL, drill down to hit element regardless of groups etc.
          if (event[KEYS.CTRL_OR_CMD]) {
            this.setState((prevState) => ({
              ...editGroupForSelectedElement(prevState, hitElement),
              previousSelectedElementIds: this.state.selectedElementIds,
            }));
            // mark as not completely handled so as to allow dragging etc.
            return false;
          }

          // deselect if item is selected
          // if shift is not clicked, this will always return true
          // otherwise, it will trigger selection based on current
          // state of the box
          if (!this.state.selectedElementIds[hitElement.id]) {
            // if we are currently editing a group, exiting editing mode and deselect the group.
            if (
              this.state.editingGroupId &&
              !isElementInGroup(hitElement, this.state.editingGroupId)
            ) {
              this.setState({
                selectedElementIds: {},
                selectedGroupIds: {},
                editingGroupId: null,
              });
            }

            // Add hit element to selection. At this point if we're not holding
            // SHIFT the previously selected element(s) were deselected above
            // (make sure you use setState updater to use latest state)
            if (
              !someHitElementIsSelected &&
              !pointerDownState.hit.hasHitCommonBoundingBoxOfSelectedElements
            ) {
              this.setState((prevState) => {
                return selectGroupsForSelectedElements(
                  {
                    ...prevState,
                    selectedElementIds: {
                      ...prevState.selectedElementIds,
                      [hitElement.id]: true,
                    },
                  },
                  this.scene.getElements(),
                );
              });
              pointerDownState.hit.wasAddedToSelection = true;
            }
          }
        }

        this.setState({
          previousSelectedElementIds: this.state.selectedElementIds,
        });
      }
    }
    return false;
  };

  private isASelectedElement(hitElement: ExcalidrawElement | null): boolean {
    return hitElement != null && this.state.selectedElementIds[hitElement.id];
  }

  private isHittingCommonBoundingBoxOfSelectedElements(
    point: Readonly<{ x: number; y: number }>,
    selectedElements: readonly ExcalidrawElement[],
  ): boolean {
    if (selectedElements.length < 2) {
      return false;
    }

    // How many pixels off the shape boundary we still consider a hit
    const threshold = 10 / this.state.zoom.value;
    const [x1, y1, x2, y2] = getCommonBounds(selectedElements);
    return (
      point.x > x1 - threshold &&
      point.x < x2 + threshold &&
      point.y > y1 - threshold &&
      point.y < y2 + threshold
    );
  }

  private handleTextOnPointerDown = (
    event: React.PointerEvent<HTMLCanvasElement>,
    pointerDownState: PointerDownState,
  ): void => {
    // if we're currently still editing text, clicking outside
    // should only finalize it, not create another (irrespective
    // of state.elementLocked)
    if (this.state.editingElement?.type === "text") {
      return;
    }

    this.startTextEditing({
      sceneX: pointerDownState.origin.x,
      sceneY: pointerDownState.origin.y,
      insertAtParentCenter: !event.altKey,
    });

    resetCursor(this.canvas);
    if (!this.state.elementLocked) {
      this.setState({
        elementType: "selection",
      });
    }
  };

  private handleLinearElementOnPointerDown = (
    event: React.PointerEvent<HTMLCanvasElement>,
    elementType: ExcalidrawLinearElement["type"],
    pointerDownState: PointerDownState,
  ): void => {
    if (this.state.multiElement) {
      const { multiElement } = this.state;

      // finalize if completing a loop
      if (
        multiElement.type === "line" &&
        isPathALoop(multiElement.points, this.state.zoom.value)
      ) {
        mutateElement(multiElement, {
          lastCommittedPoint:
            multiElement.points[multiElement.points.length - 1],
        });
        this.actionManager.executeAction(actionFinalize);
        return;
      }

      const { x: rx, y: ry, lastCommittedPoint } = multiElement;

      // clicking inside commit zone → finalize arrow
      if (
        multiElement.points.length > 1 &&
        lastCommittedPoint &&
        distance2d(
          pointerDownState.origin.x - rx,
          pointerDownState.origin.y - ry,
          lastCommittedPoint[0],
          lastCommittedPoint[1],
        ) < LINE_CONFIRM_THRESHOLD
      ) {
        this.actionManager.executeAction(actionFinalize);
        return;
      }

      this.setState((prevState) => ({
        selectedElementIds: {
          ...prevState.selectedElementIds,
          [multiElement.id]: true,
        },
      }));
      // clicking outside commit zone → update reference for last committed
      // point
      mutateElement(multiElement, {
        lastCommittedPoint: multiElement.points[multiElement.points.length - 1],
      });
      setCursor(this.canvas, CURSOR_TYPE.POINTER);
    } else {
      const [gridX, gridY] = getGridPoint(
        pointerDownState.origin.x,
        pointerDownState.origin.y,
        elementType === "draw" ? null : this.state.gridSize,
      );

      /* If arrow is pre-arrowheads, it will have undefined for both start and end arrowheads.
      If so, we want it to be null for start and "arrow" for end. If the linear item is not
      an arrow, we want it to be null for both. Otherwise, we want it to use the
      values from appState. */

      const { currentItemStartArrowhead, currentItemEndArrowhead } = this.state;
      const [startArrowhead, endArrowhead] =
        elementType === "arrow"
          ? [currentItemStartArrowhead, currentItemEndArrowhead]
          : [null, null];

      const element = newLinearElement({
        type: elementType,
        x: gridX,
        y: gridY,
        strokeColor: this.state.currentItemStrokeColor,
        backgroundColor: this.state.currentItemBackgroundColor,
        fillStyle: this.state.currentItemFillStyle,
        strokeWidth: this.state.currentItemStrokeWidth,
        strokeStyle: this.state.currentItemStrokeStyle,
        roughness: this.state.currentItemRoughness,
        opacity: this.state.currentItemOpacity,
        strokeSharpness: this.state.currentItemLinearStrokeSharpness,
        startArrowhead,
        endArrowhead,
      });
      this.setState((prevState) => ({
        selectedElementIds: {
          ...prevState.selectedElementIds,
          [element.id]: false,
        },
      }));
      mutateElement(element, {
        points: [...element.points, [0, 0]],
      });
      const boundElement = getHoveredElementForBinding(
        pointerDownState.origin,
        this.scene,
      );
      this.scene.replaceAllElements([
        ...this.scene.getElementsIncludingDeleted(),
        element,
      ]);
      this.setState({
        draggingElement: element,
        editingElement: element,
        startBoundElement: boundElement,
        suggestedBindings: [],
      });
    }
  };

  private createGenericElementOnPointerDown = (
    elementType: ExcalidrawGenericElement["type"],
    pointerDownState: PointerDownState,
  ): void => {
    const [gridX, gridY] = getGridPoint(
      pointerDownState.origin.x,
      pointerDownState.origin.y,
      this.state.gridSize,
    );
    const element = newElement({
      type: elementType,
      x: gridX,
      y: gridY,
      strokeColor: this.state.currentItemStrokeColor,
      backgroundColor: this.state.currentItemBackgroundColor,
      fillStyle: this.state.currentItemFillStyle,
      strokeWidth: this.state.currentItemStrokeWidth,
      strokeStyle: this.state.currentItemStrokeStyle,
      roughness: this.state.currentItemRoughness,
      opacity: this.state.currentItemOpacity,
      strokeSharpness: this.state.currentItemStrokeSharpness,
    });

    if (element.type === "selection") {
      this.setState({
        selectionElement: element,
        draggingElement: element,
      });
    } else {
      this.scene.replaceAllElements([
        ...this.scene.getElementsIncludingDeleted(),
        element,
      ]);
      this.setState({
        multiElement: null,
        draggingElement: element,
        editingElement: element,
      });
    }
  };

  private onKeyDownFromPointerDownHandler(
    pointerDownState: PointerDownState,
  ): (event: KeyboardEvent) => void {
    return withBatchedUpdates((event: KeyboardEvent) => {
      if (this.maybeHandleResize(pointerDownState, event)) {
        return;
      }
      this.maybeDragNewGenericElement(pointerDownState, event);
    });
  }

  private onKeyUpFromPointerDownHandler(
    pointerDownState: PointerDownState,
  ): (event: KeyboardEvent) => void {
    return withBatchedUpdates((event: KeyboardEvent) => {
      // Prevents focus from escaping excalidraw tab
      event.key === KEYS.ALT && event.preventDefault();
      if (this.maybeHandleResize(pointerDownState, event)) {
        return;
      }
      this.maybeDragNewGenericElement(pointerDownState, event);
    });
  }

  private onPointerMoveFromPointerDownHandler(
    pointerDownState: PointerDownState,
  ): (event: PointerEvent) => void {
    return withBatchedUpdates((event: PointerEvent) => {
      // We need to initialize dragOffsetXY only after we've updated
      // `state.selectedElementIds` on pointerDown. Doing it here in pointerMove
      // event handler should hopefully ensure we're already working with
      // the updated state.
      if (pointerDownState.drag.offset === null) {
        pointerDownState.drag.offset = tupleToCoors(
          getDragOffsetXY(
            getSelectedElements(this.scene.getElements(), this.state),
            pointerDownState.origin.x,
            pointerDownState.origin.y,
          ),
        );
      }

      const target = event.target;
      if (!(target instanceof HTMLElement)) {
        return;
      }

      if (this.handlePointerMoveOverScrollbars(event, pointerDownState)) {
        return;
      }

      const pointerCoords = viewportCoordsToSceneCoords(event, this.state);
      const [gridX, gridY] = getGridPoint(
        pointerCoords.x,
        pointerCoords.y,
        this.state.gridSize,
      );

      // for arrows/lines, don't start dragging until a given threshold
      // to ensure we don't create a 2-point arrow by mistake when
      // user clicks mouse in a way that it moves a tiny bit (thus
      // triggering pointermove)
      if (
        !pointerDownState.drag.hasOccurred &&
        (this.state.elementType === "arrow" ||
          this.state.elementType === "line")
      ) {
        if (
          distance2d(
            pointerCoords.x,
            pointerCoords.y,
            pointerDownState.origin.x,
            pointerDownState.origin.y,
          ) < DRAGGING_THRESHOLD
        ) {
          return;
        }
      }

      if (pointerDownState.resize.isResizing) {
        pointerDownState.lastCoords.x = pointerCoords.x;
        pointerDownState.lastCoords.y = pointerCoords.y;
        if (this.maybeHandleResize(pointerDownState, event)) {
          return true;
        }
      }

      if (this.state.editingLinearElement) {
        const didDrag = LinearElementEditor.handlePointDragging(
          this.state,
          (appState) => this.setState(appState),
          pointerCoords.x,
          pointerCoords.y,
          (element, startOrEnd) => {
            this.maybeSuggestBindingForLinearElementAtCursor(
              element,
              startOrEnd,
              pointerCoords,
            );
          },
        );

        if (didDrag) {
          pointerDownState.lastCoords.x = pointerCoords.x;
          pointerDownState.lastCoords.y = pointerCoords.y;
          return;
        }
      }

      const hasHitASelectedElement = pointerDownState.hit.allHitElements.some(
        (element) => this.isASelectedElement(element),
      );
      if (
        hasHitASelectedElement ||
        pointerDownState.hit.hasHitCommonBoundingBoxOfSelectedElements
      ) {
        // Marking that click was used for dragging to check
        // if elements should be deselected on pointerup
        pointerDownState.drag.hasOccurred = true;
        const selectedElements = getSelectedElements(
          this.scene.getElements(),
          this.state,
        );
        if (selectedElements.length > 0) {
          const [dragX, dragY] = getGridPoint(
            pointerCoords.x - pointerDownState.drag.offset.x,
            pointerCoords.y - pointerDownState.drag.offset.y,
            this.state.gridSize,
          );

          const [dragDistanceX, dragDistanceY] = [
            Math.abs(pointerCoords.x - pointerDownState.origin.x),
            Math.abs(pointerCoords.y - pointerDownState.origin.y),
          ];

          // We only drag in one direction if shift is pressed
          const lockDirection = event.shiftKey;

          dragSelectedElements(
            pointerDownState,
            selectedElements,
            dragX,
            dragY,
            this.scene,
            lockDirection,
            dragDistanceX,
            dragDistanceY,
          );
          this.maybeSuggestBindingForAll(selectedElements);

          // We duplicate the selected element if alt is pressed on pointer move
          if (event.altKey && !pointerDownState.hit.hasBeenDuplicated) {
            // Move the currently selected elements to the top of the z index stack, and
            // put the duplicates where the selected elements used to be.
            // (the origin point where the dragging started)

            pointerDownState.hit.hasBeenDuplicated = true;

            const nextElements = [];
            const elementsToAppend = [];
            const groupIdMap = new Map();
            const oldIdToDuplicatedId = new Map();
            const hitElement = pointerDownState.hit.element;
            for (const element of this.scene.getElementsIncludingDeleted()) {
              if (
                this.state.selectedElementIds[element.id] ||
                // case: the state.selectedElementIds might not have been
                // updated yet by the time this mousemove event is fired
                (element.id === hitElement?.id &&
                  pointerDownState.hit.wasAddedToSelection)
              ) {
                const duplicatedElement = duplicateElement(
                  this.state.editingGroupId,
                  groupIdMap,
                  element,
                );
                const [originDragX, originDragY] = getGridPoint(
                  pointerDownState.origin.x - pointerDownState.drag.offset.x,
                  pointerDownState.origin.y - pointerDownState.drag.offset.y,
                  this.state.gridSize,
                );
                mutateElement(duplicatedElement, {
                  x: duplicatedElement.x + (originDragX - dragX),
                  y: duplicatedElement.y + (originDragY - dragY),
                });
                nextElements.push(duplicatedElement);
                elementsToAppend.push(element);
                oldIdToDuplicatedId.set(element.id, duplicatedElement.id);
              } else {
                nextElements.push(element);
              }
            }
            const nextSceneElements = [...nextElements, ...elementsToAppend];
            fixBindingsAfterDuplication(
              nextSceneElements,
              elementsToAppend,
              oldIdToDuplicatedId,
              "duplicatesServeAsOld",
            );
            this.scene.replaceAllElements(nextSceneElements);
          }
          return;
        }
      }

      // It is very important to read this.state within each move event,
      // otherwise we would read a stale one!
      const draggingElement = this.state.draggingElement;
      if (!draggingElement) {
        return;
      }

      if (isLinearElement(draggingElement)) {
        pointerDownState.drag.hasOccurred = true;
        const points = draggingElement.points;
        let dx: number;
        let dy: number;
        if (draggingElement.type === "draw") {
          dx = pointerCoords.x - draggingElement.x;
          dy = pointerCoords.y - draggingElement.y;
        } else {
          dx = gridX - draggingElement.x;
          dy = gridY - draggingElement.y;
        }

        if (getRotateWithDiscreteAngleKey(event) && points.length === 2) {
          ({ width: dx, height: dy } = getPerfectElementSize(
            this.state.elementType,
            dx,
            dy,
          ));
        }

        if (points.length === 1) {
          mutateElement(draggingElement, { points: [...points, [dx, dy]] });
        } else if (points.length > 1) {
          if (draggingElement.type === "draw") {
            mutateElement(draggingElement, {
              points: simplify(
                [...(points as Point[]), [dx, dy]],
                0.7 / this.state.zoom.value,
              ),
            });
          } else {
            mutateElement(draggingElement, {
              points: [...points.slice(0, -1), [dx, dy]],
            });
          }
        }
        if (isBindingElement(draggingElement)) {
          // When creating a linear element by dragging
          this.maybeSuggestBindingForLinearElementAtCursor(
            draggingElement,
            "end",
            pointerCoords,
            this.state.startBoundElement,
          );
        }
      } else {
        pointerDownState.lastCoords.x = pointerCoords.x;
        pointerDownState.lastCoords.y = pointerCoords.y;
        this.maybeDragNewGenericElement(pointerDownState, event);
      }

      if (this.state.elementType === "selection") {
        const elements = this.scene.getElements();
        if (!event.shiftKey && isSomeElementSelected(elements, this.state)) {
          this.setState({
            selectedElementIds: {},
            selectedGroupIds: {},
            editingGroupId: null,
          });
        }
        const elementsWithinSelection = getElementsWithinSelection(
          elements,
          draggingElement,
        );
        this.setState((prevState) =>
          selectGroupsForSelectedElements(
            {
              ...prevState,
              selectedElementIds: {
                ...prevState.selectedElementIds,
                ...elementsWithinSelection.reduce((map, element) => {
                  map[element.id] = true;
                  return map;
                }, {} as any),
              },
            },
            this.scene.getElements(),
          ),
        );
      }
    });
  }

  // Returns whether the pointer move happened over either scrollbar
  private handlePointerMoveOverScrollbars(
    event: PointerEvent,
    pointerDownState: PointerDownState,
  ): boolean {
    if (pointerDownState.scrollbars.isOverHorizontal) {
      const x = event.clientX;
      const dx = x - pointerDownState.lastCoords.x;
      this.setState({
        scrollX: this.state.scrollX - dx / this.state.zoom.value,
      });
      pointerDownState.lastCoords.x = x;
      return true;
    }

    if (pointerDownState.scrollbars.isOverVertical) {
      const y = event.clientY;
      const dy = y - pointerDownState.lastCoords.y;
      this.setState({
        scrollY: this.state.scrollY - dy / this.state.zoom.value,
      });
      pointerDownState.lastCoords.y = y;
      return true;
    }
    return false;
  }

  private onPointerUpFromPointerDownHandler(
    pointerDownState: PointerDownState,
  ): (event: PointerEvent) => void {
    return withBatchedUpdates((childEvent: PointerEvent) => {
      const {
        draggingElement,
        resizingElement,
        multiElement,
        elementType,
        elementLocked,
        isResizing,
        isRotating,
      } = this.state;

      this.setState({
        isResizing: false,
        isRotating: false,
        resizingElement: null,
        selectionElement: null,
        cursorButton: "up",
        // text elements are reset on finalize, and resetting on pointerup
        // may cause issues with double taps
        editingElement:
          multiElement || isTextElement(this.state.editingElement)
            ? this.state.editingElement
            : null,
      });

      this.savePointer(childEvent.clientX, childEvent.clientY, "up");

      // Handle end of dragging a point of a linear element, might close a loop
      // and sets binding element
      if (this.state.editingLinearElement) {
        const editingLinearElement = LinearElementEditor.handlePointerUp(
          childEvent,
          this.state.editingLinearElement,
          this.state,
        );
        if (editingLinearElement !== this.state.editingLinearElement) {
          this.setState({
            editingLinearElement,
            suggestedBindings: [],
          });
        }
      }

      lastPointerUp = null;

      window.removeEventListener(
        EVENT.POINTER_MOVE,
        pointerDownState.eventListeners.onMove!,
      );
      window.removeEventListener(
        EVENT.POINTER_UP,
        pointerDownState.eventListeners.onUp!,
      );
      window.removeEventListener(
        EVENT.KEYDOWN,
        pointerDownState.eventListeners.onKeyDown!,
      );
      window.removeEventListener(
        EVENT.KEYUP,
        pointerDownState.eventListeners.onKeyUp!,
      );

      if (draggingElement?.type === "draw") {
        this.actionManager.executeAction(actionFinalize);
        return;
      }

      if (isLinearElement(draggingElement)) {
        if (draggingElement!.points.length > 1) {
          history.resumeRecording();
        }
        const pointerCoords = viewportCoordsToSceneCoords(
          childEvent,
          this.state,
        );

        if (
          !pointerDownState.drag.hasOccurred &&
          draggingElement &&
          !multiElement
        ) {
          mutateElement(draggingElement, {
            points: [
              ...draggingElement.points,
              [
                pointerCoords.x - draggingElement.x,
                pointerCoords.y - draggingElement.y,
              ],
            ],
          });
          this.setState({
            multiElement: draggingElement,
            editingElement: this.state.draggingElement,
          });
        } else if (pointerDownState.drag.hasOccurred && !multiElement) {
          if (
            isBindingEnabled(this.state) &&
            isBindingElement(draggingElement)
          ) {
            maybeBindLinearElement(
              draggingElement,
              this.state,
              this.scene,
              pointerCoords,
            );
          }
          this.setState({ suggestedBindings: [], startBoundElement: null });
          if (!elementLocked && elementType !== "draw") {
            resetCursor(this.canvas);
            this.setState((prevState) => ({
              draggingElement: null,
              elementType: "selection",
              selectedElementIds: {
                ...prevState.selectedElementIds,
                [this.state.draggingElement!.id]: true,
              },
            }));
          } else {
            this.setState((prevState) => ({
              draggingElement: null,
              selectedElementIds: {
                ...prevState.selectedElementIds,
                [this.state.draggingElement!.id]: true,
              },
            }));
          }
        }
        return;
      }

      if (
        elementType !== "selection" &&
        draggingElement &&
        isInvisiblySmallElement(draggingElement)
      ) {
        // remove invisible element which was added in onPointerDown
        this.scene.replaceAllElements(
          this.scene.getElementsIncludingDeleted().slice(0, -1),
        );
        this.setState({
          draggingElement: null,
        });
        return;
      }

      if (draggingElement) {
        mutateElement(
          draggingElement,
          getNormalizedDimensions(draggingElement),
        );
      }

      if (resizingElement) {
        history.resumeRecording();
      }

      if (resizingElement && isInvisiblySmallElement(resizingElement)) {
        this.scene.replaceAllElements(
          this.scene
            .getElementsIncludingDeleted()
            .filter((el) => el.id !== resizingElement.id),
        );
      }

      // Code below handles selection when element(s) weren't
      // drag or added to selection on pointer down phase.
      const hitElement = pointerDownState.hit.element;
      if (
        hitElement &&
        !pointerDownState.drag.hasOccurred &&
        !pointerDownState.hit.wasAddedToSelection
      ) {
        if (childEvent.shiftKey) {
          if (this.state.selectedElementIds[hitElement.id]) {
            if (isSelectedViaGroup(this.state, hitElement)) {
              // We want to unselect all groups hitElement is part of
              // as well as all elements that are part of the groups
              // hitElement is part of
              const idsOfSelectedElementsThatAreInGroups = hitElement.groupIds
                .flatMap((groupId) =>
                  getElementsInGroup(this.scene.getElements(), groupId),
                )
                .map((element) => ({ [element.id]: false }))
                .reduce((prevId, acc) => ({ ...prevId, ...acc }), {});

              this.setState((_prevState) => ({
                selectedGroupIds: {
                  ..._prevState.selectedElementIds,
                  ...hitElement.groupIds
                    .map((gId) => ({ [gId]: false }))
                    .reduce((prev, acc) => ({ ...prev, ...acc }), {}),
                },
                selectedElementIds: {
                  ..._prevState.selectedElementIds,
                  ...idsOfSelectedElementsThatAreInGroups,
                },
              }));
            } else {
              // remove element from selection while
              // keeping prev elements selected
              this.setState((prevState) => ({
                selectedElementIds: {
                  ...prevState.selectedElementIds,
                  [hitElement!.id]: false,
                },
              }));
            }
          } else {
            // add element to selection while
            // keeping prev elements selected
            this.setState((_prevState) => ({
              selectedElementIds: {
                ..._prevState.selectedElementIds,
                [hitElement!.id]: true,
              },
            }));
          }
        } else {
          this.setState((prevState) => ({
            ...selectGroupsForSelectedElements(
              {
                ...prevState,
                selectedElementIds: { [hitElement.id]: true },
              },
              this.scene.getElements(),
            ),
          }));
        }
      }

      if (
        !this.state.editingLinearElement &&
        !pointerDownState.drag.hasOccurred &&
        !this.state.isResizing &&
        ((hitElement &&
          isHittingElementBoundingBoxWithoutHittingElement(
            hitElement,
            this.state,
            pointerDownState.origin.x,
            pointerDownState.origin.y,
          )) ||
          (!hitElement &&
            pointerDownState.hit.hasHitCommonBoundingBoxOfSelectedElements))
      ) {
        // Deselect selected elements
        this.setState({
          selectedElementIds: {},
          selectedGroupIds: {},
          editingGroupId: null,
        });

        return;
      }

      if (!elementLocked && elementType !== "draw" && draggingElement) {
        this.setState((prevState) => ({
          selectedElementIds: {
            ...prevState.selectedElementIds,
            [draggingElement.id]: true,
          },
        }));
      }

      if (
        elementType !== "selection" ||
        isSomeElementSelected(this.scene.getElements(), this.state)
      ) {
        history.resumeRecording();
      }

      if (pointerDownState.drag.hasOccurred || isResizing || isRotating) {
        (isBindingEnabled(this.state)
          ? bindOrUnbindSelectedElements
          : unbindLinearElements)(
          getSelectedElements(this.scene.getElements(), this.state),
        );
      }

      if (!elementLocked && elementType !== "draw") {
        resetCursor(this.canvas);
        this.setState({
          draggingElement: null,
          suggestedBindings: [],
          elementType: "selection",
        });
      } else {
        this.setState({
          draggingElement: null,
          suggestedBindings: [],
        });
      }
    });
  }

  private updateBindingEnabledOnPointerMove = (
    event: React.PointerEvent<HTMLCanvasElement>,
  ) => {
    const shouldEnableBinding = shouldEnableBindingForPointerEvent(event);
    if (this.state.isBindingEnabled !== shouldEnableBinding) {
      this.setState({ isBindingEnabled: shouldEnableBinding });
    }
  };

  private maybeSuggestBindingAtCursor = (pointerCoords: {
    x: number;
    y: number;
  }): void => {
    const hoveredBindableElement = getHoveredElementForBinding(
      pointerCoords,
      this.scene,
    );
    this.setState({
      suggestedBindings:
        hoveredBindableElement != null ? [hoveredBindableElement] : [],
    });
  };

  private maybeSuggestBindingForLinearElementAtCursor = (
    linearElement: NonDeleted<ExcalidrawLinearElement>,
    startOrEnd: "start" | "end",
    pointerCoords: {
      x: number;
      y: number;
    },
    // During line creation the start binding hasn't been written yet
    // into `linearElement`
    oppositeBindingBoundElement?: ExcalidrawBindableElement | null,
  ): void => {
    const hoveredBindableElement = getHoveredElementForBinding(
      pointerCoords,
      this.scene,
    );
    this.setState({
      suggestedBindings:
        hoveredBindableElement != null &&
        !isLinearElementSimpleAndAlreadyBound(
          linearElement,
          oppositeBindingBoundElement?.id,
          hoveredBindableElement,
        )
          ? [hoveredBindableElement]
          : [],
    });
  };

  private maybeSuggestBindingForAll(
    selectedElements: NonDeleted<ExcalidrawElement>[],
  ): void {
    const suggestedBindings = getEligibleElementsForBinding(selectedElements);
    this.setState({ suggestedBindings });
  }

  private clearSelection(hitElement: ExcalidrawElement | null): void {
    this.setState((prevState) => ({
      selectedElementIds: {},
      selectedGroupIds: {},
      // Continue editing the same group if the user selected a different
      // element from it
      editingGroupId:
        prevState.editingGroupId &&
        hitElement != null &&
        isElementInGroup(hitElement, prevState.editingGroupId)
          ? prevState.editingGroupId
          : null,
    }));
    this.setState({
      selectedElementIds: {},
      previousSelectedElementIds: this.state.selectedElementIds,
    });
  }

  private handleCanvasRef = (canvas: HTMLCanvasElement) => {
    // canvas is null when unmounting
    if (canvas !== null) {
      this.canvas = canvas;
      this.rc = rough.canvas(this.canvas);

      this.canvas.addEventListener(EVENT.WHEEL, this.handleWheel, {
        passive: false,
      });
      this.canvas.addEventListener(EVENT.TOUCH_START, this.onTapStart);
      this.canvas.addEventListener(EVENT.TOUCH_END, this.onTapEnd);
    } else {
      this.canvas?.removeEventListener(EVENT.WHEEL, this.handleWheel);
      this.canvas?.removeEventListener(EVENT.TOUCH_START, this.onTapStart);
      this.canvas?.removeEventListener(EVENT.TOUCH_END, this.onTapEnd);
    }
  };

  private handleCanvasOnDrop = async (
    event: React.DragEvent<HTMLCanvasElement>,
  ) => {
    try {
      const file = event.dataTransfer.files[0];
      if (file?.type === "image/png" || file?.type === "image/svg+xml") {
        const { elements, appState } = await loadFromBlob(file, this.state);
        this.syncActionResult({
          elements,
          appState: {
            ...(appState || this.state),
            isLoading: false,
          },
          commitToHistory: true,
        });
        return;
      }
    } catch (error) {
      return this.setState({
        isLoading: false,
        errorMessage: error.message,
      });
    }

    const libraryShapes = event.dataTransfer.getData(MIME_TYPES.excalidrawlib);
    if (libraryShapes !== "") {
      this.addElementsFromPasteOrLibrary(
        JSON.parse(libraryShapes),
        event.clientX,
        event.clientY,
      );
      return;
    }

    const file = event.dataTransfer?.files[0];
    if (
      file?.type === MIME_TYPES.excalidrawlib ||
      file?.name?.endsWith(".excalidrawlib")
    ) {
      Library.importLibrary(file)
        .then(() => {
          this.setState({ isLibraryOpen: false });
        })
        .catch((error) =>
          this.setState({ isLoading: false, errorMessage: error.message }),
        );
      // default: assume an Excalidraw file regardless of extension/MimeType
    } else {
      this.setState({ isLoading: true });
      if (supported) {
        try {
          // This will only work as of Chrome 86,
          // but can be safely ignored on older releases.
          const item = event.dataTransfer.items[0];
          (file as any).handle = await (item as any).getAsFileSystemHandle();
        } catch (error) {
          console.warn(error.name, error.message);
        }
      }
      await this.loadFileToCanvas(file);
    }
  };

  loadFileToCanvas = (file: Blob) => {
    loadFromBlob(file, this.state)
      .then(({ elements, appState }) =>
        this.syncActionResult({
          elements,
          appState: {
            ...(appState || this.state),
            isLoading: false,
          },
          commitToHistory: true,
        }),
      )
      .catch((error) => {
        this.setState({ isLoading: false, errorMessage: error.message });
      });
  };

  private handleCanvasContextMenu = (
    event: React.PointerEvent<HTMLCanvasElement>,
  ) => {
    event.preventDefault();

    const { x, y } = viewportCoordsToSceneCoords(event, this.state);
    const element = this.getElementAtPosition(x, y);

    const type = element ? "element" : "canvas";

    if (element && !this.state.selectedElementIds[element.id]) {
      this.setState({ selectedElementIds: { [element.id]: true } }, () => {
        this._openContextMenu(event, type);
      });
    } else {
      this._openContextMenu(event, type);
    }
  };

  private maybeDragNewGenericElement = (
    pointerDownState: PointerDownState,
    event: MouseEvent | KeyboardEvent,
  ): void => {
    const draggingElement = this.state.draggingElement;
    const pointerCoords = pointerDownState.lastCoords;
    if (!draggingElement) {
      return;
    }
    if (draggingElement.type === "selection") {
      dragNewElement(
        draggingElement,
        this.state.elementType,
        pointerDownState.origin.x,
        pointerDownState.origin.y,
        pointerCoords.x,
        pointerCoords.y,
        distance(pointerDownState.origin.x, pointerCoords.x),
        distance(pointerDownState.origin.y, pointerCoords.y),
        getResizeWithSidesSameLengthKey(event),
        getResizeCenterPointKey(event),
      );
    } else {
      const [gridX, gridY] = getGridPoint(
        pointerCoords.x,
        pointerCoords.y,
        this.state.gridSize,
      );
      dragNewElement(
        draggingElement,
        this.state.elementType,
        pointerDownState.originInGrid.x,
        pointerDownState.originInGrid.y,
        gridX,
        gridY,
        distance(pointerDownState.originInGrid.x, gridX),
        distance(pointerDownState.originInGrid.y, gridY),
        getResizeWithSidesSameLengthKey(event),
        getResizeCenterPointKey(event),
      );
      this.maybeSuggestBindingForAll([draggingElement]);
    }
  };

  private maybeHandleResize = (
    pointerDownState: PointerDownState,
    event: MouseEvent | KeyboardEvent,
  ): boolean => {
    const selectedElements = getSelectedElements(
      this.scene.getElements(),
      this.state,
    );
    const transformHandleType = pointerDownState.resize.handleType;
    this.setState({
      // TODO: rename this state field to "isScaling" to distinguish
      // it from the generic "isResizing" which includes scaling and
      // rotating
      isResizing: transformHandleType && transformHandleType !== "rotation",
      isRotating: transformHandleType === "rotation",
    });
    const pointerCoords = pointerDownState.lastCoords;
    const [resizeX, resizeY] = getGridPoint(
      pointerCoords.x - pointerDownState.resize.offset.x,
      pointerCoords.y - pointerDownState.resize.offset.y,
      this.state.gridSize,
    );
    if (
      transformElements(
        pointerDownState,
        transformHandleType,
        selectedElements,
        pointerDownState.resize.arrowDirection,
        getRotateWithDiscreteAngleKey(event),
        getResizeCenterPointKey(event),
        getResizeWithSidesSameLengthKey(event),
        resizeX,
        resizeY,
        pointerDownState.resize.center.x,
        pointerDownState.resize.center.y,
      )
    ) {
      this.maybeSuggestBindingForAll(selectedElements);
      return true;
    }
    return false;
  };

  /** @private use this.handleCanvasContextMenu */
  private _openContextMenu = (
    {
      clientX,
      clientY,
    }: {
      clientX: number;
      clientY: number;
    },
    type: "canvas" | "element",
  ) => {
    const maybeGroupAction = actionGroup.contextItemPredicate!(
      this.actionManager.getElementsIncludingDeleted(),
      this.actionManager.getAppState(),
    );

    const maybeUngroupAction = actionUngroup.contextItemPredicate!(
      this.actionManager.getElementsIncludingDeleted(),
      this.actionManager.getAppState(),
    );

    const maybeFlipHorizontal = actionFlipHorizontal.contextItemPredicate!(
      this.actionManager.getElementsIncludingDeleted(),
      this.actionManager.getAppState(),
    );

    const maybeFlipVertical = actionFlipVertical.contextItemPredicate!(
      this.actionManager.getElementsIncludingDeleted(),
      this.actionManager.getAppState(),
    );

    const separator = "separator";

    const _isMobile = isMobile();

    const elements = this.scene.getElements();

    const options: ContextMenuOption[] = [];
    if (probablySupportsClipboardBlob && elements.length > 0) {
      options.push(actionCopyAsPng);
    }

    if (probablySupportsClipboardWriteText && elements.length > 0) {
      options.push(actionCopyAsSvg);
    }
    if (type === "canvas") {
      const viewModeOptions = [
        ...options,
        typeof this.props.gridModeEnabled === "undefined" &&
          actionToggleGridMode,
        typeof this.props.zenModeEnabled === "undefined" && actionToggleZenMode,
        typeof this.props.viewModeEnabled === "undefined" &&
          actionToggleViewMode,
        actionToggleStats,
      ];

      ContextMenu.push({
        options: viewModeOptions,
        top: clientY,
        left: clientX,
        actionManager: this.actionManager,
        appState: this.state,
      });

      if (this.state.viewModeEnabled) {
        return;
      }

      ContextMenu.push({
        options: [
          _isMobile &&
            navigator.clipboard && {
              name: "paste",
              perform: (elements, appStates) => {
                this.pasteFromClipboard(null);
                return {
                  commitToHistory: false,
                };
              },
              contextItemLabel: "labels.paste",
            },
          _isMobile && navigator.clipboard && separator,
          probablySupportsClipboardBlob &&
            elements.length > 0 &&
            actionCopyAsPng,
          probablySupportsClipboardWriteText &&
            elements.length > 0 &&
            actionCopyAsSvg,
          ((probablySupportsClipboardBlob && elements.length > 0) ||
            (probablySupportsClipboardWriteText && elements.length > 0)) &&
            separator,
          actionSelectAll,
          separator,
          typeof this.props.gridModeEnabled === "undefined" &&
            actionToggleGridMode,
          typeof this.props.zenModeEnabled === "undefined" &&
            actionToggleZenMode,
          typeof this.props.viewModeEnabled === "undefined" &&
            actionToggleViewMode,
          actionToggleStats,
        ],
        top: clientY,
        left: clientX,
        actionManager: this.actionManager,
        appState: this.state,
      });
      return;
    }

    if (this.state.viewModeEnabled) {
      ContextMenu.push({
        options: [navigator.clipboard && actionCopy, ...options],
        top: clientY,
        left: clientX,
        actionManager: this.actionManager,
        appState: this.state,
      });
      return;
    }

    ContextMenu.push({
      options: [
        _isMobile && actionCut,
        _isMobile && navigator.clipboard && actionCopy,
        _isMobile &&
          navigator.clipboard && {
            name: "paste",
            perform: (elements, appStates) => {
              this.pasteFromClipboard(null);
              return {
                commitToHistory: false,
              };
            },
            contextItemLabel: "labels.paste",
          },
        _isMobile && separator,
        ...options,
        separator,
        actionCopyStyles,
        actionPasteStyles,
        separator,
        maybeGroupAction && actionGroup,
        maybeUngroupAction && actionUngroup,
        (maybeGroupAction || maybeUngroupAction) && separator,
        actionAddToLibrary,
        separator,
        actionSendBackward,
        actionBringForward,
        actionSendToBack,
        actionBringToFront,
        separator,
        maybeFlipHorizontal && actionFlipHorizontal,
        maybeFlipVertical && actionFlipVertical,
        (maybeFlipHorizontal || maybeFlipVertical) && separator,
        actionDuplicateSelection,
        actionDeleteSelected,
      ],
      top: clientY,
      left: clientX,
      actionManager: this.actionManager,
      appState: this.state,
    });
  };

  private handleWheel = withBatchedUpdates((event: WheelEvent) => {
    event.preventDefault();

    if (isPanning) {
      return;
    }

    const { deltaX, deltaY } = event;
    const { selectedElementIds, previousSelectedElementIds } = this.state;
    // note that event.ctrlKey is necessary to handle pinch zooming
    if (event.metaKey || event.ctrlKey) {
      const sign = Math.sign(deltaY);
      const MAX_STEP = 10;
      let delta = Math.abs(deltaY);
      if (delta > MAX_STEP) {
        delta = MAX_STEP;
      }
      delta *= sign;
      if (Object.keys(previousSelectedElementIds).length !== 0) {
        setTimeout(() => {
          this.setState({
            selectedElementIds: previousSelectedElementIds,
            previousSelectedElementIds: {},
          });
        }, 1000);
      }

      let newZoom = this.state.zoom.value - delta / 100;
      // increase zoom steps the more zoomed-in we are (applies to >100% only)
      newZoom += Math.log10(Math.max(1, this.state.zoom.value)) * -sign;
      // round to nearest step
      newZoom = Math.round(newZoom * ZOOM_STEP * 100) / (ZOOM_STEP * 100);

      this.setState(({ zoom, offsetLeft, offsetTop }) => ({
        zoom: getNewZoom(
          getNormalizedZoom(newZoom),
          zoom,
          { left: offsetLeft, top: offsetTop },
          {
            x: cursorX,
            y: cursorY,
          },
        ),
        selectedElementIds: {},
        previousSelectedElementIds:
          Object.keys(selectedElementIds).length !== 0
            ? selectedElementIds
            : previousSelectedElementIds,
        shouldCacheIgnoreZoom: true,
      }));
      this.resetShouldCacheIgnoreZoomDebounced();
      return;
    }

    // scroll horizontally when shift pressed
    if (event.shiftKey) {
      this.setState(({ zoom, scrollX }) => ({
        // on Mac, shift+wheel tends to result in deltaX
        scrollX: scrollX - (deltaY || deltaX) / zoom.value,
      }));
      return;
    }

    this.setState(({ zoom, scrollX, scrollY }) => ({
      scrollX: scrollX - deltaX / zoom.value,
      scrollY: scrollY - deltaY / zoom.value,
    }));
  });

  private getTextWysiwygSnappedToCenterPosition(
    x: number,
    y: number,
    appState: AppState,
    canvas: HTMLCanvasElement | null,
    scale: number,
  ) {
    const elementClickedInside = getElementContainingPosition(
      this.scene
        .getElementsIncludingDeleted()
        .filter((element) => !isTextElement(element)),
      x,
      y,
    );
    if (elementClickedInside) {
      const elementCenterX =
        elementClickedInside.x + elementClickedInside.width / 2;
      const elementCenterY =
        elementClickedInside.y + elementClickedInside.height / 2;
      const distanceToCenter = Math.hypot(
        x - elementCenterX,
        y - elementCenterY,
      );
      const isSnappedToCenter =
        distanceToCenter < TEXT_TO_CENTER_SNAP_THRESHOLD;
      if (isSnappedToCenter) {
        const { x: viewportX, y: viewportY } = sceneCoordsToViewportCoords(
          { sceneX: elementCenterX, sceneY: elementCenterY },
          appState,
        );
        return { viewportX, viewportY, elementCenterX, elementCenterY };
      }
    }
  }

  private savePointer = (x: number, y: number, button: "up" | "down") => {
    if (!x || !y) {
      return;
    }
    const pointer = viewportCoordsToSceneCoords(
      { clientX: x, clientY: y },
      this.state,
    );

    if (isNaN(pointer.x) || isNaN(pointer.y)) {
      // sometimes the pointer goes off screen
    }

    this.props.onPointerUpdate?.({
      pointer,
      button,
      pointersMap: gesture.pointers,
    });
  };

  private resetShouldCacheIgnoreZoomDebounced = debounce(() => {
    if (!this.unmounted) {
      this.setState({ shouldCacheIgnoreZoom: false });
    }
  }, 300);

  private updateDOMRect = (cb?: () => void) => {
    if (this.excalidrawContainerRef?.current) {
      const excalidrawContainer = this.excalidrawContainerRef.current;
      const {
        width,
        height,
        left: offsetLeft,
        top: offsetTop,
      } = excalidrawContainer.getBoundingClientRect();
      const {
        width: currentWidth,
        height: currentHeight,
        offsetTop: currentOffsetTop,
        offsetLeft: currentOffsetLeft,
      } = this.state;

      if (
        width === currentWidth &&
        height === currentHeight &&
        offsetLeft === currentOffsetLeft &&
        offsetTop === currentOffsetTop
      ) {
        if (cb) {
          cb();
        }
        return;
      }

      this.setState(
        {
          width,
          height,
          offsetLeft,
          offsetTop,
        },
        () => {
          cb && cb();
        },
      );
    }
  };

  public setCanvasOffsets = () => {
    this.setState({ ...this.getCanvasOffsets() });
  };

  private getCanvasOffsets(): Pick<AppState, "offsetTop" | "offsetLeft"> {
    if (this.excalidrawContainerRef?.current) {
      const excalidrawContainer = this.excalidrawContainerRef.current;
      const { left, top } = excalidrawContainer.getBoundingClientRect();
      return {
        offsetLeft: left,
        offsetTop: top,
      };
    }
    return {
      offsetLeft: 0,
      offsetTop: 0,
    };
  }

  private async updateLanguage() {
    const currentLang =
      languages.find((lang) => lang.code === this.props.langCode) ||
      defaultLang;
    await setLanguage(currentLang);
    this.setAppState({});
  }
}

// -----------------------------------------------------------------------------
// TEST HOOKS
// -----------------------------------------------------------------------------

declare global {
  interface Window {
    h: {
      elements: readonly ExcalidrawElement[];
      state: AppState;
      setState: React.Component<any, AppState>["setState"];
      history: SceneHistory;
      app: InstanceType<typeof App>;
      library: typeof Library;
    };
  }
}

if (
  process.env.NODE_ENV === ENV.TEST ||
  process.env.NODE_ENV === ENV.DEVELOPMENT
) {
  window.h = window.h || ({} as Window["h"]);

  Object.defineProperties(window.h, {
    elements: {
      configurable: true,
      get() {
        return this.app.scene.getElementsIncludingDeleted();
      },
      set(elements: ExcalidrawElement[]) {
        return this.app.scene.replaceAllElements(elements);
      },
    },
    history: {
      configurable: true,
      get: () => history,
    },
    library: {
      configurable: true,
      value: Library,
    },
  });
}
export default App;<|MERGE_RESOLUTION|>--- conflicted
+++ resolved
@@ -288,15 +288,11 @@
   actionManager: ActionManager;
   private excalidrawContainerRef = React.createRef<HTMLDivElement>();
 
-<<<<<<< HEAD
   public static defaultProps: Partial<AppProps> = {
-    width: window.innerWidth,
-    height: window.innerHeight,
     // needed for tests to pass since we directly render App in many tests
     UIOptions: DEFAULT_UI_OPTIONS,
   };
-=======
->>>>>>> c54a0990
+
   private scene: Scene;
   private resizeObserver: ResizeObserver | undefined;
   constructor(props: AppProps) {
