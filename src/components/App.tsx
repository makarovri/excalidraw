import React, { useContext } from "react";
import { RoughCanvas } from "roughjs/bin/canvas";
import rough from "roughjs/bin/rough";
import clsx from "clsx";
import { nanoid } from "nanoid";

import {
  actionAddToLibrary,
  actionBringForward,
  actionBringToFront,
  actionCopy,
  actionCopyAsPng,
  actionCopyAsSvg,
  actionCopyStyles,
  actionCut,
  actionDeleteSelected,
  actionDuplicateSelection,
  actionFinalize,
  actionFlipHorizontal,
  actionFlipVertical,
  actionGroup,
  actionPasteStyles,
  actionSelectAll,
  actionSendBackward,
  actionSendToBack,
  actionToggleGridMode,
  actionToggleStats,
  actionToggleZenMode,
  actionUnbindText,
  actionUngroup,
  actionLink,
} from "../actions";
import { createRedoAction, createUndoAction } from "../actions/actionHistory";
import { ActionManager } from "../actions/manager";
import { actions } from "../actions/register";
import { ActionResult } from "../actions/types";
import { trackEvent } from "../analytics";
import { getDefaultAppState, isEraserActive } from "../appState";
import {
  copyToClipboard,
  parseClipboard,
  probablySupportsClipboardBlob,
  probablySupportsClipboardWriteText,
} from "../clipboard";
import {
  APP_NAME,
  CURSOR_TYPE,
  DEFAULT_MAX_IMAGE_WIDTH_OR_HEIGHT,
  DEFAULT_UI_OPTIONS,
  DEFAULT_VERTICAL_ALIGN,
  DRAGGING_THRESHOLD,
  ELEMENT_SHIFT_TRANSLATE_AMOUNT,
  ELEMENT_TRANSLATE_AMOUNT,
  ENV,
  EVENT,
  GRID_SIZE,
  IMAGE_RENDER_TIMEOUT,
  LINE_CONFIRM_THRESHOLD,
  MAX_ALLOWED_FILE_BYTES,
  MIME_TYPES,
  MQ_MAX_HEIGHT_LANDSCAPE,
  MQ_MAX_WIDTH_LANDSCAPE,
  MQ_MAX_WIDTH_PORTRAIT,
  POINTER_BUTTON,
  SCROLL_TIMEOUT,
  TAP_TWICE_TIMEOUT,
  TEXT_TO_CENTER_SNAP_THRESHOLD,
  THEME,
  TOUCH_CTX_MENU_TIMEOUT,
  URL_HASH_KEYS,
  URL_QUERY_KEYS,
  VERTICAL_ALIGN,
  ZOOM_STEP,
} from "../constants";
import { loadFromBlob } from "../data";
import { isValidLibrary } from "../data/json";
import Library from "../data/library";
import { restore, restoreElements, restoreLibraryItems } from "../data/restore";
import {
  dragNewElement,
  dragSelectedElements,
  duplicateElement,
  getCommonBounds,
  getCursorForResizingElement,
  getDragOffsetXY,
  getElementWithTransformHandleType,
  getNormalizedDimensions,
  getPerfectElementSize,
  getResizeArrowDirection,
  getResizeOffsetXY,
  getTransformHandleTypeFromCoords,
  hitTest,
  isHittingElementBoundingBoxWithoutHittingElement,
  isInvisiblySmallElement,
  isNonDeletedElement,
  isTextElement,
  newElement,
  newLinearElement,
  newTextElement,
  newImageElement,
  textWysiwyg,
  transformElements,
  updateTextElement,
} from "../element";
import {
  bindOrUnbindSelectedElements,
  fixBindingsAfterDeletion,
  fixBindingsAfterDuplication,
  getEligibleElementsForBinding,
  getHoveredElementForBinding,
  isBindingEnabled,
  isLinearElementSimpleAndAlreadyBound,
  maybeBindLinearElement,
  shouldEnableBindingForPointerEvent,
  unbindLinearElements,
  updateBoundElements,
} from "../element/binding";
import { LinearElementEditor } from "../element/linearElementEditor";
import { mutateElement, newElementWith } from "../element/mutateElement";
import { deepCopyElement, newFreeDrawElement } from "../element/newElement";
import {
  hasBoundTextElement,
  isBindingElement,
  isBindingElementType,
  isBoundToContainer,
  isImageElement,
  isInitializedImageElement,
  isLinearElement,
  isLinearElementType,
  isTextBindableContainer,
} from "../element/typeChecks";
import {
  ExcalidrawBindableElement,
  ExcalidrawElement,
  ExcalidrawFreeDrawElement,
  ExcalidrawGenericElement,
  ExcalidrawLinearElement,
  ExcalidrawTextElement,
  NonDeleted,
  InitializedExcalidrawImageElement,
  ExcalidrawImageElement,
  FileId,
  NonDeletedExcalidrawElement,
  ExcalidrawTextContainer,
} from "../element/types";
import { getCenter, getDistance } from "../gesture";
import {
  editGroupForSelectedElement,
  getElementsInGroup,
  getSelectedGroupIdForElement,
  getSelectedGroupIds,
  isElementInGroup,
  isSelectedViaGroup,
  selectGroupsForSelectedElements,
} from "../groups";
import History from "../history";
import { defaultLang, getLanguage, languages, setLanguage, t } from "../i18n";
import {
  CODES,
  shouldResizeFromCenter,
  shouldMaintainAspectRatio,
  shouldRotateWithDiscreteAngle,
  isArrowKey,
  KEYS,
  isAndroid,
} from "../keys";
import { distance2d, getGridPoint, isPathALoop } from "../math";
import { renderScene } from "../renderer";
import { invalidateShapeForElement } from "../renderer/renderElement";
import {
  calculateScrollCenter,
  getTextBindableContainerAtPosition,
  getElementsAtPosition,
  getElementsWithinSelection,
  getNormalizedZoom,
  getSelectedElements,
  hasBackground,
  isOverScrollBars,
  isSomeElementSelected,
} from "../scene";
import Scene from "../scene/Scene";
import { RenderConfig, ScrollBars } from "../scene/types";
import { getStateForZoom } from "../scene/zoom";
import { findShapeByKey } from "../shapes";
import {
  AppClassProperties,
  AppProps,
  AppState,
  BinaryFileData,
  DataURL,
  ExcalidrawImperativeAPI,
  BinaryFiles,
  Gesture,
  GestureEvent,
  LibraryItems,
  PointerDownState,
  SceneData,
  DeviceType,
} from "../types";
import {
  debounce,
  distance,
  getFontString,
  getNearestScrollableContainer,
  isInputLike,
  isToolIcon,
  isWritableElement,
  resetCursor,
  resolvablePromise,
  sceneCoordsToViewportCoords,
  setCursor,
  setCursorForShape,
  tupleToCoors,
  viewportCoordsToSceneCoords,
  withBatchedUpdates,
  wrapEvent,
  withBatchedUpdatesThrottled,
} from "../utils";
import ContextMenu, { ContextMenuOption } from "./ContextMenu";
import LayerUI from "./LayerUI";
import { Stats } from "./Stats";
import { Toast } from "./Toast";
import { actionToggleViewMode } from "../actions/actionToggleViewMode";
import {
  dataURLToFile,
  generateIdFromFile,
  getDataURL,
  isSupportedImageFile,
  resizeImageFile,
  SVGStringToFile,
} from "../data/blob";
import {
  getInitializedImageElements,
  loadHTMLImageElement,
  normalizeSVG,
  updateImageCache as _updateImageCache,
} from "../element/image";
import throttle from "lodash.throttle";
import { fileOpen, nativeFileSystemSupported } from "../data/filesystem";
import {
  bindTextToShapeAfterDuplication,
  getApproxMinLineHeight,
  getApproxMinLineWidth,
  getBoundTextElement,
} from "../element/textElement";
import { isHittingElementNotConsideringBoundingBox } from "../element/collision";
import {
  normalizeLink,
  showHyperlinkTooltip,
  hideHyperlinkToolip,
  Hyperlink,
  isPointHittingLinkIcon,
  isLocalLink,
} from "../element/Hyperlink";

const defaultDeviceTypeContext: DeviceType = {
  isMobile: false,
  isTouchScreen: false,
};
const DeviceTypeContext = React.createContext(defaultDeviceTypeContext);
export const useDeviceType = () => useContext(DeviceTypeContext);
const ExcalidrawContainerContext = React.createContext<{
  container: HTMLDivElement | null;
  id: string | null;
}>({ container: null, id: null });
export const useExcalidrawContainer = () =>
  useContext(ExcalidrawContainerContext);

let didTapTwice: boolean = false;
let tappedTwiceTimer = 0;
let cursorX = 0;
let cursorY = 0;
let isHoldingSpace: boolean = false;
let isPanning: boolean = false;
let isDraggingScrollBar: boolean = false;
let currentScrollBars: ScrollBars = { horizontal: null, vertical: null };
let touchTimeout = 0;
let invalidateContextMenu = false;

let lastPointerUp: ((event: any) => void) | null = null;
const gesture: Gesture = {
  pointers: new Map(),
  lastCenter: null,
  initialDistance: null,
  initialScale: null,
};

class App extends React.Component<AppProps, AppState> {
  canvas: AppClassProperties["canvas"] = null;
  rc: RoughCanvas | null = null;
  unmounted: boolean = false;
  actionManager: ActionManager;
  deviceType: DeviceType = {
    isMobile: false,
    isTouchScreen: false,
  };
  detachIsMobileMqHandler?: () => void;

  private excalidrawContainerRef = React.createRef<HTMLDivElement>();

  public static defaultProps: Partial<AppProps> = {
    // needed for tests to pass since we directly render App in many tests
    UIOptions: DEFAULT_UI_OPTIONS,
  };

  private scene: Scene;
  private resizeObserver: ResizeObserver | undefined;
  private nearestScrollableContainer: HTMLElement | Document | undefined;
  public library: AppClassProperties["library"];
  public libraryItemsFromStorage: LibraryItems | undefined;
  private id: string;
  private history: History;
  private excalidrawContainerValue: {
    container: HTMLDivElement | null;
    id: string;
  };

  public files: BinaryFiles = {};
  public imageCache: AppClassProperties["imageCache"] = new Map();

  hitLinkElement?: NonDeletedExcalidrawElement;
  lastPointerDown: React.PointerEvent<HTMLCanvasElement> | null = null;
  lastPointerUp: React.PointerEvent<HTMLElement> | PointerEvent | null = null;
  contextMenuOpen: boolean = false;
  lastScenePointer: { x: number; y: number } | null = null;

  constructor(props: AppProps) {
    super(props);
    const defaultAppState = getDefaultAppState();
    const {
      excalidrawRef,
      viewModeEnabled = false,
      zenModeEnabled = false,
      gridModeEnabled = false,
      theme = defaultAppState.theme,
      name = defaultAppState.name,
    } = props;
    this.state = {
      ...defaultAppState,
      theme,
      isLoading: true,
      ...this.getCanvasOffsets(),
      viewModeEnabled,
      zenModeEnabled,
      gridSize: gridModeEnabled ? GRID_SIZE : null,
      name,
      width: window.innerWidth,
      height: window.innerHeight,
      showHyperlinkPopup: false,
    };

    this.id = nanoid();

    if (excalidrawRef) {
      const readyPromise =
        ("current" in excalidrawRef && excalidrawRef.current?.readyPromise) ||
        resolvablePromise<ExcalidrawImperativeAPI>();

      const api: ExcalidrawImperativeAPI = {
        ready: true,
        readyPromise,
        updateScene: this.updateScene,
        addFiles: this.addFiles,
        resetScene: this.resetScene,
        getSceneElementsIncludingDeleted: this.getSceneElementsIncludingDeleted,
        history: {
          clear: this.resetHistory,
        },
        scrollToContent: this.scrollToContent,
        getSceneElements: this.getSceneElements,
        getAppState: () => this.state,
        getFiles: () => this.files,
        refresh: this.refresh,
        importLibrary: this.importLibraryFromUrl,
        setToastMessage: this.setToastMessage,
        id: this.id,
      } as const;
      if (typeof excalidrawRef === "function") {
        excalidrawRef(api);
      } else {
        excalidrawRef.current = api;
      }
      readyPromise.resolve(api);
    }

    this.excalidrawContainerValue = {
      container: this.excalidrawContainerRef.current,
      id: this.id,
    };

    this.scene = new Scene();
    this.library = new Library(this);
    this.history = new History();
    this.actionManager = new ActionManager(
      this.syncActionResult,
      () => this.state,
      () => this.scene.getElementsIncludingDeleted(),
      this,
    );
    this.actionManager.registerAll(actions);

    this.actionManager.registerAction(createUndoAction(this.history));
    this.actionManager.registerAction(createRedoAction(this.history));
  }

  private renderCanvas() {
    const canvasScale = window.devicePixelRatio;
    const {
      width: canvasDOMWidth,
      height: canvasDOMHeight,
      viewModeEnabled,
    } = this.state;
    const canvasWidth = canvasDOMWidth * canvasScale;
    const canvasHeight = canvasDOMHeight * canvasScale;
    if (viewModeEnabled) {
      return (
        <canvas
          className="excalidraw__canvas"
          style={{
            width: canvasDOMWidth,
            height: canvasDOMHeight,
            cursor: CURSOR_TYPE.GRAB,
          }}
          width={canvasWidth}
          height={canvasHeight}
          ref={this.handleCanvasRef}
          onContextMenu={this.handleCanvasContextMenu}
          onPointerMove={this.handleCanvasPointerMove}
          onPointerUp={this.handleCanvasPointerUp}
          onPointerCancel={this.removePointer}
          onTouchMove={this.handleTouchMove}
          onPointerDown={this.handleCanvasPointerDown}
        >
          {t("labels.drawingCanvas")}
        </canvas>
      );
    }
    return (
      <canvas
        className="excalidraw__canvas"
        style={{
          width: canvasDOMWidth,
          height: canvasDOMHeight,
        }}
        width={canvasWidth}
        height={canvasHeight}
        ref={this.handleCanvasRef}
        onContextMenu={this.handleCanvasContextMenu}
        onPointerDown={this.handleCanvasPointerDown}
        onDoubleClick={this.handleCanvasDoubleClick}
        onPointerMove={this.handleCanvasPointerMove}
        onPointerUp={this.handleCanvasPointerUp}
        onPointerCancel={this.removePointer}
        onTouchMove={this.handleTouchMove}
      >
        {t("labels.drawingCanvas")}
      </canvas>
    );
  }

  public render() {
    const { zenModeEnabled, viewModeEnabled } = this.state;
    const selectedElement = getSelectedElements(
      this.scene.getElements(),
      this.state,
    );
    const {
      onCollabButtonClick,
      renderTopRightUI,
      renderFooter,
      renderCustomStats,
    } = this.props;

    return (
      <div
        className={clsx("excalidraw excalidraw-container", {
          "excalidraw--view-mode": viewModeEnabled,
          "excalidraw--mobile": this.deviceType.isMobile,
        })}
        ref={this.excalidrawContainerRef}
        onDrop={this.handleAppOnDrop}
        tabIndex={0}
        onKeyDown={
          this.props.handleKeyboardGlobally ? undefined : this.onKeyDown
        }
      >
        <ExcalidrawContainerContext.Provider
          value={this.excalidrawContainerValue}
        >
          <DeviceTypeContext.Provider value={this.deviceType}>
            <LayerUI
              canvas={this.canvas}
              appState={this.state}
              files={this.files}
              setAppState={this.setAppState}
              actionManager={this.actionManager}
              elements={this.scene.getElements()}
              onCollabButtonClick={onCollabButtonClick}
              onLockToggle={this.toggleLock}
              onPenModeToggle={this.togglePenMode}
              onInsertElements={(elements) =>
                this.addElementsFromPasteOrLibrary({
                  elements,
                  position: "center",
                  files: null,
                })
              }
              zenModeEnabled={zenModeEnabled}
              toggleZenMode={this.toggleZenMode}
              langCode={getLanguage().code}
              isCollaborating={this.props.isCollaborating}
              renderTopRightUI={renderTopRightUI}
              renderCustomFooter={renderFooter}
              viewModeEnabled={viewModeEnabled}
              showExitZenModeBtn={
                typeof this.props?.zenModeEnabled === "undefined" &&
                zenModeEnabled
              }
              showThemeBtn={
                typeof this.props?.theme === "undefined" &&
                this.props.UIOptions.canvasActions.theme
              }
              libraryReturnUrl={this.props.libraryReturnUrl}
              UIOptions={this.props.UIOptions}
              focusContainer={this.focusContainer}
              library={this.library}
              id={this.id}
              onImageAction={this.onImageAction}
            />
            <div className="excalidraw-textEditorContainer" />
            <div className="excalidraw-contextMenuContainer" />
            {selectedElement.length === 1 && this.state.showHyperlinkPopup && (
              <Hyperlink
                key={selectedElement[0].id}
                element={selectedElement[0]}
                appState={this.state}
                setAppState={this.setAppState}
                onLinkOpen={this.props.onLinkOpen}
              />
            )}
            {this.state.showStats && (
              <Stats
                appState={this.state}
                setAppState={this.setAppState}
                elements={this.scene.getElements()}
                onClose={this.toggleStats}
                renderCustomStats={renderCustomStats}
              />
            )}
            {this.state.toastMessage !== null && (
              <Toast
                message={this.state.toastMessage}
                clearToast={this.clearToast}
              />
            )}
            <main>{this.renderCanvas()}</main>
          </DeviceTypeContext.Provider>
        </ExcalidrawContainerContext.Provider>
      </div>
    );
  }

  public focusContainer: AppClassProperties["focusContainer"] = () => {
    if (this.props.autoFocus) {
      this.excalidrawContainerRef.current?.focus();
    }
  };

  public getSceneElementsIncludingDeleted = () => {
    return this.scene.getElementsIncludingDeleted();
  };

  public getSceneElements = () => {
    return this.scene.getElements();
  };

  private syncActionResult = withBatchedUpdates(
    (actionResult: ActionResult) => {
      // Since context menu closes when action triggered so setting to false
      this.contextMenuOpen = false;
      if (this.unmounted || actionResult === false) {
        return;
      }

      let editingElement: AppState["editingElement"] | null = null;
      if (actionResult.elements) {
        actionResult.elements.forEach((element) => {
          if (
            this.state.editingElement?.id === element.id &&
            this.state.editingElement !== element &&
            isNonDeletedElement(element)
          ) {
            editingElement = element;
          }
        });
        this.scene.replaceAllElements(actionResult.elements);
        if (actionResult.commitToHistory) {
          this.history.resumeRecording();
        }
      }

      if (actionResult.files) {
        this.files = actionResult.replaceFiles
          ? actionResult.files
          : { ...this.files, ...actionResult.files };
        this.addNewImagesToImageCache();
      }

      if (actionResult.appState || editingElement) {
        if (actionResult.commitToHistory) {
          this.history.resumeRecording();
        }

        let viewModeEnabled = actionResult?.appState?.viewModeEnabled || false;
        let zenModeEnabled = actionResult?.appState?.zenModeEnabled || false;
        let gridSize = actionResult?.appState?.gridSize || null;
        let theme = actionResult?.appState?.theme || THEME.LIGHT;
        let name = actionResult?.appState?.name ?? this.state.name;
        if (typeof this.props.viewModeEnabled !== "undefined") {
          viewModeEnabled = this.props.viewModeEnabled;
        }

        if (typeof this.props.zenModeEnabled !== "undefined") {
          zenModeEnabled = this.props.zenModeEnabled;
        }

        if (typeof this.props.gridModeEnabled !== "undefined") {
          gridSize = this.props.gridModeEnabled ? GRID_SIZE : null;
        }

        if (typeof this.props.theme !== "undefined") {
          theme = this.props.theme;
        }

        if (typeof this.props.name !== "undefined") {
          name = this.props.name;
        }
        this.setState(
          (state) => {
            // using Object.assign instead of spread to fool TS 4.2.2+ into
            // regarding the resulting type as not containing undefined
            // (which the following expression will never contain)
            return Object.assign(actionResult.appState || {}, {
              editingElement:
                editingElement || actionResult.appState?.editingElement || null,
              viewModeEnabled,
              zenModeEnabled,
              gridSize,
              theme,
              name,
            });
          },
          () => {
            if (actionResult.syncHistory) {
              this.history.setCurrentState(
                this.state,
                this.scene.getElementsIncludingDeleted(),
              );
            }
          },
        );
      }
    },
  );

  // Lifecycle

  private onBlur = withBatchedUpdates(() => {
    isHoldingSpace = false;
    this.setState({ isBindingEnabled: true });
  });

  private onUnload = () => {
    this.onBlur();
  };

  private disableEvent: EventListener = (event) => {
    event.preventDefault();
  };

  private onFontLoaded = () => {
    this.scene.getElementsIncludingDeleted().forEach((element) => {
      if (isTextElement(element)) {
        invalidateShapeForElement(element);
      }
    });
    this.onSceneUpdated();
  };

  private importLibraryFromUrl = async (url: string, token?: string | null) => {
    if (window.location.hash.includes(URL_HASH_KEYS.addLibrary)) {
      const hash = new URLSearchParams(window.location.hash.slice(1));
      hash.delete(URL_HASH_KEYS.addLibrary);
      window.history.replaceState({}, APP_NAME, `#${hash.toString()}`);
    } else if (window.location.search.includes(URL_QUERY_KEYS.addLibrary)) {
      const query = new URLSearchParams(window.location.search);
      query.delete(URL_QUERY_KEYS.addLibrary);
      window.history.replaceState({}, APP_NAME, `?${query.toString()}`);
    }

    try {
      const request = await fetch(decodeURIComponent(url));
      const blob = await request.blob();
      const json = JSON.parse(await blob.text());
      if (!isValidLibrary(json)) {
        throw new Error();
      }
      if (
        token === this.id ||
        window.confirm(
          t("alerts.confirmAddLibrary", {
            numShapes: (json.libraryItems || json.library || []).length,
          }),
        )
      ) {
        await this.library.importLibrary(blob, "published");
        // hack to rerender the library items after import
        if (this.state.isLibraryOpen) {
          this.setState({ isLibraryOpen: false });
        }
        this.setState({ isLibraryOpen: true });
      }
    } catch (error: any) {
      window.alert(t("alerts.errorLoadingLibrary"));
      console.error(error);
    } finally {
      this.focusContainer();
    }
  };

  private resetHistory = () => {
    this.history.clear();
  };

  /**
   * Resets scene & history.
   * ! Do not use to clear scene user action !
   */
  private resetScene = withBatchedUpdates(
    (opts?: { resetLoadingState: boolean }) => {
      this.scene.replaceAllElements([]);
      this.setState((state) => ({
        ...getDefaultAppState(),
        isLoading: opts?.resetLoadingState ? false : state.isLoading,
        theme: this.state.theme,
      }));
      this.resetHistory();
    },
  );

  private initializeScene = async () => {
    if ("launchQueue" in window && "LaunchParams" in window) {
      (window as any).launchQueue.setConsumer(
        async (launchParams: { files: any[] }) => {
          if (!launchParams.files.length) {
            return;
          }
          const fileHandle = launchParams.files[0];
          const blob: Blob = await fileHandle.getFile();
          blob.handle = fileHandle;
          loadFromBlob(
            blob,
            this.state,
            this.scene.getElementsIncludingDeleted(),
          )
            .then((scene) => {
              this.syncActionResult({
                ...scene,
                appState: {
                  ...(scene.appState || this.state),
                  isLoading: false,
                },
                commitToHistory: true,
              });
            })
            .catch((error) => {
              this.setState({ isLoading: false, errorMessage: error.message });
            });
        },
      );
    }

    if (!this.state.isLoading) {
      this.setState({ isLoading: true });
    }
    let initialData = null;
    try {
      initialData = (await this.props.initialData) || null;
      if (initialData?.libraryItems) {
        this.libraryItemsFromStorage = restoreLibraryItems(
          initialData.libraryItems,
          "unpublished",
        ) as LibraryItems;
      }
    } catch (error: any) {
      console.error(error);
      initialData = {
        appState: {
          errorMessage:
            error.message ||
            "Encountered an error during importing or restoring scene data",
        },
      };
    }

    const scene = restore(initialData, null, null);

    scene.appState = {
      ...scene.appState,
      elementType:
        scene.appState.elementType === "image"
          ? "selection"
          : scene.appState.elementType,
      isLoading: false,
    };
    if (initialData?.scrollToContent) {
      scene.appState = {
        ...scene.appState,
        ...calculateScrollCenter(
          scene.elements,
          {
            ...scene.appState,
            width: this.state.width,
            height: this.state.height,
            offsetTop: this.state.offsetTop,
            offsetLeft: this.state.offsetLeft,
          },
          null,
        ),
      };
    }

    this.resetHistory();
    this.syncActionResult({
      ...scene,
      commitToHistory: true,
    });

    const libraryUrl =
      // current
      new URLSearchParams(window.location.hash.slice(1)).get(
        URL_HASH_KEYS.addLibrary,
      ) ||
      // legacy, kept for compat reasons
      new URLSearchParams(window.location.search).get(
        URL_QUERY_KEYS.addLibrary,
      );

    if (libraryUrl) {
      await this.importLibraryFromUrl(libraryUrl);
    }
  };

  public async componentDidMount() {
    this.unmounted = false;
    this.excalidrawContainerValue.container =
      this.excalidrawContainerRef.current;

    if (
      process.env.NODE_ENV === ENV.TEST ||
      process.env.NODE_ENV === ENV.DEVELOPMENT
    ) {
      const setState = this.setState.bind(this);
      Object.defineProperties(window.h, {
        state: {
          configurable: true,
          get: () => {
            return this.state;
          },
        },
        setState: {
          configurable: true,
          value: (...args: Parameters<typeof setState>) => {
            return this.setState(...args);
          },
        },
        app: {
          configurable: true,
          value: this,
        },
        history: {
          configurable: true,
          value: this.history,
        },
      });
    }

    this.scene.addCallback(this.onSceneUpdated);
    this.addEventListeners();

    if (this.excalidrawContainerRef.current) {
      this.focusContainer();
    }

    if ("ResizeObserver" in window && this.excalidrawContainerRef?.current) {
      this.resizeObserver = new ResizeObserver(() => {
        // compute isMobile state
        // ---------------------------------------------------------------------
        const { width, height } =
          this.excalidrawContainerRef.current!.getBoundingClientRect();
        this.deviceType.isMobile =
          width < MQ_MAX_WIDTH_PORTRAIT ||
          (height < MQ_MAX_HEIGHT_LANDSCAPE && width < MQ_MAX_WIDTH_LANDSCAPE);
        // refresh offsets
        // ---------------------------------------------------------------------
        this.updateDOMRect();
      });
      this.resizeObserver?.observe(this.excalidrawContainerRef.current);
    } else if (window.matchMedia) {
      const mediaQuery = window.matchMedia(
        `(max-width: ${MQ_MAX_WIDTH_PORTRAIT}px), (max-height: ${MQ_MAX_HEIGHT_LANDSCAPE}px) and (max-width: ${MQ_MAX_WIDTH_LANDSCAPE}px)`,
      );
      const handler = () => (this.deviceType.isMobile = mediaQuery.matches);
      mediaQuery.addListener(handler);
      this.detachIsMobileMqHandler = () => mediaQuery.removeListener(handler);
    }

    const searchParams = new URLSearchParams(window.location.search.slice(1));

    if (searchParams.has("web-share-target")) {
      // Obtain a file that was shared via the Web Share Target API.
      this.restoreFileFromShare();
    } else {
      this.updateDOMRect(this.initializeScene);
    }
  }

  public componentWillUnmount() {
    this.files = {};
    this.imageCache.clear();
    this.resizeObserver?.disconnect();
    this.unmounted = true;
    this.removeEventListeners();
    this.scene.destroy();
    clearTimeout(touchTimeout);
    touchTimeout = 0;
  }

  private onResize = withBatchedUpdates(() => {
    this.scene
      .getElementsIncludingDeleted()
      .forEach((element) => invalidateShapeForElement(element));
    this.setState({});
  });

  private removeEventListeners() {
    document.removeEventListener(EVENT.POINTER_UP, this.removePointer);
    document.removeEventListener(EVENT.COPY, this.onCopy);
    document.removeEventListener(EVENT.PASTE, this.pasteFromClipboard);
    document.removeEventListener(EVENT.CUT, this.onCut);
    this.nearestScrollableContainer?.removeEventListener(
      EVENT.SCROLL,
      this.onScroll,
    );
    document.removeEventListener(EVENT.KEYDOWN, this.onKeyDown, false);
    document.removeEventListener(
      EVENT.MOUSE_MOVE,
      this.updateCurrentCursorPosition,
      false,
    );
    document.removeEventListener(EVENT.KEYUP, this.onKeyUp);
    window.removeEventListener(EVENT.RESIZE, this.onResize, false);
    window.removeEventListener(EVENT.UNLOAD, this.onUnload, false);
    window.removeEventListener(EVENT.BLUR, this.onBlur, false);
    this.excalidrawContainerRef.current?.removeEventListener(
      EVENT.DRAG_OVER,
      this.disableEvent,
      false,
    );
    this.excalidrawContainerRef.current?.removeEventListener(
      EVENT.DROP,
      this.disableEvent,
      false,
    );

    document.removeEventListener(
      EVENT.GESTURE_START,
      this.onGestureStart as any,
      false,
    );
    document.removeEventListener(
      EVENT.GESTURE_CHANGE,
      this.onGestureChange as any,
      false,
    );
    document.removeEventListener(
      EVENT.GESTURE_END,
      this.onGestureEnd as any,
      false,
    );

    this.detachIsMobileMqHandler?.();
  }

  private addEventListeners() {
    this.removeEventListeners();
    document.addEventListener(EVENT.POINTER_UP, this.removePointer); // #3553
    document.addEventListener(EVENT.COPY, this.onCopy);
    if (this.props.handleKeyboardGlobally) {
      document.addEventListener(EVENT.KEYDOWN, this.onKeyDown, false);
    }
    document.addEventListener(EVENT.KEYUP, this.onKeyUp, { passive: true });
    document.addEventListener(
      EVENT.MOUSE_MOVE,
      this.updateCurrentCursorPosition,
    );
    // rerender text elements on font load to fix #637 && #1553
    document.fonts?.addEventListener?.("loadingdone", this.onFontLoaded);
    // Safari-only desktop pinch zoom
    document.addEventListener(
      EVENT.GESTURE_START,
      this.onGestureStart as any,
      false,
    );
    document.addEventListener(
      EVENT.GESTURE_CHANGE,
      this.onGestureChange as any,
      false,
    );
    document.addEventListener(
      EVENT.GESTURE_END,
      this.onGestureEnd as any,
      false,
    );
    if (this.state.viewModeEnabled) {
      return;
    }

    document.addEventListener(EVENT.PASTE, this.pasteFromClipboard);
    document.addEventListener(EVENT.CUT, this.onCut);
    if (this.props.detectScroll) {
      this.nearestScrollableContainer = getNearestScrollableContainer(
        this.excalidrawContainerRef.current!,
      );
      this.nearestScrollableContainer.addEventListener(
        EVENT.SCROLL,
        this.onScroll,
      );
    }
    window.addEventListener(EVENT.RESIZE, this.onResize, false);
    window.addEventListener(EVENT.UNLOAD, this.onUnload, false);
    window.addEventListener(EVENT.BLUR, this.onBlur, false);
    this.excalidrawContainerRef.current?.addEventListener(
      EVENT.DRAG_OVER,
      this.disableEvent,
      false,
    );
    this.excalidrawContainerRef.current?.addEventListener(
      EVENT.DROP,
      this.disableEvent,
      false,
    );
  }

  componentDidUpdate(prevProps: AppProps, prevState: AppState) {
    if (
      Object.keys(this.state.selectedElementIds).length &&
      isEraserActive(this.state)
    ) {
      this.setState({ elementType: "selection" });
    }
    // Hide hyperlink popup if shown when element type is not selection
    if (
      prevState.elementType === "selection" &&
      this.state.elementType !== "selection" &&
      this.state.showHyperlinkPopup
    ) {
      this.setState({ showHyperlinkPopup: false });
    }
    if (prevProps.langCode !== this.props.langCode) {
      this.updateLanguage();
    }

    if (prevProps.viewModeEnabled !== this.props.viewModeEnabled) {
      this.setState({ viewModeEnabled: !!this.props.viewModeEnabled });
    }

    if (prevState.viewModeEnabled !== this.state.viewModeEnabled) {
      this.addEventListeners();
      this.deselectElements();
    }

    if (prevProps.zenModeEnabled !== this.props.zenModeEnabled) {
      this.setState({ zenModeEnabled: !!this.props.zenModeEnabled });
    }

    if (prevProps.theme !== this.props.theme && this.props.theme) {
      this.setState({ theme: this.props.theme });
    }

    if (prevProps.gridModeEnabled !== this.props.gridModeEnabled) {
      this.setState({
        gridSize: this.props.gridModeEnabled ? GRID_SIZE : null,
      });
    }

    if (this.props.name && prevProps.name !== this.props.name) {
      this.setState({
        name: this.props.name,
      });
    }

    this.excalidrawContainerRef.current?.classList.toggle(
      "theme--dark",
      this.state.theme === "dark",
    );

    if (
      this.state.editingLinearElement &&
      !this.state.selectedElementIds[this.state.editingLinearElement.elementId]
    ) {
      // defer so that the commitToHistory flag isn't reset via current update
      setTimeout(() => {
        this.actionManager.executeAction(actionFinalize);
      });
    }
    const { multiElement } = prevState;
    if (
      prevState.elementType !== this.state.elementType &&
      multiElement != null &&
      isBindingEnabled(this.state) &&
      isBindingElement(multiElement)
    ) {
      maybeBindLinearElement(
        multiElement,
        this.state,
        this.scene,
        tupleToCoors(
          LinearElementEditor.getPointAtIndexGlobalCoordinates(
            multiElement,
            -1,
          ),
        ),
      );
    }

    const cursorButton: {
      [id: string]: string | undefined;
    } = {};
    const pointerViewportCoords: RenderConfig["remotePointerViewportCoords"] =
      {};
    const remoteSelectedElementIds: RenderConfig["remoteSelectedElementIds"] =
      {};
    const pointerUsernames: { [id: string]: string } = {};
    const pointerUserStates: { [id: string]: string } = {};
    this.state.collaborators.forEach((user, socketId) => {
      if (user.selectedElementIds) {
        for (const id of Object.keys(user.selectedElementIds)) {
          if (!(id in remoteSelectedElementIds)) {
            remoteSelectedElementIds[id] = [];
          }
          remoteSelectedElementIds[id].push(socketId);
        }
      }
      if (!user.pointer) {
        return;
      }
      if (user.username) {
        pointerUsernames[socketId] = user.username;
      }
      if (user.userState) {
        pointerUserStates[socketId] = user.userState;
      }
      pointerViewportCoords[socketId] = sceneCoordsToViewportCoords(
        {
          sceneX: user.pointer.x,
          sceneY: user.pointer.y,
        },
        this.state,
      );
      cursorButton[socketId] = user.button;
    });
    const renderingElements = this.scene.getElements().filter((element) => {
      if (isImageElement(element)) {
        if (
          // not placed on canvas yet (but in elements array)
          this.state.pendingImageElement &&
          element.id === this.state.pendingImageElement.id
        ) {
          return false;
        }
      }
      // don't render text element that's being currently edited (it's
      // rendered on remote only)
      return (
        !this.state.editingElement ||
        this.state.editingElement.type !== "text" ||
        element.id !== this.state.editingElement.id
      );
    });
    const { atLeastOneVisibleElement, scrollBars } = renderScene(
      renderingElements,
      this.state,
      this.state.selectionElement,
      window.devicePixelRatio,
      this.rc!,
      this.canvas!,
      {
        scrollX: this.state.scrollX,
        scrollY: this.state.scrollY,
        viewBackgroundColor: this.state.viewBackgroundColor,
        zoom: this.state.zoom,
        remotePointerViewportCoords: pointerViewportCoords,
        remotePointerButton: cursorButton,
        remoteSelectedElementIds,
        remotePointerUsernames: pointerUsernames,
        remotePointerUserStates: pointerUserStates,
        shouldCacheIgnoreZoom: this.state.shouldCacheIgnoreZoom,
        theme: this.state.theme,
        imageCache: this.imageCache,
        isExporting: false,
        renderScrollbars: !this.deviceType.isMobile,
      },
    );

    if (scrollBars) {
      currentScrollBars = scrollBars;
    }
    const scrolledOutside =
      // hide when editing text
      isTextElement(this.state.editingElement)
        ? false
        : !atLeastOneVisibleElement && renderingElements.length > 0;
    if (this.state.scrolledOutside !== scrolledOutside) {
      this.setState({ scrolledOutside });
    }

    this.history.record(this.state, this.scene.getElementsIncludingDeleted());

    this.scheduleImageRefresh();

    // Do not notify consumers if we're still loading the scene. Among other
    // potential issues, this fixes a case where the tab isn't focused during
    // init, which would trigger onChange with empty elements, which would then
    // override whatever is in localStorage currently.
    if (!this.state.isLoading) {
      this.props.onChange?.(
        this.scene.getElementsIncludingDeleted(),
        this.state,
        this.files,
      );
    }
  }

  private onScroll = debounce(() => {
    const { offsetTop, offsetLeft } = this.getCanvasOffsets();
    this.setState((state) => {
      if (state.offsetLeft === offsetLeft && state.offsetTop === offsetTop) {
        return null;
      }
      return { offsetTop, offsetLeft };
    });
  }, SCROLL_TIMEOUT);

  // Copy/paste

  private onCut = withBatchedUpdates((event: ClipboardEvent) => {
    const isExcalidrawActive = this.excalidrawContainerRef.current?.contains(
      document.activeElement,
    );
    if (!isExcalidrawActive || isWritableElement(event.target)) {
      return;
    }
    this.cutAll();
    event.preventDefault();
  });

  private onCopy = withBatchedUpdates((event: ClipboardEvent) => {
    const isExcalidrawActive = this.excalidrawContainerRef.current?.contains(
      document.activeElement,
    );
    if (!isExcalidrawActive || isWritableElement(event.target)) {
      return;
    }
    this.copyAll();
    event.preventDefault();
  });

  private cutAll = () => {
    this.copyAll();
    this.actionManager.executeAction(actionDeleteSelected);
  };

  private copyAll = () => {
    copyToClipboard(this.scene.getElements(), this.state, this.files);
  };

  private static resetTapTwice() {
    didTapTwice = false;
  }

  private onTapStart = (event: TouchEvent) => {
    // fix for Apple Pencil Scribble
    // On Android, preventing the event would disable contextMenu on tap-hold
    if (!isAndroid) {
      event.preventDefault();
    }

    if (!didTapTwice) {
      didTapTwice = true;
      clearTimeout(tappedTwiceTimer);
      tappedTwiceTimer = window.setTimeout(
        App.resetTapTwice,
        TAP_TWICE_TIMEOUT,
      );
      return;
    }
    // insert text only if we tapped twice with a single finger
    // event.touches.length === 1 will also prevent inserting text when user's zooming
    if (didTapTwice && event.touches.length === 1) {
      const [touch] = event.touches;
      // @ts-ignore
      this.handleCanvasDoubleClick({
        clientX: touch.clientX,
        clientY: touch.clientY,
      });
      didTapTwice = false;
      clearTimeout(tappedTwiceTimer);
    }
    if (isAndroid) {
      event.preventDefault();
    }

    if (event.touches.length === 2) {
      this.setState({
        selectedElementIds: {},
      });
    }
  };

  private onTapEnd = (event: TouchEvent) => {
    this.resetContextMenuTimer();
    if (event.touches.length > 0) {
      this.setState({
        previousSelectedElementIds: {},
        selectedElementIds: this.state.previousSelectedElementIds,
      });
    } else {
      gesture.pointers.clear();
    }
  };

  private pasteFromClipboard = withBatchedUpdates(
    async (event: ClipboardEvent | null) => {
      // #686
      const target = document.activeElement;
      const isExcalidrawActive =
        this.excalidrawContainerRef.current?.contains(target);
      if (!isExcalidrawActive) {
        return;
      }

      const elementUnderCursor = document.elementFromPoint(cursorX, cursorY);
      if (
        // if no ClipboardEvent supplied, assume we're pasting via contextMenu
        // thus these checks don't make sense
        event &&
        (!(elementUnderCursor instanceof HTMLCanvasElement) ||
          isWritableElement(target))
      ) {
        return;
      }

      // must be called in the same frame (thus before any awaits) as the paste
      // event else some browsers (FF...) will clear the clipboardData
      // (something something security)
      let file = event?.clipboardData?.files[0];

      const data = await parseClipboard(event);

      if (!file && data.text) {
        const string = data.text.trim();
        if (string.startsWith("<svg") && string.endsWith("</svg>")) {
          // ignore SVG validation/normalization which will be done during image
          // initialization
          file = SVGStringToFile(string);
        }
      }

      // prefer spreadsheet data over image file (MS Office/Libre Office)
      if (isSupportedImageFile(file) && !data.spreadsheet) {
        const { x: sceneX, y: sceneY } = viewportCoordsToSceneCoords(
          { clientX: cursorX, clientY: cursorY },
          this.state,
        );

        const imageElement = this.createImageElement({ sceneX, sceneY });
        this.insertImageElement(imageElement, file);
        this.initializeImageDimensions(imageElement);
        this.setState({ selectedElementIds: { [imageElement.id]: true } });

        return;
      }

      if (this.props.onPaste) {
        try {
          if ((await this.props.onPaste(data, event)) === false) {
            return;
          }
        } catch (error: any) {
          console.error(error);
        }
      }
      if (data.errorMessage) {
        this.setState({ errorMessage: data.errorMessage });
      } else if (data.spreadsheet) {
        this.setState({
          pasteDialog: {
            data: data.spreadsheet,
            shown: true,
          },
        });
      } else if (data.elements) {
        this.addElementsFromPasteOrLibrary({
          elements: data.elements,
          files: data.files || null,
          position: "cursor",
        });
      } else if (data.text) {
        this.addTextFromPaste(data.text);
      }
      this.selectShapeTool("selection");
      event?.preventDefault();
    },
  );

  private addElementsFromPasteOrLibrary = (opts: {
    elements: readonly ExcalidrawElement[];
    files: BinaryFiles | null;
    position: { clientX: number; clientY: number } | "cursor" | "center";
  }) => {
    const elements = restoreElements(opts.elements, null);
    const [minX, minY, maxX, maxY] = getCommonBounds(elements);

    const elementsCenterX = distance(minX, maxX) / 2;
    const elementsCenterY = distance(minY, maxY) / 2;

    const clientX =
      typeof opts.position === "object"
        ? opts.position.clientX
        : opts.position === "cursor"
        ? cursorX
        : this.state.width / 2 + this.state.offsetLeft;
    const clientY =
      typeof opts.position === "object"
        ? opts.position.clientY
        : opts.position === "cursor"
        ? cursorY
        : this.state.height / 2 + this.state.offsetTop;

    const { x, y } = viewportCoordsToSceneCoords(
      { clientX, clientY },
      this.state,
    );

    const dx = x - elementsCenterX;
    const dy = y - elementsCenterY;
    const groupIdMap = new Map();

    const [gridX, gridY] = getGridPoint(dx, dy, this.state.gridSize);

    const oldIdToDuplicatedId = new Map();
    const newElements = elements.map((element) => {
      const newElement = duplicateElement(
        this.state.editingGroupId,
        groupIdMap,
        element,
        {
          x: element.x + gridX - minX,
          y: element.y + gridY - minY,
        },
      );
      oldIdToDuplicatedId.set(element.id, newElement.id);
      return newElement;
    });
    bindTextToShapeAfterDuplication(newElements, elements, oldIdToDuplicatedId);
    const nextElements = [
      ...this.scene.getElementsIncludingDeleted(),
      ...newElements,
    ];
    fixBindingsAfterDuplication(nextElements, elements, oldIdToDuplicatedId);

    if (opts.files) {
      this.files = { ...this.files, ...opts.files };
    }

    this.scene.replaceAllElements(nextElements);
    this.history.resumeRecording();
    this.setState(
      selectGroupsForSelectedElements(
        {
          ...this.state,
          isLibraryOpen: false,
          selectedElementIds: newElements.reduce((map, element) => {
            if (!isBoundToContainer(element)) {
              map[element.id] = true;
            }
            return map;
          }, {} as any),
          selectedGroupIds: {},
        },
        this.scene.getElements(),
      ),
      () => {
        if (opts.files) {
          this.addNewImagesToImageCache();
        }
      },
    );
    this.selectShapeTool("selection");
  };

  private addTextFromPaste(text: any) {
    const { x, y } = viewportCoordsToSceneCoords(
      { clientX: cursorX, clientY: cursorY },
      this.state,
    );

    const element = newTextElement({
      x,
      y,
      strokeColor: this.state.currentItemStrokeColor,
      backgroundColor: this.state.currentItemBackgroundColor,
      fillStyle: this.state.currentItemFillStyle,
      strokeWidth: this.state.currentItemStrokeWidth,
      strokeStyle: this.state.currentItemStrokeStyle,
      roughness: this.state.currentItemRoughness,
      opacity: this.state.currentItemOpacity,
      strokeSharpness: this.state.currentItemStrokeSharpness,
      text,
      fontSize: this.state.currentItemFontSize,
      fontFamily: this.state.currentItemFontFamily,
      textAlign: this.state.currentItemTextAlign,
      verticalAlign: DEFAULT_VERTICAL_ALIGN,
    });

    this.scene.replaceAllElements([
      ...this.scene.getElementsIncludingDeleted(),
      element,
    ]);
    this.setState({ selectedElementIds: { [element.id]: true } });
    this.history.resumeRecording();
  }

  // Collaboration

  setAppState = (obj: any) => {
    this.setState(obj);
  };

  removePointer = (event: React.PointerEvent<HTMLElement> | PointerEvent) => {
    if (touchTimeout) {
      this.resetContextMenuTimer();
    }

    gesture.pointers.delete(event.pointerId);
  };

  toggleLock = () => {
    this.setState((prevState) => {
      return {
        elementLocked: !prevState.elementLocked,
        elementType: prevState.elementLocked
          ? "selection"
          : prevState.elementType,
      };
    });
  };

  togglePenMode = () => {
    this.setState((prevState) => {
      return {
        penMode: !prevState.penMode,
      };
    });
  };

  toggleZenMode = () => {
    this.actionManager.executeAction(actionToggleZenMode);
  };

  toggleStats = () => {
    if (!this.state.showStats) {
      trackEvent("dialog", "stats");
    }
    this.actionManager.executeAction(actionToggleStats);
  };

  scrollToContent = (
    target:
      | ExcalidrawElement
      | readonly ExcalidrawElement[] = this.scene.getElements(),
  ) => {
    this.setState({
      ...calculateScrollCenter(
        Array.isArray(target) ? target : [target],
        this.state,
        this.canvas,
      ),
    });
  };

  clearToast = () => {
    this.setState({ toastMessage: null });
  };

  setToastMessage = (toastMessage: string) => {
    this.setState({ toastMessage });
  };

  restoreFileFromShare = async () => {
    try {
      const webShareTargetCache = await caches.open("web-share-target");

      const file = await webShareTargetCache.match("shared-file");
      if (file) {
        const blob = await file.blob();
        this.loadFileToCanvas(blob);
        await webShareTargetCache.delete("shared-file");
        window.history.replaceState(null, APP_NAME, window.location.pathname);
      }
    } catch (error: any) {
      this.setState({ errorMessage: error.message });
    }
  };

  /** adds supplied files to existing files in the appState */
  public addFiles: ExcalidrawImperativeAPI["addFiles"] = withBatchedUpdates(
    (files) => {
      const filesMap = files.reduce((acc, fileData) => {
        acc.set(fileData.id, fileData);
        return acc;
      }, new Map<FileId, BinaryFileData>());

      this.files = { ...this.files, ...Object.fromEntries(filesMap) };

      this.scene.getElements().forEach((element) => {
        if (
          isInitializedImageElement(element) &&
          filesMap.has(element.fileId)
        ) {
          this.imageCache.delete(element.fileId);
          invalidateShapeForElement(element);
        }
      });
      this.scene.informMutation();

      this.addNewImagesToImageCache();
    },
  );

  public updateScene = withBatchedUpdates(
    <K extends keyof AppState>(sceneData: {
      elements?: SceneData["elements"];
      appState?: Pick<AppState, K> | null;
      collaborators?: SceneData["collaborators"];
      commitToHistory?: SceneData["commitToHistory"];
      libraryItems?: SceneData["libraryItems"];
    }) => {
      if (sceneData.commitToHistory) {
        this.history.resumeRecording();
      }

      if (sceneData.appState) {
        this.setState(sceneData.appState);
      }

      if (sceneData.elements) {
        this.scene.replaceAllElements(sceneData.elements);
      }

      if (sceneData.collaborators) {
        this.setState({ collaborators: sceneData.collaborators });
      }

      if (sceneData.libraryItems) {
        this.library.saveLibrary(
          restoreLibraryItems(sceneData.libraryItems, "unpublished"),
        );
      }
    },
  );

  private onSceneUpdated = () => {
    this.setState({});
  };

  private updateCurrentCursorPosition = withBatchedUpdates(
    (event: MouseEvent) => {
      cursorX = event.clientX;
      cursorY = event.clientY;
    },
  );

  // Input handling

  private onKeyDown = withBatchedUpdates(
    (event: React.KeyboardEvent | KeyboardEvent) => {
      // normalize `event.key` when CapsLock is pressed #2372
      if (
        "Proxy" in window &&
        ((!event.shiftKey && /^[A-Z]$/.test(event.key)) ||
          (event.shiftKey && /^[a-z]$/.test(event.key)))
      ) {
        event = new Proxy(event, {
          get(ev: any, prop) {
            const value = ev[prop];
            if (typeof value === "function") {
              // fix for Proxies hijacking `this`
              return value.bind(ev);
            }
            return prop === "key"
              ? // CapsLock inverts capitalization based on ShiftKey, so invert
                // it back
                event.shiftKey
                ? ev.key.toUpperCase()
                : ev.key.toLowerCase()
              : value;
          },
        });
      }

      if (
        (isWritableElement(event.target) && event.key !== KEYS.ESCAPE) ||
        // case: using arrows to move between buttons
        (isArrowKey(event.key) && isInputLike(event.target))
      ) {
        return;
      }

      if (event.key === KEYS.QUESTION_MARK) {
        this.setState({
          showHelpDialog: true,
        });
      }

      if (this.actionManager.handleKeyDown(event)) {
        return;
      }

      if (this.state.viewModeEnabled) {
        return;
      }

      if (event[KEYS.CTRL_OR_CMD] && this.state.isBindingEnabled) {
        this.setState({ isBindingEnabled: false });
      }

      if (event.code === CODES.ZERO) {
        this.setState({ isLibraryOpen: !this.state.isLibraryOpen });
      }

      if (isArrowKey(event.key)) {
        const step =
          (this.state.gridSize &&
            (event.shiftKey
              ? ELEMENT_TRANSLATE_AMOUNT
              : this.state.gridSize)) ||
          (event.shiftKey
            ? ELEMENT_SHIFT_TRANSLATE_AMOUNT
            : ELEMENT_TRANSLATE_AMOUNT);

        const selectedElements = getSelectedElements(
          this.scene.getElements(),
          this.state,
          true,
        );

        let offsetX = 0;
        let offsetY = 0;

        if (event.key === KEYS.ARROW_LEFT) {
          offsetX = -step;
        } else if (event.key === KEYS.ARROW_RIGHT) {
          offsetX = step;
        } else if (event.key === KEYS.ARROW_UP) {
          offsetY = -step;
        } else if (event.key === KEYS.ARROW_DOWN) {
          offsetY = step;
        }

        selectedElements.forEach((element) => {
          mutateElement(element, {
            x: element.x + offsetX,
            y: element.y + offsetY,
          });

          updateBoundElements(element, {
            simultaneouslyUpdated: selectedElements,
          });
        });

        this.maybeSuggestBindingForAll(selectedElements);

        event.preventDefault();
      } else if (event.key === KEYS.ENTER) {
        const selectedElements = getSelectedElements(
          this.scene.getElements(),
          this.state,
        );

        if (
          selectedElements.length === 1 &&
          isLinearElement(selectedElements[0])
        ) {
          if (
            !this.state.editingLinearElement ||
            this.state.editingLinearElement.elementId !== selectedElements[0].id
          ) {
            this.history.resumeRecording();
            this.setState({
              editingLinearElement: new LinearElementEditor(
                selectedElements[0],
                this.scene,
              ),
            });
          }
        } else if (
          selectedElements.length === 1 &&
          !isLinearElement(selectedElements[0])
        ) {
          const selectedElement = selectedElements[0];

          this.startTextEditing({
            sceneX: selectedElement.x + selectedElement.width / 2,
            sceneY: selectedElement.y + selectedElement.height / 2,
            shouldBind: true,
          });
          event.preventDefault();
          return;
        }
      } else if (
        !event.ctrlKey &&
        !event.altKey &&
        !event.metaKey &&
        this.state.draggingElement === null
      ) {
        const shape = findShapeByKey(event.key);
        if (shape) {
          this.selectShapeTool(shape);
        } else if (event.key === KEYS.Q) {
          this.toggleLock();
        }
      }
      if (event.key === KEYS.SPACE && gesture.pointers.size === 0) {
        isHoldingSpace = true;
        setCursor(this.canvas, CURSOR_TYPE.GRABBING);
        event.preventDefault();
      }

      if (event.key === KEYS.G || event.key === KEYS.S) {
        const selectedElements = getSelectedElements(
          this.scene.getElements(),
          this.state,
        );
        if (
          this.state.elementType === "selection" &&
          !selectedElements.length
        ) {
          return;
        }

        if (
          event.key === KEYS.G &&
          (hasBackground(this.state.elementType) ||
            selectedElements.some((element) => hasBackground(element.type)))
        ) {
          this.setState({ openPopup: "backgroundColorPicker" });
        }
        if (event.key === KEYS.S) {
          this.setState({ openPopup: "strokeColorPicker" });
        }
      }
    },
  );

  private onKeyUp = withBatchedUpdates((event: KeyboardEvent) => {
    if (event.key === KEYS.SPACE) {
      if (this.state.viewModeEnabled) {
        setCursor(this.canvas, CURSOR_TYPE.GRAB);
      } else if (this.state.elementType === "selection") {
        resetCursor(this.canvas);
      } else {
        setCursorForShape(this.canvas, this.state.elementType);
        this.setState({
          selectedElementIds: {},
          selectedGroupIds: {},
          editingGroupId: null,
        });
      }
      isHoldingSpace = false;
    }
    if (!event[KEYS.CTRL_OR_CMD] && !this.state.isBindingEnabled) {
      this.setState({ isBindingEnabled: true });
    }
    if (isArrowKey(event.key)) {
      const selectedElements = getSelectedElements(
        this.scene.getElements(),
        this.state,
      );
      isBindingEnabled(this.state)
        ? bindOrUnbindSelectedElements(selectedElements)
        : unbindLinearElements(selectedElements);
      this.setState({ suggestedBindings: [] });
    }
  });

  private selectShapeTool(elementType: AppState["elementType"]) {
    if (!isHoldingSpace) {
      setCursorForShape(this.canvas, elementType);
    }
    if (isToolIcon(document.activeElement)) {
      this.focusContainer();
    }
    if (!isLinearElementType(elementType)) {
      this.setState({ suggestedBindings: [] });
    }
    if (elementType === "image") {
      this.onImageAction();
    }
    if (elementType !== "selection") {
      this.setState({
        elementType,
        selectedElementIds: {},
        selectedGroupIds: {},
        editingGroupId: null,
      });
    } else {
      this.setState({ elementType });
    }
  }

  private onGestureStart = withBatchedUpdates((event: GestureEvent) => {
    event.preventDefault();
    this.setState({
      selectedElementIds: {},
    });
    gesture.initialScale = this.state.zoom.value;
  });

  private onGestureChange = withBatchedUpdates((event: GestureEvent) => {
    event.preventDefault();

    // onGestureChange only has zoom factor but not the center.
    // If we're on iPad or iPhone, then we recognize multi-touch and will
    // zoom in at the right location on the touchMove handler already.
    // On Macbook, we don't have those events so will zoom in at the
    // current location instead.
    if (gesture.pointers.size >= 2) {
      return;
    }

    const initialScale = gesture.initialScale;
    if (initialScale) {
      this.setState((state) => ({
        ...getStateForZoom(
          {
            viewportX: cursorX,
            viewportY: cursorY,
            nextZoom: getNormalizedZoom(initialScale * event.scale),
          },
          state,
        ),
      }));
    }
  });

  private onGestureEnd = withBatchedUpdates((event: GestureEvent) => {
    event.preventDefault();
    this.setState({
      previousSelectedElementIds: {},
      selectedElementIds: this.state.previousSelectedElementIds,
    });
    gesture.initialScale = null;
  });

  private handleTextWysiwyg(
    element: ExcalidrawTextElement,
    {
      isExistingElement = false,
    }: {
      isExistingElement?: boolean;
    },
  ) {
    const updateElement = (
      text: string,
      originalText: string,
      isDeleted: boolean,
    ) => {
      this.scene.replaceAllElements([
        ...this.scene.getElementsIncludingDeleted().map((_element) => {
          if (_element.id === element.id && isTextElement(_element)) {
            return updateTextElement(_element, {
              text,
              isDeleted,
              originalText,
            });
          }
          return _element;
        }),
      ]);
    };

    textWysiwyg({
      id: element.id,
      canvas: this.canvas,
      getViewportCoords: (x, y) => {
        const { x: viewportX, y: viewportY } = sceneCoordsToViewportCoords(
          {
            sceneX: x,
            sceneY: y,
          },
          this.state,
        );
        return [
          viewportX - this.state.offsetLeft,
          viewportY - this.state.offsetTop,
        ];
      },
      onChange: withBatchedUpdates((text) => {
        updateElement(text, text, false);
        if (isNonDeletedElement(element)) {
          updateBoundElements(element);
        }
      }),
      onSubmit: withBatchedUpdates(({ text, viaKeyboard, originalText }) => {
        const isDeleted = !text.trim();
        updateElement(text, originalText, isDeleted);
        // select the created text element only if submitting via keyboard
        // (when submitting via click it should act as signal to deselect)
        if (!isDeleted && viaKeyboard) {
          const elementIdToSelect = element.containerId
            ? element.containerId
            : element.id;
          this.setState((prevState) => ({
            selectedElementIds: {
              ...prevState.selectedElementIds,
              [elementIdToSelect]: true,
            },
          }));
        }
        if (isDeleted) {
          fixBindingsAfterDeletion(this.scene.getElements(), [element]);
        }
        if (!isDeleted || isExistingElement) {
          this.history.resumeRecording();
        }

        this.setState({
          draggingElement: null,
          editingElement: null,
        });
        if (this.state.elementLocked) {
          setCursorForShape(this.canvas, this.state.elementType);
        }

        this.focusContainer();
      }),
      element,
      excalidrawContainer: this.excalidrawContainerRef.current,
      app: this,
    });
    // deselect all other elements when inserting text
    this.deselectElements();

    // do an initial update to re-initialize element position since we were
    // modifying element's x/y for sake of editor (case: syncing to remote)
    updateElement(element.text, element.originalText, false);
  }

  private deselectElements() {
    this.setState({
      selectedElementIds: {},
      selectedGroupIds: {},
      editingGroupId: null,
    });
  }

  private getTextElementAtPosition(
    x: number,
    y: number,
  ): NonDeleted<ExcalidrawTextElement> | null {
    const element = this.getElementAtPosition(x, y, {
      includeBoundTextElement: true,
    });

    if (element && isTextElement(element) && !element.isDeleted) {
      return element;
    }
    return null;
  }

  private getElementAtPosition(
    x: number,
    y: number,
    opts?: {
      /** if true, returns the first selected element (with highest z-index)
        of all hit elements */
      preferSelected?: boolean;
      includeBoundTextElement?: boolean;
    },
  ): NonDeleted<ExcalidrawElement> | null {
    const allHitElements = this.getElementsAtPosition(
      x,
      y,
      opts?.includeBoundTextElement,
    );
    if (allHitElements.length > 1) {
      if (opts?.preferSelected) {
        for (let index = allHitElements.length - 1; index > -1; index--) {
          if (this.state.selectedElementIds[allHitElements[index].id]) {
            return allHitElements[index];
          }
        }
      }
      const elementWithHighestZIndex =
        allHitElements[allHitElements.length - 1];
      // If we're hitting element with highest z-index only on its bounding box
      // while also hitting other element figure, the latter should be considered.
      return isHittingElementBoundingBoxWithoutHittingElement(
        elementWithHighestZIndex,
        this.state,
        x,
        y,
      )
        ? allHitElements[allHitElements.length - 2]
        : elementWithHighestZIndex;
    }
    if (allHitElements.length === 1) {
      return allHitElements[0];
    }
    return null;
  }

  private getElementsAtPosition(
    x: number,
    y: number,
    includeBoundTextElement: boolean = false,
  ): NonDeleted<ExcalidrawElement>[] {
    const elements = includeBoundTextElement
      ? this.scene.getElements()
      : this.scene
          .getElements()
          .filter(
            (element) => !(isTextElement(element) && element.containerId),
          );

    return getElementsAtPosition(elements, (element) =>
      hitTest(element, this.state, x, y),
    );
  }

  private startTextEditing = ({
    sceneX,
    sceneY,
    shouldBind,
    insertAtParentCenter = true,
  }: {
    /** X position to insert text at */
    sceneX: number;
    /** Y position to insert text at */
    sceneY: number;
    shouldBind: boolean;
    /** whether to attempt to insert at element center if applicable */
    insertAtParentCenter?: boolean;
  }) => {
    let parentCenterPosition =
      insertAtParentCenter &&
      this.getTextWysiwygSnappedToCenterPosition(
        sceneX,
        sceneY,
        this.state,
        this.canvas,
        window.devicePixelRatio,
      );

    let existingTextElement: NonDeleted<ExcalidrawTextElement> | null = null;
    let container: ExcalidrawTextContainer | null = null;

    const selectedElements = getSelectedElements(
      this.scene.getElements(),
      this.state,
    );

    if (selectedElements.length === 1) {
      if (isTextElement(selectedElements[0])) {
        existingTextElement = selectedElements[0];
      } else if (isTextBindableContainer(selectedElements[0])) {
        container = selectedElements[0];
        existingTextElement = getBoundTextElement(container);
      }
    }

    existingTextElement =
      existingTextElement ?? this.getTextElementAtPosition(sceneX, sceneY);

    // bind to container when shouldBind is true or
    // clicked on center of container
    if (
      !container &&
      !existingTextElement &&
      (shouldBind || parentCenterPosition)
    ) {
      container = getTextBindableContainerAtPosition(
        this.scene.getElements().filter((ele) => !isTextElement(ele)),
        sceneX,
        sceneY,
      );
    }

    if (!existingTextElement && container) {
      const fontString = {
        fontSize: this.state.currentItemFontSize,
        fontFamily: this.state.currentItemFontFamily,
      };
      const minWidth = getApproxMinLineWidth(getFontString(fontString));
      const minHeight = getApproxMinLineHeight(getFontString(fontString));
      const newHeight = Math.max(container.height, minHeight);
      const newWidth = Math.max(container.width, minWidth);
      mutateElement(container, { height: newHeight, width: newWidth });
      sceneX = container.x + newWidth / 2;
      sceneY = container.y + newHeight / 2;
      if (parentCenterPosition) {
        parentCenterPosition = this.getTextWysiwygSnappedToCenterPosition(
          sceneX,
          sceneY,
          this.state,
          this.canvas,
          window.devicePixelRatio,
        );
      }
    }

    const element = existingTextElement
      ? existingTextElement
      : newTextElement({
          x: parentCenterPosition
            ? parentCenterPosition.elementCenterX
            : sceneX,
          y: parentCenterPosition
            ? parentCenterPosition.elementCenterY
            : sceneY,
          strokeColor: this.state.currentItemStrokeColor,
          backgroundColor: this.state.currentItemBackgroundColor,
          fillStyle: this.state.currentItemFillStyle,
          strokeWidth: this.state.currentItemStrokeWidth,
          strokeStyle: this.state.currentItemStrokeStyle,
          roughness: this.state.currentItemRoughness,
          opacity: this.state.currentItemOpacity,
          strokeSharpness: this.state.currentItemStrokeSharpness,
          text: "",
          fontSize: this.state.currentItemFontSize,
          fontFamily: this.state.currentItemFontFamily,
          textAlign: parentCenterPosition
            ? "center"
            : this.state.currentItemTextAlign,
          verticalAlign: parentCenterPosition
            ? VERTICAL_ALIGN.MIDDLE
            : DEFAULT_VERTICAL_ALIGN,
          containerId: container?.id ?? undefined,
          groupIds: container?.groupIds ?? [],
        });

    this.setState({ editingElement: element });

    if (!existingTextElement) {
      this.scene.replaceAllElements([
        ...this.scene.getElementsIncludingDeleted(),
        element,
      ]);

      // case: creating new text not centered to parent element → offset Y
      // so that the text is centered to cursor position
      if (!parentCenterPosition) {
        mutateElement(element, {
          y: element.y - element.baseline / 2,
        });
      }
    }

    this.setState({
      editingElement: element,
    });

    this.handleTextWysiwyg(element, {
      isExistingElement: !!existingTextElement,
    });
  };

  private handleCanvasDoubleClick = (
    event: React.MouseEvent<HTMLCanvasElement>,
  ) => {
    // case: double-clicking with arrow/line tool selected would both create
    // text and enter multiElement mode
    if (this.state.multiElement) {
      return;
    }
    // we should only be able to double click when mode is selection
    if (this.state.elementType !== "selection") {
      return;
    }

    const selectedElements = getSelectedElements(
      this.scene.getElements(),
      this.state,
    );

    if (selectedElements.length === 1 && isLinearElement(selectedElements[0])) {
      if (
        !this.state.editingLinearElement ||
        this.state.editingLinearElement.elementId !== selectedElements[0].id
      ) {
        this.history.resumeRecording();
        this.setState({
          editingLinearElement: new LinearElementEditor(
            selectedElements[0],
            this.scene,
          ),
        });
      }
      return;
    }

    resetCursor(this.canvas);

    let { x: sceneX, y: sceneY } = viewportCoordsToSceneCoords(
      event,
      this.state,
    );

    const selectedGroupIds = getSelectedGroupIds(this.state);

    if (selectedGroupIds.length > 0) {
      const hitElement = this.getElementAtPosition(sceneX, sceneY);

      const selectedGroupId =
        hitElement &&
        getSelectedGroupIdForElement(hitElement, this.state.selectedGroupIds);

      if (selectedGroupId) {
        this.setState((prevState) =>
          selectGroupsForSelectedElements(
            {
              ...prevState,
              editingGroupId: selectedGroupId,
              selectedElementIds: { [hitElement!.id]: true },
              selectedGroupIds: {},
            },
            this.scene.getElements(),
          ),
        );
        return;
      }
    }

    resetCursor(this.canvas);
    if (!event[KEYS.CTRL_OR_CMD] && !this.state.viewModeEnabled) {
      const selectedElements = getSelectedElements(
        this.scene.getElements(),
        this.state,
      );
      if (selectedElements.length === 1) {
        const selectedElement = selectedElements[0];
        const canBindText = hasBoundTextElement(selectedElement);
        if (canBindText) {
          sceneX = selectedElement.x + selectedElement.width / 2;
          sceneY = selectedElement.y + selectedElement.height / 2;
        }
      }
      this.startTextEditing({
        sceneX,
        sceneY,
        shouldBind: false,
        insertAtParentCenter: !event.altKey,
      });
    }
  };

  private getElementLinkAtPosition = (
    scenePointer: Readonly<{ x: number; y: number }>,
    hitElement: NonDeletedExcalidrawElement | null,
  ): ExcalidrawElement | undefined => {
    // Reversing so we traverse the elements in decreasing order
    // of z-index
    const elements = this.scene.getElements().slice().reverse();
    let hitElementIndex = Infinity;

    return elements.find((element, index) => {
      if (hitElement && element.id === hitElement.id) {
        hitElementIndex = index;
      }
      return (
        element.link &&
        isPointHittingLinkIcon(
          element,
          this.state,
          [scenePointer.x, scenePointer.y],
          this.deviceType.isMobile,
        ) &&
        index <= hitElementIndex
      );
    });
  };

  private redirectToLink = (
    event: React.PointerEvent<HTMLCanvasElement>,
    isTouchScreen: boolean,
  ) => {
    const draggedDistance = distance2d(
      this.lastPointerDown!.clientX,
      this.lastPointerDown!.clientY,
      this.lastPointerUp!.clientX,
      this.lastPointerUp!.clientY,
    );
    if (
      !this.hitLinkElement ||
      // For touch screen allow dragging threshold else strict check
      (isTouchScreen && draggedDistance > DRAGGING_THRESHOLD) ||
      (!isTouchScreen && draggedDistance !== 0)
    ) {
      return;
    }
    const lastPointerDownCoords = viewportCoordsToSceneCoords(
      this.lastPointerDown!,
      this.state,
    );
    const lastPointerDownHittingLinkIcon = isPointHittingLinkIcon(
      this.hitLinkElement!,
      this.state,
      [lastPointerDownCoords.x, lastPointerDownCoords.y],
      this.deviceType.isMobile,
    );
    const lastPointerUpCoords = viewportCoordsToSceneCoords(
      this.lastPointerUp!,
      this.state,
    );
    const lastPointerUpHittingLinkIcon = isPointHittingLinkIcon(
      this.hitLinkElement!,
      this.state,
      [lastPointerUpCoords.x, lastPointerUpCoords.y],
      this.deviceType.isMobile,
    );
    if (lastPointerDownHittingLinkIcon && lastPointerUpHittingLinkIcon) {
      const url = this.hitLinkElement.link;
      if (url) {
        let customEvent;
        if (this.props.onLinkOpen) {
          customEvent = wrapEvent(EVENT.EXCALIDRAW_LINK, event.nativeEvent);
          this.props.onLinkOpen(this.hitLinkElement, customEvent);
        }
        if (!customEvent?.defaultPrevented) {
          const target = isLocalLink(url) ? "_self" : "_blank";
          const newWindow = window.open(undefined, target);
          // https://mathiasbynens.github.io/rel-noopener/
          if (newWindow) {
            newWindow.opener = null;
            newWindow.location = normalizeLink(url);
          }
        }
      }
    }
  };

  private handleCanvasPointerMove = (
    event: React.PointerEvent<HTMLCanvasElement>,
  ) => {
    this.savePointer(event.clientX, event.clientY, this.state.cursorButton);
    if (gesture.pointers.has(event.pointerId)) {
      gesture.pointers.set(event.pointerId, {
        x: event.clientX,
        y: event.clientY,
      });
    }

    const initialScale = gesture.initialScale;
    if (
      gesture.pointers.size === 2 &&
      gesture.lastCenter &&
      initialScale &&
      gesture.initialDistance
    ) {
      const center = getCenter(gesture.pointers);
      const deltaX = center.x - gesture.lastCenter.x;
      const deltaY = center.y - gesture.lastCenter.y;
      gesture.lastCenter = center;

      const distance = getDistance(Array.from(gesture.pointers.values()));
      const scaleFactor =
        this.state.elementType === "freedraw" && this.state.penMode
          ? 1
          : distance / gesture.initialDistance;

      const nextZoom = scaleFactor
        ? getNormalizedZoom(initialScale * scaleFactor)
        : this.state.zoom.value;

      this.setState((state) => {
        const zoomState = getStateForZoom(
          {
            viewportX: center.x,
            viewportY: center.y,
            nextZoom,
          },
          state,
        );

        return {
          zoom: zoomState.zoom,
          scrollX: zoomState.scrollX + deltaX / nextZoom,
          scrollY: zoomState.scrollY + deltaY / nextZoom,
          shouldCacheIgnoreZoom: true,
        };
      });
      this.resetShouldCacheIgnoreZoomDebounced();
    } else {
      gesture.lastCenter =
        gesture.initialDistance =
        gesture.initialScale =
          null;
    }

    if (isHoldingSpace || isPanning || isDraggingScrollBar) {
      return;
    }

    const isPointerOverScrollBars = isOverScrollBars(
      currentScrollBars,
      event.clientX - this.state.offsetLeft,
      event.clientY - this.state.offsetTop,
    );
    const isOverScrollBar = isPointerOverScrollBars.isOverEither;
    if (!this.state.draggingElement && !this.state.multiElement) {
      if (isOverScrollBar) {
        resetCursor(this.canvas);
      } else {
        setCursorForShape(this.canvas, this.state.elementType);
      }
    }

    const scenePointer = viewportCoordsToSceneCoords(event, this.state);
    const { x: scenePointerX, y: scenePointerY } = scenePointer;

    if (
      this.state.editingLinearElement &&
      !this.state.editingLinearElement.isDragging
    ) {
      const editingLinearElement = LinearElementEditor.handlePointerMove(
        event,
        scenePointerX,
        scenePointerY,
        this.state.editingLinearElement,
        this.state.gridSize,
      );
      if (editingLinearElement !== this.state.editingLinearElement) {
        this.setState({ editingLinearElement });
      }
      if (editingLinearElement.lastUncommittedPoint != null) {
        this.maybeSuggestBindingAtCursor(scenePointer);
      } else {
        this.setState({ suggestedBindings: [] });
      }
    }

    if (isBindingElementType(this.state.elementType)) {
      // Hovering with a selected tool or creating new linear element via click
      // and point
      const { draggingElement } = this.state;
      if (isBindingElement(draggingElement)) {
        this.maybeSuggestBindingsForLinearElementAtCoords(
          draggingElement,
          [scenePointer],
          this.state.startBoundElement,
        );
      } else {
        this.maybeSuggestBindingAtCursor(scenePointer);
      }
    }

    if (this.state.multiElement) {
      const { multiElement } = this.state;
      const { x: rx, y: ry } = multiElement;

      const { points, lastCommittedPoint } = multiElement;
      const lastPoint = points[points.length - 1];

      setCursorForShape(this.canvas, this.state.elementType);

      if (lastPoint === lastCommittedPoint) {
        // if we haven't yet created a temp point and we're beyond commit-zone
        // threshold, add a point
        if (
          distance2d(
            scenePointerX - rx,
            scenePointerY - ry,
            lastPoint[0],
            lastPoint[1],
          ) >= LINE_CONFIRM_THRESHOLD
        ) {
          mutateElement(multiElement, {
            points: [...points, [scenePointerX - rx, scenePointerY - ry]],
          });
        } else {
          setCursor(this.canvas, CURSOR_TYPE.POINTER);
          // in this branch, we're inside the commit zone, and no uncommitted
          // point exists. Thus do nothing (don't add/remove points).
        }
      } else if (
        points.length > 2 &&
        lastCommittedPoint &&
        distance2d(
          scenePointerX - rx,
          scenePointerY - ry,
          lastCommittedPoint[0],
          lastCommittedPoint[1],
        ) < LINE_CONFIRM_THRESHOLD
      ) {
        setCursor(this.canvas, CURSOR_TYPE.POINTER);
        mutateElement(multiElement, {
          points: points.slice(0, -1),
        });
      } else {
        if (isPathALoop(points, this.state.zoom.value)) {
          setCursor(this.canvas, CURSOR_TYPE.POINTER);
        }
        // update last uncommitted point
        mutateElement(multiElement, {
          points: [
            ...points.slice(0, -1),
            [scenePointerX - rx, scenePointerY - ry],
          ],
        });
      }

      return;
    }

    const hasDeselectedButton = Boolean(event.buttons);
    if (
      hasDeselectedButton ||
      (this.state.elementType !== "selection" &&
        this.state.elementType !== "text" &&
        this.state.elementType !== "eraser")
    ) {
      return;
    }

    const elements = this.scene.getElements();

    const selectedElements = getSelectedElements(elements, this.state);
    if (
      selectedElements.length === 1 &&
      !isOverScrollBar &&
      !this.state.editingLinearElement
    ) {
      const elementWithTransformHandleType = getElementWithTransformHandleType(
        elements,
        this.state,
        scenePointerX,
        scenePointerY,
        this.state.zoom,
        event.pointerType,
      );
      if (
        elementWithTransformHandleType &&
        elementWithTransformHandleType.transformHandleType
      ) {
        setCursor(
          this.canvas,
          getCursorForResizingElement(elementWithTransformHandleType),
        );
        return;
      }
    } else if (selectedElements.length > 1 && !isOverScrollBar) {
      const transformHandleType = getTransformHandleTypeFromCoords(
        getCommonBounds(selectedElements),
        scenePointerX,
        scenePointerY,
        this.state.zoom,
        event.pointerType,
      );
      if (transformHandleType) {
        setCursor(
          this.canvas,
          getCursorForResizingElement({
            transformHandleType,
          }),
        );
        return;
      }
    }

    const hitElement = this.getElementAtPosition(
      scenePointer.x,
      scenePointer.y,
    );
    this.hitLinkElement = this.getElementLinkAtPosition(
      scenePointer,
      hitElement,
    );

    if (
      this.hitLinkElement &&
      !this.state.selectedElementIds[this.hitLinkElement.id]
    ) {
      setCursor(this.canvas, CURSOR_TYPE.POINTER);
      showHyperlinkTooltip(this.hitLinkElement, this.state);
    } else {
      hideHyperlinkToolip();
      if (
        hitElement &&
        hitElement.link &&
        this.state.selectedElementIds[hitElement.id] &&
        !this.contextMenuOpen &&
        !this.state.showHyperlinkPopup
      ) {
        this.setState({ showHyperlinkPopup: "info" });
      } else if (isEraserActive(this.state)) {
        setCursor(this.canvas, CURSOR_TYPE.AUTO);
      } else if (this.state.elementType === "text") {
        setCursor(
          this.canvas,
          isTextElement(hitElement) ? CURSOR_TYPE.TEXT : CURSOR_TYPE.CROSSHAIR,
        );
      } else if (this.state.viewModeEnabled) {
        setCursor(this.canvas, CURSOR_TYPE.GRAB);
      } else if (isOverScrollBar) {
        setCursor(this.canvas, CURSOR_TYPE.AUTO);
      } else if (this.state.editingLinearElement) {
        const element = LinearElementEditor.getElement(
          this.state.editingLinearElement.elementId,
        );

        if (
          element &&
          isHittingElementNotConsideringBoundingBox(element, this.state, [
            scenePointer.x,
            scenePointer.y,
          ])
        ) {
          setCursor(this.canvas, CURSOR_TYPE.MOVE);
        } else {
          setCursor(this.canvas, CURSOR_TYPE.AUTO);
        }
      } else if (
        // if using cmd/ctrl, we're not dragging
        !event[KEYS.CTRL_OR_CMD] &&
        (hitElement ||
          this.isHittingCommonBoundingBoxOfSelectedElements(
            scenePointer,
            selectedElements,
          ))
      ) {
        setCursor(this.canvas, CURSOR_TYPE.MOVE);
      } else {
        setCursor(this.canvas, CURSOR_TYPE.AUTO);
      }
    }
  };

  private handleEraser = (
    event: PointerEvent,
    pointerDownState: PointerDownState,
    scenePointer: { x: number; y: number },
  ) => {
    const updateElementIds = (elements: ExcalidrawElement[]) => {
      elements.forEach((element) => {
        idsToUpdate.push(element.id);
        if (event.altKey) {
          if (pointerDownState.elementIdsToErase[element.id]) {
            pointerDownState.elementIdsToErase[element.id] = false;
          }
        } else {
          pointerDownState.elementIdsToErase[element.id] = true;
        }
      });
    };

    const idsToUpdate: Array<string> = [];

    const distance = distance2d(
      pointerDownState.lastCoords.x,
      pointerDownState.lastCoords.y,
      scenePointer.x,
      scenePointer.y,
    );
    const threshold = 10 / this.state.zoom.value;
    const point = { ...pointerDownState.lastCoords };
    let samplingInterval = 0;
    while (samplingInterval <= distance) {
      const hitElements = this.getElementsAtPosition(point.x, point.y);
      updateElementIds(hitElements);

      // Exit since we reached current point
      if (samplingInterval === distance) {
        break;
      }

      // Calculate next point in the line at a distance of sampling interval
      samplingInterval = Math.min(samplingInterval + threshold, distance);

      const distanceRatio = samplingInterval / distance;
      const nextX =
        (1 - distanceRatio) * point.x + distanceRatio * scenePointer.x;
      const nextY =
        (1 - distanceRatio) * point.y + distanceRatio * scenePointer.y;
      point.x = nextX;
      point.y = nextY;
    }

    const elements = this.scene.getElements().map((ele) => {
      const id =
        isBoundToContainer(ele) && idsToUpdate.includes(ele.containerId)
          ? ele.containerId
          : ele.id;
      if (idsToUpdate.includes(id)) {
        if (event.altKey) {
          if (pointerDownState.elementIdsToErase[id] === false) {
            return newElementWith(ele, {
              opacity: this.state.currentItemOpacity,
            });
          }
        } else {
          return newElementWith(ele, { opacity: 20 });
        }
      }
      return ele;
    });

    this.scene.replaceAllElements(elements);

    pointerDownState.lastCoords.x = scenePointer.x;
    pointerDownState.lastCoords.y = scenePointer.y;
  };
  // set touch moving for mobile context menu
  private handleTouchMove = (event: React.TouchEvent<HTMLCanvasElement>) => {
    invalidateContextMenu = true;
  };

  private handleCanvasPointerDown = (
    event: React.PointerEvent<HTMLCanvasElement>,
  ) => {
    // remove any active selection when we start to interact with canvas
    // (mainly, we care about removing selection outside the component which
    //  would prevent our copy handling otherwise)
    const selection = document.getSelection();
    if (selection?.anchorNode) {
      selection.removeAllRanges();
    }
    this.maybeOpenContextMenuAfterPointerDownOnTouchDevices(event);
    this.maybeCleanupAfterMissingPointerUp(event);

    //fires only once, if pen is detected, penMode is enabled
    //the user can disable this by toggling the penMode button
    if (!this.state.penDetected && event.pointerType === "pen") {
      this.setState((prevState) => {
        return {
          penMode: true,
          penDetected: true,
        };
      });
    }

    if (
      !this.deviceType.isTouchScreen &&
      ["pen", "touch"].includes(event.pointerType)
    ) {
      this.deviceType.isTouchScreen = true;
    }

    if (isPanning) {
      return;
    }

    this.lastPointerDown = event;
    this.setState({
      lastPointerDownWith: event.pointerType,
      cursorButton: "down",
    });
    this.savePointer(event.clientX, event.clientY, "down");

    if (this.handleCanvasPanUsingWheelOrSpaceDrag(event)) {
      return;
    }

    // only handle left mouse button or touch
    if (
      event.button !== POINTER_BUTTON.MAIN &&
      event.button !== POINTER_BUTTON.TOUCH
    ) {
      return;
    }

    this.updateGestureOnPointerDown(event);

    // don't select while panning
    if (gesture.pointers.size > 1) {
      return;
    }

    // State for the duration of a pointer interaction, which starts with a
    // pointerDown event, ends with a pointerUp event (or another pointerDown)
    const pointerDownState = this.initialPointerDownState(event);

    if (this.handleDraggingScrollBar(event, pointerDownState)) {
      return;
    }

    // Since context menu closes on pointer down so setting to false
    this.contextMenuOpen = false;
    this.clearSelectionIfNotUsingSelection();
    this.updateBindingEnabledOnPointerMove(event);

    if (this.handleSelectionOnPointerDown(event, pointerDownState)) {
      return;
    }

    const allowOnPointerDown =
      !this.state.penMode ||
      event.pointerType !== "touch" ||
      this.state.elementType === "selection" ||
      this.state.elementType === "text" ||
      this.state.elementType === "image";

    if (!allowOnPointerDown) {
      return;
    }

    if (this.state.elementType === "text") {
      this.handleTextOnPointerDown(event, pointerDownState);
      return;
    } else if (
      this.state.elementType === "arrow" ||
      this.state.elementType === "line"
    ) {
      this.handleLinearElementOnPointerDown(
        event,
        this.state.elementType,
        pointerDownState,
      );
    } else if (this.state.elementType === "image") {
      // reset image preview on pointerdown
      setCursor(this.canvas, CURSOR_TYPE.CROSSHAIR);

      if (!this.state.pendingImageElement) {
        return;
      }

      this.setState({
        draggingElement: this.state.pendingImageElement,
        editingElement: this.state.pendingImageElement,
        pendingImageElement: null,
        multiElement: null,
      });

      const { x, y } = viewportCoordsToSceneCoords(event, this.state);
      mutateElement(this.state.pendingImageElement, {
        x,
        y,
      });
    } else if (this.state.elementType === "freedraw") {
      this.handleFreeDrawElementOnPointerDown(
        event,
        this.state.elementType,
        pointerDownState,
      );
    } else if (this.state.elementType !== "eraser") {
      this.createGenericElementOnPointerDown(
        this.state.elementType,
        pointerDownState,
      );
    }

    const onPointerMove =
      this.onPointerMoveFromPointerDownHandler(pointerDownState);

    const onPointerUp =
      this.onPointerUpFromPointerDownHandler(pointerDownState);

    const onKeyDown = this.onKeyDownFromPointerDownHandler(pointerDownState);
    const onKeyUp = this.onKeyUpFromPointerDownHandler(pointerDownState);

    lastPointerUp = onPointerUp;

    if (!this.state.viewModeEnabled) {
      window.addEventListener(EVENT.POINTER_MOVE, onPointerMove);
      window.addEventListener(EVENT.POINTER_UP, onPointerUp);
      window.addEventListener(EVENT.KEYDOWN, onKeyDown);
      window.addEventListener(EVENT.KEYUP, onKeyUp);
      pointerDownState.eventListeners.onMove = onPointerMove;
      pointerDownState.eventListeners.onUp = onPointerUp;
      pointerDownState.eventListeners.onKeyUp = onKeyUp;
      pointerDownState.eventListeners.onKeyDown = onKeyDown;
    }
  };

  private handleCanvasPointerUp = (
    event: React.PointerEvent<HTMLCanvasElement>,
  ) => {
    this.lastPointerUp = event;
<<<<<<< HEAD
    if (this.deviceType.isTouchScreen) {
=======
    const isTouchScreen = ["pen", "touch"].includes(event.pointerType);

    if (isTouchScreen) {
>>>>>>> 6d454303
      const scenePointer = viewportCoordsToSceneCoords(
        { clientX: event.clientX, clientY: event.clientY },
        this.state,
      );
      const hitElement = this.getElementAtPosition(
        scenePointer.x,
        scenePointer.y,
      );
      this.hitLinkElement = this.getElementLinkAtPosition(
        scenePointer,
        hitElement,
      );
    }
    if (isEraserActive(this.state)) {
    }
    if (
      this.hitLinkElement &&
      !this.state.selectedElementIds[this.hitLinkElement.id]
    ) {
      this.redirectToLink(event, this.deviceType.isTouchScreen);
    }

    this.removePointer(event);
  };

  private maybeOpenContextMenuAfterPointerDownOnTouchDevices = (
    event: React.PointerEvent<HTMLCanvasElement>,
  ): void => {
    // deal with opening context menu on touch devices
    if (event.pointerType === "touch") {
      invalidateContextMenu = false;

      if (touchTimeout) {
        // If there's already a touchTimeout, this means that there's another
        // touch down and we are doing another touch, so we shouldn't open the
        // context menu.
        invalidateContextMenu = true;
      } else {
        // open the context menu with the first touch's clientX and clientY
        // if the touch is not moving
        touchTimeout = window.setTimeout(() => {
          touchTimeout = 0;
          if (!invalidateContextMenu) {
            this.handleCanvasContextMenu(event);
          }
        }, TOUCH_CTX_MENU_TIMEOUT);
      }
    }
  };

  private resetContextMenuTimer = () => {
    clearTimeout(touchTimeout);
    touchTimeout = 0;
    invalidateContextMenu = false;
  };

  private maybeCleanupAfterMissingPointerUp(
    event: React.PointerEvent<HTMLCanvasElement>,
  ): void {
    if (lastPointerUp !== null) {
      // Unfortunately, sometimes we don't get a pointerup after a pointerdown,
      // this can happen when a contextual menu or alert is triggered. In order to avoid
      // being in a weird state, we clean up on the next pointerdown
      lastPointerUp(event);
    }
  }

  // Returns whether the event is a panning
  private handleCanvasPanUsingWheelOrSpaceDrag = (
    event: React.PointerEvent<HTMLCanvasElement>,
  ): boolean => {
    if (
      !(
        gesture.pointers.size === 0 &&
        (event.button === POINTER_BUTTON.WHEEL ||
          (event.button === POINTER_BUTTON.MAIN && isHoldingSpace) ||
          this.state.viewModeEnabled)
      ) ||
      isTextElement(this.state.editingElement)
    ) {
      return false;
    }
    isPanning = true;
    event.preventDefault();

    let nextPastePrevented = false;
    const isLinux = /Linux/.test(window.navigator.platform);

    setCursor(this.canvas, CURSOR_TYPE.GRABBING);
    let { clientX: lastX, clientY: lastY } = event;
    const onPointerMove = withBatchedUpdatesThrottled((event: PointerEvent) => {
      const deltaX = lastX - event.clientX;
      const deltaY = lastY - event.clientY;
      lastX = event.clientX;
      lastY = event.clientY;

      /*
       * Prevent paste event if we move while middle clicking on Linux.
       * See issue #1383.
       */
      if (
        isLinux &&
        !nextPastePrevented &&
        (Math.abs(deltaX) > 1 || Math.abs(deltaY) > 1)
      ) {
        nextPastePrevented = true;

        /* Prevent the next paste event */
        const preventNextPaste = (event: ClipboardEvent) => {
          document.body.removeEventListener(EVENT.PASTE, preventNextPaste);
          event.stopPropagation();
        };

        /*
         * Reenable next paste in case of disabled middle click paste for
         * any reason:
         * - right click paste
         * - empty clipboard
         */
        const enableNextPaste = () => {
          setTimeout(() => {
            document.body.removeEventListener(EVENT.PASTE, preventNextPaste);
            window.removeEventListener(EVENT.POINTER_UP, enableNextPaste);
          }, 100);
        };

        document.body.addEventListener(EVENT.PASTE, preventNextPaste);
        window.addEventListener(EVENT.POINTER_UP, enableNextPaste);
      }

      this.setState({
        scrollX: this.state.scrollX - deltaX / this.state.zoom.value,
        scrollY: this.state.scrollY - deltaY / this.state.zoom.value,
      });
    });
    const teardown = withBatchedUpdates(
      (lastPointerUp = () => {
        lastPointerUp = null;
        isPanning = false;
        if (!isHoldingSpace) {
          if (this.state.viewModeEnabled) {
            setCursor(this.canvas, CURSOR_TYPE.GRAB);
          } else {
            setCursorForShape(this.canvas, this.state.elementType);
          }
        }
        this.setState({
          cursorButton: "up",
        });
        this.savePointer(event.clientX, event.clientY, "up");
        window.removeEventListener(EVENT.POINTER_MOVE, onPointerMove);
        window.removeEventListener(EVENT.POINTER_UP, teardown);
        window.removeEventListener(EVENT.BLUR, teardown);
        onPointerMove.flush();
      }),
    );
    window.addEventListener(EVENT.BLUR, teardown);
    window.addEventListener(EVENT.POINTER_MOVE, onPointerMove, {
      passive: true,
    });
    window.addEventListener(EVENT.POINTER_UP, teardown);
    return true;
  };

  private updateGestureOnPointerDown(
    event: React.PointerEvent<HTMLCanvasElement>,
  ): void {
    gesture.pointers.set(event.pointerId, {
      x: event.clientX,
      y: event.clientY,
    });

    if (gesture.pointers.size === 2) {
      gesture.lastCenter = getCenter(gesture.pointers);
      gesture.initialScale = this.state.zoom.value;
      gesture.initialDistance = getDistance(
        Array.from(gesture.pointers.values()),
      );
    }
  }

  private initialPointerDownState(
    event: React.PointerEvent<HTMLCanvasElement>,
  ): PointerDownState {
    const origin = viewportCoordsToSceneCoords(event, this.state);
    const selectedElements = getSelectedElements(
      this.scene.getElements(),
      this.state,
    );
    const [minX, minY, maxX, maxY] = getCommonBounds(selectedElements);

    return {
      origin,
      withCmdOrCtrl: event[KEYS.CTRL_OR_CMD],
      originInGrid: tupleToCoors(
        getGridPoint(origin.x, origin.y, this.state.gridSize),
      ),
      scrollbars: isOverScrollBars(
        currentScrollBars,
        event.clientX - this.state.offsetLeft,
        event.clientY - this.state.offsetTop,
      ),
      // we need to duplicate because we'll be updating this state
      lastCoords: { ...origin },
      originalElements: this.scene.getElements().reduce((acc, element) => {
        acc.set(element.id, deepCopyElement(element));
        return acc;
      }, new Map() as PointerDownState["originalElements"]),
      resize: {
        handleType: false,
        isResizing: false,
        offset: { x: 0, y: 0 },
        arrowDirection: "origin",
        center: { x: (maxX + minX) / 2, y: (maxY + minY) / 2 },
      },
      hit: {
        element: null,
        allHitElements: [],
        wasAddedToSelection: false,
        hasBeenDuplicated: false,
        hasHitCommonBoundingBoxOfSelectedElements:
          this.isHittingCommonBoundingBoxOfSelectedElements(
            origin,
            selectedElements,
          ),
        hasHitElementInside: false,
      },
      drag: {
        hasOccurred: false,
        offset: null,
      },
      eventListeners: {
        onMove: null,
        onUp: null,
        onKeyUp: null,
        onKeyDown: null,
      },
      boxSelection: {
        hasOccurred: false,
      },
      elementIdsToErase: {},
    };
  }

  // Returns whether the event is a dragging a scrollbar
  private handleDraggingScrollBar(
    event: React.PointerEvent<HTMLCanvasElement>,
    pointerDownState: PointerDownState,
  ): boolean {
    if (
      !(pointerDownState.scrollbars.isOverEither && !this.state.multiElement)
    ) {
      return false;
    }
    isDraggingScrollBar = true;
    pointerDownState.lastCoords.x = event.clientX;
    pointerDownState.lastCoords.y = event.clientY;
    const onPointerMove = withBatchedUpdatesThrottled((event: PointerEvent) => {
      const target = event.target;
      if (!(target instanceof HTMLElement)) {
        return;
      }

      this.handlePointerMoveOverScrollbars(event, pointerDownState);
    });

    const onPointerUp = withBatchedUpdates(() => {
      isDraggingScrollBar = false;
      setCursorForShape(this.canvas, this.state.elementType);
      lastPointerUp = null;
      this.setState({
        cursorButton: "up",
      });
      this.savePointer(event.clientX, event.clientY, "up");
      window.removeEventListener(EVENT.POINTER_MOVE, onPointerMove);
      window.removeEventListener(EVENT.POINTER_UP, onPointerUp);
      onPointerMove.flush();
    });

    lastPointerUp = onPointerUp;

    window.addEventListener(EVENT.POINTER_MOVE, onPointerMove);
    window.addEventListener(EVENT.POINTER_UP, onPointerUp);
    return true;
  }

  private clearSelectionIfNotUsingSelection = (): void => {
    if (this.state.elementType !== "selection") {
      this.setState({
        selectedElementIds: {},
        selectedGroupIds: {},
        editingGroupId: null,
      });
    }
  };

  /**
   * @returns whether the pointer event has been completely handled
   */
  private handleSelectionOnPointerDown = (
    event: React.PointerEvent<HTMLCanvasElement>,
    pointerDownState: PointerDownState,
  ): boolean => {
    if (this.state.elementType === "selection") {
      const elements = this.scene.getElements();
      const selectedElements = getSelectedElements(elements, this.state);
      if (selectedElements.length === 1 && !this.state.editingLinearElement) {
        const elementWithTransformHandleType =
          getElementWithTransformHandleType(
            elements,
            this.state,
            pointerDownState.origin.x,
            pointerDownState.origin.y,
            this.state.zoom,
            event.pointerType,
          );
        if (elementWithTransformHandleType != null) {
          this.setState({
            resizingElement: elementWithTransformHandleType.element,
          });
          pointerDownState.resize.handleType =
            elementWithTransformHandleType.transformHandleType;
        }
      } else if (selectedElements.length > 1) {
        pointerDownState.resize.handleType = getTransformHandleTypeFromCoords(
          getCommonBounds(selectedElements),
          pointerDownState.origin.x,
          pointerDownState.origin.y,
          this.state.zoom,
          event.pointerType,
        );
      }
      if (pointerDownState.resize.handleType) {
        setCursor(
          this.canvas,
          getCursorForResizingElement({
            transformHandleType: pointerDownState.resize.handleType,
          }),
        );
        pointerDownState.resize.isResizing = true;
        pointerDownState.resize.offset = tupleToCoors(
          getResizeOffsetXY(
            pointerDownState.resize.handleType,
            selectedElements,
            pointerDownState.origin.x,
            pointerDownState.origin.y,
          ),
        );
        if (
          selectedElements.length === 1 &&
          isLinearElement(selectedElements[0]) &&
          selectedElements[0].points.length === 2
        ) {
          pointerDownState.resize.arrowDirection = getResizeArrowDirection(
            pointerDownState.resize.handleType,
            selectedElements[0],
          );
        }
      } else {
        if (this.state.editingLinearElement) {
          const ret = LinearElementEditor.handlePointerDown(
            event,
            this.state,
            (appState) => this.setState(appState),
            this.history,
            pointerDownState.origin,
          );
          if (ret.hitElement) {
            pointerDownState.hit.element = ret.hitElement;
          }
          if (ret.didAddPoint) {
            return true;
          }
        }
        // hitElement may already be set above, so check first
        pointerDownState.hit.element =
          pointerDownState.hit.element ??
          this.getElementAtPosition(
            pointerDownState.origin.x,
            pointerDownState.origin.y,
          );

        if (pointerDownState.hit.element) {
          // Early return if pointer is hitting link icon
          if (
            isPointHittingLinkIcon(
              pointerDownState.hit.element,
              this.state,
              [pointerDownState.origin.x, pointerDownState.origin.y],
              this.deviceType.isMobile,
            )
          ) {
            return false;
          }
          pointerDownState.hit.hasHitElementInside =
            isHittingElementNotConsideringBoundingBox(
              pointerDownState.hit.element,
              this.state,
              [pointerDownState.origin.x, pointerDownState.origin.y],
            );
        }

        // For overlapped elements one position may hit
        // multiple elements
        pointerDownState.hit.allHitElements = this.getElementsAtPosition(
          pointerDownState.origin.x,
          pointerDownState.origin.y,
        );

        const hitElement = pointerDownState.hit.element;
        const someHitElementIsSelected =
          pointerDownState.hit.allHitElements.some((element) =>
            this.isASelectedElement(element),
          );
        if (
          (hitElement === null || !someHitElementIsSelected) &&
          !event.shiftKey &&
          !pointerDownState.hit.hasHitCommonBoundingBoxOfSelectedElements
        ) {
          this.clearSelection(hitElement);
        }

        if (this.state.editingLinearElement) {
          this.setState({
            selectedElementIds: {
              [this.state.editingLinearElement.elementId]: true,
            },
          });
          // If we click on something
        } else if (hitElement != null) {
          // on CMD/CTRL, drill down to hit element regardless of groups etc.
          if (event[KEYS.CTRL_OR_CMD]) {
            if (!this.state.selectedElementIds[hitElement.id]) {
              pointerDownState.hit.wasAddedToSelection = true;
            }
            this.setState((prevState) => ({
              ...editGroupForSelectedElement(prevState, hitElement),
              previousSelectedElementIds: this.state.selectedElementIds,
            }));
            // mark as not completely handled so as to allow dragging etc.
            return false;
          }

          // deselect if item is selected
          // if shift is not clicked, this will always return true
          // otherwise, it will trigger selection based on current
          // state of the box
          if (!this.state.selectedElementIds[hitElement.id]) {
            // if we are currently editing a group, exiting editing mode and deselect the group.
            if (
              this.state.editingGroupId &&
              !isElementInGroup(hitElement, this.state.editingGroupId)
            ) {
              this.setState({
                selectedElementIds: {},
                selectedGroupIds: {},
                editingGroupId: null,
              });
            }

            // Add hit element to selection. At this point if we're not holding
            // SHIFT the previously selected element(s) were deselected above
            // (make sure you use setState updater to use latest state)
            if (
              !someHitElementIsSelected &&
              !pointerDownState.hit.hasHitCommonBoundingBoxOfSelectedElements
            ) {
              this.setState((prevState) => {
                return selectGroupsForSelectedElements(
                  {
                    ...prevState,
                    selectedElementIds: {
                      ...prevState.selectedElementIds,
                      [hitElement.id]: true,
                    },
                    showHyperlinkPopup: hitElement.link ? "info" : false,
                  },
                  this.scene.getElements(),
                );
              });
              pointerDownState.hit.wasAddedToSelection = true;
            }
          }
        }

        this.setState({
          previousSelectedElementIds: this.state.selectedElementIds,
        });
      }
    }
    return false;
  };

  private isASelectedElement(hitElement: ExcalidrawElement | null): boolean {
    return hitElement != null && this.state.selectedElementIds[hitElement.id];
  }

  private isHittingCommonBoundingBoxOfSelectedElements(
    point: Readonly<{ x: number; y: number }>,
    selectedElements: readonly ExcalidrawElement[],
  ): boolean {
    if (selectedElements.length < 2) {
      return false;
    }

    // How many pixels off the shape boundary we still consider a hit
    const threshold = 10 / this.state.zoom.value;
    const [x1, y1, x2, y2] = getCommonBounds(selectedElements);
    return (
      point.x > x1 - threshold &&
      point.x < x2 + threshold &&
      point.y > y1 - threshold &&
      point.y < y2 + threshold
    );
  }

  private handleTextOnPointerDown = (
    event: React.PointerEvent<HTMLCanvasElement>,
    pointerDownState: PointerDownState,
  ): void => {
    // if we're currently still editing text, clicking outside
    // should only finalize it, not create another (irrespective
    // of state.elementLocked)
    if (isTextElement(this.state.editingElement)) {
      return;
    }
    let sceneX = pointerDownState.origin.x;
    let sceneY = pointerDownState.origin.y;

    const element = this.getElementAtPosition(sceneX, sceneY, {
      includeBoundTextElement: true,
    });

    const canBindText = hasBoundTextElement(element);
    if (canBindText) {
      sceneX = element.x + element.width / 2;
      sceneY = element.y + element.height / 2;
    }
    this.startTextEditing({
      sceneX,
      sceneY,
      shouldBind: false,
      insertAtParentCenter: !event.altKey,
    });

    resetCursor(this.canvas);
    if (!this.state.elementLocked) {
      this.setState({
        elementType: "selection",
      });
    }
  };

  private handleFreeDrawElementOnPointerDown = (
    event: React.PointerEvent<HTMLCanvasElement>,
    elementType: ExcalidrawFreeDrawElement["type"],
    pointerDownState: PointerDownState,
  ) => {
    // Begin a mark capture. This does not have to update state yet.
    const [gridX, gridY] = getGridPoint(
      pointerDownState.origin.x,
      pointerDownState.origin.y,
      null,
    );

    const element = newFreeDrawElement({
      type: elementType,
      x: gridX,
      y: gridY,
      strokeColor: this.state.currentItemStrokeColor,
      backgroundColor: this.state.currentItemBackgroundColor,
      fillStyle: this.state.currentItemFillStyle,
      strokeWidth: this.state.currentItemStrokeWidth,
      strokeStyle: this.state.currentItemStrokeStyle,
      roughness: this.state.currentItemRoughness,
      opacity: this.state.currentItemOpacity,
      strokeSharpness: this.state.currentItemLinearStrokeSharpness,
      simulatePressure: event.pressure === 0.5,
    });

    this.setState((prevState) => ({
      selectedElementIds: {
        ...prevState.selectedElementIds,
        [element.id]: false,
      },
    }));

    const pressures = element.simulatePressure
      ? element.pressures
      : [...element.pressures, event.pressure];

    mutateElement(element, {
      points: [[0, 0]],
      pressures,
    });

    const boundElement = getHoveredElementForBinding(
      pointerDownState.origin,
      this.scene,
    );
    this.scene.replaceAllElements([
      ...this.scene.getElementsIncludingDeleted(),
      element,
    ]);
    this.setState({
      draggingElement: element,
      editingElement: element,
      startBoundElement: boundElement,
      suggestedBindings: [],
    });
  };

  private createImageElement = ({
    sceneX,
    sceneY,
  }: {
    sceneX: number;
    sceneY: number;
  }) => {
    const [gridX, gridY] = getGridPoint(sceneX, sceneY, this.state.gridSize);

    const element = newImageElement({
      type: "image",
      x: gridX,
      y: gridY,
      strokeColor: this.state.currentItemStrokeColor,
      backgroundColor: this.state.currentItemBackgroundColor,
      fillStyle: this.state.currentItemFillStyle,
      strokeWidth: this.state.currentItemStrokeWidth,
      strokeStyle: this.state.currentItemStrokeStyle,
      roughness: this.state.currentItemRoughness,
      opacity: this.state.currentItemOpacity,
      strokeSharpness: this.state.currentItemLinearStrokeSharpness,
    });

    return element;
  };

  private handleLinearElementOnPointerDown = (
    event: React.PointerEvent<HTMLCanvasElement>,
    elementType: ExcalidrawLinearElement["type"],
    pointerDownState: PointerDownState,
  ): void => {
    if (this.state.multiElement) {
      const { multiElement } = this.state;

      // finalize if completing a loop
      if (
        multiElement.type === "line" &&
        isPathALoop(multiElement.points, this.state.zoom.value)
      ) {
        mutateElement(multiElement, {
          lastCommittedPoint:
            multiElement.points[multiElement.points.length - 1],
        });
        this.actionManager.executeAction(actionFinalize);
        return;
      }

      const { x: rx, y: ry, lastCommittedPoint } = multiElement;

      // clicking inside commit zone → finalize arrow
      if (
        multiElement.points.length > 1 &&
        lastCommittedPoint &&
        distance2d(
          pointerDownState.origin.x - rx,
          pointerDownState.origin.y - ry,
          lastCommittedPoint[0],
          lastCommittedPoint[1],
        ) < LINE_CONFIRM_THRESHOLD
      ) {
        this.actionManager.executeAction(actionFinalize);
        return;
      }

      this.setState((prevState) => ({
        selectedElementIds: {
          ...prevState.selectedElementIds,
          [multiElement.id]: true,
        },
      }));
      // clicking outside commit zone → update reference for last committed
      // point
      mutateElement(multiElement, {
        lastCommittedPoint: multiElement.points[multiElement.points.length - 1],
      });
      setCursor(this.canvas, CURSOR_TYPE.POINTER);
    } else {
      const [gridX, gridY] = getGridPoint(
        pointerDownState.origin.x,
        pointerDownState.origin.y,
        this.state.gridSize,
      );

      /* If arrow is pre-arrowheads, it will have undefined for both start and end arrowheads.
      If so, we want it to be null for start and "arrow" for end. If the linear item is not
      an arrow, we want it to be null for both. Otherwise, we want it to use the
      values from appState. */

      const { currentItemStartArrowhead, currentItemEndArrowhead } = this.state;
      const [startArrowhead, endArrowhead] =
        elementType === "arrow"
          ? [currentItemStartArrowhead, currentItemEndArrowhead]
          : [null, null];

      const element = newLinearElement({
        type: elementType,
        x: gridX,
        y: gridY,
        strokeColor: this.state.currentItemStrokeColor,
        backgroundColor: this.state.currentItemBackgroundColor,
        fillStyle: this.state.currentItemFillStyle,
        strokeWidth: this.state.currentItemStrokeWidth,
        strokeStyle: this.state.currentItemStrokeStyle,
        roughness: this.state.currentItemRoughness,
        opacity: this.state.currentItemOpacity,
        strokeSharpness: this.state.currentItemLinearStrokeSharpness,
        startArrowhead,
        endArrowhead,
      });
      this.setState((prevState) => ({
        selectedElementIds: {
          ...prevState.selectedElementIds,
          [element.id]: false,
        },
      }));
      mutateElement(element, {
        points: [...element.points, [0, 0]],
      });
      const boundElement = getHoveredElementForBinding(
        pointerDownState.origin,
        this.scene,
      );
      this.scene.replaceAllElements([
        ...this.scene.getElementsIncludingDeleted(),
        element,
      ]);
      this.setState({
        draggingElement: element,
        editingElement: element,
        startBoundElement: boundElement,
        suggestedBindings: [],
      });
    }
  };

  private createGenericElementOnPointerDown = (
    elementType: ExcalidrawGenericElement["type"],
    pointerDownState: PointerDownState,
  ): void => {
    const [gridX, gridY] = getGridPoint(
      pointerDownState.origin.x,
      pointerDownState.origin.y,
      this.state.gridSize,
    );
    const element = newElement({
      type: elementType,
      x: gridX,
      y: gridY,
      strokeColor: this.state.currentItemStrokeColor,
      backgroundColor: this.state.currentItemBackgroundColor,
      fillStyle: this.state.currentItemFillStyle,
      strokeWidth: this.state.currentItemStrokeWidth,
      strokeStyle: this.state.currentItemStrokeStyle,
      roughness: this.state.currentItemRoughness,
      opacity: this.state.currentItemOpacity,
      strokeSharpness: this.state.currentItemStrokeSharpness,
    });

    if (element.type === "selection") {
      this.setState({
        selectionElement: element,
        draggingElement: element,
      });
    } else {
      this.scene.replaceAllElements([
        ...this.scene.getElementsIncludingDeleted(),
        element,
      ]);
      this.setState({
        multiElement: null,
        draggingElement: element,
        editingElement: element,
      });
    }
  };

  private onKeyDownFromPointerDownHandler(
    pointerDownState: PointerDownState,
  ): (event: KeyboardEvent) => void {
    return withBatchedUpdates((event: KeyboardEvent) => {
      if (this.maybeHandleResize(pointerDownState, event)) {
        return;
      }
      this.maybeDragNewGenericElement(pointerDownState, event);
    });
  }

  private onKeyUpFromPointerDownHandler(
    pointerDownState: PointerDownState,
  ): (event: KeyboardEvent) => void {
    return withBatchedUpdates((event: KeyboardEvent) => {
      // Prevents focus from escaping excalidraw tab
      event.key === KEYS.ALT && event.preventDefault();
      if (this.maybeHandleResize(pointerDownState, event)) {
        return;
      }
      this.maybeDragNewGenericElement(pointerDownState, event);
    });
  }

  private onPointerMoveFromPointerDownHandler(
    pointerDownState: PointerDownState,
  ) {
    return withBatchedUpdatesThrottled((event: PointerEvent) => {
      // We need to initialize dragOffsetXY only after we've updated
      // `state.selectedElementIds` on pointerDown. Doing it here in pointerMove
      // event handler should hopefully ensure we're already working with
      // the updated state.
      if (pointerDownState.drag.offset === null) {
        pointerDownState.drag.offset = tupleToCoors(
          getDragOffsetXY(
            getSelectedElements(this.scene.getElements(), this.state),
            pointerDownState.origin.x,
            pointerDownState.origin.y,
          ),
        );
      }
      const target = event.target;
      if (!(target instanceof HTMLElement)) {
        return;
      }

      if (this.handlePointerMoveOverScrollbars(event, pointerDownState)) {
        return;
      }

      const pointerCoords = viewportCoordsToSceneCoords(event, this.state);

      if (isEraserActive(this.state)) {
        this.handleEraser(event, pointerDownState, pointerCoords);
        return;
      }

      const [gridX, gridY] = getGridPoint(
        pointerCoords.x,
        pointerCoords.y,
        this.state.gridSize,
      );

      // for arrows/lines, don't start dragging until a given threshold
      // to ensure we don't create a 2-point arrow by mistake when
      // user clicks mouse in a way that it moves a tiny bit (thus
      // triggering pointermove)
      if (
        !pointerDownState.drag.hasOccurred &&
        (this.state.elementType === "arrow" ||
          this.state.elementType === "line")
      ) {
        if (
          distance2d(
            pointerCoords.x,
            pointerCoords.y,
            pointerDownState.origin.x,
            pointerDownState.origin.y,
          ) < DRAGGING_THRESHOLD
        ) {
          return;
        }
      }

      if (pointerDownState.resize.isResizing) {
        pointerDownState.lastCoords.x = pointerCoords.x;
        pointerDownState.lastCoords.y = pointerCoords.y;
        if (this.maybeHandleResize(pointerDownState, event)) {
          return true;
        }
      }

      if (this.state.editingLinearElement) {
        const didDrag = LinearElementEditor.handlePointDragging(
          this.state,
          (appState) => this.setState(appState),
          pointerCoords.x,
          pointerCoords.y,
          (element, pointsSceneCoords) => {
            this.maybeSuggestBindingsForLinearElementAtCoords(
              element,
              pointsSceneCoords,
            );
          },
        );

        if (didDrag) {
          pointerDownState.lastCoords.x = pointerCoords.x;
          pointerDownState.lastCoords.y = pointerCoords.y;
          return;
        }
      }

      const hasHitASelectedElement = pointerDownState.hit.allHitElements.some(
        (element) => this.isASelectedElement(element),
      );

      if (
        (hasHitASelectedElement ||
          pointerDownState.hit.hasHitCommonBoundingBoxOfSelectedElements) &&
        // this allows for box-selecting points when clicking inside the
        // line's bounding box
        (!this.state.editingLinearElement || !event.shiftKey) &&
        // box-selecting without shift when editing line, not clicking on a line
        (!this.state.editingLinearElement ||
          this.state.editingLinearElement?.elementId !==
            pointerDownState.hit.element?.id ||
          pointerDownState.hit.hasHitElementInside)
      ) {
        // Marking that click was used for dragging to check
        // if elements should be deselected on pointerup
        pointerDownState.drag.hasOccurred = true;
        const selectedElements = getSelectedElements(
          this.scene.getElements(),
          this.state,
        );
        // prevent dragging even if we're no longer holding cmd/ctrl otherwise
        // it would have weird results (stuff jumping all over the screen)
        if (selectedElements.length > 0 && !pointerDownState.withCmdOrCtrl) {
          const [dragX, dragY] = getGridPoint(
            pointerCoords.x - pointerDownState.drag.offset.x,
            pointerCoords.y - pointerDownState.drag.offset.y,
            this.state.gridSize,
          );

          const [dragDistanceX, dragDistanceY] = [
            Math.abs(pointerCoords.x - pointerDownState.origin.x),
            Math.abs(pointerCoords.y - pointerDownState.origin.y),
          ];

          // We only drag in one direction if shift is pressed
          const lockDirection = event.shiftKey;

          dragSelectedElements(
            pointerDownState,
            selectedElements,
            dragX,
            dragY,
            lockDirection,
            dragDistanceX,
            dragDistanceY,
            this.state,
          );
          this.maybeSuggestBindingForAll(selectedElements);

          // We duplicate the selected element if alt is pressed on pointer move
          if (event.altKey && !pointerDownState.hit.hasBeenDuplicated) {
            // Move the currently selected elements to the top of the z index stack, and
            // put the duplicates where the selected elements used to be.
            // (the origin point where the dragging started)

            pointerDownState.hit.hasBeenDuplicated = true;

            const nextElements = [];
            const elementsToAppend = [];
            const groupIdMap = new Map();
            const oldIdToDuplicatedId = new Map();
            const hitElement = pointerDownState.hit.element;
            const elements = this.scene.getElementsIncludingDeleted();
            const selectedElementIds: Array<ExcalidrawElement["id"]> =
              getSelectedElements(elements, this.state, true).map(
                (element) => element.id,
              );

            for (const element of elements) {
              if (
                selectedElementIds.includes(element.id) ||
                // case: the state.selectedElementIds might not have been
                // updated yet by the time this mousemove event is fired
                (element.id === hitElement?.id &&
                  pointerDownState.hit.wasAddedToSelection)
              ) {
                const duplicatedElement = duplicateElement(
                  this.state.editingGroupId,
                  groupIdMap,
                  element,
                );
                const [originDragX, originDragY] = getGridPoint(
                  pointerDownState.origin.x - pointerDownState.drag.offset.x,
                  pointerDownState.origin.y - pointerDownState.drag.offset.y,
                  this.state.gridSize,
                );
                mutateElement(duplicatedElement, {
                  x: duplicatedElement.x + (originDragX - dragX),
                  y: duplicatedElement.y + (originDragY - dragY),
                });
                nextElements.push(duplicatedElement);
                elementsToAppend.push(element);
                oldIdToDuplicatedId.set(element.id, duplicatedElement.id);
              } else {
                nextElements.push(element);
              }
            }
            const nextSceneElements = [...nextElements, ...elementsToAppend];
            bindTextToShapeAfterDuplication(
              nextElements,
              elementsToAppend,
              oldIdToDuplicatedId,
            );
            fixBindingsAfterDuplication(
              nextSceneElements,
              elementsToAppend,
              oldIdToDuplicatedId,
              "duplicatesServeAsOld",
            );
            this.scene.replaceAllElements(nextSceneElements);
          }
          return;
        }
      }

      // It is very important to read this.state within each move event,
      // otherwise we would read a stale one!
      const draggingElement = this.state.draggingElement;
      if (!draggingElement) {
        return;
      }

      if (draggingElement.type === "freedraw") {
        const points = draggingElement.points;
        const dx = pointerCoords.x - draggingElement.x;
        const dy = pointerCoords.y - draggingElement.y;

        const lastPoint = points.length > 0 && points[points.length - 1];
        const discardPoint =
          lastPoint && lastPoint[0] === dx && lastPoint[1] === dy;

        if (!discardPoint) {
          const pressures = draggingElement.simulatePressure
            ? draggingElement.pressures
            : [...draggingElement.pressures, event.pressure];

          mutateElement(draggingElement, {
            points: [...points, [dx, dy]],
            pressures,
          });
        }
      } else if (isLinearElement(draggingElement)) {
        pointerDownState.drag.hasOccurred = true;
        const points = draggingElement.points;
        let dx = gridX - draggingElement.x;
        let dy = gridY - draggingElement.y;

        if (shouldRotateWithDiscreteAngle(event) && points.length === 2) {
          ({ width: dx, height: dy } = getPerfectElementSize(
            this.state.elementType,
            dx,
            dy,
          ));
        }

        if (points.length === 1) {
          mutateElement(draggingElement, { points: [...points, [dx, dy]] });
        } else if (points.length > 1) {
          mutateElement(draggingElement, {
            points: [...points.slice(0, -1), [dx, dy]],
          });
        }

        if (isBindingElement(draggingElement)) {
          // When creating a linear element by dragging
          this.maybeSuggestBindingsForLinearElementAtCoords(
            draggingElement,
            [pointerCoords],
            this.state.startBoundElement,
          );
        }
      } else {
        pointerDownState.lastCoords.x = pointerCoords.x;
        pointerDownState.lastCoords.y = pointerCoords.y;
        this.maybeDragNewGenericElement(pointerDownState, event);
      }

      if (this.state.elementType === "selection") {
        pointerDownState.boxSelection.hasOccurred = true;

        const elements = this.scene.getElements();
        if (
          !event.shiftKey &&
          // allows for box-selecting points (without shift)
          !this.state.editingLinearElement &&
          isSomeElementSelected(elements, this.state)
        ) {
          if (pointerDownState.withCmdOrCtrl && pointerDownState.hit.element) {
            this.setState((prevState) =>
              selectGroupsForSelectedElements(
                {
                  ...prevState,
                  selectedElementIds: {
                    [pointerDownState.hit.element!.id]: true,
                  },
                },
                this.scene.getElements(),
              ),
            );
          } else {
            this.setState({
              selectedElementIds: {},
              selectedGroupIds: {},
              editingGroupId: null,
            });
          }
        }
        // box-select line editor points
        if (this.state.editingLinearElement) {
          LinearElementEditor.handleBoxSelection(
            event,
            this.state,
            this.setState.bind(this),
          );
          // regular box-select
        } else {
          const elementsWithinSelection = getElementsWithinSelection(
            elements,
            draggingElement,
          );
          this.setState((prevState) =>
            selectGroupsForSelectedElements(
              {
                ...prevState,
                selectedElementIds: {
                  ...prevState.selectedElementIds,
                  ...elementsWithinSelection.reduce((map, element) => {
                    map[element.id] = true;
                    return map;
                  }, {} as any),
                  ...(pointerDownState.hit.element
                    ? {
                        // if using ctrl/cmd, select the hitElement only if we
                        // haven't box-selected anything else
                        [pointerDownState.hit.element.id]:
                          !elementsWithinSelection.length,
                      }
                    : null),
                },
                showHyperlinkPopup:
                  elementsWithinSelection.length === 1 &&
                  elementsWithinSelection[0].link
                    ? "info"
                    : false,
              },
              this.scene.getElements(),
            ),
          );
        }
      }
    });
  }

  // Returns whether the pointer move happened over either scrollbar
  private handlePointerMoveOverScrollbars(
    event: PointerEvent,
    pointerDownState: PointerDownState,
  ): boolean {
    if (pointerDownState.scrollbars.isOverHorizontal) {
      const x = event.clientX;
      const dx = x - pointerDownState.lastCoords.x;
      this.setState({
        scrollX: this.state.scrollX - dx / this.state.zoom.value,
      });
      pointerDownState.lastCoords.x = x;
      return true;
    }

    if (pointerDownState.scrollbars.isOverVertical) {
      const y = event.clientY;
      const dy = y - pointerDownState.lastCoords.y;
      this.setState({
        scrollY: this.state.scrollY - dy / this.state.zoom.value,
      });
      pointerDownState.lastCoords.y = y;
      return true;
    }
    return false;
  }

  private onPointerUpFromPointerDownHandler(
    pointerDownState: PointerDownState,
  ): (event: PointerEvent) => void {
    return withBatchedUpdates((childEvent: PointerEvent) => {
      const {
        draggingElement,
        resizingElement,
        multiElement,
        elementType,
        elementLocked,
        isResizing,
        isRotating,
      } = this.state;
      this.setState({
        isResizing: false,
        isRotating: false,
        resizingElement: null,
        selectionElement: null,
        cursorButton: "up",
        // text elements are reset on finalize, and resetting on pointerup
        // may cause issues with double taps
        editingElement:
          multiElement || isTextElement(this.state.editingElement)
            ? this.state.editingElement
            : null,
      });

      this.savePointer(childEvent.clientX, childEvent.clientY, "up");

      // Handle end of dragging a point of a linear element, might close a loop
      // and sets binding element
      if (this.state.editingLinearElement) {
        if (
          !pointerDownState.boxSelection.hasOccurred &&
          (pointerDownState.hit?.element?.id !==
            this.state.editingLinearElement.elementId ||
            !pointerDownState.hit.hasHitElementInside)
        ) {
          this.actionManager.executeAction(actionFinalize);
        } else {
          const editingLinearElement = LinearElementEditor.handlePointerUp(
            childEvent,
            this.state.editingLinearElement,
            this.state,
          );
          if (editingLinearElement !== this.state.editingLinearElement) {
            this.setState({
              editingLinearElement,
              suggestedBindings: [],
            });
          }
        }
      }

      lastPointerUp = null;

      if (pointerDownState.eventListeners.onMove) {
        pointerDownState.eventListeners.onMove.flush();
      }

      window.removeEventListener(
        EVENT.POINTER_MOVE,
        pointerDownState.eventListeners.onMove!,
      );
      window.removeEventListener(
        EVENT.POINTER_UP,
        pointerDownState.eventListeners.onUp!,
      );
      window.removeEventListener(
        EVENT.KEYDOWN,
        pointerDownState.eventListeners.onKeyDown!,
      );
      window.removeEventListener(
        EVENT.KEYUP,
        pointerDownState.eventListeners.onKeyUp!,
      );

      if (this.state.pendingImageElement) {
        this.setState({ pendingImageElement: null });
      }

      if (draggingElement?.type === "freedraw") {
        const pointerCoords = viewportCoordsToSceneCoords(
          childEvent,
          this.state,
        );

        const points = draggingElement.points;
        let dx = pointerCoords.x - draggingElement.x;
        let dy = pointerCoords.y - draggingElement.y;

        // Allows dots to avoid being flagged as infinitely small
        if (dx === points[0][0] && dy === points[0][1]) {
          dy += 0.0001;
          dx += 0.0001;
        }

        const pressures = draggingElement.simulatePressure
          ? []
          : [...draggingElement.pressures, childEvent.pressure];

        mutateElement(draggingElement, {
          points: [...points, [dx, dy]],
          pressures,
          lastCommittedPoint: [dx, dy],
        });

        this.actionManager.executeAction(actionFinalize);

        return;
      }
      if (isImageElement(draggingElement)) {
        const imageElement = draggingElement;
        try {
          this.initializeImageDimensions(imageElement);
          this.setState(
            { selectedElementIds: { [imageElement.id]: true } },
            () => {
              this.actionManager.executeAction(actionFinalize);
            },
          );
        } catch (error: any) {
          console.error(error);
          this.scene.replaceAllElements(
            this.scene
              .getElementsIncludingDeleted()
              .filter((el) => el.id !== imageElement.id),
          );
          this.actionManager.executeAction(actionFinalize);
        }
        return;
      }

      if (isLinearElement(draggingElement)) {
        if (draggingElement!.points.length > 1) {
          this.history.resumeRecording();
        }
        const pointerCoords = viewportCoordsToSceneCoords(
          childEvent,
          this.state,
        );

        if (
          !pointerDownState.drag.hasOccurred &&
          draggingElement &&
          !multiElement
        ) {
          mutateElement(draggingElement, {
            points: [
              ...draggingElement.points,
              [
                pointerCoords.x - draggingElement.x,
                pointerCoords.y - draggingElement.y,
              ],
            ],
          });
          this.setState({
            multiElement: draggingElement,
            editingElement: this.state.draggingElement,
          });
        } else if (pointerDownState.drag.hasOccurred && !multiElement) {
          if (
            isBindingEnabled(this.state) &&
            isBindingElement(draggingElement)
          ) {
            maybeBindLinearElement(
              draggingElement,
              this.state,
              this.scene,
              pointerCoords,
            );
          }
          this.setState({ suggestedBindings: [], startBoundElement: null });
          if (!elementLocked) {
            resetCursor(this.canvas);
            this.setState((prevState) => ({
              draggingElement: null,
              elementType: "selection",
              selectedElementIds: {
                ...prevState.selectedElementIds,
                [this.state.draggingElement!.id]: true,
              },
            }));
          } else {
            this.setState((prevState) => ({
              draggingElement: null,
              selectedElementIds: {
                ...prevState.selectedElementIds,
                [this.state.draggingElement!.id]: true,
              },
            }));
          }
        }
        return;
      }

      if (
        elementType !== "selection" &&
        draggingElement &&
        isInvisiblySmallElement(draggingElement)
      ) {
        // remove invisible element which was added in onPointerDown
        this.scene.replaceAllElements(
          this.scene.getElementsIncludingDeleted().slice(0, -1),
        );
        this.setState({
          draggingElement: null,
        });
        return;
      }

      if (draggingElement) {
        mutateElement(
          draggingElement,
          getNormalizedDimensions(draggingElement),
        );
      }

      if (resizingElement) {
        this.history.resumeRecording();
      }

      if (resizingElement && isInvisiblySmallElement(resizingElement)) {
        this.scene.replaceAllElements(
          this.scene
            .getElementsIncludingDeleted()
            .filter((el) => el.id !== resizingElement.id),
        );
      }

      // Code below handles selection when element(s) weren't
      // drag or added to selection on pointer down phase.
      const hitElement = pointerDownState.hit.element;
      if (isEraserActive(this.state)) {
        const draggedDistance = distance2d(
          this.lastPointerDown!.clientX,
          this.lastPointerDown!.clientY,
          this.lastPointerUp!.clientX,
          this.lastPointerUp!.clientY,
        );

        if (draggedDistance === 0) {
          const scenePointer = viewportCoordsToSceneCoords(
            {
              clientX: this.lastPointerUp!.clientX,
              clientY: this.lastPointerUp!.clientY,
            },
            this.state,
          );
          const hitElement = this.getElementAtPosition(
            scenePointer.x,
            scenePointer.y,
          );

          pointerDownState.hit.element = hitElement;
        }
        this.eraseElements(pointerDownState);
        return;
      }

      if (
        hitElement &&
        !pointerDownState.drag.hasOccurred &&
        !pointerDownState.hit.wasAddedToSelection &&
        // if we're editing a line, pointerup shouldn't switch selection if
        // box selected
        (!this.state.editingLinearElement ||
          !pointerDownState.boxSelection.hasOccurred)
      ) {
        // when inside line editor, shift selects points instead
        if (childEvent.shiftKey && !this.state.editingLinearElement) {
          if (this.state.selectedElementIds[hitElement.id]) {
            if (isSelectedViaGroup(this.state, hitElement)) {
              // We want to unselect all groups hitElement is part of
              // as well as all elements that are part of the groups
              // hitElement is part of
              const idsOfSelectedElementsThatAreInGroups = hitElement.groupIds
                .flatMap((groupId) =>
                  getElementsInGroup(this.scene.getElements(), groupId),
                )
                .map((element) => ({ [element.id]: false }))
                .reduce((prevId, acc) => ({ ...prevId, ...acc }), {});

              this.setState((_prevState) => ({
                selectedGroupIds: {
                  ..._prevState.selectedElementIds,
                  ...hitElement.groupIds
                    .map((gId) => ({ [gId]: false }))
                    .reduce((prev, acc) => ({ ...prev, ...acc }), {}),
                },
                selectedElementIds: {
                  ..._prevState.selectedElementIds,
                  ...idsOfSelectedElementsThatAreInGroups,
                },
              }));
            } else {
              // remove element from selection while
              // keeping prev elements selected
              this.setState((prevState) =>
                selectGroupsForSelectedElements(
                  {
                    ...prevState,
                    selectedElementIds: {
                      ...prevState.selectedElementIds,
                      [hitElement!.id]: false,
                    },
                  },
                  this.scene.getElements(),
                ),
              );
            }
          } else {
            // add element to selection while
            // keeping prev elements selected

            this.setState((_prevState) => ({
              selectedElementIds: {
                ..._prevState.selectedElementIds,
                [hitElement!.id]: true,
              },
            }));
          }
        } else {
          this.setState((prevState) => ({
            ...selectGroupsForSelectedElements(
              {
                ...prevState,
                selectedElementIds: { [hitElement.id]: true },
              },
              this.scene.getElements(),
            ),
          }));
        }
      }

      if (
        !this.state.editingLinearElement &&
        !pointerDownState.drag.hasOccurred &&
        !this.state.isResizing &&
        ((hitElement &&
          isHittingElementBoundingBoxWithoutHittingElement(
            hitElement,
            this.state,
            pointerDownState.origin.x,
            pointerDownState.origin.y,
          )) ||
          (!hitElement &&
            pointerDownState.hit.hasHitCommonBoundingBoxOfSelectedElements))
      ) {
        // Deselect selected elements
        this.setState({
          selectedElementIds: {},
          selectedGroupIds: {},
          editingGroupId: null,
        });

        return;
      }

      if (!elementLocked && elementType !== "freedraw" && draggingElement) {
        this.setState((prevState) => ({
          selectedElementIds: {
            ...prevState.selectedElementIds,
            [draggingElement.id]: true,
          },
        }));
      }

      if (
        elementType !== "selection" ||
        isSomeElementSelected(this.scene.getElements(), this.state)
      ) {
        this.history.resumeRecording();
      }

      if (pointerDownState.drag.hasOccurred || isResizing || isRotating) {
        (isBindingEnabled(this.state)
          ? bindOrUnbindSelectedElements
          : unbindLinearElements)(
          getSelectedElements(this.scene.getElements(), this.state),
        );
      }

      if (!elementLocked && elementType !== "freedraw") {
        resetCursor(this.canvas);
        this.setState({
          draggingElement: null,
          suggestedBindings: [],
          elementType: "selection",
        });
      } else {
        this.setState({
          draggingElement: null,
          suggestedBindings: [],
        });
      }
    });
  }

  private eraseElements = (pointerDownState: PointerDownState) => {
    const hitElement = pointerDownState.hit.element;
    const elements = this.scene.getElements().map((ele) => {
      if (pointerDownState.elementIdsToErase[ele.id]) {
        return newElementWith(ele, { isDeleted: true });
      } else if (hitElement && ele.id === hitElement.id) {
        return newElementWith(ele, { isDeleted: true });
      } else if (
        isBoundToContainer(ele) &&
        (pointerDownState.elementIdsToErase[ele.containerId] ||
          (hitElement && ele.containerId === hitElement.id))
      ) {
        return newElementWith(ele, { isDeleted: true });
      }
      return ele;
    });

    this.history.resumeRecording();
    this.scene.replaceAllElements(elements);
  };

  private initializeImage = async ({
    imageFile,
    imageElement: _imageElement,
    showCursorImagePreview = false,
  }: {
    imageFile: File;
    imageElement: ExcalidrawImageElement;
    showCursorImagePreview?: boolean;
  }) => {
    // at this point this should be guaranteed image file, but we do this check
    // to satisfy TS down the line
    if (!isSupportedImageFile(imageFile)) {
      throw new Error(t("errors.unsupportedFileType"));
    }
    const mimeType = imageFile.type;

    setCursor(this.canvas, "wait");

    if (mimeType === MIME_TYPES.svg) {
      try {
        imageFile = SVGStringToFile(
          await normalizeSVG(await imageFile.text()),
          imageFile.name,
        );
      } catch (error: any) {
        console.warn(error);
        throw new Error(t("errors.svgImageInsertError"));
      }
    }

    // generate image id (by default the file digest) before any
    // resizing/compression takes place to keep it more portable
    const fileId = await ((this.props.generateIdForFile?.(
      imageFile,
    ) as Promise<FileId>) || generateIdFromFile(imageFile));

    if (!fileId) {
      console.warn(
        "Couldn't generate file id or the supplied `generateIdForFile` didn't resolve to one.",
      );
      throw new Error(t("errors.imageInsertError"));
    }

    const existingFileData = this.files[fileId];
    if (!existingFileData?.dataURL) {
      try {
        imageFile = await resizeImageFile(imageFile, {
          maxWidthOrHeight: DEFAULT_MAX_IMAGE_WIDTH_OR_HEIGHT,
        });
      } catch (error: any) {
        console.error("error trying to resing image file on insertion", error);
      }

      if (imageFile.size > MAX_ALLOWED_FILE_BYTES) {
        throw new Error(
          t("errors.fileTooBig", {
            maxSize: `${Math.trunc(MAX_ALLOWED_FILE_BYTES / 1024 / 1024)}MB`,
          }),
        );
      }
    }

    if (showCursorImagePreview) {
      const dataURL = this.files[fileId]?.dataURL;
      // optimization so that we don't unnecessarily resize the original
      // full-size file for cursor preview
      // (it's much faster to convert the resized dataURL to File)
      const resizedFile = dataURL && dataURLToFile(dataURL);

      this.setImagePreviewCursor(resizedFile || imageFile);
    }

    const dataURL =
      this.files[fileId]?.dataURL || (await getDataURL(imageFile));

    const imageElement = mutateElement(
      _imageElement,
      {
        fileId,
      },
      false,
    ) as NonDeleted<InitializedExcalidrawImageElement>;

    return new Promise<NonDeleted<InitializedExcalidrawImageElement>>(
      async (resolve, reject) => {
        try {
          this.files = {
            ...this.files,
            [fileId]: {
              mimeType,
              id: fileId,
              dataURL,
              created: Date.now(),
            },
          };
          const cachedImageData = this.imageCache.get(fileId);
          if (!cachedImageData) {
            this.addNewImagesToImageCache();
            await this.updateImageCache([imageElement]);
          }
          if (cachedImageData?.image instanceof Promise) {
            await cachedImageData.image;
          }
          if (
            this.state.pendingImageElement?.id !== imageElement.id &&
            this.state.draggingElement?.id !== imageElement.id
          ) {
            this.initializeImageDimensions(imageElement, true);
          }
          resolve(imageElement);
        } catch (error: any) {
          console.error(error);
          reject(new Error(t("errors.imageInsertError")));
        } finally {
          if (!showCursorImagePreview) {
            resetCursor(this.canvas);
          }
        }
      },
    );
  };

  /**
   * inserts image into elements array and rerenders
   */
  private insertImageElement = async (
    imageElement: ExcalidrawImageElement,
    imageFile: File,
    showCursorImagePreview?: boolean,
  ) => {
    this.scene.replaceAllElements([
      ...this.scene.getElementsIncludingDeleted(),
      imageElement,
    ]);

    try {
      await this.initializeImage({
        imageFile,
        imageElement,
        showCursorImagePreview,
      });
    } catch (error: any) {
      mutateElement(imageElement, {
        isDeleted: true,
      });
      this.actionManager.executeAction(actionFinalize);
      this.setState({
        errorMessage: error.message || t("errors.imageInsertError"),
      });
    }
  };

  private setImagePreviewCursor = async (imageFile: File) => {
    // mustn't be larger than 128 px
    // https://developer.mozilla.org/en-US/docs/Web/CSS/CSS_Basic_User_Interface/Using_URL_values_for_the_cursor_property
    const cursorImageSizePx = 96;

    const imagePreview = await resizeImageFile(imageFile, {
      maxWidthOrHeight: cursorImageSizePx,
    });

    let previewDataURL = await getDataURL(imagePreview);

    // SVG cannot be resized via `resizeImageFile` so we resize by rendering to
    // a small canvas
    if (imageFile.type === MIME_TYPES.svg) {
      const img = await loadHTMLImageElement(previewDataURL);

      let height = Math.min(img.height, cursorImageSizePx);
      let width = height * (img.width / img.height);

      if (width > cursorImageSizePx) {
        width = cursorImageSizePx;
        height = width * (img.height / img.width);
      }

      const canvas = document.createElement("canvas");
      canvas.height = height;
      canvas.width = width;
      const context = canvas.getContext("2d")!;

      context.drawImage(img, 0, 0, width, height);

      previewDataURL = canvas.toDataURL(MIME_TYPES.svg) as DataURL;
    }

    if (this.state.pendingImageElement) {
      setCursor(this.canvas, `url(${previewDataURL}) 4 4, auto`);
    }
  };

  private onImageAction = async (
    { insertOnCanvasDirectly } = { insertOnCanvasDirectly: false },
  ) => {
    try {
      const clientX = this.state.width / 2 + this.state.offsetLeft;
      const clientY = this.state.height / 2 + this.state.offsetTop;

      const { x, y } = viewportCoordsToSceneCoords(
        { clientX, clientY },
        this.state,
      );

      const imageFile = await fileOpen({
        description: "Image",
        extensions: ["jpg", "png", "svg", "gif"],
      });

      const imageElement = this.createImageElement({
        sceneX: x,
        sceneY: y,
      });

      if (insertOnCanvasDirectly) {
        this.insertImageElement(imageElement, imageFile);
        this.initializeImageDimensions(imageElement);
        this.setState(
          {
            selectedElementIds: { [imageElement.id]: true },
          },
          () => {
            this.actionManager.executeAction(actionFinalize);
          },
        );
      } else {
        this.setState(
          {
            pendingImageElement: imageElement,
          },
          () => {
            this.insertImageElement(
              imageElement,
              imageFile,
              /* showCursorImagePreview */ true,
            );
          },
        );
      }
    } catch (error: any) {
      if (error.name !== "AbortError") {
        console.error(error);
      } else {
        console.warn(error);
      }
      this.setState(
        {
          pendingImageElement: null,
          editingElement: null,
          elementType: "selection",
        },
        () => {
          this.actionManager.executeAction(actionFinalize);
        },
      );
    }
  };

  private initializeImageDimensions = (
    imageElement: ExcalidrawImageElement,
    forceNaturalSize = false,
  ) => {
    const image =
      isInitializedImageElement(imageElement) &&
      this.imageCache.get(imageElement.fileId)?.image;

    if (!image || image instanceof Promise) {
      if (
        imageElement.width < DRAGGING_THRESHOLD / this.state.zoom.value &&
        imageElement.height < DRAGGING_THRESHOLD / this.state.zoom.value
      ) {
        const placeholderSize = 100 / this.state.zoom.value;
        mutateElement(imageElement, {
          x: imageElement.x - placeholderSize / 2,
          y: imageElement.y - placeholderSize / 2,
          width: placeholderSize,
          height: placeholderSize,
        });
      }

      return;
    }

    if (
      forceNaturalSize ||
      // if user-created bounding box is below threshold, assume the
      // intention was to click instead of drag, and use the image's
      // intrinsic size
      (imageElement.width < DRAGGING_THRESHOLD / this.state.zoom.value &&
        imageElement.height < DRAGGING_THRESHOLD / this.state.zoom.value)
    ) {
      const minHeight = Math.max(this.state.height - 120, 160);
      // max 65% of canvas height, clamped to <300px, vh - 120px>
      const maxHeight = Math.min(
        minHeight,
        Math.floor(this.state.height * 0.5) / this.state.zoom.value,
      );

      const height = Math.min(image.naturalHeight, maxHeight);
      const width = height * (image.naturalWidth / image.naturalHeight);

      // add current imageElement width/height to account for previous centering
      // of the placeholder image
      const x = imageElement.x + imageElement.width / 2 - width / 2;
      const y = imageElement.y + imageElement.height / 2 - height / 2;

      mutateElement(imageElement, { x, y, width, height });
    }
  };

  /** updates image cache, refreshing updated elements and/or setting status
      to error for images that fail during <img> element creation */
  private updateImageCache = async (
    elements: readonly InitializedExcalidrawImageElement[],
    files = this.files,
  ) => {
    const { updatedFiles, erroredFiles } = await _updateImageCache({
      imageCache: this.imageCache,
      fileIds: elements.map((element) => element.fileId),
      files,
    });
    if (updatedFiles.size || erroredFiles.size) {
      for (const element of elements) {
        if (updatedFiles.has(element.fileId)) {
          invalidateShapeForElement(element);
        }
      }
    }
    if (erroredFiles.size) {
      this.scene.replaceAllElements(
        this.scene.getElementsIncludingDeleted().map((element) => {
          if (
            isInitializedImageElement(element) &&
            erroredFiles.has(element.fileId)
          ) {
            return newElementWith(element, {
              status: "error",
            });
          }
          return element;
        }),
      );
    }

    return { updatedFiles, erroredFiles };
  };

  /** adds new images to imageCache and re-renders if needed */
  private addNewImagesToImageCache = async (
    imageElements: InitializedExcalidrawImageElement[] = getInitializedImageElements(
      this.scene.getElements(),
    ),
    files: BinaryFiles = this.files,
  ) => {
    const uncachedImageElements = imageElements.filter(
      (element) => !element.isDeleted && !this.imageCache.has(element.fileId),
    );

    if (uncachedImageElements.length) {
      const { updatedFiles } = await this.updateImageCache(
        uncachedImageElements,
        files,
      );
      if (updatedFiles.size) {
        this.scene.informMutation();
      }
    }
  };

  /** generally you should use `addNewImagesToImageCache()` directly if you need
   *  to render new images. This is just a failsafe  */
  private scheduleImageRefresh = throttle(() => {
    this.addNewImagesToImageCache();
  }, IMAGE_RENDER_TIMEOUT);

  private updateBindingEnabledOnPointerMove = (
    event: React.PointerEvent<HTMLCanvasElement>,
  ) => {
    const shouldEnableBinding = shouldEnableBindingForPointerEvent(event);
    if (this.state.isBindingEnabled !== shouldEnableBinding) {
      this.setState({ isBindingEnabled: shouldEnableBinding });
    }
  };

  private maybeSuggestBindingAtCursor = (pointerCoords: {
    x: number;
    y: number;
  }): void => {
    const hoveredBindableElement = getHoveredElementForBinding(
      pointerCoords,
      this.scene,
    );
    this.setState({
      suggestedBindings:
        hoveredBindableElement != null ? [hoveredBindableElement] : [],
    });
  };

  private maybeSuggestBindingsForLinearElementAtCoords = (
    linearElement: NonDeleted<ExcalidrawLinearElement>,
    /** scene coords */
    pointerCoords: {
      x: number;
      y: number;
    }[],
    // During line creation the start binding hasn't been written yet
    // into `linearElement`
    oppositeBindingBoundElement?: ExcalidrawBindableElement | null,
  ): void => {
    if (!pointerCoords.length) {
      return;
    }

    const suggestedBindings = pointerCoords.reduce(
      (acc: NonDeleted<ExcalidrawBindableElement>[], coords) => {
        const hoveredBindableElement = getHoveredElementForBinding(
          coords,
          this.scene,
        );
        if (
          hoveredBindableElement != null &&
          !isLinearElementSimpleAndAlreadyBound(
            linearElement,
            oppositeBindingBoundElement?.id,
            hoveredBindableElement,
          )
        ) {
          acc.push(hoveredBindableElement);
        }
        return acc;
      },
      [],
    );

    this.setState({ suggestedBindings });
  };

  private maybeSuggestBindingForAll(
    selectedElements: NonDeleted<ExcalidrawElement>[],
  ): void {
    const suggestedBindings = getEligibleElementsForBinding(selectedElements);
    this.setState({ suggestedBindings });
  }

  private clearSelection(hitElement: ExcalidrawElement | null): void {
    this.setState((prevState) => ({
      selectedElementIds: {},
      selectedGroupIds: {},
      // Continue editing the same group if the user selected a different
      // element from it
      editingGroupId:
        prevState.editingGroupId &&
        hitElement != null &&
        isElementInGroup(hitElement, prevState.editingGroupId)
          ? prevState.editingGroupId
          : null,
    }));
    this.setState({
      selectedElementIds: {},
      previousSelectedElementIds: this.state.selectedElementIds,
    });
  }

  private handleCanvasRef = (canvas: HTMLCanvasElement) => {
    // canvas is null when unmounting
    if (canvas !== null) {
      this.canvas = canvas;
      this.rc = rough.canvas(this.canvas);

      this.canvas.addEventListener(EVENT.WHEEL, this.handleWheel, {
        passive: false,
      });
      this.canvas.addEventListener(EVENT.TOUCH_START, this.onTapStart);
      this.canvas.addEventListener(EVENT.TOUCH_END, this.onTapEnd);
    } else {
      this.canvas?.removeEventListener(EVENT.WHEEL, this.handleWheel);
      this.canvas?.removeEventListener(EVENT.TOUCH_START, this.onTapStart);
      this.canvas?.removeEventListener(EVENT.TOUCH_END, this.onTapEnd);
    }
  };

  private handleAppOnDrop = async (event: React.DragEvent<HTMLDivElement>) => {
    try {
      const file = event.dataTransfer.files.item(0);

      if (isSupportedImageFile(file)) {
        // first attempt to decode scene from the image if it's embedded
        // ---------------------------------------------------------------------

        if (file?.type === MIME_TYPES.png || file?.type === MIME_TYPES.svg) {
          try {
            if (nativeFileSystemSupported) {
              try {
                // This will only work as of Chrome 86,
                // but can be safely ignored on older releases.
                const item = event.dataTransfer.items[0];
                (file as any).handle = await (
                  item as any
                ).getAsFileSystemHandle();
              } catch (error: any) {
                console.warn(error.name, error.message);
              }
            }

            const scene = await loadFromBlob(
              file,
              this.state,
              this.scene.getElementsIncludingDeleted(),
            );
            this.syncActionResult({
              ...scene,
              appState: {
                ...(scene.appState || this.state),
                isLoading: false,
              },
              replaceFiles: true,
              commitToHistory: true,
            });
            return;
          } catch (error: any) {
            if (error.name !== "EncodingError") {
              throw error;
            }
          }
        }

        // if no scene is embedded or we fail for whatever reason, fall back
        // to importing as regular image
        // ---------------------------------------------------------------------

        const { x: sceneX, y: sceneY } = viewportCoordsToSceneCoords(
          event,
          this.state,
        );

        const imageElement = this.createImageElement({ sceneX, sceneY });
        this.insertImageElement(imageElement, file);
        this.initializeImageDimensions(imageElement);
        this.setState({ selectedElementIds: { [imageElement.id]: true } });

        return;
      }
    } catch (error: any) {
      return this.setState({
        isLoading: false,
        errorMessage: error.message,
      });
    }

    const libraryShapes = event.dataTransfer.getData(MIME_TYPES.excalidrawlib);
    if (libraryShapes !== "") {
      this.addElementsFromPasteOrLibrary({
        elements: JSON.parse(libraryShapes),
        position: event,
        files: null,
      });
      return;
    }

    const file = event.dataTransfer?.files.item(0);
    if (
      file?.type === MIME_TYPES.excalidrawlib ||
      file?.name?.endsWith(".excalidrawlib")
    ) {
      this.library
        .importLibrary(file)
        .then(() => {
          // Close and then open to get the libraries updated
          this.setState({ isLibraryOpen: false });
          this.setState({ isLibraryOpen: true });
        })
        .catch((error) =>
          this.setState({ isLoading: false, errorMessage: error.message }),
        );
      // default: assume an Excalidraw file regardless of extension/MimeType
    } else if (file) {
      this.setState({ isLoading: true });
      if (nativeFileSystemSupported) {
        try {
          // This will only work as of Chrome 86,
          // but can be safely ignored on older releases.
          const item = event.dataTransfer.items[0];
          (file as any).handle = await (item as any).getAsFileSystemHandle();
        } catch (error: any) {
          console.warn(error.name, error.message);
        }
      }
      await this.loadFileToCanvas(file);
    }
  };

  loadFileToCanvas = (file: Blob) => {
    loadFromBlob(file, this.state, this.scene.getElementsIncludingDeleted())
      .then((scene) => {
        this.syncActionResult({
          ...scene,
          appState: {
            ...(scene.appState || this.state),
            isLoading: false,
          },
          replaceFiles: true,
          commitToHistory: true,
        });
      })
      .catch((error) => {
        this.setState({ isLoading: false, errorMessage: error.message });
      });
  };

  private handleCanvasContextMenu = (
    event: React.PointerEvent<HTMLCanvasElement>,
  ) => {
    event.preventDefault();

    if (
      (event.nativeEvent.pointerType === "touch" ||
        (event.nativeEvent.pointerType === "pen" &&
          // always allow if user uses a pen secondary button
          event.button !== POINTER_BUTTON.SECONDARY)) &&
      this.state.elementType !== "selection"
    ) {
      return;
    }

    const { x, y } = viewportCoordsToSceneCoords(event, this.state);
    const element = this.getElementAtPosition(x, y, { preferSelected: true });

    const type = element ? "element" : "canvas";

    const container = this.excalidrawContainerRef.current!;
    const { top: offsetTop, left: offsetLeft } =
      container.getBoundingClientRect();
    const left = event.clientX - offsetLeft;
    const top = event.clientY - offsetTop;

    if (element && !this.state.selectedElementIds[element.id]) {
      this.setState({ selectedElementIds: { [element.id]: true } }, () => {
        this._openContextMenu({ top, left }, type);
      });
    } else {
      this._openContextMenu({ top, left }, type);
    }
  };

  private maybeDragNewGenericElement = (
    pointerDownState: PointerDownState,
    event: MouseEvent | KeyboardEvent,
  ): void => {
    const draggingElement = this.state.draggingElement;
    const pointerCoords = pointerDownState.lastCoords;
    if (!draggingElement) {
      return;
    }
    if (draggingElement.type === "selection") {
      dragNewElement(
        draggingElement,
        this.state.elementType,
        pointerDownState.origin.x,
        pointerDownState.origin.y,
        pointerCoords.x,
        pointerCoords.y,
        distance(pointerDownState.origin.x, pointerCoords.x),
        distance(pointerDownState.origin.y, pointerCoords.y),
        shouldMaintainAspectRatio(event),
        shouldResizeFromCenter(event),
      );
    } else {
      const [gridX, gridY] = getGridPoint(
        pointerCoords.x,
        pointerCoords.y,
        this.state.gridSize,
      );

      const image =
        isInitializedImageElement(draggingElement) &&
        this.imageCache.get(draggingElement.fileId)?.image;
      const aspectRatio =
        image && !(image instanceof Promise)
          ? image.width / image.height
          : null;

      dragNewElement(
        draggingElement,
        this.state.elementType,
        pointerDownState.originInGrid.x,
        pointerDownState.originInGrid.y,
        gridX,
        gridY,
        distance(pointerDownState.originInGrid.x, gridX),
        distance(pointerDownState.originInGrid.y, gridY),
        isImageElement(draggingElement)
          ? !shouldMaintainAspectRatio(event)
          : shouldMaintainAspectRatio(event),
        shouldResizeFromCenter(event),
        aspectRatio,
      );

      this.maybeSuggestBindingForAll([draggingElement]);
    }
  };

  private maybeHandleResize = (
    pointerDownState: PointerDownState,
    event: MouseEvent | KeyboardEvent,
  ): boolean => {
    const selectedElements = getSelectedElements(
      this.scene.getElements(),
      this.state,
    );
    const transformHandleType = pointerDownState.resize.handleType;
    this.setState({
      // TODO: rename this state field to "isScaling" to distinguish
      // it from the generic "isResizing" which includes scaling and
      // rotating
      isResizing: transformHandleType && transformHandleType !== "rotation",
      isRotating: transformHandleType === "rotation",
    });
    const pointerCoords = pointerDownState.lastCoords;
    const [resizeX, resizeY] = getGridPoint(
      pointerCoords.x - pointerDownState.resize.offset.x,
      pointerCoords.y - pointerDownState.resize.offset.y,
      this.state.gridSize,
    );
    if (
      transformElements(
        pointerDownState,
        transformHandleType,
        selectedElements,
        pointerDownState.resize.arrowDirection,
        shouldRotateWithDiscreteAngle(event),
        shouldResizeFromCenter(event),
        selectedElements.length === 1 && isImageElement(selectedElements[0])
          ? !shouldMaintainAspectRatio(event)
          : shouldMaintainAspectRatio(event),
        resizeX,
        resizeY,
        pointerDownState.resize.center.x,
        pointerDownState.resize.center.y,
      )
    ) {
      this.maybeSuggestBindingForAll(selectedElements);
      return true;
    }
    return false;
  };

  /** @private use this.handleCanvasContextMenu */
  private _openContextMenu = (
    {
      left,
      top,
    }: {
      left: number;
      top: number;
    },
    type: "canvas" | "element",
  ) => {
    if (this.state.showHyperlinkPopup) {
      this.setState({ showHyperlinkPopup: false });
    }
    this.contextMenuOpen = true;
    const maybeGroupAction = actionGroup.contextItemPredicate!(
      this.actionManager.getElementsIncludingDeleted(),
      this.actionManager.getAppState(),
    );

    const maybeUngroupAction = actionUngroup.contextItemPredicate!(
      this.actionManager.getElementsIncludingDeleted(),
      this.actionManager.getAppState(),
    );

    const maybeFlipHorizontal = actionFlipHorizontal.contextItemPredicate!(
      this.actionManager.getElementsIncludingDeleted(),
      this.actionManager.getAppState(),
    );

    const maybeFlipVertical = actionFlipVertical.contextItemPredicate!(
      this.actionManager.getElementsIncludingDeleted(),
      this.actionManager.getAppState(),
    );

    const separator = "separator";

    const elements = this.scene.getElements();

    const options: ContextMenuOption[] = [];
    if (probablySupportsClipboardBlob && elements.length > 0) {
      options.push(actionCopyAsPng);
    }

    if (probablySupportsClipboardWriteText && elements.length > 0) {
      options.push(actionCopyAsSvg);
    }
    if (type === "canvas") {
      const viewModeOptions = [
        ...options,
        typeof this.props.gridModeEnabled === "undefined" &&
          actionToggleGridMode,
        typeof this.props.zenModeEnabled === "undefined" && actionToggleZenMode,
        typeof this.props.viewModeEnabled === "undefined" &&
          actionToggleViewMode,
        actionToggleStats,
      ];

      if (this.state.viewModeEnabled) {
        ContextMenu.push({
          options: viewModeOptions,
          top,
          left,
          actionManager: this.actionManager,
          appState: this.state,
          container: this.excalidrawContainerRef.current!,
          elements,
        });
      } else {
        ContextMenu.push({
          options: [
            this.deviceType.isMobile &&
              navigator.clipboard && {
                name: "paste",
                perform: (elements, appStates) => {
                  this.pasteFromClipboard(null);
                  return {
                    commitToHistory: false,
                  };
                },
                contextItemLabel: "labels.paste",
              },
            this.deviceType.isMobile && navigator.clipboard && separator,
            probablySupportsClipboardBlob &&
              elements.length > 0 &&
              actionCopyAsPng,
            probablySupportsClipboardWriteText &&
              elements.length > 0 &&
              actionCopyAsSvg,
            ((probablySupportsClipboardBlob && elements.length > 0) ||
              (probablySupportsClipboardWriteText && elements.length > 0)) &&
              separator,
            actionSelectAll,
            separator,
            typeof this.props.gridModeEnabled === "undefined" &&
              actionToggleGridMode,
            typeof this.props.zenModeEnabled === "undefined" &&
              actionToggleZenMode,
            typeof this.props.viewModeEnabled === "undefined" &&
              actionToggleViewMode,
            actionToggleStats,
          ],
          top,
          left,
          actionManager: this.actionManager,
          appState: this.state,
          container: this.excalidrawContainerRef.current!,
          elements,
        });
      }
    } else if (type === "element") {
      const elementsWithUnbindedText = getSelectedElements(
        elements,
        this.state,
      ).some((element) => !hasBoundTextElement(element));
      if (this.state.viewModeEnabled) {
        ContextMenu.push({
          options: [navigator.clipboard && actionCopy, ...options],
          top,
          left,
          actionManager: this.actionManager,
          appState: this.state,
          container: this.excalidrawContainerRef.current!,
          elements,
        });
      } else {
        ContextMenu.push({
          options: [
            this.deviceType.isMobile && actionCut,
            this.deviceType.isMobile && navigator.clipboard && actionCopy,
            this.deviceType.isMobile &&
              navigator.clipboard && {
                name: "paste",
                perform: (elements, appStates) => {
                  this.pasteFromClipboard(null);
                  return {
                    commitToHistory: false,
                  };
                },
                contextItemLabel: "labels.paste",
              },
            this.deviceType.isMobile && separator,
            ...options,
            separator,
            actionCopyStyles,
            actionPasteStyles,
            separator,
            maybeGroupAction && actionGroup,
            !elementsWithUnbindedText && actionUnbindText,
            maybeUngroupAction && actionUngroup,
            (maybeGroupAction || maybeUngroupAction) && separator,
            actionAddToLibrary,
            separator,
            actionSendBackward,
            actionBringForward,
            actionSendToBack,
            actionBringToFront,
            separator,
            maybeFlipHorizontal && actionFlipHorizontal,
            maybeFlipVertical && actionFlipVertical,
            (maybeFlipHorizontal || maybeFlipVertical) && separator,
            actionLink.contextItemPredicate(elements, this.state) && actionLink,
            actionDuplicateSelection,
            actionDeleteSelected,
          ],
          top,
          left,
          actionManager: this.actionManager,
          appState: this.state,
          container: this.excalidrawContainerRef.current!,
          elements,
        });
      }
    }
  };

  private handleWheel = withBatchedUpdates((event: WheelEvent) => {
    event.preventDefault();

    if (isPanning) {
      return;
    }

    const { deltaX, deltaY } = event;
    const { selectedElementIds, previousSelectedElementIds } = this.state;
    // note that event.ctrlKey is necessary to handle pinch zooming
    if (event.metaKey || event.ctrlKey) {
      const sign = Math.sign(deltaY);
      const MAX_STEP = 10;
      let delta = Math.abs(deltaY);
      if (delta > MAX_STEP) {
        delta = MAX_STEP;
      }
      delta *= sign;
      if (Object.keys(previousSelectedElementIds).length !== 0) {
        setTimeout(() => {
          this.setState({
            selectedElementIds: previousSelectedElementIds,
            previousSelectedElementIds: {},
          });
        }, 1000);
      }

      let newZoom = this.state.zoom.value - delta / 100;
      // increase zoom steps the more zoomed-in we are (applies to >100% only)
      newZoom += Math.log10(Math.max(1, this.state.zoom.value)) * -sign;
      // round to nearest step
      newZoom = Math.round(newZoom * ZOOM_STEP * 100) / (ZOOM_STEP * 100);

      this.setState((state) => ({
        ...getStateForZoom(
          {
            viewportX: cursorX,
            viewportY: cursorY,
            nextZoom: getNormalizedZoom(newZoom),
          },
          state,
        ),
        selectedElementIds: {},
        previousSelectedElementIds:
          Object.keys(selectedElementIds).length !== 0
            ? selectedElementIds
            : previousSelectedElementIds,
        shouldCacheIgnoreZoom: true,
      }));
      this.resetShouldCacheIgnoreZoomDebounced();
      return;
    }

    // scroll horizontally when shift pressed
    if (event.shiftKey) {
      this.setState(({ zoom, scrollX }) => ({
        // on Mac, shift+wheel tends to result in deltaX
        scrollX: scrollX - (deltaY || deltaX) / zoom.value,
      }));
      return;
    }

    this.setState(({ zoom, scrollX, scrollY }) => ({
      scrollX: scrollX - deltaX / zoom.value,
      scrollY: scrollY - deltaY / zoom.value,
    }));
  });

  private getTextWysiwygSnappedToCenterPosition(
    x: number,
    y: number,
    appState: AppState,
    canvas: HTMLCanvasElement | null,
    scale: number,
  ) {
    const elementClickedInside = getTextBindableContainerAtPosition(
      this.scene
        .getElementsIncludingDeleted()
        .filter((element) => !isTextElement(element)),
      x,
      y,
    );
    if (elementClickedInside) {
      const elementCenterX =
        elementClickedInside.x + elementClickedInside.width / 2;
      const elementCenterY =
        elementClickedInside.y + elementClickedInside.height / 2;
      const distanceToCenter = Math.hypot(
        x - elementCenterX,
        y - elementCenterY,
      );
      const isSnappedToCenter =
        distanceToCenter < TEXT_TO_CENTER_SNAP_THRESHOLD;
      if (isSnappedToCenter) {
        const { x: viewportX, y: viewportY } = sceneCoordsToViewportCoords(
          { sceneX: elementCenterX, sceneY: elementCenterY },
          appState,
        );
        return { viewportX, viewportY, elementCenterX, elementCenterY };
      }
    }
  }

  private savePointer = (x: number, y: number, button: "up" | "down") => {
    if (!x || !y) {
      return;
    }
    const pointer = viewportCoordsToSceneCoords(
      { clientX: x, clientY: y },
      this.state,
    );

    if (isNaN(pointer.x) || isNaN(pointer.y)) {
      // sometimes the pointer goes off screen
    }

    this.props.onPointerUpdate?.({
      pointer,
      button,
      pointersMap: gesture.pointers,
    });
  };

  private resetShouldCacheIgnoreZoomDebounced = debounce(() => {
    if (!this.unmounted) {
      this.setState({ shouldCacheIgnoreZoom: false });
    }
  }, 300);

  private updateDOMRect = (cb?: () => void) => {
    if (this.excalidrawContainerRef?.current) {
      const excalidrawContainer = this.excalidrawContainerRef.current;
      const {
        width,
        height,
        left: offsetLeft,
        top: offsetTop,
      } = excalidrawContainer.getBoundingClientRect();
      const {
        width: currentWidth,
        height: currentHeight,
        offsetTop: currentOffsetTop,
        offsetLeft: currentOffsetLeft,
      } = this.state;

      if (
        width === currentWidth &&
        height === currentHeight &&
        offsetLeft === currentOffsetLeft &&
        offsetTop === currentOffsetTop
      ) {
        if (cb) {
          cb();
        }
        return;
      }

      this.setState(
        {
          width,
          height,
          offsetLeft,
          offsetTop,
        },
        () => {
          cb && cb();
        },
      );
    }
  };

  public refresh = () => {
    this.setState({ ...this.getCanvasOffsets() });
  };

  private getCanvasOffsets(): Pick<AppState, "offsetTop" | "offsetLeft"> {
    if (this.excalidrawContainerRef?.current) {
      const excalidrawContainer = this.excalidrawContainerRef.current;
      const { left, top } = excalidrawContainer.getBoundingClientRect();
      return {
        offsetLeft: left,
        offsetTop: top,
      };
    }
    return {
      offsetLeft: 0,
      offsetTop: 0,
    };
  }

  private async updateLanguage() {
    const currentLang =
      languages.find((lang) => lang.code === this.props.langCode) ||
      defaultLang;
    await setLanguage(currentLang);
    this.setAppState({});
  }
}

// -----------------------------------------------------------------------------
// TEST HOOKS
// -----------------------------------------------------------------------------

declare global {
  interface Window {
    h: {
      elements: readonly ExcalidrawElement[];
      state: AppState;
      setState: React.Component<any, AppState>["setState"];
      app: InstanceType<typeof App>;
      history: History;
    };
  }
}

if (
  process.env.NODE_ENV === ENV.TEST ||
  process.env.NODE_ENV === ENV.DEVELOPMENT
) {
  window.h = window.h || ({} as Window["h"]);

  Object.defineProperties(window.h, {
    elements: {
      configurable: true,
      get() {
        return this.app.scene.getElementsIncludingDeleted();
      },
      set(elements: ExcalidrawElement[]) {
        return this.app.scene.replaceAllElements(elements);
      },
    },
  });
}
export default App;<|MERGE_RESOLUTION|>--- conflicted
+++ resolved
@@ -2997,13 +2997,7 @@
     event: React.PointerEvent<HTMLCanvasElement>,
   ) => {
     this.lastPointerUp = event;
-<<<<<<< HEAD
     if (this.deviceType.isTouchScreen) {
-=======
-    const isTouchScreen = ["pen", "touch"].includes(event.pointerType);
-
-    if (isTouchScreen) {
->>>>>>> 6d454303
       const scenePointer = viewportCoordsToSceneCoords(
         { clientX: event.clientX, clientY: event.clientY },
         this.state,
