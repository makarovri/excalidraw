--- conflicted
+++ resolved
@@ -40,18 +40,7 @@
   isSomeElementSelected,
   calculateScrollCenter,
 } from "../scene";
-<<<<<<< HEAD
 import { loadFromBlob, exportCanvas } from "../data";
-=======
-import {
-  decryptAESGEM,
-  loadScene,
-  loadFromBlob,
-  SOCKET_SERVER,
-  exportCanvas,
-} from "../data";
-import Portal from "./Portal";
->>>>>>> d8a0dc3b
 
 import { renderScene } from "../renderer";
 import {
@@ -178,29 +167,13 @@
 import { renderSpreadsheet } from "../charts";
 import { isValidLibrary } from "../data/json";
 import { getNewZoom } from "../scene/zoom";
-<<<<<<< HEAD
 import { restore } from "../data/restore";
-=======
 import {
   EVENT_DIALOG,
   EVENT_LIBRARY,
   EVENT_SHAPE,
-  EVENT_SHARE,
   trackEvent,
 } from "../analytics";
-
-/**
- * @param func handler taking at most single parameter (event).
- */
-const withBatchedUpdates = <
-  TFunction extends ((event: any) => void) | (() => void)
->(
-  func: Parameters<TFunction>["length"] extends 0 | 1 ? TFunction : never,
-) =>
-  ((event) => {
-    unstable_batchedUpdates(func as TFunction, event);
-  }) as TFunction;
->>>>>>> d8a0dc3b
 
 const { history } = createHistory();
 
@@ -328,7 +301,7 @@
           : excalidrawRef.current!.readyPromise;
       const api: ExcalidrawImperativeAPI = {
         ready: true,
-        readyPromise: readyPromise,
+        readyPromise,
         updateScene: this.updateScene,
         resetScene: this.resetScene,
         getSceneElementsIncludingDeleted: this.getSceneElementsIncludingDeleted,
@@ -508,49 +481,6 @@
     this.onSceneUpdated();
   };
 
-<<<<<<< HEAD
-=======
-  private shouldForceLoadScene(
-    scene: ResolutionType<typeof loadScene>,
-  ): boolean {
-    if (!scene.elements.length) {
-      return true;
-    }
-
-    const roomMatch = getCollaborationLinkData(window.location.href);
-
-    if (!roomMatch) {
-      return false;
-    }
-
-    const roomId = roomMatch[1];
-
-    let collabForceLoadFlag;
-    try {
-      collabForceLoadFlag = localStorage?.getItem(
-        LOCAL_STORAGE_KEY_COLLAB_FORCE_FLAG,
-      );
-    } catch {}
-
-    if (collabForceLoadFlag) {
-      try {
-        const {
-          room: previousRoom,
-          timestamp,
-        }: { room: string; timestamp: number } = JSON.parse(
-          collabForceLoadFlag,
-        );
-        // if loading same room as the one previously unloaded within 15sec
-        // force reload without prompting
-        if (previousRoom === roomId && Date.now() - timestamp < 15000) {
-          return true;
-        }
-      } catch {}
-    }
-    return false;
-  }
-
->>>>>>> d8a0dc3b
   private importLibraryFromUrl = async (url: string) => {
     window.history.replaceState({}, "Excalidraw", window.location.origin);
     try {
@@ -636,7 +566,6 @@
       console.error(error);
     }
 
-<<<<<<< HEAD
     const scene = restore(initialData, null);
 
     scene.appState = {
@@ -644,17 +573,6 @@
       ...calculateScrollCenter(
         scene.elements,
         {
-=======
-    if (isCollaborationScene) {
-      // when joining a room we don't want user's local scene data to be merged
-      // into the remote scene
-      this.resetScene();
-      this.initializeSocketClient({ showLoadingState: true });
-      trackEvent(EVENT_SHARE, "session join");
-    } else if (scene) {
-      if (scene.appState) {
-        scene.appState = {
->>>>>>> d8a0dc3b
           ...scene.appState,
           offsetTop: this.state.offsetTop,
           offsetLeft: this.state.offsetLeft,
@@ -809,42 +727,6 @@
     );
   }
 
-<<<<<<< HEAD
-=======
-  private beforeUnload = withBatchedUpdates((event: BeforeUnloadEvent) => {
-    if (this.state.isCollaborating && this.portal.roomId) {
-      try {
-        localStorage?.setItem(
-          LOCAL_STORAGE_KEY_COLLAB_FORCE_FLAG,
-          JSON.stringify({
-            timestamp: Date.now(),
-            room: this.portal.roomId,
-          }),
-        );
-      } catch {}
-    }
-    const syncableElements = getSyncableElements(
-      this.scene.getElementsIncludingDeleted(),
-    );
-    if (
-      this.state.isCollaborating &&
-      !isSavedToFirebase(this.portal, syncableElements)
-    ) {
-      // this won't run in time if user decides to leave the site, but
-      // the purpose is to run in immediately after user decides to stay
-      this.saveCollabRoomToFirebase(syncableElements);
-
-      event.preventDefault();
-      // NOTE: modern browsers no longer allow showing a custom message here
-      event.returnValue = "";
-    }
-  });
-
-  queueBroadcastAllElements = throttle(() => {
-    this.portal.broadcastScene(SCENE.UPDATE, /* syncAll */ true);
-  }, SYNC_FULL_SCENE_INTERVAL_MS);
-
->>>>>>> d8a0dc3b
   componentDidUpdate(prevProps: ExcalidrawProps, prevState: AppState) {
     if (
       prevProps.width !== this.props.width ||
@@ -1221,34 +1103,6 @@
     gesture.pointers.delete(event.pointerId);
   };
 
-<<<<<<< HEAD
-=======
-  openPortal = async () => {
-    window.history.pushState(
-      {},
-      "Excalidraw",
-      await generateCollaborationLink(),
-    );
-    // remove deleted elements from elements array & history to ensure we don't
-    // expose potentially sensitive user data in case user manually deletes
-    // existing elements (or clears scene), which would otherwise be persisted
-    // to database even if deleted before creating the room.
-    history.clear();
-    history.resumeRecording();
-    this.scene.replaceAllElements(this.scene.getElements());
-
-    await this.initializeSocketClient({ showLoadingState: false });
-    trackEvent(EVENT_SHARE, "session start");
-  };
-
-  closePortal = () => {
-    this.saveCollabRoomToFirebase();
-    window.history.pushState({}, "Excalidraw", window.location.origin);
-    this.destroySocketClient();
-    trackEvent(EVENT_SHARE, "session end");
-  };
-
->>>>>>> d8a0dc3b
   toggleLock = () => {
     this.setState((prevState) => {
       trackEvent(EVENT_SHAPE, "lock", !prevState.elementLocked ? "on" : "off");
@@ -1288,166 +1142,11 @@
       history.resumeRecording();
     }
 
-<<<<<<< HEAD
     // currently we only support syncing background color
     if (sceneData.appState?.viewBackgroundColor) {
-=======
-    if (init || initFromSnapshot) {
-      this.setScrollToCenter(elements);
-    }
-    const newElements = this.portal.reconcileElements(elements);
-
-    // Avoid broadcasting to the rest of the collaborators the scene
-    // we just received!
-    // Note: this needs to be set before updating the scene as it
-    // syncronously calls render.
-    this.setLastBroadcastedOrReceivedSceneVersion(getSceneVersion(newElements));
-
-    this.updateScene({ elements: newElements });
-
-    // We haven't yet implemented multiplayer undo functionality, so we clear the undo stack
-    // when we receive any messages from another peer. This UX can be pretty rough -- if you
-    // undo, a user makes a change, and then try to redo, your element(s) will be lost. However,
-    // right now we think this is the right tradeoff.
-    this.resetHistory();
-
-    if (!this.portal.socketInitialized && !initFromSnapshot) {
-      this.initializeSocket();
-    }
-  };
-
-  private destroySocketClient = () => {
-    this.setState({
-      isCollaborating: false,
-      collaborators: new Map(),
-    });
-    this.portal.close();
-  };
-
-  public updateScene = withBatchedUpdates(
-    (sceneData: {
-      elements: readonly ExcalidrawElement[];
-      appState?: AppState;
-    }) => {
-      // currently we only support syncing background color
-      if (sceneData.appState?.viewBackgroundColor) {
-        this.setState({
-          viewBackgroundColor: sceneData.appState.viewBackgroundColor,
-        });
-      }
-
-      this.scene.replaceAllElements(sceneData.elements);
-    },
-  );
-
-  private initializeSocket = () => {
-    this.portal.socketInitialized = true;
-    clearTimeout(this.socketInitializationTimer);
-    if (this.state.isLoading && !this.unmounted) {
-      this.setState({ isLoading: false });
-    }
-  };
-
-  private initializeSocketClient = async (opts: {
-    showLoadingState: boolean;
-  }) => {
-    if (this.portal.socket) {
-      return;
-    }
-
-    const roomMatch = getCollaborationLinkData(window.location.href);
-    if (roomMatch) {
-      const roomId = roomMatch[1];
-      const roomKey = roomMatch[2];
-
-      // fallback in case you're not alone in the room but still don't receive
-      // initial SCENE_UPDATE message
-      this.socketInitializationTimer = setTimeout(
-        this.initializeSocket,
-        INITIAL_SCENE_UPDATE_TIMEOUT,
-      );
-
-      const { default: socketIOClient }: any = await import("socket.io-client");
-
-      this.portal.open(socketIOClient(SOCKET_SERVER), roomId, roomKey);
-
-      // All socket listeners are moving to Portal
-      this.portal.socket!.on(
-        "client-broadcast",
-        async (encryptedData: ArrayBuffer, iv: Uint8Array) => {
-          if (!this.portal.roomKey) {
-            return;
-          }
-          const decryptedData = await decryptAESGEM(
-            encryptedData,
-            this.portal.roomKey,
-            iv,
-          );
-
-          switch (decryptedData.type) {
-            case "INVALID_RESPONSE":
-              return;
-            case SCENE.INIT: {
-              if (!this.portal.socketInitialized) {
-                const remoteElements = decryptedData.payload.elements;
-                this.handleRemoteSceneUpdate(remoteElements, { init: true });
-              }
-              break;
-            }
-            case SCENE.UPDATE:
-              this.handleRemoteSceneUpdate(decryptedData.payload.elements);
-              break;
-            case "MOUSE_LOCATION": {
-              const {
-                socketId,
-                pointer,
-                button,
-                username,
-                selectedElementIds,
-              } = decryptedData.payload;
-              // NOTE purposefully mutating collaborators map in case of
-              // pointer updates so as not to trigger LayerUI rerender
-              this.setState((state) => {
-                if (!state.collaborators.has(socketId)) {
-                  state.collaborators.set(socketId, {});
-                }
-                const user = state.collaborators.get(socketId)!;
-                user.pointer = pointer;
-                user.button = button;
-                user.selectedElementIds = selectedElementIds;
-                user.username = username;
-                state.collaborators.set(socketId, user);
-                return state;
-              });
-              break;
-            }
-          }
-        },
-      );
-      this.portal.socket!.on("first-in-room", () => {
-        if (this.portal.socket) {
-          this.portal.socket.off("first-in-room");
-        }
-        this.initializeSocket();
-      });
-
->>>>>>> d8a0dc3b
       this.setState({
         viewBackgroundColor: sceneData.appState.viewBackgroundColor,
       });
-<<<<<<< HEAD
-=======
-
-      try {
-        const elements = await loadFromFirebase(roomId, roomKey);
-        if (elements) {
-          this.handleRemoteSceneUpdate(elements, { initFromSnapshot: true });
-        }
-      } catch (error) {
-        // log the error and move on. other peers will sync us the scene.
-        console.error(error);
-      }
->>>>>>> d8a0dc3b
     }
 
     if (sceneData.elements) {
