--- conflicted
+++ resolved
@@ -479,11 +479,7 @@
               elements={this.scene.getElements()}
               onCollabButtonClick={onCollabButtonClick}
               onLockToggle={this.toggleLock}
-<<<<<<< HEAD
-              onPenLockToggle={this.togglePenLock}
-=======
               onPenModeToggle={this.togglePenMode}
->>>>>>> 4486fbc2
               onInsertElements={(elements) =>
                 this.addElementsFromPasteOrLibrary({
                   elements,
@@ -1519,17 +1515,10 @@
     });
   };
 
-<<<<<<< HEAD
-  togglePenLock = () => {
-    this.setState((prevState) => {
-      return {
-        penLocked: !prevState.penLocked,
-=======
   togglePenMode = () => {
     this.setState((prevState) => {
       return {
         penMode: !prevState.penMode,
->>>>>>> 4486fbc2
       };
     });
   };
@@ -2481,11 +2470,7 @@
 
       const distance = getDistance(Array.from(gesture.pointers.values()));
       const scaleFactor =
-<<<<<<< HEAD
-        this.state.elementType === "freedraw" && this.state.penLocked
-=======
         this.state.elementType === "freedraw" && this.state.penMode
->>>>>>> 4486fbc2
           ? 1
           : distance / gesture.initialDistance;
 
@@ -2848,16 +2833,11 @@
         y,
       });
     } else if (this.state.elementType === "freedraw") {
-      if (
-        (this.state.penLocked && event.pointerType === "pen") ||
-        !this.state.penLocked
-      ) {
-        this.handleFreeDrawElementOnPointerDown(
-          event,
-          this.state.elementType,
-          pointerDownState,
-        );
-      }
+      this.handleFreeDrawElementOnPointerDown(
+        event,
+        this.state.elementType,
+        pointerDownState,
+      );
     } else {
       this.createGenericElementOnPointerDown(
         this.state.elementType,
