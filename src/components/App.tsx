--- conflicted
+++ resolved
@@ -377,7 +377,11 @@
         // registered, update the element's dimensions, mark the
         // element for a re-render, and mark the scene for a refresh.
         if (isTextElementSubtype(element)) {
-          redrawTextBoundingBox(element as ExcalidrawTextElement);
+          const textElement = element as ExcalidrawTextElement;
+          const container = textElement.containerId
+            ? this.scene.getElement(textElement.containerId)
+            : null;
+          redrawTextBoundingBox(textElement, container, this.state);
           invalidateShapeForElement(element);
           refreshNeeded = true;
         }
@@ -2213,13 +2217,10 @@
           verticalAlign: parentCenterPosition
             ? "middle"
             : DEFAULT_VERTICAL_ALIGN,
-<<<<<<< HEAD
           subtype: this.state.textElementSubtype,
           textOpts: this.state.textOpts,
-=======
           containerId: container?.id ?? undefined,
           groupIds: container?.groupIds ?? [],
->>>>>>> 28546fbb
         });
 
     this.setState({ editingElement: element });
