import React, { useContext } from "react";
import { RoughCanvas } from "roughjs/bin/canvas";
import rough from "roughjs/bin/rough";
import clsx from "clsx";
import { nanoid } from "nanoid";

import {
  actionAddToLibrary,
  actionBringForward,
  actionBringToFront,
  actionCopy,
  actionCopyAsPng,
  actionCopyAsSvg,
  actionCopyStyles,
  actionCut,
  actionDeleteSelected,
  actionDuplicateSelection,
  actionFinalize,
  actionFlipHorizontal,
  actionFlipVertical,
  actionGroup,
  actionPasteStyles,
  actionSelectAll,
  actionSendBackward,
  actionSendToBack,
  actionToggleGridMode,
  actionToggleStats,
  actionToggleZenMode,
  actionUnbindText,
  actionUngroup,
  zoomToFitElements,
  actionLink,
} from "../actions";
import { createRedoAction, createUndoAction } from "../actions/actionHistory";
import { ActionManager } from "../actions/manager";
import { actions } from "../actions/register";
import { ActionResult } from "../actions/types";
import { trackEvent } from "../analytics";
import { getDefaultAppState, isEraserActive } from "../appState";
import {
  copyToClipboard,
  parseClipboard,
  probablySupportsClipboardBlob,
  probablySupportsClipboardWriteText,
} from "../clipboard";
import {
  APP_NAME,
  CURSOR_TYPE,
  DEFAULT_MAX_IMAGE_WIDTH_OR_HEIGHT,
  DEFAULT_UI_OPTIONS,
  DEFAULT_VERTICAL_ALIGN,
  DRAGGING_THRESHOLD,
  ELEMENT_SHIFT_TRANSLATE_AMOUNT,
  ELEMENT_TRANSLATE_AMOUNT,
  ENV,
  EVENT,
  GRID_SIZE,
  IMAGE_RENDER_TIMEOUT,
  LINE_CONFIRM_THRESHOLD,
  MAX_ALLOWED_FILE_BYTES,
  MIME_TYPES,
  MQ_MAX_HEIGHT_LANDSCAPE,
  MQ_MAX_WIDTH_LANDSCAPE,
  MQ_MAX_WIDTH_PORTRAIT,
  POINTER_BUTTON,
  SCROLL_TIMEOUT,
  TAP_TWICE_TIMEOUT,
  TEXT_TO_CENTER_SNAP_THRESHOLD,
  THEME,
  TOUCH_CTX_MENU_TIMEOUT,
  URL_HASH_KEYS,
  URL_QUERY_KEYS,
  VERTICAL_ALIGN,
  ZOOM_STEP,
} from "../constants";
import { loadFromBlob } from "../data";
import { isValidLibrary } from "../data/json";
import Library from "../data/library";
import {
  restore,
  RestoredDataState,
  restoreElements,
  restoreLibraryItems,
} from "../data/restore"; //zsviczian
import {
  dragNewElement,
  dragSelectedElements,
  duplicateElement,
  getCommonBounds,
  getCursorForResizingElement,
  getDragOffsetXY,
  getElementWithTransformHandleType,
  getNormalizedDimensions,
  getPerfectElementSize,
  getResizeArrowDirection,
  getResizeOffsetXY,
  getTransformHandleTypeFromCoords,
  hitTest,
  isHittingElementBoundingBoxWithoutHittingElement,
  isInvisiblySmallElement,
  isNonDeletedElement,
  isTextElement,
  newElement,
  newLinearElement,
  newTextElement,
  newImageElement,
  textWysiwyg,
  transformElements,
  updateTextElement,
} from "../element";
import {
  bindOrUnbindSelectedElements,
  fixBindingsAfterDeletion,
  fixBindingsAfterDuplication,
  getEligibleElementsForBinding,
  getHoveredElementForBinding,
  isBindingEnabled,
  isLinearElementSimpleAndAlreadyBound,
  maybeBindLinearElement,
  shouldEnableBindingForPointerEvent,
  unbindLinearElements,
  updateBoundElements,
} from "../element/binding";
import { LinearElementEditor } from "../element/linearElementEditor";
import { mutateElement, newElementWith } from "../element/mutateElement";
import { deepCopyElement, newFreeDrawElement } from "../element/newElement";
import {
  hasBoundTextElement,
  isBindingElement,
  isBindingElementType,
  isBoundToContainer,
  isImageElement,
  isInitializedImageElement,
  isLinearElement,
  isLinearElementType,
  isTextBindableContainer,
} from "../element/typeChecks";
import {
  ExcalidrawBindableElement,
  ExcalidrawElement,
  ExcalidrawFreeDrawElement,
  ExcalidrawGenericElement,
  ExcalidrawLinearElement,
  ExcalidrawTextElement,
  NonDeleted,
  InitializedExcalidrawImageElement,
  ExcalidrawImageElement,
  FileId,
  NonDeletedExcalidrawElement,
  ExcalidrawTextContainer,
} from "../element/types";
import { getCenter, getDistance } from "../gesture";
import {
  editGroupForSelectedElement,
  getElementsInGroup,
  getSelectedGroupIdForElement,
  getSelectedGroupIds,
  isElementInGroup,
  isSelectedViaGroup,
  selectGroupsForSelectedElements,
} from "../groups";
import History from "../history";
import { defaultLang, getLanguage, languages, setLanguage, t } from "../i18n";
import {
  CODES,
  shouldResizeFromCenter,
  shouldMaintainAspectRatio,
  shouldRotateWithDiscreteAngle,
  isArrowKey,
  KEYS,
  isAndroid,
} from "../keys";
import { distance2d, getGridPoint, isPathALoop, rotate } from "../math";
import { renderScene } from "../renderer";
import { invalidateShapeForElement } from "../renderer/renderElement";
import {
  calculateScrollCenter,
  getTextBindableContainerAtPosition,
  getElementsAtPosition,
  getElementsWithinSelection,
  getNormalizedZoom,
  getSelectedElements,
  hasBackground,
  isOverScrollBars,
  isSomeElementSelected,
} from "../scene";
import Scene from "../scene/Scene";
import { RenderConfig, ScrollBars } from "../scene/types";
import { getStateForZoom } from "../scene/zoom";
import { findShapeByKey } from "../shapes";
import {
  AppClassProperties,
  AppProps,
  AppState,
  BinaryFileData,
  DataURL,
  ExcalidrawImperativeAPI,
  BinaryFiles,
  Gesture,
  GestureEvent,
  LibraryItems,
  PointerDownState,
  SceneData,
  DeviceType,
} from "../types";
import {
  debounce,
  distance,
  getFontString,
  getNearestScrollableContainer,
  isInputLike,
  isToolIcon,
  isWritableElement,
  resetCursor,
  resolvablePromise,
  sceneCoordsToViewportCoords,
  setCursor,
  setCursorForShape,
  tupleToCoors,
  viewportCoordsToSceneCoords,
  withBatchedUpdates,
  wrapEvent,
  withBatchedUpdatesThrottled,
  updateObject,
  setEraserCursor,
} from "../utils";
import ContextMenu, { ContextMenuOption } from "./ContextMenu";
import LayerUI from "./LayerUI";
import { Stats } from "./Stats";
import { Toast } from "./Toast";
import { actionToggleViewMode } from "../actions/actionToggleViewMode";
import {
  dataURLToFile,
  generateIdFromFile,
  getDataURL,
  isSupportedImageFile,
  resizeImageFile,
  SVGStringToFile,
} from "../data/blob";
import {
  getInitializedImageElements,
  loadHTMLImageElement,
  normalizeSVG,
  updateImageCache as _updateImageCache,
} from "../element/image";
import throttle from "lodash.throttle";
import { fileOpen, nativeFileSystemSupported } from "../data/filesystem";
import {
  bindTextToShapeAfterDuplication,
  getApproxMinLineHeight,
  getApproxMinLineWidth,
  getBoundTextElement,
} from "../element/textElement";
import { isHittingElementNotConsideringBoundingBox } from "../element/collision";
import { resizeSingleElement } from "../element/resizeElements";
import {
  normalizeLink,
  showHyperlinkTooltip,
  hideHyperlinkToolip,
  Hyperlink,
  isPointHittingLinkIcon,
  isLocalLink,
} from "../element/Hyperlink";
import { ImportedDataState } from "../data/types"; //zsviczian

<<<<<<< HEAD
export let showFourthFont: boolean = false;
=======
>>>>>>> ceb43ed8
const defaultDeviceTypeContext: DeviceType = {
  isMobile: false,
  isTouchScreen: false,
};
const DeviceTypeContext = React.createContext(defaultDeviceTypeContext);
export const useDeviceType = () => useContext(DeviceTypeContext);
const ExcalidrawContainerContext = React.createContext<{
  container: HTMLDivElement | null;
  id: string | null;
}>({ container: null, id: null });
export const useExcalidrawContainer = () =>
  useContext(ExcalidrawContainerContext);

let didTapTwice: boolean = false;
let tappedTwiceTimer = 0;
let cursorX = 0;
let cursorY = 0;
let isHoldingSpace: boolean = false;
let isPanning: boolean = false;
let isDraggingScrollBar: boolean = false;
let currentScrollBars: ScrollBars = { horizontal: null, vertical: null };
let touchTimeout = 0;
let invalidateContextMenu = false;

let lastPointerUp: ((event: any) => void) | null = null;
const gesture: Gesture = {
  pointers: new Map(),
  lastCenter: null,
  initialDistance: null,
  initialScale: null,
};

class App extends React.Component<AppProps, AppState> {
  canvas: AppClassProperties["canvas"] = null;
  rc: RoughCanvas | null = null;
  unmounted: boolean = false;
  actionManager: ActionManager;
  deviceType: DeviceType = {
    isMobile: false,
    isTouchScreen: false,
  };
  detachIsMobileMqHandler?: () => void;

  private excalidrawContainerRef = React.createRef<HTMLDivElement>();

  public static defaultProps: Partial<AppProps> = {
    // needed for tests to pass since we directly render App in many tests
    UIOptions: DEFAULT_UI_OPTIONS,
  };

  private scene: Scene;
  private resizeObserver: ResizeObserver | undefined;
  private nearestScrollableContainer: HTMLElement | Document | undefined;
  public library: AppClassProperties["library"];
  public libraryItemsFromStorage: LibraryItems | undefined;
  private id: string;
  private history: History;
  private excalidrawContainerValue: {
    container: HTMLDivElement | null;
    id: string;
  };

  public files: BinaryFiles = {};
  public imageCache: AppClassProperties["imageCache"] = new Map();

  hitLinkElement?: NonDeletedExcalidrawElement;
  lastPointerDown: React.PointerEvent<HTMLCanvasElement> | null = null;
  lastPointerUp: React.PointerEvent<HTMLElement> | PointerEvent | null = null;
  contextMenuOpen: boolean = false;
  lastScenePointer: { x: number; y: number } | null = null;

  constructor(props: AppProps) {
    super(props);
    const defaultAppState = getDefaultAppState();
    const {
      excalidrawRef,
      viewModeEnabled = false,
      zenModeEnabled = false,
      gridModeEnabled = false,
      theme = defaultAppState.theme,
      name = defaultAppState.name,
    } = props;
    this.state = {
      ...defaultAppState,
      theme,
      isLoading: true,
      ...this.getCanvasOffsets(),
      viewModeEnabled,
      zenModeEnabled,
      gridSize: gridModeEnabled ? GRID_SIZE : null,
      name,
      width: window.innerWidth,
      height: window.innerHeight,
      showHyperlinkPopup: false,
    };

    this.id = nanoid();

    if (excalidrawRef) {
      const readyPromise =
        ("current" in excalidrawRef && excalidrawRef.current?.readyPromise) ||
        resolvablePromise<ExcalidrawImperativeAPI>();

      const api: ExcalidrawImperativeAPI = {
        ready: true,
        readyPromise,
        updateScene: this.updateScene,
        addFiles: this.addFiles,
        resetScene: this.resetScene,
        getSceneElementsIncludingDeleted: this.getSceneElementsIncludingDeleted,
        history: {
          clear: this.resetHistory,
        },
        scrollToContent: this.scrollToContent,
        zoomToFit: this.zoomToFit, //zsviczian
        getSceneElements: this.getSceneElements,
        getAppState: () => this.state,
        getFiles: () => this.files,
        refresh: this.refresh,
        importLibrary: this.importLibraryFromUrl,
        setToastMessage: this.setToastMessage,
        updateContainerSize: this.updateContainerSize, //zsviczian
        id: this.id,
        setLocalFont: this.setLocalFont, //zsviczian
        selectElements: this.selectElements, //zsviczian
        sendBackward: this.sendBackward, //zsviczian
        bringForward: this.bringForward, //zsviczian
        sendToBack: this.sendToBack, //zsviczian
        bringToFront: this.bringToFront, //zsviczian
        restore: this.restore, //zsviczian
      } as const;
      if (typeof excalidrawRef === "function") {
        excalidrawRef(api);
      } else {
        excalidrawRef.current = api;
      }
      readyPromise.resolve(api);
    }

    this.excalidrawContainerValue = {
      container: this.excalidrawContainerRef.current,
      id: this.id,
    };

    this.scene = new Scene();
    this.library = new Library(this);
    this.history = new History();
    this.actionManager = new ActionManager(
      this.syncActionResult,
      () => this.state,
      () => this.scene.getElementsIncludingDeleted(),
      this,
    );
    this.actionManager.registerAll(actions);

    this.actionManager.registerAction(createUndoAction(this.history));
    this.actionManager.registerAction(createRedoAction(this.history));
  }

  private renderCanvas() {
    const canvasScale = window.devicePixelRatio;
    const {
      width: canvasDOMWidth,
      height: canvasDOMHeight,
      viewModeEnabled,
    } = this.state;
    const canvasWidth = canvasDOMWidth * canvasScale;
    const canvasHeight = canvasDOMHeight * canvasScale;
    if (viewModeEnabled) {
      return (
        <canvas
          className="excalidraw__canvas"
          style={{
            width: canvasDOMWidth,
            height: canvasDOMHeight,
            cursor: CURSOR_TYPE.GRAB,
          }}
          width={canvasWidth}
          height={canvasHeight}
          ref={this.handleCanvasRef}
          onContextMenu={this.handleCanvasContextMenu}
          onPointerMove={this.handleCanvasPointerMove}
          onPointerUp={this.handleCanvasPointerUp}
          onPointerCancel={this.removePointer}
          onTouchMove={this.handleTouchMove}
          onPointerDown={this.handleCanvasPointerDown}
        >
          {t("labels.drawingCanvas")}
        </canvas>
      );
    }
    return (
      <canvas
        className="excalidraw__canvas"
        style={{
          width: canvasDOMWidth,
          height: canvasDOMHeight,
        }}
        width={canvasWidth}
        height={canvasHeight}
        ref={this.handleCanvasRef}
        onContextMenu={this.handleCanvasContextMenu}
        onPointerDown={this.handleCanvasPointerDown}
        onDoubleClick={this.handleCanvasDoubleClick}
        onPointerMove={this.handleCanvasPointerMove}
        onPointerUp={this.handleCanvasPointerUp}
        onPointerCancel={this.removePointer}
        onTouchMove={this.handleTouchMove}
      >
        {t("labels.drawingCanvas")}
      </canvas>
    );
  }

  public render() {
    const { zenModeEnabled, viewModeEnabled } = this.state;
    const selectedElement = getSelectedElements(
      this.scene.getElements(),
      this.state,
    );
    const {
      onCollabButtonClick,
      renderTopRightUI,
      renderFooter,
      renderCustomStats,
    } = this.props;

    return (
      <div
        className={clsx("excalidraw excalidraw-container", {
          "excalidraw--view-mode": viewModeEnabled,
<<<<<<< HEAD
          "excalidraw--mobile":
            this.deviceType.isMobile ||
            (!(this.state.viewModeEnabled || this.state.zenModeEnabled) &&
              this.state.trayModeEnabled), //zsviczian
=======
          "excalidraw--mobile": this.deviceType.isMobile,
>>>>>>> ceb43ed8
        })}
        ref={this.excalidrawContainerRef}
        onDrop={this.handleAppOnDrop}
        tabIndex={0}
        onKeyDown={
          this.props.handleKeyboardGlobally ? undefined : this.onKeyDown
        }
      >
        <ExcalidrawContainerContext.Provider
          value={this.excalidrawContainerValue}
        >
          <DeviceTypeContext.Provider value={this.deviceType}>
            <LayerUI
              canvas={this.canvas}
              appState={this.state}
              files={this.files}
              setAppState={this.setAppState}
              actionManager={this.actionManager}
              elements={this.scene.getElements()}
              onCollabButtonClick={onCollabButtonClick}
              onLockToggle={this.toggleLock}
              onPenModeToggle={this.togglePenMode}
              onInsertElements={(elements) =>
                this.addElementsFromPasteOrLibrary({
                  elements,
                  position: "center",
                  files: null,
                })
              }
              zenModeEnabled={zenModeEnabled}
              toggleZenMode={this.toggleZenMode}
              langCode={getLanguage().code}
              isCollaborating={this.props.isCollaborating}
              renderTopRightUI={renderTopRightUI}
              renderCustomFooter={renderFooter}
              viewModeEnabled={viewModeEnabled}
              showExitZenModeBtn={
                typeof this.props?.zenModeEnabled === "undefined" &&
                zenModeEnabled
              }
              showThemeBtn={
                typeof this.props?.theme === "undefined" &&
                this.props.UIOptions.canvasActions.theme
              }
              libraryReturnUrl={this.props.libraryReturnUrl}
              UIOptions={this.props.UIOptions}
              focusContainer={this.focusContainer}
              library={this.library}
              id={this.id}
              onImageAction={this.onImageAction}
            />
            <div className="excalidraw-textEditorContainer" />
            <div className="excalidraw-contextMenuContainer" />
            {selectedElement.length === 1 && this.state.showHyperlinkPopup && (
              <Hyperlink
                key={selectedElement[0].id}
                element={selectedElement[0]}
                appState={this.state}
                setAppState={this.setAppState}
                onLinkOpen={this.props.onLinkOpen}
              />
            )}
            {this.state.showStats && (
              <Stats
                appState={this.state}
                setAppState={this.setAppState}
                elements={this.scene.getElements()}
                onClose={this.toggleStats}
                renderCustomStats={renderCustomStats}
              />
            )}
            {this.state.toastMessage !== null && (
              <Toast
                message={this.state.toastMessage}
                clearToast={this.clearToast}
              />
            )}
            <main>{this.renderCanvas()}</main>
          </DeviceTypeContext.Provider>
        </ExcalidrawContainerContext.Provider>
      </div>
    );
  }

  public focusContainer: AppClassProperties["focusContainer"] = () => {
    if (this.props.autoFocus) {
      this.excalidrawContainerRef.current?.focus();
    }
  };

  public getSceneElementsIncludingDeleted = () => {
    return this.scene.getElementsIncludingDeleted();
  };

  public getSceneElements = () => {
    return this.scene.getElements();
  };

  private syncActionResult = withBatchedUpdates(
    (actionResult: ActionResult) => {
      // Since context menu closes when action triggered so setting to false
      this.contextMenuOpen = false;
      if (this.unmounted || actionResult === false) {
        return;
      }

      let editingElement: AppState["editingElement"] | null = null;
      if (actionResult.elements) {
        actionResult.elements.forEach((element) => {
          if (
            this.state.editingElement?.id === element.id &&
            this.state.editingElement !== element &&
            isNonDeletedElement(element)
          ) {
            editingElement = element;
          }
        });
        this.scene.replaceAllElements(actionResult.elements);
        if (actionResult.commitToHistory) {
          this.history.resumeRecording();
        }
      }

      if (actionResult.files) {
        this.files = actionResult.replaceFiles
          ? actionResult.files
          : { ...this.files, ...actionResult.files };
        this.addNewImagesToImageCache();
      }

      if (actionResult.appState || editingElement) {
        if (actionResult.commitToHistory) {
          this.history.resumeRecording();
        }

        let viewModeEnabled = actionResult?.appState?.viewModeEnabled || false;
        let zenModeEnabled = actionResult?.appState?.zenModeEnabled || false;
        let gridSize = actionResult?.appState?.gridSize || null;
        let theme = actionResult?.appState?.theme || THEME.LIGHT;
        let name = actionResult?.appState?.name ?? this.state.name;
        if (typeof this.props.viewModeEnabled !== "undefined") {
          viewModeEnabled = this.props.viewModeEnabled;
        }

        if (typeof this.props.zenModeEnabled !== "undefined") {
          zenModeEnabled = this.props.zenModeEnabled;
        }

        if (typeof this.props.gridModeEnabled !== "undefined") {
          gridSize = this.props.gridModeEnabled ? GRID_SIZE : null;
        }

        if (typeof this.props.theme !== "undefined") {
          theme = this.props.theme;
        }

        if (typeof this.props.name !== "undefined") {
          name = this.props.name;
        }
        this.setState(
          (state) => {
            // using Object.assign instead of spread to fool TS 4.2.2+ into
            // regarding the resulting type as not containing undefined
            // (which the following expression will never contain)
            return Object.assign(actionResult.appState || {}, {
              editingElement:
                editingElement || actionResult.appState?.editingElement || null,
              viewModeEnabled,
              zenModeEnabled,
              gridSize,
              theme,
              name,
            });
          },
          () => {
            if (actionResult.syncHistory) {
              this.history.setCurrentState(
                this.state,
                this.scene.getElementsIncludingDeleted(),
              );
            }
          },
        );
      }
    },
  );

  // Lifecycle

  private onBlur = withBatchedUpdates(() => {
    isHoldingSpace = false;
    this.setState({ isBindingEnabled: true });
  });

  private onUnload = () => {
    this.onBlur();
  };

  private disableEvent: EventListener = (event) => {
    event.preventDefault();
  };

  private onFontLoaded = () => {
    this.scene.getElementsIncludingDeleted().forEach((element) => {
      if (isTextElement(element)) {
        invalidateShapeForElement(element);
      }
    });
    this.onSceneUpdated();
  };

  private importLibraryFromUrl = async (url: string, token?: string | null) => {
    if (window.location.hash.includes(URL_HASH_KEYS.addLibrary)) {
      const hash = new URLSearchParams(window.location.hash.slice(1));
      hash.delete(URL_HASH_KEYS.addLibrary);
      window.history.replaceState({}, APP_NAME, `#${hash.toString()}`);
    } else if (window.location.search.includes(URL_QUERY_KEYS.addLibrary)) {
      const query = new URLSearchParams(window.location.search);
      query.delete(URL_QUERY_KEYS.addLibrary);
      window.history.replaceState({}, APP_NAME, `?${query.toString()}`);
    }

    try {
      const request = await fetch(decodeURIComponent(url));
      const blob = await request.blob();
      const json = JSON.parse(await blob.text());
      if (!isValidLibrary(json)) {
        throw new Error();
      }
      if (
        token === this.id ||
        window.confirm(
          t("alerts.confirmAddLibrary", {
            numShapes: (json.libraryItems || json.library || []).length,
          }),
        )
      ) {
        await this.library.importLibrary(blob, "published");
        // hack to rerender the library items after import
        if (this.state.isLibraryOpen) {
          this.setState({ isLibraryOpen: false });
        }
        this.setState({ isLibraryOpen: true });
      }
    } catch (error: any) {
      window.alert(t("alerts.errorLoadingLibrary"));
      console.error(error);
    } finally {
      this.focusContainer();
    }
  };

  private resetHistory = () => {
    this.history.clear();
  };

  /**
   * Resets scene & history.
   * ! Do not use to clear scene user action !
   */
  private resetScene = withBatchedUpdates(
    (opts?: { resetLoadingState: boolean }) => {
      this.scene.replaceAllElements([]);
      this.setState((state) => ({
        ...getDefaultAppState(),
        isLoading: opts?.resetLoadingState ? false : state.isLoading,
        theme: this.state.theme,
      }));
      this.resetHistory();
    },
  );

  private initializeScene = async () => {
    if ("launchQueue" in window && "LaunchParams" in window) {
      (window as any).launchQueue.setConsumer(
        async (launchParams: { files: any[] }) => {
          if (!launchParams.files.length) {
            return;
          }
          const fileHandle = launchParams.files[0];
          const blob: Blob = await fileHandle.getFile();
          blob.handle = fileHandle;
          loadFromBlob(
            blob,
            this.state,
            this.scene.getElementsIncludingDeleted(),
          )
            .then((scene) => {
              this.syncActionResult({
                ...scene,
                appState: {
                  ...(scene.appState || this.state),
                  isLoading: false,
                },
                commitToHistory: true,
              });
            })
            .catch((error) => {
              this.setState({ isLoading: false, errorMessage: error.message });
            });
        },
      );
    }

    if (!this.state.isLoading) {
      this.setState({ isLoading: true });
    }
    let initialData = null;
    try {
      initialData = (await this.props.initialData) || null;
      if (initialData?.libraryItems) {
        this.libraryItemsFromStorage = restoreLibraryItems(
          initialData.libraryItems,
          "unpublished",
        ) as LibraryItems;
      }
    } catch (error: any) {
      console.error(error);
      initialData = {
        appState: {
          errorMessage:
            error.message ||
            "Encountered an error during importing or restoring scene data",
        },
      };
    }

    const scene = restore(initialData, null, null);

    scene.appState = {
      ...scene.appState,
      elementType:
        scene.appState.elementType === "image"
          ? "selection"
          : scene.appState.elementType,
      isLoading: false,
    };
    if (initialData?.scrollToContent) {
      scene.appState = {
        ...scene.appState,
        ...calculateScrollCenter(
          scene.elements,
          {
            ...scene.appState,
            width: this.state.width,
            height: this.state.height,
            offsetTop: this.state.offsetTop,
            offsetLeft: this.state.offsetLeft,
          },
          null,
        ),
      };
    }

    this.resetHistory();
    this.syncActionResult({
      ...scene,
      commitToHistory: true,
    });

    const libraryUrl =
      // current
      new URLSearchParams(window.location.hash.slice(1)).get(
        URL_HASH_KEYS.addLibrary,
      ) ||
      // legacy, kept for compat reasons
      new URLSearchParams(window.location.search).get(
        URL_QUERY_KEYS.addLibrary,
      );

    if (libraryUrl) {
      await this.importLibraryFromUrl(libraryUrl);
    }
  };

  public async componentDidMount() {
    this.unmounted = false;
    this.excalidrawContainerValue.container =
      this.excalidrawContainerRef.current;

    if (
      process.env.NODE_ENV === ENV.TEST ||
      process.env.NODE_ENV === ENV.DEVELOPMENT
    ) {
      const setState = this.setState.bind(this);
      Object.defineProperties(window.h, {
        state: {
          configurable: true,
          get: () => {
            return this.state;
          },
        },
        setState: {
          configurable: true,
          value: (...args: Parameters<typeof setState>) => {
            return this.setState(...args);
          },
        },
        app: {
          configurable: true,
          value: this,
        },
        history: {
          configurable: true,
          value: this.history,
        },
      });
    }

    this.scene.addCallback(this.onSceneUpdated);
    this.addEventListeners();

    if (this.excalidrawContainerRef.current) {
      this.focusContainer();
    }

    if ("ResizeObserver" in window && this.excalidrawContainerRef?.current) {
      this.resizeObserver = new ResizeObserver(() => {
        // compute isMobile state
        // ---------------------------------------------------------------------
        const { width, height } =
          this.excalidrawContainerRef.current!.getBoundingClientRect();
        this.deviceType = updateObject(this.deviceType, {
          isMobile:
            width < MQ_MAX_WIDTH_PORTRAIT ||
            (height < MQ_MAX_HEIGHT_LANDSCAPE &&
              width < MQ_MAX_WIDTH_LANDSCAPE),
        });
        // refresh offsets
        // ---------------------------------------------------------------------
        this.updateDOMRect();
      });
      this.resizeObserver?.observe(this.excalidrawContainerRef.current);
    } else if (window.matchMedia) {
      const mediaQuery = window.matchMedia(
        `(max-width: ${MQ_MAX_WIDTH_PORTRAIT}px), (max-height: ${MQ_MAX_HEIGHT_LANDSCAPE}px) and (max-width: ${MQ_MAX_WIDTH_LANDSCAPE}px)`,
      );
      const handler = () => {
        this.deviceType = updateObject(this.deviceType, {
          isMobile: mediaQuery.matches,
        });
      };
      mediaQuery.addListener(handler);
      this.detachIsMobileMqHandler = () => mediaQuery.removeListener(handler);
    }

    const searchParams = new URLSearchParams(window.location.search.slice(1));

    if (searchParams.has("web-share-target")) {
      // Obtain a file that was shared via the Web Share Target API.
      this.restoreFileFromShare();
    } else {
      this.updateDOMRect(this.initializeScene);
    }
  }

  public componentWillUnmount() {
    this.files = {};
    this.imageCache.clear();
    this.resizeObserver?.disconnect();
    this.unmounted = true;
    this.removeEventListeners();
    this.scene.destroy();
    clearTimeout(touchTimeout);
    touchTimeout = 0;
  }

  private onResize = withBatchedUpdates(() => {
    this.scene
      .getElementsIncludingDeleted()
      .forEach((element) => invalidateShapeForElement(element));
    this.setState({});
  });

  private removeEventListeners() {
    document.removeEventListener(EVENT.POINTER_UP, this.removePointer);
    document.removeEventListener(EVENT.COPY, this.onCopy);
    document.removeEventListener(EVENT.PASTE, this.pasteFromClipboard);
    document.removeEventListener(EVENT.CUT, this.onCut);
    this.nearestScrollableContainer?.removeEventListener(
      EVENT.SCROLL,
      this.onScroll,
    );
    document.removeEventListener(EVENT.KEYDOWN, this.onKeyDown, false);
    document.removeEventListener(
      EVENT.MOUSE_MOVE,
      this.updateCurrentCursorPosition,
      false,
    );
    document.removeEventListener(EVENT.KEYUP, this.onKeyUp);
    window.removeEventListener(EVENT.RESIZE, this.onResize, false);
    window.removeEventListener(EVENT.UNLOAD, this.onUnload, false);
    window.removeEventListener(EVENT.BLUR, this.onBlur, false);
    this.excalidrawContainerRef.current?.removeEventListener(
      EVENT.DRAG_OVER,
      this.disableEvent,
      false,
    );
    this.excalidrawContainerRef.current?.removeEventListener(
      EVENT.DROP,
      this.disableEvent,
      false,
    );

    document.removeEventListener(
      EVENT.GESTURE_START,
      this.onGestureStart as any,
      false,
    );
    document.removeEventListener(
      EVENT.GESTURE_CHANGE,
      this.onGestureChange as any,
      false,
    );
    document.removeEventListener(
      EVENT.GESTURE_END,
      this.onGestureEnd as any,
      false,
    );

    this.detachIsMobileMqHandler?.();
  }

  private addEventListeners() {
    this.removeEventListeners();
    document.addEventListener(EVENT.POINTER_UP, this.removePointer); // #3553
    document.addEventListener(EVENT.COPY, this.onCopy);
    if (this.props.handleKeyboardGlobally) {
      document.addEventListener(EVENT.KEYDOWN, this.onKeyDown, false);
    }
    document.addEventListener(EVENT.KEYUP, this.onKeyUp, { passive: true });
    document.addEventListener(
      EVENT.MOUSE_MOVE,
      this.updateCurrentCursorPosition,
    );
    // rerender text elements on font load to fix #637 && #1553
    document.fonts?.addEventListener?.("loadingdone", this.onFontLoaded);
    // Safari-only desktop pinch zoom
    document.addEventListener(
      EVENT.GESTURE_START,
      this.onGestureStart as any,
      false,
    );
    document.addEventListener(
      EVENT.GESTURE_CHANGE,
      this.onGestureChange as any,
      false,
    );
    document.addEventListener(
      EVENT.GESTURE_END,
      this.onGestureEnd as any,
      false,
    );
    if (this.state.viewModeEnabled) {
      return;
    }

    document.addEventListener(EVENT.PASTE, this.pasteFromClipboard);
    document.addEventListener(EVENT.CUT, this.onCut);
    if (this.props.detectScroll) {
      this.nearestScrollableContainer = getNearestScrollableContainer(
        this.excalidrawContainerRef.current!,
      );
      this.nearestScrollableContainer.addEventListener(
        EVENT.SCROLL,
        this.onScroll,
      );
    }
    window.addEventListener(EVENT.RESIZE, this.onResize, false);
    window.addEventListener(EVENT.UNLOAD, this.onUnload, false);
    window.addEventListener(EVENT.BLUR, this.onBlur, false);
    this.excalidrawContainerRef.current?.addEventListener(
      EVENT.DRAG_OVER,
      this.disableEvent,
      false,
    );
    this.excalidrawContainerRef.current?.addEventListener(
      EVENT.DROP,
      this.disableEvent,
      false,
    );
  }

  componentDidUpdate(prevProps: AppProps, prevState: AppState) {
    if (
      Object.keys(this.state.selectedElementIds).length &&
      isEraserActive(this.state)
    ) {
      this.setState({ elementType: "selection" });
    }
    if (prevState.theme !== this.state.theme) {
      setEraserCursor(this.canvas, this.state.theme);
    }
    // Hide hyperlink popup if shown when element type is not selection
    if (
      prevState.elementType === "selection" &&
      this.state.elementType !== "selection" &&
      this.state.showHyperlinkPopup
    ) {
      this.setState({ showHyperlinkPopup: false });
    }
    if (prevProps.langCode !== this.props.langCode) {
      this.updateLanguage();
    }

    if (prevProps.viewModeEnabled !== this.props.viewModeEnabled) {
      this.setState({ viewModeEnabled: !!this.props.viewModeEnabled });
    }

    if (prevState.viewModeEnabled !== this.state.viewModeEnabled) {
      this.addEventListeners();
      this.deselectElements();
    }

    if (prevProps.zenModeEnabled !== this.props.zenModeEnabled) {
      this.setState({ zenModeEnabled: !!this.props.zenModeEnabled });
    }

    if (prevProps.theme !== this.props.theme && this.props.theme) {
      this.setState({ theme: this.props.theme });
    }

    if (prevProps.gridModeEnabled !== this.props.gridModeEnabled) {
      this.setState({
        gridSize: this.props.gridModeEnabled ? GRID_SIZE : null,
      });
    }

    if (this.props.name && prevProps.name !== this.props.name) {
      this.setState({
        name: this.props.name,
      });
    }

    this.excalidrawContainerRef.current?.classList.toggle(
      "theme--dark",
      this.state.theme === "dark",
    );

    if (
      this.state.editingLinearElement &&
      !this.state.selectedElementIds[this.state.editingLinearElement.elementId]
    ) {
      // defer so that the commitToHistory flag isn't reset via current update
      setTimeout(() => {
        this.actionManager.executeAction(actionFinalize);
      });
    }
    const { multiElement } = prevState;
    if (
      prevState.elementType !== this.state.elementType &&
      multiElement != null &&
      isBindingEnabled(this.state) &&
      isBindingElement(multiElement)
    ) {
      maybeBindLinearElement(
        multiElement,
        this.state,
        this.scene,
        tupleToCoors(
          LinearElementEditor.getPointAtIndexGlobalCoordinates(
            multiElement,
            -1,
          ),
        ),
      );
    }

    const cursorButton: {
      [id: string]: string | undefined;
    } = {};
    const pointerViewportCoords: RenderConfig["remotePointerViewportCoords"] =
      {};
    const remoteSelectedElementIds: RenderConfig["remoteSelectedElementIds"] =
      {};
    const pointerUsernames: { [id: string]: string } = {};
    const pointerUserStates: { [id: string]: string } = {};
    this.state.collaborators.forEach((user, socketId) => {
      if (user.selectedElementIds) {
        for (const id of Object.keys(user.selectedElementIds)) {
          if (!(id in remoteSelectedElementIds)) {
            remoteSelectedElementIds[id] = [];
          }
          remoteSelectedElementIds[id].push(socketId);
        }
      }
      if (!user.pointer) {
        return;
      }
      if (user.username) {
        pointerUsernames[socketId] = user.username;
      }
      if (user.userState) {
        pointerUserStates[socketId] = user.userState;
      }
      pointerViewportCoords[socketId] = sceneCoordsToViewportCoords(
        {
          sceneX: user.pointer.x,
          sceneY: user.pointer.y,
        },
        this.state,
      );
      cursorButton[socketId] = user.button;
    });
    const renderingElements = this.scene.getElements().filter((element) => {
      if (isImageElement(element)) {
        if (
          // not placed on canvas yet (but in elements array)
          this.state.pendingImageElement &&
          element.id === this.state.pendingImageElement.id
        ) {
          return false;
        }
      }
      // don't render text element that's being currently edited (it's
      // rendered on remote only)
      return (
        !this.state.editingElement ||
        this.state.editingElement.type !== "text" ||
        element.id !== this.state.editingElement.id
      );
    });
    const { atLeastOneVisibleElement, scrollBars } = renderScene(
      renderingElements,
      this.state,
      this.state.selectionElement,
      window.devicePixelRatio,
      this.rc!,
      this.canvas!,
      {
        scrollX: this.state.scrollX,
        scrollY: this.state.scrollY,
        viewBackgroundColor: this.state.viewBackgroundColor,
        zoom: this.state.zoom,
        remotePointerViewportCoords: pointerViewportCoords,
        remotePointerButton: cursorButton,
        remoteSelectedElementIds,
        remotePointerUsernames: pointerUsernames,
        remotePointerUserStates: pointerUserStates,
        shouldCacheIgnoreZoom: this.state.shouldCacheIgnoreZoom,
        theme: this.state.theme,
        imageCache: this.imageCache,
        isExporting: false,
        renderScrollbars: !this.deviceType.isMobile,
      },
    );

    if (scrollBars) {
      currentScrollBars = scrollBars;
    }
    const scrolledOutside =
      // hide when editing text
      isTextElement(this.state.editingElement)
        ? false
        : !atLeastOneVisibleElement && renderingElements.length > 0;
    if (this.state.scrolledOutside !== scrolledOutside) {
      this.setState({ scrolledOutside });
    }

    this.history.record(this.state, this.scene.getElementsIncludingDeleted());

    this.scheduleImageRefresh();

    // Do not notify consumers if we're still loading the scene. Among other
    // potential issues, this fixes a case where the tab isn't focused during
    // init, which would trigger onChange with empty elements, which would then
    // override whatever is in localStorage currently.
    if (!this.state.isLoading) {
      this.props.onChange?.(
        this.scene.getElementsIncludingDeleted(),
        this.state,
        this.files,
      );
    }
  }

  private onScroll = debounce(() => {
    const { offsetTop, offsetLeft } = this.getCanvasOffsets();
    this.setState((state) => {
      if (state.offsetLeft === offsetLeft && state.offsetTop === offsetTop) {
        return null;
      }
      return { offsetTop, offsetLeft };
    });
  }, SCROLL_TIMEOUT);

  // Copy/paste

  private onCut = withBatchedUpdates((event: ClipboardEvent) => {
    const isExcalidrawActive = this.excalidrawContainerRef.current?.contains(
      document.activeElement,
    );
    if (!isExcalidrawActive || isWritableElement(event.target)) {
      return;
    }
    this.cutAll();
    event.preventDefault();
  });

  private onCopy = withBatchedUpdates((event: ClipboardEvent) => {
    const isExcalidrawActive = this.excalidrawContainerRef.current?.contains(
      document.activeElement,
    );
    if (!isExcalidrawActive || isWritableElement(event.target)) {
      return;
    }
    this.copyAll();
    event.preventDefault();
  });

  private cutAll = () => {
    this.copyAll();
    this.actionManager.executeAction(actionDeleteSelected);
  };

  private copyAll = () => {
    copyToClipboard(this.scene.getElements(), this.state, this.files);
  };

  private static resetTapTwice() {
    didTapTwice = false;
  }

  private onTapStart = (event: TouchEvent) => {
    // fix for Apple Pencil Scribble
    // On Android, preventing the event would disable contextMenu on tap-hold
    if (!isAndroid) {
      event.preventDefault();
    }

    if (!didTapTwice) {
      didTapTwice = true;
      clearTimeout(tappedTwiceTimer);
      tappedTwiceTimer = window.setTimeout(
        App.resetTapTwice,
        TAP_TWICE_TIMEOUT,
      );
      return;
    }
    // insert text only if we tapped twice with a single finger
    // event.touches.length === 1 will also prevent inserting text when user's zooming
    if (didTapTwice && event.touches.length === 1) {
      const [touch] = event.touches;
      // @ts-ignore
      this.handleCanvasDoubleClick({
        clientX: touch.clientX,
        clientY: touch.clientY,
      });
      didTapTwice = false;
      clearTimeout(tappedTwiceTimer);
    }
    if (isAndroid) {
      event.preventDefault();
    }

    if (event.touches.length === 2) {
      this.setState({
        selectedElementIds: {},
      });
    }
  };

  private onTapEnd = (event: TouchEvent) => {
    this.resetContextMenuTimer();
    if (event.touches.length > 0) {
      this.setState({
        previousSelectedElementIds: {},
        selectedElementIds: this.state.previousSelectedElementIds,
      });
    } else {
      gesture.pointers.clear();
    }
  };

  private pasteFromClipboard = withBatchedUpdates(
    async (event: ClipboardEvent | null) => {
      // #686
      const target = document.activeElement;
      const isExcalidrawActive =
        this.excalidrawContainerRef.current?.contains(target);
      if (!isExcalidrawActive) {
        return;
      }

      const elementUnderCursor = document.elementFromPoint(cursorX, cursorY);
      if (
        // if no ClipboardEvent supplied, assume we're pasting via contextMenu
        // thus these checks don't make sense
        event &&
        (!(elementUnderCursor instanceof HTMLCanvasElement) ||
          isWritableElement(target))
      ) {
        return;
      }

      // must be called in the same frame (thus before any awaits) as the paste
      // event else some browsers (FF...) will clear the clipboardData
      // (something something security)
      let file = event?.clipboardData?.files[0];

      const data = await parseClipboard(event);

      if (!file && data.text) {
        const string = data.text.trim();
        if (string.startsWith("<svg") && string.endsWith("</svg>")) {
          // ignore SVG validation/normalization which will be done during image
          // initialization
          file = SVGStringToFile(string);
        }
      }

      // prefer spreadsheet data over image file (MS Office/Libre Office)
      if (isSupportedImageFile(file) && !data.spreadsheet) {
        const { x: sceneX, y: sceneY } = viewportCoordsToSceneCoords(
          { clientX: cursorX, clientY: cursorY },
          this.state,
        );

        const imageElement = this.createImageElement({ sceneX, sceneY });
        this.insertImageElement(imageElement, file);
        this.initializeImageDimensions(imageElement);
        this.setState({ selectedElementIds: { [imageElement.id]: true } });

        return;
      }

      if (this.props.onPaste) {
        try {
          if ((await this.props.onPaste(data, event)) === false) {
            return;
          }
        } catch (error: any) {
          console.error(error);
        }
      }
      if (data.errorMessage) {
        this.setState({ errorMessage: data.errorMessage });
      } else if (data.spreadsheet) {
        this.setState({
          pasteDialog: {
            data: data.spreadsheet,
            shown: true,
          },
        });
      } else if (data.elements) {
        this.addElementsFromPasteOrLibrary({
          elements: data.elements,
          files: data.files || null,
          position: "cursor",
        });
      } else if (data.text) {
        this.addTextFromPaste(data.text);
      }
      this.selectShapeTool("selection");
      event?.preventDefault();
    },
  );

  private addElementsFromPasteOrLibrary = (opts: {
    elements: readonly ExcalidrawElement[];
    files: BinaryFiles | null;
    position: { clientX: number; clientY: number } | "cursor" | "center";
  }) => {
    const elements = restoreElements(opts.elements, null);
    const [minX, minY, maxX, maxY] = getCommonBounds(elements);

    const elementsCenterX = distance(minX, maxX) / 2;
    const elementsCenterY = distance(minY, maxY) / 2;

    const clientX =
      typeof opts.position === "object"
        ? opts.position.clientX
        : opts.position === "cursor"
        ? cursorX
        : this.state.width / 2 + this.state.offsetLeft;
    const clientY =
      typeof opts.position === "object"
        ? opts.position.clientY
        : opts.position === "cursor"
        ? cursorY
        : this.state.height / 2 + this.state.offsetTop;

    const { x, y } = viewportCoordsToSceneCoords(
      { clientX, clientY },
      this.state,
    );

    const dx = x - elementsCenterX;
    const dy = y - elementsCenterY;
    const groupIdMap = new Map();

    const [gridX, gridY] = getGridPoint(dx, dy, this.state.gridSize);

    const oldIdToDuplicatedId = new Map();
    const newElements = elements.map((element) => {
      const newElement = duplicateElement(
        this.state.editingGroupId,
        groupIdMap,
        element,
        {
          x: element.x + gridX - minX,
          y: element.y + gridY - minY,
        },
      );
      oldIdToDuplicatedId.set(element.id, newElement.id);
      return newElement;
    });
    bindTextToShapeAfterDuplication(newElements, elements, oldIdToDuplicatedId);
    const nextElements = [
      ...this.scene.getElementsIncludingDeleted(),
      ...newElements,
    ];
    fixBindingsAfterDuplication(nextElements, elements, oldIdToDuplicatedId);

    if (opts.files) {
      this.files = { ...this.files, ...opts.files };
    }

    this.scene.replaceAllElements(nextElements);
    this.history.resumeRecording();
    this.setState(
      selectGroupsForSelectedElements(
        {
          ...this.state,
          isLibraryOpen: false,
          selectedElementIds: newElements.reduce((map, element) => {
            if (!isBoundToContainer(element)) {
              map[element.id] = true;
            }
            return map;
          }, {} as any),
          selectedGroupIds: {},
        },
        this.scene.getElements(),
      ),
      () => {
        if (opts.files) {
          this.addNewImagesToImageCache();
        }
      },
    );
    this.selectShapeTool("selection");
  };

  private addTextFromPaste(text: any) {
    const { x, y } = viewportCoordsToSceneCoords(
      { clientX: cursorX, clientY: cursorY },
      this.state,
    );

    const element = newTextElement({
      x,
      y,
      strokeColor: this.state.currentItemStrokeColor,
      backgroundColor: this.state.currentItemBackgroundColor,
      fillStyle: this.state.currentItemFillStyle,
      strokeWidth: this.state.currentItemStrokeWidth,
      strokeStyle: this.state.currentItemStrokeStyle,
      roughness: this.state.currentItemRoughness,
      opacity: this.state.currentItemOpacity,
      strokeSharpness: this.state.currentItemStrokeSharpness,
      text,
      rawText: text,
      fontSize: this.state.currentItemFontSize,
      fontFamily: this.state.currentItemFontFamily,
      textAlign: this.state.currentItemTextAlign,
      verticalAlign: DEFAULT_VERTICAL_ALIGN,
    });

    this.scene.replaceAllElements([
      ...this.scene.getElementsIncludingDeleted(),
      element,
    ]);
    this.setState({ selectedElementIds: { [element.id]: true } });
    this.history.resumeRecording();
  }

  // Collaboration

  setAppState = (obj: any) => {
    this.setState(obj);
  };

  removePointer = (event: React.PointerEvent<HTMLElement> | PointerEvent) => {
    if (touchTimeout) {
      this.resetContextMenuTimer();
    }

    gesture.pointers.delete(event.pointerId);
  };

  toggleLock = () => {
    this.setState((prevState) => {
      return {
        elementLocked: !prevState.elementLocked,
        elementType: prevState.elementLocked
          ? "selection"
          : prevState.elementType,
      };
    });
  };

  togglePenMode = () => {
    this.setState((prevState) => {
      return {
        penMode: !prevState.penMode,
      };
    });
  };

  toggleZenMode = () => {
    this.actionManager.executeAction(actionToggleZenMode);
  };

  toggleStats = () => {
    if (!this.state.showStats) {
      trackEvent("dialog", "stats");
    }
    this.actionManager.executeAction(actionToggleStats);
  };

  scrollToContent = (
    target:
      | ExcalidrawElement
      | readonly ExcalidrawElement[] = this.scene.getElements(),
  ) => {
    this.setState({
      ...calculateScrollCenter(
        Array.isArray(target) ? target : [target],
        this.state,
        this.canvas,
      ),
    });
  };

  //zsviczian
  zoomToFit = (
    target: readonly ExcalidrawElement[] = this.scene.getElements(),
    maxZoom: number = 1, //null will zoom to max based on viewport
    margin: number = 0.03, //percentage of viewport width&height
  ) => {
    if (!target) {
      target = this.scene.getElements();
    }
    if (target.length === 0) {
      maxZoom = 1;
    }
    this.setState(
      zoomToFitElements(target, this.state, false, maxZoom, margin).appState,
    );
  };

  //zsviczian
  updateContainerSize = withBatchedUpdates(
    (containers: NonDeletedExcalidrawElement[]) => {
      containers.forEach((el: ExcalidrawElement) => {
        const [x, y] = rotate(
          el.x + el.width,
          el.y + el.height,
          el.x + el.width / 2,
          el.y + el.height / 2,
          el.angle,
        );
        resizeSingleElement(
          new Map().set(el.id, el),
          true,
          el,
          "se",
          true,
          x,
          y,
        );
      });
    },
  );

  //zsviczian
  restore = (data: ImportedDataState): RestoredDataState => {
    return restore(data, null, null);
  };

  clearToast = () => {
    this.setState({ toastMessage: null });
  };

  setToastMessage = (toastMessage: string) => {
    this.setState({ toastMessage });
  };

  restoreFileFromShare = async () => {
    try {
      const webShareTargetCache = await caches.open("web-share-target");

      const file = await webShareTargetCache.match("shared-file");
      if (file) {
        const blob = await file.blob();
        this.loadFileToCanvas(blob);
        await webShareTargetCache.delete("shared-file");
        window.history.replaceState(null, APP_NAME, window.location.pathname);
      }
    } catch (error: any) {
      this.setState({ errorMessage: error.message });
    }
  };

  /** adds supplied files to existing files in the appState */
  public addFiles: ExcalidrawImperativeAPI["addFiles"] = withBatchedUpdates(
    (files) => {
      const filesMap = files.reduce((acc, fileData) => {
        acc.set(fileData.id, fileData);
        return acc;
      }, new Map<FileId, BinaryFileData>());

      this.files = { ...this.files, ...Object.fromEntries(filesMap) };

      this.scene.getElements().forEach((element) => {
        if (
          isInitializedImageElement(element) &&
          filesMap.has(element.fileId)
        ) {
          this.imageCache.delete(element.fileId);
          invalidateShapeForElement(element);
        }
      });
      this.scene.informMutation();

      this.addNewImagesToImageCache();
    },
  );

  public setLocalFont: ExcalidrawImperativeAPI["setLocalFont"] = (
    showOnPanel: boolean,
  ) => {
    showFourthFont = showOnPanel;
  };

  public selectElements: ExcalidrawImperativeAPI["selectElements"] = (
    elements: readonly ExcalidrawElement[],
  ) => {
    this.updateScene({
      appState: {
        ...this.state,
        editingGroupId: null,
        selectedElementIds: elements.reduce((map, element) => {
          map[element.id] = true;
          return map;
        }, {} as any),
      },
      commitToHistory: true,
    });
  };

  public bringToFront: ExcalidrawImperativeAPI["bringToFront"] = (
    elements: readonly ExcalidrawElement[],
  ) => {
    this.selectElements(elements);
    this.updateScene(
      actionBringToFront.perform(this.scene.getElements(), this.state),
    );
  };

  public bringForward: ExcalidrawImperativeAPI["bringForward"] = (
    elements: readonly ExcalidrawElement[],
  ) => {
    this.selectElements(elements);
    this.updateScene(
      actionBringForward.perform(this.scene.getElements(), this.state),
    );
  };

  public sendToBack: ExcalidrawImperativeAPI["sendToBack"] = (
    elements: readonly ExcalidrawElement[],
  ) => {
    this.selectElements(elements);
    this.updateScene(
      actionSendToBack.perform(this.scene.getElements(), this.state),
    );
  };

  public sendBackward: ExcalidrawImperativeAPI["sendBackward"] = (
    elements: readonly ExcalidrawElement[],
  ) => {
    this.selectElements(elements);
    this.updateScene(
      actionSendBackward.perform(this.scene.getElements(), this.state),
    );
  };

  public updateScene = withBatchedUpdates(
    <K extends keyof AppState>(sceneData: {
      elements?: SceneData["elements"];
      appState?: Pick<AppState, K> | null;
      collaborators?: SceneData["collaborators"];
      commitToHistory?: SceneData["commitToHistory"];
      libraryItems?: SceneData["libraryItems"];
    }) => {
      if (sceneData.commitToHistory) {
        this.history.resumeRecording();
      }

      if (sceneData.appState) {
        this.setState(sceneData.appState);
      }

      if (sceneData.elements) {
        this.scene.replaceAllElements(sceneData.elements);
      }

      if (sceneData.collaborators) {
        this.setState({ collaborators: sceneData.collaborators });
      }

      if (sceneData.libraryItems) {
        this.library.saveLibrary(
          restoreLibraryItems(sceneData.libraryItems, "unpublished"),
        );
      }
    },
  );

  private onSceneUpdated = () => {
    this.setState({});
  };

  private updateCurrentCursorPosition = withBatchedUpdates(
    (event: MouseEvent) => {
      cursorX = event.clientX;
      cursorY = event.clientY;
    },
  );

  // Input handling

  private onKeyDown = withBatchedUpdates(
    (event: React.KeyboardEvent | KeyboardEvent) => {
      // normalize `event.key` when CapsLock is pressed #2372
      if (
        "Proxy" in window &&
        ((!event.shiftKey && /^[A-Z]$/.test(event.key)) ||
          (event.shiftKey && /^[a-z]$/.test(event.key)))
      ) {
        event = new Proxy(event, {
          get(ev: any, prop) {
            const value = ev[prop];
            if (typeof value === "function") {
              // fix for Proxies hijacking `this`
              return value.bind(ev);
            }
            return prop === "key"
              ? // CapsLock inverts capitalization based on ShiftKey, so invert
                // it back
                event.shiftKey
                ? ev.key.toUpperCase()
                : ev.key.toLowerCase()
              : value;
          },
        });
      }

      if (
        (isWritableElement(event.target) && event.key !== KEYS.ESCAPE) ||
        // case: using arrows to move between buttons
        (isArrowKey(event.key) && isInputLike(event.target))
      ) {
        return;
      }

      if (event.key === KEYS.QUESTION_MARK) {
        this.setState({
          showHelpDialog: true,
        });
      }

      if (this.actionManager.handleKeyDown(event)) {
        return;
      }

      if (this.state.viewModeEnabled) {
        return;
      }

      if (event[KEYS.CTRL_OR_CMD] && this.state.isBindingEnabled) {
        this.setState({ isBindingEnabled: false });
      }

      if (event.code === CODES.ZERO) {
        this.setState({ isLibraryOpen: !this.state.isLibraryOpen });
      }

      if (isArrowKey(event.key)) {
        const step =
          (this.state.gridSize &&
            (event.shiftKey
              ? ELEMENT_TRANSLATE_AMOUNT
              : this.state.gridSize)) ||
          (event.shiftKey
            ? ELEMENT_SHIFT_TRANSLATE_AMOUNT
            : ELEMENT_TRANSLATE_AMOUNT);

        const selectedElements = getSelectedElements(
          this.scene.getElements(),
          this.state,
          true,
        );

        let offsetX = 0;
        let offsetY = 0;

        if (event.key === KEYS.ARROW_LEFT) {
          offsetX = -step;
        } else if (event.key === KEYS.ARROW_RIGHT) {
          offsetX = step;
        } else if (event.key === KEYS.ARROW_UP) {
          offsetY = -step;
        } else if (event.key === KEYS.ARROW_DOWN) {
          offsetY = step;
        }

        selectedElements.forEach((element) => {
          mutateElement(element, {
            x: element.x + offsetX,
            y: element.y + offsetY,
          });

          updateBoundElements(element, {
            simultaneouslyUpdated: selectedElements,
          });
        });

        this.maybeSuggestBindingForAll(selectedElements);

        event.preventDefault();
      } else if (event.key === KEYS.ENTER) {
        const selectedElements = getSelectedElements(
          this.scene.getElements(),
          this.state,
        );

        if (
          selectedElements.length === 1 &&
          isLinearElement(selectedElements[0])
        ) {
          if (
            !this.state.editingLinearElement ||
            this.state.editingLinearElement.elementId !== selectedElements[0].id
          ) {
            this.history.resumeRecording();
            this.setState({
              editingLinearElement: new LinearElementEditor(
                selectedElements[0],
                this.scene,
              ),
            });
          }
        } else if (
          selectedElements.length === 1 &&
          !isLinearElement(selectedElements[0])
        ) {
          const selectedElement = selectedElements[0];

          this.startTextEditing({
            sceneX: selectedElement.x + selectedElement.width / 2,
            sceneY: selectedElement.y + selectedElement.height / 2,
            shouldBind: true,
          });
          event.preventDefault();
          return;
        }
      } else if (
        !event.ctrlKey &&
        !event.altKey &&
        !event.metaKey &&
        this.state.draggingElement === null
      ) {
        const shape = findShapeByKey(event.key);
        if (shape) {
          this.selectShapeTool(shape);
        } else if (event.key === KEYS.Q) {
          this.toggleLock();
        }
      }
      if (event.key === KEYS.SPACE && gesture.pointers.size === 0) {
        isHoldingSpace = true;
        setCursor(this.canvas, CURSOR_TYPE.GRABBING);
        event.preventDefault();
      }

      if (event.key === KEYS.G || event.key === KEYS.S) {
        const selectedElements = getSelectedElements(
          this.scene.getElements(),
          this.state,
        );
        if (
          this.state.elementType === "selection" &&
          !selectedElements.length
        ) {
          return;
        }

        if (
          event.key === KEYS.G &&
          (hasBackground(this.state.elementType) ||
            selectedElements.some((element) => hasBackground(element.type)))
        ) {
          this.setState({ openPopup: "backgroundColorPicker" });
        }
        if (event.key === KEYS.S) {
          this.setState({ openPopup: "strokeColorPicker" });
        }
      }
    },
  );

  private onKeyUp = withBatchedUpdates((event: KeyboardEvent) => {
    if (event.key === KEYS.SPACE) {
      if (this.state.viewModeEnabled) {
        setCursor(this.canvas, CURSOR_TYPE.GRAB);
      } else if (this.state.elementType === "selection") {
        resetCursor(this.canvas);
      } else {
        setCursorForShape(this.canvas, this.state);
        this.setState({
          selectedElementIds: {},
          selectedGroupIds: {},
          editingGroupId: null,
        });
      }
      isHoldingSpace = false;
    }
    if (!event[KEYS.CTRL_OR_CMD] && !this.state.isBindingEnabled) {
      this.setState({ isBindingEnabled: true });
    }
    if (isArrowKey(event.key)) {
      const selectedElements = getSelectedElements(
        this.scene.getElements(),
        this.state,
      );
      isBindingEnabled(this.state)
        ? bindOrUnbindSelectedElements(selectedElements)
        : unbindLinearElements(selectedElements);
      this.setState({ suggestedBindings: [] });
    }
  });

  private selectShapeTool(elementType: AppState["elementType"]) {
    if (!isHoldingSpace) {
      setCursorForShape(this.canvas, this.state);
    }
    if (isToolIcon(document.activeElement)) {
      this.focusContainer();
    }
    if (!isLinearElementType(elementType)) {
      this.setState({ suggestedBindings: [] });
    }
    if (elementType === "image") {
      this.onImageAction();
    }
    if (elementType !== "selection") {
      this.setState({
        elementType,
        selectedElementIds: {},
        selectedGroupIds: {},
        editingGroupId: null,
      });
    } else {
      this.setState({ elementType });
    }
  }

  private onGestureStart = withBatchedUpdates((event: GestureEvent) => {
    event.preventDefault();
    this.setState({
      selectedElementIds: {},
    });
    gesture.initialScale = this.state.zoom.value;
  });

  private onGestureChange = withBatchedUpdates((event: GestureEvent) => {
    event.preventDefault();

    // onGestureChange only has zoom factor but not the center.
    // If we're on iPad or iPhone, then we recognize multi-touch and will
    // zoom in at the right location on the touchMove handler already.
    // On Macbook, we don't have those events so will zoom in at the
    // current location instead.
    if (gesture.pointers.size >= 2) {
      return;
    }

    const initialScale = gesture.initialScale;
    if (initialScale) {
      this.setState((state) => ({
        ...getStateForZoom(
          {
            viewportX: cursorX,
            viewportY: cursorY,
            nextZoom: getNormalizedZoom(initialScale * event.scale),
          },
          state,
        ),
      }));
    }
  });

  private onGestureEnd = withBatchedUpdates((event: GestureEvent) => {
    event.preventDefault();
    this.setState({
      previousSelectedElementIds: {},
      selectedElementIds: this.state.previousSelectedElementIds,
    });
    gesture.initialScale = null;
  });

  private handleTextWysiwyg(
    element: ExcalidrawTextElement,
    {
      isExistingElement = false,
    }: {
      isExistingElement?: boolean;
    },
  ) {
    const updateElement = (
      text: string,
      originalText: string,
      isDeleted: boolean,
      rawText?: string,
      link?: string,
    ) => {
      this.scene.replaceAllElements([
        ...this.scene.getElementsIncludingDeleted().map((_element) => {
          if (_element.id === element.id && isTextElement(_element)) {
            return updateTextElement(_element, {
              text,
              isDeleted,
              originalText,
              rawText: rawText ?? originalText,
              link,
            });
          }
          return _element;
        }),
      ]);
    };

    if (isExistingElement && this.props.onBeforeTextEdit) {
      const text = this.props.onBeforeTextEdit(element);
      if (text) {
        this.scene.replaceAllElements([
          ...this.scene.getElementsIncludingDeleted().map((_element) => {
            if (_element.id === element.id && isTextElement(_element)) {
              element = updateTextElement(_element, {
                text,
                isDeleted: false,
                originalText: text,
              });
              return element;
            }
            return _element;
          }),
        ]);
      }
    }

    textWysiwyg({
      id: element.id,
      canvas: this.canvas,
      getViewportCoords: (x, y) => {
        const { x: viewportX, y: viewportY } = sceneCoordsToViewportCoords(
          {
            sceneX: x,
            sceneY: y,
          },
          this.state,
        );
        return [
          viewportX - this.state.offsetLeft,
          viewportY - this.state.offsetTop,
        ];
      },
      onChange: withBatchedUpdates((text) => {
        updateElement(text, text, false);
        if (isNonDeletedElement(element)) {
          updateBoundElements(element);
        }
      }),
      onSubmit: withBatchedUpdates(({ text, viaKeyboard, originalText }) => {
        const isDeleted = !text.trim();
        const rawText = originalText; //should this be originalText??
        let link = undefined;
        if (this.props.onBeforeTextSubmit) {
          const [updatedText, updatedOriginalText, l] =
            this.props.onBeforeTextSubmit(
              element,
              text,
              originalText,
              isDeleted,
            );
          text = updatedText ?? text;
          originalText = updatedOriginalText ?? originalText;
          link = l;
        }
        updateElement(text, originalText, isDeleted, rawText, link);
        // select the created text element only if submitting via keyboard
        // (when submitting via click it should act as signal to deselect)
        if (!isDeleted && viaKeyboard) {
          const elementIdToSelect = element.containerId
            ? element.containerId
            : element.id;
          this.setState((prevState) => ({
            selectedElementIds: {
              ...prevState.selectedElementIds,
              [elementIdToSelect]: true,
            },
          }));
        }
        if (isDeleted) {
          fixBindingsAfterDeletion(this.scene.getElements(), [element]);
        }
        if (!isDeleted || isExistingElement) {
          this.history.resumeRecording();
        }

        this.setState({
          draggingElement: null,
          editingElement: null,
        });
        if (this.state.elementLocked) {
          setCursorForShape(this.canvas, this.state);
        }

        this.focusContainer();
      }),
      element,
      excalidrawContainer: this.excalidrawContainerRef.current,
      app: this,
    });
    // deselect all other elements when inserting text
    this.deselectElements();

    // do an initial update to re-initialize element position since we were
    // modifying element's x/y for sake of editor (case: syncing to remote)
    updateElement(element.text, element.originalText, false);
  }

  private deselectElements() {
    this.setState({
      selectedElementIds: {},
      selectedGroupIds: {},
      editingGroupId: null,
    });
  }

  private getTextElementAtPosition(
    x: number,
    y: number,
  ): NonDeleted<ExcalidrawTextElement> | null {
    const element = this.getElementAtPosition(x, y, {
      includeBoundTextElement: true,
    });

    if (element && isTextElement(element) && !element.isDeleted) {
      return element;
    }
    return null;
  }

  private getElementAtPosition(
    x: number,
    y: number,
    opts?: {
      /** if true, returns the first selected element (with highest z-index)
        of all hit elements */
      preferSelected?: boolean;
      includeBoundTextElement?: boolean;
    },
  ): NonDeleted<ExcalidrawElement> | null {
    const allHitElements = this.getElementsAtPosition(
      x,
      y,
      opts?.includeBoundTextElement,
    );
    if (allHitElements.length > 1) {
      if (opts?.preferSelected) {
        for (let index = allHitElements.length - 1; index > -1; index--) {
          if (this.state.selectedElementIds[allHitElements[index].id]) {
            return allHitElements[index];
          }
        }
      }
      const elementWithHighestZIndex =
        allHitElements[allHitElements.length - 1];
      // If we're hitting element with highest z-index only on its bounding box
      // while also hitting other element figure, the latter should be considered.
      return isHittingElementBoundingBoxWithoutHittingElement(
        elementWithHighestZIndex,
        this.state,
        x,
        y,
      )
        ? allHitElements[allHitElements.length - 2]
        : elementWithHighestZIndex;
    }
    if (allHitElements.length === 1) {
      return allHitElements[0];
    }
    return null;
  }

  private getElementsAtPosition(
    x: number,
    y: number,
    includeBoundTextElement: boolean = false,
  ): NonDeleted<ExcalidrawElement>[] {
    const elements = includeBoundTextElement
      ? this.scene.getElements()
      : this.scene
          .getElements()
          .filter(
            (element) => !(isTextElement(element) && element.containerId),
          );

    return getElementsAtPosition(elements, (element) =>
      hitTest(element, this.state, x, y),
    );
  }

  private startTextEditing = ({
    sceneX,
    sceneY,
    shouldBind,
    insertAtParentCenter = true,
  }: {
    /** X position to insert text at */
    sceneX: number;
    /** Y position to insert text at */
    sceneY: number;
    shouldBind: boolean;
    /** whether to attempt to insert at element center if applicable */
    insertAtParentCenter?: boolean;
  }) => {
    let parentCenterPosition =
      insertAtParentCenter &&
      this.getTextWysiwygSnappedToCenterPosition(
        sceneX,
        sceneY,
        this.state,
        this.canvas,
        window.devicePixelRatio,
      );

    let existingTextElement: NonDeleted<ExcalidrawTextElement> | null = null;
    let container: ExcalidrawTextContainer | null = null;

    const selectedElements = getSelectedElements(
      this.scene.getElements(),
      this.state,
    );

    if (selectedElements.length === 1) {
      if (isTextElement(selectedElements[0])) {
        existingTextElement = selectedElements[0];
      } else if (isTextBindableContainer(selectedElements[0])) {
        container = selectedElements[0];
        existingTextElement = getBoundTextElement(container);
      }
    }

    existingTextElement =
      existingTextElement ?? this.getTextElementAtPosition(sceneX, sceneY);

    // bind to container when shouldBind is true or
    // clicked on center of container
    if (
      !container &&
      !existingTextElement &&
      (shouldBind || parentCenterPosition)
    ) {
      container = getTextBindableContainerAtPosition(
        this.scene.getElements().filter((ele) => !isTextElement(ele)),
        sceneX,
        sceneY,
      );
    }

    if (!existingTextElement && container) {
      const fontString = {
        fontSize: this.state.currentItemFontSize,
        fontFamily: this.state.currentItemFontFamily,
      };
      const minWidth = getApproxMinLineWidth(getFontString(fontString));
      const minHeight = getApproxMinLineHeight(getFontString(fontString));
      const newHeight = Math.max(container.height, minHeight);
      const newWidth = Math.max(container.width, minWidth);
      mutateElement(container, { height: newHeight, width: newWidth });
      sceneX = container.x + newWidth / 2;
      sceneY = container.y + newHeight / 2;
      if (parentCenterPosition) {
        parentCenterPosition = this.getTextWysiwygSnappedToCenterPosition(
          sceneX,
          sceneY,
          this.state,
          this.canvas,
          window.devicePixelRatio,
        );
      }
    }

    const element = existingTextElement
      ? existingTextElement
      : newTextElement({
          x: parentCenterPosition
            ? parentCenterPosition.elementCenterX
            : sceneX,
          y: parentCenterPosition
            ? parentCenterPosition.elementCenterY
            : sceneY,
          strokeColor: this.state.currentItemStrokeColor,
          backgroundColor: this.state.currentItemBackgroundColor,
          fillStyle: this.state.currentItemFillStyle,
          strokeWidth: this.state.currentItemStrokeWidth,
          strokeStyle: this.state.currentItemStrokeStyle,
          roughness: this.state.currentItemRoughness,
          opacity: this.state.currentItemOpacity,
          strokeSharpness: this.state.currentItemStrokeSharpness,
          text: "",
          rawText: "",
          fontSize: this.state.currentItemFontSize,
          fontFamily: this.state.currentItemFontFamily,
          textAlign: parentCenterPosition
            ? "center"
            : this.state.currentItemTextAlign,
          verticalAlign: parentCenterPosition
            ? VERTICAL_ALIGN.MIDDLE
            : DEFAULT_VERTICAL_ALIGN,
          containerId: container?.id ?? undefined,
          groupIds: container?.groupIds ?? [],
        });

    this.setState({ editingElement: element });

    if (!existingTextElement) {
      this.scene.replaceAllElements([
        ...this.scene.getElementsIncludingDeleted(),
        element,
      ]);

      // case: creating new text not centered to parent element → offset Y
      // so that the text is centered to cursor position
      if (!parentCenterPosition) {
        mutateElement(element, {
          y: element.y - element.baseline / 2,
        });
      }
    }

    this.setState({
      editingElement: element,
    });

    this.handleTextWysiwyg(element, {
      isExistingElement: !!existingTextElement,
    });
  };

  private handleCanvasDoubleClick = (
    event: React.MouseEvent<HTMLCanvasElement>,
  ) => {
    // case: double-clicking with arrow/line tool selected would both create
    // text and enter multiElement mode
    if (this.state.multiElement) {
      return;
    }
    // we should only be able to double click when mode is selection
    if (this.state.elementType !== "selection") {
      return;
    }

    const selectedElements = getSelectedElements(
      this.scene.getElements(),
      this.state,
    );

    if (selectedElements.length === 1 && isLinearElement(selectedElements[0])) {
      if (
        !this.state.editingLinearElement ||
        this.state.editingLinearElement.elementId !== selectedElements[0].id
      ) {
        this.history.resumeRecording();
        this.setState({
          editingLinearElement: new LinearElementEditor(
            selectedElements[0],
            this.scene,
          ),
        });
      }
      return;
    }

    resetCursor(this.canvas);

    let { x: sceneX, y: sceneY } = viewportCoordsToSceneCoords(
      event,
      this.state,
    );

    const selectedGroupIds = getSelectedGroupIds(this.state);

    if (selectedGroupIds.length > 0) {
      const hitElement = this.getElementAtPosition(sceneX, sceneY);

      const selectedGroupId =
        hitElement &&
        getSelectedGroupIdForElement(hitElement, this.state.selectedGroupIds);

      if (selectedGroupId) {
        this.setState((prevState) =>
          selectGroupsForSelectedElements(
            {
              ...prevState,
              editingGroupId: selectedGroupId,
              selectedElementIds: { [hitElement!.id]: true },
              selectedGroupIds: {},
            },
            this.scene.getElements(),
          ),
        );
        return;
      }
    }

    resetCursor(this.canvas);
    if (!event[KEYS.CTRL_OR_CMD] && !this.state.viewModeEnabled) {
      const selectedElements = getSelectedElements(
        this.scene.getElements(),
        this.state,
      );
      if (selectedElements.length === 1) {
        const selectedElement = selectedElements[0];
        const canBindText = hasBoundTextElement(selectedElement);
        if (canBindText) {
          sceneX = selectedElement.x + selectedElement.width / 2;
          sceneY = selectedElement.y + selectedElement.height / 2;
        }
      }
      this.startTextEditing({
        sceneX,
        sceneY,
        shouldBind: false,
        insertAtParentCenter: !event.altKey,
      });
    }
  };

  private getElementLinkAtPosition = (
    scenePointer: Readonly<{ x: number; y: number }>,
    hitElement: NonDeletedExcalidrawElement | null,
  ): ExcalidrawElement | undefined => {
    // Reversing so we traverse the elements in decreasing order
    // of z-index
    const elements = this.scene.getElements().slice().reverse();
    let hitElementIndex = Infinity;

    return elements.find((element, index) => {
      if (hitElement && element.id === hitElement.id) {
        hitElementIndex = index;
      }
      return (
        element.link &&
        isPointHittingLinkIcon(
          element,
          this.state,
          [scenePointer.x, scenePointer.y],
          this.deviceType.isMobile,
        ) &&
        index <= hitElementIndex
      );
    });
  };

  private redirectToLink = (
    event: React.PointerEvent<HTMLCanvasElement>,
    isTouchScreen: boolean,
  ) => {
    const draggedDistance = distance2d(
      this.lastPointerDown!.clientX,
      this.lastPointerDown!.clientY,
      this.lastPointerUp!.clientX,
      this.lastPointerUp!.clientY,
    );
    if (
      !this.hitLinkElement ||
      // For touch screen allow dragging threshold else strict check
      (isTouchScreen && draggedDistance > DRAGGING_THRESHOLD) ||
      (!isTouchScreen && draggedDistance !== 0)
    ) {
      return;
    }
    const lastPointerDownCoords = viewportCoordsToSceneCoords(
      this.lastPointerDown!,
      this.state,
    );
    const lastPointerDownHittingLinkIcon = isPointHittingLinkIcon(
      this.hitLinkElement!,
      this.state,
      [lastPointerDownCoords.x, lastPointerDownCoords.y],
      this.deviceType.isMobile,
    );
    const lastPointerUpCoords = viewportCoordsToSceneCoords(
      this.lastPointerUp!,
      this.state,
    );
    const lastPointerUpHittingLinkIcon = isPointHittingLinkIcon(
      this.hitLinkElement!,
      this.state,
      [lastPointerUpCoords.x, lastPointerUpCoords.y],
      this.deviceType.isMobile,
    );
    if (lastPointerDownHittingLinkIcon && lastPointerUpHittingLinkIcon) {
      const url = this.hitLinkElement.link;
      if (url) {
        let customEvent;
        if (this.props.onLinkOpen) {
          customEvent = wrapEvent(EVENT.EXCALIDRAW_LINK, event.nativeEvent);
          this.props.onLinkOpen(this.hitLinkElement, customEvent);
        }
        if (!customEvent?.defaultPrevented) {
          const target = isLocalLink(url) ? "_self" : "_blank";
          const newWindow = window.open(undefined, target);
          // https://mathiasbynens.github.io/rel-noopener/
          if (newWindow) {
            newWindow.opener = null;
            newWindow.location = normalizeLink(url);
          }
        }
      }
    }
  };

  private handleCanvasPointerMove = (
    event: React.PointerEvent<HTMLCanvasElement>,
  ) => {
    this.savePointer(event.clientX, event.clientY, this.state.cursorButton);
    if (gesture.pointers.has(event.pointerId)) {
      gesture.pointers.set(event.pointerId, {
        x: event.clientX,
        y: event.clientY,
      });
    }

    const initialScale = gesture.initialScale;
    if (
      gesture.pointers.size === 2 &&
      gesture.lastCenter &&
      initialScale &&
      gesture.initialDistance
    ) {
      const center = getCenter(gesture.pointers);
      const deltaX = center.x - gesture.lastCenter.x;
      const deltaY = center.y - gesture.lastCenter.y;
      gesture.lastCenter = center;

      const distance = getDistance(Array.from(gesture.pointers.values()));
      const scaleFactor =
        this.state.elementType === "freedraw" && this.state.penMode
          ? 1
          : distance / gesture.initialDistance;

      const nextZoom = scaleFactor
        ? getNormalizedZoom(initialScale * scaleFactor)
        : this.state.zoom.value;

      this.setState((state) => {
        const zoomState = getStateForZoom(
          {
            viewportX: center.x,
            viewportY: center.y,
            nextZoom,
          },
          state,
        );

        return {
          zoom: zoomState.zoom,
          scrollX: zoomState.scrollX + deltaX / nextZoom,
          scrollY: zoomState.scrollY + deltaY / nextZoom,
          shouldCacheIgnoreZoom: true,
        };
      });
      this.resetShouldCacheIgnoreZoomDebounced();
    } else {
      gesture.lastCenter =
        gesture.initialDistance =
        gesture.initialScale =
          null;
    }

    if (isHoldingSpace || isPanning || isDraggingScrollBar) {
      return;
    }

    const isPointerOverScrollBars = isOverScrollBars(
      currentScrollBars,
      event.clientX - this.state.offsetLeft,
      event.clientY - this.state.offsetTop,
    );
    const isOverScrollBar = isPointerOverScrollBars.isOverEither;
    if (!this.state.draggingElement && !this.state.multiElement) {
      if (isOverScrollBar) {
        resetCursor(this.canvas);
      } else {
        setCursorForShape(this.canvas, this.state);
      }
    }

    const scenePointer = viewportCoordsToSceneCoords(event, this.state);
    const { x: scenePointerX, y: scenePointerY } = scenePointer;

    if (
      this.state.editingLinearElement &&
      !this.state.editingLinearElement.isDragging
    ) {
      const editingLinearElement = LinearElementEditor.handlePointerMove(
        event,
        scenePointerX,
        scenePointerY,
        this.state.editingLinearElement,
        this.state.gridSize,
      );
      if (editingLinearElement !== this.state.editingLinearElement) {
        this.setState({ editingLinearElement });
      }
      if (editingLinearElement.lastUncommittedPoint != null) {
        this.maybeSuggestBindingAtCursor(scenePointer);
      } else {
        this.setState({ suggestedBindings: [] });
      }
    }

    if (isBindingElementType(this.state.elementType)) {
      // Hovering with a selected tool or creating new linear element via click
      // and point
      const { draggingElement } = this.state;
      if (isBindingElement(draggingElement)) {
        this.maybeSuggestBindingsForLinearElementAtCoords(
          draggingElement,
          [scenePointer],
          this.state.startBoundElement,
        );
      } else {
        this.maybeSuggestBindingAtCursor(scenePointer);
      }
    }

    if (this.state.multiElement) {
      const { multiElement } = this.state;
      const { x: rx, y: ry } = multiElement;

      const { points, lastCommittedPoint } = multiElement;
      const lastPoint = points[points.length - 1];

      setCursorForShape(this.canvas, this.state);

      if (lastPoint === lastCommittedPoint) {
        // if we haven't yet created a temp point and we're beyond commit-zone
        // threshold, add a point
        if (
          distance2d(
            scenePointerX - rx,
            scenePointerY - ry,
            lastPoint[0],
            lastPoint[1],
          ) >= LINE_CONFIRM_THRESHOLD
        ) {
          mutateElement(multiElement, {
            points: [...points, [scenePointerX - rx, scenePointerY - ry]],
          });
        } else {
          setCursor(this.canvas, CURSOR_TYPE.POINTER);
          // in this branch, we're inside the commit zone, and no uncommitted
          // point exists. Thus do nothing (don't add/remove points).
        }
      } else if (
        points.length > 2 &&
        lastCommittedPoint &&
        distance2d(
          scenePointerX - rx,
          scenePointerY - ry,
          lastCommittedPoint[0],
          lastCommittedPoint[1],
        ) < LINE_CONFIRM_THRESHOLD
      ) {
        setCursor(this.canvas, CURSOR_TYPE.POINTER);
        mutateElement(multiElement, {
          points: points.slice(0, -1),
        });
      } else {
        if (isPathALoop(points, this.state.zoom.value)) {
          setCursor(this.canvas, CURSOR_TYPE.POINTER);
        }
        // update last uncommitted point
        mutateElement(multiElement, {
          points: [
            ...points.slice(0, -1),
            [scenePointerX - rx, scenePointerY - ry],
          ],
        });
      }

      return;
    }

    const hasDeselectedButton = Boolean(event.buttons);
    if (
      hasDeselectedButton ||
      (this.state.elementType !== "selection" &&
        this.state.elementType !== "text" &&
        this.state.elementType !== "eraser")
    ) {
      return;
    }

    const elements = this.scene.getElements();

    const selectedElements = getSelectedElements(elements, this.state);
    if (
      selectedElements.length === 1 &&
      !isOverScrollBar &&
      !this.state.editingLinearElement
    ) {
      const elementWithTransformHandleType = getElementWithTransformHandleType(
        elements,
        this.state,
        scenePointerX,
        scenePointerY,
        this.state.zoom,
        event.pointerType,
      );
      if (
        elementWithTransformHandleType &&
        elementWithTransformHandleType.transformHandleType
      ) {
        setCursor(
          this.canvas,
          getCursorForResizingElement(elementWithTransformHandleType),
        );
        return;
      }
    } else if (selectedElements.length > 1 && !isOverScrollBar) {
      const transformHandleType = getTransformHandleTypeFromCoords(
        getCommonBounds(selectedElements),
        scenePointerX,
        scenePointerY,
        this.state.zoom,
        event.pointerType,
      );
      if (transformHandleType) {
        setCursor(
          this.canvas,
          getCursorForResizingElement({
            transformHandleType,
          }),
        );
        return;
      }
    }

    const hitElement = this.getElementAtPosition(
      scenePointer.x,
      scenePointer.y,
    );
    this.hitLinkElement = this.getElementLinkAtPosition(
      scenePointer,
      hitElement,
    );
    if (isEraserActive(this.state)) {
      return;
    }
    if (
      this.hitLinkElement &&
      !this.state.selectedElementIds[this.hitLinkElement.id]
    ) {
      setCursor(this.canvas, CURSOR_TYPE.POINTER);
      showHyperlinkTooltip(this.hitLinkElement, this.state);
      if (this.props.onLinkHover) {
        this.props.onLinkHover(this.hitLinkElement, event);
      } //zsviczian
    } else {
      hideHyperlinkToolip();
      if (
        hitElement &&
        hitElement.link &&
        this.state.selectedElementIds[hitElement.id] &&
        !this.contextMenuOpen &&
        !this.state.showHyperlinkPopup
      ) {
        this.setState({ showHyperlinkPopup: "info" });
      } else if (this.state.elementType === "text") {
        setCursor(
          this.canvas,
          isTextElement(hitElement) ? CURSOR_TYPE.TEXT : CURSOR_TYPE.CROSSHAIR,
        );
      } else if (this.state.viewModeEnabled) {
        setCursor(this.canvas, CURSOR_TYPE.GRAB);
      } else if (isOverScrollBar) {
        setCursor(this.canvas, CURSOR_TYPE.AUTO);
      } else if (this.state.editingLinearElement) {
        const element = LinearElementEditor.getElement(
          this.state.editingLinearElement.elementId,
        );

        if (
          element &&
          isHittingElementNotConsideringBoundingBox(element, this.state, [
            scenePointer.x,
            scenePointer.y,
          ])
        ) {
          setCursor(this.canvas, CURSOR_TYPE.MOVE);
        } else {
          setCursor(this.canvas, CURSOR_TYPE.AUTO);
        }
      } else if (
        // if using cmd/ctrl, we're not dragging
        !event[KEYS.CTRL_OR_CMD] &&
        (hitElement ||
          this.isHittingCommonBoundingBoxOfSelectedElements(
            scenePointer,
            selectedElements,
          ))
      ) {
        setCursor(this.canvas, CURSOR_TYPE.MOVE);
      } else {
        setCursor(this.canvas, CURSOR_TYPE.AUTO);
      }
    }
  };

  private handleEraser = (
    event: PointerEvent,
    pointerDownState: PointerDownState,
    scenePointer: { x: number; y: number },
  ) => {
    const updateElementIds = (elements: ExcalidrawElement[]) => {
      elements.forEach((element) => {
        idsToUpdate.push(element.id);
        if (event.altKey) {
          if (pointerDownState.elementIdsToErase[element.id]) {
            pointerDownState.elementIdsToErase[element.id] = false;
          }
        } else {
          pointerDownState.elementIdsToErase[element.id] = true;
        }
      });
    };

    const idsToUpdate: Array<string> = [];

    const distance = distance2d(
      pointerDownState.lastCoords.x,
      pointerDownState.lastCoords.y,
      scenePointer.x,
      scenePointer.y,
    );
    const threshold = 10 / this.state.zoom.value;
    const point = { ...pointerDownState.lastCoords };
    let samplingInterval = 0;
    while (samplingInterval <= distance) {
      const hitElements = this.getElementsAtPosition(point.x, point.y);
      updateElementIds(hitElements);

      // Exit since we reached current point
      if (samplingInterval === distance) {
        break;
      }

      // Calculate next point in the line at a distance of sampling interval
      samplingInterval = Math.min(samplingInterval + threshold, distance);

      const distanceRatio = samplingInterval / distance;
      const nextX =
        (1 - distanceRatio) * point.x + distanceRatio * scenePointer.x;
      const nextY =
        (1 - distanceRatio) * point.y + distanceRatio * scenePointer.y;
      point.x = nextX;
      point.y = nextY;
    }

    const elements = this.scene.getElements().map((ele) => {
      const id =
        isBoundToContainer(ele) && idsToUpdate.includes(ele.containerId)
          ? ele.containerId
          : ele.id;
      if (idsToUpdate.includes(id)) {
        if (event.altKey) {
          if (pointerDownState.elementIdsToErase[id] === false) {
            return newElementWith(ele, {
              opacity: this.state.currentItemOpacity,
            });
          }
        } else {
          return newElementWith(ele, { opacity: 20 });
        }
      }
      return ele;
    });

    this.scene.replaceAllElements(elements);

    pointerDownState.lastCoords.x = scenePointer.x;
    pointerDownState.lastCoords.y = scenePointer.y;
  };
  // set touch moving for mobile context menu
  private handleTouchMove = (event: React.TouchEvent<HTMLCanvasElement>) => {
    invalidateContextMenu = true;
  };

  private handleCanvasPointerDown = (
    event: React.PointerEvent<HTMLCanvasElement>,
  ) => {
    this.focusContainer(); //zsviczian

    // remove any active selection when we start to interact with canvas
    // (mainly, we care about removing selection outside the component which
    //  would prevent our copy handling otherwise)
    const selection = document.getSelection();
    if (selection?.anchorNode) {
      selection.removeAllRanges();
    }
    this.maybeOpenContextMenuAfterPointerDownOnTouchDevices(event);
    this.maybeCleanupAfterMissingPointerUp(event);

    //fires only once, if pen is detected, penMode is enabled
    //the user can disable this by toggling the penMode button
    if (!this.state.penDetected && event.pointerType === "pen") {
      this.setState((prevState) => {
        return {
          penMode: true,
          penDetected: true,
        };
      });
    }

    if (
      !this.deviceType.isTouchScreen &&
      ["pen", "touch"].includes(event.pointerType)
    ) {
      this.deviceType = updateObject(this.deviceType, { isTouchScreen: true });
    }

    if (isPanning) {
      return;
    }

    this.lastPointerDown = event;
    this.setState({
      lastPointerDownWith: event.pointerType,
      cursorButton: "down",
    });
    this.savePointer(event.clientX, event.clientY, "down");

    if (this.handleCanvasPanUsingWheelOrSpaceDrag(event)) {
      return;
    }

    // only handle left mouse button or touch
    if (
      event.button !== POINTER_BUTTON.MAIN &&
      event.button !== POINTER_BUTTON.TOUCH
    ) {
      return;
    }

    this.updateGestureOnPointerDown(event);

    // don't select while panning
    if (gesture.pointers.size > 1) {
      return;
    }

    // State for the duration of a pointer interaction, which starts with a
    // pointerDown event, ends with a pointerUp event (or another pointerDown)
    const pointerDownState = this.initialPointerDownState(event);

    if (this.handleDraggingScrollBar(event, pointerDownState)) {
      return;
    }

    // Since context menu closes on pointer down so setting to false
    this.contextMenuOpen = false;
    this.clearSelectionIfNotUsingSelection();
    this.updateBindingEnabledOnPointerMove(event);

    if (this.handleSelectionOnPointerDown(event, pointerDownState)) {
      return;
    }

    const allowOnPointerDown =
      !this.state.penMode ||
      event.pointerType !== "touch" ||
      this.state.elementType === "selection" ||
      this.state.elementType === "text" ||
      this.state.elementType === "image";

    if (!allowOnPointerDown) {
      return;
    }

    if (this.state.elementType === "text") {
      this.handleTextOnPointerDown(event, pointerDownState);
      return;
    } else if (
      this.state.elementType === "arrow" ||
      this.state.elementType === "line"
    ) {
      this.handleLinearElementOnPointerDown(
        event,
        this.state.elementType,
        pointerDownState,
      );
    } else if (this.state.elementType === "image") {
      // reset image preview on pointerdown
      setCursor(this.canvas, CURSOR_TYPE.CROSSHAIR);

      if (!this.state.pendingImageElement) {
        return;
      }

      this.setState({
        draggingElement: this.state.pendingImageElement,
        editingElement: this.state.pendingImageElement,
        pendingImageElement: null,
        multiElement: null,
      });

      const { x, y } = viewportCoordsToSceneCoords(event, this.state);
      mutateElement(this.state.pendingImageElement, {
        x,
        y,
      });
    } else if (this.state.elementType === "freedraw") {
      this.handleFreeDrawElementOnPointerDown(
        event,
        this.state.elementType,
        pointerDownState,
      );
    } else if (this.state.elementType !== "eraser") {
      this.createGenericElementOnPointerDown(
        this.state.elementType,
        pointerDownState,
      );
    }

    const onPointerMove =
      this.onPointerMoveFromPointerDownHandler(pointerDownState);

    const onPointerUp =
      this.onPointerUpFromPointerDownHandler(pointerDownState);

    const onKeyDown = this.onKeyDownFromPointerDownHandler(pointerDownState);
    const onKeyUp = this.onKeyUpFromPointerDownHandler(pointerDownState);

    lastPointerUp = onPointerUp;

    if (!this.state.viewModeEnabled) {
      window.addEventListener(EVENT.POINTER_MOVE, onPointerMove);
      window.addEventListener(EVENT.POINTER_UP, onPointerUp);
      window.addEventListener(EVENT.KEYDOWN, onKeyDown);
      window.addEventListener(EVENT.KEYUP, onKeyUp);
      pointerDownState.eventListeners.onMove = onPointerMove;
      pointerDownState.eventListeners.onUp = onPointerUp;
      pointerDownState.eventListeners.onKeyUp = onKeyUp;
      pointerDownState.eventListeners.onKeyDown = onKeyDown;
    }
  };

  private handleCanvasPointerUp = (
    event: React.PointerEvent<HTMLCanvasElement>,
  ) => {
    this.lastPointerUp = event;
    if (this.deviceType.isTouchScreen) {
      const scenePointer = viewportCoordsToSceneCoords(
        { clientX: event.clientX, clientY: event.clientY },
        this.state,
      );
      const hitElement = this.getElementAtPosition(
        scenePointer.x,
        scenePointer.y,
      );
      this.hitLinkElement = this.getElementLinkAtPosition(
        scenePointer,
        hitElement,
      );
    }
    if (
      this.hitLinkElement &&
      !this.state.selectedElementIds[this.hitLinkElement.id]
    ) {
      this.redirectToLink(event, this.deviceType.isTouchScreen);
    }

    this.removePointer(event);
  };

  private maybeOpenContextMenuAfterPointerDownOnTouchDevices = (
    event: React.PointerEvent<HTMLCanvasElement>,
  ): void => {
    // deal with opening context menu on touch devices
    if (event.pointerType === "touch") {
      invalidateContextMenu = false;

      if (touchTimeout) {
        // If there's already a touchTimeout, this means that there's another
        // touch down and we are doing another touch, so we shouldn't open the
        // context menu.
        invalidateContextMenu = true;
      } else {
        // open the context menu with the first touch's clientX and clientY
        // if the touch is not moving
        touchTimeout = window.setTimeout(() => {
          touchTimeout = 0;
          if (!invalidateContextMenu) {
            this.handleCanvasContextMenu(event);
          }
        }, TOUCH_CTX_MENU_TIMEOUT);
      }
    }
  };

  private resetContextMenuTimer = () => {
    clearTimeout(touchTimeout);
    touchTimeout = 0;
    invalidateContextMenu = false;
  };

  private maybeCleanupAfterMissingPointerUp(
    event: React.PointerEvent<HTMLCanvasElement>,
  ): void {
    if (lastPointerUp !== null) {
      // Unfortunately, sometimes we don't get a pointerup after a pointerdown,
      // this can happen when a contextual menu or alert is triggered. In order to avoid
      // being in a weird state, we clean up on the next pointerdown
      lastPointerUp(event);
    }
  }

  // Returns whether the event is a panning
  private handleCanvasPanUsingWheelOrSpaceDrag = (
    event: React.PointerEvent<HTMLCanvasElement>,
  ): boolean => {
    if (
      !(
        gesture.pointers.size === 0 &&
        (event.button === POINTER_BUTTON.WHEEL ||
          (event.button === POINTER_BUTTON.MAIN && isHoldingSpace) ||
          this.state.viewModeEnabled)
      ) ||
      isTextElement(this.state.editingElement)
    ) {
      return false;
    }
    isPanning = true;
    event.preventDefault();

    let nextPastePrevented = false;
    const isLinux = /Linux/.test(window.navigator.platform);

    setCursor(this.canvas, CURSOR_TYPE.GRABBING);
    let { clientX: lastX, clientY: lastY } = event;
    const onPointerMove = withBatchedUpdatesThrottled((event: PointerEvent) => {
      const deltaX = lastX - event.clientX;
      const deltaY = lastY - event.clientY;
      lastX = event.clientX;
      lastY = event.clientY;

      /*
       * Prevent paste event if we move while middle clicking on Linux.
       * See issue #1383.
       */
      if (
        isLinux &&
        !nextPastePrevented &&
        (Math.abs(deltaX) > 1 || Math.abs(deltaY) > 1)
      ) {
        nextPastePrevented = true;

        /* Prevent the next paste event */
        const preventNextPaste = (event: ClipboardEvent) => {
          document.body.removeEventListener(EVENT.PASTE, preventNextPaste);
          event.stopPropagation();
        };

        /*
         * Reenable next paste in case of disabled middle click paste for
         * any reason:
         * - right click paste
         * - empty clipboard
         */
        const enableNextPaste = () => {
          setTimeout(() => {
            document.body.removeEventListener(EVENT.PASTE, preventNextPaste);
            window.removeEventListener(EVENT.POINTER_UP, enableNextPaste);
          }, 100);
        };

        document.body.addEventListener(EVENT.PASTE, preventNextPaste);
        window.addEventListener(EVENT.POINTER_UP, enableNextPaste);
      }

      this.setState({
        scrollX: this.state.scrollX - deltaX / this.state.zoom.value,
        scrollY: this.state.scrollY - deltaY / this.state.zoom.value,
      });
    });
    const teardown = withBatchedUpdates(
      (lastPointerUp = () => {
        lastPointerUp = null;
        isPanning = false;
        if (!isHoldingSpace) {
          if (this.state.viewModeEnabled) {
            setCursor(this.canvas, CURSOR_TYPE.GRAB);
          } else {
            setCursorForShape(this.canvas, this.state);
          }
        }
        this.setState({
          cursorButton: "up",
        });
        this.savePointer(event.clientX, event.clientY, "up");
        window.removeEventListener(EVENT.POINTER_MOVE, onPointerMove);
        window.removeEventListener(EVENT.POINTER_UP, teardown);
        window.removeEventListener(EVENT.BLUR, teardown);
        onPointerMove.flush();
      }),
    );
    window.addEventListener(EVENT.BLUR, teardown);
    window.addEventListener(EVENT.POINTER_MOVE, onPointerMove, {
      passive: true,
    });
    window.addEventListener(EVENT.POINTER_UP, teardown);
    return true;
  };

  private updateGestureOnPointerDown(
    event: React.PointerEvent<HTMLCanvasElement>,
  ): void {
    gesture.pointers.set(event.pointerId, {
      x: event.clientX,
      y: event.clientY,
    });

    if (gesture.pointers.size === 2) {
      gesture.lastCenter = getCenter(gesture.pointers);
      gesture.initialScale = this.state.zoom.value;
      gesture.initialDistance = getDistance(
        Array.from(gesture.pointers.values()),
      );
    }
  }

  private initialPointerDownState(
    event: React.PointerEvent<HTMLCanvasElement>,
  ): PointerDownState {
    const origin = viewportCoordsToSceneCoords(event, this.state);
    const selectedElements = getSelectedElements(
      this.scene.getElements(),
      this.state,
    );
    const [minX, minY, maxX, maxY] = getCommonBounds(selectedElements);

    return {
      origin,
      withCmdOrCtrl: event[KEYS.CTRL_OR_CMD],
      originInGrid: tupleToCoors(
        getGridPoint(origin.x, origin.y, this.state.gridSize),
      ),
      scrollbars: isOverScrollBars(
        currentScrollBars,
        event.clientX - this.state.offsetLeft,
        event.clientY - this.state.offsetTop,
      ),
      // we need to duplicate because we'll be updating this state
      lastCoords: { ...origin },
      originalElements: this.scene.getElements().reduce((acc, element) => {
        acc.set(element.id, deepCopyElement(element));
        return acc;
      }, new Map() as PointerDownState["originalElements"]),
      resize: {
        handleType: false,
        isResizing: false,
        offset: { x: 0, y: 0 },
        arrowDirection: "origin",
        center: { x: (maxX + minX) / 2, y: (maxY + minY) / 2 },
      },
      hit: {
        element: null,
        allHitElements: [],
        wasAddedToSelection: false,
        hasBeenDuplicated: false,
        hasHitCommonBoundingBoxOfSelectedElements:
          this.isHittingCommonBoundingBoxOfSelectedElements(
            origin,
            selectedElements,
          ),
        hasHitElementInside: false,
      },
      drag: {
        hasOccurred: false,
        offset: null,
      },
      eventListeners: {
        onMove: null,
        onUp: null,
        onKeyUp: null,
        onKeyDown: null,
      },
      boxSelection: {
        hasOccurred: false,
      },
      elementIdsToErase: {},
    };
  }

  // Returns whether the event is a dragging a scrollbar
  private handleDraggingScrollBar(
    event: React.PointerEvent<HTMLCanvasElement>,
    pointerDownState: PointerDownState,
  ): boolean {
    if (
      !(pointerDownState.scrollbars.isOverEither && !this.state.multiElement)
    ) {
      return false;
    }
    isDraggingScrollBar = true;
    pointerDownState.lastCoords.x = event.clientX;
    pointerDownState.lastCoords.y = event.clientY;
    const onPointerMove = withBatchedUpdatesThrottled((event: PointerEvent) => {
      const target = event.target;
      if (!(target instanceof HTMLElement)) {
        return;
      }

      this.handlePointerMoveOverScrollbars(event, pointerDownState);
    });

    const onPointerUp = withBatchedUpdates(() => {
      isDraggingScrollBar = false;
      setCursorForShape(this.canvas, this.state);
      lastPointerUp = null;
      this.setState({
        cursorButton: "up",
      });
      this.savePointer(event.clientX, event.clientY, "up");
      window.removeEventListener(EVENT.POINTER_MOVE, onPointerMove);
      window.removeEventListener(EVENT.POINTER_UP, onPointerUp);
      onPointerMove.flush();
    });

    lastPointerUp = onPointerUp;

    window.addEventListener(EVENT.POINTER_MOVE, onPointerMove);
    window.addEventListener(EVENT.POINTER_UP, onPointerUp);
    return true;
  }

  private clearSelectionIfNotUsingSelection = (): void => {
    if (this.state.elementType !== "selection") {
      this.setState({
        selectedElementIds: {},
        selectedGroupIds: {},
        editingGroupId: null,
      });
    }
  };

  /**
   * @returns whether the pointer event has been completely handled
   */
  private handleSelectionOnPointerDown = (
    event: React.PointerEvent<HTMLCanvasElement>,
    pointerDownState: PointerDownState,
  ): boolean => {
    if (this.state.elementType === "selection") {
      const elements = this.scene.getElements();
      const selectedElements = getSelectedElements(elements, this.state);
      if (selectedElements.length === 1 && !this.state.editingLinearElement) {
        const elementWithTransformHandleType =
          getElementWithTransformHandleType(
            elements,
            this.state,
            pointerDownState.origin.x,
            pointerDownState.origin.y,
            this.state.zoom,
            event.pointerType,
          );
        if (elementWithTransformHandleType != null) {
          this.setState({
            resizingElement: elementWithTransformHandleType.element,
          });
          pointerDownState.resize.handleType =
            elementWithTransformHandleType.transformHandleType;
        }
      } else if (selectedElements.length > 1) {
        pointerDownState.resize.handleType = getTransformHandleTypeFromCoords(
          getCommonBounds(selectedElements),
          pointerDownState.origin.x,
          pointerDownState.origin.y,
          this.state.zoom,
          event.pointerType,
        );
      }
      if (pointerDownState.resize.handleType) {
        setCursor(
          this.canvas,
          getCursorForResizingElement({
            transformHandleType: pointerDownState.resize.handleType,
          }),
        );
        pointerDownState.resize.isResizing = true;
        pointerDownState.resize.offset = tupleToCoors(
          getResizeOffsetXY(
            pointerDownState.resize.handleType,
            selectedElements,
            pointerDownState.origin.x,
            pointerDownState.origin.y,
          ),
        );
        if (
          selectedElements.length === 1 &&
          isLinearElement(selectedElements[0]) &&
          selectedElements[0].points.length === 2
        ) {
          pointerDownState.resize.arrowDirection = getResizeArrowDirection(
            pointerDownState.resize.handleType,
            selectedElements[0],
          );
        }
      } else {
        if (this.state.editingLinearElement) {
          const ret = LinearElementEditor.handlePointerDown(
            event,
            this.state,
            (appState) => this.setState(appState),
            this.history,
            pointerDownState.origin,
          );
          if (ret.hitElement) {
            pointerDownState.hit.element = ret.hitElement;
          }
          if (ret.didAddPoint) {
            return true;
          }
        }
        // hitElement may already be set above, so check first
        pointerDownState.hit.element =
          pointerDownState.hit.element ??
          this.getElementAtPosition(
            pointerDownState.origin.x,
            pointerDownState.origin.y,
          );

        if (pointerDownState.hit.element) {
          // Early return if pointer is hitting link icon
          if (
            isPointHittingLinkIcon(
              pointerDownState.hit.element,
              this.state,
              [pointerDownState.origin.x, pointerDownState.origin.y],
              this.deviceType.isMobile,
            )
          ) {
            return false;
          }
          pointerDownState.hit.hasHitElementInside =
            isHittingElementNotConsideringBoundingBox(
              pointerDownState.hit.element,
              this.state,
              [pointerDownState.origin.x, pointerDownState.origin.y],
            );
        }

        // For overlapped elements one position may hit
        // multiple elements
        pointerDownState.hit.allHitElements = this.getElementsAtPosition(
          pointerDownState.origin.x,
          pointerDownState.origin.y,
        );

        const hitElement = pointerDownState.hit.element;
        const someHitElementIsSelected =
          pointerDownState.hit.allHitElements.some((element) =>
            this.isASelectedElement(element),
          );
        if (
          (hitElement === null || !someHitElementIsSelected) &&
          !event.shiftKey &&
          !pointerDownState.hit.hasHitCommonBoundingBoxOfSelectedElements
        ) {
          this.clearSelection(hitElement);
        }

        if (this.state.editingLinearElement) {
          this.setState({
            selectedElementIds: {
              [this.state.editingLinearElement.elementId]: true,
            },
          });
          // If we click on something
        } else if (hitElement != null) {
          // on CMD/CTRL, drill down to hit element regardless of groups etc.
          if (event[KEYS.CTRL_OR_CMD]) {
            if (!this.state.selectedElementIds[hitElement.id]) {
              pointerDownState.hit.wasAddedToSelection = true;
            }
            this.setState((prevState) => ({
              ...editGroupForSelectedElement(prevState, hitElement),
              previousSelectedElementIds: this.state.selectedElementIds,
            }));
            // mark as not completely handled so as to allow dragging etc.
            return false;
          }

          // deselect if item is selected
          // if shift is not clicked, this will always return true
          // otherwise, it will trigger selection based on current
          // state of the box
          if (!this.state.selectedElementIds[hitElement.id]) {
            // if we are currently editing a group, exiting editing mode and deselect the group.
            if (
              this.state.editingGroupId &&
              !isElementInGroup(hitElement, this.state.editingGroupId)
            ) {
              this.setState({
                selectedElementIds: {},
                selectedGroupIds: {},
                editingGroupId: null,
              });
            }

            // Add hit element to selection. At this point if we're not holding
            // SHIFT the previously selected element(s) were deselected above
            // (make sure you use setState updater to use latest state)
            if (
              !someHitElementIsSelected &&
              !pointerDownState.hit.hasHitCommonBoundingBoxOfSelectedElements
            ) {
              this.setState((prevState) => {
                return selectGroupsForSelectedElements(
                  {
                    ...prevState,
                    selectedElementIds: {
                      ...prevState.selectedElementIds,
                      [hitElement.id]: true,
                    },
                    showHyperlinkPopup: hitElement.link ? "info" : false,
                  },
                  this.scene.getElements(),
                );
              });
              pointerDownState.hit.wasAddedToSelection = true;
            }
          }
        }

        this.setState({
          previousSelectedElementIds: this.state.selectedElementIds,
        });
      }
    }
    return false;
  };

  private isASelectedElement(hitElement: ExcalidrawElement | null): boolean {
    return hitElement != null && this.state.selectedElementIds[hitElement.id];
  }

  private isHittingCommonBoundingBoxOfSelectedElements(
    point: Readonly<{ x: number; y: number }>,
    selectedElements: readonly ExcalidrawElement[],
  ): boolean {
    if (selectedElements.length < 2) {
      return false;
    }

    // How many pixels off the shape boundary we still consider a hit
    const threshold = 10 / this.state.zoom.value;
    const [x1, y1, x2, y2] = getCommonBounds(selectedElements);
    return (
      point.x > x1 - threshold &&
      point.x < x2 + threshold &&
      point.y > y1 - threshold &&
      point.y < y2 + threshold
    );
  }

  private handleTextOnPointerDown = (
    event: React.PointerEvent<HTMLCanvasElement>,
    pointerDownState: PointerDownState,
  ): void => {
    // if we're currently still editing text, clicking outside
    // should only finalize it, not create another (irrespective
    // of state.elementLocked)
    if (isTextElement(this.state.editingElement)) {
      return;
    }
    let sceneX = pointerDownState.origin.x;
    let sceneY = pointerDownState.origin.y;

    const element = this.getElementAtPosition(sceneX, sceneY, {
      includeBoundTextElement: true,
    });

    const canBindText = hasBoundTextElement(element);
    if (canBindText) {
      sceneX = element.x + element.width / 2;
      sceneY = element.y + element.height / 2;
    }
    this.startTextEditing({
      sceneX,
      sceneY,
      shouldBind: false,
      insertAtParentCenter: !event.altKey,
    });

    resetCursor(this.canvas);
    if (!this.state.elementLocked) {
      this.setState({
        elementType: "selection",
      });
    }
  };

  private handleFreeDrawElementOnPointerDown = (
    event: React.PointerEvent<HTMLCanvasElement>,
    elementType: ExcalidrawFreeDrawElement["type"],
    pointerDownState: PointerDownState,
  ) => {
    // Begin a mark capture. This does not have to update state yet.
    const [gridX, gridY] = getGridPoint(
      pointerDownState.origin.x,
      pointerDownState.origin.y,
      null,
    );

    const element = newFreeDrawElement({
      type: elementType,
      x: gridX,
      y: gridY,
      strokeColor: this.state.currentItemStrokeColor,
      backgroundColor: this.state.currentItemBackgroundColor,
      fillStyle: this.state.currentItemFillStyle,
      strokeWidth: this.state.currentItemStrokeWidth,
      strokeStyle: this.state.currentItemStrokeStyle,
      roughness: this.state.currentItemRoughness,
      opacity: this.state.currentItemOpacity,
      strokeSharpness: this.state.currentItemLinearStrokeSharpness,
      simulatePressure: event.pressure === 0.5,
    });

    this.setState((prevState) => ({
      selectedElementIds: {
        ...prevState.selectedElementIds,
        [element.id]: false,
      },
    }));

    const pressures = element.simulatePressure
      ? element.pressures
      : [...element.pressures, event.pressure];

    mutateElement(element, {
      points: [[0, 0]],
      pressures,
    });

    const boundElement = getHoveredElementForBinding(
      pointerDownState.origin,
      this.scene,
    );
    this.scene.replaceAllElements([
      ...this.scene.getElementsIncludingDeleted(),
      element,
    ]);
    this.setState({
      draggingElement: element,
      editingElement: element,
      startBoundElement: boundElement,
      suggestedBindings: [],
    });
  };

  private createImageElement = ({
    sceneX,
    sceneY,
  }: {
    sceneX: number;
    sceneY: number;
  }) => {
    const [gridX, gridY] = getGridPoint(sceneX, sceneY, this.state.gridSize);

    const element = newImageElement({
      type: "image",
      x: gridX,
      y: gridY,
      strokeColor: this.state.currentItemStrokeColor,
      backgroundColor: this.state.currentItemBackgroundColor,
      fillStyle: this.state.currentItemFillStyle,
      strokeWidth: this.state.currentItemStrokeWidth,
      strokeStyle: this.state.currentItemStrokeStyle,
      roughness: this.state.currentItemRoughness,
      opacity: this.state.currentItemOpacity,
      strokeSharpness: this.state.currentItemLinearStrokeSharpness,
    });

    return element;
  };

  private handleLinearElementOnPointerDown = (
    event: React.PointerEvent<HTMLCanvasElement>,
    elementType: ExcalidrawLinearElement["type"],
    pointerDownState: PointerDownState,
  ): void => {
    if (this.state.multiElement) {
      const { multiElement } = this.state;

      // finalize if completing a loop
      if (
        multiElement.type === "line" &&
        isPathALoop(multiElement.points, this.state.zoom.value)
      ) {
        mutateElement(multiElement, {
          lastCommittedPoint:
            multiElement.points[multiElement.points.length - 1],
        });
        this.actionManager.executeAction(actionFinalize);
        return;
      }

      const { x: rx, y: ry, lastCommittedPoint } = multiElement;

      // clicking inside commit zone → finalize arrow
      if (
        multiElement.points.length > 1 &&
        lastCommittedPoint &&
        distance2d(
          pointerDownState.origin.x - rx,
          pointerDownState.origin.y - ry,
          lastCommittedPoint[0],
          lastCommittedPoint[1],
        ) < LINE_CONFIRM_THRESHOLD
      ) {
        this.actionManager.executeAction(actionFinalize);
        return;
      }

      this.setState((prevState) => ({
        selectedElementIds: {
          ...prevState.selectedElementIds,
          [multiElement.id]: true,
        },
      }));
      // clicking outside commit zone → update reference for last committed
      // point
      mutateElement(multiElement, {
        lastCommittedPoint: multiElement.points[multiElement.points.length - 1],
      });
      setCursor(this.canvas, CURSOR_TYPE.POINTER);
    } else {
      const [gridX, gridY] = getGridPoint(
        pointerDownState.origin.x,
        pointerDownState.origin.y,
        this.state.gridSize,
      );

      /* If arrow is pre-arrowheads, it will have undefined for both start and end arrowheads.
      If so, we want it to be null for start and "arrow" for end. If the linear item is not
      an arrow, we want it to be null for both. Otherwise, we want it to use the
      values from appState. */

      const { currentItemStartArrowhead, currentItemEndArrowhead } = this.state;
      const [startArrowhead, endArrowhead] =
        elementType === "arrow"
          ? [currentItemStartArrowhead, currentItemEndArrowhead]
          : [null, null];

      const element = newLinearElement({
        type: elementType,
        x: gridX,
        y: gridY,
        strokeColor: this.state.currentItemStrokeColor,
        backgroundColor: this.state.currentItemBackgroundColor,
        fillStyle: this.state.currentItemFillStyle,
        strokeWidth: this.state.currentItemStrokeWidth,
        strokeStyle: this.state.currentItemStrokeStyle,
        roughness: this.state.currentItemRoughness,
        opacity: this.state.currentItemOpacity,
        strokeSharpness: this.state.currentItemLinearStrokeSharpness,
        startArrowhead,
        endArrowhead,
      });
      this.setState((prevState) => ({
        selectedElementIds: {
          ...prevState.selectedElementIds,
          [element.id]: false,
        },
      }));
      mutateElement(element, {
        points: [...element.points, [0, 0]],
      });
      const boundElement = getHoveredElementForBinding(
        pointerDownState.origin,
        this.scene,
      );
      this.scene.replaceAllElements([
        ...this.scene.getElementsIncludingDeleted(),
        element,
      ]);
      this.setState({
        draggingElement: element,
        editingElement: element,
        startBoundElement: boundElement,
        suggestedBindings: [],
      });
    }
  };

  private createGenericElementOnPointerDown = (
    elementType: ExcalidrawGenericElement["type"],
    pointerDownState: PointerDownState,
  ): void => {
    const [gridX, gridY] = getGridPoint(
      pointerDownState.origin.x,
      pointerDownState.origin.y,
      this.state.gridSize,
    );
    const element = newElement({
      type: elementType,
      x: gridX,
      y: gridY,
      strokeColor: this.state.currentItemStrokeColor,
      backgroundColor: this.state.currentItemBackgroundColor,
      fillStyle: this.state.currentItemFillStyle,
      strokeWidth: this.state.currentItemStrokeWidth,
      strokeStyle: this.state.currentItemStrokeStyle,
      roughness: this.state.currentItemRoughness,
      opacity: this.state.currentItemOpacity,
      strokeSharpness: this.state.currentItemStrokeSharpness,
    });

    if (element.type === "selection") {
      this.setState({
        selectionElement: element,
        draggingElement: element,
      });
    } else {
      this.scene.replaceAllElements([
        ...this.scene.getElementsIncludingDeleted(),
        element,
      ]);
      this.setState({
        multiElement: null,
        draggingElement: element,
        editingElement: element,
      });
    }
  };

  private onKeyDownFromPointerDownHandler(
    pointerDownState: PointerDownState,
  ): (event: KeyboardEvent) => void {
    return withBatchedUpdates((event: KeyboardEvent) => {
      if (this.maybeHandleResize(pointerDownState, event)) {
        return;
      }
      this.maybeDragNewGenericElement(pointerDownState, event);
    });
  }

  private onKeyUpFromPointerDownHandler(
    pointerDownState: PointerDownState,
  ): (event: KeyboardEvent) => void {
    return withBatchedUpdates((event: KeyboardEvent) => {
      // Prevents focus from escaping excalidraw tab
      event.key === KEYS.ALT && event.preventDefault();
      if (this.maybeHandleResize(pointerDownState, event)) {
        return;
      }
      this.maybeDragNewGenericElement(pointerDownState, event);
    });
  }

  private onPointerMoveFromPointerDownHandler(
    pointerDownState: PointerDownState,
  ) {
    return withBatchedUpdatesThrottled((event: PointerEvent) => {
      // We need to initialize dragOffsetXY only after we've updated
      // `state.selectedElementIds` on pointerDown. Doing it here in pointerMove
      // event handler should hopefully ensure we're already working with
      // the updated state.
      if (pointerDownState.drag.offset === null) {
        pointerDownState.drag.offset = tupleToCoors(
          getDragOffsetXY(
            getSelectedElements(this.scene.getElements(), this.state),
            pointerDownState.origin.x,
            pointerDownState.origin.y,
          ),
        );
      }
      const target = event.target;
      if (!(target instanceof HTMLElement)) {
        return;
      }

      if (this.handlePointerMoveOverScrollbars(event, pointerDownState)) {
        return;
      }

      const pointerCoords = viewportCoordsToSceneCoords(event, this.state);

      if (isEraserActive(this.state)) {
        this.handleEraser(event, pointerDownState, pointerCoords);
        return;
      }

      const [gridX, gridY] = getGridPoint(
        pointerCoords.x,
        pointerCoords.y,
        this.state.gridSize,
      );

      // for arrows/lines, don't start dragging until a given threshold
      // to ensure we don't create a 2-point arrow by mistake when
      // user clicks mouse in a way that it moves a tiny bit (thus
      // triggering pointermove)
      if (
        !pointerDownState.drag.hasOccurred &&
        (this.state.elementType === "arrow" ||
          this.state.elementType === "line")
      ) {
        if (
          distance2d(
            pointerCoords.x,
            pointerCoords.y,
            pointerDownState.origin.x,
            pointerDownState.origin.y,
          ) < DRAGGING_THRESHOLD
        ) {
          return;
        }
      }

      if (pointerDownState.resize.isResizing) {
        pointerDownState.lastCoords.x = pointerCoords.x;
        pointerDownState.lastCoords.y = pointerCoords.y;
        if (this.maybeHandleResize(pointerDownState, event)) {
          return true;
        }
      }

      if (this.state.editingLinearElement) {
        const didDrag = LinearElementEditor.handlePointDragging(
          this.state,
          (appState) => this.setState(appState),
          pointerCoords.x,
          pointerCoords.y,
          (element, pointsSceneCoords) => {
            this.maybeSuggestBindingsForLinearElementAtCoords(
              element,
              pointsSceneCoords,
            );
          },
        );

        if (didDrag) {
          pointerDownState.lastCoords.x = pointerCoords.x;
          pointerDownState.lastCoords.y = pointerCoords.y;
          return;
        }
      }

      const hasHitASelectedElement = pointerDownState.hit.allHitElements.some(
        (element) => this.isASelectedElement(element),
      );

      if (
        (hasHitASelectedElement ||
          pointerDownState.hit.hasHitCommonBoundingBoxOfSelectedElements) &&
        // this allows for box-selecting points when clicking inside the
        // line's bounding box
        (!this.state.editingLinearElement || !event.shiftKey) &&
        // box-selecting without shift when editing line, not clicking on a line
        (!this.state.editingLinearElement ||
          this.state.editingLinearElement?.elementId !==
            pointerDownState.hit.element?.id ||
          pointerDownState.hit.hasHitElementInside)
      ) {
        // Marking that click was used for dragging to check
        // if elements should be deselected on pointerup
        pointerDownState.drag.hasOccurred = true;
        const selectedElements = getSelectedElements(
          this.scene.getElements(),
          this.state,
        );
        // prevent dragging even if we're no longer holding cmd/ctrl otherwise
        // it would have weird results (stuff jumping all over the screen)
        if (selectedElements.length > 0 && !pointerDownState.withCmdOrCtrl) {
          const [dragX, dragY] = getGridPoint(
            pointerCoords.x - pointerDownState.drag.offset.x,
            pointerCoords.y - pointerDownState.drag.offset.y,
            this.state.gridSize,
          );

          const [dragDistanceX, dragDistanceY] = [
            Math.abs(pointerCoords.x - pointerDownState.origin.x),
            Math.abs(pointerCoords.y - pointerDownState.origin.y),
          ];

          // We only drag in one direction if shift is pressed
          const lockDirection = event.shiftKey;

          dragSelectedElements(
            pointerDownState,
            selectedElements,
            dragX,
            dragY,
            lockDirection,
            dragDistanceX,
            dragDistanceY,
            this.state,
          );
          this.maybeSuggestBindingForAll(selectedElements);

          // We duplicate the selected element if alt is pressed on pointer move
          if (event.altKey && !pointerDownState.hit.hasBeenDuplicated) {
            // Move the currently selected elements to the top of the z index stack, and
            // put the duplicates where the selected elements used to be.
            // (the origin point where the dragging started)

            pointerDownState.hit.hasBeenDuplicated = true;

            const nextElements = [];
            const elementsToAppend = [];
            const groupIdMap = new Map();
            const oldIdToDuplicatedId = new Map();
            const hitElement = pointerDownState.hit.element;
            const elements = this.scene.getElementsIncludingDeleted();
            const selectedElementIds: Array<ExcalidrawElement["id"]> =
              getSelectedElements(elements, this.state, true).map(
                (element) => element.id,
              );

            for (const element of elements) {
              if (
                selectedElementIds.includes(element.id) ||
                // case: the state.selectedElementIds might not have been
                // updated yet by the time this mousemove event is fired
                (element.id === hitElement?.id &&
                  pointerDownState.hit.wasAddedToSelection)
              ) {
                const duplicatedElement = duplicateElement(
                  this.state.editingGroupId,
                  groupIdMap,
                  element,
                );
                const [originDragX, originDragY] = getGridPoint(
                  pointerDownState.origin.x - pointerDownState.drag.offset.x,
                  pointerDownState.origin.y - pointerDownState.drag.offset.y,
                  this.state.gridSize,
                );
                mutateElement(duplicatedElement, {
                  x: duplicatedElement.x + (originDragX - dragX),
                  y: duplicatedElement.y + (originDragY - dragY),
                });
                nextElements.push(duplicatedElement);
                elementsToAppend.push(element);
                oldIdToDuplicatedId.set(element.id, duplicatedElement.id);
              } else {
                nextElements.push(element);
              }
            }
            const nextSceneElements = [...nextElements, ...elementsToAppend];
            bindTextToShapeAfterDuplication(
              nextElements,
              elementsToAppend,
              oldIdToDuplicatedId,
            );
            fixBindingsAfterDuplication(
              nextSceneElements,
              elementsToAppend,
              oldIdToDuplicatedId,
              "duplicatesServeAsOld",
            );
            this.scene.replaceAllElements(nextSceneElements);
          }
          return;
        }
      }

      // It is very important to read this.state within each move event,
      // otherwise we would read a stale one!
      const draggingElement = this.state.draggingElement;
      if (!draggingElement) {
        return;
      }

      if (draggingElement.type === "freedraw") {
        const points = draggingElement.points;
        const dx = pointerCoords.x - draggingElement.x;
        const dy = pointerCoords.y - draggingElement.y;

        const lastPoint = points.length > 0 && points[points.length - 1];
        const discardPoint =
          lastPoint && lastPoint[0] === dx && lastPoint[1] === dy;

        if (!discardPoint) {
          const pressures = draggingElement.simulatePressure
            ? draggingElement.pressures
            : [...draggingElement.pressures, event.pressure];

          mutateElement(draggingElement, {
            points: [...points, [dx, dy]],
            pressures,
          });
        }
      } else if (isLinearElement(draggingElement)) {
        pointerDownState.drag.hasOccurred = true;
        const points = draggingElement.points;
        let dx = gridX - draggingElement.x;
        let dy = gridY - draggingElement.y;

        if (shouldRotateWithDiscreteAngle(event) && points.length === 2) {
          ({ width: dx, height: dy } = getPerfectElementSize(
            this.state.elementType,
            dx,
            dy,
          ));
        }

        if (points.length === 1) {
          mutateElement(draggingElement, { points: [...points, [dx, dy]] });
        } else if (points.length > 1) {
          mutateElement(draggingElement, {
            points: [...points.slice(0, -1), [dx, dy]],
          });
        }

        if (isBindingElement(draggingElement)) {
          // When creating a linear element by dragging
          this.maybeSuggestBindingsForLinearElementAtCoords(
            draggingElement,
            [pointerCoords],
            this.state.startBoundElement,
          );
        }
      } else {
        pointerDownState.lastCoords.x = pointerCoords.x;
        pointerDownState.lastCoords.y = pointerCoords.y;
        this.maybeDragNewGenericElement(pointerDownState, event);
      }

      if (this.state.elementType === "selection") {
        pointerDownState.boxSelection.hasOccurred = true;

        const elements = this.scene.getElements();
        if (
          !event.shiftKey &&
          // allows for box-selecting points (without shift)
          !this.state.editingLinearElement &&
          isSomeElementSelected(elements, this.state)
        ) {
          if (pointerDownState.withCmdOrCtrl && pointerDownState.hit.element) {
            this.setState((prevState) =>
              selectGroupsForSelectedElements(
                {
                  ...prevState,
                  selectedElementIds: {
                    [pointerDownState.hit.element!.id]: true,
                  },
                },
                this.scene.getElements(),
              ),
            );
          } else {
            this.setState({
              selectedElementIds: {},
              selectedGroupIds: {},
              editingGroupId: null,
            });
          }
        }
        // box-select line editor points
        if (this.state.editingLinearElement) {
          LinearElementEditor.handleBoxSelection(
            event,
            this.state,
            this.setState.bind(this),
          );
          // regular box-select
        } else {
          const elementsWithinSelection = getElementsWithinSelection(
            elements,
            draggingElement,
          );
          this.setState((prevState) =>
            selectGroupsForSelectedElements(
              {
                ...prevState,
                selectedElementIds: {
                  ...prevState.selectedElementIds,
                  ...elementsWithinSelection.reduce((map, element) => {
                    map[element.id] = true;
                    return map;
                  }, {} as any),
                  ...(pointerDownState.hit.element
                    ? {
                        // if using ctrl/cmd, select the hitElement only if we
                        // haven't box-selected anything else
                        [pointerDownState.hit.element.id]:
                          !elementsWithinSelection.length,
                      }
                    : null),
                },
                showHyperlinkPopup:
                  elementsWithinSelection.length === 1 &&
                  elementsWithinSelection[0].link
                    ? "info"
                    : false,
              },
              this.scene.getElements(),
            ),
          );
        }
      }
    });
  }

  // Returns whether the pointer move happened over either scrollbar
  private handlePointerMoveOverScrollbars(
    event: PointerEvent,
    pointerDownState: PointerDownState,
  ): boolean {
    if (pointerDownState.scrollbars.isOverHorizontal) {
      const x = event.clientX;
      const dx = x - pointerDownState.lastCoords.x;
      this.setState({
        scrollX: this.state.scrollX - dx / this.state.zoom.value,
      });
      pointerDownState.lastCoords.x = x;
      return true;
    }

    if (pointerDownState.scrollbars.isOverVertical) {
      const y = event.clientY;
      const dy = y - pointerDownState.lastCoords.y;
      this.setState({
        scrollY: this.state.scrollY - dy / this.state.zoom.value,
      });
      pointerDownState.lastCoords.y = y;
      return true;
    }
    return false;
  }

  private onPointerUpFromPointerDownHandler(
    pointerDownState: PointerDownState,
  ): (event: PointerEvent) => void {
    return withBatchedUpdates((childEvent: PointerEvent) => {
      const {
        draggingElement,
        resizingElement,
        multiElement,
        elementType,
        elementLocked,
        isResizing,
        isRotating,
      } = this.state;
      this.setState({
        isResizing: false,
        isRotating: false,
        resizingElement: null,
        selectionElement: null,
        cursorButton: "up",
        // text elements are reset on finalize, and resetting on pointerup
        // may cause issues with double taps
        editingElement:
          multiElement || isTextElement(this.state.editingElement)
            ? this.state.editingElement
            : null,
      });

      this.savePointer(childEvent.clientX, childEvent.clientY, "up");

      // Handle end of dragging a point of a linear element, might close a loop
      // and sets binding element
      if (this.state.editingLinearElement) {
        if (
          !pointerDownState.boxSelection.hasOccurred &&
          (pointerDownState.hit?.element?.id !==
            this.state.editingLinearElement.elementId ||
            !pointerDownState.hit.hasHitElementInside)
        ) {
          this.actionManager.executeAction(actionFinalize);
        } else {
          const editingLinearElement = LinearElementEditor.handlePointerUp(
            childEvent,
            this.state.editingLinearElement,
            this.state,
          );
          if (editingLinearElement !== this.state.editingLinearElement) {
            this.setState({
              editingLinearElement,
              suggestedBindings: [],
            });
          }
        }
      }

      lastPointerUp = null;

      if (pointerDownState.eventListeners.onMove) {
        pointerDownState.eventListeners.onMove.flush();
      }

      window.removeEventListener(
        EVENT.POINTER_MOVE,
        pointerDownState.eventListeners.onMove!,
      );
      window.removeEventListener(
        EVENT.POINTER_UP,
        pointerDownState.eventListeners.onUp!,
      );
      window.removeEventListener(
        EVENT.KEYDOWN,
        pointerDownState.eventListeners.onKeyDown!,
      );
      window.removeEventListener(
        EVENT.KEYUP,
        pointerDownState.eventListeners.onKeyUp!,
      );

      if (this.state.pendingImageElement) {
        this.setState({ pendingImageElement: null });
      }

      if (draggingElement?.type === "freedraw") {
        const pointerCoords = viewportCoordsToSceneCoords(
          childEvent,
          this.state,
        );

        const points = draggingElement.points;
        let dx = pointerCoords.x - draggingElement.x;
        let dy = pointerCoords.y - draggingElement.y;

        // Allows dots to avoid being flagged as infinitely small
        if (dx === points[0][0] && dy === points[0][1]) {
          dy += 0.0001;
          dx += 0.0001;
        }

        const pressures = draggingElement.simulatePressure
          ? []
          : [...draggingElement.pressures, childEvent.pressure];

        mutateElement(draggingElement, {
          points: [...points, [dx, dy]],
          pressures,
          lastCommittedPoint: [dx, dy],
        });

        this.actionManager.executeAction(actionFinalize);

        return;
      }
      if (isImageElement(draggingElement)) {
        const imageElement = draggingElement;
        try {
          this.initializeImageDimensions(imageElement);
          this.setState(
            { selectedElementIds: { [imageElement.id]: true } },
            () => {
              this.actionManager.executeAction(actionFinalize);
            },
          );
        } catch (error: any) {
          console.error(error);
          this.scene.replaceAllElements(
            this.scene
              .getElementsIncludingDeleted()
              .filter((el) => el.id !== imageElement.id),
          );
          this.actionManager.executeAction(actionFinalize);
        }
        return;
      }

      if (isLinearElement(draggingElement)) {
        if (draggingElement!.points.length > 1) {
          this.history.resumeRecording();
        }
        const pointerCoords = viewportCoordsToSceneCoords(
          childEvent,
          this.state,
        );

        if (
          !pointerDownState.drag.hasOccurred &&
          draggingElement &&
          !multiElement
        ) {
          mutateElement(draggingElement, {
            points: [
              ...draggingElement.points,
              [
                pointerCoords.x - draggingElement.x,
                pointerCoords.y - draggingElement.y,
              ],
            ],
          });
          this.setState({
            multiElement: draggingElement,
            editingElement: this.state.draggingElement,
          });
        } else if (pointerDownState.drag.hasOccurred && !multiElement) {
          if (
            isBindingEnabled(this.state) &&
            isBindingElement(draggingElement)
          ) {
            maybeBindLinearElement(
              draggingElement,
              this.state,
              this.scene,
              pointerCoords,
            );
          }
          this.setState({ suggestedBindings: [], startBoundElement: null });
          if (!elementLocked) {
            resetCursor(this.canvas);
            this.setState((prevState) => ({
              draggingElement: null,
              elementType: "selection",
              selectedElementIds: {
                ...prevState.selectedElementIds,
                [this.state.draggingElement!.id]: true,
              },
            }));
          } else {
            this.setState((prevState) => ({
              draggingElement: null,
              selectedElementIds: {
                ...prevState.selectedElementIds,
                [this.state.draggingElement!.id]: true,
              },
            }));
          }
        }
        return;
      }

      if (
        elementType !== "selection" &&
        draggingElement &&
        isInvisiblySmallElement(draggingElement)
      ) {
        // remove invisible element which was added in onPointerDown
        this.scene.replaceAllElements(
          this.scene.getElementsIncludingDeleted().slice(0, -1),
        );
        this.setState({
          draggingElement: null,
        });
        return;
      }

      if (draggingElement) {
        mutateElement(
          draggingElement,
          getNormalizedDimensions(draggingElement),
        );
      }

      if (resizingElement) {
        this.history.resumeRecording();
      }

      if (resizingElement && isInvisiblySmallElement(resizingElement)) {
        this.scene.replaceAllElements(
          this.scene
            .getElementsIncludingDeleted()
            .filter((el) => el.id !== resizingElement.id),
        );
      }

      // Code below handles selection when element(s) weren't
      // drag or added to selection on pointer down phase.
      const hitElement = pointerDownState.hit.element;
      if (isEraserActive(this.state)) {
        const draggedDistance = distance2d(
          this.lastPointerDown!.clientX,
          this.lastPointerDown!.clientY,
          this.lastPointerUp!.clientX,
          this.lastPointerUp!.clientY,
        );

        if (draggedDistance === 0) {
          const scenePointer = viewportCoordsToSceneCoords(
            {
              clientX: this.lastPointerUp!.clientX,
              clientY: this.lastPointerUp!.clientY,
            },
            this.state,
          );
          const hitElements = this.getElementsAtPosition(
            scenePointer.x,
            scenePointer.y,
          );

          hitElements.forEach(
            (hitElement) =>
              (pointerDownState.elementIdsToErase[hitElement.id] = true),
          );
        }
        this.eraseElements(pointerDownState);
        return;
      }

      if (
        hitElement &&
        !pointerDownState.drag.hasOccurred &&
        !pointerDownState.hit.wasAddedToSelection &&
        // if we're editing a line, pointerup shouldn't switch selection if
        // box selected
        (!this.state.editingLinearElement ||
          !pointerDownState.boxSelection.hasOccurred)
      ) {
        // when inside line editor, shift selects points instead
        if (childEvent.shiftKey && !this.state.editingLinearElement) {
          if (this.state.selectedElementIds[hitElement.id]) {
            if (isSelectedViaGroup(this.state, hitElement)) {
              // We want to unselect all groups hitElement is part of
              // as well as all elements that are part of the groups
              // hitElement is part of
              const idsOfSelectedElementsThatAreInGroups = hitElement.groupIds
                .flatMap((groupId) =>
                  getElementsInGroup(this.scene.getElements(), groupId),
                )
                .map((element) => ({ [element.id]: false }))
                .reduce((prevId, acc) => ({ ...prevId, ...acc }), {});

              this.setState((_prevState) => ({
                selectedGroupIds: {
                  ..._prevState.selectedElementIds,
                  ...hitElement.groupIds
                    .map((gId) => ({ [gId]: false }))
                    .reduce((prev, acc) => ({ ...prev, ...acc }), {}),
                },
                selectedElementIds: {
                  ..._prevState.selectedElementIds,
                  ...idsOfSelectedElementsThatAreInGroups,
                },
              }));
            } else {
              // remove element from selection while
              // keeping prev elements selected
              this.setState((prevState) =>
                selectGroupsForSelectedElements(
                  {
                    ...prevState,
                    selectedElementIds: {
                      ...prevState.selectedElementIds,
                      [hitElement!.id]: false,
                    },
                  },
                  this.scene.getElements(),
                ),
              );
            }
          } else {
            // add element to selection while
            // keeping prev elements selected

            this.setState((_prevState) => ({
              selectedElementIds: {
                ..._prevState.selectedElementIds,
                [hitElement!.id]: true,
              },
            }));
          }
        } else {
          this.setState((prevState) => ({
            ...selectGroupsForSelectedElements(
              {
                ...prevState,
                selectedElementIds: { [hitElement.id]: true },
              },
              this.scene.getElements(),
            ),
          }));
        }
      }

      if (
        !this.state.editingLinearElement &&
        !pointerDownState.drag.hasOccurred &&
        !this.state.isResizing &&
        ((hitElement &&
          isHittingElementBoundingBoxWithoutHittingElement(
            hitElement,
            this.state,
            pointerDownState.origin.x,
            pointerDownState.origin.y,
          )) ||
          (!hitElement &&
            pointerDownState.hit.hasHitCommonBoundingBoxOfSelectedElements))
      ) {
        // Deselect selected elements
        this.setState({
          selectedElementIds: {},
          selectedGroupIds: {},
          editingGroupId: null,
        });

        return;
      }

      if (!elementLocked && elementType !== "freedraw" && draggingElement) {
        this.setState((prevState) => ({
          selectedElementIds: {
            ...prevState.selectedElementIds,
            [draggingElement.id]: true,
          },
        }));
      }

      if (
        elementType !== "selection" ||
        isSomeElementSelected(this.scene.getElements(), this.state)
      ) {
        this.history.resumeRecording();
      }

      if (pointerDownState.drag.hasOccurred || isResizing || isRotating) {
        (isBindingEnabled(this.state)
          ? bindOrUnbindSelectedElements
          : unbindLinearElements)(
          getSelectedElements(this.scene.getElements(), this.state),
        );
      }

      if (!elementLocked && elementType !== "freedraw") {
        resetCursor(this.canvas);
        this.setState({
          draggingElement: null,
          suggestedBindings: [],
          elementType: "selection",
        });
      } else {
        this.setState({
          draggingElement: null,
          suggestedBindings: [],
        });
      }
    });
  }

  private eraseElements = (pointerDownState: PointerDownState) => {
    const elements = this.scene.getElements().map((ele) => {
      if (pointerDownState.elementIdsToErase[ele.id]) {
        return newElementWith(ele, { isDeleted: true });
      } else if (
        isBoundToContainer(ele) &&
        pointerDownState.elementIdsToErase[ele.containerId]
      ) {
        return newElementWith(ele, { isDeleted: true });
      }
      return ele;
    });

    this.history.resumeRecording();
    this.scene.replaceAllElements(elements);
  };

  private initializeImage = async ({
    imageFile,
    imageElement: _imageElement,
    showCursorImagePreview = false,
  }: {
    imageFile: File;
    imageElement: ExcalidrawImageElement;
    showCursorImagePreview?: boolean;
  }) => {
    // at this point this should be guaranteed image file, but we do this check
    // to satisfy TS down the line
    if (!isSupportedImageFile(imageFile)) {
      throw new Error(t("errors.unsupportedFileType"));
    }
    const mimeType = imageFile.type;

    setCursor(this.canvas, "wait");

    if (mimeType === MIME_TYPES.svg) {
      try {
        imageFile = SVGStringToFile(
          await normalizeSVG(await imageFile.text()),
          imageFile.name,
        );
      } catch (error: any) {
        console.warn(error);
        throw new Error(t("errors.svgImageInsertError"));
      }
    }

    // generate image id (by default the file digest) before any
    // resizing/compression takes place to keep it more portable
    const fileId = await ((this.props.generateIdForFile?.(
      imageFile,
    ) as Promise<FileId>) || generateIdFromFile(imageFile));

    if (!fileId) {
      console.warn(
        "Couldn't generate file id or the supplied `generateIdForFile` didn't resolve to one.",
      );
      throw new Error(t("errors.imageInsertError"));
    }

    const existingFileData = this.files[fileId];
    if (!existingFileData?.dataURL) {
      try {
        imageFile = await resizeImageFile(imageFile, {
          maxWidthOrHeight: DEFAULT_MAX_IMAGE_WIDTH_OR_HEIGHT,
        });
      } catch (error: any) {
        console.error("error trying to resing image file on insertion", error);
      }

      if (imageFile.size > MAX_ALLOWED_FILE_BYTES) {
        throw new Error(
          t("errors.fileTooBig", {
            maxSize: `${Math.trunc(MAX_ALLOWED_FILE_BYTES / 1024 / 1024)}MB`,
          }),
        );
      }
    }

    if (showCursorImagePreview) {
      const dataURL = this.files[fileId]?.dataURL;
      // optimization so that we don't unnecessarily resize the original
      // full-size file for cursor preview
      // (it's much faster to convert the resized dataURL to File)
      const resizedFile = dataURL && dataURLToFile(dataURL);

      this.setImagePreviewCursor(resizedFile || imageFile);
    }

    const dataURL =
      this.files[fileId]?.dataURL || (await getDataURL(imageFile));

    const imageElement = mutateElement(
      _imageElement,
      {
        fileId,
      },
      false,
    ) as NonDeleted<InitializedExcalidrawImageElement>;

    return new Promise<NonDeleted<InitializedExcalidrawImageElement>>(
      async (resolve, reject) => {
        try {
          this.files = {
            ...this.files,
            [fileId]: {
              mimeType,
              id: fileId,
              dataURL,
              created: Date.now(),
            },
          };
          const cachedImageData = this.imageCache.get(fileId);
          if (!cachedImageData) {
            this.addNewImagesToImageCache();
            await this.updateImageCache([imageElement]);
          }
          if (cachedImageData?.image instanceof Promise) {
            await cachedImageData.image;
          }
          if (
            this.state.pendingImageElement?.id !== imageElement.id &&
            this.state.draggingElement?.id !== imageElement.id
          ) {
            this.initializeImageDimensions(imageElement, true);
          }
          resolve(imageElement);
        } catch (error: any) {
          console.error(error);
          reject(new Error(t("errors.imageInsertError")));
        } finally {
          if (!showCursorImagePreview) {
            resetCursor(this.canvas);
          }
        }
      },
    );
  };

  /**
   * inserts image into elements array and rerenders
   */
  private insertImageElement = async (
    imageElement: ExcalidrawImageElement,
    imageFile: File,
    showCursorImagePreview?: boolean,
  ) => {
    this.scene.replaceAllElements([
      ...this.scene.getElementsIncludingDeleted(),
      imageElement,
    ]);

    try {
      await this.initializeImage({
        imageFile,
        imageElement,
        showCursorImagePreview,
      });
    } catch (error: any) {
      mutateElement(imageElement, {
        isDeleted: true,
      });
      this.actionManager.executeAction(actionFinalize);
      this.setState({
        errorMessage: error.message || t("errors.imageInsertError"),
      });
    }
  };

  private setImagePreviewCursor = async (imageFile: File) => {
    // mustn't be larger than 128 px
    // https://developer.mozilla.org/en-US/docs/Web/CSS/CSS_Basic_User_Interface/Using_URL_values_for_the_cursor_property
    const cursorImageSizePx = 96;

    const imagePreview = await resizeImageFile(imageFile, {
      maxWidthOrHeight: cursorImageSizePx,
    });

    let previewDataURL = await getDataURL(imagePreview);

    // SVG cannot be resized via `resizeImageFile` so we resize by rendering to
    // a small canvas
    if (imageFile.type === MIME_TYPES.svg) {
      const img = await loadHTMLImageElement(previewDataURL);

      let height = Math.min(img.height, cursorImageSizePx);
      let width = height * (img.width / img.height);

      if (width > cursorImageSizePx) {
        width = cursorImageSizePx;
        height = width * (img.height / img.width);
      }

      const canvas = document.createElement("canvas");
      canvas.height = height;
      canvas.width = width;
      const context = canvas.getContext("2d")!;

      context.drawImage(img, 0, 0, width, height);

      previewDataURL = canvas.toDataURL(MIME_TYPES.svg) as DataURL;
    }

    if (this.state.pendingImageElement) {
      setCursor(this.canvas, `url(${previewDataURL}) 4 4, auto`);
    }
  };

  private onImageAction = async (
    { insertOnCanvasDirectly } = { insertOnCanvasDirectly: false },
  ) => {
    try {
      const clientX = this.state.width / 2 + this.state.offsetLeft;
      const clientY = this.state.height / 2 + this.state.offsetTop;

      const { x, y } = viewportCoordsToSceneCoords(
        { clientX, clientY },
        this.state,
      );

      const imageFile = await fileOpen({
        description: "Image",
        extensions: ["jpg", "png", "svg", "gif"],
      });

      const imageElement = this.createImageElement({
        sceneX: x,
        sceneY: y,
      });

      if (insertOnCanvasDirectly) {
        this.insertImageElement(imageElement, imageFile);
        this.initializeImageDimensions(imageElement);
        this.setState(
          {
            selectedElementIds: { [imageElement.id]: true },
          },
          () => {
            this.actionManager.executeAction(actionFinalize);
          },
        );
      } else {
        this.setState(
          {
            pendingImageElement: imageElement,
          },
          () => {
            this.insertImageElement(
              imageElement,
              imageFile,
              /* showCursorImagePreview */ true,
            );
          },
        );
      }
    } catch (error: any) {
      if (error.name !== "AbortError") {
        console.error(error);
      } else {
        console.warn(error);
      }
      this.setState(
        {
          pendingImageElement: null,
          editingElement: null,
          elementType: "selection",
        },
        () => {
          this.actionManager.executeAction(actionFinalize);
        },
      );
    }
  };

  private initializeImageDimensions = (
    imageElement: ExcalidrawImageElement,
    forceNaturalSize = false,
  ) => {
    const image =
      isInitializedImageElement(imageElement) &&
      this.imageCache.get(imageElement.fileId)?.image;

    if (!image || image instanceof Promise) {
      if (
        imageElement.width < DRAGGING_THRESHOLD / this.state.zoom.value &&
        imageElement.height < DRAGGING_THRESHOLD / this.state.zoom.value
      ) {
        const placeholderSize = 100 / this.state.zoom.value;
        mutateElement(imageElement, {
          x: imageElement.x - placeholderSize / 2,
          y: imageElement.y - placeholderSize / 2,
          width: placeholderSize,
          height: placeholderSize,
        });
      }

      return;
    }

    if (
      forceNaturalSize ||
      // if user-created bounding box is below threshold, assume the
      // intention was to click instead of drag, and use the image's
      // intrinsic size
      (imageElement.width < DRAGGING_THRESHOLD / this.state.zoom.value &&
        imageElement.height < DRAGGING_THRESHOLD / this.state.zoom.value)
    ) {
      const minHeight = Math.max(this.state.height - 120, 160);
      // max 65% of canvas height, clamped to <300px, vh - 120px>
      const maxHeight = Math.min(
        minHeight,
        Math.floor(this.state.height * 0.5) / this.state.zoom.value,
      );

      const height = Math.min(image.naturalHeight, maxHeight);
      const width = height * (image.naturalWidth / image.naturalHeight);

      // add current imageElement width/height to account for previous centering
      // of the placeholder image
      const x = imageElement.x + imageElement.width / 2 - width / 2;
      const y = imageElement.y + imageElement.height / 2 - height / 2;

      mutateElement(imageElement, { x, y, width, height });
    }
  };

  /** updates image cache, refreshing updated elements and/or setting status
      to error for images that fail during <img> element creation */
  private updateImageCache = async (
    elements: readonly InitializedExcalidrawImageElement[],
    files = this.files,
  ) => {
    const { updatedFiles, erroredFiles } = await _updateImageCache({
      imageCache: this.imageCache,
      fileIds: elements.map((element) => element.fileId),
      files,
    });
    if (updatedFiles.size || erroredFiles.size) {
      for (const element of elements) {
        if (updatedFiles.has(element.fileId)) {
          invalidateShapeForElement(element);
        }
      }
    }
    if (erroredFiles.size) {
      this.scene.replaceAllElements(
        this.scene.getElementsIncludingDeleted().map((element) => {
          if (
            isInitializedImageElement(element) &&
            erroredFiles.has(element.fileId)
          ) {
            return newElementWith(element, {
              status: "error",
            });
          }
          return element;
        }),
      );
    }

    return { updatedFiles, erroredFiles };
  };

  /** adds new images to imageCache and re-renders if needed */
  private addNewImagesToImageCache = async (
    imageElements: InitializedExcalidrawImageElement[] = getInitializedImageElements(
      this.scene.getElements(),
    ),
    files: BinaryFiles = this.files,
  ) => {
    const uncachedImageElements = imageElements.filter(
      (element) => !element.isDeleted && !this.imageCache.has(element.fileId),
    );

    if (uncachedImageElements.length) {
      const { updatedFiles } = await this.updateImageCache(
        uncachedImageElements,
        files,
      );
      if (updatedFiles.size) {
        this.scene.informMutation();
      }
    }
  };

  /** generally you should use `addNewImagesToImageCache()` directly if you need
   *  to render new images. This is just a failsafe  */
  private scheduleImageRefresh = throttle(() => {
    this.addNewImagesToImageCache();
  }, IMAGE_RENDER_TIMEOUT);

  private updateBindingEnabledOnPointerMove = (
    event: React.PointerEvent<HTMLCanvasElement>,
  ) => {
    const shouldEnableBinding = shouldEnableBindingForPointerEvent(event);
    if (this.state.isBindingEnabled !== shouldEnableBinding) {
      this.setState({ isBindingEnabled: shouldEnableBinding });
    }
  };

  private maybeSuggestBindingAtCursor = (pointerCoords: {
    x: number;
    y: number;
  }): void => {
    const hoveredBindableElement = getHoveredElementForBinding(
      pointerCoords,
      this.scene,
    );
    this.setState({
      suggestedBindings:
        hoveredBindableElement != null ? [hoveredBindableElement] : [],
    });
  };

  private maybeSuggestBindingsForLinearElementAtCoords = (
    linearElement: NonDeleted<ExcalidrawLinearElement>,
    /** scene coords */
    pointerCoords: {
      x: number;
      y: number;
    }[],
    // During line creation the start binding hasn't been written yet
    // into `linearElement`
    oppositeBindingBoundElement?: ExcalidrawBindableElement | null,
  ): void => {
    if (!pointerCoords.length) {
      return;
    }

    const suggestedBindings = pointerCoords.reduce(
      (acc: NonDeleted<ExcalidrawBindableElement>[], coords) => {
        const hoveredBindableElement = getHoveredElementForBinding(
          coords,
          this.scene,
        );
        if (
          hoveredBindableElement != null &&
          !isLinearElementSimpleAndAlreadyBound(
            linearElement,
            oppositeBindingBoundElement?.id,
            hoveredBindableElement,
          )
        ) {
          acc.push(hoveredBindableElement);
        }
        return acc;
      },
      [],
    );

    this.setState({ suggestedBindings });
  };

  private maybeSuggestBindingForAll(
    selectedElements: NonDeleted<ExcalidrawElement>[],
  ): void {
    const suggestedBindings = getEligibleElementsForBinding(selectedElements);
    this.setState({ suggestedBindings });
  }

  private clearSelection(hitElement: ExcalidrawElement | null): void {
    this.setState((prevState) => ({
      selectedElementIds: {},
      selectedGroupIds: {},
      // Continue editing the same group if the user selected a different
      // element from it
      editingGroupId:
        prevState.editingGroupId &&
        hitElement != null &&
        isElementInGroup(hitElement, prevState.editingGroupId)
          ? prevState.editingGroupId
          : null,
    }));
    this.setState({
      selectedElementIds: {},
      previousSelectedElementIds: this.state.selectedElementIds,
    });
  }

  private handleCanvasRef = (canvas: HTMLCanvasElement) => {
    // canvas is null when unmounting
    if (canvas !== null) {
      this.canvas = canvas;
      this.rc = rough.canvas(this.canvas);

      this.canvas.addEventListener(EVENT.WHEEL, this.handleWheel, {
        passive: false,
      });
      this.canvas.addEventListener(EVENT.TOUCH_START, this.onTapStart);
      this.canvas.addEventListener(EVENT.TOUCH_END, this.onTapEnd);
    } else {
      this.canvas?.removeEventListener(EVENT.WHEEL, this.handleWheel);
      this.canvas?.removeEventListener(EVENT.TOUCH_START, this.onTapStart);
      this.canvas?.removeEventListener(EVENT.TOUCH_END, this.onTapEnd);
    }
  };

  private handleAppOnDrop = async (event: React.DragEvent<HTMLDivElement>) => {
    try {
      if (this.props.onDrop) {
        try {
          if ((await this.props.onDrop(event)) === false) {
            return;
          }
        } catch (e) {
          console.error(e);
        }
      }
      const file = event.dataTransfer.files.item(0);

      if (isSupportedImageFile(file)) {
        // first attempt to decode scene from the image if it's embedded
        // ---------------------------------------------------------------------

        if (file?.type === MIME_TYPES.png || file?.type === MIME_TYPES.svg) {
          try {
            if (nativeFileSystemSupported) {
              try {
                // This will only work as of Chrome 86,
                // but can be safely ignored on older releases.
                const item = event.dataTransfer.items[0];
                (file as any).handle = await (
                  item as any
                ).getAsFileSystemHandle();
              } catch (error: any) {
                console.warn(error.name, error.message);
              }
            }

            const scene = await loadFromBlob(
              file,
              this.state,
              this.scene.getElementsIncludingDeleted(),
            );
            this.syncActionResult({
              ...scene,
              appState: {
                ...(scene.appState || this.state),
                isLoading: false,
              },
              replaceFiles: true,
              commitToHistory: true,
            });
            return;
          } catch (error: any) {
            if (error.name !== "EncodingError") {
              throw error;
            }
          }
        }

        // if no scene is embedded or we fail for whatever reason, fall back
        // to importing as regular image
        // ---------------------------------------------------------------------

        const { x: sceneX, y: sceneY } = viewportCoordsToSceneCoords(
          event,
          this.state,
        );

        const imageElement = this.createImageElement({ sceneX, sceneY });
        this.insertImageElement(imageElement, file);
        this.initializeImageDimensions(imageElement);
        this.setState({ selectedElementIds: { [imageElement.id]: true } });

        return;
      }
    } catch (error: any) {
      return this.setState({
        isLoading: false,
        errorMessage: error.message,
      });
    }

    const libraryShapes = event.dataTransfer.getData(MIME_TYPES.excalidrawlib);
    if (libraryShapes !== "") {
      this.addElementsFromPasteOrLibrary({
        elements: JSON.parse(libraryShapes),
        position: event,
        files: null,
      });
      return;
    }

    const file = event.dataTransfer?.files.item(0);
    if (
      file?.type === MIME_TYPES.excalidrawlib ||
      file?.name?.endsWith(".excalidrawlib")
    ) {
      this.library
        .importLibrary(file)
        .then(() => {
          // Close and then open to get the libraries updated
          this.setState({ isLibraryOpen: false });
          this.setState({ isLibraryOpen: true });
        })
        .catch((error) =>
          this.setState({ isLoading: false, errorMessage: error.message }),
        );
      // default: assume an Excalidraw file regardless of extension/MimeType
    } else if (file) {
      this.setState({ isLoading: true });
      if (nativeFileSystemSupported) {
        try {
          // This will only work as of Chrome 86,
          // but can be safely ignored on older releases.
          const item = event.dataTransfer.items[0];
          (file as any).handle = await (item as any).getAsFileSystemHandle();
        } catch (error: any) {
          console.warn(error.name, error.message);
        }
      }
      await this.loadFileToCanvas(file);
    }
  };

  loadFileToCanvas = (file: Blob) => {
    loadFromBlob(file, this.state, this.scene.getElementsIncludingDeleted())
      .then((scene) => {
        this.syncActionResult({
          ...scene,
          appState: {
            ...(scene.appState || this.state),
            isLoading: false,
          },
          replaceFiles: true,
          commitToHistory: true,
        });
      })
      .catch((error) => {
        this.setState({ isLoading: false, errorMessage: error.message });
      });
  };

  private handleCanvasContextMenu = (
    event: React.PointerEvent<HTMLCanvasElement>,
  ) => {
    event.preventDefault();

    if (
      (event.nativeEvent.pointerType === "touch" ||
        (event.nativeEvent.pointerType === "pen" &&
          // always allow if user uses a pen secondary button
          event.button !== POINTER_BUTTON.SECONDARY)) &&
      this.state.elementType !== "selection"
    ) {
      return;
    }

    const { x, y } = viewportCoordsToSceneCoords(event, this.state);
    const element = this.getElementAtPosition(x, y, { preferSelected: true });

    const type = element ? "element" : "canvas";

    const container = this.excalidrawContainerRef.current!;
    const { top: offsetTop, left: offsetLeft } =
      container.getBoundingClientRect();
    const left = event.clientX - offsetLeft;
    const top = event.clientY - offsetTop;

    if (element && !this.state.selectedElementIds[element.id]) {
      this.setState({ selectedElementIds: { [element.id]: true } }, () => {
        this._openContextMenu({ top, left }, type);
      });
    } else {
      this._openContextMenu({ top, left }, type);
    }
  };

  private maybeDragNewGenericElement = (
    pointerDownState: PointerDownState,
    event: MouseEvent | KeyboardEvent,
  ): void => {
    const draggingElement = this.state.draggingElement;
    const pointerCoords = pointerDownState.lastCoords;
    if (!draggingElement) {
      return;
    }
    if (draggingElement.type === "selection") {
      dragNewElement(
        draggingElement,
        this.state.elementType,
        pointerDownState.origin.x,
        pointerDownState.origin.y,
        pointerCoords.x,
        pointerCoords.y,
        distance(pointerDownState.origin.x, pointerCoords.x),
        distance(pointerDownState.origin.y, pointerCoords.y),
        shouldMaintainAspectRatio(event),
        shouldResizeFromCenter(event),
      );
    } else {
      const [gridX, gridY] = getGridPoint(
        pointerCoords.x,
        pointerCoords.y,
        this.state.gridSize,
      );

      const image =
        isInitializedImageElement(draggingElement) &&
        this.imageCache.get(draggingElement.fileId)?.image;
      const aspectRatio =
        image && !(image instanceof Promise)
          ? image.width / image.height
          : null;

      dragNewElement(
        draggingElement,
        this.state.elementType,
        pointerDownState.originInGrid.x,
        pointerDownState.originInGrid.y,
        gridX,
        gridY,
        distance(pointerDownState.originInGrid.x, gridX),
        distance(pointerDownState.originInGrid.y, gridY),
        isImageElement(draggingElement)
          ? !shouldMaintainAspectRatio(event)
          : shouldMaintainAspectRatio(event),
        shouldResizeFromCenter(event),
        aspectRatio,
      );

      this.maybeSuggestBindingForAll([draggingElement]);
    }
  };

  private maybeHandleResize = (
    pointerDownState: PointerDownState,
    event: MouseEvent | KeyboardEvent,
  ): boolean => {
    const selectedElements = getSelectedElements(
      this.scene.getElements(),
      this.state,
    );
    const transformHandleType = pointerDownState.resize.handleType;
    this.setState({
      // TODO: rename this state field to "isScaling" to distinguish
      // it from the generic "isResizing" which includes scaling and
      // rotating
      isResizing: transformHandleType && transformHandleType !== "rotation",
      isRotating: transformHandleType === "rotation",
    });
    const pointerCoords = pointerDownState.lastCoords;
    const [resizeX, resizeY] = getGridPoint(
      pointerCoords.x - pointerDownState.resize.offset.x,
      pointerCoords.y - pointerDownState.resize.offset.y,
      this.state.gridSize,
    );
    if (
      transformElements(
        pointerDownState,
        transformHandleType,
        selectedElements,
        pointerDownState.resize.arrowDirection,
        shouldRotateWithDiscreteAngle(event),
        shouldResizeFromCenter(event),
        selectedElements.length === 1 && isImageElement(selectedElements[0])
          ? !shouldMaintainAspectRatio(event)
          : shouldMaintainAspectRatio(event),
        resizeX,
        resizeY,
        pointerDownState.resize.center.x,
        pointerDownState.resize.center.y,
      )
    ) {
      this.maybeSuggestBindingForAll(selectedElements);
      return true;
    }
    return false;
  };

  /** @private use this.handleCanvasContextMenu */
  private _openContextMenu = (
    {
      left,
      top,
    }: {
      left: number;
      top: number;
    },
    type: "canvas" | "element",
  ) => {
    if (this.state.showHyperlinkPopup) {
      this.setState({ showHyperlinkPopup: false });
    }
    this.contextMenuOpen = true;
    const maybeGroupAction = actionGroup.contextItemPredicate!(
      this.actionManager.getElementsIncludingDeleted(),
      this.actionManager.getAppState(),
    );

    const maybeUngroupAction = actionUngroup.contextItemPredicate!(
      this.actionManager.getElementsIncludingDeleted(),
      this.actionManager.getAppState(),
    );

    const maybeFlipHorizontal = actionFlipHorizontal.contextItemPredicate!(
      this.actionManager.getElementsIncludingDeleted(),
      this.actionManager.getAppState(),
    );

    const maybeFlipVertical = actionFlipVertical.contextItemPredicate!(
      this.actionManager.getElementsIncludingDeleted(),
      this.actionManager.getAppState(),
    );

    const separator = "separator";

    const elements = this.scene.getElements();

    const options: ContextMenuOption[] = [];
    if (probablySupportsClipboardBlob && elements.length > 0) {
      options.push(actionCopyAsPng);
    }

    if (probablySupportsClipboardWriteText && elements.length > 0) {
      options.push(actionCopyAsSvg);
    }
    if (type === "canvas") {
      const viewModeOptions = [
        ...options,
        typeof this.props.gridModeEnabled === "undefined" &&
          actionToggleGridMode,
        typeof this.props.zenModeEnabled === "undefined" && actionToggleZenMode,
        typeof this.props.viewModeEnabled === "undefined" &&
          actionToggleViewMode,
        actionToggleStats,
      ];

      if (this.state.viewModeEnabled) {
        ContextMenu.push({
          options: viewModeOptions,
          top,
          left,
          actionManager: this.actionManager,
          appState: this.state,
          container: this.excalidrawContainerRef.current!,
          elements,
        });
      } else {
        ContextMenu.push({
          options: [
            this.deviceType.isMobile &&
              navigator.clipboard && {
                name: "paste",
                perform: (elements, appStates) => {
                  this.pasteFromClipboard(null);
                  return {
                    commitToHistory: false,
                  };
                },
                contextItemLabel: "labels.paste",
              },
            this.deviceType.isMobile && navigator.clipboard && separator,
            probablySupportsClipboardBlob &&
              elements.length > 0 &&
              actionCopyAsPng,
            probablySupportsClipboardWriteText &&
              elements.length > 0 &&
              actionCopyAsSvg,
            ((probablySupportsClipboardBlob && elements.length > 0) ||
              (probablySupportsClipboardWriteText && elements.length > 0)) &&
              separator,
            actionSelectAll,
            separator,
            typeof this.props.gridModeEnabled === "undefined" &&
              actionToggleGridMode,
            typeof this.props.zenModeEnabled === "undefined" &&
              actionToggleZenMode,
            typeof this.props.viewModeEnabled === "undefined" &&
              actionToggleViewMode,
            actionToggleStats,
          ],
          top,
          left,
          actionManager: this.actionManager,
          appState: this.state,
          container: this.excalidrawContainerRef.current!,
          elements,
        });
      }
    } else if (type === "element") {
      const elementsWithUnbindedText = getSelectedElements(
        elements,
        this.state,
      ).some((element) => !hasBoundTextElement(element));
      if (this.state.viewModeEnabled) {
        ContextMenu.push({
          options: [navigator.clipboard && actionCopy, ...options],
          top,
          left,
          actionManager: this.actionManager,
          appState: this.state,
          container: this.excalidrawContainerRef.current!,
          elements,
        });
      } else {
        ContextMenu.push({
          options: [
            this.deviceType.isMobile && actionCut,
            this.deviceType.isMobile && navigator.clipboard && actionCopy,
            this.deviceType.isMobile &&
              navigator.clipboard && {
                name: "paste",
                perform: (elements, appStates) => {
                  this.pasteFromClipboard(null);
                  return {
                    commitToHistory: false,
                  };
                },
                contextItemLabel: "labels.paste",
              },
            this.deviceType.isMobile && separator,
            ...options,
            separator,
            actionCopyStyles,
            actionPasteStyles,
            separator,
            maybeGroupAction && actionGroup,
            !elementsWithUnbindedText && actionUnbindText,
            maybeUngroupAction && actionUngroup,
            (maybeGroupAction || maybeUngroupAction) && separator,
            actionAddToLibrary,
            separator,
            actionSendBackward,
            actionBringForward,
            actionSendToBack,
            actionBringToFront,
            separator,
            maybeFlipHorizontal && actionFlipHorizontal,
            maybeFlipVertical && actionFlipVertical,
            (maybeFlipHorizontal || maybeFlipVertical) && separator,
            actionLink.contextItemPredicate(elements, this.state) && actionLink,
            actionDuplicateSelection,
            actionDeleteSelected,
          ],
          top,
          left,
          actionManager: this.actionManager,
          appState: this.state,
          container: this.excalidrawContainerRef.current!,
          elements,
        });
      }
    }
  };

  private handleWheel = withBatchedUpdates((event: WheelEvent) => {
    event.preventDefault();

    if (isPanning) {
      return;
    }

    const { deltaX, deltaY } = event;
    const { selectedElementIds, previousSelectedElementIds } = this.state;
    // note that event.ctrlKey is necessary to handle pinch zooming
    if (event.metaKey || event.ctrlKey) {
      const sign = Math.sign(deltaY);
      const MAX_STEP = 10;
      let delta = Math.abs(deltaY);
      if (delta > MAX_STEP) {
        delta = MAX_STEP;
      }
      delta *= sign;
      if (Object.keys(previousSelectedElementIds).length !== 0) {
        setTimeout(() => {
          this.setState({
            selectedElementIds: previousSelectedElementIds,
            previousSelectedElementIds: {},
          });
        }, 1000);
      }

      let newZoom = this.state.zoom.value - delta / 100;
      // increase zoom steps the more zoomed-in we are (applies to >100% only)
      newZoom += Math.log10(Math.max(1, this.state.zoom.value)) * -sign;
      // round to nearest step
      newZoom = Math.round(newZoom * ZOOM_STEP * 100) / (ZOOM_STEP * 100);

      this.setState((state) => ({
        ...getStateForZoom(
          {
            viewportX: cursorX,
            viewportY: cursorY,
            nextZoom: getNormalizedZoom(newZoom),
          },
          state,
        ),
        selectedElementIds: {},
        previousSelectedElementIds:
          Object.keys(selectedElementIds).length !== 0
            ? selectedElementIds
            : previousSelectedElementIds,
        shouldCacheIgnoreZoom: true,
      }));
      this.resetShouldCacheIgnoreZoomDebounced();
      return;
    }

    // scroll horizontally when shift pressed
    if (event.shiftKey) {
      this.setState(({ zoom, scrollX }) => ({
        // on Mac, shift+wheel tends to result in deltaX
        scrollX: scrollX - (deltaY || deltaX) / zoom.value,
      }));
      return;
    }

    this.setState(({ zoom, scrollX, scrollY }) => ({
      scrollX: scrollX - deltaX / zoom.value,
      scrollY: scrollY - deltaY / zoom.value,
    }));
  });

  private getTextWysiwygSnappedToCenterPosition(
    x: number,
    y: number,
    appState: AppState,
    canvas: HTMLCanvasElement | null,
    scale: number,
  ) {
    const elementClickedInside = getTextBindableContainerAtPosition(
      this.scene
        .getElementsIncludingDeleted()
        .filter((element) => !isTextElement(element)),
      x,
      y,
    );
    if (elementClickedInside) {
      const elementCenterX =
        elementClickedInside.x + elementClickedInside.width / 2;
      const elementCenterY =
        elementClickedInside.y + elementClickedInside.height / 2;
      const distanceToCenter = Math.hypot(
        x - elementCenterX,
        y - elementCenterY,
      );
      const isSnappedToCenter =
        distanceToCenter < TEXT_TO_CENTER_SNAP_THRESHOLD;
      if (isSnappedToCenter) {
        const { x: viewportX, y: viewportY } = sceneCoordsToViewportCoords(
          { sceneX: elementCenterX, sceneY: elementCenterY },
          appState,
        );
        return { viewportX, viewportY, elementCenterX, elementCenterY };
      }
    }
  }

  private savePointer = (x: number, y: number, button: "up" | "down") => {
    if (!x || !y) {
      return;
    }
    const pointer = viewportCoordsToSceneCoords(
      { clientX: x, clientY: y },
      this.state,
    );

    if (isNaN(pointer.x) || isNaN(pointer.y)) {
      // sometimes the pointer goes off screen
    }

    this.props.onPointerUpdate?.({
      pointer,
      button,
      pointersMap: gesture.pointers,
    });
  };

  private resetShouldCacheIgnoreZoomDebounced = debounce(() => {
    if (!this.unmounted) {
      this.setState({ shouldCacheIgnoreZoom: false });
    }
  }, 300);

  private updateDOMRect = (cb?: () => void) => {
    if (this.excalidrawContainerRef?.current) {
      const excalidrawContainer = this.excalidrawContainerRef.current;
      const {
        width,
        height,
        left: offsetLeft,
        top: offsetTop,
      } = excalidrawContainer.getBoundingClientRect();
      const {
        width: currentWidth,
        height: currentHeight,
        offsetTop: currentOffsetTop,
        offsetLeft: currentOffsetLeft,
      } = this.state;

      if (
        width === currentWidth &&
        height === currentHeight &&
        offsetLeft === currentOffsetLeft &&
        offsetTop === currentOffsetTop
      ) {
        if (cb) {
          cb();
        }
        return;
      }

      this.setState(
        {
          width,
          height,
          offsetLeft,
          offsetTop,
        },
        () => {
          cb && cb();
        },
      );
    }
  };

  public refresh = () => {
    this.setState({ ...this.getCanvasOffsets() });
  };

  private getCanvasOffsets(): Pick<AppState, "offsetTop" | "offsetLeft"> {
    if (this.excalidrawContainerRef?.current) {
      const excalidrawContainer = this.excalidrawContainerRef.current;
      const { left, top } = excalidrawContainer.getBoundingClientRect();
      return {
        offsetLeft: left,
        offsetTop: top,
      };
    }
    return {
      offsetLeft: 0,
      offsetTop: 0,
    };
  }

  private async updateLanguage() {
    const currentLang =
      languages.find((lang) => lang.code === this.props.langCode) ||
      defaultLang;
    await setLanguage(currentLang);
    this.setAppState({});
  }
}

// -----------------------------------------------------------------------------
// TEST HOOKS
// -----------------------------------------------------------------------------

declare global {
  interface Window {
    h: {
      elements: readonly ExcalidrawElement[];
      state: AppState;
      setState: React.Component<any, AppState>["setState"];
      app: InstanceType<typeof App>;
      history: History;
    };
  }
}

if (
  process.env.NODE_ENV === ENV.TEST ||
  process.env.NODE_ENV === ENV.DEVELOPMENT
) {
  window.h = window.h || ({} as Window["h"]);

  Object.defineProperties(window.h, {
    elements: {
      configurable: true,
      get() {
        return this.app.scene.getElementsIncludingDeleted();
      },
      set(elements: ExcalidrawElement[]) {
        return this.app.scene.replaceAllElements(elements);
      },
    },
  });
}
export default App;<|MERGE_RESOLUTION|>--- conflicted
+++ resolved
@@ -263,10 +263,7 @@
 } from "../element/Hyperlink";
 import { ImportedDataState } from "../data/types"; //zsviczian
 
-<<<<<<< HEAD
 export let showFourthFont: boolean = false;
-=======
->>>>>>> ceb43ed8
 const defaultDeviceTypeContext: DeviceType = {
   isMobile: false,
   isTouchScreen: false,
@@ -498,14 +495,10 @@
       <div
         className={clsx("excalidraw excalidraw-container", {
           "excalidraw--view-mode": viewModeEnabled,
-<<<<<<< HEAD
           "excalidraw--mobile":
             this.deviceType.isMobile ||
             (!(this.state.viewModeEnabled || this.state.zenModeEnabled) &&
               this.state.trayModeEnabled), //zsviczian
-=======
-          "excalidraw--mobile": this.deviceType.isMobile,
->>>>>>> ceb43ed8
         })}
         ref={this.excalidrawContainerRef}
         onDrop={this.handleAppOnDrop}
