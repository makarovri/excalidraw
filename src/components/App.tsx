--- conflicted
+++ resolved
@@ -441,17 +441,12 @@
     if (this.state.isCollaborating && !this.socket) {
       this.initializeSocketClient({ showLoadingState: true });
     }
-<<<<<<< HEAD
-    const pointerViewportCoords: {
-      [id: string]: { x: number; y: number };
-    } = {};
+
     const cursorButton: {
       [id: string]: string | undefined;
     } = {};
-=======
     const pointerViewportCoords: SceneState["remotePointerViewportCoords"] = {};
     const remoteSelectedElementIds: SceneState["remoteSelectedElementIds"] = {};
->>>>>>> 23540eba
     this.state.collaborators.forEach((user, socketID) => {
       if (user.selectedElementIds) {
         for (const id of Object.keys(user.selectedElementIds)) {
@@ -496,11 +491,8 @@
         viewBackgroundColor: this.state.viewBackgroundColor,
         zoom: this.state.zoom,
         remotePointerViewportCoords: pointerViewportCoords,
-<<<<<<< HEAD
         remotePointerButton: cursorButton,
-=======
         remoteSelectedElementIds: remoteSelectedElementIds,
->>>>>>> 23540eba
         shouldCacheIgnoreZoom: this.state.shouldCacheIgnoreZoom,
       },
       {
@@ -882,26 +874,20 @@
               updateScene(decryptedData);
               break;
             case "MOUSE_LOCATION": {
-<<<<<<< HEAD
-              const { socketID, pointerCoords, button } = decryptedData.payload;
-=======
               const {
                 socketID,
                 pointerCoords,
+                button,
                 selectedElementIds,
               } = decryptedData.payload;
->>>>>>> 23540eba
               this.setState((state) => {
                 if (!state.collaborators.has(socketID)) {
                   state.collaborators.set(socketID, {});
                 }
                 const user = state.collaborators.get(socketID)!;
                 user.pointer = pointerCoords;
-<<<<<<< HEAD
                 user.button = button;
-=======
                 user.selectedElementIds = selectedElementIds;
->>>>>>> 23540eba
                 state.collaborators.set(socketID, user);
                 return state;
               });
@@ -953,11 +939,8 @@
         payload: {
           socketID: this.socket.id,
           pointerCoords: payload.pointerCoords,
-<<<<<<< HEAD
           button: payload.button || "up",
-=======
           selectedElementIds: this.state.selectedElementIds,
->>>>>>> 23540eba
         },
       };
       return this._broadcastSocketData(
