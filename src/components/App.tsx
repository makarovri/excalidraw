import React, { useContext } from "react";
import { flushSync } from "react-dom";

import { RoughCanvas } from "roughjs/bin/canvas";
import rough from "roughjs/bin/rough";
import clsx from "clsx";
import { nanoid } from "nanoid";

import {
  actionAddToLibrary,
  actionBringForward,
  actionBringToFront,
  actionCopy,
  actionCopyAsPng,
  actionCopyAsSvg,
  copyText,
  actionCopyStyles,
  actionCut,
  actionDeleteSelected,
  actionDuplicateSelection,
  actionFinalize,
  actionFlipHorizontal,
  actionFlipVertical,
  actionGroup,
  actionPasteStyles,
  actionSelectAll,
  actionSendBackward,
  actionSendToBack,
  actionToggleGridMode,
  actionToggleStats,
  actionToggleZenMode,
  actionUnbindText,
  actionBindText,
  actionUngroup,
  actionLink,
  actionToggleLock,
  actionToggleLinearEditor,
} from "../actions";
import { createRedoAction, createUndoAction } from "../actions/actionHistory";
import { ActionManager } from "../actions/manager";
import { getActions, getCustomActions } from "../actions/register";
import { ActionResult } from "../actions/types";
import { trackEvent } from "../analytics";
import { getDefaultAppState, isEraserActive } from "../appState";
import { parseClipboard } from "../clipboard";
import {
  APP_NAME,
  CURSOR_TYPE,
  DEFAULT_MAX_IMAGE_WIDTH_OR_HEIGHT,
  DEFAULT_UI_OPTIONS,
  DEFAULT_VERTICAL_ALIGN,
  DRAGGING_THRESHOLD,
  ELEMENT_READY_TO_ERASE_OPACITY,
  ELEMENT_SHIFT_TRANSLATE_AMOUNT,
  ELEMENT_TRANSLATE_AMOUNT,
  ENV,
  EVENT,
  GRID_SIZE,
  IMAGE_RENDER_TIMEOUT,
  LINE_CONFIRM_THRESHOLD,
  MAX_ALLOWED_FILE_BYTES,
  MIME_TYPES,
  MQ_MAX_HEIGHT_LANDSCAPE,
  MQ_MAX_WIDTH_LANDSCAPE,
  MQ_MAX_WIDTH_PORTRAIT,
  MQ_RIGHT_SIDEBAR_MIN_WIDTH,
  MQ_SM_MAX_WIDTH,
  POINTER_BUTTON,
  ROUNDNESS,
  SCROLL_TIMEOUT,
  TAP_TWICE_TIMEOUT,
  TEXT_TO_CENTER_SNAP_THRESHOLD,
  THEME,
  TOUCH_CTX_MENU_TIMEOUT,
  VERTICAL_ALIGN,
  ZOOM_STEP,
} from "../constants";
import { loadFromBlob } from "../data";
import Library, { distributeLibraryItemsOnSquareGrid } from "../data/library";
import { restore, restoreElements } from "../data/restore";
import {
  dragNewElement,
  dragSelectedElements,
  duplicateElement,
  getCommonBounds,
  getCursorForResizingElement,
  getDragOffsetXY,
  getElementWithTransformHandleType,
  getNonDeletedElements,
  getNormalizedDimensions,
  getResizeArrowDirection,
  getResizeOffsetXY,
  getLockedLinearCursorAlignSize,
  getTransformHandleTypeFromCoords,
  hitTest,
  isHittingElementBoundingBoxWithoutHittingElement,
  isInvisiblySmallElement,
  isNonDeletedElement,
  isTextElement,
  newElement,
  newLinearElement,
  newTextElement,
  newImageElement,
  textWysiwyg,
  transformElements,
  updateTextElement,
} from "../element";
import {
  bindOrUnbindLinearElement,
  bindOrUnbindSelectedElements,
  fixBindingsAfterDeletion,
  fixBindingsAfterDuplication,
  getEligibleElementsForBinding,
  getHoveredElementForBinding,
  isBindingEnabled,
  isLinearElementSimpleAndAlreadyBound,
  maybeBindLinearElement,
  shouldEnableBindingForPointerEvent,
  unbindLinearElements,
  updateBoundElements,
} from "../element/binding";
import { LinearElementEditor } from "../element/linearElementEditor";
import { mutateElement, newElementWith } from "../element/mutateElement";
import { deepCopyElement, newFreeDrawElement } from "../element/newElement";
import {
  hasBoundTextElement,
  isArrowElement,
  isBindingElement,
  isBindingElementType,
  isBoundToContainer,
  isImageElement,
  isInitializedImageElement,
  isLinearElement,
  isLinearElementType,
  isUsingAdaptiveRadius,
} from "../element/typeChecks";
import {
  ExcalidrawBindableElement,
  ExcalidrawElement,
  ExcalidrawFreeDrawElement,
  ExcalidrawGenericElement,
  ExcalidrawLinearElement,
  ExcalidrawTextElement,
  NonDeleted,
  InitializedExcalidrawImageElement,
  ExcalidrawImageElement,
  FileId,
  NonDeletedExcalidrawElement,
  ExcalidrawTextContainer,
} from "../element/types";
import { getCenter, getDistance } from "../gesture";
import {
  editGroupForSelectedElement,
  getElementsInGroup,
  getSelectedGroupIdForElement,
  getSelectedGroupIds,
  isElementInGroup,
  isSelectedViaGroup,
  selectGroupsForSelectedElements,
} from "../groups";
import History from "../history";
import { defaultLang, getLanguage, languages, setLanguage, t } from "../i18n";
import {
  CODES,
  shouldResizeFromCenter,
  shouldMaintainAspectRatio,
  shouldRotateWithDiscreteAngle,
  isArrowKey,
  KEYS,
  isAndroid,
} from "../keys";
import { distance2d, getGridPoint, isPathALoop } from "../math";
import { renderScene } from "../renderer/renderScene";
import { invalidateShapeForElement } from "../renderer/renderElement";
import {
  calculateScrollCenter,
  getElementsAtPosition,
  getElementsWithinSelection,
  getNormalizedZoom,
  getSelectedElements,
  hasBackground,
  isOverScrollBars,
  isSomeElementSelected,
} from "../scene";
import Scene from "../scene/Scene";
import { RenderConfig, ScrollBars } from "../scene/types";
import { getStateForZoom } from "../scene/zoom";
import { findShapeByKey, SHAPES } from "../shapes";
import {
  AppClassProperties,
  AppProps,
  AppState,
  BinaryFileData,
  DataURL,
  ExcalidrawImperativeAPI,
  BinaryFiles,
  Gesture,
  GestureEvent,
  LibraryItems,
  PointerDownState,
  SceneData,
  Device,
} from "../types";
import {
  debounce,
  distance,
  getFontString,
  getNearestScrollableContainer,
  isInputLike,
  isToolIcon,
  isWritableElement,
  resetCursor,
  resolvablePromise,
  sceneCoordsToViewportCoords,
  setCursor,
  setCursorForShape,
  tupleToCoors,
  viewportCoordsToSceneCoords,
  withBatchedUpdates,
  wrapEvent,
  withBatchedUpdatesThrottled,
  updateObject,
  setEraserCursor,
  updateActiveTool,
  getShortcutKey,
} from "../utils";
import {
  ContextMenu,
  ContextMenuItems,
  CONTEXT_MENU_SEPARATOR,
} from "./ContextMenu";
import LayerUI from "./LayerUI";
import { Toast } from "./Toast";
import { actionToggleViewMode } from "../actions/actionToggleViewMode";
import {
  SubtypeRecord,
  SubtypePrepFn,
  getSubtypeNames,
  hasAlwaysEnabledActions,
  prepareSubtype,
  selectSubtype,
} from "../subtypes";
import {
  dataURLToFile,
  generateIdFromFile,
  getDataURL,
  getFileFromEvent,
  isSupportedImageFile,
  loadSceneOrLibraryFromBlob,
  normalizeFile,
  parseLibraryJSON,
  resizeImageFile,
  SVGStringToFile,
} from "../data/blob";
import {
  getInitializedImageElements,
  loadHTMLImageElement,
  normalizeSVG,
  updateImageCache as _updateImageCache,
} from "../element/image";
import throttle from "lodash.throttle";
import { fileOpen, FileSystemHandle } from "../data/filesystem";
import {
  bindTextToShapeAfterDuplication,
  getApproxLineHeight,
  getApproxMinLineHeight,
  getApproxMinLineWidth,
  getBoundTextElement,
  getContainerCenter,
  getContainerDims,
  getContainerElement,
  getTextBindableContainerAtPosition,
  isValidTextContainer,
  redrawTextBoundingBox,
} from "../element/textElement";
import { isHittingElementNotConsideringBoundingBox } from "../element/collision";
import {
  normalizeLink,
  showHyperlinkTooltip,
  hideHyperlinkToolip,
  Hyperlink,
  isPointHittingLinkIcon,
  isLocalLink,
} from "../element/Hyperlink";
import { shouldShowBoundingBox } from "../element/transformHandles";
import { atom } from "jotai";
import { Fonts } from "../scene/Fonts";
import { actionPaste } from "../actions/actionClipboard";

export const isMenuOpenAtom = atom(false);
export const isDropdownOpenAtom = atom(false);

const deviceContextInitialValue = {
  isSmScreen: false,
  isMobile: false,
  isTouchScreen: false,
  canDeviceFitSidebar: false,
};
const DeviceContext = React.createContext<Device>(deviceContextInitialValue);
DeviceContext.displayName = "DeviceContext";
export const useDevice = () => useContext<Device>(DeviceContext);

const ExcalidrawContainerContext = React.createContext<{
  container: HTMLDivElement | null;
  id: string | null;
}>({ container: null, id: null });
ExcalidrawContainerContext.displayName = "ExcalidrawContainerContext";
export const useExcalidrawContainer = () =>
  useContext(ExcalidrawContainerContext);

const ExcalidrawElementsContext = React.createContext<
  readonly NonDeletedExcalidrawElement[]
>([]);
ExcalidrawElementsContext.displayName = "ExcalidrawElementsContext";

const ExcalidrawAppStateContext = React.createContext<AppState>({
  ...getDefaultAppState(),
  width: 0,
  height: 0,
  offsetLeft: 0,
  offsetTop: 0,
});
ExcalidrawAppStateContext.displayName = "ExcalidrawAppStateContext";

const ExcalidrawSetAppStateContext = React.createContext<
  React.Component<any, AppState>["setState"]
>(() => {});
ExcalidrawSetAppStateContext.displayName = "ExcalidrawSetAppStateContext";

export const useExcalidrawElements = () =>
  useContext(ExcalidrawElementsContext);
export const useExcalidrawAppState = () =>
  useContext(ExcalidrawAppStateContext);
export const useExcalidrawSetAppState = () =>
  useContext(ExcalidrawSetAppStateContext);

let refreshTimer = 0;
let didTapTwice: boolean = false;
let tappedTwiceTimer = 0;
let cursorX = 0;
let cursorY = 0;
let isHoldingSpace: boolean = false;
let isPanning: boolean = false;
let isDraggingScrollBar: boolean = false;
let currentScrollBars: ScrollBars = { horizontal: null, vertical: null };
let touchTimeout = 0;
let invalidateContextMenu = false;

// remove this hack when we can sync render & resizeObserver (state update)
// to rAF. See #5439
let THROTTLE_NEXT_RENDER = true;

let IS_PLAIN_PASTE = false;
let IS_PLAIN_PASTE_TIMER = 0;
let PLAIN_PASTE_TOAST_SHOWN = false;

let lastPointerUp: ((event: any) => void) | null = null;
const gesture: Gesture = {
  pointers: new Map(),
  lastCenter: null,
  initialDistance: null,
  initialScale: null,
};

class App extends React.Component<AppProps, AppState> {
  canvas: AppClassProperties["canvas"] = null;
  rc: RoughCanvas | null = null;
  unmounted: boolean = false;
  actionManager: ActionManager;
  device: Device = deviceContextInitialValue;
  detachIsMobileMqHandler?: () => void;

  private excalidrawContainerRef = React.createRef<HTMLDivElement>();

  public static defaultProps: Partial<AppProps> = {
    // needed for tests to pass since we directly render App in many tests
    UIOptions: DEFAULT_UI_OPTIONS,
  };

  public scene: Scene;
  private fonts: Fonts;
  private resizeObserver: ResizeObserver | undefined;
  private nearestScrollableContainer: HTMLElement | Document | undefined;
  public library: AppClassProperties["library"];
  public libraryItemsFromStorage: LibraryItems | undefined;
  private id: string;
  private history: History;
  private excalidrawContainerValue: {
    container: HTMLDivElement | null;
    id: string;
  };

  public files: BinaryFiles = {};
  public imageCache: AppClassProperties["imageCache"] = new Map();

  hitLinkElement?: NonDeletedExcalidrawElement;
  lastPointerDown: React.PointerEvent<HTMLCanvasElement> | null = null;
  lastPointerUp: React.PointerEvent<HTMLElement> | PointerEvent | null = null;
  lastScenePointer: { x: number; y: number } | null = null;

  constructor(props: AppProps) {
    super(props);
    const defaultAppState = getDefaultAppState();
    const {
      excalidrawRef,
      viewModeEnabled = false,
      zenModeEnabled = false,
      gridModeEnabled = false,
      theme = defaultAppState.theme,
      name = defaultAppState.name,
    } = props;
    this.state = {
      ...defaultAppState,
      theme,
      isLoading: true,
      ...this.getCanvasOffsets(),
      viewModeEnabled,
      zenModeEnabled,
      gridSize: gridModeEnabled ? GRID_SIZE : null,
      name,
      width: window.innerWidth,
      height: window.innerHeight,
      showHyperlinkPopup: false,
      isSidebarDocked: false,
    };

    this.id = nanoid();

    this.library = new Library(this);
    this.scene = new Scene();
    this.fonts = new Fonts({
      scene: this.scene,
      onSceneUpdated: this.onSceneUpdated,
    });

    this.actionManager = new ActionManager(
      this.syncActionResult,
      () => this.state,
      () => this.scene.getElementsIncludingDeleted(),
      this,
    );

    if (excalidrawRef) {
      const readyPromise =
        ("current" in excalidrawRef && excalidrawRef.current?.readyPromise) ||
        resolvablePromise<ExcalidrawImperativeAPI>();

      const api: ExcalidrawImperativeAPI = {
        ready: true,
        readyPromise,
        updateScene: this.updateScene,
        updateLibrary: this.library.updateLibrary,
        addFiles: this.addFiles,
        resetScene: this.resetScene,
        getSceneElementsIncludingDeleted: this.getSceneElementsIncludingDeleted,
        history: {
          clear: this.resetHistory,
        },
        scrollToContent: this.scrollToContent,
        getSceneElements: this.getSceneElements,
        getAppState: () => this.state,
        getFiles: () => this.files,
        actionManager: this.actionManager,
        addSubtype: this.addSubtype,
        refresh: this.refresh,
        setToast: this.setToast,
        id: this.id,
        setActiveTool: this.setActiveTool,
        setCursor: this.setCursor,
        resetCursor: this.resetCursor,
        toggleMenu: this.toggleMenu,
      } as const;
      if (typeof excalidrawRef === "function") {
        excalidrawRef(api);
      } else {
        excalidrawRef.current = api;
      }
      readyPromise.resolve(api);
    }

    this.excalidrawContainerValue = {
      container: this.excalidrawContainerRef.current,
      id: this.id,
    };

    this.history = new History();
    this.actionManager.registerAll(getActions());

    this.actionManager.registerAction(createUndoAction(this.history));
    this.actionManager.registerAction(createRedoAction(this.history));
    // Call `this.addSubtype()` here for `@excalidraw/excalidraw`-specific subtypes
    this.actionManager.registerActionGuards();
  }

  private addSubtype(record: SubtypeRecord, subtypePrepFn: SubtypePrepFn) {
    // Call this method after finishing any async loading for
    // subtypes of ExcalidrawElement if the newly loaded code
    // would change the rendering.
    const refresh = (hasSubtype: (element: ExcalidrawElement) => boolean) => {
      const elements = this.getSceneElementsIncludingDeleted();
      let refreshNeeded = false;
      getNonDeletedElements(elements).forEach((element) => {
        // If the element is of the subtype that was just
        // registered, update the element's dimensions, mark the
        // element for a re-render, and mark the scene for a refresh.
        if (hasSubtype(element)) {
          invalidateShapeForElement(element);
          if (isTextElement(element)) {
            redrawTextBoundingBox(element, getContainerElement(element));
          }
          refreshNeeded = true;
        }
      });
      // If there are any elements of the just-registered subtype,
      // refresh the scene to re-render each such element.
      if (refreshNeeded) {
        this.refresh();
      }
    };
    const prep = prepareSubtype(record, subtypePrepFn, refresh);
    if (prep.actions) {
      this.actionManager.registerAll(prep.actions);
    }
    this.actionManager.registerActionGuards();
    return prep;
  }

  private renderCanvas() {
    const canvasScale = window.devicePixelRatio;
    const {
      width: canvasDOMWidth,
      height: canvasDOMHeight,
      viewModeEnabled,
    } = this.state;
    const canvasWidth = canvasDOMWidth * canvasScale;
    const canvasHeight = canvasDOMHeight * canvasScale;
    if (viewModeEnabled) {
      return (
        <canvas
          className="excalidraw__canvas"
          style={{
            width: canvasDOMWidth,
            height: canvasDOMHeight,
            cursor: CURSOR_TYPE.GRAB,
          }}
          width={canvasWidth}
          height={canvasHeight}
          ref={this.handleCanvasRef}
          onContextMenu={this.handleCanvasContextMenu}
          onPointerMove={this.handleCanvasPointerMove}
          onPointerUp={this.handleCanvasPointerUp}
          onPointerCancel={this.removePointer}
          onTouchMove={this.handleTouchMove}
          onPointerDown={this.handleCanvasPointerDown}
        >
          {t("labels.drawingCanvas")}
        </canvas>
      );
    }
    return (
      <canvas
        className="excalidraw__canvas"
        style={{
          width: canvasDOMWidth,
          height: canvasDOMHeight,
        }}
        width={canvasWidth}
        height={canvasHeight}
        ref={this.handleCanvasRef}
        onContextMenu={this.handleCanvasContextMenu}
        onPointerDown={this.handleCanvasPointerDown}
        onDoubleClick={this.handleCanvasDoubleClick}
        onPointerMove={this.handleCanvasPointerMove}
        onPointerUp={this.handleCanvasPointerUp}
        onPointerCancel={this.removePointer}
        onTouchMove={this.handleTouchMove}
      >
        {t("labels.drawingCanvas")}
      </canvas>
    );
  }

  public render() {
    const selectedElement = getSelectedElements(
      this.scene.getNonDeletedElements(),
      this.state,
    );
    const { onCollabButtonClick, renderTopRightUI, renderCustomStats } =
      this.props;

    return (
      <div
        className={clsx("excalidraw excalidraw-container", {
          "excalidraw--view-mode": this.state.viewModeEnabled,
          "excalidraw--mobile": this.device.isMobile,
        })}
        ref={this.excalidrawContainerRef}
        onDrop={this.handleAppOnDrop}
        tabIndex={0}
        onKeyDown={
          this.props.handleKeyboardGlobally ? undefined : this.onKeyDown
        }
      >
        <ExcalidrawContainerContext.Provider
          value={this.excalidrawContainerValue}
        >
          <DeviceContext.Provider value={this.device}>
            <ExcalidrawSetAppStateContext.Provider value={this.setAppState}>
              <ExcalidrawAppStateContext.Provider value={this.state}>
                <ExcalidrawElementsContext.Provider
                  value={this.scene.getNonDeletedElements()}
                >
                  <LayerUI
                    renderShapeToggles={getSubtypeNames().map((subtype) =>
                      this.actionManager.renderAction(
                        subtype,
                        hasAlwaysEnabledActions(subtype)
                          ? { onContextMenu: this.handleShapeContextMenu }
                          : {},
                      ),
                    )}
                    canvas={this.canvas}
                    appState={this.state}
                    files={this.files}
                    setAppState={this.setAppState}
                    actionManager={this.actionManager}
                    elements={this.scene.getNonDeletedElements()}
                    onCollabButtonClick={onCollabButtonClick}
                    onLockToggle={this.toggleLock}
                    onPenModeToggle={this.togglePenMode}
                    onInsertElements={(elements) =>
                      this.addElementsFromPasteOrLibrary({
                        elements,
                        position: "center",
                        files: null,
                      })
                    }
                    langCode={getLanguage().code}
                    isCollaborating={this.props.isCollaborating}
                    renderTopRightUI={renderTopRightUI}
                    renderCustomStats={renderCustomStats}
                    renderCustomSidebar={this.props.renderSidebar}
                    showExitZenModeBtn={
                      typeof this.props?.zenModeEnabled === "undefined" &&
                      this.state.zenModeEnabled
                    }
                    libraryReturnUrl={this.props.libraryReturnUrl}
                    UIOptions={this.props.UIOptions}
                    focusContainer={this.focusContainer}
                    library={this.library}
                    id={this.id}
                    onImageAction={this.onImageAction}
                    renderWelcomeScreen={
                      this.state.showWelcomeScreen &&
                      this.state.activeTool.type === "selection" &&
                      !this.scene.getElementsIncludingDeleted().length
                    }
                  >
                    {this.props.children}
                  </LayerUI>
                  <div className="excalidraw-textEditorContainer" />
                  <div className="excalidraw-contextMenuContainer" />
                  {selectedElement.length === 1 &&
                    !this.state.contextMenu &&
                    this.state.showHyperlinkPopup && (
                      <Hyperlink
                        key={selectedElement[0].id}
                        element={selectedElement[0]}
                        setAppState={this.setAppState}
                        onLinkOpen={this.props.onLinkOpen}
                      />
                    )}
                  {this.state.toast !== null && (
                    <Toast
                      message={this.state.toast.message}
                      onClose={() => this.setToast(null)}
                      duration={this.state.toast.duration}
                      closable={this.state.toast.closable}
                    />
                  )}
                  {this.state.contextMenu && (
                    <ContextMenu
                      items={this.state.contextMenu.items}
                      top={this.state.contextMenu.top}
                      left={this.state.contextMenu.left}
                      actionManager={this.actionManager}
                    />
                  )}
                  <main>{this.renderCanvas()}</main>
                </ExcalidrawElementsContext.Provider>{" "}
              </ExcalidrawAppStateContext.Provider>
            </ExcalidrawSetAppStateContext.Provider>
          </DeviceContext.Provider>
        </ExcalidrawContainerContext.Provider>
      </div>
    );
  }

  public focusContainer: AppClassProperties["focusContainer"] = () => {
    if (this.props.autoFocus) {
      this.excalidrawContainerRef.current?.focus();
    }
  };

  public getSceneElementsIncludingDeleted = () => {
    return this.scene.getElementsIncludingDeleted();
  };

  public getSceneElements = () => {
    return this.scene.getNonDeletedElements();
  };

  private syncActionResult = withBatchedUpdates(
    (actionResult: ActionResult) => {
      if (this.unmounted || actionResult === false) {
        return;
      }

      let editingElement: AppState["editingElement"] | null = null;
      if (actionResult.elements) {
        actionResult.elements.forEach((element) => {
          if (
            this.state.editingElement?.id === element.id &&
            this.state.editingElement !== element &&
            isNonDeletedElement(element)
          ) {
            editingElement = element;
          }
        });
        this.scene.replaceAllElements(actionResult.elements);
        if (actionResult.commitToHistory) {
          this.history.resumeRecording();
        }
      }

      if (actionResult.files) {
        this.files = actionResult.replaceFiles
          ? actionResult.files
          : { ...this.files, ...actionResult.files };
        this.addNewImagesToImageCache();
      }

      if (actionResult.appState || editingElement || this.state.contextMenu) {
        if (actionResult.commitToHistory) {
          this.history.resumeRecording();
        }

        let viewModeEnabled = actionResult?.appState?.viewModeEnabled || false;
        let zenModeEnabled = actionResult?.appState?.zenModeEnabled || false;
        let gridSize = actionResult?.appState?.gridSize || null;
        const theme =
          actionResult?.appState?.theme || this.props.theme || THEME.LIGHT;
        let name = actionResult?.appState?.name ?? this.state.name;
        if (typeof this.props.viewModeEnabled !== "undefined") {
          viewModeEnabled = this.props.viewModeEnabled;
        }

        if (typeof this.props.zenModeEnabled !== "undefined") {
          zenModeEnabled = this.props.zenModeEnabled;
        }

        if (typeof this.props.gridModeEnabled !== "undefined") {
          gridSize = this.props.gridModeEnabled ? GRID_SIZE : null;
        }

        if (typeof this.props.name !== "undefined") {
          name = this.props.name;
        }

        this.setState(
          (state) => {
            // using Object.assign instead of spread to fool TS 4.2.2+ into
            // regarding the resulting type as not containing undefined
            // (which the following expression will never contain)
            return Object.assign(actionResult.appState || {}, {
              // NOTE this will prevent opening context menu using an action
              // or programmatically from the host, so it will need to be
              // rewritten later
              contextMenu: null,
              editingElement:
                editingElement || actionResult.appState?.editingElement || null,
              viewModeEnabled,
              zenModeEnabled,
              gridSize,
              theme,
              name,
            });
          },
          () => {
            if (actionResult.syncHistory) {
              this.history.setCurrentState(
                this.state,
                this.scene.getElementsIncludingDeleted(),
              );
            }
          },
        );
      }
    },
  );

  // Lifecycle

  private onBlur = withBatchedUpdates(() => {
    isHoldingSpace = false;
    this.setState({ isBindingEnabled: true });
  });

  private onUnload = () => {
    this.onBlur();
  };

  private disableEvent: EventListener = (event) => {
    event.preventDefault();
  };

  private resetHistory = () => {
    this.history.clear();
  };

  /**
   * Resets scene & history.
   * ! Do not use to clear scene user action !
   */
  private resetScene = withBatchedUpdates(
    (opts?: { resetLoadingState: boolean }) => {
      this.scene.replaceAllElements([]);
      this.setState((state) => ({
        ...getDefaultAppState(),
        isLoading: opts?.resetLoadingState ? false : state.isLoading,
        theme: this.state.theme,
      }));
      this.resetHistory();
    },
  );

  private initializeScene = async () => {
    if ("launchQueue" in window && "LaunchParams" in window) {
      (window as any).launchQueue.setConsumer(
        async (launchParams: { files: any[] }) => {
          if (!launchParams.files.length) {
            return;
          }
          const fileHandle = launchParams.files[0];
          const blob: Blob = await fileHandle.getFile();
          this.loadFileToCanvas(
            new File([blob], blob.name || "", { type: blob.type }),
            fileHandle,
          );
        },
      );
    }

    if (this.props.theme) {
      this.setState({ theme: this.props.theme });
    }
    if (!this.state.isLoading) {
      this.setState({ isLoading: true });
    }
    let initialData = null;
    try {
      initialData = (await this.props.initialData) || null;
      if (initialData?.libraryItems) {
        this.library
          .updateLibrary({
            libraryItems: initialData.libraryItems,
            merge: true,
          })
          .catch((error) => {
            console.error(error);
          });
      }
    } catch (error: any) {
      console.error(error);
      initialData = {
        appState: {
          errorMessage:
            error.message ||
            "Encountered an error during importing or restoring scene data",
        },
      };
    }
    const scene = restore(initialData, null, null);
    scene.appState = {
      ...scene.appState,
      theme: this.props.theme || scene.appState.theme,
      // we're falling back to current (pre-init) state when deciding
      // whether to open the library, to handle a case where we
      // update the state outside of initialData (e.g. when loading the app
      // with a library install link, which should auto-open the library)
      openSidebar: scene.appState?.openSidebar || this.state.openSidebar,
      activeTool:
        scene.appState.activeTool.type === "image"
          ? { ...scene.appState.activeTool, type: "selection" }
          : scene.appState.activeTool,
      isLoading: false,
      toast: this.state.toast,
    };
    if (initialData?.scrollToContent) {
      scene.appState = {
        ...scene.appState,
        ...calculateScrollCenter(
          scene.elements,
          {
            ...scene.appState,
            width: this.state.width,
            height: this.state.height,
            offsetTop: this.state.offsetTop,
            offsetLeft: this.state.offsetLeft,
          },
          null,
        ),
      };
    }

    // FontFaceSet loadingdone event we listen on may not always fire
    // (looking at you Safari), so on init we manually load fonts for current
    // text elements on canvas, and rerender them once done. This also
    // seems faster even in browsers that do fire the loadingdone event.
    this.fonts.loadFontsForElements(scene.elements);

    this.resetHistory();
    this.syncActionResult({
      ...scene,
      commitToHistory: true,
    });
  };

  private refreshDeviceState = (container: HTMLDivElement) => {
    const { width, height } = container.getBoundingClientRect();
    const sidebarBreakpoint =
      this.props.UIOptions.dockedSidebarBreakpoint != null
        ? this.props.UIOptions.dockedSidebarBreakpoint
        : MQ_RIGHT_SIDEBAR_MIN_WIDTH;
    this.device = updateObject(this.device, {
      isSmScreen: width < MQ_SM_MAX_WIDTH,
      isMobile:
        width < MQ_MAX_WIDTH_PORTRAIT ||
        (height < MQ_MAX_HEIGHT_LANDSCAPE && width < MQ_MAX_WIDTH_LANDSCAPE),
      canDeviceFitSidebar: width > sidebarBreakpoint,
    });
  };

  public async componentDidMount() {
    this.unmounted = false;
    this.excalidrawContainerValue.container =
      this.excalidrawContainerRef.current;

    if (
      process.env.NODE_ENV === ENV.TEST ||
      process.env.NODE_ENV === ENV.DEVELOPMENT
    ) {
      const setState = this.setState.bind(this);
      Object.defineProperties(window.h, {
        state: {
          configurable: true,
          get: () => {
            return this.state;
          },
        },
        setState: {
          configurable: true,
          value: (...args: Parameters<typeof setState>) => {
            return this.setState(...args);
          },
        },
        app: {
          configurable: true,
          value: this,
        },
        history: {
          configurable: true,
          value: this.history,
        },
      });
    }

    this.scene.addCallback(this.onSceneUpdated);
    this.addEventListeners();

    if (this.excalidrawContainerRef.current) {
      this.focusContainer();
    }

    if (
      this.excalidrawContainerRef.current &&
      // bounding rects don't work in tests so updating
      // the state on init would result in making the test enviro run
      // in mobile breakpoint (0 width/height), making everything fail
      process.env.NODE_ENV !== "test"
    ) {
      this.refreshDeviceState(this.excalidrawContainerRef.current);
    }

    if ("ResizeObserver" in window && this.excalidrawContainerRef?.current) {
      this.resizeObserver = new ResizeObserver(() => {
        THROTTLE_NEXT_RENDER = false;
        // recompute device dimensions state
        // ---------------------------------------------------------------------
        this.refreshDeviceState(this.excalidrawContainerRef.current!);
        // refresh offsets
        // ---------------------------------------------------------------------
        this.updateDOMRect();
      });
      this.resizeObserver?.observe(this.excalidrawContainerRef.current);
    } else if (window.matchMedia) {
      const mdScreenQuery = window.matchMedia(
        `(max-width: ${MQ_MAX_WIDTH_PORTRAIT}px), (max-height: ${MQ_MAX_HEIGHT_LANDSCAPE}px) and (max-width: ${MQ_MAX_WIDTH_LANDSCAPE}px)`,
      );
      const smScreenQuery = window.matchMedia(
        `(max-width: ${MQ_SM_MAX_WIDTH}px)`,
      );
      const canDeviceFitSidebarMediaQuery = window.matchMedia(
        `(min-width: ${
          // NOTE this won't update if a different breakpoint is supplied
          // after mount
          this.props.UIOptions.dockedSidebarBreakpoint != null
            ? this.props.UIOptions.dockedSidebarBreakpoint
            : MQ_RIGHT_SIDEBAR_MIN_WIDTH
        }px)`,
      );
      const handler = () => {
        this.excalidrawContainerRef.current!.getBoundingClientRect();
        this.device = updateObject(this.device, {
          isSmScreen: smScreenQuery.matches,
          isMobile: mdScreenQuery.matches,
          canDeviceFitSidebar: canDeviceFitSidebarMediaQuery.matches,
        });
      };
      mdScreenQuery.addListener(handler);
      this.detachIsMobileMqHandler = () =>
        mdScreenQuery.removeListener(handler);
    }

    const searchParams = new URLSearchParams(window.location.search.slice(1));

    if (searchParams.has("web-share-target")) {
      // Obtain a file that was shared via the Web Share Target API.
      this.restoreFileFromShare();
    } else {
      this.updateDOMRect(this.initializeScene);
    }
  }

  public componentWillUnmount() {
    this.files = {};
    this.imageCache.clear();
    this.resizeObserver?.disconnect();
    this.unmounted = true;
    this.removeEventListeners();
    this.scene.destroy();
    clearTimeout(touchTimeout);
    touchTimeout = 0;
  }

  private onResize = withBatchedUpdates(() => {
    this.scene
      .getElementsIncludingDeleted()
      .forEach((element) => invalidateShapeForElement(element));
    this.setState({});
  });

  private removeEventListeners() {
    document.removeEventListener(EVENT.POINTER_UP, this.removePointer);
    document.removeEventListener(EVENT.COPY, this.onCopy);
    document.removeEventListener(EVENT.PASTE, this.pasteFromClipboard);
    document.removeEventListener(EVENT.CUT, this.onCut);
    this.excalidrawContainerRef.current?.removeEventListener(
      EVENT.WHEEL,
      this.onWheel,
    );
    this.nearestScrollableContainer?.removeEventListener(
      EVENT.SCROLL,
      this.onScroll,
    );
    document.removeEventListener(EVENT.KEYDOWN, this.onKeyDown, false);
    document.removeEventListener(
      EVENT.MOUSE_MOVE,
      this.updateCurrentCursorPosition,
      false,
    );
    document.removeEventListener(EVENT.KEYUP, this.onKeyUp);
    window.removeEventListener(EVENT.RESIZE, this.onResize, false);
    window.removeEventListener(EVENT.UNLOAD, this.onUnload, false);
    window.removeEventListener(EVENT.BLUR, this.onBlur, false);
    this.excalidrawContainerRef.current?.removeEventListener(
      EVENT.DRAG_OVER,
      this.disableEvent,
      false,
    );
    this.excalidrawContainerRef.current?.removeEventListener(
      EVENT.DROP,
      this.disableEvent,
      false,
    );

    document.removeEventListener(
      EVENT.GESTURE_START,
      this.onGestureStart as any,
      false,
    );
    document.removeEventListener(
      EVENT.GESTURE_CHANGE,
      this.onGestureChange as any,
      false,
    );
    document.removeEventListener(
      EVENT.GESTURE_END,
      this.onGestureEnd as any,
      false,
    );

    this.detachIsMobileMqHandler?.();
  }

  private addEventListeners() {
    this.removeEventListeners();
    document.addEventListener(EVENT.POINTER_UP, this.removePointer); // #3553
    document.addEventListener(EVENT.COPY, this.onCopy);
    this.excalidrawContainerRef.current?.addEventListener(
      EVENT.WHEEL,
      this.onWheel,
      { passive: false },
    );

    if (this.props.handleKeyboardGlobally) {
      document.addEventListener(EVENT.KEYDOWN, this.onKeyDown, false);
    }
    document.addEventListener(EVENT.KEYUP, this.onKeyUp, { passive: true });
    document.addEventListener(
      EVENT.MOUSE_MOVE,
      this.updateCurrentCursorPosition,
    );
    // rerender text elements on font load to fix #637 && #1553
    document.fonts?.addEventListener?.("loadingdone", (event) => {
      const loadedFontFaces = (event as FontFaceSetLoadEvent).fontfaces;
      this.fonts.onFontsLoaded(loadedFontFaces);
    });

    // Safari-only desktop pinch zoom
    document.addEventListener(
      EVENT.GESTURE_START,
      this.onGestureStart as any,
      false,
    );
    document.addEventListener(
      EVENT.GESTURE_CHANGE,
      this.onGestureChange as any,
      false,
    );
    document.addEventListener(
      EVENT.GESTURE_END,
      this.onGestureEnd as any,
      false,
    );
    if (this.state.viewModeEnabled) {
      return;
    }

    document.addEventListener(EVENT.PASTE, this.pasteFromClipboard);
    document.addEventListener(EVENT.CUT, this.onCut);
    if (this.props.detectScroll) {
      this.nearestScrollableContainer = getNearestScrollableContainer(
        this.excalidrawContainerRef.current!,
      );
      this.nearestScrollableContainer.addEventListener(
        EVENT.SCROLL,
        this.onScroll,
      );
    }
    window.addEventListener(EVENT.RESIZE, this.onResize, false);
    window.addEventListener(EVENT.UNLOAD, this.onUnload, false);
    window.addEventListener(EVENT.BLUR, this.onBlur, false);
    this.excalidrawContainerRef.current?.addEventListener(
      EVENT.DRAG_OVER,
      this.disableEvent,
      false,
    );
    this.excalidrawContainerRef.current?.addEventListener(
      EVENT.DROP,
      this.disableEvent,
      false,
    );
  }

  componentDidUpdate(prevProps: AppProps, prevState: AppState) {
    if (
      !this.state.showWelcomeScreen &&
      !this.scene.getElementsIncludingDeleted().length
    ) {
      this.setState({ showWelcomeScreen: true });
    }

    if (
      this.excalidrawContainerRef.current &&
      prevProps.UIOptions.dockedSidebarBreakpoint !==
        this.props.UIOptions.dockedSidebarBreakpoint
    ) {
      this.refreshDeviceState(this.excalidrawContainerRef.current);
    }

    if (
      prevState.scrollX !== this.state.scrollX ||
      prevState.scrollY !== this.state.scrollY
    ) {
      this.props?.onScrollChange?.(this.state.scrollX, this.state.scrollY);
    }

    if (
      Object.keys(this.state.selectedElementIds).length &&
      isEraserActive(this.state)
    ) {
      this.setState({
        activeTool: updateActiveTool(this.state, { type: "selection" }),
      });
    }
    if (
      this.state.activeTool.type === "eraser" &&
      prevState.theme !== this.state.theme
    ) {
      setEraserCursor(this.canvas, this.state.theme);
    }
    // Hide hyperlink popup if shown when element type is not selection
    if (
      prevState.activeTool.type === "selection" &&
      this.state.activeTool.type !== "selection" &&
      this.state.showHyperlinkPopup
    ) {
      this.setState({ showHyperlinkPopup: false });
    }
    if (prevProps.langCode !== this.props.langCode) {
      this.updateLanguage();
    }

    if (prevProps.viewModeEnabled !== this.props.viewModeEnabled) {
      this.setState({ viewModeEnabled: !!this.props.viewModeEnabled });
    }

    if (prevState.viewModeEnabled !== this.state.viewModeEnabled) {
      this.addEventListeners();
      this.deselectElements();
    }

    if (prevProps.zenModeEnabled !== this.props.zenModeEnabled) {
      this.setState({ zenModeEnabled: !!this.props.zenModeEnabled });
    }

    if (prevProps.theme !== this.props.theme && this.props.theme) {
      this.setState({ theme: this.props.theme });
    }

    if (prevProps.gridModeEnabled !== this.props.gridModeEnabled) {
      this.setState({
        gridSize: this.props.gridModeEnabled ? GRID_SIZE : null,
      });
    }

    if (this.props.name && prevProps.name !== this.props.name) {
      this.setState({
        name: this.props.name,
      });
    }

    this.excalidrawContainerRef.current?.classList.toggle(
      "theme--dark",
      this.state.theme === "dark",
    );

    if (
      this.state.editingLinearElement &&
      !this.state.selectedElementIds[this.state.editingLinearElement.elementId]
    ) {
      // defer so that the commitToHistory flag isn't reset via current update
      setTimeout(() => {
        // execute only if the condition still holds when the deferred callback
        // executes (it can be scheduled multiple times depending on how
        // many times the component renders)
        this.state.editingLinearElement &&
          this.actionManager.executeAction(actionFinalize);
      });
    }

    if (
      this.state.selectedLinearElement &&
      !this.state.selectedElementIds[this.state.selectedLinearElement.elementId]
    ) {
      // To make sure `selectedLinearElement` is in sync with `selectedElementIds`, however this shouldn't be needed once
      // we have a single API to update `selectedElementIds`
      this.setState({ selectedLinearElement: null });
    }

    const { multiElement } = prevState;
    if (
      prevState.activeTool !== this.state.activeTool &&
      multiElement != null &&
      isBindingEnabled(this.state) &&
      isBindingElement(multiElement, false)
    ) {
      maybeBindLinearElement(
        multiElement,
        this.state,
        this.scene,
        tupleToCoors(
          LinearElementEditor.getPointAtIndexGlobalCoordinates(
            multiElement,
            -1,
          ),
        ),
      );
    }
    this.renderScene();
    this.history.record(this.state, this.scene.getElementsIncludingDeleted());

    // Do not notify consumers if we're still loading the scene. Among other
    // potential issues, this fixes a case where the tab isn't focused during
    // init, which would trigger onChange with empty elements, which would then
    // override whatever is in localStorage currently.
    if (!this.state.isLoading) {
      this.props.onChange?.(
        this.scene.getElementsIncludingDeleted(),
        this.state,
        this.files,
      );
    }
  }

  private renderScene = () => {
    const cursorButton: {
      [id: string]: string | undefined;
    } = {};
    const pointerViewportCoords: RenderConfig["remotePointerViewportCoords"] =
      {};
    const remoteSelectedElementIds: RenderConfig["remoteSelectedElementIds"] =
      {};
    const pointerUsernames: { [id: string]: string } = {};
    const pointerUserStates: { [id: string]: string } = {};
    this.state.collaborators.forEach((user, socketId) => {
      if (user.selectedElementIds) {
        for (const id of Object.keys(user.selectedElementIds)) {
          if (!(id in remoteSelectedElementIds)) {
            remoteSelectedElementIds[id] = [];
          }
          remoteSelectedElementIds[id].push(socketId);
        }
      }
      if (!user.pointer) {
        return;
      }
      if (user.username) {
        pointerUsernames[socketId] = user.username;
      }
      if (user.userState) {
        pointerUserStates[socketId] = user.userState;
      }
      pointerViewportCoords[socketId] = sceneCoordsToViewportCoords(
        {
          sceneX: user.pointer.x,
          sceneY: user.pointer.y,
        },
        this.state,
      );
      cursorButton[socketId] = user.button;
    });
    const refresh = () => {
      // If a scene refresh is cued, restart the countdown.
      // This way we are not calling this.setState({}) once per
      // ExcalidrawElement. The countdown improves performance
      // when there are large numbers of ExcalidrawElements
      // executing this refresh() callback.
      if (refreshTimer !== 0) {
        window.clearTimeout(refreshTimer);
      }
      refreshTimer = window.setTimeout(() => {
        this.refresh();
        window.clearTimeout(refreshTimer);
      }, 50);
    };
    const renderingElements = this.scene
      .getNonDeletedElements()
      .filter((element) => {
        if (isImageElement(element)) {
          if (
            // not placed on canvas yet (but in elements array)
            this.state.pendingImageElementId === element.id
          ) {
            return false;
          }
        }
        // don't render text element that's being currently edited (it's
        // rendered on remote only)
        return (
          !this.state.editingElement ||
          this.state.editingElement.type !== "text" ||
          element.id !== this.state.editingElement.id
        );
      });

    const selectionColor = getComputedStyle(
      document.querySelector(".excalidraw")!,
    ).getPropertyValue("--color-selection");

    renderScene(
      {
        elements: renderingElements,
        appState: this.state,
        scale: window.devicePixelRatio,
        rc: this.rc!,
        canvas: this.canvas!,
        renderConfig: {
          selectionColor,
          scrollX: this.state.scrollX,
          scrollY: this.state.scrollY,
          viewBackgroundColor: this.state.viewBackgroundColor,
          zoom: this.state.zoom,
          remotePointerViewportCoords: pointerViewportCoords,
          remotePointerButton: cursorButton,
          remoteSelectedElementIds,
          remotePointerUsernames: pointerUsernames,
          remotePointerUserStates: pointerUserStates,
          shouldCacheIgnoreZoom: this.state.shouldCacheIgnoreZoom,
          theme: this.state.theme,
          imageCache: this.imageCache,
          isExporting: false,
          renderScrollbars: !this.device.isMobile,
          renderCb: refresh,
        },
        callback: ({ atLeastOneVisibleElement, scrollBars }) => {
          if (scrollBars) {
            currentScrollBars = scrollBars;
          }
          const scrolledOutside =
            // hide when editing text
            isTextElement(this.state.editingElement)
              ? false
              : !atLeastOneVisibleElement && renderingElements.length > 0;
          if (this.state.scrolledOutside !== scrolledOutside) {
            this.setState({ scrolledOutside });
          }

          this.scheduleImageRefresh();
        },
      },
      THROTTLE_NEXT_RENDER && window.EXCALIDRAW_THROTTLE_RENDER === true,
    );

    if (!THROTTLE_NEXT_RENDER) {
      THROTTLE_NEXT_RENDER = true;
    }
  };

  private onScroll = debounce(() => {
    const { offsetTop, offsetLeft } = this.getCanvasOffsets();
    this.setState((state) => {
      if (state.offsetLeft === offsetLeft && state.offsetTop === offsetTop) {
        return null;
      }
      return { offsetTop, offsetLeft };
    });
  }, SCROLL_TIMEOUT);

  // Copy/paste

  private onCut = withBatchedUpdates((event: ClipboardEvent) => {
    const isExcalidrawActive = this.excalidrawContainerRef.current?.contains(
      document.activeElement,
    );
    if (!isExcalidrawActive || isWritableElement(event.target)) {
      return;
    }
    this.cutAll();
    event.preventDefault();
    event.stopPropagation();
  });

  private onCopy = withBatchedUpdates((event: ClipboardEvent) => {
    const isExcalidrawActive = this.excalidrawContainerRef.current?.contains(
      document.activeElement,
    );
    if (!isExcalidrawActive || isWritableElement(event.target)) {
      return;
    }
    this.copyAll();
    event.preventDefault();
    event.stopPropagation();
  });

  private cutAll = () => {
    this.actionManager.executeAction(actionCut, "keyboard");
  };

  private copyAll = () => {
    this.actionManager.executeAction(actionCopy, "keyboard");
  };

  private static resetTapTwice() {
    didTapTwice = false;
  }

  private onTapStart = (event: TouchEvent) => {
    // fix for Apple Pencil Scribble
    // On Android, preventing the event would disable contextMenu on tap-hold
    if (!isAndroid) {
      event.preventDefault();
    }

    if (!didTapTwice) {
      didTapTwice = true;
      clearTimeout(tappedTwiceTimer);
      tappedTwiceTimer = window.setTimeout(
        App.resetTapTwice,
        TAP_TWICE_TIMEOUT,
      );
      return;
    }
    // insert text only if we tapped twice with a single finger
    // event.touches.length === 1 will also prevent inserting text when user's zooming
    if (didTapTwice && event.touches.length === 1) {
      const [touch] = event.touches;
      // @ts-ignore
      this.handleCanvasDoubleClick({
        clientX: touch.clientX,
        clientY: touch.clientY,
      });
      didTapTwice = false;
      clearTimeout(tappedTwiceTimer);
    }
    if (isAndroid) {
      event.preventDefault();
    }

    if (event.touches.length === 2) {
      this.setState({
        selectedElementIds: {},
      });
    }
  };

  private onTapEnd = (event: TouchEvent) => {
    this.resetContextMenuTimer();
    if (event.touches.length > 0) {
      this.setState({
        previousSelectedElementIds: {},
        selectedElementIds: this.state.previousSelectedElementIds,
      });
    } else {
      gesture.pointers.clear();
    }
  };

  public pasteFromClipboard = withBatchedUpdates(
    async (event: ClipboardEvent | null) => {
      const isPlainPaste = !!(IS_PLAIN_PASTE && event);

      // #686
      const target = document.activeElement;
      const isExcalidrawActive =
        this.excalidrawContainerRef.current?.contains(target);
      if (event && !isExcalidrawActive) {
        return;
      }

      const elementUnderCursor = document.elementFromPoint(cursorX, cursorY);
      if (
        event &&
        (!(elementUnderCursor instanceof HTMLCanvasElement) ||
          isWritableElement(target))
      ) {
        return;
      }

      // must be called in the same frame (thus before any awaits) as the paste
      // event else some browsers (FF...) will clear the clipboardData
      // (something something security)
      let file = event?.clipboardData?.files[0];

      const data = await parseClipboard(event, isPlainPaste, this.state);

      if (!file && data.text && !isPlainPaste) {
        const string = data.text.trim();
        if (string.startsWith("<svg") && string.endsWith("</svg>")) {
          // ignore SVG validation/normalization which will be done during image
          // initialization
          file = SVGStringToFile(string);
        }
      }

      // prefer spreadsheet data over image file (MS Office/Libre Office)
      if (isSupportedImageFile(file) && !data.spreadsheet) {
        const { x: sceneX, y: sceneY } = viewportCoordsToSceneCoords(
          { clientX: cursorX, clientY: cursorY },
          this.state,
        );

        const imageElement = this.createImageElement({ sceneX, sceneY });
        this.insertImageElement(imageElement, file);
        this.initializeImageDimensions(imageElement);
        this.setState({ selectedElementIds: { [imageElement.id]: true } });

        return;
      }

      if (this.props.onPaste) {
        try {
          if ((await this.props.onPaste(data, event)) === false) {
            return;
          }
        } catch (error: any) {
          console.error(error);
        }
      }

      if (data.errorMessage) {
        this.setState({ errorMessage: data.errorMessage });
      } else if (data.spreadsheet && !isPlainPaste) {
        this.setState({
          pasteDialog: {
            data: data.spreadsheet,
            shown: true,
          },
        });
      } else if (data.elements) {
        // TODO remove formatting from elements if isPlainPaste
        this.addElementsFromPasteOrLibrary({
          elements: data.elements,
          files: data.files || null,
          position: "cursor",
        });
      } else if (data.text) {
        this.addTextFromPaste(data.text, isPlainPaste);
      }
      this.setActiveTool({ type: "selection" });
      event?.preventDefault();
    },
  );

  private addElementsFromPasteOrLibrary = (opts: {
    elements: readonly ExcalidrawElement[];
    files: BinaryFiles | null;
    position: { clientX: number; clientY: number } | "cursor" | "center";
  }) => {
    const elements = restoreElements(opts.elements, null);
    const [minX, minY, maxX, maxY] = getCommonBounds(elements);

    const elementsCenterX = distance(minX, maxX) / 2;
    const elementsCenterY = distance(minY, maxY) / 2;

    const clientX =
      typeof opts.position === "object"
        ? opts.position.clientX
        : opts.position === "cursor"
        ? cursorX
        : this.state.width / 2 + this.state.offsetLeft;
    const clientY =
      typeof opts.position === "object"
        ? opts.position.clientY
        : opts.position === "cursor"
        ? cursorY
        : this.state.height / 2 + this.state.offsetTop;

    const { x, y } = viewportCoordsToSceneCoords(
      { clientX, clientY },
      this.state,
    );

    const dx = x - elementsCenterX;
    const dy = y - elementsCenterY;
    const groupIdMap = new Map();

    const [gridX, gridY] = getGridPoint(dx, dy, this.state.gridSize);

    const oldIdToDuplicatedId = new Map();
    const newElements = elements.map((element) => {
      const newElement = duplicateElement(
        this.state.editingGroupId,
        groupIdMap,
        element,
        {
          x: element.x + gridX - minX,
          y: element.y + gridY - minY,
        },
      );
      oldIdToDuplicatedId.set(element.id, newElement.id);
      return newElement;
    });
    bindTextToShapeAfterDuplication(newElements, elements, oldIdToDuplicatedId);
    const nextElements = [
      ...this.scene.getElementsIncludingDeleted(),
      ...newElements,
    ];
    fixBindingsAfterDuplication(nextElements, elements, oldIdToDuplicatedId);

    if (opts.files) {
      this.files = { ...this.files, ...opts.files };
    }

    this.scene.replaceAllElements(nextElements);
    this.history.resumeRecording();

    this.setState(
      selectGroupsForSelectedElements(
        {
          ...this.state,
          // keep sidebar (presumably the library) open if it's docked and
          // can fit.
          //
          // Note, we should close the sidebar only if we're dropping items
          // from library, not when pasting from clipboard. Alas.
          openSidebar:
            this.state.openSidebar &&
            this.device.canDeviceFitSidebar &&
            this.state.isSidebarDocked
              ? this.state.openSidebar
              : null,
          selectedElementIds: newElements.reduce(
            (acc: Record<ExcalidrawElement["id"], true>, element) => {
              if (!isBoundToContainer(element)) {
                acc[element.id] = true;
              }
              return acc;
            },
            {},
          ),
          selectedGroupIds: {},
        },
        this.scene.getNonDeletedElements(),
      ),
      () => {
        if (opts.files) {
          this.addNewImagesToImageCache();
        }
      },
    );
    this.setActiveTool({ type: "selection" });
  };

  private addTextFromPaste(text: string, isPlainPaste = false) {
    const { x, y } = viewportCoordsToSceneCoords(
      { clientX: cursorX, clientY: cursorY },
      this.state,
    );

    const textElementProps = {
      x,
      y,
      strokeColor: this.state.currentItemStrokeColor,
      backgroundColor: this.state.currentItemBackgroundColor,
      fillStyle: this.state.currentItemFillStyle,
      strokeWidth: this.state.currentItemStrokeWidth,
      strokeStyle: this.state.currentItemStrokeStyle,
      roundness: null,
      roughness: this.state.currentItemRoughness,
      opacity: this.state.currentItemOpacity,
      text,
      fontSize: this.state.currentItemFontSize,
      fontFamily: this.state.currentItemFontFamily,
      textAlign: this.state.currentItemTextAlign,
      verticalAlign: DEFAULT_VERTICAL_ALIGN,
      ...selectSubtype(this.state, "text"),
      locked: false,
    };

    const LINE_GAP = 10;
    let currentY = y;

    const lines = isPlainPaste ? [text] : text.split("\n");
    const textElements = lines.reduce(
      (acc: ExcalidrawTextElement[], line, idx) => {
        const text = line.trim();

        if (text.length) {
          const element = newTextElement({
            ...textElementProps,
            x,
            y: currentY,
            text,
          });
          acc.push(element);
          currentY += element.height + LINE_GAP;
        } else {
          const prevLine = lines[idx - 1]?.trim();
          // add paragraph only if previous line was not empty, IOW don't add
          // more than one empty line
          if (prevLine) {
            const defaultLineHeight = getApproxLineHeight(
              getFontString({
                fontSize: textElementProps.fontSize,
                fontFamily: textElementProps.fontFamily,
              }),
            );

            currentY += defaultLineHeight + LINE_GAP;
          }
        }

        return acc;
      },
      [],
    );

    if (textElements.length === 0) {
      return;
    }

    this.scene.replaceAllElements([
      ...this.scene.getElementsIncludingDeleted(),
      ...textElements,
    ]);

    this.setState({
      selectedElementIds: Object.fromEntries(
        textElements.map((el) => [el.id, true]),
      ),
    });

    if (
      !isPlainPaste &&
      textElements.length > 1 &&
      PLAIN_PASTE_TOAST_SHOWN === false &&
      !this.device.isMobile
    ) {
      this.setToast({
        message: t("toast.pasteAsSingleElement", {
          shortcut: getShortcutKey("CtrlOrCmd+Shift+V"),
        }),
        duration: 5000,
      });
      PLAIN_PASTE_TOAST_SHOWN = true;
    }

    this.history.resumeRecording();
  }

  setAppState: React.Component<any, AppState>["setState"] = (
    state,
    callback,
  ) => {
    this.setState(state, callback);
  };

  removePointer = (event: React.PointerEvent<HTMLElement> | PointerEvent) => {
    if (touchTimeout) {
      this.resetContextMenuTimer();
    }

    gesture.pointers.delete(event.pointerId);
  };

  toggleLock = (source: "keyboard" | "ui" = "ui") => {
    if (!this.state.activeTool.locked) {
      trackEvent(
        "toolbar",
        "toggleLock",
        `${source} (${this.device.isMobile ? "mobile" : "desktop"})`,
      );
    }
    this.setState((prevState) => {
      return {
        activeTool: {
          ...prevState.activeTool,
          ...updateActiveTool(
            this.state,
            prevState.activeTool.locked
              ? { type: "selection" }
              : prevState.activeTool,
          ),
          locked: !prevState.activeTool.locked,
        },
      };
    });
  };

  togglePenMode = () => {
    this.setState((prevState) => {
      return {
        penMode: !prevState.penMode,
      };
    });
  };

  scrollToContent = (
    target:
      | ExcalidrawElement
      | readonly ExcalidrawElement[] = this.scene.getNonDeletedElements(),
  ) => {
    this.setState({
      ...calculateScrollCenter(
        Array.isArray(target) ? target : [target],
        this.state,
        this.canvas,
      ),
    });
  };

  setToast = (
    toast: {
      message: string;
      closable?: boolean;
      duration?: number;
    } | null,
  ) => {
    this.setState({ toast });
  };

  restoreFileFromShare = async () => {
    try {
      const webShareTargetCache = await caches.open("web-share-target");

      const response = await webShareTargetCache.match("shared-file");
      if (response) {
        const blob = await response.blob();
        const file = new File([blob], blob.name || "", { type: blob.type });
        this.loadFileToCanvas(file, null);
        await webShareTargetCache.delete("shared-file");
        window.history.replaceState(null, APP_NAME, window.location.pathname);
      }
    } catch (error: any) {
      this.setState({ errorMessage: error.message });
    }
  };

  /** adds supplied files to existing files in the appState */
  public addFiles: ExcalidrawImperativeAPI["addFiles"] = withBatchedUpdates(
    (files) => {
      const filesMap = files.reduce((acc, fileData) => {
        acc.set(fileData.id, fileData);
        return acc;
      }, new Map<FileId, BinaryFileData>());

      this.files = { ...this.files, ...Object.fromEntries(filesMap) };

      this.scene.getNonDeletedElements().forEach((element) => {
        if (
          isInitializedImageElement(element) &&
          filesMap.has(element.fileId)
        ) {
          this.imageCache.delete(element.fileId);
          invalidateShapeForElement(element);
        }
      });
      this.scene.informMutation();

      this.addNewImagesToImageCache();
    },
  );

  public updateScene = withBatchedUpdates(
    <K extends keyof AppState>(sceneData: {
      elements?: SceneData["elements"];
      appState?: Pick<AppState, K> | null;
      collaborators?: SceneData["collaborators"];
      commitToHistory?: SceneData["commitToHistory"];
    }) => {
      if (sceneData.commitToHistory) {
        this.history.resumeRecording();
      }

      if (sceneData.appState) {
        this.setState(sceneData.appState);
      }

      if (sceneData.elements) {
        this.scene.replaceAllElements(sceneData.elements);
      }

      if (sceneData.collaborators) {
        this.setState({ collaborators: sceneData.collaborators });
      }
    },
  );

  private onSceneUpdated = () => {
    this.setState({});
  };

  /**
   * @returns whether the menu was toggled on or off
   */
  public toggleMenu = (
    type: "library" | "customSidebar",
    force?: boolean,
  ): boolean => {
    if (type === "customSidebar" && !this.props.renderSidebar) {
      console.warn(
        `attempting to toggle "customSidebar", but no "props.renderSidebar" is defined`,
      );
      return false;
    }

    if (type === "library" || type === "customSidebar") {
      let nextValue;
      if (force === undefined) {
        nextValue = this.state.openSidebar === type ? null : type;
      } else {
        nextValue = force ? type : null;
      }
      this.setState({ openSidebar: nextValue });

      return !!nextValue;
    }

    return false;
  };

  private updateCurrentCursorPosition = withBatchedUpdates(
    (event: MouseEvent) => {
      cursorX = event.clientX;
      cursorY = event.clientY;
    },
  );

  // Input handling

  private onKeyDown = withBatchedUpdates(
    (event: React.KeyboardEvent | KeyboardEvent) => {
      // normalize `event.key` when CapsLock is pressed #2372

      if (
        "Proxy" in window &&
        ((!event.shiftKey && /^[A-Z]$/.test(event.key)) ||
          (event.shiftKey && /^[a-z]$/.test(event.key)))
      ) {
        event = new Proxy(event, {
          get(ev: any, prop) {
            const value = ev[prop];
            if (typeof value === "function") {
              // fix for Proxies hijacking `this`
              return value.bind(ev);
            }
            return prop === "key"
              ? // CapsLock inverts capitalization based on ShiftKey, so invert
                // it back
                event.shiftKey
                ? ev.key.toUpperCase()
                : ev.key.toLowerCase()
              : value;
          },
        });
      }

      if (event[KEYS.CTRL_OR_CMD] && event.key.toLowerCase() === KEYS.V) {
        IS_PLAIN_PASTE = event.shiftKey;
        clearTimeout(IS_PLAIN_PASTE_TIMER);
        // reset (100ms to be safe that we it runs after the ensuing
        // paste event). Though, technically unnecessary to reset since we
        // (re)set the flag before each paste event.
        IS_PLAIN_PASTE_TIMER = window.setTimeout(() => {
          IS_PLAIN_PASTE = false;
        }, 100);
      }

      // prevent browser zoom in input fields
      if (event[KEYS.CTRL_OR_CMD] && isWritableElement(event.target)) {
        if (event.code === CODES.MINUS || event.code === CODES.EQUAL) {
          event.preventDefault();
          return;
        }
      }

      // bail if
      if (
        // inside an input
        (isWritableElement(event.target) &&
          // unless pressing escape (finalize action)
          event.key !== KEYS.ESCAPE) ||
        // or unless using arrows (to move between buttons)
        (isArrowKey(event.key) && isInputLike(event.target))
      ) {
        return;
      }

      if (event.key === KEYS.QUESTION_MARK) {
        this.setState({
          openDialog: "help",
        });
        return;
      } else if (
        event.key.toLowerCase() === KEYS.E &&
        event.shiftKey &&
        event[KEYS.CTRL_OR_CMD]
      ) {
        this.setState({ openDialog: "imageExport" });
        return;
      }

      if (this.actionManager.handleKeyDown(event)) {
        return;
      }

      if (this.state.viewModeEnabled) {
        return;
      }

      if (event[KEYS.CTRL_OR_CMD] && this.state.isBindingEnabled) {
        this.setState({ isBindingEnabled: false });
      }

      if (event.key === KEYS.PAGE_UP || event.key === KEYS.PAGE_DOWN) {
        let offsetY = this.state.height / this.state.zoom.value;
        if (event.key === KEYS.PAGE_DOWN) {
          offsetY = -offsetY;
        }
        const scrollY = this.state.scrollY + offsetY;
        this.setState({ scrollY });
      }

      if (isArrowKey(event.key)) {
        const step =
          (this.state.gridSize &&
            (event.shiftKey
              ? ELEMENT_TRANSLATE_AMOUNT
              : this.state.gridSize)) ||
          (event.shiftKey
            ? ELEMENT_SHIFT_TRANSLATE_AMOUNT
            : ELEMENT_TRANSLATE_AMOUNT);

        const selectedElements = getSelectedElements(
          this.scene.getNonDeletedElements(),
          this.state,
          true,
        );

        let offsetX = 0;
        let offsetY = 0;

        if (event.key === KEYS.ARROW_LEFT) {
          offsetX = -step;
        } else if (event.key === KEYS.ARROW_RIGHT) {
          offsetX = step;
        } else if (event.key === KEYS.ARROW_UP) {
          offsetY = -step;
        } else if (event.key === KEYS.ARROW_DOWN) {
          offsetY = step;
        }

        selectedElements.forEach((element) => {
          mutateElement(element, {
            x: element.x + offsetX,
            y: element.y + offsetY,
          });

          updateBoundElements(element, {
            simultaneouslyUpdated: selectedElements,
          });
        });

        this.maybeSuggestBindingForAll(selectedElements);

        event.preventDefault();
      } else if (event.key === KEYS.ENTER) {
        const selectedElements = getSelectedElements(
          this.scene.getNonDeletedElements(),
          this.state,
        );
        if (selectedElements.length === 1) {
          const selectedElement = selectedElements[0];
          if (event[KEYS.CTRL_OR_CMD]) {
            if (isLinearElement(selectedElement)) {
              if (
                !this.state.editingLinearElement ||
                this.state.editingLinearElement.elementId !==
                  selectedElements[0].id
              ) {
                this.history.resumeRecording();
                this.setState({
                  editingLinearElement: new LinearElementEditor(
                    selectedElement,
                    this.scene,
                  ),
                });
              }
            }
          } else if (
            isTextElement(selectedElement) ||
            isValidTextContainer(selectedElement)
          ) {
            let container;
            if (!isTextElement(selectedElement)) {
              container = selectedElement as ExcalidrawTextContainer;
            }
            const midPoint = getContainerCenter(selectedElement, this.state);
            const sceneX = midPoint.x;
            const sceneY = midPoint.y;
            this.startTextEditing({
              sceneX,
              sceneY,
              container,
            });
            event.preventDefault();
            return;
          }
        }
      } else if (
        !event.ctrlKey &&
        !event.altKey &&
        !event.metaKey &&
        this.state.draggingElement === null
      ) {
        const shape = findShapeByKey(event.key);
        if (shape) {
          if (this.state.activeTool.type !== shape) {
            trackEvent(
              "toolbar",
              shape,
              `keyboard (${this.device.isMobile ? "mobile" : "desktop"})`,
            );
          }
          this.setActiveTool({ type: shape });
          event.stopPropagation();
        } else if (event.key === KEYS.Q) {
          this.toggleLock("keyboard");
          event.stopPropagation();
        }
      }
      if (event.key === KEYS.SPACE && gesture.pointers.size === 0) {
        isHoldingSpace = true;
        setCursor(this.canvas, CURSOR_TYPE.GRAB);
        event.preventDefault();
      }

      if (
        (event.key === KEYS.G || event.key === KEYS.S) &&
        !event.altKey &&
        !event[KEYS.CTRL_OR_CMD]
      ) {
        const selectedElements = getSelectedElements(
          this.scene.getNonDeletedElements(),
          this.state,
        );
        if (
          this.state.activeTool.type === "selection" &&
          !selectedElements.length
        ) {
          return;
        }

        if (
          event.key === KEYS.G &&
          (hasBackground(this.state.activeTool.type) ||
            selectedElements.some((element) => hasBackground(element.type)))
        ) {
          this.setState({ openPopup: "backgroundColorPicker" });
          event.stopPropagation();
        }
        if (event.key === KEYS.S) {
          this.setState({ openPopup: "strokeColorPicker" });
          event.stopPropagation();
        }
      }
    },
  );

  private onWheel = withBatchedUpdates((event: WheelEvent) => {
    // prevent browser pinch zoom on DOM elements
    if (!(event.target instanceof HTMLCanvasElement) && event.ctrlKey) {
      event.preventDefault();
    }
  });

  private onKeyUp = withBatchedUpdates((event: KeyboardEvent) => {
    if (event.key === KEYS.SPACE) {
      if (this.state.viewModeEnabled) {
        setCursor(this.canvas, CURSOR_TYPE.GRAB);
      } else if (this.state.activeTool.type === "selection") {
        resetCursor(this.canvas);
      } else {
        setCursorForShape(this.canvas, this.state);
        this.setState({
          selectedElementIds: {},
          selectedGroupIds: {},
          editingGroupId: null,
        });
      }
      isHoldingSpace = false;
    }
    if (!event[KEYS.CTRL_OR_CMD] && !this.state.isBindingEnabled) {
      this.setState({ isBindingEnabled: true });
    }
    if (isArrowKey(event.key)) {
      const selectedElements = getSelectedElements(
        this.scene.getNonDeletedElements(),
        this.state,
      );
      isBindingEnabled(this.state)
        ? bindOrUnbindSelectedElements(selectedElements)
        : unbindLinearElements(selectedElements);
      this.setState({ suggestedBindings: [] });
    }
  });

  private setActiveTool = (
    tool:
      | { type: typeof SHAPES[number]["value"] | "eraser" }
      | { type: "custom"; customType: string },
  ) => {
    const nextActiveTool = updateActiveTool(this.state, tool);
    if (!isHoldingSpace) {
      setCursorForShape(this.canvas, this.state);
    }
    if (isToolIcon(document.activeElement)) {
      this.focusContainer();
    }
    if (!isLinearElementType(nextActiveTool.type)) {
      this.setState({ suggestedBindings: [] });
    }
    if (nextActiveTool.type === "image") {
      this.onImageAction();
    }
    if (nextActiveTool.type !== "selection") {
      this.setState({
        activeTool: nextActiveTool,
        selectedElementIds: {},
        selectedGroupIds: {},
        editingGroupId: null,
      });
    } else {
      this.setState({ activeTool: nextActiveTool });
    }
  };

  private setCursor = (cursor: string) => {
    setCursor(this.canvas, cursor);
  };

  private resetCursor = () => {
    resetCursor(this.canvas);
  };
  /**
   * returns whether user is making a gesture with >= 2 fingers (points)
   * on o touch screen (not on a trackpad). Currently only relates to Darwin
   * (iOS/iPadOS,MacOS), but may work on other devices in the future if
   * GestureEvent is standardized.
   */
  private isTouchScreenMultiTouchGesture = () => {
    // we don't want to deselect when using trackpad, and multi-point gestures
    // only work on touch screens, so checking for >= pointers means we're on a
    // touchscreen
    return gesture.pointers.size >= 2;
  };

  // fires only on Safari
  private onGestureStart = withBatchedUpdates((event: GestureEvent) => {
    event.preventDefault();

    // we only want to deselect on touch screens because user may have selected
    // elements by mistake while zooming
    if (this.isTouchScreenMultiTouchGesture()) {
      this.setState({
        selectedElementIds: {},
      });
    }
    gesture.initialScale = this.state.zoom.value;
  });

  // fires only on Safari
  private onGestureChange = withBatchedUpdates((event: GestureEvent) => {
    event.preventDefault();

    // onGestureChange only has zoom factor but not the center.
    // If we're on iPad or iPhone, then we recognize multi-touch and will
    // zoom in at the right location in the touchmove handler
    // (handleCanvasPointerMove).
    //
    // On Macbook trackpad, we don't have those events so will zoom in at the
    // current location instead.
    //
    // As such, bail from this handler on touch devices.
    if (this.isTouchScreenMultiTouchGesture()) {
      return;
    }

    const initialScale = gesture.initialScale;
    if (initialScale) {
      this.setState((state) => ({
        ...getStateForZoom(
          {
            viewportX: cursorX,
            viewportY: cursorY,
            nextZoom: getNormalizedZoom(initialScale * event.scale),
          },
          state,
        ),
      }));
    }
  });

  // fires only on Safari
  private onGestureEnd = withBatchedUpdates((event: GestureEvent) => {
    event.preventDefault();
    // reselect elements only on touch screens (see onGestureStart)
    if (this.isTouchScreenMultiTouchGesture()) {
      this.setState({
        previousSelectedElementIds: {},
        selectedElementIds: this.state.previousSelectedElementIds,
      });
    }
    gesture.initialScale = null;
  });

  private handleTextWysiwyg(
    element: ExcalidrawTextElement,
    {
      isExistingElement = false,
    }: {
      isExistingElement?: boolean;
    },
  ) {
    const updateElement = (
      text: string,
      originalText: string,
      isDeleted: boolean,
    ) => {
      this.scene.replaceAllElements([
        ...this.scene.getElementsIncludingDeleted().map((_element) => {
          if (_element.id === element.id && isTextElement(_element)) {
            return updateTextElement(_element, {
              text,
              isDeleted,
              originalText,
            });
          }
          return _element;
        }),
      ]);
    };

    textWysiwyg({
      id: element.id,
      canvas: this.canvas,
      getViewportCoords: (x, y) => {
        const { x: viewportX, y: viewportY } = sceneCoordsToViewportCoords(
          {
            sceneX: x,
            sceneY: y,
          },
          this.state,
        );
        return [
          viewportX - this.state.offsetLeft,
          viewportY - this.state.offsetTop,
        ];
      },
      onChange: withBatchedUpdates((text) => {
        updateElement(text, text, false);
        if (isNonDeletedElement(element)) {
          updateBoundElements(element);
        }
      }),
      onSubmit: withBatchedUpdates(({ text, viaKeyboard, originalText }) => {
        const isDeleted = !text.trim();
        updateElement(text, originalText, isDeleted);
        // select the created text element only if submitting via keyboard
        // (when submitting via click it should act as signal to deselect)
        if (!isDeleted && viaKeyboard) {
          const elementIdToSelect = element.containerId
            ? element.containerId
            : element.id;
          this.setState((prevState) => ({
            selectedElementIds: {
              ...prevState.selectedElementIds,
              [elementIdToSelect]: true,
            },
          }));
        }
        if (isDeleted) {
          fixBindingsAfterDeletion(this.scene.getNonDeletedElements(), [
            element,
          ]);
        }
        if (!isDeleted || isExistingElement) {
          this.history.resumeRecording();
        }

        this.setState({
          draggingElement: null,
          editingElement: null,
        });
        if (this.state.activeTool.locked) {
          setCursorForShape(this.canvas, this.state);
        }

        this.focusContainer();
      }),
      element,
      excalidrawContainer: this.excalidrawContainerRef.current,
      app: this,
    });
    // deselect all other elements when inserting text
    this.deselectElements();

    // do an initial update to re-initialize element position since we were
    // modifying element's x/y for sake of editor (case: syncing to remote)
    updateElement(element.text, element.originalText, false);
  }

  private deselectElements() {
    this.setState({
      selectedElementIds: {},
      selectedGroupIds: {},
      editingGroupId: null,
    });
  }

  private getTextElementAtPosition(
    x: number,
    y: number,
  ): NonDeleted<ExcalidrawTextElement> | null {
    const element = this.getElementAtPosition(x, y, {
      includeBoundTextElement: true,
    });
    if (element && isTextElement(element) && !element.isDeleted) {
      return element;
    }
    return null;
  }

  private getElementAtPosition(
    x: number,
    y: number,
    opts?: {
      /** if true, returns the first selected element (with highest z-index)
        of all hit elements */
      preferSelected?: boolean;
      includeBoundTextElement?: boolean;
      includeLockedElements?: boolean;
    },
  ): NonDeleted<ExcalidrawElement> | null {
    const allHitElements = this.getElementsAtPosition(
      x,
      y,
      opts?.includeBoundTextElement,
      opts?.includeLockedElements,
    );
    if (allHitElements.length > 1) {
      if (opts?.preferSelected) {
        for (let index = allHitElements.length - 1; index > -1; index--) {
          if (this.state.selectedElementIds[allHitElements[index].id]) {
            return allHitElements[index];
          }
        }
      }
      const elementWithHighestZIndex =
        allHitElements[allHitElements.length - 1];
      // If we're hitting element with highest z-index only on its bounding box
      // while also hitting other element figure, the latter should be considered.
      return isHittingElementBoundingBoxWithoutHittingElement(
        elementWithHighestZIndex,
        this.state,
        x,
        y,
      )
        ? allHitElements[allHitElements.length - 2]
        : elementWithHighestZIndex;
    }
    if (allHitElements.length === 1) {
      return allHitElements[0];
    }
    return null;
  }

  private getElementsAtPosition(
    x: number,
    y: number,
    includeBoundTextElement: boolean = false,
    includeLockedElements: boolean = false,
  ): NonDeleted<ExcalidrawElement>[] {
    const elements =
      includeBoundTextElement && includeLockedElements
        ? this.scene.getNonDeletedElements()
        : this.scene
            .getNonDeletedElements()
            .filter(
              (element) =>
                (includeLockedElements || !element.locked) &&
                (includeBoundTextElement ||
                  !(isTextElement(element) && element.containerId)),
            );

    return getElementsAtPosition(elements, (element) =>
      hitTest(element, this.state, x, y),
    );
  }

  private startTextEditing = ({
    sceneX,
    sceneY,
    insertAtParentCenter = true,
    container,
  }: {
    /** X position to insert text at */
    sceneX: number;
    /** Y position to insert text at */
    sceneY: number;
    /** whether to attempt to insert at element center if applicable */
    insertAtParentCenter?: boolean;
    container?: ExcalidrawTextContainer | null;
  }) => {
    let shouldBindToContainer = false;

    let parentCenterPosition =
      insertAtParentCenter &&
      this.getTextWysiwygSnappedToCenterPosition(
        sceneX,
        sceneY,
        this.state,
        container,
      );
    if (container && parentCenterPosition) {
      shouldBindToContainer = true;
    }
    let existingTextElement: NonDeleted<ExcalidrawTextElement> | null = null;

    const selectedElements = getSelectedElements(
      this.scene.getNonDeletedElements(),
      this.state,
    );

    if (selectedElements.length === 1) {
      if (isTextElement(selectedElements[0])) {
        existingTextElement = selectedElements[0];
      } else if (container) {
        existingTextElement = getBoundTextElement(selectedElements[0]);
      } else {
        existingTextElement = this.getTextElementAtPosition(sceneX, sceneY);
      }
    } else {
      existingTextElement = this.getTextElementAtPosition(sceneX, sceneY);
    }

    if (
      !existingTextElement &&
      shouldBindToContainer &&
      container &&
      !isArrowElement(container)
    ) {
      const fontString = {
        fontSize: this.state.currentItemFontSize,
        fontFamily: this.state.currentItemFontFamily,
      };
      const minWidth = getApproxMinLineWidth(getFontString(fontString));
      const minHeight = getApproxMinLineHeight(getFontString(fontString));
      const containerDims = getContainerDims(container);
      const newHeight = Math.max(containerDims.height, minHeight);
      const newWidth = Math.max(containerDims.width, minWidth);
      mutateElement(container, { height: newHeight, width: newWidth });
      sceneX = container.x + newWidth / 2;
      sceneY = container.y + newHeight / 2;
      if (parentCenterPosition) {
        parentCenterPosition = this.getTextWysiwygSnappedToCenterPosition(
          sceneX,
          sceneY,
          this.state,
          container,
        );
      }
    }
    const element = existingTextElement
      ? existingTextElement
      : newTextElement({
          x: parentCenterPosition
            ? parentCenterPosition.elementCenterX
            : sceneX,
          y: parentCenterPosition
            ? parentCenterPosition.elementCenterY
            : sceneY,
          strokeColor: this.state.currentItemStrokeColor,
          backgroundColor: this.state.currentItemBackgroundColor,
          fillStyle: this.state.currentItemFillStyle,
          strokeWidth: this.state.currentItemStrokeWidth,
          strokeStyle: this.state.currentItemStrokeStyle,
          roughness: this.state.currentItemRoughness,
          opacity: this.state.currentItemOpacity,
          roundness: null,
          text: "",
          fontSize: this.state.currentItemFontSize,
          fontFamily: this.state.currentItemFontFamily,
          textAlign: parentCenterPosition
            ? "center"
            : this.state.currentItemTextAlign,
          verticalAlign: parentCenterPosition
            ? VERTICAL_ALIGN.MIDDLE
            : DEFAULT_VERTICAL_ALIGN,
          ...selectSubtype(this.state, "text"),
          containerId: shouldBindToContainer ? container?.id : undefined,
          groupIds: container?.groupIds ?? [],
          locked: false,
        });

    if (!existingTextElement && shouldBindToContainer && container) {
      mutateElement(container, {
        boundElements: (container.boundElements || []).concat({
          type: "text",
          id: element.id,
        }),
      });
    }
    this.setState({ editingElement: element });

    if (!existingTextElement) {
      if (container && shouldBindToContainer) {
        const containerIndex = this.scene.getElementIndex(container.id);
        this.scene.insertElementAtIndex(element, containerIndex + 1);
      } else {
        this.scene.replaceAllElements([
          ...this.scene.getElementsIncludingDeleted(),
          element,
        ]);
      }

      // case: creating new text not centered to parent element → offset Y
      // so that the text is centered to cursor position
      if (!parentCenterPosition) {
        mutateElement(element, {
          y: element.y - element.baseline / 2,
        });
      }
    }

    this.setState({
      editingElement: element,
    });

    this.handleTextWysiwyg(element, {
      isExistingElement: !!existingTextElement,
    });
  };

  private handleCanvasDoubleClick = (
    event: React.MouseEvent<HTMLCanvasElement>,
  ) => {
    // case: double-clicking with arrow/line tool selected would both create
    // text and enter multiElement mode
    if (this.state.multiElement) {
      return;
    }
    // we should only be able to double click when mode is selection
    if (this.state.activeTool.type !== "selection") {
      return;
    }

    const selectedElements = getSelectedElements(
      this.scene.getNonDeletedElements(),
      this.state,
    );

    if (selectedElements.length === 1 && isLinearElement(selectedElements[0])) {
      if (
        event[KEYS.CTRL_OR_CMD] &&
        (!this.state.editingLinearElement ||
          this.state.editingLinearElement.elementId !== selectedElements[0].id)
      ) {
        this.history.resumeRecording();
        this.setState({
          editingLinearElement: new LinearElementEditor(
            selectedElements[0],
            this.scene,
          ),
        });
        return;
      } else if (
        this.state.editingLinearElement &&
        this.state.editingLinearElement.elementId === selectedElements[0].id
      ) {
        return;
      }
    }

    resetCursor(this.canvas);

    let { x: sceneX, y: sceneY } = viewportCoordsToSceneCoords(
      event,
      this.state,
    );

    const selectedGroupIds = getSelectedGroupIds(this.state);

    if (selectedGroupIds.length > 0) {
      const hitElement = this.getElementAtPosition(sceneX, sceneY);

      const selectedGroupId =
        hitElement &&
        getSelectedGroupIdForElement(hitElement, this.state.selectedGroupIds);

      if (selectedGroupId) {
        this.setState((prevState) =>
          selectGroupsForSelectedElements(
            {
              ...prevState,
              editingGroupId: selectedGroupId,
              selectedElementIds: { [hitElement!.id]: true },
              selectedGroupIds: {},
            },
            this.scene.getNonDeletedElements(),
          ),
        );
        return;
      }
    }

    resetCursor(this.canvas);
    if (!event[KEYS.CTRL_OR_CMD] && !this.state.viewModeEnabled) {
      const container = getTextBindableContainerAtPosition(
        this.scene.getNonDeletedElements(),
        this.state,
        sceneX,
        sceneY,
      );
      if (container) {
        if (isArrowElement(container) || hasBoundTextElement(container)) {
          const midPoint = getContainerCenter(container, this.state);

          sceneX = midPoint.x;
          sceneY = midPoint.y;
        }
      }
      this.startTextEditing({
        sceneX,
        sceneY,
        insertAtParentCenter: !event.altKey,
        container,
      });
    }
  };

  private getElementLinkAtPosition = (
    scenePointer: Readonly<{ x: number; y: number }>,
    hitElement: NonDeletedExcalidrawElement | null,
  ): ExcalidrawElement | undefined => {
    // Reversing so we traverse the elements in decreasing order
    // of z-index
    const elements = this.scene.getNonDeletedElements().slice().reverse();
    let hitElementIndex = Infinity;

    return elements.find((element, index) => {
      if (hitElement && element.id === hitElement.id) {
        hitElementIndex = index;
      }
      return (
        element.link &&
        index <= hitElementIndex &&
        isPointHittingLinkIcon(
          element,
          this.state,
          [scenePointer.x, scenePointer.y],
          this.device.isMobile,
        )
      );
    });
  };

  private redirectToLink = (
    event: React.PointerEvent<HTMLCanvasElement>,
    isTouchScreen: boolean,
  ) => {
    const draggedDistance = distance2d(
      this.lastPointerDown!.clientX,
      this.lastPointerDown!.clientY,
      this.lastPointerUp!.clientX,
      this.lastPointerUp!.clientY,
    );
    if (
      !this.hitLinkElement ||
      // For touch screen allow dragging threshold else strict check
      (isTouchScreen && draggedDistance > DRAGGING_THRESHOLD) ||
      (!isTouchScreen && draggedDistance !== 0)
    ) {
      return;
    }
    const lastPointerDownCoords = viewportCoordsToSceneCoords(
      this.lastPointerDown!,
      this.state,
    );
    const lastPointerDownHittingLinkIcon = isPointHittingLinkIcon(
      this.hitLinkElement,
      this.state,
      [lastPointerDownCoords.x, lastPointerDownCoords.y],
      this.device.isMobile,
    );
    const lastPointerUpCoords = viewportCoordsToSceneCoords(
      this.lastPointerUp!,
      this.state,
    );
    const lastPointerUpHittingLinkIcon = isPointHittingLinkIcon(
      this.hitLinkElement,
      this.state,
      [lastPointerUpCoords.x, lastPointerUpCoords.y],
      this.device.isMobile,
    );
    if (lastPointerDownHittingLinkIcon && lastPointerUpHittingLinkIcon) {
      const url = this.hitLinkElement.link;
      if (url) {
        let customEvent;
        if (this.props.onLinkOpen) {
          customEvent = wrapEvent(EVENT.EXCALIDRAW_LINK, event.nativeEvent);
          this.props.onLinkOpen(this.hitLinkElement, customEvent);
        }
        if (!customEvent?.defaultPrevented) {
          const target = isLocalLink(url) ? "_self" : "_blank";
          const newWindow = window.open(undefined, target);
          // https://mathiasbynens.github.io/rel-noopener/
          if (newWindow) {
            newWindow.opener = null;
            newWindow.location = normalizeLink(url);
          }
        }
      }
    }
  };

  private handleCanvasPointerMove = (
    event: React.PointerEvent<HTMLCanvasElement>,
  ) => {
    this.savePointer(event.clientX, event.clientY, this.state.cursorButton);

    if (gesture.pointers.has(event.pointerId)) {
      gesture.pointers.set(event.pointerId, {
        x: event.clientX,
        y: event.clientY,
      });
    }

    const initialScale = gesture.initialScale;
    if (
      gesture.pointers.size === 2 &&
      gesture.lastCenter &&
      initialScale &&
      gesture.initialDistance
    ) {
      const center = getCenter(gesture.pointers);
      const deltaX = center.x - gesture.lastCenter.x;
      const deltaY = center.y - gesture.lastCenter.y;
      gesture.lastCenter = center;

      const distance = getDistance(Array.from(gesture.pointers.values()));
      const scaleFactor =
        this.state.activeTool.type === "freedraw" && this.state.penMode
          ? 1
          : distance / gesture.initialDistance;

      const nextZoom = scaleFactor
        ? getNormalizedZoom(initialScale * scaleFactor)
        : this.state.zoom.value;

      this.setState((state) => {
        const zoomState = getStateForZoom(
          {
            viewportX: center.x,
            viewportY: center.y,
            nextZoom,
          },
          state,
        );

        return {
          zoom: zoomState.zoom,
          scrollX: zoomState.scrollX + deltaX / nextZoom,
          scrollY: zoomState.scrollY + deltaY / nextZoom,
          shouldCacheIgnoreZoom: true,
        };
      });
      this.resetShouldCacheIgnoreZoomDebounced();
    } else {
      gesture.lastCenter =
        gesture.initialDistance =
        gesture.initialScale =
          null;
    }

    if (isHoldingSpace || isPanning || isDraggingScrollBar) {
      return;
    }

    const isPointerOverScrollBars = isOverScrollBars(
      currentScrollBars,
      event.clientX - this.state.offsetLeft,
      event.clientY - this.state.offsetTop,
    );
    const isOverScrollBar = isPointerOverScrollBars.isOverEither;
    if (!this.state.draggingElement && !this.state.multiElement) {
      if (isOverScrollBar) {
        resetCursor(this.canvas);
      } else {
        setCursorForShape(this.canvas, this.state);
      }
    }

    const scenePointer = viewportCoordsToSceneCoords(event, this.state);
    const { x: scenePointerX, y: scenePointerY } = scenePointer;

    if (
      this.state.editingLinearElement &&
      !this.state.editingLinearElement.isDragging
    ) {
      const editingLinearElement = LinearElementEditor.handlePointerMove(
        event,
        scenePointerX,
        scenePointerY,
        this.state,
      );

      if (
        editingLinearElement &&
        editingLinearElement !== this.state.editingLinearElement
      ) {
        // Since we are reading from previous state which is not possible with
        // automatic batching in React 18 hence using flush sync to synchronously
        // update the state. Check https://github.com/excalidraw/excalidraw/pull/5508 for more details.
        flushSync(() => {
          this.setState({
            editingLinearElement,
          });
        });
      }
      if (editingLinearElement?.lastUncommittedPoint != null) {
        this.maybeSuggestBindingAtCursor(scenePointer);
      } else {
        // causes stack overflow if not sync
        flushSync(() => {
          this.setState({ suggestedBindings: [] });
        });
      }
    }

    if (isBindingElementType(this.state.activeTool.type)) {
      // Hovering with a selected tool or creating new linear element via click
      // and point
      const { draggingElement } = this.state;
      if (isBindingElement(draggingElement, false)) {
        this.maybeSuggestBindingsForLinearElementAtCoords(
          draggingElement,
          [scenePointer],
          this.state.startBoundElement,
        );
      } else {
        this.maybeSuggestBindingAtCursor(scenePointer);
      }
    }

    if (this.state.multiElement) {
      const { multiElement } = this.state;
      const { x: rx, y: ry } = multiElement;

      const { points, lastCommittedPoint } = multiElement;
      const lastPoint = points[points.length - 1];

      setCursorForShape(this.canvas, this.state);

      if (lastPoint === lastCommittedPoint) {
        // if we haven't yet created a temp point and we're beyond commit-zone
        // threshold, add a point
        if (
          distance2d(
            scenePointerX - rx,
            scenePointerY - ry,
            lastPoint[0],
            lastPoint[1],
          ) >= LINE_CONFIRM_THRESHOLD
        ) {
          mutateElement(multiElement, {
            points: [...points, [scenePointerX - rx, scenePointerY - ry]],
          });
        } else {
          setCursor(this.canvas, CURSOR_TYPE.POINTER);
          // in this branch, we're inside the commit zone, and no uncommitted
          // point exists. Thus do nothing (don't add/remove points).
        }
      } else if (
        points.length > 2 &&
        lastCommittedPoint &&
        distance2d(
          scenePointerX - rx,
          scenePointerY - ry,
          lastCommittedPoint[0],
          lastCommittedPoint[1],
        ) < LINE_CONFIRM_THRESHOLD
      ) {
        setCursor(this.canvas, CURSOR_TYPE.POINTER);
        mutateElement(multiElement, {
          points: points.slice(0, -1),
        });
      } else {
        const [gridX, gridY] = getGridPoint(
          scenePointerX,
          scenePointerY,
          this.state.gridSize,
        );

        const [lastCommittedX, lastCommittedY] =
          multiElement?.lastCommittedPoint ?? [0, 0];

        let dxFromLastCommitted = gridX - rx - lastCommittedX;
        let dyFromLastCommitted = gridY - ry - lastCommittedY;

        if (shouldRotateWithDiscreteAngle(event)) {
          ({ width: dxFromLastCommitted, height: dyFromLastCommitted } =
            getLockedLinearCursorAlignSize(
              // actual coordinate of the last committed point
              lastCommittedX + rx,
              lastCommittedY + ry,
              // cursor-grid coordinate
              gridX,
              gridY,
            ));
        }

        if (isPathALoop(points, this.state.zoom.value)) {
          setCursor(this.canvas, CURSOR_TYPE.POINTER);
        }
        // update last uncommitted point
        mutateElement(multiElement, {
          points: [
            ...points.slice(0, -1),
            [
              lastCommittedX + dxFromLastCommitted,
              lastCommittedY + dyFromLastCommitted,
            ],
          ],
        });
      }

      return;
    }

    const hasDeselectedButton = Boolean(event.buttons);
    if (
      hasDeselectedButton ||
      (this.state.activeTool.type !== "selection" &&
        this.state.activeTool.type !== "text" &&
        this.state.activeTool.type !== "eraser")
    ) {
      return;
    }

    const elements = this.scene.getNonDeletedElements();

    const selectedElements = getSelectedElements(elements, this.state);
    if (
      selectedElements.length === 1 &&
      !isOverScrollBar &&
      !this.state.editingLinearElement
    ) {
      const elementWithTransformHandleType = getElementWithTransformHandleType(
        elements,
        this.state,
        scenePointerX,
        scenePointerY,
        this.state.zoom,
        event.pointerType,
      );
      if (
        elementWithTransformHandleType &&
        elementWithTransformHandleType.transformHandleType
      ) {
        setCursor(
          this.canvas,
          getCursorForResizingElement(elementWithTransformHandleType),
        );
        return;
      }
    } else if (selectedElements.length > 1 && !isOverScrollBar) {
      const transformHandleType = getTransformHandleTypeFromCoords(
        getCommonBounds(selectedElements),
        scenePointerX,
        scenePointerY,
        this.state.zoom,
        event.pointerType,
      );
      if (transformHandleType) {
        setCursor(
          this.canvas,
          getCursorForResizingElement({
            transformHandleType,
          }),
        );
        return;
      }
    }

    const hitElement = this.getElementAtPosition(
      scenePointer.x,
      scenePointer.y,
    );
    this.hitLinkElement = this.getElementLinkAtPosition(
      scenePointer,
      hitElement,
    );
    if (isEraserActive(this.state)) {
      return;
    }
    if (
      this.hitLinkElement &&
      !this.state.selectedElementIds[this.hitLinkElement.id]
    ) {
      setCursor(this.canvas, CURSOR_TYPE.POINTER);
      showHyperlinkTooltip(this.hitLinkElement, this.state);
    } else {
      hideHyperlinkToolip();
      if (
        hitElement &&
        hitElement.link &&
        this.state.selectedElementIds[hitElement.id] &&
        !this.state.contextMenu &&
        !this.state.showHyperlinkPopup
      ) {
        this.setState({ showHyperlinkPopup: "info" });
      } else if (this.state.activeTool.type === "text") {
        setCursor(
          this.canvas,
          isTextElement(hitElement) ? CURSOR_TYPE.TEXT : CURSOR_TYPE.CROSSHAIR,
        );
      } else if (this.state.viewModeEnabled) {
        setCursor(this.canvas, CURSOR_TYPE.GRAB);
      } else if (isOverScrollBar) {
        setCursor(this.canvas, CURSOR_TYPE.AUTO);
      } else if (this.state.selectedLinearElement) {
        this.handleHoverSelectedLinearElement(
          this.state.selectedLinearElement,
          scenePointerX,
          scenePointerY,
        );
      } else if (
        // if using cmd/ctrl, we're not dragging
        !event[KEYS.CTRL_OR_CMD]
      ) {
        if (
          (hitElement ||
            this.isHittingCommonBoundingBoxOfSelectedElements(
              scenePointer,
              selectedElements,
            )) &&
          !hitElement?.locked
        ) {
          setCursor(this.canvas, CURSOR_TYPE.MOVE);
        }
      } else {
        setCursor(this.canvas, CURSOR_TYPE.AUTO);
      }
    }
  };

  private handleEraser = (
    event: PointerEvent,
    pointerDownState: PointerDownState,
    scenePointer: { x: number; y: number },
  ) => {
    const updateElementIds = (elements: ExcalidrawElement[]) => {
      elements.forEach((element) => {
        if (element.locked) {
          return;
        }

        idsToUpdate.push(element.id);
        if (event.altKey) {
          if (
            pointerDownState.elementIdsToErase[element.id] &&
            pointerDownState.elementIdsToErase[element.id].erase
          ) {
            pointerDownState.elementIdsToErase[element.id].erase = false;
          }
        } else if (!pointerDownState.elementIdsToErase[element.id]) {
          pointerDownState.elementIdsToErase[element.id] = {
            erase: true,
            opacity: element.opacity,
          };
        }
      });
    };

    const idsToUpdate: Array<string> = [];

    const distance = distance2d(
      pointerDownState.lastCoords.x,
      pointerDownState.lastCoords.y,
      scenePointer.x,
      scenePointer.y,
    );
    const threshold = 10 / this.state.zoom.value;
    const point = { ...pointerDownState.lastCoords };
    let samplingInterval = 0;
    while (samplingInterval <= distance) {
      const hitElements = this.getElementsAtPosition(point.x, point.y);
      updateElementIds(hitElements);

      // Exit since we reached current point
      if (samplingInterval === distance) {
        break;
      }

      // Calculate next point in the line at a distance of sampling interval
      samplingInterval = Math.min(samplingInterval + threshold, distance);

      const distanceRatio = samplingInterval / distance;
      const nextX =
        (1 - distanceRatio) * point.x + distanceRatio * scenePointer.x;
      const nextY =
        (1 - distanceRatio) * point.y + distanceRatio * scenePointer.y;
      point.x = nextX;
      point.y = nextY;
    }

    const elements = this.scene.getElementsIncludingDeleted().map((ele) => {
      const id =
        isBoundToContainer(ele) && idsToUpdate.includes(ele.containerId)
          ? ele.containerId
          : ele.id;
      if (idsToUpdate.includes(id)) {
        if (event.altKey) {
          if (
            pointerDownState.elementIdsToErase[id] &&
            pointerDownState.elementIdsToErase[id].erase === false
          ) {
            return newElementWith(ele, {
              opacity: pointerDownState.elementIdsToErase[id].opacity,
            });
          }
        } else {
          return newElementWith(ele, {
            opacity: ELEMENT_READY_TO_ERASE_OPACITY,
          });
        }
      }
      return ele;
    });

    this.scene.replaceAllElements(elements);

    pointerDownState.lastCoords.x = scenePointer.x;
    pointerDownState.lastCoords.y = scenePointer.y;
  };
  // set touch moving for mobile context menu
  private handleTouchMove = (event: React.TouchEvent<HTMLCanvasElement>) => {
    invalidateContextMenu = true;
  };

  handleHoverSelectedLinearElement(
    linearElementEditor: LinearElementEditor,
    scenePointerX: number,
    scenePointerY: number,
  ) {
    const element = LinearElementEditor.getElement(
      linearElementEditor.elementId,
    );

    const boundTextElement = getBoundTextElement(element);

    if (!element) {
      return;
    }
    if (this.state.selectedLinearElement) {
      let hoverPointIndex = -1;
      let segmentMidPointHoveredCoords = null;
      if (
        isHittingElementNotConsideringBoundingBox(element, this.state, [
          scenePointerX,
          scenePointerY,
        ])
      ) {
        hoverPointIndex = LinearElementEditor.getPointIndexUnderCursor(
          element,
          this.state.zoom,
          scenePointerX,
          scenePointerY,
        );
        segmentMidPointHoveredCoords =
          LinearElementEditor.getSegmentMidpointHitCoords(
            linearElementEditor,
            { x: scenePointerX, y: scenePointerY },
            this.state,
          );

        if (hoverPointIndex >= 0 || segmentMidPointHoveredCoords) {
          setCursor(this.canvas, CURSOR_TYPE.POINTER);
        } else {
          setCursor(this.canvas, CURSOR_TYPE.MOVE);
        }
      } else if (
        shouldShowBoundingBox([element], this.state) &&
        isHittingElementBoundingBoxWithoutHittingElement(
          element,
          this.state,
          scenePointerX,
          scenePointerY,
        )
      ) {
        setCursor(this.canvas, CURSOR_TYPE.MOVE);
      } else if (
        boundTextElement &&
        hitTest(boundTextElement, this.state, scenePointerX, scenePointerY)
      ) {
        setCursor(this.canvas, CURSOR_TYPE.MOVE);
      }

      if (
        this.state.selectedLinearElement.hoverPointIndex !== hoverPointIndex
      ) {
        this.setState({
          selectedLinearElement: {
            ...this.state.selectedLinearElement,
            hoverPointIndex,
          },
        });
      }

      if (
        !LinearElementEditor.arePointsEqual(
          this.state.selectedLinearElement.segmentMidPointHoveredCoords,
          segmentMidPointHoveredCoords,
        )
      ) {
        this.setState({
          selectedLinearElement: {
            ...this.state.selectedLinearElement,
            segmentMidPointHoveredCoords,
          },
        });
      }
    } else {
      setCursor(this.canvas, CURSOR_TYPE.AUTO);
    }
  }
  private handleCanvasPointerDown = (
    event: React.PointerEvent<HTMLCanvasElement>,
  ) => {
    // since contextMenu options are potentially evaluated on each render,
    // and an contextMenu action may depend on selection state, we must
    // close the contextMenu before we update the selection on pointerDown
    // (e.g. resetting selection)
    if (this.state.contextMenu) {
      this.setState({ contextMenu: null });
    }

    // remove any active selection when we start to interact with canvas
    // (mainly, we care about removing selection outside the component which
    //  would prevent our copy handling otherwise)
    const selection = document.getSelection();
    if (selection?.anchorNode) {
      selection.removeAllRanges();
    }
    this.maybeOpenContextMenuAfterPointerDownOnTouchDevices(event);
    this.maybeCleanupAfterMissingPointerUp(event);

    //fires only once, if pen is detected, penMode is enabled
    //the user can disable this by toggling the penMode button
    if (!this.state.penDetected && event.pointerType === "pen") {
      this.setState((prevState) => {
        return {
          penMode: true,
          penDetected: true,
        };
      });
    }

    if (
      !this.device.isTouchScreen &&
      ["pen", "touch"].includes(event.pointerType)
    ) {
      this.device = updateObject(this.device, { isTouchScreen: true });
    }

    if (isPanning) {
      return;
    }

    this.lastPointerDown = event;
    this.setState({
      lastPointerDownWith: event.pointerType,
      cursorButton: "down",
    });
    this.savePointer(event.clientX, event.clientY, "down");

    this.updateGestureOnPointerDown(event);

    if (this.handleCanvasPanUsingWheelOrSpaceDrag(event)) {
      return;
    }

    // only handle left mouse button or touch
    if (
      event.button !== POINTER_BUTTON.MAIN &&
      event.button !== POINTER_BUTTON.TOUCH
    ) {
      return;
    }

    // don't select while panning
    if (gesture.pointers.size > 1) {
      return;
    }

    // State for the duration of a pointer interaction, which starts with a
    // pointerDown event, ends with a pointerUp event (or another pointerDown)
    const pointerDownState = this.initialPointerDownState(event);

    if (this.handleDraggingScrollBar(event, pointerDownState)) {
      return;
    }

    this.clearSelectionIfNotUsingSelection();
    this.updateBindingEnabledOnPointerMove(event);

    if (this.handleSelectionOnPointerDown(event, pointerDownState)) {
      return;
    }

    const allowOnPointerDown =
      !this.state.penMode ||
      event.pointerType !== "touch" ||
      this.state.activeTool.type === "selection" ||
      this.state.activeTool.type === "text" ||
      this.state.activeTool.type === "image";

    if (!allowOnPointerDown) {
      return;
    }

    if (this.state.activeTool.type === "text") {
      this.handleTextOnPointerDown(event, pointerDownState);
      return;
    } else if (
      this.state.activeTool.type === "arrow" ||
      this.state.activeTool.type === "line"
    ) {
      this.handleLinearElementOnPointerDown(
        event,
        this.state.activeTool.type,
        pointerDownState,
      );
    } else if (this.state.activeTool.type === "image") {
      // reset image preview on pointerdown
      setCursor(this.canvas, CURSOR_TYPE.CROSSHAIR);

      // retrieve the latest element as the state may be stale
      const pendingImageElement =
        this.state.pendingImageElementId &&
        this.scene.getElement(this.state.pendingImageElementId);

      if (!pendingImageElement) {
        return;
      }

      this.setState({
        draggingElement: pendingImageElement,
        editingElement: pendingImageElement,
        pendingImageElementId: null,
        multiElement: null,
      });

      const { x, y } = viewportCoordsToSceneCoords(event, this.state);
      mutateElement(pendingImageElement, {
        x,
        y,
      });
    } else if (this.state.activeTool.type === "freedraw") {
      this.handleFreeDrawElementOnPointerDown(
        event,
        this.state.activeTool.type,
        pointerDownState,
      );
    } else if (this.state.activeTool.type === "custom") {
      setCursor(this.canvas, CURSOR_TYPE.AUTO);
    } else if (this.state.activeTool.type !== "eraser") {
      this.createGenericElementOnPointerDown(
        this.state.activeTool.type,
        pointerDownState,
      );
    }

    this.props?.onPointerDown?.(this.state.activeTool, pointerDownState);

    const onPointerMove =
      this.onPointerMoveFromPointerDownHandler(pointerDownState);

    const onPointerUp =
      this.onPointerUpFromPointerDownHandler(pointerDownState);

    const onKeyDown = this.onKeyDownFromPointerDownHandler(pointerDownState);
    const onKeyUp = this.onKeyUpFromPointerDownHandler(pointerDownState);

    lastPointerUp = onPointerUp;

    if (!this.state.viewModeEnabled) {
      window.addEventListener(EVENT.POINTER_MOVE, onPointerMove);
      window.addEventListener(EVENT.POINTER_UP, onPointerUp);
      window.addEventListener(EVENT.KEYDOWN, onKeyDown);
      window.addEventListener(EVENT.KEYUP, onKeyUp);
      pointerDownState.eventListeners.onMove = onPointerMove;
      pointerDownState.eventListeners.onUp = onPointerUp;
      pointerDownState.eventListeners.onKeyUp = onKeyUp;
      pointerDownState.eventListeners.onKeyDown = onKeyDown;
    }
  };

  private handleCanvasPointerUp = (
    event: React.PointerEvent<HTMLCanvasElement>,
  ) => {
    this.lastPointerUp = event;
    if (this.device.isTouchScreen) {
      const scenePointer = viewportCoordsToSceneCoords(
        { clientX: event.clientX, clientY: event.clientY },
        this.state,
      );
      const hitElement = this.getElementAtPosition(
        scenePointer.x,
        scenePointer.y,
      );
      this.hitLinkElement = this.getElementLinkAtPosition(
        scenePointer,
        hitElement,
      );
    }
    if (
      this.hitLinkElement &&
      !this.state.selectedElementIds[this.hitLinkElement.id]
    ) {
      this.redirectToLink(event, this.device.isTouchScreen);
    }

    this.removePointer(event);
  };

  private maybeOpenContextMenuAfterPointerDownOnTouchDevices = (
    event: React.PointerEvent<HTMLCanvasElement>,
  ): void => {
    // deal with opening context menu on touch devices
    if (event.pointerType === "touch") {
      invalidateContextMenu = false;

      if (touchTimeout) {
        // If there's already a touchTimeout, this means that there's another
        // touch down and we are doing another touch, so we shouldn't open the
        // context menu.
        invalidateContextMenu = true;
      } else {
        // open the context menu with the first touch's clientX and clientY
        // if the touch is not moving
        touchTimeout = window.setTimeout(() => {
          touchTimeout = 0;
          if (!invalidateContextMenu) {
            this.handleCanvasContextMenu(event);
          }
        }, TOUCH_CTX_MENU_TIMEOUT);
      }
    }
  };

  private resetContextMenuTimer = () => {
    clearTimeout(touchTimeout);
    touchTimeout = 0;
    invalidateContextMenu = false;
  };

  private maybeCleanupAfterMissingPointerUp(
    event: React.PointerEvent<HTMLCanvasElement>,
  ): void {
    if (lastPointerUp !== null) {
      // Unfortunately, sometimes we don't get a pointerup after a pointerdown,
      // this can happen when a contextual menu or alert is triggered. In order to avoid
      // being in a weird state, we clean up on the next pointerdown
      lastPointerUp(event);
    }
  }

  // Returns whether the event is a panning
  private handleCanvasPanUsingWheelOrSpaceDrag = (
    event: React.PointerEvent<HTMLCanvasElement>,
  ): boolean => {
    if (
      !(
        gesture.pointers.size <= 1 &&
        (event.button === POINTER_BUTTON.WHEEL ||
          (event.button === POINTER_BUTTON.MAIN && isHoldingSpace) ||
          this.state.viewModeEnabled)
      ) ||
      isTextElement(this.state.editingElement)
    ) {
      return false;
    }
    isPanning = true;
    event.preventDefault();

    let nextPastePrevented = false;
    const isLinux = /Linux/.test(window.navigator.platform);

    setCursor(this.canvas, CURSOR_TYPE.GRABBING);
    let { clientX: lastX, clientY: lastY } = event;
    const onPointerMove = withBatchedUpdatesThrottled((event: PointerEvent) => {
      const deltaX = lastX - event.clientX;
      const deltaY = lastY - event.clientY;
      lastX = event.clientX;
      lastY = event.clientY;

      /*
       * Prevent paste event if we move while middle clicking on Linux.
       * See issue #1383.
       */
      if (
        isLinux &&
        !nextPastePrevented &&
        (Math.abs(deltaX) > 1 || Math.abs(deltaY) > 1)
      ) {
        nextPastePrevented = true;

        /* Prevent the next paste event */
        const preventNextPaste = (event: ClipboardEvent) => {
          document.body.removeEventListener(EVENT.PASTE, preventNextPaste);
          event.stopPropagation();
        };

        /*
         * Reenable next paste in case of disabled middle click paste for
         * any reason:
         * - right click paste
         * - empty clipboard
         */
        const enableNextPaste = () => {
          setTimeout(() => {
            document.body.removeEventListener(EVENT.PASTE, preventNextPaste);
            window.removeEventListener(EVENT.POINTER_UP, enableNextPaste);
          }, 100);
        };

        document.body.addEventListener(EVENT.PASTE, preventNextPaste);
        window.addEventListener(EVENT.POINTER_UP, enableNextPaste);
      }

      this.setState({
        scrollX: this.state.scrollX - deltaX / this.state.zoom.value,
        scrollY: this.state.scrollY - deltaY / this.state.zoom.value,
      });
    });
    const teardown = withBatchedUpdates(
      (lastPointerUp = () => {
        lastPointerUp = null;
        isPanning = false;
        if (!isHoldingSpace) {
          if (this.state.viewModeEnabled) {
            setCursor(this.canvas, CURSOR_TYPE.GRAB);
          } else {
            setCursorForShape(this.canvas, this.state);
          }
        }
        this.setState({
          cursorButton: "up",
        });
        this.savePointer(event.clientX, event.clientY, "up");
        window.removeEventListener(EVENT.POINTER_MOVE, onPointerMove);
        window.removeEventListener(EVENT.POINTER_UP, teardown);
        window.removeEventListener(EVENT.BLUR, teardown);
        onPointerMove.flush();
      }),
    );
    window.addEventListener(EVENT.BLUR, teardown);
    window.addEventListener(EVENT.POINTER_MOVE, onPointerMove, {
      passive: true,
    });
    window.addEventListener(EVENT.POINTER_UP, teardown);
    return true;
  };

  private updateGestureOnPointerDown(
    event: React.PointerEvent<HTMLCanvasElement>,
  ): void {
    gesture.pointers.set(event.pointerId, {
      x: event.clientX,
      y: event.clientY,
    });

    if (gesture.pointers.size === 2) {
      gesture.lastCenter = getCenter(gesture.pointers);
      gesture.initialScale = this.state.zoom.value;
      gesture.initialDistance = getDistance(
        Array.from(gesture.pointers.values()),
      );
    }
  }

  private initialPointerDownState(
    event: React.PointerEvent<HTMLCanvasElement>,
  ): PointerDownState {
    const origin = viewportCoordsToSceneCoords(event, this.state);
    const selectedElements = getSelectedElements(
      this.scene.getNonDeletedElements(),
      this.state,
    );
    const [minX, minY, maxX, maxY] = getCommonBounds(selectedElements);

    return {
      origin,
      withCmdOrCtrl: event[KEYS.CTRL_OR_CMD],
      originInGrid: tupleToCoors(
        getGridPoint(origin.x, origin.y, this.state.gridSize),
      ),
      scrollbars: isOverScrollBars(
        currentScrollBars,
        event.clientX - this.state.offsetLeft,
        event.clientY - this.state.offsetTop,
      ),
      // we need to duplicate because we'll be updating this state
      lastCoords: { ...origin },
      originalElements: this.scene
        .getNonDeletedElements()
        .reduce((acc, element) => {
          acc.set(element.id, deepCopyElement(element));
          return acc;
        }, new Map() as PointerDownState["originalElements"]),
      resize: {
        handleType: false,
        isResizing: false,
        offset: { x: 0, y: 0 },
        arrowDirection: "origin",
        center: { x: (maxX + minX) / 2, y: (maxY + minY) / 2 },
      },
      hit: {
        element: null,
        allHitElements: [],
        wasAddedToSelection: false,
        hasBeenDuplicated: false,
        hasHitCommonBoundingBoxOfSelectedElements:
          this.isHittingCommonBoundingBoxOfSelectedElements(
            origin,
            selectedElements,
          ),
      },
      drag: {
        hasOccurred: false,
        offset: null,
      },
      eventListeners: {
        onMove: null,
        onUp: null,
        onKeyUp: null,
        onKeyDown: null,
      },
      boxSelection: {
        hasOccurred: false,
      },
      elementIdsToErase: {},
    };
  }

  // Returns whether the event is a dragging a scrollbar
  private handleDraggingScrollBar(
    event: React.PointerEvent<HTMLCanvasElement>,
    pointerDownState: PointerDownState,
  ): boolean {
    if (
      !(pointerDownState.scrollbars.isOverEither && !this.state.multiElement)
    ) {
      return false;
    }
    isDraggingScrollBar = true;
    pointerDownState.lastCoords.x = event.clientX;
    pointerDownState.lastCoords.y = event.clientY;
    const onPointerMove = withBatchedUpdatesThrottled((event: PointerEvent) => {
      const target = event.target;
      if (!(target instanceof HTMLElement)) {
        return;
      }

      this.handlePointerMoveOverScrollbars(event, pointerDownState);
    });

    const onPointerUp = withBatchedUpdates(() => {
      isDraggingScrollBar = false;
      setCursorForShape(this.canvas, this.state);
      lastPointerUp = null;
      this.setState({
        cursorButton: "up",
      });
      this.savePointer(event.clientX, event.clientY, "up");
      window.removeEventListener(EVENT.POINTER_MOVE, onPointerMove);
      window.removeEventListener(EVENT.POINTER_UP, onPointerUp);
      onPointerMove.flush();
    });

    lastPointerUp = onPointerUp;

    window.addEventListener(EVENT.POINTER_MOVE, onPointerMove);
    window.addEventListener(EVENT.POINTER_UP, onPointerUp);
    return true;
  }

  private clearSelectionIfNotUsingSelection = (): void => {
    if (this.state.activeTool.type !== "selection") {
      this.setState({
        selectedElementIds: {},
        selectedGroupIds: {},
        editingGroupId: null,
      });
    }
  };

  /**
   * @returns whether the pointer event has been completely handled
   */
  private handleSelectionOnPointerDown = (
    event: React.PointerEvent<HTMLCanvasElement>,
    pointerDownState: PointerDownState,
  ): boolean => {
    if (this.state.activeTool.type === "selection") {
      const elements = this.scene.getNonDeletedElements();
      const selectedElements = getSelectedElements(elements, this.state);
      if (selectedElements.length === 1 && !this.state.editingLinearElement) {
        const elementWithTransformHandleType =
          getElementWithTransformHandleType(
            elements,
            this.state,
            pointerDownState.origin.x,
            pointerDownState.origin.y,
            this.state.zoom,
            event.pointerType,
          );
        if (elementWithTransformHandleType != null) {
          this.setState({
            resizingElement: elementWithTransformHandleType.element,
          });
          pointerDownState.resize.handleType =
            elementWithTransformHandleType.transformHandleType;
        }
      } else if (selectedElements.length > 1) {
        pointerDownState.resize.handleType = getTransformHandleTypeFromCoords(
          getCommonBounds(selectedElements),
          pointerDownState.origin.x,
          pointerDownState.origin.y,
          this.state.zoom,
          event.pointerType,
        );
      }
      if (pointerDownState.resize.handleType) {
        setCursor(
          this.canvas,
          getCursorForResizingElement({
            transformHandleType: pointerDownState.resize.handleType,
          }),
        );
        pointerDownState.resize.isResizing = true;
        pointerDownState.resize.offset = tupleToCoors(
          getResizeOffsetXY(
            pointerDownState.resize.handleType,
            selectedElements,
            pointerDownState.origin.x,
            pointerDownState.origin.y,
          ),
        );
        if (
          selectedElements.length === 1 &&
          isLinearElement(selectedElements[0]) &&
          selectedElements[0].points.length === 2
        ) {
          pointerDownState.resize.arrowDirection = getResizeArrowDirection(
            pointerDownState.resize.handleType,
            selectedElements[0],
          );
        }
      } else {
        if (this.state.selectedLinearElement) {
          const linearElementEditor =
            this.state.editingLinearElement || this.state.selectedLinearElement;
          const ret = LinearElementEditor.handlePointerDown(
            event,
            this.state,
            this.history,
            pointerDownState.origin,
            linearElementEditor,
          );
          if (ret.hitElement) {
            pointerDownState.hit.element = ret.hitElement;
          }
          if (ret.linearElementEditor) {
            this.setState({ selectedLinearElement: ret.linearElementEditor });

            if (this.state.editingLinearElement) {
              this.setState({ editingLinearElement: ret.linearElementEditor });
            }
          }
          if (ret.didAddPoint) {
            return true;
          }
        }
        // hitElement may already be set above, so check first
        pointerDownState.hit.element =
          pointerDownState.hit.element ??
          this.getElementAtPosition(
            pointerDownState.origin.x,
            pointerDownState.origin.y,
          );

        if (pointerDownState.hit.element) {
          // Early return if pointer is hitting link icon
          const hitLinkElement = this.getElementLinkAtPosition(
            {
              x: pointerDownState.origin.x,
              y: pointerDownState.origin.y,
            },
            pointerDownState.hit.element,
          );
          if (hitLinkElement) {
            return false;
          }
        }

        // For overlapped elements one position may hit
        // multiple elements
        pointerDownState.hit.allHitElements = this.getElementsAtPosition(
          pointerDownState.origin.x,
          pointerDownState.origin.y,
        );

        const hitElement = pointerDownState.hit.element;
        const someHitElementIsSelected =
          pointerDownState.hit.allHitElements.some((element) =>
            this.isASelectedElement(element),
          );
        if (
          (hitElement === null || !someHitElementIsSelected) &&
          !event.shiftKey &&
          !pointerDownState.hit.hasHitCommonBoundingBoxOfSelectedElements
        ) {
          this.clearSelection(hitElement);
        }

        if (this.state.editingLinearElement) {
          this.setState({
            selectedElementIds: {
              [this.state.editingLinearElement.elementId]: true,
            },
          });
          // If we click on something
        } else if (hitElement != null) {
          // on CMD/CTRL, drill down to hit element regardless of groups etc.
          if (event[KEYS.CTRL_OR_CMD]) {
            if (!this.state.selectedElementIds[hitElement.id]) {
              pointerDownState.hit.wasAddedToSelection = true;
            }
            this.setState((prevState) => ({
              ...editGroupForSelectedElement(prevState, hitElement),
              previousSelectedElementIds: this.state.selectedElementIds,
            }));
            // mark as not completely handled so as to allow dragging etc.
            return false;
          }

          // deselect if item is selected
          // if shift is not clicked, this will always return true
          // otherwise, it will trigger selection based on current
          // state of the box
          if (!this.state.selectedElementIds[hitElement.id]) {
            // if we are currently editing a group, exiting editing mode and deselect the group.
            if (
              this.state.editingGroupId &&
              !isElementInGroup(hitElement, this.state.editingGroupId)
            ) {
              this.setState({
                selectedElementIds: {},
                selectedGroupIds: {},
                editingGroupId: null,
              });
            }

            // Add hit element to selection. At this point if we're not holding
            // SHIFT the previously selected element(s) were deselected above
            // (make sure you use setState updater to use latest state)
            if (
              !someHitElementIsSelected &&
              !pointerDownState.hit.hasHitCommonBoundingBoxOfSelectedElements
            ) {
              this.setState((prevState) => {
                return selectGroupsForSelectedElements(
                  {
                    ...prevState,
                    selectedElementIds: {
                      ...prevState.selectedElementIds,
                      [hitElement.id]: true,
                    },
                    showHyperlinkPopup: hitElement.link ? "info" : false,
                  },
                  this.scene.getNonDeletedElements(),
                );
              });
              pointerDownState.hit.wasAddedToSelection = true;
            }
          }
        }

        this.setState({
          previousSelectedElementIds: this.state.selectedElementIds,
        });
      }
    }
    return false;
  };

  private isASelectedElement(hitElement: ExcalidrawElement | null): boolean {
    return hitElement != null && this.state.selectedElementIds[hitElement.id];
  }

  private isHittingCommonBoundingBoxOfSelectedElements(
    point: Readonly<{ x: number; y: number }>,
    selectedElements: readonly ExcalidrawElement[],
  ): boolean {
    if (selectedElements.length < 2) {
      return false;
    }

    // How many pixels off the shape boundary we still consider a hit
    const threshold = 10 / this.state.zoom.value;
    const [x1, y1, x2, y2] = getCommonBounds(selectedElements);
    return (
      point.x > x1 - threshold &&
      point.x < x2 + threshold &&
      point.y > y1 - threshold &&
      point.y < y2 + threshold
    );
  }

  private handleTextOnPointerDown = (
    event: React.PointerEvent<HTMLCanvasElement>,
    pointerDownState: PointerDownState,
  ): void => {
    // if we're currently still editing text, clicking outside
    // should only finalize it, not create another (irrespective
    // of state.activeTool.locked)
    if (isTextElement(this.state.editingElement)) {
      return;
    }
    let sceneX = pointerDownState.origin.x;
    let sceneY = pointerDownState.origin.y;

    const element = this.getElementAtPosition(sceneX, sceneY, {
      includeBoundTextElement: true,
    });

    let container = getTextBindableContainerAtPosition(
      this.scene.getNonDeletedElements(),
      this.state,
      sceneX,
      sceneY,
    );

    if (hasBoundTextElement(element)) {
      container = element as ExcalidrawTextContainer;
      sceneX = element.x + element.width / 2;
      sceneY = element.y + element.height / 2;
    }
    this.startTextEditing({
      sceneX,
      sceneY,
      insertAtParentCenter: !event.altKey,
      container,
    });

    resetCursor(this.canvas);
    if (!this.state.activeTool.locked) {
      this.setState({
        activeTool: updateActiveTool(this.state, { type: "selection" }),
      });
    }
  };

  private handleFreeDrawElementOnPointerDown = (
    event: React.PointerEvent<HTMLCanvasElement>,
    elementType: ExcalidrawFreeDrawElement["type"],
    pointerDownState: PointerDownState,
  ) => {
    // Begin a mark capture. This does not have to update state yet.
    const [gridX, gridY] = getGridPoint(
      pointerDownState.origin.x,
      pointerDownState.origin.y,
      null,
    );

    const element = newFreeDrawElement({
      type: elementType,
      x: gridX,
      y: gridY,
      strokeColor: this.state.currentItemStrokeColor,
      backgroundColor: this.state.currentItemBackgroundColor,
      fillStyle: this.state.currentItemFillStyle,
      strokeWidth: this.state.currentItemStrokeWidth,
      strokeStyle: this.state.currentItemStrokeStyle,
      roughness: this.state.currentItemRoughness,
      opacity: this.state.currentItemOpacity,
      roundness: null,
      simulatePressure: event.pressure === 0.5,
      locked: false,
    });

    this.setState((prevState) => ({
      selectedElementIds: {
        ...prevState.selectedElementIds,
        [element.id]: false,
      },
    }));

    const pressures = element.simulatePressure
      ? element.pressures
      : [...element.pressures, event.pressure];

    mutateElement(element, {
      points: [[0, 0]],
      pressures,
    });

    const boundElement = getHoveredElementForBinding(
      pointerDownState.origin,
      this.scene,
    );
    this.scene.replaceAllElements([
      ...this.scene.getElementsIncludingDeleted(),
      element,
    ]);
    this.setState({
      draggingElement: element,
      editingElement: element,
      startBoundElement: boundElement,
      suggestedBindings: [],
    });
  };

  private createImageElement = ({
    sceneX,
    sceneY,
  }: {
    sceneX: number;
    sceneY: number;
  }) => {
    const [gridX, gridY] = getGridPoint(sceneX, sceneY, this.state.gridSize);

    const element = newImageElement({
      type: "image",
      x: gridX,
      y: gridY,
      strokeColor: this.state.currentItemStrokeColor,
      backgroundColor: this.state.currentItemBackgroundColor,
      fillStyle: this.state.currentItemFillStyle,
      strokeWidth: this.state.currentItemStrokeWidth,
      strokeStyle: this.state.currentItemStrokeStyle,
      roughness: this.state.currentItemRoughness,
      roundness: null,
      opacity: this.state.currentItemOpacity,
      ...selectSubtype(this.state, "image"),
      locked: false,
    });

    return element;
  };

  private handleLinearElementOnPointerDown = (
    event: React.PointerEvent<HTMLCanvasElement>,
    elementType: ExcalidrawLinearElement["type"],
    pointerDownState: PointerDownState,
  ): void => {
    if (this.state.multiElement) {
      const { multiElement } = this.state;

      // finalize if completing a loop
      if (
        multiElement.type === "line" &&
        isPathALoop(multiElement.points, this.state.zoom.value)
      ) {
        mutateElement(multiElement, {
          lastCommittedPoint:
            multiElement.points[multiElement.points.length - 1],
        });
        this.actionManager.executeAction(actionFinalize);
        return;
      }

      const { x: rx, y: ry, lastCommittedPoint } = multiElement;

      // clicking inside commit zone → finalize arrow
      if (
        multiElement.points.length > 1 &&
        lastCommittedPoint &&
        distance2d(
          pointerDownState.origin.x - rx,
          pointerDownState.origin.y - ry,
          lastCommittedPoint[0],
          lastCommittedPoint[1],
        ) < LINE_CONFIRM_THRESHOLD
      ) {
        this.actionManager.executeAction(actionFinalize);
        return;
      }

      this.setState((prevState) => ({
        selectedElementIds: {
          ...prevState.selectedElementIds,
          [multiElement.id]: true,
        },
      }));
      // clicking outside commit zone → update reference for last committed
      // point
      mutateElement(multiElement, {
        lastCommittedPoint: multiElement.points[multiElement.points.length - 1],
      });
      setCursor(this.canvas, CURSOR_TYPE.POINTER);
    } else {
      const [gridX, gridY] = getGridPoint(
        pointerDownState.origin.x,
        pointerDownState.origin.y,
        this.state.gridSize,
      );

      /* If arrow is pre-arrowheads, it will have undefined for both start and end arrowheads.
      If so, we want it to be null for start and "arrow" for end. If the linear item is not
      an arrow, we want it to be null for both. Otherwise, we want it to use the
      values from appState. */

      const { currentItemStartArrowhead, currentItemEndArrowhead } = this.state;
      const [startArrowhead, endArrowhead] =
        elementType === "arrow"
          ? [currentItemStartArrowhead, currentItemEndArrowhead]
          : [null, null];

      const element = newLinearElement({
        type: elementType,
        x: gridX,
        y: gridY,
        strokeColor: this.state.currentItemStrokeColor,
        backgroundColor: this.state.currentItemBackgroundColor,
        fillStyle: this.state.currentItemFillStyle,
        strokeWidth: this.state.currentItemStrokeWidth,
        strokeStyle: this.state.currentItemStrokeStyle,
        roughness: this.state.currentItemRoughness,
        opacity: this.state.currentItemOpacity,
        roundness:
          this.state.currentItemRoundness === "round"
            ? { type: ROUNDNESS.PROPORTIONAL_RADIUS }
            : null,
        startArrowhead,
        endArrowhead,
        ...selectSubtype(this.state, elementType),
        locked: false,
      });
      this.setState((prevState) => ({
        selectedElementIds: {
          ...prevState.selectedElementIds,
          [element.id]: false,
        },
      }));
      mutateElement(element, {
        points: [...element.points, [0, 0]],
      });
      const boundElement = getHoveredElementForBinding(
        pointerDownState.origin,
        this.scene,
      );
      this.scene.replaceAllElements([
        ...this.scene.getElementsIncludingDeleted(),
        element,
      ]);
      this.setState({
        draggingElement: element,
        editingElement: element,
        startBoundElement: boundElement,
        suggestedBindings: [],
      });
    }
  };

  private createGenericElementOnPointerDown = (
    elementType: ExcalidrawGenericElement["type"],
    pointerDownState: PointerDownState,
  ): void => {
    const [gridX, gridY] = getGridPoint(
      pointerDownState.origin.x,
      pointerDownState.origin.y,
      this.state.gridSize,
    );
    const element = newElement({
      type: elementType,
      x: gridX,
      y: gridY,
      strokeColor: this.state.currentItemStrokeColor,
      backgroundColor: this.state.currentItemBackgroundColor,
      fillStyle: this.state.currentItemFillStyle,
      strokeWidth: this.state.currentItemStrokeWidth,
      strokeStyle: this.state.currentItemStrokeStyle,
      roughness: this.state.currentItemRoughness,
      opacity: this.state.currentItemOpacity,
      roundness:
        this.state.currentItemRoundness === "round"
          ? {
              type: isUsingAdaptiveRadius(elementType)
                ? ROUNDNESS.ADAPTIVE_RADIUS
                : ROUNDNESS.PROPORTIONAL_RADIUS,
            }
          : null,
      ...selectSubtype(this.state, elementType),
      locked: false,
    });

    if (element.type === "selection") {
      this.setState({
        selectionElement: element,
        draggingElement: element,
      });
    } else {
      this.scene.replaceAllElements([
        ...this.scene.getElementsIncludingDeleted(),
        element,
      ]);
      this.setState({
        multiElement: null,
        draggingElement: element,
        editingElement: element,
      });
    }
  };

  private onKeyDownFromPointerDownHandler(
    pointerDownState: PointerDownState,
  ): (event: KeyboardEvent) => void {
    return withBatchedUpdates((event: KeyboardEvent) => {
      if (this.maybeHandleResize(pointerDownState, event)) {
        return;
      }
      this.maybeDragNewGenericElement(pointerDownState, event);
    });
  }

  private onKeyUpFromPointerDownHandler(
    pointerDownState: PointerDownState,
  ): (event: KeyboardEvent) => void {
    return withBatchedUpdates((event: KeyboardEvent) => {
      // Prevents focus from escaping excalidraw tab
      event.key === KEYS.ALT && event.preventDefault();
      if (this.maybeHandleResize(pointerDownState, event)) {
        return;
      }
      this.maybeDragNewGenericElement(pointerDownState, event);
    });
  }

  private onPointerMoveFromPointerDownHandler(
    pointerDownState: PointerDownState,
  ) {
    return withBatchedUpdatesThrottled((event: PointerEvent) => {
      // We need to initialize dragOffsetXY only after we've updated
      // `state.selectedElementIds` on pointerDown. Doing it here in pointerMove
      // event handler should hopefully ensure we're already working with
      // the updated state.
      if (pointerDownState.drag.offset === null) {
        pointerDownState.drag.offset = tupleToCoors(
          getDragOffsetXY(
            getSelectedElements(this.scene.getNonDeletedElements(), this.state),
            pointerDownState.origin.x,
            pointerDownState.origin.y,
          ),
        );
      }
      const target = event.target;
      if (!(target instanceof HTMLElement)) {
        return;
      }

      if (this.handlePointerMoveOverScrollbars(event, pointerDownState)) {
        return;
      }

      const pointerCoords = viewportCoordsToSceneCoords(event, this.state);

      if (isEraserActive(this.state)) {
        this.handleEraser(event, pointerDownState, pointerCoords);
        return;
      }

      const [gridX, gridY] = getGridPoint(
        pointerCoords.x,
        pointerCoords.y,
        this.state.gridSize,
      );

      // for arrows/lines, don't start dragging until a given threshold
      // to ensure we don't create a 2-point arrow by mistake when
      // user clicks mouse in a way that it moves a tiny bit (thus
      // triggering pointermove)
      if (
        !pointerDownState.drag.hasOccurred &&
        (this.state.activeTool.type === "arrow" ||
          this.state.activeTool.type === "line")
      ) {
        if (
          distance2d(
            pointerCoords.x,
            pointerCoords.y,
            pointerDownState.origin.x,
            pointerDownState.origin.y,
          ) < DRAGGING_THRESHOLD
        ) {
          return;
        }
      }
      if (pointerDownState.resize.isResizing) {
        pointerDownState.lastCoords.x = pointerCoords.x;
        pointerDownState.lastCoords.y = pointerCoords.y;
        if (this.maybeHandleResize(pointerDownState, event)) {
          return true;
        }
      }

      if (this.state.selectedLinearElement) {
        const linearElementEditor =
          this.state.editingLinearElement || this.state.selectedLinearElement;

        if (
          LinearElementEditor.shouldAddMidpoint(
            this.state.selectedLinearElement,
            pointerCoords,
            this.state,
          )
        ) {
          const ret = LinearElementEditor.addMidpoint(
            this.state.selectedLinearElement,
            pointerCoords,
            this.state,
          );
          if (!ret) {
            return;
          }

          // Since we are reading from previous state which is not possible with
          // automatic batching in React 18 hence using flush sync to synchronously
          // update the state. Check https://github.com/excalidraw/excalidraw/pull/5508 for more details.

          flushSync(() => {
            if (this.state.selectedLinearElement) {
              this.setState({
                selectedLinearElement: {
                  ...this.state.selectedLinearElement,
                  pointerDownState: ret.pointerDownState,
                  selectedPointsIndices: ret.selectedPointsIndices,
                },
              });
            }
            if (this.state.editingLinearElement) {
              this.setState({
                editingLinearElement: {
                  ...this.state.editingLinearElement,
                  pointerDownState: ret.pointerDownState,
                  selectedPointsIndices: ret.selectedPointsIndices,
                },
              });
            }
          });

          return;
        } else if (
          linearElementEditor.pointerDownState.segmentMidpoint.value !== null &&
          !linearElementEditor.pointerDownState.segmentMidpoint.added
        ) {
          return;
        }

        const didDrag = LinearElementEditor.handlePointDragging(
          event,
          this.state,
          pointerCoords.x,
          pointerCoords.y,
          (element, pointsSceneCoords) => {
            this.maybeSuggestBindingsForLinearElementAtCoords(
              element,
              pointsSceneCoords,
            );
          },
          linearElementEditor,
        );
        if (didDrag) {
          pointerDownState.lastCoords.x = pointerCoords.x;
          pointerDownState.lastCoords.y = pointerCoords.y;
          pointerDownState.drag.hasOccurred = true;
          if (
            this.state.editingLinearElement &&
            !this.state.editingLinearElement.isDragging
          ) {
            this.setState({
              editingLinearElement: {
                ...this.state.editingLinearElement,
                isDragging: true,
              },
            });
          }
          if (!this.state.selectedLinearElement.isDragging) {
            this.setState({
              selectedLinearElement: {
                ...this.state.selectedLinearElement,
                isDragging: true,
              },
            });
          }
          return;
        }
      }

      const hasHitASelectedElement = pointerDownState.hit.allHitElements.some(
        (element) => this.isASelectedElement(element),
      );

      const isSelectingPointsInLineEditor =
        this.state.editingLinearElement &&
        event.shiftKey &&
        this.state.editingLinearElement.elementId ===
          pointerDownState.hit.element?.id;
      if (
        (hasHitASelectedElement ||
          pointerDownState.hit.hasHitCommonBoundingBoxOfSelectedElements) &&
        !isSelectingPointsInLineEditor
      ) {
        const selectedElements = getSelectedElements(
          this.scene.getNonDeletedElements(),
          this.state,
        );
        if (selectedElements.every((element) => element.locked)) {
          return;
        }
        // Marking that click was used for dragging to check
        // if elements should be deselected on pointerup
        pointerDownState.drag.hasOccurred = true;
        // prevent dragging even if we're no longer holding cmd/ctrl otherwise
        // it would have weird results (stuff jumping all over the screen)
        if (selectedElements.length > 0 && !pointerDownState.withCmdOrCtrl) {
          const [dragX, dragY] = getGridPoint(
            pointerCoords.x - pointerDownState.drag.offset.x,
            pointerCoords.y - pointerDownState.drag.offset.y,
            this.state.gridSize,
          );

          const [dragDistanceX, dragDistanceY] = [
            Math.abs(pointerCoords.x - pointerDownState.origin.x),
            Math.abs(pointerCoords.y - pointerDownState.origin.y),
          ];

          // We only drag in one direction if shift is pressed
          const lockDirection = event.shiftKey;
          dragSelectedElements(
            pointerDownState,
            selectedElements,
            dragX,
            dragY,
            lockDirection,
            dragDistanceX,
            dragDistanceY,
            this.state,
          );
          this.maybeSuggestBindingForAll(selectedElements);

          // We duplicate the selected element if alt is pressed on pointer move
          if (event.altKey && !pointerDownState.hit.hasBeenDuplicated) {
            // Move the currently selected elements to the top of the z index stack, and
            // put the duplicates where the selected elements used to be.
            // (the origin point where the dragging started)

            pointerDownState.hit.hasBeenDuplicated = true;

            const nextElements = [];
            const elementsToAppend = [];
            const groupIdMap = new Map();
            const oldIdToDuplicatedId = new Map();
            const hitElement = pointerDownState.hit.element;
            const elements = this.scene.getElementsIncludingDeleted();
            const selectedElementIds: Array<ExcalidrawElement["id"]> =
              getSelectedElements(elements, this.state, true).map(
                (element) => element.id,
              );

            for (const element of elements) {
              if (
                selectedElementIds.includes(element.id) ||
                // case: the state.selectedElementIds might not have been
                // updated yet by the time this mousemove event is fired
                (element.id === hitElement?.id &&
                  pointerDownState.hit.wasAddedToSelection)
              ) {
                const duplicatedElement = duplicateElement(
                  this.state.editingGroupId,
                  groupIdMap,
                  element,
                );
                const [originDragX, originDragY] = getGridPoint(
                  pointerDownState.origin.x - pointerDownState.drag.offset.x,
                  pointerDownState.origin.y - pointerDownState.drag.offset.y,
                  this.state.gridSize,
                );
                mutateElement(duplicatedElement, {
                  x: duplicatedElement.x + (originDragX - dragX),
                  y: duplicatedElement.y + (originDragY - dragY),
                });
                nextElements.push(duplicatedElement);
                elementsToAppend.push(element);
                oldIdToDuplicatedId.set(element.id, duplicatedElement.id);
              } else {
                nextElements.push(element);
              }
            }
            const nextSceneElements = [...nextElements, ...elementsToAppend];
            bindTextToShapeAfterDuplication(
              nextElements,
              elementsToAppend,
              oldIdToDuplicatedId,
            );
            fixBindingsAfterDuplication(
              nextSceneElements,
              elementsToAppend,
              oldIdToDuplicatedId,
              "duplicatesServeAsOld",
            );
            this.scene.replaceAllElements(nextSceneElements);
          }
          return;
        }
      }

      // It is very important to read this.state within each move event,
      // otherwise we would read a stale one!
      const draggingElement = this.state.draggingElement;
      if (!draggingElement) {
        return;
      }

      if (draggingElement.type === "freedraw") {
        const points = draggingElement.points;
        const dx = pointerCoords.x - draggingElement.x;
        const dy = pointerCoords.y - draggingElement.y;

        const lastPoint = points.length > 0 && points[points.length - 1];
        const discardPoint =
          lastPoint && lastPoint[0] === dx && lastPoint[1] === dy;

        if (!discardPoint) {
          const pressures = draggingElement.simulatePressure
            ? draggingElement.pressures
            : [...draggingElement.pressures, event.pressure];

          mutateElement(draggingElement, {
            points: [...points, [dx, dy]],
            pressures,
          });
        }
      } else if (isLinearElement(draggingElement)) {
        pointerDownState.drag.hasOccurred = true;
        const points = draggingElement.points;
        let dx = gridX - draggingElement.x;
        let dy = gridY - draggingElement.y;

        if (shouldRotateWithDiscreteAngle(event) && points.length === 2) {
          ({ width: dx, height: dy } = getLockedLinearCursorAlignSize(
            draggingElement.x,
            draggingElement.y,
            pointerCoords.x,
            pointerCoords.y,
          ));
        }

        if (points.length === 1) {
          mutateElement(draggingElement, {
            points: [...points, [dx, dy]],
          });
        } else if (points.length === 2) {
          mutateElement(draggingElement, {
            points: [...points.slice(0, -1), [dx, dy]],
          });
        }

        if (isBindingElement(draggingElement, false)) {
          // When creating a linear element by dragging
          this.maybeSuggestBindingsForLinearElementAtCoords(
            draggingElement,
            [pointerCoords],
            this.state.startBoundElement,
          );
        }
      } else {
        pointerDownState.lastCoords.x = pointerCoords.x;
        pointerDownState.lastCoords.y = pointerCoords.y;
        this.maybeDragNewGenericElement(pointerDownState, event);
      }

      if (this.state.activeTool.type === "selection") {
        pointerDownState.boxSelection.hasOccurred = true;

        const elements = this.scene.getNonDeletedElements();
        if (
          !event.shiftKey &&
          // allows for box-selecting points (without shift)
          !this.state.editingLinearElement &&
          isSomeElementSelected(elements, this.state)
        ) {
          if (pointerDownState.withCmdOrCtrl && pointerDownState.hit.element) {
            this.setState((prevState) =>
              selectGroupsForSelectedElements(
                {
                  ...prevState,
                  selectedElementIds: {
                    [pointerDownState.hit.element!.id]: true,
                  },
                },
                this.scene.getNonDeletedElements(),
              ),
            );
          } else {
            this.setState({
              selectedElementIds: {},
              selectedGroupIds: {},
              editingGroupId: null,
            });
          }
        }
        // box-select line editor points
        if (this.state.editingLinearElement) {
          LinearElementEditor.handleBoxSelection(
            event,
            this.state,
            this.setState.bind(this),
          );
          // regular box-select
        } else {
          const elementsWithinSelection = getElementsWithinSelection(
            elements,
            draggingElement,
          );
          this.setState((prevState) =>
            selectGroupsForSelectedElements(
              {
                ...prevState,
                selectedElementIds: {
                  ...prevState.selectedElementIds,
                  ...elementsWithinSelection.reduce(
                    (acc: Record<ExcalidrawElement["id"], true>, element) => {
                      acc[element.id] = true;
                      return acc;
                    },
                    {},
                  ),
                  ...(pointerDownState.hit.element
                    ? {
                        // if using ctrl/cmd, select the hitElement only if we
                        // haven't box-selected anything else
                        [pointerDownState.hit.element.id]:
                          !elementsWithinSelection.length,
                      }
                    : null),
                },
                showHyperlinkPopup:
                  elementsWithinSelection.length === 1 &&
                  elementsWithinSelection[0].link
                    ? "info"
                    : false,
                // select linear element only when we haven't box-selected anything else
                selectedLinearElement:
                  elementsWithinSelection.length === 1 &&
                  isLinearElement(elementsWithinSelection[0])
                    ? new LinearElementEditor(
                        elementsWithinSelection[0],
                        this.scene,
                      )
                    : null,
              },
              this.scene.getNonDeletedElements(),
            ),
          );
        }
      }
    });
  }

  // Returns whether the pointer move happened over either scrollbar
  private handlePointerMoveOverScrollbars(
    event: PointerEvent,
    pointerDownState: PointerDownState,
  ): boolean {
    if (pointerDownState.scrollbars.isOverHorizontal) {
      const x = event.clientX;
      const dx = x - pointerDownState.lastCoords.x;
      this.setState({
        scrollX: this.state.scrollX - dx / this.state.zoom.value,
      });
      pointerDownState.lastCoords.x = x;
      return true;
    }

    if (pointerDownState.scrollbars.isOverVertical) {
      const y = event.clientY;
      const dy = y - pointerDownState.lastCoords.y;
      this.setState({
        scrollY: this.state.scrollY - dy / this.state.zoom.value,
      });
      pointerDownState.lastCoords.y = y;
      return true;
    }
    return false;
  }

  private onPointerUpFromPointerDownHandler(
    pointerDownState: PointerDownState,
  ): (event: PointerEvent) => void {
    return withBatchedUpdates((childEvent: PointerEvent) => {
      const {
        draggingElement,
        resizingElement,
        multiElement,
        activeTool,
        isResizing,
        isRotating,
      } = this.state;
      this.setState({
        isResizing: false,
        isRotating: false,
        resizingElement: null,
        selectionElement: null,
        cursorButton: "up",
        // text elements are reset on finalize, and resetting on pointerup
        // may cause issues with double taps
        editingElement:
          multiElement || isTextElement(this.state.editingElement)
            ? this.state.editingElement
            : null,
      });

      this.savePointer(childEvent.clientX, childEvent.clientY, "up");

      // Handle end of dragging a point of a linear element, might close a loop
      // and sets binding element
      if (this.state.editingLinearElement) {
        if (
          !pointerDownState.boxSelection.hasOccurred &&
          pointerDownState.hit?.element?.id !==
            this.state.editingLinearElement.elementId
        ) {
          this.actionManager.executeAction(actionFinalize);
        } else {
          const editingLinearElement = LinearElementEditor.handlePointerUp(
            childEvent,
            this.state.editingLinearElement,
            this.state,
          );
          if (editingLinearElement !== this.state.editingLinearElement) {
            this.setState({
              editingLinearElement,
              suggestedBindings: [],
            });
          }
        }
      } else if (this.state.selectedLinearElement) {
        if (
          pointerDownState.hit?.element?.id !==
          this.state.selectedLinearElement.elementId
        ) {
          const selectedELements = getSelectedElements(
            this.scene.getNonDeletedElements(),
            this.state,
          );
          // set selectedLinearElement to null if there is more than one element selected since we don't want to show linear element handles
          if (selectedELements.length > 1) {
            this.setState({ selectedLinearElement: null });
          }
        } else {
          const linearElementEditor = LinearElementEditor.handlePointerUp(
            childEvent,
            this.state.selectedLinearElement,
            this.state,
          );

          const { startBindingElement, endBindingElement } =
            linearElementEditor;
          const element = this.scene.getElement(linearElementEditor.elementId);
          if (isBindingElement(element)) {
            bindOrUnbindLinearElement(
              element,
              startBindingElement,
              endBindingElement,
            );
          }

          if (linearElementEditor !== this.state.selectedLinearElement) {
            this.setState({
              selectedLinearElement: {
                ...linearElementEditor,
                selectedPointsIndices: null,
              },
              suggestedBindings: [],
            });
          }
        }
      }

      lastPointerUp = null;

      if (pointerDownState.eventListeners.onMove) {
        pointerDownState.eventListeners.onMove.flush();
      }

      window.removeEventListener(
        EVENT.POINTER_MOVE,
        pointerDownState.eventListeners.onMove!,
      );
      window.removeEventListener(
        EVENT.POINTER_UP,
        pointerDownState.eventListeners.onUp!,
      );
      window.removeEventListener(
        EVENT.KEYDOWN,
        pointerDownState.eventListeners.onKeyDown!,
      );
      window.removeEventListener(
        EVENT.KEYUP,
        pointerDownState.eventListeners.onKeyUp!,
      );

      if (this.state.pendingImageElementId) {
        this.setState({ pendingImageElementId: null });
      }

      if (draggingElement?.type === "freedraw") {
        const pointerCoords = viewportCoordsToSceneCoords(
          childEvent,
          this.state,
        );

        const points = draggingElement.points;
        let dx = pointerCoords.x - draggingElement.x;
        let dy = pointerCoords.y - draggingElement.y;

        // Allows dots to avoid being flagged as infinitely small
        if (dx === points[0][0] && dy === points[0][1]) {
          dy += 0.0001;
          dx += 0.0001;
        }

        const pressures = draggingElement.simulatePressure
          ? []
          : [...draggingElement.pressures, childEvent.pressure];

        mutateElement(draggingElement, {
          points: [...points, [dx, dy]],
          pressures,
          lastCommittedPoint: [dx, dy],
        });

        this.actionManager.executeAction(actionFinalize);

        return;
      }
      if (isImageElement(draggingElement)) {
        const imageElement = draggingElement;
        try {
          this.initializeImageDimensions(imageElement);
          this.setState(
            { selectedElementIds: { [imageElement.id]: true } },
            () => {
              this.actionManager.executeAction(actionFinalize);
            },
          );
        } catch (error: any) {
          console.error(error);
          this.scene.replaceAllElements(
            this.scene
              .getElementsIncludingDeleted()
              .filter((el) => el.id !== imageElement.id),
          );
          this.actionManager.executeAction(actionFinalize);
        }
        return;
      }

      if (isLinearElement(draggingElement)) {
        if (draggingElement!.points.length > 1) {
          this.history.resumeRecording();
        }
        const pointerCoords = viewportCoordsToSceneCoords(
          childEvent,
          this.state,
        );

        if (
          !pointerDownState.drag.hasOccurred &&
          draggingElement &&
          !multiElement
        ) {
          mutateElement(draggingElement, {
            points: [
              ...draggingElement.points,
              [
                pointerCoords.x - draggingElement.x,
                pointerCoords.y - draggingElement.y,
              ],
            ],
          });
          this.setState({
            multiElement: draggingElement,
            editingElement: this.state.draggingElement,
          });
        } else if (pointerDownState.drag.hasOccurred && !multiElement) {
          if (
            isBindingEnabled(this.state) &&
            isBindingElement(draggingElement, false)
          ) {
            maybeBindLinearElement(
              draggingElement,
              this.state,
              this.scene,
              pointerCoords,
            );
          }
          this.setState({ suggestedBindings: [], startBoundElement: null });
          if (!activeTool.locked) {
            resetCursor(this.canvas);
            this.setState((prevState) => ({
              draggingElement: null,
              activeTool: updateActiveTool(this.state, {
                type: "selection",
              }),
              selectedElementIds: {
                ...prevState.selectedElementIds,
                [draggingElement.id]: true,
              },
              selectedLinearElement: new LinearElementEditor(
                draggingElement,
                this.scene,
              ),
            }));
          } else {
            this.setState((prevState) => ({
              draggingElement: null,
            }));
          }
        }
        return;
      }

      if (
        activeTool.type !== "selection" &&
        draggingElement &&
        isInvisiblySmallElement(draggingElement)
      ) {
        // remove invisible element which was added in onPointerDown
        this.scene.replaceAllElements(
          this.scene.getElementsIncludingDeleted().slice(0, -1),
        );
        this.setState({
          draggingElement: null,
        });
        return;
      }

      if (draggingElement) {
        mutateElement(
          draggingElement,
          getNormalizedDimensions(draggingElement),
        );
      }

      if (resizingElement) {
        this.history.resumeRecording();
      }

      if (resizingElement && isInvisiblySmallElement(resizingElement)) {
        this.scene.replaceAllElements(
          this.scene
            .getElementsIncludingDeleted()
            .filter((el) => el.id !== resizingElement.id),
        );
      }

      // Code below handles selection when element(s) weren't
      // drag or added to selection on pointer down phase.
      const hitElement = pointerDownState.hit.element;
      if (
        this.state.selectedLinearElement?.elementId !== hitElement?.id &&
        isLinearElement(hitElement)
      ) {
        const selectedELements = getSelectedElements(
          this.scene.getNonDeletedElements(),
          this.state,
        );
        // set selectedLinearElement when no other element selected except
        // the one we've hit
        if (selectedELements.length === 1) {
          this.setState({
            selectedLinearElement: new LinearElementEditor(
              hitElement,
              this.scene,
            ),
          });
        }
      }
      if (isEraserActive(this.state)) {
        const draggedDistance = distance2d(
          this.lastPointerDown!.clientX,
          this.lastPointerDown!.clientY,
          this.lastPointerUp!.clientX,
          this.lastPointerUp!.clientY,
        );

        if (draggedDistance === 0) {
          const scenePointer = viewportCoordsToSceneCoords(
            {
              clientX: this.lastPointerUp!.clientX,
              clientY: this.lastPointerUp!.clientY,
            },
            this.state,
          );
          const hitElements = this.getElementsAtPosition(
            scenePointer.x,
            scenePointer.y,
          );
          hitElements.forEach(
            (hitElement) =>
              (pointerDownState.elementIdsToErase[hitElement.id] = {
                erase: true,
                opacity: hitElement.opacity,
              }),
          );
        }
        this.eraseElements(pointerDownState);
        return;
      } else if (Object.keys(pointerDownState.elementIdsToErase).length) {
        this.restoreReadyToEraseElements(pointerDownState);
      }

      if (
        hitElement &&
        !pointerDownState.drag.hasOccurred &&
        !pointerDownState.hit.wasAddedToSelection &&
        // if we're editing a line, pointerup shouldn't switch selection if
        // box selected
        (!this.state.editingLinearElement ||
          !pointerDownState.boxSelection.hasOccurred)
      ) {
        // when inside line editor, shift selects points instead
        if (childEvent.shiftKey && !this.state.editingLinearElement) {
          if (this.state.selectedElementIds[hitElement.id]) {
            if (isSelectedViaGroup(this.state, hitElement)) {
              // We want to unselect all groups hitElement is part of
              // as well as all elements that are part of the groups
              // hitElement is part of
              const idsOfSelectedElementsThatAreInGroups = hitElement.groupIds
                .flatMap((groupId) =>
                  getElementsInGroup(
                    this.scene.getNonDeletedElements(),
                    groupId,
                  ),
                )
                .map((element) => ({ [element.id]: false }))
                .reduce((prevId, acc) => ({ ...prevId, ...acc }), {});

              this.setState((_prevState) => ({
                selectedGroupIds: {
                  ..._prevState.selectedElementIds,
                  ...hitElement.groupIds
                    .map((gId) => ({ [gId]: false }))
                    .reduce((prev, acc) => ({ ...prev, ...acc }), {}),
                },
                selectedElementIds: {
                  ..._prevState.selectedElementIds,
                  ...idsOfSelectedElementsThatAreInGroups,
                },
              }));
              // if not gragging a linear element point (outside editor)
            } else if (!this.state.selectedLinearElement?.isDragging) {
              // remove element from selection while
              // keeping prev elements selected

              this.setState((prevState) => {
                const newSelectedElementIds = {
                  ...prevState.selectedElementIds,
                  [hitElement!.id]: false,
                };
                const newSelectedElements = getSelectedElements(
                  this.scene.getNonDeletedElements(),
                  { ...prevState, selectedElementIds: newSelectedElementIds },
                );

                return selectGroupsForSelectedElements(
                  {
                    ...prevState,
                    selectedElementIds: newSelectedElementIds,
                    // set selectedLinearElement only if thats the only element selected
                    selectedLinearElement:
                      newSelectedElements.length === 1 &&
                      isLinearElement(newSelectedElements[0])
                        ? new LinearElementEditor(
                            newSelectedElements[0],
                            this.scene,
                          )
                        : prevState.selectedLinearElement,
                  },
                  this.scene.getNonDeletedElements(),
                );
              });
            }
          } else {
            // add element to selection while
            // keeping prev elements selected
            this.setState((_prevState) => ({
              selectedElementIds: {
                ..._prevState.selectedElementIds,
                [hitElement!.id]: true,
              },
            }));
          }
        } else {
          this.setState((prevState) => ({
            ...selectGroupsForSelectedElements(
              {
                ...prevState,
                selectedElementIds: { [hitElement.id]: true },
                selectedLinearElement:
                  isLinearElement(hitElement) &&
                  // Don't set `selectedLinearElement` if its same as the hitElement, this is mainly to prevent resetting the `hoverPointIndex` to -1.
                  // Future we should update the API to take care of setting the correct `hoverPointIndex` when initialized
                  prevState.selectedLinearElement?.elementId !== hitElement.id
                    ? new LinearElementEditor(hitElement, this.scene)
                    : prevState.selectedLinearElement,
              },
              this.scene.getNonDeletedElements(),
            ),
          }));
        }
      }

      if (
        !pointerDownState.drag.hasOccurred &&
        !this.state.isResizing &&
        ((hitElement &&
          isHittingElementBoundingBoxWithoutHittingElement(
            hitElement,
            this.state,
            pointerDownState.origin.x,
            pointerDownState.origin.y,
          )) ||
          (!hitElement &&
            pointerDownState.hit.hasHitCommonBoundingBoxOfSelectedElements))
      ) {
        if (this.state.editingLinearElement) {
          this.setState({ editingLinearElement: null });
        } else {
          // Deselect selected elements
          this.setState({
            selectedElementIds: {},
            selectedGroupIds: {},
            editingGroupId: null,
          });
        }
        return;
      }

      if (
        !activeTool.locked &&
        activeTool.type !== "freedraw" &&
        draggingElement
      ) {
        this.setState((prevState) => ({
          selectedElementIds: {
            ...prevState.selectedElementIds,
            [draggingElement.id]: true,
          },
        }));
      }

      if (
        activeTool.type !== "selection" ||
        isSomeElementSelected(this.scene.getNonDeletedElements(), this.state)
      ) {
        this.history.resumeRecording();
      }

      if (pointerDownState.drag.hasOccurred || isResizing || isRotating) {
        (isBindingEnabled(this.state)
          ? bindOrUnbindSelectedElements
          : unbindLinearElements)(
          getSelectedElements(this.scene.getNonDeletedElements(), this.state),
        );
      }

      if (!activeTool.locked && activeTool.type !== "freedraw") {
        resetCursor(this.canvas);
        this.setState({
          draggingElement: null,
          suggestedBindings: [],
          activeTool: updateActiveTool(this.state, { type: "selection" }),
        });
      } else {
        this.setState({
          draggingElement: null,
          suggestedBindings: [],
        });
      }
    });
  }

  private restoreReadyToEraseElements = (
    pointerDownState: PointerDownState,
  ) => {
    const elements = this.scene.getElementsIncludingDeleted().map((ele) => {
      if (
        pointerDownState.elementIdsToErase[ele.id] &&
        pointerDownState.elementIdsToErase[ele.id].erase
      ) {
        return newElementWith(ele, {
          opacity: pointerDownState.elementIdsToErase[ele.id].opacity,
        });
      } else if (
        isBoundToContainer(ele) &&
        pointerDownState.elementIdsToErase[ele.containerId] &&
        pointerDownState.elementIdsToErase[ele.containerId].erase
      ) {
        return newElementWith(ele, {
          opacity: pointerDownState.elementIdsToErase[ele.containerId].opacity,
        });
      }
      return ele;
    });

    this.scene.replaceAllElements(elements);
  };

  private eraseElements = (pointerDownState: PointerDownState) => {
    const elements = this.scene.getElementsIncludingDeleted().map((ele) => {
      if (
        pointerDownState.elementIdsToErase[ele.id] &&
        pointerDownState.elementIdsToErase[ele.id].erase
      ) {
        return newElementWith(ele, { isDeleted: true });
      } else if (
        isBoundToContainer(ele) &&
        pointerDownState.elementIdsToErase[ele.containerId] &&
        pointerDownState.elementIdsToErase[ele.containerId].erase
      ) {
        return newElementWith(ele, { isDeleted: true });
      }
      return ele;
    });

    this.history.resumeRecording();
    this.scene.replaceAllElements(elements);
  };

  private initializeImage = async ({
    imageFile,
    imageElement: _imageElement,
    showCursorImagePreview = false,
  }: {
    imageFile: File;
    imageElement: ExcalidrawImageElement;
    showCursorImagePreview?: boolean;
  }) => {
    // at this point this should be guaranteed image file, but we do this check
    // to satisfy TS down the line
    if (!isSupportedImageFile(imageFile)) {
      throw new Error(t("errors.unsupportedFileType"));
    }
    const mimeType = imageFile.type;

    setCursor(this.canvas, "wait");

    if (mimeType === MIME_TYPES.svg) {
      try {
        imageFile = SVGStringToFile(
          await normalizeSVG(await imageFile.text()),
          imageFile.name,
        );
      } catch (error: any) {
        console.warn(error);
        throw new Error(t("errors.svgImageInsertError"));
      }
    }

    // generate image id (by default the file digest) before any
    // resizing/compression takes place to keep it more portable
    const fileId = await ((this.props.generateIdForFile?.(
      imageFile,
    ) as Promise<FileId>) || generateIdFromFile(imageFile));

    if (!fileId) {
      console.warn(
        "Couldn't generate file id or the supplied `generateIdForFile` didn't resolve to one.",
      );
      throw new Error(t("errors.imageInsertError"));
    }

    const existingFileData = this.files[fileId];
    if (!existingFileData?.dataURL) {
      try {
        imageFile = await resizeImageFile(imageFile, {
          maxWidthOrHeight: DEFAULT_MAX_IMAGE_WIDTH_OR_HEIGHT,
        });
      } catch (error: any) {
        console.error("error trying to resing image file on insertion", error);
      }

      if (imageFile.size > MAX_ALLOWED_FILE_BYTES) {
        throw new Error(
          t("errors.fileTooBig", {
            maxSize: `${Math.trunc(MAX_ALLOWED_FILE_BYTES / 1024 / 1024)}MB`,
          }),
        );
      }
    }

    if (showCursorImagePreview) {
      const dataURL = this.files[fileId]?.dataURL;
      // optimization so that we don't unnecessarily resize the original
      // full-size file for cursor preview
      // (it's much faster to convert the resized dataURL to File)
      const resizedFile = dataURL && dataURLToFile(dataURL);

      this.setImagePreviewCursor(resizedFile || imageFile);
    }

    const dataURL =
      this.files[fileId]?.dataURL || (await getDataURL(imageFile));

    const imageElement = mutateElement(
      _imageElement,
      {
        fileId,
      },
      false,
    ) as NonDeleted<InitializedExcalidrawImageElement>;

    return new Promise<NonDeleted<InitializedExcalidrawImageElement>>(
      async (resolve, reject) => {
        try {
          this.files = {
            ...this.files,
            [fileId]: {
              mimeType,
              id: fileId,
              dataURL,
              created: Date.now(),
              lastRetrieved: Date.now(),
            },
          };
          const cachedImageData = this.imageCache.get(fileId);
          if (!cachedImageData) {
            this.addNewImagesToImageCache();
            await this.updateImageCache([imageElement]);
          }
          if (cachedImageData?.image instanceof Promise) {
            await cachedImageData.image;
          }
          if (
            this.state.pendingImageElementId !== imageElement.id &&
            this.state.draggingElement?.id !== imageElement.id
          ) {
            this.initializeImageDimensions(imageElement, true);
          }
          resolve(imageElement);
        } catch (error: any) {
          console.error(error);
          reject(new Error(t("errors.imageInsertError")));
        } finally {
          if (!showCursorImagePreview) {
            resetCursor(this.canvas);
          }
        }
      },
    );
  };

  /**
   * inserts image into elements array and rerenders
   */
  private insertImageElement = async (
    imageElement: ExcalidrawImageElement,
    imageFile: File,
    showCursorImagePreview?: boolean,
  ) => {
    this.scene.replaceAllElements([
      ...this.scene.getElementsIncludingDeleted(),
      imageElement,
    ]);

    try {
      await this.initializeImage({
        imageFile,
        imageElement,
        showCursorImagePreview,
      });
    } catch (error: any) {
      mutateElement(imageElement, {
        isDeleted: true,
      });
      this.actionManager.executeAction(actionFinalize);
      this.setState({
        errorMessage: error.message || t("errors.imageInsertError"),
      });
    }
  };

  private setImagePreviewCursor = async (imageFile: File) => {
    // mustn't be larger than 128 px
    // https://developer.mozilla.org/en-US/docs/Web/CSS/CSS_Basic_User_Interface/Using_URL_values_for_the_cursor_property
    const cursorImageSizePx = 96;

    const imagePreview = await resizeImageFile(imageFile, {
      maxWidthOrHeight: cursorImageSizePx,
    });

    let previewDataURL = await getDataURL(imagePreview);

    // SVG cannot be resized via `resizeImageFile` so we resize by rendering to
    // a small canvas
    if (imageFile.type === MIME_TYPES.svg) {
      const img = await loadHTMLImageElement(previewDataURL);

      let height = Math.min(img.height, cursorImageSizePx);
      let width = height * (img.width / img.height);

      if (width > cursorImageSizePx) {
        width = cursorImageSizePx;
        height = width * (img.height / img.width);
      }

      const canvas = document.createElement("canvas");
      canvas.height = height;
      canvas.width = width;
      const context = canvas.getContext("2d")!;

      context.drawImage(img, 0, 0, width, height);

      previewDataURL = canvas.toDataURL(MIME_TYPES.svg) as DataURL;
    }

    if (this.state.pendingImageElementId) {
      setCursor(this.canvas, `url(${previewDataURL}) 4 4, auto`);
    }
  };

  private onImageAction = async (
    { insertOnCanvasDirectly } = { insertOnCanvasDirectly: false },
  ) => {
    try {
      const clientX = this.state.width / 2 + this.state.offsetLeft;
      const clientY = this.state.height / 2 + this.state.offsetTop;

      const { x, y } = viewportCoordsToSceneCoords(
        { clientX, clientY },
        this.state,
      );

      const imageFile = await fileOpen({
        description: "Image",
        extensions: ["jpg", "png", "svg", "gif"],
      });

      const imageElement = this.createImageElement({
        sceneX: x,
        sceneY: y,
      });

      if (insertOnCanvasDirectly) {
        this.insertImageElement(imageElement, imageFile);
        this.initializeImageDimensions(imageElement);
        this.setState(
          {
            selectedElementIds: { [imageElement.id]: true },
          },
          () => {
            this.actionManager.executeAction(actionFinalize);
          },
        );
      } else {
        this.setState(
          {
            pendingImageElementId: imageElement.id,
          },
          () => {
            this.insertImageElement(
              imageElement,
              imageFile,
              /* showCursorImagePreview */ true,
            );
          },
        );
      }
    } catch (error: any) {
      if (error.name !== "AbortError") {
        console.error(error);
      } else {
        console.warn(error);
      }
      this.setState(
        {
          pendingImageElementId: null,
          editingElement: null,
          activeTool: updateActiveTool(this.state, { type: "selection" }),
        },
        () => {
          this.actionManager.executeAction(actionFinalize);
        },
      );
    }
  };

  private initializeImageDimensions = (
    imageElement: ExcalidrawImageElement,
    forceNaturalSize = false,
  ) => {
    const image =
      isInitializedImageElement(imageElement) &&
      this.imageCache.get(imageElement.fileId)?.image;

    if (!image || image instanceof Promise) {
      if (
        imageElement.width < DRAGGING_THRESHOLD / this.state.zoom.value &&
        imageElement.height < DRAGGING_THRESHOLD / this.state.zoom.value
      ) {
        const placeholderSize = 100 / this.state.zoom.value;
        mutateElement(imageElement, {
          x: imageElement.x - placeholderSize / 2,
          y: imageElement.y - placeholderSize / 2,
          width: placeholderSize,
          height: placeholderSize,
        });
      }

      return;
    }

    if (
      forceNaturalSize ||
      // if user-created bounding box is below threshold, assume the
      // intention was to click instead of drag, and use the image's
      // intrinsic size
      (imageElement.width < DRAGGING_THRESHOLD / this.state.zoom.value &&
        imageElement.height < DRAGGING_THRESHOLD / this.state.zoom.value)
    ) {
      const minHeight = Math.max(this.state.height - 120, 160);
      // max 65% of canvas height, clamped to <300px, vh - 120px>
      const maxHeight = Math.min(
        minHeight,
        Math.floor(this.state.height * 0.5) / this.state.zoom.value,
      );

      const height = Math.min(image.naturalHeight, maxHeight);
      const width = height * (image.naturalWidth / image.naturalHeight);

      // add current imageElement width/height to account for previous centering
      // of the placeholder image
      const x = imageElement.x + imageElement.width / 2 - width / 2;
      const y = imageElement.y + imageElement.height / 2 - height / 2;

      mutateElement(imageElement, { x, y, width, height });
    }
  };

  /** updates image cache, refreshing updated elements and/or setting status
      to error for images that fail during <img> element creation */
  private updateImageCache = async (
    elements: readonly InitializedExcalidrawImageElement[],
    files = this.files,
  ) => {
    const { updatedFiles, erroredFiles } = await _updateImageCache({
      imageCache: this.imageCache,
      fileIds: elements.map((element) => element.fileId),
      files,
    });
    if (updatedFiles.size || erroredFiles.size) {
      for (const element of elements) {
        if (updatedFiles.has(element.fileId)) {
          invalidateShapeForElement(element);
        }
      }
    }
    if (erroredFiles.size) {
      this.scene.replaceAllElements(
        this.scene.getElementsIncludingDeleted().map((element) => {
          if (
            isInitializedImageElement(element) &&
            erroredFiles.has(element.fileId)
          ) {
            return newElementWith(element, {
              status: "error",
            });
          }
          return element;
        }),
      );
    }

    return { updatedFiles, erroredFiles };
  };

  /** adds new images to imageCache and re-renders if needed */
  private addNewImagesToImageCache = async (
    imageElements: InitializedExcalidrawImageElement[] = getInitializedImageElements(
      this.scene.getNonDeletedElements(),
    ),
    files: BinaryFiles = this.files,
  ) => {
    const uncachedImageElements = imageElements.filter(
      (element) => !element.isDeleted && !this.imageCache.has(element.fileId),
    );

    if (uncachedImageElements.length) {
      const { updatedFiles } = await this.updateImageCache(
        uncachedImageElements,
        files,
      );
      if (updatedFiles.size) {
        this.scene.informMutation();
      }
    }
  };

  /** generally you should use `addNewImagesToImageCache()` directly if you need
   *  to render new images. This is just a failsafe  */
  private scheduleImageRefresh = throttle(() => {
    this.addNewImagesToImageCache();
  }, IMAGE_RENDER_TIMEOUT);

  private updateBindingEnabledOnPointerMove = (
    event: React.PointerEvent<HTMLCanvasElement>,
  ) => {
    const shouldEnableBinding = shouldEnableBindingForPointerEvent(event);
    if (this.state.isBindingEnabled !== shouldEnableBinding) {
      this.setState({ isBindingEnabled: shouldEnableBinding });
    }
  };

  private maybeSuggestBindingAtCursor = (pointerCoords: {
    x: number;
    y: number;
  }): void => {
    const hoveredBindableElement = getHoveredElementForBinding(
      pointerCoords,
      this.scene,
    );
    this.setState({
      suggestedBindings:
        hoveredBindableElement != null ? [hoveredBindableElement] : [],
    });
  };

  private maybeSuggestBindingsForLinearElementAtCoords = (
    linearElement: NonDeleted<ExcalidrawLinearElement>,
    /** scene coords */
    pointerCoords: {
      x: number;
      y: number;
    }[],
    // During line creation the start binding hasn't been written yet
    // into `linearElement`
    oppositeBindingBoundElement?: ExcalidrawBindableElement | null,
  ): void => {
    if (!pointerCoords.length) {
      return;
    }

    const suggestedBindings = pointerCoords.reduce(
      (acc: NonDeleted<ExcalidrawBindableElement>[], coords) => {
        const hoveredBindableElement = getHoveredElementForBinding(
          coords,
          this.scene,
        );
        if (
          hoveredBindableElement != null &&
          !isLinearElementSimpleAndAlreadyBound(
            linearElement,
            oppositeBindingBoundElement?.id,
            hoveredBindableElement,
          )
        ) {
          acc.push(hoveredBindableElement);
        }
        return acc;
      },
      [],
    );

    this.setState({ suggestedBindings });
  };

  private maybeSuggestBindingForAll(
    selectedElements: NonDeleted<ExcalidrawElement>[],
  ): void {
    const suggestedBindings = getEligibleElementsForBinding(selectedElements);
    this.setState({ suggestedBindings });
  }

  private clearSelection(hitElement: ExcalidrawElement | null): void {
    this.setState((prevState) => ({
      selectedElementIds: {},
      selectedGroupIds: {},
      // Continue editing the same group if the user selected a different
      // element from it
      editingGroupId:
        prevState.editingGroupId &&
        hitElement != null &&
        isElementInGroup(hitElement, prevState.editingGroupId)
          ? prevState.editingGroupId
          : null,
    }));
    this.setState({
      selectedElementIds: {},
      previousSelectedElementIds: this.state.selectedElementIds,
    });
  }

  private handleCanvasRef = (canvas: HTMLCanvasElement) => {
    // canvas is null when unmounting
    if (canvas !== null) {
      this.canvas = canvas;
      this.rc = rough.canvas(this.canvas);

      this.canvas.addEventListener(EVENT.WHEEL, this.handleWheel, {
        passive: false,
      });
      this.canvas.addEventListener(EVENT.TOUCH_START, this.onTapStart);
      this.canvas.addEventListener(EVENT.TOUCH_END, this.onTapEnd);
    } else {
      this.canvas?.removeEventListener(EVENT.WHEEL, this.handleWheel);
      this.canvas?.removeEventListener(EVENT.TOUCH_START, this.onTapStart);
      this.canvas?.removeEventListener(EVENT.TOUCH_END, this.onTapEnd);
    }
  };

  private handleAppOnDrop = async (event: React.DragEvent<HTMLDivElement>) => {
    // must be retrieved first, in the same frame
    const { file, fileHandle } = await getFileFromEvent(event);

    try {
      if (isSupportedImageFile(file)) {
        // first attempt to decode scene from the image if it's embedded
        // ---------------------------------------------------------------------

        if (file?.type === MIME_TYPES.png || file?.type === MIME_TYPES.svg) {
          try {
            const scene = await loadFromBlob(
              file,
              this.state,
              this.scene.getElementsIncludingDeleted(),
              fileHandle,
            );
            this.syncActionResult({
              ...scene,
              appState: {
                ...(scene.appState || this.state),
                isLoading: false,
              },
              replaceFiles: true,
              commitToHistory: true,
            });
            return;
          } catch (error: any) {
            if (error.name !== "EncodingError") {
              throw error;
            }
          }
        }

        // if no scene is embedded or we fail for whatever reason, fall back
        // to importing as regular image
        // ---------------------------------------------------------------------

        const { x: sceneX, y: sceneY } = viewportCoordsToSceneCoords(
          event,
          this.state,
        );

        const imageElement = this.createImageElement({ sceneX, sceneY });
        this.insertImageElement(imageElement, file);
        this.initializeImageDimensions(imageElement);
        this.setState({ selectedElementIds: { [imageElement.id]: true } });

        return;
      }
    } catch (error: any) {
      return this.setState({
        isLoading: false,
        errorMessage: error.message,
      });
    }

    const libraryJSON = event.dataTransfer.getData(MIME_TYPES.excalidrawlib);
    if (libraryJSON && typeof libraryJSON === "string") {
      try {
        const libraryItems = parseLibraryJSON(libraryJSON);
        this.addElementsFromPasteOrLibrary({
          elements: distributeLibraryItemsOnSquareGrid(libraryItems),
          position: event,
          files: null,
        });
      } catch (error: any) {
        this.setState({ errorMessage: error.message });
      }
      return;
    }

    if (file) {
      // atetmpt to parse an excalidraw/excalidrawlib file
      await this.loadFileToCanvas(file, fileHandle);
    }
  };

  loadFileToCanvas = async (
    file: File,
    fileHandle: FileSystemHandle | null,
  ) => {
    file = await normalizeFile(file);
    try {
      const ret = await loadSceneOrLibraryFromBlob(
        file,
        this.state,
        this.scene.getElementsIncludingDeleted(),
        fileHandle,
      );
      if (ret.type === MIME_TYPES.excalidraw) {
        this.setState({ isLoading: true });
        this.syncActionResult({
          ...ret.data,
          appState: {
            ...(ret.data.appState || this.state),
            isLoading: false,
          },
          replaceFiles: true,
          commitToHistory: true,
        });
      } else if (ret.type === MIME_TYPES.excalidrawlib) {
        await this.library
          .updateLibrary({
            libraryItems: file,
            merge: true,
            openLibraryMenu: true,
          })
          .catch((error) => {
            console.error(error);
            this.setState({ errorMessage: t("errors.importLibraryError") });
          });
      }
    } catch (error: any) {
      this.setState({ isLoading: false, errorMessage: error.message });
    }
  };

  private handleShapeContextMenu = (
    event: React.MouseEvent<HTMLButtonElement>,
    source: string,
  ) => {
    event.preventDefault();

    const container = this.excalidrawContainerRef.current!;
    const { top: offsetTop, left: offsetLeft } =
      container.getBoundingClientRect();
    const left = event.clientX - offsetLeft;
    const top = event.clientY - offsetTop;
    this._openContextMenu({ left, top }, "shape", source);
  };

  private handleCanvasContextMenu = (
    event: React.PointerEvent<HTMLCanvasElement>,
  ) => {
    event.preventDefault();

    if (
      (event.nativeEvent.pointerType === "touch" ||
        (event.nativeEvent.pointerType === "pen" &&
          // always allow if user uses a pen secondary button
          event.button !== POINTER_BUTTON.SECONDARY)) &&
      this.state.activeTool.type !== "selection"
    ) {
      return;
    }

    const { x, y } = viewportCoordsToSceneCoords(event, this.state);
    const element = this.getElementAtPosition(x, y, {
      preferSelected: true,
      includeLockedElements: true,
    });

    const selectedElements = getSelectedElements(
      this.scene.getNonDeletedElements(),
      this.state,
    );
    const isHittignCommonBoundBox =
      this.isHittingCommonBoundingBoxOfSelectedElements(
        { x, y },
        selectedElements,
      );

    const type = element || isHittignCommonBoundBox ? "element" : "canvas";

    const container = this.excalidrawContainerRef.current!;
    const { top: offsetTop, left: offsetLeft } =
      container.getBoundingClientRect();
    const left = event.clientX - offsetLeft;
    const top = event.clientY - offsetTop;

    trackEvent("contextMenu", "openContextMenu", type);

    this.setState(
      {
        ...(element && !this.state.selectedElementIds[element.id]
          ? selectGroupsForSelectedElements(
              {
                ...this.state,
                selectedElementIds: { [element.id]: true },
                selectedLinearElement: isLinearElement(element)
                  ? new LinearElementEditor(element, this.scene)
                  : null,
              },
              this.scene.getNonDeletedElements(),
            )
          : this.state),
        showHyperlinkPopup: false,
      },
      () => {
        this.setState({
          contextMenu: { top, left, items: this.getContextMenuItems(type) },
        });
      },
    );
  };

  private maybeDragNewGenericElement = (
    pointerDownState: PointerDownState,
    event: MouseEvent | KeyboardEvent,
  ): void => {
    const draggingElement = this.state.draggingElement;
    const pointerCoords = pointerDownState.lastCoords;
    if (!draggingElement) {
      return;
    }
    if (
      draggingElement.type === "selection" &&
      this.state.activeTool.type !== "eraser"
    ) {
      dragNewElement(
        draggingElement,
        this.state.activeTool.type,
        pointerDownState.origin.x,
        pointerDownState.origin.y,
        pointerCoords.x,
        pointerCoords.y,
        distance(pointerDownState.origin.x, pointerCoords.x),
        distance(pointerDownState.origin.y, pointerCoords.y),
        shouldMaintainAspectRatio(event),
        shouldResizeFromCenter(event),
      );
    } else {
      const [gridX, gridY] = getGridPoint(
        pointerCoords.x,
        pointerCoords.y,
        this.state.gridSize,
      );

      const image =
        isInitializedImageElement(draggingElement) &&
        this.imageCache.get(draggingElement.fileId)?.image;
      const aspectRatio =
        image && !(image instanceof Promise)
          ? image.width / image.height
          : null;

      dragNewElement(
        draggingElement,
        this.state.activeTool.type,
        pointerDownState.originInGrid.x,
        pointerDownState.originInGrid.y,
        gridX,
        gridY,
        distance(pointerDownState.originInGrid.x, gridX),
        distance(pointerDownState.originInGrid.y, gridY),
        isImageElement(draggingElement)
          ? !shouldMaintainAspectRatio(event)
          : shouldMaintainAspectRatio(event),
        shouldResizeFromCenter(event),
        aspectRatio,
      );

      this.maybeSuggestBindingForAll([draggingElement]);
    }
  };

  private maybeHandleResize = (
    pointerDownState: PointerDownState,
    event: MouseEvent | KeyboardEvent,
  ): boolean => {
    const selectedElements = getSelectedElements(
      this.scene.getNonDeletedElements(),
      this.state,
    );
    const transformHandleType = pointerDownState.resize.handleType;
    this.setState({
      // TODO: rename this state field to "isScaling" to distinguish
      // it from the generic "isResizing" which includes scaling and
      // rotating
      isResizing: transformHandleType && transformHandleType !== "rotation",
      isRotating: transformHandleType === "rotation",
    });
    const pointerCoords = pointerDownState.lastCoords;
    const [resizeX, resizeY] = getGridPoint(
      pointerCoords.x - pointerDownState.resize.offset.x,
      pointerCoords.y - pointerDownState.resize.offset.y,
      this.state.gridSize,
    );
    if (
      transformElements(
        pointerDownState,
        transformHandleType,
        selectedElements,
        pointerDownState.resize.arrowDirection,
        shouldRotateWithDiscreteAngle(event),
        shouldResizeFromCenter(event),
        selectedElements.length === 1 && isImageElement(selectedElements[0])
          ? !shouldMaintainAspectRatio(event)
          : shouldMaintainAspectRatio(event),
        resizeX,
        resizeY,
        pointerDownState.resize.center.x,
        pointerDownState.resize.center.y,
      )
    ) {
      this.maybeSuggestBindingForAll(selectedElements);
      return true;
    }
    return false;
  };

<<<<<<< HEAD
  /** @private use this.handleCanvasContextMenu */
  private _openContextMenu = (
    {
      left,
      top,
    }: {
      left: number;
      top: number;
    },
    type: "canvas" | "element" | "shape",
    source?: string,
  ) => {
    trackEvent("contextMenu", "openContextMenu", type);
    if (this.state.showHyperlinkPopup) {
      this.setState({ showHyperlinkPopup: false });
    }
    this.contextMenuOpen = true;
    const maybeGroupAction = actionGroup.contextItemPredicate!(
      this.actionManager.getElementsIncludingDeleted(),
      this.actionManager.getAppState(),
    );

    const maybeUngroupAction = actionUngroup.contextItemPredicate!(
      this.actionManager.getElementsIncludingDeleted(),
      this.actionManager.getAppState(),
    );

    const maybeFlipHorizontal = actionFlipHorizontal.contextItemPredicate!(
      this.actionManager.getElementsIncludingDeleted(),
      this.actionManager.getAppState(),
    );

    const maybeFlipVertical = actionFlipVertical.contextItemPredicate!(
      this.actionManager.getElementsIncludingDeleted(),
      this.actionManager.getAppState(),
    );

    const mayBeAllowUnbinding = actionUnbindText.contextItemPredicate(
      this.actionManager.getElementsIncludingDeleted(),
      this.actionManager.getAppState(),
    );

    const mayBeAllowBinding = actionBindText.contextItemPredicate(
      this.actionManager.getElementsIncludingDeleted(),
      this.actionManager.getAppState(),
    );

    const mayBeAllowToggleLineEditing =
      actionToggleLinearEditor.contextItemPredicate(
        this.actionManager.getElementsIncludingDeleted(),
        this.actionManager.getAppState(),
      );

    const separator = "separator";

    const elements = this.scene.getNonDeletedElements();
=======
  private getContextMenuItems = (
    type: "canvas" | "element",
  ): ContextMenuItems => {
    const options: ContextMenuItems = [];
>>>>>>> 7e135c4e

    options.push(actionCopyAsPng, actionCopyAsSvg);

<<<<<<< HEAD
    const options: ContextMenuOption[] = [];
    const allElements = this.actionManager.getElementsIncludingDeleted();
    const appState = this.actionManager.getAppState();
    let addedCustom = false;
    getCustomActions().forEach((action) => {
      if (action.contextItemPredicate && type !== "shape") {
        if (
          action.contextItemPredicate!(allElements, appState) &&
          this.actionManager.isActionEnabled(allElements, appState, action.name)
        ) {
          addedCustom = true;
          options.push(action);
        }
      } else if (action.shapeConfigPredicate && type === "shape") {
        if (
          action.shapeConfigPredicate!(allElements, appState, { source }) &&
          this.actionManager.isActionEnabled(allElements, appState, action.name)
        ) {
          options.push(action);
        }
      }
    });
    if (type === "shape") {
      ContextMenu.push({
        options,
        top,
        left,
        actionManager: this.actionManager,
        appState: this.state,
        container: this.excalidrawContainerRef.current!,
        elements,
      });
      return;
    }
    if (addedCustom) {
      options.push(separator);
    }

    if (probablySupportsClipboardBlob && elements.length > 0) {
      options.push(actionCopyAsPng);
    }
=======
    // canvas contextMenu
    // -------------------------------------------------------------------------
>>>>>>> 7e135c4e

    if (type === "canvas") {
      if (this.state.viewModeEnabled) {
        return [
          ...options,
          actionToggleGridMode,
          actionToggleZenMode,
          actionToggleViewMode,
          actionToggleStats,
        ];
      }

      return [
        actionPaste,
        CONTEXT_MENU_SEPARATOR,
        actionCopyAsPng,
        actionCopyAsSvg,
        copyText,
        CONTEXT_MENU_SEPARATOR,
        actionSelectAll,
        CONTEXT_MENU_SEPARATOR,
        actionToggleGridMode,
        actionToggleZenMode,
        actionToggleViewMode,
        actionToggleStats,
      ];
    }

    // element contextMenu
    // -------------------------------------------------------------------------

    options.push(copyText);

    if (this.state.viewModeEnabled) {
      return [actionCopy, ...options];
    }

    return [
      actionCut,
      actionCopy,
      actionPaste,
      CONTEXT_MENU_SEPARATOR,
      ...options,
      CONTEXT_MENU_SEPARATOR,
      actionCopyStyles,
      actionPasteStyles,
      CONTEXT_MENU_SEPARATOR,
      actionGroup,
      actionUnbindText,
      actionBindText,
      actionUngroup,
      CONTEXT_MENU_SEPARATOR,
      actionAddToLibrary,
      CONTEXT_MENU_SEPARATOR,
      actionSendBackward,
      actionBringForward,
      actionSendToBack,
      actionBringToFront,
      CONTEXT_MENU_SEPARATOR,
      actionFlipHorizontal,
      actionFlipVertical,
      CONTEXT_MENU_SEPARATOR,
      actionToggleLinearEditor,
      actionLink,
      actionDuplicateSelection,
      actionToggleLock,
      CONTEXT_MENU_SEPARATOR,
      actionDeleteSelected,
    ];
  };

  private handleWheel = withBatchedUpdates((event: WheelEvent) => {
    event.preventDefault();
    if (isPanning) {
      return;
    }

    const { deltaX, deltaY } = event;
    // note that event.ctrlKey is necessary to handle pinch zooming
    if (event.metaKey || event.ctrlKey) {
      const sign = Math.sign(deltaY);
      const MAX_STEP = ZOOM_STEP * 100;
      const absDelta = Math.abs(deltaY);
      let delta = deltaY;
      if (absDelta > MAX_STEP) {
        delta = MAX_STEP * sign;
      }

      let newZoom = this.state.zoom.value - delta / 100;
      // increase zoom steps the more zoomed-in we are (applies to >100% only)
      newZoom +=
        Math.log10(Math.max(1, this.state.zoom.value)) *
        -sign *
        // reduced amplification for small deltas (small movements on a trackpad)
        Math.min(1, absDelta / 20);

      this.setState((state) => ({
        ...getStateForZoom(
          {
            viewportX: cursorX,
            viewportY: cursorY,
            nextZoom: getNormalizedZoom(newZoom),
          },
          state,
        ),
        shouldCacheIgnoreZoom: true,
      }));
      this.resetShouldCacheIgnoreZoomDebounced();
      return;
    }

    // scroll horizontally when shift pressed
    if (event.shiftKey) {
      this.setState(({ zoom, scrollX }) => ({
        // on Mac, shift+wheel tends to result in deltaX
        scrollX: scrollX - (deltaY || deltaX) / zoom.value,
      }));
      return;
    }

    this.setState(({ zoom, scrollX, scrollY }) => ({
      scrollX: scrollX - deltaX / zoom.value,
      scrollY: scrollY - deltaY / zoom.value,
    }));
  });

  private getTextWysiwygSnappedToCenterPosition(
    x: number,
    y: number,
    appState: AppState,
    container?: ExcalidrawTextContainer | null,
  ) {
    if (container) {
      let elementCenterX = container.x + container.width / 2;
      let elementCenterY = container.y + container.height / 2;

      const elementCenter = getContainerCenter(container, appState);
      if (elementCenter) {
        elementCenterX = elementCenter.x;
        elementCenterY = elementCenter.y;
      }
      const distanceToCenter = Math.hypot(
        x - elementCenterX,
        y - elementCenterY,
      );
      const isSnappedToCenter =
        distanceToCenter < TEXT_TO_CENTER_SNAP_THRESHOLD;
      if (isSnappedToCenter) {
        const { x: viewportX, y: viewportY } = sceneCoordsToViewportCoords(
          { sceneX: elementCenterX, sceneY: elementCenterY },
          appState,
        );
        return { viewportX, viewportY, elementCenterX, elementCenterY };
      }
    }
  }

  private savePointer = (x: number, y: number, button: "up" | "down") => {
    if (!x || !y) {
      return;
    }
    const pointer = viewportCoordsToSceneCoords(
      { clientX: x, clientY: y },
      this.state,
    );

    if (isNaN(pointer.x) || isNaN(pointer.y)) {
      // sometimes the pointer goes off screen
    }

    this.props.onPointerUpdate?.({
      pointer,
      button,
      pointersMap: gesture.pointers,
    });
  };

  private resetShouldCacheIgnoreZoomDebounced = debounce(() => {
    if (!this.unmounted) {
      this.setState({ shouldCacheIgnoreZoom: false });
    }
  }, 300);

  private updateDOMRect = (cb?: () => void) => {
    if (this.excalidrawContainerRef?.current) {
      const excalidrawContainer = this.excalidrawContainerRef.current;
      const {
        width,
        height,
        left: offsetLeft,
        top: offsetTop,
      } = excalidrawContainer.getBoundingClientRect();
      const {
        width: currentWidth,
        height: currentHeight,
        offsetTop: currentOffsetTop,
        offsetLeft: currentOffsetLeft,
      } = this.state;

      if (
        width === currentWidth &&
        height === currentHeight &&
        offsetLeft === currentOffsetLeft &&
        offsetTop === currentOffsetTop
      ) {
        if (cb) {
          cb();
        }
        return;
      }

      this.setState(
        {
          width,
          height,
          offsetLeft,
          offsetTop,
        },
        () => {
          cb && cb();
        },
      );
    }
  };

  public refresh = () => {
    this.setState({ ...this.getCanvasOffsets() });
  };

  private getCanvasOffsets(): Pick<AppState, "offsetTop" | "offsetLeft"> {
    if (this.excalidrawContainerRef?.current) {
      const excalidrawContainer = this.excalidrawContainerRef.current;
      const { left, top } = excalidrawContainer.getBoundingClientRect();
      return {
        offsetLeft: left,
        offsetTop: top,
      };
    }
    return {
      offsetLeft: 0,
      offsetTop: 0,
    };
  }

  private async updateLanguage() {
    const currentLang =
      languages.find((lang) => lang.code === this.props.langCode) ||
      defaultLang;
    await setLanguage(currentLang);
    this.setAppState({});
  }
}

// -----------------------------------------------------------------------------
// TEST HOOKS
// -----------------------------------------------------------------------------

declare global {
  interface Window {
    h: {
      elements: readonly ExcalidrawElement[];
      state: AppState;
      setState: React.Component<any, AppState>["setState"];
      app: InstanceType<typeof App>;
      history: History;
    };
  }
}

if (
  process.env.NODE_ENV === ENV.TEST ||
  process.env.NODE_ENV === ENV.DEVELOPMENT
) {
  window.h = window.h || ({} as Window["h"]);

  Object.defineProperties(window.h, {
    elements: {
      configurable: true,
      get() {
        return this.app?.scene.getElementsIncludingDeleted();
      },
      set(elements: ExcalidrawElement[]) {
        return this.app?.scene.replaceAllElements(elements);
      },
    },
  });
}

export default App;<|MERGE_RESOLUTION|>--- conflicted
+++ resolved
@@ -6045,7 +6045,15 @@
       container.getBoundingClientRect();
     const left = event.clientX - offsetLeft;
     const top = event.clientY - offsetTop;
-    this._openContextMenu({ left, top }, "shape", source);
+    this.setState({}, () => {
+      this.setState({
+        contextMenu: {
+          top,
+          left,
+          items: this.getContextMenuItems("shape", source),
+        },
+      });
+    });
   };
 
   private handleCanvasContextMenu = (
@@ -6218,81 +6226,23 @@
     return false;
   };
 
-<<<<<<< HEAD
-  /** @private use this.handleCanvasContextMenu */
-  private _openContextMenu = (
-    {
-      left,
-      top,
-    }: {
-      left: number;
-      top: number;
-    },
+  private getContextMenuItems = (
     type: "canvas" | "element" | "shape",
     source?: string,
-  ) => {
-    trackEvent("contextMenu", "openContextMenu", type);
-    if (this.state.showHyperlinkPopup) {
-      this.setState({ showHyperlinkPopup: false });
-    }
-    this.contextMenuOpen = true;
-    const maybeGroupAction = actionGroup.contextItemPredicate!(
-      this.actionManager.getElementsIncludingDeleted(),
-      this.actionManager.getAppState(),
-    );
-
-    const maybeUngroupAction = actionUngroup.contextItemPredicate!(
-      this.actionManager.getElementsIncludingDeleted(),
-      this.actionManager.getAppState(),
-    );
-
-    const maybeFlipHorizontal = actionFlipHorizontal.contextItemPredicate!(
-      this.actionManager.getElementsIncludingDeleted(),
-      this.actionManager.getAppState(),
-    );
-
-    const maybeFlipVertical = actionFlipVertical.contextItemPredicate!(
-      this.actionManager.getElementsIncludingDeleted(),
-      this.actionManager.getAppState(),
-    );
-
-    const mayBeAllowUnbinding = actionUnbindText.contextItemPredicate(
-      this.actionManager.getElementsIncludingDeleted(),
-      this.actionManager.getAppState(),
-    );
-
-    const mayBeAllowBinding = actionBindText.contextItemPredicate(
-      this.actionManager.getElementsIncludingDeleted(),
-      this.actionManager.getAppState(),
-    );
-
-    const mayBeAllowToggleLineEditing =
-      actionToggleLinearEditor.contextItemPredicate(
-        this.actionManager.getElementsIncludingDeleted(),
-        this.actionManager.getAppState(),
-      );
-
-    const separator = "separator";
-
-    const elements = this.scene.getNonDeletedElements();
-=======
-  private getContextMenuItems = (
-    type: "canvas" | "element",
   ): ContextMenuItems => {
     const options: ContextMenuItems = [];
->>>>>>> 7e135c4e
-
-    options.push(actionCopyAsPng, actionCopyAsSvg);
-
-<<<<<<< HEAD
-    const options: ContextMenuOption[] = [];
     const allElements = this.actionManager.getElementsIncludingDeleted();
     const appState = this.actionManager.getAppState();
     let addedCustom = false;
     getCustomActions().forEach((action) => {
       if (action.contextItemPredicate && type !== "shape") {
         if (
-          action.contextItemPredicate!(allElements, appState) &&
+          action.contextItemPredicate!(
+            allElements,
+            appState,
+            this.actionManager.app.props,
+            this.actionManager.app,
+          ) &&
           this.actionManager.isActionEnabled(allElements, appState, action.name)
         ) {
           addedCustom = true;
@@ -6308,28 +6258,16 @@
       }
     });
     if (type === "shape") {
-      ContextMenu.push({
-        options,
-        top,
-        left,
-        actionManager: this.actionManager,
-        appState: this.state,
-        container: this.excalidrawContainerRef.current!,
-        elements,
-      });
-      return;
+      return options;
     }
     if (addedCustom) {
-      options.push(separator);
-    }
-
-    if (probablySupportsClipboardBlob && elements.length > 0) {
-      options.push(actionCopyAsPng);
-    }
-=======
+      options.push(CONTEXT_MENU_SEPARATOR);
+    }
+
+    options.push(actionCopyAsPng, actionCopyAsSvg);
+
     // canvas contextMenu
     // -------------------------------------------------------------------------
->>>>>>> 7e135c4e
 
     if (type === "canvas") {
       if (this.state.viewModeEnabled) {
