--- conflicted
+++ resolved
@@ -5311,32 +5311,20 @@
 
           // We only drag in one direction if shift is pressed
           const lockDirection = event.shiftKey;
-<<<<<<< HEAD
-          dragSelectedElements(
-            pointerDownState,
-            selectedElements,
-            dragOffset,
-            lockDirection,
-            this.state,
-            snaps,
-          );
-
-=======
+
           // when we're editing the name of a frame, we want the user to be
           // able to select and interact with the text input
           !this.state.editingFrame &&
             dragSelectedElements(
               pointerDownState,
               selectedElements,
-              dragX,
-              dragY,
+              dragOffset,
               lockDirection,
-              dragDistanceX,
-              dragDistanceY,
               this.state,
               this.scene,
+              snaps,
             );
->>>>>>> fb01ce2a
+
           this.maybeSuggestBindingForAll(selectedElements);
 
           // We duplicate the selected element if alt is pressed on pointer move
