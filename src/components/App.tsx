--- conflicted
+++ resolved
@@ -1544,7 +1544,6 @@
   };
 
   removePointer = (event: React.PointerEvent<HTMLElement> | PointerEvent) => {
-<<<<<<< HEAD
     this.lastPointerUp = event;
 
     if (
@@ -1554,8 +1553,6 @@
       this.redirectToLink(event as MouseEvent);
     }
 
-=======
->>>>>>> d450c365
     // remove touch handler for context menu on touch devices
     if (event.pointerType === "touch" && touchTimeout) {
       clearTimeout(touchTimeout);
@@ -2537,16 +2534,14 @@
     });
   };
 
-<<<<<<< HEAD
   private redirectToLink = (event: MouseEvent) => {
     if (!this.hitLinkElement) {
-=======
-  private redirectToLink = () => {
+      return;
+    }
     if (
       this.lastPointerDown!.clientX !== this.lastPointerUp!.clientX ||
       this.lastPointerDown!.clientY !== this.lastPointerUp!.clientY
     ) {
->>>>>>> d450c365
       return;
     }
     const lastPointerDownCoords = viewportCoordsToSceneCoords(
@@ -3064,7 +3059,7 @@
       this.hitLinkElement &&
       !this.state.selectedElementIds[this.hitLinkElement.id]
     ) {
-      this.redirectToLink();
+      this.redirectToLink(event as unknown as MouseEvent);
     }
 
     this.removePointer(event);
