--- conflicted
+++ resolved
@@ -176,12 +176,8 @@
   viewportCoordsToSceneCoords,
   withBatchedUpdates,
 } from "../utils";
-<<<<<<< HEAD
+import { isMobile } from "../is-mobile";
 import ContextMenu, { ContextMenuOption } from "./ContextMenu";
-=======
-import { isMobile } from "../is-mobile";
-import ContextMenu from "./ContextMenu";
->>>>>>> e8685c52
 import LayerUI from "./LayerUI";
 import { Stats } from "./Stats";
 import { Toast } from "./Toast";
@@ -3703,41 +3699,23 @@
     const element = this.getElementAtPosition(x, y);
     const options: ContextMenuOption[] = [];
     if (probablySupportsClipboardBlob && elements.length > 0) {
-      options.push({
-        shortcutName: "copyAsPng",
-        label: t("labels.copyAsPng"),
-        action: this.copyToClipboardAsPng,
-      });
+      options.push(actionCopyAsPng);
     }
 
     if (probablySupportsClipboardWriteText && elements.length > 0) {
-      options.push({
-        shortcutName: "copyAsSvg",
-        label: t("labels.copyAsSvg"),
-        action: this.copyToClipboardAsSvg,
-      });
+      options.push(actionCopyAsSvg);
     }
     if (!element) {
       const readonlyOptions: ContextMenuOption[] = [
         ...options,
-        {
-          checked: this.state.showStats,
-          shortcutName: "stats",
-          label: t("stats.title"),
-          action: this.toggleStats,
-        },
-        {
-          checked: this.state.readonly,
-          shortcutName: "readonlyMode",
-          label: t("labels.readonlyMode"),
-          action: this.toggleReadonlyMode,
-        },
+        actionToggleStats,
       ];
 
       ContextMenu.push({
         options: readonlyOptions,
         top: clientY,
         left: clientX,
+        actionManager: this.actionManager,
       });
 
       if (this.state.readonly) {
@@ -3746,41 +3724,6 @@
 
       ContextMenu.push({
         options: [
-<<<<<<< HEAD
-          navigator.clipboard && {
-            shortcutName: "paste",
-            label: t("labels.paste"),
-            action: () => this.pasteFromClipboard(null),
-          },
-          ...options,
-          ...this.actionManager.getContextMenuItems((action) =>
-            CANVAS_ONLY_ACTIONS.includes(action.name),
-          ),
-          {
-            checked: this.state.gridSize !== null,
-            shortcutName: "gridMode",
-            label: t("labels.gridMode"),
-            action: this.toggleGridMode,
-          },
-          {
-            checked: this.state.zenModeEnabled,
-            shortcutName: "zenMode",
-            label: t("buttons.zenMode"),
-            action: this.toggleZenMode,
-          },
-          {
-            checked: this.state.readonly,
-            shortcutName: "readonlyMode",
-            label: t("labels.readonlyMode"),
-            action: this.toggleReadonlyMode,
-          },
-          {
-            checked: this.state.showStats,
-            shortcutName: "stats",
-            label: t("stats.title"),
-            action: this.toggleStats,
-          },
-=======
           _isMobile &&
             navigator.clipboard && {
               name: "paste",
@@ -3807,7 +3750,6 @@
           actionToggleGridMode,
           actionToggleZenMode,
           actionToggleStats,
->>>>>>> e8685c52
         ],
         top: clientY,
         left: clientX,
@@ -3822,43 +3764,16 @@
 
     if (this.state.readonly) {
       ContextMenu.push({
-        options: [
-          navigator.clipboard && {
-            shortcutName: "copy",
-            label: t("labels.copy"),
-            action: this.copyAll,
-          },
-          ...options,
-        ],
+        options: [navigator.clipboard && actionCopy, ...options],
         top: clientY,
         left: clientX,
+        actionManager: this.actionManager,
       });
       return;
     }
 
     ContextMenu.push({
       options: [
-<<<<<<< HEAD
-        {
-          shortcutName: "cut",
-          label: t("labels.cut"),
-          action: this.cutAll,
-        },
-        navigator.clipboard && {
-          shortcutName: "copy",
-          label: t("labels.copy"),
-          action: this.copyAll,
-        },
-        navigator.clipboard && {
-          shortcutName: "paste",
-          label: t("labels.paste"),
-          action: () => this.pasteFromClipboard(null),
-        },
-        ...options,
-        ...this.actionManager.getContextMenuItems(
-          (action) => !CANVAS_ONLY_ACTIONS.includes(action.name),
-        ),
-=======
         _isMobile && actionCut,
         _isMobile && navigator.clipboard && actionCopy,
         _isMobile &&
@@ -3891,7 +3806,6 @@
         separator,
         actionDuplicateSelection,
         actionDeleteSelected,
->>>>>>> e8685c52
       ],
       top: clientY,
       left: clientX,
