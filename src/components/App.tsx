--- conflicted
+++ resolved
@@ -167,13 +167,8 @@
   KEYS,
   isAndroid,
 } from "../keys";
-<<<<<<< HEAD
 import { distance2d, getGridPoint, isPathALoop, rotate } from "../math";
-import { renderScene } from "../renderer";
-=======
-import { distance2d, getGridPoint, isPathALoop } from "../math";
 import { renderScene } from "../renderer/renderScene";
->>>>>>> 2820cd11
 import { invalidateShapeForElement } from "../renderer/renderElement";
 import {
   calculateScrollCenter,
@@ -396,12 +391,8 @@
         getAppState: () => this.state,
         getFiles: () => this.files,
         refresh: this.refresh,
-<<<<<<< HEAD
-        setToastMessage: this.setToastMessage,
+        setToast: this.setToast,
         updateContainerSize: this.updateContainerSize, //zsviczian
-=======
-        setToast: this.setToast,
->>>>>>> 2820cd11
         id: this.id,
         setLocalFont: this.setLocalFont, //zsviczian
         selectElements: this.selectElements, //zsviczian
@@ -512,16 +503,11 @@
     return (
       <div
         className={clsx("excalidraw excalidraw-container", {
-<<<<<<< HEAD
-          "excalidraw--view-mode": viewModeEnabled,
+          "excalidraw--view-mode": this.state.viewModeEnabled,
           "excalidraw--mobile":
             this.device.isMobile ||
             (!(this.state.viewModeEnabled || this.state.zenModeEnabled) &&
               this.state.trayModeEnabled), //zsviczian
-=======
-          "excalidraw--view-mode": this.state.viewModeEnabled,
-          "excalidraw--mobile": this.device.isMobile,
->>>>>>> 2820cd11
         })}
         ref={this.excalidrawContainerRef}
         onDrop={this.handleAppOnDrop}
@@ -1672,7 +1658,6 @@
     });
   };
 
-<<<<<<< HEAD
   //zsviczian
   zoomToFit = (
     target: readonly ExcalidrawElement[] = this.scene.getNonDeletedElements(),
@@ -1719,13 +1704,6 @@
     return restore(data, null, null);
   };
 
-  clearToast = () => {
-    this.setState({ toastMessage: null });
-  };
-
-  setToastMessage = (toastMessage: string) => {
-    this.setState({ toastMessage });
-=======
   setToast = (
     toast: {
       message: string;
@@ -1734,7 +1712,6 @@
     } | null,
   ) => {
     this.setState({ toast });
->>>>>>> 2820cd11
   };
 
   restoreFileFromShare = async () => {
