import React from "react";

import rough from "roughjs/bin/rough";
import { RoughCanvas } from "roughjs/bin/canvas";
import { simplify, Point } from "points-on-curve";

import {
  newElement,
  newTextElement,
  duplicateElement,
  isInvisiblySmallElement,
  isTextElement,
  textWysiwyg,
  getCommonBounds,
  getCursorForResizingElement,
  getPerfectElementSize,
  getNormalizedDimensions,
  newLinearElement,
  transformElements,
  getElementWithTransformHandleType,
  getResizeOffsetXY,
  getResizeArrowDirection,
  getTransformHandleTypeFromCoords,
  isNonDeletedElement,
  updateTextElement,
  dragSelectedElements,
  getDragOffsetXY,
  dragNewElement,
  hitTest,
  isHittingElementBoundingBoxWithoutHittingElement,
  getNonDeletedElements,
} from "../element";
import {
  getElementsWithinSelection,
  isOverScrollBars,
  getElementsAtPosition,
  getElementContainingPosition,
  getNormalizedZoom,
  getSelectedElements,
  isSomeElementSelected,
  calculateScrollCenter,
} from "../scene";
import { loadFromBlob, exportCanvas } from "../data";

import { renderScene } from "../renderer";
import {
  AppState,
  GestureEvent,
  Gesture,
  ExcalidrawProps,
  SceneData,
} from "../types";
import {
  ExcalidrawElement,
  ExcalidrawTextElement,
  NonDeleted,
  ExcalidrawGenericElement,
  ExcalidrawLinearElement,
  ExcalidrawBindableElement,
} from "../element/types";

import { distance2d, isPathALoop, getGridPoint } from "../math";

import {
  isWritableElement,
  isInputLike,
  isToolIcon,
  debounce,
  distance,
  resetCursor,
  viewportCoordsToSceneCoords,
  sceneCoordsToViewportCoords,
  setCursorForShape,
  tupleToCoors,
  ResolvablePromise,
  resolvablePromise,
  withBatchedUpdates,
} from "../utils";
import {
  KEYS,
  isArrowKey,
  getResizeCenterPointKey,
  getResizeWithSidesSameLengthKey,
  getRotateWithDiscreteAngleKey,
  CODES,
} from "../keys";

import { findShapeByKey } from "../shapes";
import { createHistory, SceneHistory } from "../history";

import ContextMenu from "./ContextMenu";

import { ActionManager } from "../actions/manager";
import "../actions";
import { actions } from "../actions/register";

import { ActionResult } from "../actions/types";
import { getDefaultAppState } from "../appState";
import { t, getLanguage } from "../i18n";

import {
  copyToClipboard,
  parseClipboard,
  probablySupportsClipboardBlob,
  probablySupportsClipboardWriteText,
} from "../clipboard";
import { normalizeScroll } from "../scene";
import { getCenter, getDistance } from "../gesture";
import { createUndoAction, createRedoAction } from "../actions/actionHistory";

import {
  CURSOR_TYPE,
  ELEMENT_SHIFT_TRANSLATE_AMOUNT,
  ELEMENT_TRANSLATE_AMOUNT,
  POINTER_BUTTON,
  DRAGGING_THRESHOLD,
  TEXT_TO_CENTER_SNAP_THRESHOLD,
  LINE_CONFIRM_THRESHOLD,
  EVENT,
  ENV,
  CANVAS_ONLY_ACTIONS,
  DEFAULT_VERTICAL_ALIGN,
  GRID_SIZE,
  MIME_TYPES,
  TAP_TWICE_TIMEOUT,
  TOUCH_CTX_MENU_TIMEOUT,
} from "../constants";

import LayerUI from "./LayerUI";
import { ScrollBars, SceneState } from "../scene/types";
import { mutateElement } from "../element/mutateElement";
import { invalidateShapeForElement } from "../renderer/renderElement";
import {
  isLinearElement,
  isLinearElementType,
  isBindingElement,
  isBindingElementType,
} from "../element/typeChecks";
import { actionFinalize, actionDeleteSelected } from "../actions";

import { LinearElementEditor } from "../element/linearElementEditor";
import {
  getSelectedGroupIds,
  isSelectedViaGroup,
  selectGroupsForSelectedElements,
  isElementInGroup,
  getSelectedGroupIdForElement,
  getElementsInGroup,
  editGroupForSelectedElement,
} from "../groups";
import { Library } from "../data/library";
import Scene from "../scene/Scene";
import {
  getHoveredElementForBinding,
  maybeBindLinearElement,
  getEligibleElementsForBinding,
  bindOrUnbindSelectedElements,
  unbindLinearElements,
  fixBindingsAfterDuplication,
  fixBindingsAfterDeletion,
  isLinearElementSimpleAndAlreadyBound,
  isBindingEnabled,
  updateBoundElements,
  shouldEnableBindingForPointerEvent,
} from "../element/binding";
import { MaybeTransformHandleType } from "../element/transformHandles";
import { deepCopyElement } from "../element/newElement";
import { renderSpreadsheet } from "../charts";
import { isValidLibrary } from "../data/json";
import { getNewZoom } from "../scene/zoom";
import { restore } from "../data/restore";
import {
  EVENT_DIALOG,
  EVENT_LIBRARY,
  EVENT_SHAPE,
  trackEvent,
} from "../analytics";
import { Stats } from "./Stats";

const { history } = createHistory();

let didTapTwice: boolean = false;
let tappedTwiceTimer = 0;
let cursorX = 0;
let cursorY = 0;
let isHoldingSpace: boolean = false;
let isPanning: boolean = false;
let isDraggingScrollBar: boolean = false;
let currentScrollBars: ScrollBars = { horizontal: null, vertical: null };
let touchTimeout = 0;
let invalidateContextMenu = false;

let lastPointerUp: ((event: any) => void) | null = null;
const gesture: Gesture = {
  pointers: new Map(),
  lastCenter: null,
  initialDistance: null,
  initialScale: null,
};

export type PointerDownState = Readonly<{
  // The first position at which pointerDown happened
  origin: Readonly<{ x: number; y: number }>;
  // Same as "origin" but snapped to the grid, if grid is on
  originInGrid: Readonly<{ x: number; y: number }>;
  // Scrollbar checks
  scrollbars: ReturnType<typeof isOverScrollBars>;
  // The previous pointer position
  lastCoords: { x: number; y: number };
  // map of original elements data
  originalElements: Map<string, NonDeleted<ExcalidrawElement>>;
  resize: {
    // Handle when resizing, might change during the pointer interaction
    handleType: MaybeTransformHandleType;
    // This is determined on the initial pointer down event
    isResizing: boolean;
    // This is determined on the initial pointer down event
    offset: { x: number; y: number };
    // This is determined on the initial pointer down event
    arrowDirection: "origin" | "end";
    // This is a center point of selected elements determined on the initial pointer down event (for rotation only)
    center: { x: number; y: number };
  };
  hit: {
    // The element the pointer is "hitting", is determined on the initial
    // pointer down event
    element: NonDeleted<ExcalidrawElement> | null;
    // The elements the pointer is "hitting", is determined on the initial
    // pointer down event
    allHitElements: NonDeleted<ExcalidrawElement>[];
    // This is determined on the initial pointer down event
    wasAddedToSelection: boolean;
    // Whether selected element(s) were duplicated, might change during the
    // pointer interaction
    hasBeenDuplicated: boolean;
    hasHitCommonBoundingBoxOfSelectedElements: boolean;
  };
  drag: {
    // Might change during the pointer interation
    hasOccurred: boolean;
    // Might change during the pointer interation
    offset: { x: number; y: number } | null;
  };
  // We need to have these in the state so that we can unsubscribe them
  eventListeners: {
    // It's defined on the initial pointer down event
    onMove: null | ((event: PointerEvent) => void);
    // It's defined on the initial pointer down event
    onUp: null | ((event: PointerEvent) => void);
    // It's defined on the initial pointer down event
    onKeyDown: null | ((event: KeyboardEvent) => void);
    // It's defined on the initial pointer down event
    onKeyUp: null | ((event: KeyboardEvent) => void);
  };
}>;

export type ExcalidrawImperativeAPI = {
  updateScene: InstanceType<typeof App>["updateScene"];
  resetScene: InstanceType<typeof App>["resetScene"];
  getSceneElementsIncludingDeleted: InstanceType<
    typeof App
  >["getSceneElementsIncludingDeleted"];
  history: {
    clear: InstanceType<typeof App>["resetHistory"];
  };
  setScrollToCenter: InstanceType<typeof App>["setScrollToCenter"];
  getSceneElements: InstanceType<typeof App>["getSceneElements"];
  readyPromise: ResolvablePromise<ExcalidrawImperativeAPI>;
  ready: true;
};

class App extends React.Component<ExcalidrawProps, AppState> {
  canvas: HTMLCanvasElement | null = null;
  rc: RoughCanvas | null = null;
  unmounted: boolean = false;
  actionManager: ActionManager;
  private excalidrawContainerRef = React.createRef<HTMLDivElement>();

  public static defaultProps: Partial<ExcalidrawProps> = {
    width: window.innerWidth,
    height: window.innerHeight,
  };
  private scene: Scene;
  constructor(props: ExcalidrawProps) {
    super(props);
    const defaultAppState = getDefaultAppState();

    const {
      width = window.innerWidth,
      height = window.innerHeight,
      offsetLeft,
      offsetTop,
      excalidrawRef,
    } = props;
    this.state = {
      ...defaultAppState,
      isLoading: true,
      width,
      height,
      ...this.getCanvasOffsets({ offsetLeft, offsetTop }),
    };
    if (excalidrawRef) {
      const readyPromise =
        ("current" in excalidrawRef && excalidrawRef.current?.readyPromise) ||
        resolvablePromise<ExcalidrawImperativeAPI>();

      const api: ExcalidrawImperativeAPI = {
        ready: true,
        readyPromise,
        updateScene: this.updateScene,
        resetScene: this.resetScene,
        getSceneElementsIncludingDeleted: this.getSceneElementsIncludingDeleted,
        history: {
          clear: this.resetHistory,
        },
        setScrollToCenter: this.setScrollToCenter,
        getSceneElements: this.getSceneElements,
      } as const;
      if (typeof excalidrawRef === "function") {
        excalidrawRef(api);
      } else {
        excalidrawRef.current = api;
      }
      readyPromise.resolve(api);
    }
    this.scene = new Scene();

    this.actionManager = new ActionManager(
      this.syncActionResult,
      () => this.state,
      () => this.scene.getElementsIncludingDeleted(),
    );
    this.actionManager.registerAll(actions);

    this.actionManager.registerAction(createUndoAction(history));
    this.actionManager.registerAction(createRedoAction(history));
  }

  public render() {
    const {
      zenModeEnabled,
      width: canvasDOMWidth,
      height: canvasDOMHeight,
      offsetTop,
      offsetLeft,
    } = this.state;

    const { onCollabButtonClick } = this.props;
    const canvasScale = window.devicePixelRatio;

    const canvasWidth = canvasDOMWidth * canvasScale;
    const canvasHeight = canvasDOMHeight * canvasScale;

    const DEFAULT_PASTE_X = canvasDOMWidth / 2;
    const DEFAULT_PASTE_Y = canvasDOMHeight / 2;

    return (
      <div
        className="excalidraw"
        ref={this.excalidrawContainerRef}
        style={{
          width: canvasDOMWidth,
          height: canvasDOMHeight,
          top: offsetTop,
          left: offsetLeft,
        }}
      >
        <LayerUI
          canvas={this.canvas}
          appState={this.state}
          setAppState={this.setAppState}
          actionManager={this.actionManager}
          elements={this.scene.getElements()}
          onCollabButtonClick={onCollabButtonClick}
          onLockToggle={this.toggleLock}
          onInsertShape={(elements) =>
            this.addElementsFromPasteOrLibrary(
              elements,
              DEFAULT_PASTE_X,
              DEFAULT_PASTE_Y,
            )
          }
          zenModeEnabled={zenModeEnabled}
          toggleZenMode={this.toggleZenMode}
          lng={getLanguage().lng}
          isCollaborating={this.props.isCollaborating || false}
        />
        {this.state.showStats && (
          <Stats
            appState={this.state}
            elements={this.scene.getElements()}
            onClose={this.toggleStats}
          />
        )}
        <main>
          <canvas
            id="canvas"
            style={{
              width: canvasDOMWidth,
              height: canvasDOMHeight,
            }}
            width={canvasWidth}
            height={canvasHeight}
            ref={this.handleCanvasRef}
            onContextMenu={this.handleCanvasContextMenu}
            onPointerDown={this.handleCanvasPointerDown}
            onDoubleClick={this.handleCanvasDoubleClick}
            onPointerMove={this.handleCanvasPointerMove}
            onPointerUp={this.removePointer}
            onPointerCancel={this.removePointer}
            onTouchMove={this.handleTouchMove}
            onDrop={this.handleCanvasOnDrop}
          >
            {t("labels.drawingCanvas")}
          </canvas>
        </main>
      </div>
    );
  }

  public getSceneElementsIncludingDeleted = () => {
    return this.scene.getElementsIncludingDeleted();
  };

  public getSceneElements = () => {
    return this.scene.getElements();
  };

  private syncActionResult = withBatchedUpdates(
    (actionResult: ActionResult) => {
      if (this.unmounted || actionResult === false) {
        return;
      }

      let editingElement: AppState["editingElement"] | null = null;
      if (actionResult.elements) {
        actionResult.elements.forEach((element) => {
          if (
            this.state.editingElement?.id === element.id &&
            this.state.editingElement !== element &&
            isNonDeletedElement(element)
          ) {
            editingElement = element;
          }
        });
        this.scene.replaceAllElements(actionResult.elements);
        if (actionResult.commitToHistory) {
          history.resumeRecording();
        }
      }

      if (actionResult.appState || editingElement) {
        if (actionResult.commitToHistory) {
          history.resumeRecording();
        }
        this.setState(
          (state) => ({
            ...actionResult.appState,
            editingElement:
              editingElement || actionResult.appState?.editingElement || null,
            width: state.width,
            height: state.height,
            offsetTop: state.offsetTop,
            offsetLeft: state.offsetLeft,
          }),
          () => {
            if (actionResult.syncHistory) {
              history.setCurrentState(
                this.state,
                this.scene.getElementsIncludingDeleted(),
              );
            }
          },
        );
      }
    },
  );

  // Lifecycle

  private onBlur = withBatchedUpdates(() => {
    isHoldingSpace = false;
    this.setState({ isBindingEnabled: true });
  });

  private onUnload = () => {
    this.onBlur();
  };

  private disableEvent: EventHandlerNonNull = (event) => {
    event.preventDefault();
  };

  private onFontLoaded = () => {
    this.scene.getElementsIncludingDeleted().forEach((element) => {
      if (isTextElement(element)) {
        invalidateShapeForElement(element);
      }
    });
    this.onSceneUpdated();
  };

  private importLibraryFromUrl = async (url: string) => {
    window.history.replaceState({}, "Excalidraw", window.location.origin);
    try {
      const request = await fetch(url);
      const blob = await request.blob();
      const json = JSON.parse(await blob.text());
      if (!isValidLibrary(json)) {
        throw new Error();
      }
      if (
        window.confirm(
          t("alerts.confirmAddLibrary", { numShapes: json.library.length }),
        )
      ) {
        await Library.importLibrary(blob);
        trackEvent(EVENT_LIBRARY, "import");
        this.setState({
          isLibraryOpen: true,
        });
      }
    } catch (error) {
      window.alert(t("alerts.errorLoadingLibrary"));
      console.error(error);
    }
  };

  private resetHistory = () => {
    history.clear();
  };

  /**
   * Resets scene & history.
   * ! Do not use to clear scene user action !
   */
  private resetScene = withBatchedUpdates(
    (opts?: { resetLoadingState: boolean }) => {
      this.scene.replaceAllElements([]);
      this.setState((state) => ({
        ...getDefaultAppState(),
        isLoading: opts?.resetLoadingState ? false : state.isLoading,
        appearance: this.state.appearance,
      }));
      this.resetHistory();
    },
  );

  private initializeScene = async () => {
    if ("launchQueue" in window && "LaunchParams" in window) {
      (window as any).launchQueue.setConsumer(
        async (launchParams: { files: any[] }) => {
          if (!launchParams.files.length) {
            return;
          }
          const fileHandle = launchParams.files[0];
          const blob: Blob = await fileHandle.getFile();
          blob.handle = fileHandle;
          loadFromBlob(blob, this.state)
            .then(({ elements, appState }) =>
              this.syncActionResult({
                elements,
                appState: {
                  ...(appState || this.state),
                  isLoading: false,
                },
                commitToHistory: true,
              }),
            )
            .catch((error) => {
              this.setState({ isLoading: false, errorMessage: error.message });
            });
        },
      );
    }

    if (!this.state.isLoading) {
      this.setState({ isLoading: true });
    }

    let initialData = null;
    try {
      initialData = (await this.props.initialData) || null;
    } catch (error) {
      console.error(error);
    }

    const scene = restore(initialData, null);

    scene.appState = {
      ...scene.appState,
      ...calculateScrollCenter(
        scene.elements,
        {
          ...scene.appState,
<<<<<<< HEAD
          ...calculateScrollCenter(
            scene.elements,
            {
              ...scene.appState,
              width: this.state.width,
              height: this.state.height,
              offsetTop: this.state.offsetTop,
              offsetLeft: this.state.offsetLeft,
            },
            null,
          ),
        };
      }
      this.resetHistory();
      this.syncActionResult({
        ...scene,
        commitToHistory: true,
      });
    }
=======
          offsetTop: this.state.offsetTop,
          offsetLeft: this.state.offsetLeft,
        },
        null,
      ),
      isLoading: false,
    };

    this.resetHistory();
    this.syncActionResult({
      ...scene,
      commitToHistory: true,
    });
>>>>>>> f151f45d

    const addToLibraryUrl = new URLSearchParams(window.location.search).get(
      "addLibrary",
    );

    if (addToLibraryUrl) {
      await this.importLibraryFromUrl(addToLibraryUrl);
    }
  };

  public async componentDidMount() {
    if (
      process.env.NODE_ENV === ENV.TEST ||
      process.env.NODE_ENV === ENV.DEVELOPMENT
    ) {
      const setState = this.setState.bind(this);
      Object.defineProperties(window.h, {
        state: {
          configurable: true,
          get: () => {
            return this.state;
          },
        },
        setState: {
          configurable: true,
          value: (...args: Parameters<typeof setState>) => {
            return this.setState(...args);
          },
        },
        app: {
          configurable: true,
          value: this,
        },
      });
    }

    this.scene.addCallback(this.onSceneUpdated);

    this.addEventListeners();

    // optim to avoid extra render on init
    if (
      typeof this.props.offsetLeft === "number" &&
      typeof this.props.offsetTop === "number"
    ) {
      this.initializeScene();
    } else {
      this.setState(this.getCanvasOffsets(this.props), () => {
        this.initializeScene();
      });
    }
  }

  public componentWillUnmount() {
    this.unmounted = true;
    this.removeEventListeners();
    this.scene.destroy();
    clearTimeout(touchTimeout);
    touchTimeout = 0;
  }

  private onResize = withBatchedUpdates(() => {
    this.scene
      .getElementsIncludingDeleted()
      .forEach((element) => invalidateShapeForElement(element));
    this.setState({});
  });

  private removeEventListeners() {
    document.removeEventListener(EVENT.COPY, this.onCopy);
    document.removeEventListener(EVENT.PASTE, this.pasteFromClipboard);
    document.removeEventListener(EVENT.CUT, this.onCut);

    document.removeEventListener(EVENT.KEYDOWN, this.onKeyDown, false);
    document.removeEventListener(
      EVENT.MOUSE_MOVE,
      this.updateCurrentCursorPosition,
      false,
    );
    document.removeEventListener(EVENT.KEYUP, this.onKeyUp);
    window.removeEventListener(EVENT.RESIZE, this.onResize, false);
    window.removeEventListener(EVENT.UNLOAD, this.onUnload, false);
    window.removeEventListener(EVENT.BLUR, this.onBlur, false);
    window.removeEventListener(EVENT.DRAG_OVER, this.disableEvent, false);
    window.removeEventListener(EVENT.DROP, this.disableEvent, false);

    document.removeEventListener(
      EVENT.GESTURE_START,
      this.onGestureStart as any,
      false,
    );
    document.removeEventListener(
      EVENT.GESTURE_CHANGE,
      this.onGestureChange as any,
      false,
    );
    document.removeEventListener(
      EVENT.GESTURE_END,
      this.onGestureEnd as any,
      false,
    );
  }

  private addEventListeners() {
    document.addEventListener(EVENT.COPY, this.onCopy);
    document.addEventListener(EVENT.PASTE, this.pasteFromClipboard);
    document.addEventListener(EVENT.CUT, this.onCut);

    document.addEventListener(EVENT.KEYDOWN, this.onKeyDown, false);
    document.addEventListener(EVENT.KEYUP, this.onKeyUp, { passive: true });
    document.addEventListener(
      EVENT.MOUSE_MOVE,
      this.updateCurrentCursorPosition,
    );
    window.addEventListener(EVENT.RESIZE, this.onResize, false);
    window.addEventListener(EVENT.UNLOAD, this.onUnload, false);
    window.addEventListener(EVENT.BLUR, this.onBlur, false);
    window.addEventListener(EVENT.DRAG_OVER, this.disableEvent, false);
    window.addEventListener(EVENT.DROP, this.disableEvent, false);

    // rerender text elements on font load to fix #637 && #1553
    document.fonts?.addEventListener?.("loadingdone", this.onFontLoaded);

    // Safari-only desktop pinch zoom
    document.addEventListener(
      EVENT.GESTURE_START,
      this.onGestureStart as any,
      false,
    );
    document.addEventListener(
      EVENT.GESTURE_CHANGE,
      this.onGestureChange as any,
      false,
    );
    document.addEventListener(
      EVENT.GESTURE_END,
      this.onGestureEnd as any,
      false,
    );
  }

  componentDidUpdate(prevProps: ExcalidrawProps, prevState: AppState) {
    if (
      prevProps.width !== this.props.width ||
      prevProps.height !== this.props.height ||
      (typeof this.props.offsetLeft === "number" &&
        prevProps.offsetLeft !== this.props.offsetLeft) ||
      (typeof this.props.offsetTop === "number" &&
        prevProps.offsetTop !== this.props.offsetTop)
    ) {
      this.setState({
        width: this.props.width ?? window.innerWidth,
        height: this.props.height ?? window.innerHeight,
        ...this.getCanvasOffsets(this.props),
      });
    }

    document
      .querySelector(".excalidraw")
      ?.classList.toggle("Appearance_dark", this.state.appearance === "dark");

    if (
      this.state.editingLinearElement &&
      !this.state.selectedElementIds[this.state.editingLinearElement.elementId]
    ) {
      // defer so that the commitToHistory flag isn't reset via current update
      setTimeout(() => {
        this.actionManager.executeAction(actionFinalize);
      });
    }
    const { multiElement } = prevState;
    if (
      prevState.elementType !== this.state.elementType &&
      multiElement != null &&
      isBindingEnabled(this.state) &&
      isBindingElement(multiElement)
    ) {
      maybeBindLinearElement(
        multiElement,
        this.state,
        this.scene,
        tupleToCoors(
          LinearElementEditor.getPointAtIndexGlobalCoordinates(
            multiElement,
            -1,
          ),
        ),
      );
    }

    const cursorButton: {
      [id: string]: string | undefined;
    } = {};
    const pointerViewportCoords: SceneState["remotePointerViewportCoords"] = {};
    const remoteSelectedElementIds: SceneState["remoteSelectedElementIds"] = {};
    const pointerUsernames: { [id: string]: string } = {};
    this.state.collaborators.forEach((user, socketId) => {
      if (user.selectedElementIds) {
        for (const id of Object.keys(user.selectedElementIds)) {
          if (!(id in remoteSelectedElementIds)) {
            remoteSelectedElementIds[id] = [];
          }
          remoteSelectedElementIds[id].push(socketId);
        }
      }
      if (!user.pointer) {
        return;
      }
      if (user.username) {
        pointerUsernames[socketId] = user.username;
      }
      pointerViewportCoords[socketId] = sceneCoordsToViewportCoords(
        {
          sceneX: user.pointer.x,
          sceneY: user.pointer.y,
        },
        this.state,
      );
      cursorButton[socketId] = user.button;
    });
    const elements = this.scene.getElements();
    const { atLeastOneVisibleElement, scrollBars } = renderScene(
      elements.filter((element) => {
        // don't render text element that's being currently edited (it's
        // rendered on remote only)
        return (
          !this.state.editingElement ||
          this.state.editingElement.type !== "text" ||
          element.id !== this.state.editingElement.id
        );
      }),
      this.state,
      this.state.selectionElement,
      window.devicePixelRatio,
      this.rc!,
      this.canvas!,
      {
        scrollX: this.state.scrollX,
        scrollY: this.state.scrollY,
        viewBackgroundColor: this.state.viewBackgroundColor,
        zoom: this.state.zoom,
        remotePointerViewportCoords: pointerViewportCoords,
        remotePointerButton: cursorButton,
        remoteSelectedElementIds,
        remotePointerUsernames: pointerUsernames,
        shouldCacheIgnoreZoom: this.state.shouldCacheIgnoreZoom,
      },
      {
        renderOptimizations: true,
      },
    );
    if (scrollBars) {
      currentScrollBars = scrollBars;
    }
    const scrolledOutside =
      // hide when editing text
      this.state.editingElement?.type === "text"
        ? false
        : !atLeastOneVisibleElement && elements.length > 0;
    if (this.state.scrolledOutside !== scrolledOutside) {
      this.setState({ scrolledOutside });
    }

    history.record(this.state, this.scene.getElementsIncludingDeleted());

    this.props.onChange?.(this.scene.getElementsIncludingDeleted(), this.state);
  }

  // Copy/paste

  private onCut = withBatchedUpdates((event: ClipboardEvent) => {
    if (isWritableElement(event.target)) {
      return;
    }
    this.cutAll();
    event.preventDefault();
  });

  private onCopy = withBatchedUpdates((event: ClipboardEvent) => {
    if (isWritableElement(event.target)) {
      return;
    }
    this.copyAll();
    event.preventDefault();
  });

  private cutAll = () => {
    this.copyAll();
    this.actionManager.executeAction(actionDeleteSelected);
  };

  private copyAll = () => {
    copyToClipboard(this.scene.getElements(), this.state);
  };

  private copyToClipboardAsPng = async () => {
    const elements = this.scene.getElements();

    const selectedElements = getSelectedElements(elements, this.state);
    try {
      await exportCanvas(
        "clipboard",
        selectedElements.length ? selectedElements : elements,
        this.state,
        this.canvas!,
        this.state,
      );
    } catch (error) {
      console.error(error);
      this.setState({ errorMessage: error.message });
    }
  };

  private copyToClipboardAsSvg = async () => {
    const selectedElements = getSelectedElements(
      this.scene.getElements(),
      this.state,
    );
    try {
      await exportCanvas(
        "clipboard-svg",
        selectedElements.length ? selectedElements : this.scene.getElements(),
        this.state,
        this.canvas!,
        this.state,
      );
    } catch (error) {
      console.error(error);
      this.setState({ errorMessage: error.message });
    }
  };

  private static resetTapTwice() {
    didTapTwice = false;
  }

  private onTapStart = (event: TouchEvent) => {
    if (!didTapTwice) {
      didTapTwice = true;
      clearTimeout(tappedTwiceTimer);
      tappedTwiceTimer = window.setTimeout(
        App.resetTapTwice,
        TAP_TWICE_TIMEOUT,
      );
      return;
    }
    // insert text only if we tapped twice with a single finger
    // event.touches.length === 1 will also prevent inserting text when user's zooming
    if (didTapTwice && event.touches.length === 1) {
      const [touch] = event.touches;
      // @ts-ignore
      this.handleCanvasDoubleClick({
        clientX: touch.clientX,
        clientY: touch.clientY,
      });
      didTapTwice = false;
      clearTimeout(tappedTwiceTimer);
    }
    event.preventDefault();
    if (event.touches.length === 2) {
      this.setState({
        selectedElementIds: {},
      });
    }
  };

  private onTapEnd = (event: TouchEvent) => {
    event.preventDefault();
    if (event.touches.length > 0) {
      this.setState({
        previousSelectedElementIds: {},
        selectedElementIds: this.state.previousSelectedElementIds,
      });
    }
  };

  private pasteFromClipboard = withBatchedUpdates(
    async (event: ClipboardEvent | null) => {
      // #686
      const target = document.activeElement;
      const elementUnderCursor = document.elementFromPoint(cursorX, cursorY);
      if (
        // if no ClipboardEvent supplied, assume we're pasting via contextMenu
        // thus these checks don't make sense
        event &&
        (!(elementUnderCursor instanceof HTMLCanvasElement) ||
          isWritableElement(target))
      ) {
        return;
      }
      const data = await parseClipboard(event);
      if (data.errorMessage) {
        this.setState({ errorMessage: data.errorMessage });
      } else if (data.spreadsheet) {
        this.addElementsFromPasteOrLibrary(
          renderSpreadsheet(data.spreadsheet, cursorX, cursorY),
        );
      } else if (data.elements) {
        this.addElementsFromPasteOrLibrary(data.elements);
      } else if (data.text) {
        this.addTextFromPaste(data.text);
      }
      this.selectShapeTool("selection");
      event?.preventDefault();
    },
  );

  private addElementsFromPasteOrLibrary = (
    clipboardElements: readonly ExcalidrawElement[],
    clientX = cursorX,
    clientY = cursorY,
  ) => {
    const [minX, minY, maxX, maxY] = getCommonBounds(clipboardElements);

    const elementsCenterX = distance(minX, maxX) / 2;
    const elementsCenterY = distance(minY, maxY) / 2;

    const { x, y } = viewportCoordsToSceneCoords(
      { clientX, clientY },
      this.state,
    );

    const dx = x - elementsCenterX;
    const dy = y - elementsCenterY;
    const groupIdMap = new Map();

    const [gridX, gridY] = getGridPoint(dx, dy, this.state.gridSize);

    const oldIdToDuplicatedId = new Map();
    const newElements = clipboardElements.map((element) => {
      const newElement = duplicateElement(
        this.state.editingGroupId,
        groupIdMap,
        element,
        {
          x: element.x + gridX - minX,
          y: element.y + gridY - minY,
        },
      );
      oldIdToDuplicatedId.set(element.id, newElement.id);
      return newElement;
    });
    const nextElements = [
      ...this.scene.getElementsIncludingDeleted(),
      ...newElements,
    ];
    fixBindingsAfterDuplication(
      nextElements,
      clipboardElements,
      oldIdToDuplicatedId,
    );

    this.scene.replaceAllElements(nextElements);
    history.resumeRecording();
    this.setState(
      selectGroupsForSelectedElements(
        {
          ...this.state,
          isLibraryOpen: false,
          selectedElementIds: newElements.reduce((map, element) => {
            map[element.id] = true;
            return map;
          }, {} as any),
          selectedGroupIds: {},
        },
        this.scene.getElements(),
      ),
    );
  };

  private addTextFromPaste(text: any) {
    const { x, y } = viewportCoordsToSceneCoords(
      { clientX: cursorX, clientY: cursorY },
      this.state,
    );

    const element = newTextElement({
      x,
      y,
      strokeColor: this.state.currentItemStrokeColor,
      backgroundColor: this.state.currentItemBackgroundColor,
      fillStyle: this.state.currentItemFillStyle,
      strokeWidth: this.state.currentItemStrokeWidth,
      strokeStyle: this.state.currentItemStrokeStyle,
      roughness: this.state.currentItemRoughness,
      opacity: this.state.currentItemOpacity,
      strokeSharpness: this.state.currentItemStrokeSharpness,
      text,
      fontSize: this.state.currentItemFontSize,
      fontFamily: this.state.currentItemFontFamily,
      textAlign: this.state.currentItemTextAlign,
      verticalAlign: DEFAULT_VERTICAL_ALIGN,
    });

    this.scene.replaceAllElements([
      ...this.scene.getElementsIncludingDeleted(),
      element,
    ]);
    this.setState({ selectedElementIds: { [element.id]: true } });
    history.resumeRecording();
  }

  // Collaboration

  setAppState = (obj: any) => {
    this.setState(obj);
  };

  removePointer = (event: React.PointerEvent<HTMLElement>) => {
    // remove touch handler for context menu on touch devices
    if (event.pointerType === "touch" && touchTimeout) {
      clearTimeout(touchTimeout);
      touchTimeout = 0;
      invalidateContextMenu = false;
    }

    gesture.pointers.delete(event.pointerId);
  };

  toggleLock = () => {
    this.setState((prevState) => {
      trackEvent(EVENT_SHAPE, "lock", !prevState.elementLocked ? "on" : "off");
      return {
        elementLocked: !prevState.elementLocked,
        elementType: prevState.elementLocked
          ? "selection"
          : prevState.elementType,
      };
    });
  };

  toggleZenMode = () => {
    this.setState({
      zenModeEnabled: !this.state.zenModeEnabled,
    });
  };

  toggleGridMode = () => {
    this.setState({
      gridSize: this.state.gridSize ? null : GRID_SIZE,
    });
  };

  toggleStats = () => {
    if (!this.state.showStats) {
      trackEvent(EVENT_DIALOG, "stats");
    }
    this.setState({
      showStats: !this.state.showStats,
    });
  };

  setScrollToCenter = (remoteElements: readonly ExcalidrawElement[]) => {
    this.setState({
      ...calculateScrollCenter(
        getNonDeletedElements(remoteElements),
        this.state,
        this.canvas,
      ),
    });
  };

  public updateScene = withBatchedUpdates((sceneData: SceneData) => {
    if (sceneData.commitToHistory) {
      history.resumeRecording();
    }

    // currently we only support syncing background color
    if (sceneData.appState?.viewBackgroundColor) {
      this.setState({
        viewBackgroundColor: sceneData.appState.viewBackgroundColor,
      });
    }

    if (sceneData.elements) {
      this.scene.replaceAllElements(sceneData.elements);
    }

    if (sceneData.collaborators) {
      this.setState({ collaborators: sceneData.collaborators });
    }
  });

  private onSceneUpdated = () => {
    this.setState({});
  };

  private updateCurrentCursorPosition = withBatchedUpdates(
    (event: MouseEvent) => {
      cursorX = event.x;
      cursorY = event.y;
    },
  );

  // Input handling

  private onKeyDown = withBatchedUpdates((event: KeyboardEvent) => {
    // normalize `event.key` when CapsLock is pressed #2372
    if (
      "Proxy" in window &&
      ((!event.shiftKey && /^[A-Z]$/.test(event.key)) ||
        (event.shiftKey && /^[a-z]$/.test(event.key)))
    ) {
      event = new Proxy(event, {
        get(ev: any, prop) {
          const value = ev[prop];
          if (typeof value === "function") {
            // fix for Proxies hijacking `this`
            return value.bind(ev);
          }
          return prop === "key"
            ? // CapsLock inverts capitalization based on ShiftKey, so invert
              // it back
              event.shiftKey
              ? ev.key.toUpperCase()
              : ev.key.toLowerCase()
            : value;
        },
      });
    }

    if (
      (isWritableElement(event.target) && event.key !== KEYS.ESCAPE) ||
      // case: using arrows to move between buttons
      (isArrowKey(event.key) && isInputLike(event.target))
    ) {
      return;
    }

    if (event.key === KEYS.QUESTION_MARK) {
      this.setState({
        showShortcutsDialog: true,
      });
    }

    if (!event[KEYS.CTRL_OR_CMD] && event.altKey && event.code === CODES.Z) {
      this.toggleZenMode();
    }

    if (event[KEYS.CTRL_OR_CMD] && event.code === CODES.QUOTE) {
      this.toggleGridMode();
    }
    if (event[KEYS.CTRL_OR_CMD]) {
      this.setState({ isBindingEnabled: false });
    }

    if (event.code === CODES.C && event.altKey && event.shiftKey) {
      this.copyToClipboardAsPng();
      event.preventDefault();
      return;
    }

    if (this.actionManager.handleKeyDown(event)) {
      return;
    }

    if (event.code === CODES.NINE) {
      if (!this.state.isLibraryOpen) {
        trackEvent(EVENT_DIALOG, "library");
      }
      this.setState({ isLibraryOpen: !this.state.isLibraryOpen });
    }

    if (isArrowKey(event.key)) {
      const step =
        (this.state.gridSize &&
          (event.shiftKey ? ELEMENT_TRANSLATE_AMOUNT : this.state.gridSize)) ||
        (event.shiftKey
          ? ELEMENT_SHIFT_TRANSLATE_AMOUNT
          : ELEMENT_TRANSLATE_AMOUNT);

      const selectedElements = this.scene
        .getElements()
        .filter((element) => this.state.selectedElementIds[element.id]);

      let offsetX = 0;
      let offsetY = 0;

      if (event.key === KEYS.ARROW_LEFT) {
        offsetX = -step;
      } else if (event.key === KEYS.ARROW_RIGHT) {
        offsetX = step;
      } else if (event.key === KEYS.ARROW_UP) {
        offsetY = -step;
      } else if (event.key === KEYS.ARROW_DOWN) {
        offsetY = step;
      }

      selectedElements.forEach((element) => {
        mutateElement(element, {
          x: element.x + offsetX,
          y: element.y + offsetY,
        });

        updateBoundElements(element, {
          simultaneouslyUpdated: selectedElements,
        });
      });

      this.maybeSuggestBindingForAll(selectedElements);

      event.preventDefault();
    } else if (event.key === KEYS.ENTER) {
      const selectedElements = getSelectedElements(
        this.scene.getElements(),
        this.state,
      );

      if (
        selectedElements.length === 1 &&
        isLinearElement(selectedElements[0])
      ) {
        if (
          !this.state.editingLinearElement ||
          this.state.editingLinearElement.elementId !== selectedElements[0].id
        ) {
          history.resumeRecording();
          this.setState({
            editingLinearElement: new LinearElementEditor(
              selectedElements[0],
              this.scene,
            ),
          });
        }
      } else if (
        selectedElements.length === 1 &&
        !isLinearElement(selectedElements[0])
      ) {
        const selectedElement = selectedElements[0];
        this.startTextEditing({
          sceneX: selectedElement.x + selectedElement.width / 2,
          sceneY: selectedElement.y + selectedElement.height / 2,
        });
        event.preventDefault();
        return;
      }
    } else if (
      !event.ctrlKey &&
      !event.altKey &&
      !event.metaKey &&
      this.state.draggingElement === null
    ) {
      const shape = findShapeByKey(event.key);
      if (shape) {
        trackEvent(EVENT_SHAPE, shape, "shortcut");
        this.selectShapeTool(shape);
      } else if (event.key === KEYS.Q) {
        this.toggleLock();
      }
    }
    if (event.key === KEYS.SPACE && gesture.pointers.size === 0) {
      isHoldingSpace = true;
      document.documentElement.style.cursor = CURSOR_TYPE.GRABBING;
    }
  });

  private onKeyUp = withBatchedUpdates((event: KeyboardEvent) => {
    if (event.key === KEYS.SPACE) {
      if (this.state.elementType === "selection") {
        resetCursor();
      } else {
        setCursorForShape(this.state.elementType);
        this.setState({
          selectedElementIds: {},
          selectedGroupIds: {},
          editingGroupId: null,
        });
      }
      isHoldingSpace = false;
    }
    if (!event[KEYS.CTRL_OR_CMD] && !this.state.isBindingEnabled) {
      this.setState({ isBindingEnabled: true });
    }
    if (isArrowKey(event.key)) {
      const selectedElements = getSelectedElements(
        this.scene.getElements(),
        this.state,
      );
      isBindingEnabled(this.state)
        ? bindOrUnbindSelectedElements(selectedElements)
        : unbindLinearElements(selectedElements);
      this.setState({ suggestedBindings: [] });
    }
  });

  private selectShapeTool(elementType: AppState["elementType"]) {
    if (!isHoldingSpace) {
      setCursorForShape(elementType);
    }
    if (isToolIcon(document.activeElement)) {
      document.activeElement.blur();
    }
    if (!isLinearElementType(elementType)) {
      this.setState({ suggestedBindings: [] });
    }
    if (elementType !== "selection") {
      this.setState({
        elementType,
        selectedElementIds: {},
        selectedGroupIds: {},
        editingGroupId: null,
      });
    } else {
      this.setState({ elementType });
    }
  }

  private onGestureStart = withBatchedUpdates((event: GestureEvent) => {
    event.preventDefault();
    this.setState({
      selectedElementIds: {},
    });
    gesture.initialScale = this.state.zoom.value;
  });

  private onGestureChange = withBatchedUpdates((event: GestureEvent) => {
    event.preventDefault();
    this.setState(({ zoom, offsetLeft, offsetTop }) => ({
      zoom: getNewZoom(
        getNormalizedZoom(gesture.initialScale! * event.scale),
        zoom,
        { left: offsetLeft, top: offsetTop },
        { x: cursorX, y: cursorY },
      ),
    }));
  });

  private onGestureEnd = withBatchedUpdates((event: GestureEvent) => {
    event.preventDefault();
    this.setState({
      previousSelectedElementIds: {},
      selectedElementIds: this.state.previousSelectedElementIds,
    });
    gesture.initialScale = null;
  });

  private handleTextWysiwyg(
    element: ExcalidrawTextElement,
    {
      isExistingElement = false,
    }: {
      isExistingElement?: boolean;
    },
  ) {
    const updateElement = (text: string, isDeleted = false) => {
      this.scene.replaceAllElements([
        ...this.scene.getElementsIncludingDeleted().map((_element) => {
          if (_element.id === element.id && isTextElement(_element)) {
            return updateTextElement(_element, {
              text,
              isDeleted,
            });
          }
          return _element;
        }),
      ]);
    };

    textWysiwyg({
      id: element.id,
      appState: this.state,
      getViewportCoords: (x, y) => {
        const { x: viewportX, y: viewportY } = sceneCoordsToViewportCoords(
          {
            sceneX: x,
            sceneY: y,
          },
          this.state,
        );
        return [viewportX, viewportY];
      },
      onChange: withBatchedUpdates((text) => {
        updateElement(text);
        if (isNonDeletedElement(element)) {
          updateBoundElements(element);
        }
      }),
      onSubmit: withBatchedUpdates((text) => {
        const isDeleted = !text.trim();
        updateElement(text, isDeleted);
        if (!isDeleted) {
          this.setState((prevState) => ({
            selectedElementIds: {
              ...prevState.selectedElementIds,
              [element.id]: true,
            },
          }));
        } else {
          fixBindingsAfterDeletion(this.scene.getElements(), [element]);
        }
        if (!isDeleted || isExistingElement) {
          history.resumeRecording();
        }

        this.setState({
          draggingElement: null,
          editingElement: null,
        });
        if (this.state.elementLocked) {
          setCursorForShape(this.state.elementType);
        }
      }),
      element,
    });
    // deselect all other elements when inserting text
    this.setState({
      selectedElementIds: {},
      selectedGroupIds: {},
      editingGroupId: null,
    });

    // do an initial update to re-initialize element position since we were
    // modifying element's x/y for sake of editor (case: syncing to remote)
    updateElement(element.text);
  }

  private getTextElementAtPosition(
    x: number,
    y: number,
  ): NonDeleted<ExcalidrawTextElement> | null {
    const element = this.getElementAtPosition(x, y);

    if (element && isTextElement(element) && !element.isDeleted) {
      return element;
    }
    return null;
  }

  private getElementAtPosition(
    x: number,
    y: number,
  ): NonDeleted<ExcalidrawElement> | null {
    const allHitElements = this.getElementsAtPosition(x, y);
    if (allHitElements.length > 1) {
      const elementWithHighestZIndex =
        allHitElements[allHitElements.length - 1];
      // If we're hitting element with highest z-index only on its bounding box
      // while also hitting other element figure, the latter should be considered.
      return isHittingElementBoundingBoxWithoutHittingElement(
        elementWithHighestZIndex,
        this.state,
        x,
        y,
      )
        ? allHitElements[allHitElements.length - 2]
        : elementWithHighestZIndex;
    }
    if (allHitElements.length === 1) {
      return allHitElements[0];
    }
    return null;
  }

  private getElementsAtPosition(
    x: number,
    y: number,
  ): NonDeleted<ExcalidrawElement>[] {
    return getElementsAtPosition(this.scene.getElements(), (element) =>
      hitTest(element, this.state, x, y),
    );
  }

  private startTextEditing = ({
    sceneX,
    sceneY,
    insertAtParentCenter = true,
  }: {
    /** X position to insert text at */
    sceneX: number;
    /** Y position to insert text at */
    sceneY: number;
    /** whether to attempt to insert at element center if applicable */
    insertAtParentCenter?: boolean;
  }) => {
    const existingTextElement = this.getTextElementAtPosition(sceneX, sceneY);

    const parentCenterPosition =
      insertAtParentCenter &&
      this.getTextWysiwygSnappedToCenterPosition(
        sceneX,
        sceneY,
        this.state,
        this.canvas,
        window.devicePixelRatio,
      );

    const element = existingTextElement
      ? existingTextElement
      : newTextElement({
          x: parentCenterPosition
            ? parentCenterPosition.elementCenterX
            : sceneX,
          y: parentCenterPosition
            ? parentCenterPosition.elementCenterY
            : sceneY,
          strokeColor: this.state.currentItemStrokeColor,
          backgroundColor: this.state.currentItemBackgroundColor,
          fillStyle: this.state.currentItemFillStyle,
          strokeWidth: this.state.currentItemStrokeWidth,
          strokeStyle: this.state.currentItemStrokeStyle,
          roughness: this.state.currentItemRoughness,
          opacity: this.state.currentItemOpacity,
          strokeSharpness: this.state.currentItemStrokeSharpness,
          text: "",
          fontSize: this.state.currentItemFontSize,
          fontFamily: this.state.currentItemFontFamily,
          textAlign: parentCenterPosition
            ? "center"
            : this.state.currentItemTextAlign,
          verticalAlign: parentCenterPosition
            ? "middle"
            : DEFAULT_VERTICAL_ALIGN,
        });

    this.setState({ editingElement: element });

    if (existingTextElement) {
      // if text element is no longer centered to a container, reset
      // verticalAlign to default because it's currently internal-only
      if (!parentCenterPosition || element.textAlign !== "center") {
        mutateElement(element, { verticalAlign: DEFAULT_VERTICAL_ALIGN });
      }
    } else {
      this.scene.replaceAllElements([
        ...this.scene.getElementsIncludingDeleted(),
        element,
      ]);

      // case: creating new text not centered to parent elemenent → offset Y
      // so that the text is centered to cursor position
      if (!parentCenterPosition) {
        mutateElement(element, {
          y: element.y - element.baseline / 2,
        });
      }
    }

    this.setState({
      editingElement: element,
    });

    this.handleTextWysiwyg(element, {
      isExistingElement: !!existingTextElement,
    });
  };

  private handleCanvasDoubleClick = (
    event: React.MouseEvent<HTMLCanvasElement>,
  ) => {
    // case: double-clicking with arrow/line tool selected would both create
    // text and enter multiElement mode
    if (this.state.multiElement) {
      return;
    }
    // we should only be able to double click when mode is selection
    if (this.state.elementType !== "selection") {
      return;
    }

    const selectedElements = getSelectedElements(
      this.scene.getElements(),
      this.state,
    );

    if (selectedElements.length === 1 && isLinearElement(selectedElements[0])) {
      if (
        !this.state.editingLinearElement ||
        this.state.editingLinearElement.elementId !== selectedElements[0].id
      ) {
        history.resumeRecording();
        this.setState({
          editingLinearElement: new LinearElementEditor(
            selectedElements[0],
            this.scene,
          ),
        });
      }
      return;
    }

    resetCursor();

    const { x: sceneX, y: sceneY } = viewportCoordsToSceneCoords(
      event,
      this.state,
    );

    const selectedGroupIds = getSelectedGroupIds(this.state);

    if (selectedGroupIds.length > 0) {
      const hitElement = this.getElementAtPosition(sceneX, sceneY);

      const selectedGroupId =
        hitElement &&
        getSelectedGroupIdForElement(hitElement, this.state.selectedGroupIds);

      if (selectedGroupId) {
        this.setState((prevState) =>
          selectGroupsForSelectedElements(
            {
              ...prevState,
              editingGroupId: selectedGroupId,
              selectedElementIds: { [hitElement!.id]: true },
              selectedGroupIds: {},
            },
            this.scene.getElements(),
          ),
        );
        return;
      }
    }

    resetCursor();

    if (!event[KEYS.CTRL_OR_CMD]) {
      trackEvent(EVENT_SHAPE, "text", "double-click");
      this.startTextEditing({
        sceneX,
        sceneY,
        insertAtParentCenter: !event.altKey,
      });
    }
  };

  private handleCanvasPointerMove = (
    event: React.PointerEvent<HTMLCanvasElement>,
  ) => {
    this.savePointer(event.clientX, event.clientY, this.state.cursorButton);

    if (gesture.pointers.has(event.pointerId)) {
      gesture.pointers.set(event.pointerId, {
        x: event.clientX,
        y: event.clientY,
      });
    }

    if (gesture.pointers.size === 2) {
      const center = getCenter(gesture.pointers);
      const deltaX = center.x - gesture.lastCenter!.x;
      const deltaY = center.y - gesture.lastCenter!.y;
      gesture.lastCenter = center;

      const distance = getDistance(Array.from(gesture.pointers.values()));
      const scaleFactor = distance / gesture.initialDistance!;

      this.setState(({ zoom, scrollX, scrollY, offsetLeft, offsetTop }) => ({
        scrollX: normalizeScroll(scrollX + deltaX / zoom.value),
        scrollY: normalizeScroll(scrollY + deltaY / zoom.value),
        zoom: getNewZoom(
          getNormalizedZoom(gesture.initialScale! * scaleFactor),
          zoom,
          { left: offsetLeft, top: offsetTop },
          center,
        ),
        shouldCacheIgnoreZoom: true,
      }));
      this.resetShouldCacheIgnoreZoomDebounced();
    } else {
      gesture.lastCenter = gesture.initialDistance = gesture.initialScale = null;
    }

    if (isHoldingSpace || isPanning || isDraggingScrollBar) {
      return;
    }
    const isPointerOverScrollBars = isOverScrollBars(
      currentScrollBars,
      event.clientX,
      event.clientY,
    );
    const isOverScrollBar = isPointerOverScrollBars.isOverEither;
    if (!this.state.draggingElement && !this.state.multiElement) {
      if (isOverScrollBar) {
        resetCursor();
      } else {
        setCursorForShape(this.state.elementType);
      }
    }

    const scenePointer = viewportCoordsToSceneCoords(event, this.state);
    const { x: scenePointerX, y: scenePointerY } = scenePointer;

    if (
      this.state.editingLinearElement &&
      !this.state.editingLinearElement.isDragging
    ) {
      const editingLinearElement = LinearElementEditor.handlePointerMove(
        event,
        scenePointerX,
        scenePointerY,
        this.state.editingLinearElement,
        this.state.gridSize,
      );
      if (editingLinearElement !== this.state.editingLinearElement) {
        this.setState({ editingLinearElement });
      }
      if (editingLinearElement.lastUncommittedPoint != null) {
        this.maybeSuggestBindingAtCursor(scenePointer);
      } else {
        this.setState({ suggestedBindings: [] });
      }
    }

    if (isBindingElementType(this.state.elementType)) {
      // Hovering with a selected tool or creating new linear element via click
      // and point
      const { draggingElement } = this.state;
      if (isBindingElement(draggingElement)) {
        this.maybeSuggestBindingForLinearElementAtCursor(
          draggingElement,
          "end",
          scenePointer,
          this.state.startBoundElement,
        );
      } else {
        this.maybeSuggestBindingAtCursor(scenePointer);
      }
    }

    if (this.state.multiElement) {
      const { multiElement } = this.state;
      const { x: rx, y: ry } = multiElement;

      const { points, lastCommittedPoint } = multiElement;
      const lastPoint = points[points.length - 1];

      setCursorForShape(this.state.elementType);

      if (lastPoint === lastCommittedPoint) {
        // if we haven't yet created a temp point and we're beyond commit-zone
        // threshold, add a point
        if (
          distance2d(
            scenePointerX - rx,
            scenePointerY - ry,
            lastPoint[0],
            lastPoint[1],
          ) >= LINE_CONFIRM_THRESHOLD
        ) {
          mutateElement(multiElement, {
            points: [...points, [scenePointerX - rx, scenePointerY - ry]],
          });
        } else {
          document.documentElement.style.cursor = CURSOR_TYPE.POINTER;
          // in this branch, we're inside the commit zone, and no uncommitted
          // point exists. Thus do nothing (don't add/remove points).
        }
      } else if (
        points.length > 2 &&
        lastCommittedPoint &&
        distance2d(
          scenePointerX - rx,
          scenePointerY - ry,
          lastCommittedPoint[0],
          lastCommittedPoint[1],
        ) < LINE_CONFIRM_THRESHOLD
      ) {
        document.documentElement.style.cursor = CURSOR_TYPE.POINTER;
        mutateElement(multiElement, {
          points: points.slice(0, -1),
        });
      } else {
        if (isPathALoop(points)) {
          document.documentElement.style.cursor = CURSOR_TYPE.POINTER;
        }
        // update last uncommitted point
        mutateElement(multiElement, {
          points: [
            ...points.slice(0, -1),
            [scenePointerX - rx, scenePointerY - ry],
          ],
        });
      }

      return;
    }

    const hasDeselectedButton = Boolean(event.buttons);
    if (
      hasDeselectedButton ||
      (this.state.elementType !== "selection" &&
        this.state.elementType !== "text")
    ) {
      return;
    }

    const elements = this.scene.getElements();

    const selectedElements = getSelectedElements(elements, this.state);
    if (
      selectedElements.length === 1 &&
      !isOverScrollBar &&
      !this.state.editingLinearElement
    ) {
      const elementWithTransformHandleType = getElementWithTransformHandleType(
        elements,
        this.state,
        scenePointerX,
        scenePointerY,
        this.state.zoom,
        event.pointerType,
      );
      if (
        elementWithTransformHandleType &&
        elementWithTransformHandleType.transformHandleType
      ) {
        document.documentElement.style.cursor = getCursorForResizingElement(
          elementWithTransformHandleType,
        );
        return;
      }
    } else if (selectedElements.length > 1 && !isOverScrollBar) {
      const transformHandleType = getTransformHandleTypeFromCoords(
        getCommonBounds(selectedElements),
        scenePointerX,
        scenePointerY,
        this.state.zoom,
        event.pointerType,
      );
      if (transformHandleType) {
        document.documentElement.style.cursor = getCursorForResizingElement({
          transformHandleType,
        });
        return;
      }
    }

    const hitElement = this.getElementAtPosition(
      scenePointer.x,
      scenePointer.y,
    );
    if (this.state.elementType === "text") {
      document.documentElement.style.cursor = isTextElement(hitElement)
        ? CURSOR_TYPE.TEXT
        : CURSOR_TYPE.CROSSHAIR;
    } else if (isOverScrollBar) {
      document.documentElement.style.cursor = CURSOR_TYPE.AUTO;
    } else if (
      hitElement ||
      this.isHittingCommonBoundingBoxOfSelectedElements(
        scenePointer,
        selectedElements,
      )
    ) {
      document.documentElement.style.cursor = CURSOR_TYPE.MOVE;
    } else {
      document.documentElement.style.cursor = CURSOR_TYPE.AUTO;
    }
  };

  // set touch moving for mobile context menu
  private handleTouchMove = (event: React.TouchEvent<HTMLCanvasElement>) => {
    invalidateContextMenu = true;
  };

  private handleCanvasPointerDown = (
    event: React.PointerEvent<HTMLCanvasElement>,
  ) => {
    event.persist();

    this.maybeOpenContextMenuAfterPointerDownOnTouchDevices(event);
    this.maybeCleanupAfterMissingPointerUp(event);

    if (isPanning) {
      return;
    }

    this.setState({
      lastPointerDownWith: event.pointerType,
      cursorButton: "down",
    });
    this.savePointer(event.clientX, event.clientY, "down");

    if (this.handleCanvasPanUsingWheelOrSpaceDrag(event)) {
      return;
    }

    // only handle left mouse button or touch
    if (
      event.button !== POINTER_BUTTON.MAIN &&
      event.button !== POINTER_BUTTON.TOUCH
    ) {
      return;
    }

    this.updateGestureOnPointerDown(event);

    // fixes pointermove causing selection of UI texts #32
    event.preventDefault();
    // Preventing the event above disables default behavior
    // of defocusing potentially focused element, which is what we
    // want when clicking inside the canvas.
    if (document.activeElement instanceof HTMLElement) {
      document.activeElement.blur();
    }

    // don't select while panning
    if (gesture.pointers.size > 1) {
      return;
    }

    // State for the duration of a pointer interaction, which starts with a
    // pointerDown event, ends with a pointerUp event (or another pointerDown)
    const pointerDownState = this.initialPointerDownState(event);

    if (this.handleDraggingScrollBar(event, pointerDownState)) {
      return;
    }

    this.clearSelectionIfNotUsingSelection();
    this.updateBindingEnabledOnPointerMove(event);

    if (this.handleSelectionOnPointerDown(event, pointerDownState)) {
      return;
    }

    if (this.state.elementType === "text") {
      this.handleTextOnPointerDown(event, pointerDownState);
      return;
    } else if (
      this.state.elementType === "arrow" ||
      this.state.elementType === "draw" ||
      this.state.elementType === "line"
    ) {
      this.handleLinearElementOnPointerDown(
        event,
        this.state.elementType,
        pointerDownState,
      );
    } else {
      this.createGenericElementOnPointerDown(
        this.state.elementType,
        pointerDownState,
      );
    }

    const onPointerMove = this.onPointerMoveFromPointerDownHandler(
      pointerDownState,
    );

    const onPointerUp = this.onPointerUpFromPointerDownHandler(
      pointerDownState,
    );

    const onKeyDown = this.onKeyDownFromPointerDownHandler(pointerDownState);
    const onKeyUp = this.onKeyUpFromPointerDownHandler(pointerDownState);

    lastPointerUp = onPointerUp;

    window.addEventListener(EVENT.POINTER_MOVE, onPointerMove);
    window.addEventListener(EVENT.POINTER_UP, onPointerUp);
    window.addEventListener(EVENT.KEYDOWN, onKeyDown);
    window.addEventListener(EVENT.KEYUP, onKeyUp);
    pointerDownState.eventListeners.onMove = onPointerMove;
    pointerDownState.eventListeners.onUp = onPointerUp;
    pointerDownState.eventListeners.onKeyUp = onKeyUp;
    pointerDownState.eventListeners.onKeyDown = onKeyDown;
  };

  private maybeOpenContextMenuAfterPointerDownOnTouchDevices = (
    event: React.PointerEvent<HTMLCanvasElement>,
  ): void => {
    // deal with opening context menu on touch devices
    if (event.pointerType === "touch") {
      invalidateContextMenu = false;

      if (touchTimeout) {
        // If there's already a touchTimeout, this means that there's another
        // touch down and we are doing another touch, so we shouldn't open the
        // context menu.
        invalidateContextMenu = true;
      } else {
        // open the context menu with the first touch's clientX and clientY
        // if the touch is not moving
        touchTimeout = window.setTimeout(() => {
          touchTimeout = 0;
          if (!invalidateContextMenu) {
            this.openContextMenu({
              clientX: event.clientX,
              clientY: event.clientY,
            });
          }
        }, TOUCH_CTX_MENU_TIMEOUT);
      }
    }
  };

  private maybeCleanupAfterMissingPointerUp(
    event: React.PointerEvent<HTMLCanvasElement>,
  ): void {
    if (lastPointerUp !== null) {
      // Unfortunately, sometimes we don't get a pointerup after a pointerdown,
      // this can happen when a contextual menu or alert is triggered. In order to avoid
      // being in a weird state, we clean up on the next pointerdown
      lastPointerUp(event);
    }
  }

  // Returns whether the event is a panning
  private handleCanvasPanUsingWheelOrSpaceDrag = (
    event: React.PointerEvent<HTMLCanvasElement>,
  ): boolean => {
    if (
      !(
        gesture.pointers.size === 0 &&
        (event.button === POINTER_BUTTON.WHEEL ||
          (event.button === POINTER_BUTTON.MAIN && isHoldingSpace))
      )
    ) {
      return false;
    }
    isPanning = true;

    let nextPastePrevented = false;
    const isLinux = /Linux/.test(window.navigator.platform);

    document.documentElement.style.cursor = CURSOR_TYPE.GRABBING;
    let { clientX: lastX, clientY: lastY } = event;
    const onPointerMove = withBatchedUpdates((event: PointerEvent) => {
      const deltaX = lastX - event.clientX;
      const deltaY = lastY - event.clientY;
      lastX = event.clientX;
      lastY = event.clientY;

      /*
       * Prevent paste event if we move while middle clicking on Linux.
       * See issue #1383.
       */
      if (
        isLinux &&
        !nextPastePrevented &&
        (Math.abs(deltaX) > 1 || Math.abs(deltaY) > 1)
      ) {
        nextPastePrevented = true;

        /* Prevent the next paste event */
        const preventNextPaste = (event: ClipboardEvent) => {
          document.body.removeEventListener(EVENT.PASTE, preventNextPaste);
          event.stopPropagation();
        };

        /*
         * Reenable next paste in case of disabled middle click paste for
         * any reason:
         * - rigth click paste
         * - empty clipboard
         */
        const enableNextPaste = () => {
          setTimeout(() => {
            document.body.removeEventListener(EVENT.PASTE, preventNextPaste);
            window.removeEventListener(EVENT.POINTER_UP, enableNextPaste);
          }, 100);
        };

        document.body.addEventListener(EVENT.PASTE, preventNextPaste);
        window.addEventListener(EVENT.POINTER_UP, enableNextPaste);
      }

      this.setState({
        scrollX: normalizeScroll(
          this.state.scrollX - deltaX / this.state.zoom.value,
        ),
        scrollY: normalizeScroll(
          this.state.scrollY - deltaY / this.state.zoom.value,
        ),
      });
    });
    const teardown = withBatchedUpdates(
      (lastPointerUp = () => {
        lastPointerUp = null;
        isPanning = false;
        if (!isHoldingSpace) {
          setCursorForShape(this.state.elementType);
        }
        this.setState({
          cursorButton: "up",
        });
        this.savePointer(event.clientX, event.clientY, "up");
        window.removeEventListener(EVENT.POINTER_MOVE, onPointerMove);
        window.removeEventListener(EVENT.POINTER_UP, teardown);
        window.removeEventListener(EVENT.BLUR, teardown);
      }),
    );
    window.addEventListener(EVENT.BLUR, teardown);
    window.addEventListener(EVENT.POINTER_MOVE, onPointerMove, {
      passive: true,
    });
    window.addEventListener(EVENT.POINTER_UP, teardown);
    return true;
  };

  private updateGestureOnPointerDown(
    event: React.PointerEvent<HTMLCanvasElement>,
  ): void {
    gesture.pointers.set(event.pointerId, {
      x: event.clientX,
      y: event.clientY,
    });

    if (gesture.pointers.size === 2) {
      gesture.lastCenter = getCenter(gesture.pointers);
      gesture.initialScale = this.state.zoom.value;
      gesture.initialDistance = getDistance(
        Array.from(gesture.pointers.values()),
      );
    }
  }

  private initialPointerDownState(
    event: React.PointerEvent<HTMLCanvasElement>,
  ): PointerDownState {
    const origin = viewportCoordsToSceneCoords(event, this.state);
    const selectedElements = getSelectedElements(
      this.scene.getElements(),
      this.state,
    );
    const [minX, minY, maxX, maxY] = getCommonBounds(selectedElements);

    return {
      origin,
      originInGrid: tupleToCoors(
        getGridPoint(origin.x, origin.y, this.state.gridSize),
      ),
      scrollbars: isOverScrollBars(
        currentScrollBars,
        event.clientX,
        event.clientY,
      ),
      // we need to duplicate because we'll be updating this state
      lastCoords: { ...origin },
      originalElements: this.scene.getElements().reduce((acc, element) => {
        acc.set(element.id, deepCopyElement(element));
        return acc;
      }, new Map() as PointerDownState["originalElements"]),
      resize: {
        handleType: false,
        isResizing: false,
        offset: { x: 0, y: 0 },
        arrowDirection: "origin",
        center: { x: (maxX + minX) / 2, y: (maxY + minY) / 2 },
      },
      hit: {
        element: null,
        allHitElements: [],
        wasAddedToSelection: false,
        hasBeenDuplicated: false,
        hasHitCommonBoundingBoxOfSelectedElements: this.isHittingCommonBoundingBoxOfSelectedElements(
          origin,
          selectedElements,
        ),
      },
      drag: {
        hasOccurred: false,
        offset: null,
      },
      eventListeners: {
        onMove: null,
        onUp: null,
        onKeyUp: null,
        onKeyDown: null,
      },
    };
  }

  // Returns whether the event is a dragging a scrollbar
  private handleDraggingScrollBar(
    event: React.PointerEvent<HTMLCanvasElement>,
    pointerDownState: PointerDownState,
  ): boolean {
    if (
      !(pointerDownState.scrollbars.isOverEither && !this.state.multiElement)
    ) {
      return false;
    }
    isDraggingScrollBar = true;
    pointerDownState.lastCoords.x = event.clientX;
    pointerDownState.lastCoords.y = event.clientY;
    const onPointerMove = withBatchedUpdates((event: PointerEvent) => {
      const target = event.target;
      if (!(target instanceof HTMLElement)) {
        return;
      }

      this.handlePointerMoveOverScrollbars(event, pointerDownState);
    });

    const onPointerUp = withBatchedUpdates(() => {
      isDraggingScrollBar = false;
      setCursorForShape(this.state.elementType);
      lastPointerUp = null;
      this.setState({
        cursorButton: "up",
      });
      this.savePointer(event.clientX, event.clientY, "up");
      window.removeEventListener(EVENT.POINTER_MOVE, onPointerMove);
      window.removeEventListener(EVENT.POINTER_UP, onPointerUp);
    });

    lastPointerUp = onPointerUp;

    window.addEventListener(EVENT.POINTER_MOVE, onPointerMove);
    window.addEventListener(EVENT.POINTER_UP, onPointerUp);
    return true;
  }

  private clearSelectionIfNotUsingSelection = (): void => {
    if (this.state.elementType !== "selection") {
      this.setState({
        selectedElementIds: {},
        selectedGroupIds: {},
        editingGroupId: null,
      });
    }
  };

  /**
   * @returns whether the pointer event has been completely handled
   */
  private handleSelectionOnPointerDown = (
    event: React.PointerEvent<HTMLCanvasElement>,
    pointerDownState: PointerDownState,
  ): boolean => {
    if (this.state.elementType === "selection") {
      const elements = this.scene.getElements();
      const selectedElements = getSelectedElements(elements, this.state);
      if (selectedElements.length === 1 && !this.state.editingLinearElement) {
        const elementWithTransformHandleType = getElementWithTransformHandleType(
          elements,
          this.state,
          pointerDownState.origin.x,
          pointerDownState.origin.y,
          this.state.zoom,
          event.pointerType,
        );
        if (elementWithTransformHandleType != null) {
          this.setState({
            resizingElement: elementWithTransformHandleType.element,
          });
          pointerDownState.resize.handleType =
            elementWithTransformHandleType.transformHandleType;
        }
      } else if (selectedElements.length > 1) {
        pointerDownState.resize.handleType = getTransformHandleTypeFromCoords(
          getCommonBounds(selectedElements),
          pointerDownState.origin.x,
          pointerDownState.origin.y,
          this.state.zoom,
          event.pointerType,
        );
      }
      if (pointerDownState.resize.handleType) {
        document.documentElement.style.cursor = getCursorForResizingElement({
          transformHandleType: pointerDownState.resize.handleType,
        });
        pointerDownState.resize.isResizing = true;
        pointerDownState.resize.offset = tupleToCoors(
          getResizeOffsetXY(
            pointerDownState.resize.handleType,
            selectedElements,
            pointerDownState.origin.x,
            pointerDownState.origin.y,
          ),
        );
        if (
          selectedElements.length === 1 &&
          isLinearElement(selectedElements[0]) &&
          selectedElements[0].points.length === 2
        ) {
          pointerDownState.resize.arrowDirection = getResizeArrowDirection(
            pointerDownState.resize.handleType,
            selectedElements[0],
          );
        }
      } else {
        if (this.state.editingLinearElement) {
          const ret = LinearElementEditor.handlePointerDown(
            event,
            this.state,
            (appState) => this.setState(appState),
            history,
            pointerDownState.origin,
          );
          if (ret.hitElement) {
            pointerDownState.hit.element = ret.hitElement;
          }
          if (ret.didAddPoint) {
            return true;
          }
        }

        // hitElement may already be set above, so check first
        pointerDownState.hit.element =
          pointerDownState.hit.element ??
          this.getElementAtPosition(
            pointerDownState.origin.x,
            pointerDownState.origin.y,
          );

        // For overlapped elements one position may hit
        // multiple elements
        pointerDownState.hit.allHitElements = this.getElementsAtPosition(
          pointerDownState.origin.x,
          pointerDownState.origin.y,
        );

        const hitElement = pointerDownState.hit.element;
        const someHitElementIsSelected = pointerDownState.hit.allHitElements.some(
          (element) => this.isASelectedElement(element),
        );
        if (
          (hitElement === null || !someHitElementIsSelected) &&
          !event.shiftKey &&
          !pointerDownState.hit.hasHitCommonBoundingBoxOfSelectedElements
        ) {
          this.clearSelection(hitElement);
        }

        // If we click on something
        if (hitElement != null) {
          // on CMD/CTRL, drill down to hit element regardless of groups etc.
          if (event[KEYS.CTRL_OR_CMD]) {
            this.setState((prevState) => ({
              ...editGroupForSelectedElement(prevState, hitElement),
              previousSelectedElementIds: this.state.selectedElementIds,
            }));
            // mark as not completely handled so as to allow dragging etc.
            return false;
          }

          // deselect if item is selected
          // if shift is not clicked, this will always return true
          // otherwise, it will trigger selection based on current
          // state of the box
          if (!this.state.selectedElementIds[hitElement.id]) {
            // if we are currently editing a group, treat all selections outside of the group
            // as exiting editing mode.
            if (
              this.state.editingGroupId &&
              !isElementInGroup(hitElement, this.state.editingGroupId)
            ) {
              this.setState({
                selectedElementIds: {},
                selectedGroupIds: {},
                editingGroupId: null,
              });
              return true;
            }

            // Add hit element to selection. At this point if we're not holding
            // SHIFT the previously selected element(s) were deselected above
            // (make sure you use setState updater to use latest state)
            if (
              !someHitElementIsSelected &&
              !pointerDownState.hit.hasHitCommonBoundingBoxOfSelectedElements
            ) {
              this.setState((prevState) => {
                return selectGroupsForSelectedElements(
                  {
                    ...prevState,
                    selectedElementIds: {
                      ...prevState.selectedElementIds,
                      [hitElement.id]: true,
                    },
                  },
                  this.scene.getElements(),
                );
              });
              pointerDownState.hit.wasAddedToSelection = true;
            }
          }
        }

        this.setState({
          previousSelectedElementIds: this.state.selectedElementIds,
        });
      }
    }
    return false;
  };

  private isASelectedElement(hitElement: ExcalidrawElement | null): boolean {
    return hitElement != null && this.state.selectedElementIds[hitElement.id];
  }

  private isHittingCommonBoundingBoxOfSelectedElements(
    point: Readonly<{ x: number; y: number }>,
    selectedElements: readonly ExcalidrawElement[],
  ): boolean {
    if (selectedElements.length < 2) {
      return false;
    }

    // How many pixels off the shape boundary we still consider a hit
    const threshold = 10 / this.state.zoom.value;
    const [x1, y1, x2, y2] = getCommonBounds(selectedElements);
    return (
      point.x > x1 - threshold &&
      point.x < x2 + threshold &&
      point.y > y1 - threshold &&
      point.y < y2 + threshold
    );
  }

  private handleTextOnPointerDown = (
    event: React.PointerEvent<HTMLCanvasElement>,
    pointerDownState: PointerDownState,
  ): void => {
    // if we're currently still editing text, clicking outside
    // should only finalize it, not create another (irrespective
    // of state.elementLocked)
    if (this.state.editingElement?.type === "text") {
      return;
    }

    this.startTextEditing({
      sceneX: pointerDownState.origin.x,
      sceneY: pointerDownState.origin.y,
      insertAtParentCenter: !event.altKey,
    });

    resetCursor();
    if (!this.state.elementLocked) {
      this.setState({
        elementType: "selection",
      });
    }
  };

  private handleLinearElementOnPointerDown = (
    event: React.PointerEvent<HTMLCanvasElement>,
    elementType: ExcalidrawLinearElement["type"],
    pointerDownState: PointerDownState,
  ): void => {
    if (this.state.multiElement) {
      const { multiElement } = this.state;

      // finalize if completing a loop
      if (multiElement.type === "line" && isPathALoop(multiElement.points)) {
        mutateElement(multiElement, {
          lastCommittedPoint:
            multiElement.points[multiElement.points.length - 1],
        });
        this.actionManager.executeAction(actionFinalize);
        return;
      }

      const { x: rx, y: ry, lastCommittedPoint } = multiElement;

      // clicking inside commit zone → finalize arrow
      if (
        multiElement.points.length > 1 &&
        lastCommittedPoint &&
        distance2d(
          pointerDownState.origin.x - rx,
          pointerDownState.origin.y - ry,
          lastCommittedPoint[0],
          lastCommittedPoint[1],
        ) < LINE_CONFIRM_THRESHOLD
      ) {
        this.actionManager.executeAction(actionFinalize);
        return;
      }

      this.setState((prevState) => ({
        selectedElementIds: {
          ...prevState.selectedElementIds,
          [multiElement.id]: true,
        },
      }));
      // clicking outside commit zone → update reference for last committed
      // point
      mutateElement(multiElement, {
        lastCommittedPoint: multiElement.points[multiElement.points.length - 1],
      });
      document.documentElement.style.cursor = CURSOR_TYPE.POINTER;
    } else {
      const [gridX, gridY] = getGridPoint(
        pointerDownState.origin.x,
        pointerDownState.origin.y,
        elementType === "draw" ? null : this.state.gridSize,
      );

      /* If arrow is pre-arrowheads, it will have undefined for both start and end arrowheads.
      If so, we want it to be null for start and "arrow" for end. If the linear item is not
      an arrow, we want it to be null for both. Otherwise, we want it to use the
      values from appState. */

      const { currentItemStartArrowhead, currentItemEndArrowhead } = this.state;
      const [startArrowhead, endArrowhead] =
        elementType === "arrow"
          ? [currentItemStartArrowhead, currentItemEndArrowhead]
          : [null, null];

      const element = newLinearElement({
        type: elementType,
        x: gridX,
        y: gridY,
        strokeColor: this.state.currentItemStrokeColor,
        backgroundColor: this.state.currentItemBackgroundColor,
        fillStyle: this.state.currentItemFillStyle,
        strokeWidth: this.state.currentItemStrokeWidth,
        strokeStyle: this.state.currentItemStrokeStyle,
        roughness: this.state.currentItemRoughness,
        opacity: this.state.currentItemOpacity,
        strokeSharpness: this.state.currentItemLinearStrokeSharpness,
        startArrowhead,
        endArrowhead,
      });
      this.setState((prevState) => ({
        selectedElementIds: {
          ...prevState.selectedElementIds,
          [element.id]: false,
        },
      }));
      mutateElement(element, {
        points: [...element.points, [0, 0]],
      });
      const boundElement = getHoveredElementForBinding(
        pointerDownState.origin,
        this.scene,
      );
      this.scene.replaceAllElements([
        ...this.scene.getElementsIncludingDeleted(),
        element,
      ]);
      this.setState({
        draggingElement: element,
        editingElement: element,
        startBoundElement: boundElement,
        suggestedBindings: [],
      });
    }
  };

  private createGenericElementOnPointerDown = (
    elementType: ExcalidrawGenericElement["type"],
    pointerDownState: PointerDownState,
  ): void => {
    const [gridX, gridY] = getGridPoint(
      pointerDownState.origin.x,
      pointerDownState.origin.y,
      this.state.gridSize,
    );
    const element = newElement({
      type: elementType,
      x: gridX,
      y: gridY,
      strokeColor: this.state.currentItemStrokeColor,
      backgroundColor: this.state.currentItemBackgroundColor,
      fillStyle: this.state.currentItemFillStyle,
      strokeWidth: this.state.currentItemStrokeWidth,
      strokeStyle: this.state.currentItemStrokeStyle,
      roughness: this.state.currentItemRoughness,
      opacity: this.state.currentItemOpacity,
      strokeSharpness: this.state.currentItemStrokeSharpness,
    });

    if (element.type === "selection") {
      this.setState({
        selectionElement: element,
        draggingElement: element,
      });
    } else {
      this.scene.replaceAllElements([
        ...this.scene.getElementsIncludingDeleted(),
        element,
      ]);
      this.setState({
        multiElement: null,
        draggingElement: element,
        editingElement: element,
      });
    }
  };

  private onKeyDownFromPointerDownHandler(
    pointerDownState: PointerDownState,
  ): (event: KeyboardEvent) => void {
    return withBatchedUpdates((event: KeyboardEvent) => {
      if (this.maybeHandleResize(pointerDownState, event)) {
        return;
      }
      this.maybeDragNewGenericElement(pointerDownState, event);
    });
  }

  private onKeyUpFromPointerDownHandler(
    pointerDownState: PointerDownState,
  ): (event: KeyboardEvent) => void {
    return withBatchedUpdates((event: KeyboardEvent) => {
      // Prevents focus from escaping excalidraw tab
      event.key === KEYS.ALT && event.preventDefault();
      if (this.maybeHandleResize(pointerDownState, event)) {
        return;
      }
      this.maybeDragNewGenericElement(pointerDownState, event);
    });
  }

  private onPointerMoveFromPointerDownHandler(
    pointerDownState: PointerDownState,
  ): (event: PointerEvent) => void {
    return withBatchedUpdates((event: PointerEvent) => {
      // We need to initialize dragOffsetXY only after we've updated
      // `state.selectedElementIds` on pointerDown. Doing it here in pointerMove
      // event handler should hopefully ensure we're already working with
      // the updated state.
      if (pointerDownState.drag.offset === null) {
        pointerDownState.drag.offset = tupleToCoors(
          getDragOffsetXY(
            getSelectedElements(this.scene.getElements(), this.state),
            pointerDownState.origin.x,
            pointerDownState.origin.y,
          ),
        );
      }

      const target = event.target;
      if (!(target instanceof HTMLElement)) {
        return;
      }

      if (this.handlePointerMoveOverScrollbars(event, pointerDownState)) {
        return;
      }

      const pointerCoords = viewportCoordsToSceneCoords(event, this.state);
      const [gridX, gridY] = getGridPoint(
        pointerCoords.x,
        pointerCoords.y,
        this.state.gridSize,
      );

      // for arrows/lines, don't start dragging until a given threshold
      // to ensure we don't create a 2-point arrow by mistake when
      // user clicks mouse in a way that it moves a tiny bit (thus
      // triggering pointermove)
      if (
        !pointerDownState.drag.hasOccurred &&
        (this.state.elementType === "arrow" ||
          this.state.elementType === "line")
      ) {
        if (
          distance2d(
            pointerCoords.x,
            pointerCoords.y,
            pointerDownState.origin.x,
            pointerDownState.origin.y,
          ) < DRAGGING_THRESHOLD
        ) {
          return;
        }
      }

      if (pointerDownState.resize.isResizing) {
        pointerDownState.lastCoords.x = pointerCoords.x;
        pointerDownState.lastCoords.y = pointerCoords.y;
        if (this.maybeHandleResize(pointerDownState, event)) {
          return true;
        }
      }

      if (this.state.editingLinearElement) {
        const didDrag = LinearElementEditor.handlePointDragging(
          this.state,
          (appState) => this.setState(appState),
          pointerCoords.x,
          pointerCoords.y,
          (element, startOrEnd) => {
            this.maybeSuggestBindingForLinearElementAtCursor(
              element,
              startOrEnd,
              pointerCoords,
            );
          },
        );

        if (didDrag) {
          pointerDownState.lastCoords.x = pointerCoords.x;
          pointerDownState.lastCoords.y = pointerCoords.y;
          return;
        }
      }

      const hasHitASelectedElement = pointerDownState.hit.allHitElements.some(
        (element) => this.isASelectedElement(element),
      );
      if (
        hasHitASelectedElement ||
        pointerDownState.hit.hasHitCommonBoundingBoxOfSelectedElements
      ) {
        // Marking that click was used for dragging to check
        // if elements should be deselected on pointerup
        pointerDownState.drag.hasOccurred = true;
        const selectedElements = getSelectedElements(
          this.scene.getElements(),
          this.state,
        );
        if (selectedElements.length > 0) {
          const [dragX, dragY] = getGridPoint(
            pointerCoords.x - pointerDownState.drag.offset.x,
            pointerCoords.y - pointerDownState.drag.offset.y,
            this.state.gridSize,
          );

          const [dragDistanceX, dragDistanceY] = [
            Math.abs(pointerCoords.x - pointerDownState.origin.x),
            Math.abs(pointerCoords.y - pointerDownState.origin.y),
          ];

          // We only drag in one direction if shift is pressed
          const lockDirection = event.shiftKey;

          dragSelectedElements(
            pointerDownState,
            selectedElements,
            dragX,
            dragY,
            this.scene,
            lockDirection,
            dragDistanceX,
            dragDistanceY,
          );
          this.maybeSuggestBindingForAll(selectedElements);

          // We duplicate the selected element if alt is pressed on pointer move
          if (event.altKey && !pointerDownState.hit.hasBeenDuplicated) {
            // Move the currently selected elements to the top of the z index stack, and
            // put the duplicates where the selected elements used to be.
            // (the origin point where the dragging started)

            pointerDownState.hit.hasBeenDuplicated = true;

            const nextElements = [];
            const elementsToAppend = [];
            const groupIdMap = new Map();
            const oldIdToDuplicatedId = new Map();
            const hitElement = pointerDownState.hit.element;
            for (const element of this.scene.getElementsIncludingDeleted()) {
              if (
                this.state.selectedElementIds[element.id] ||
                // case: the state.selectedElementIds might not have been
                // updated yet by the time this mousemove event is fired
                (element.id === hitElement?.id &&
                  pointerDownState.hit.wasAddedToSelection)
              ) {
                const duplicatedElement = duplicateElement(
                  this.state.editingGroupId,
                  groupIdMap,
                  element,
                );
                const [originDragX, originDragY] = getGridPoint(
                  pointerDownState.origin.x - pointerDownState.drag.offset.x,
                  pointerDownState.origin.y - pointerDownState.drag.offset.y,
                  this.state.gridSize,
                );
                mutateElement(duplicatedElement, {
                  x: duplicatedElement.x + (originDragX - dragX),
                  y: duplicatedElement.y + (originDragY - dragY),
                });
                nextElements.push(duplicatedElement);
                elementsToAppend.push(element);
                oldIdToDuplicatedId.set(element.id, duplicatedElement.id);
              } else {
                nextElements.push(element);
              }
            }
            const nextSceneElements = [...nextElements, ...elementsToAppend];
            fixBindingsAfterDuplication(
              nextSceneElements,
              elementsToAppend,
              oldIdToDuplicatedId,
              "duplicatesServeAsOld",
            );
            this.scene.replaceAllElements(nextSceneElements);
          }
          return;
        }
      }

      // It is very important to read this.state within each move event,
      // otherwise we would read a stale one!
      const draggingElement = this.state.draggingElement;
      if (!draggingElement) {
        return;
      }

      if (isLinearElement(draggingElement)) {
        pointerDownState.drag.hasOccurred = true;
        const points = draggingElement.points;
        let dx: number;
        let dy: number;
        if (draggingElement.type === "draw") {
          dx = pointerCoords.x - draggingElement.x;
          dy = pointerCoords.y - draggingElement.y;
        } else {
          dx = gridX - draggingElement.x;
          dy = gridY - draggingElement.y;
        }

        if (getRotateWithDiscreteAngleKey(event) && points.length === 2) {
          ({ width: dx, height: dy } = getPerfectElementSize(
            this.state.elementType,
            dx,
            dy,
          ));
        }

        if (points.length === 1) {
          mutateElement(draggingElement, { points: [...points, [dx, dy]] });
        } else if (points.length > 1) {
          if (draggingElement.type === "draw") {
            mutateElement(draggingElement, {
              points: simplify(
                [...(points as Point[]), [dx, dy]],
                0.7 / this.state.zoom.value,
              ),
            });
          } else {
            mutateElement(draggingElement, {
              points: [...points.slice(0, -1), [dx, dy]],
            });
          }
        }
        if (isBindingElement(draggingElement)) {
          // When creating a linear element by dragging
          this.maybeSuggestBindingForLinearElementAtCursor(
            draggingElement,
            "end",
            pointerCoords,
            this.state.startBoundElement,
          );
        }
      } else {
        pointerDownState.lastCoords.x = pointerCoords.x;
        pointerDownState.lastCoords.y = pointerCoords.y;
        this.maybeDragNewGenericElement(pointerDownState, event);
      }

      if (this.state.elementType === "selection") {
        const elements = this.scene.getElements();
        if (!event.shiftKey && isSomeElementSelected(elements, this.state)) {
          this.setState({
            selectedElementIds: {},
            selectedGroupIds: {},
            editingGroupId: null,
          });
        }
        const elementsWithinSelection = getElementsWithinSelection(
          elements,
          draggingElement,
        );
        this.setState((prevState) =>
          selectGroupsForSelectedElements(
            {
              ...prevState,
              selectedElementIds: {
                ...prevState.selectedElementIds,
                ...elementsWithinSelection.reduce((map, element) => {
                  map[element.id] = true;
                  return map;
                }, {} as any),
              },
            },
            this.scene.getElements(),
          ),
        );
      }
    });
  }

  // Returns whether the pointer move happened over either scrollbar
  private handlePointerMoveOverScrollbars(
    event: PointerEvent,
    pointerDownState: PointerDownState,
  ): boolean {
    if (pointerDownState.scrollbars.isOverHorizontal) {
      const x = event.clientX;
      const dx = x - pointerDownState.lastCoords.x;
      this.setState({
        scrollX: normalizeScroll(
          this.state.scrollX - dx / this.state.zoom.value,
        ),
      });
      pointerDownState.lastCoords.x = x;
      return true;
    }

    if (pointerDownState.scrollbars.isOverVertical) {
      const y = event.clientY;
      const dy = y - pointerDownState.lastCoords.y;
      this.setState({
        scrollY: normalizeScroll(
          this.state.scrollY - dy / this.state.zoom.value,
        ),
      });
      pointerDownState.lastCoords.y = y;
      return true;
    }
    return false;
  }

  private onPointerUpFromPointerDownHandler(
    pointerDownState: PointerDownState,
  ): (event: PointerEvent) => void {
    return withBatchedUpdates((childEvent: PointerEvent) => {
      const {
        draggingElement,
        resizingElement,
        multiElement,
        elementType,
        elementLocked,
        isResizing,
        isRotating,
      } = this.state;

      this.setState({
        isResizing: false,
        isRotating: false,
        resizingElement: null,
        selectionElement: null,
        cursorButton: "up",
        // text elements are reset on finalize, and resetting on pointerup
        // may cause issues with double taps
        editingElement:
          multiElement || isTextElement(this.state.editingElement)
            ? this.state.editingElement
            : null,
      });

      this.savePointer(childEvent.clientX, childEvent.clientY, "up");

      // Handle end of dragging a point of a linear element, might close a loop
      // and sets binding element
      if (this.state.editingLinearElement) {
        const editingLinearElement = LinearElementEditor.handlePointerUp(
          childEvent,
          this.state.editingLinearElement,
          this.state,
        );
        if (editingLinearElement !== this.state.editingLinearElement) {
          this.setState({
            editingLinearElement,
            suggestedBindings: [],
          });
        }
      }

      lastPointerUp = null;

      window.removeEventListener(
        EVENT.POINTER_MOVE,
        pointerDownState.eventListeners.onMove!,
      );
      window.removeEventListener(
        EVENT.POINTER_UP,
        pointerDownState.eventListeners.onUp!,
      );
      window.removeEventListener(
        EVENT.KEYDOWN,
        pointerDownState.eventListeners.onKeyDown!,
      );
      window.removeEventListener(
        EVENT.KEYUP,
        pointerDownState.eventListeners.onKeyUp!,
      );

      if (draggingElement?.type === "draw") {
        this.actionManager.executeAction(actionFinalize);
        return;
      }

      if (isLinearElement(draggingElement)) {
        if (draggingElement!.points.length > 1) {
          history.resumeRecording();
        }
        const pointerCoords = viewportCoordsToSceneCoords(
          childEvent,
          this.state,
        );

        if (
          !pointerDownState.drag.hasOccurred &&
          draggingElement &&
          !multiElement
        ) {
          mutateElement(draggingElement, {
            points: [
              ...draggingElement.points,
              [
                pointerCoords.x - draggingElement.x,
                pointerCoords.y - draggingElement.y,
              ],
            ],
          });
          this.setState({
            multiElement: draggingElement,
            editingElement: this.state.draggingElement,
          });
        } else if (pointerDownState.drag.hasOccurred && !multiElement) {
          if (
            isBindingEnabled(this.state) &&
            isBindingElement(draggingElement)
          ) {
            maybeBindLinearElement(
              draggingElement,
              this.state,
              this.scene,
              pointerCoords,
            );
          }
          this.setState({ suggestedBindings: [], startBoundElement: null });
          if (!elementLocked) {
            resetCursor();
            this.setState((prevState) => ({
              draggingElement: null,
              elementType: "selection",
              selectedElementIds: {
                ...prevState.selectedElementIds,
                [this.state.draggingElement!.id]: true,
              },
            }));
          } else {
            this.setState((prevState) => ({
              draggingElement: null,
              selectedElementIds: {
                ...prevState.selectedElementIds,
                [this.state.draggingElement!.id]: true,
              },
            }));
          }
        }
        return;
      }

      if (
        elementType !== "selection" &&
        draggingElement &&
        isInvisiblySmallElement(draggingElement)
      ) {
        // remove invisible element which was added in onPointerDown
        this.scene.replaceAllElements(
          this.scene.getElementsIncludingDeleted().slice(0, -1),
        );
        this.setState({
          draggingElement: null,
        });
        return;
      }

      if (draggingElement) {
        mutateElement(
          draggingElement,
          getNormalizedDimensions(draggingElement),
        );
      }

      if (resizingElement) {
        history.resumeRecording();
      }

      if (resizingElement && isInvisiblySmallElement(resizingElement)) {
        this.scene.replaceAllElements(
          this.scene
            .getElementsIncludingDeleted()
            .filter((el) => el.id !== resizingElement.id),
        );
      }

      // Code below handles selection when element(s) weren't
      // drag or added to selection on pointer down phase.
      const hitElement = pointerDownState.hit.element;
      if (
        hitElement &&
        !pointerDownState.drag.hasOccurred &&
        !pointerDownState.hit.wasAddedToSelection
      ) {
        if (childEvent.shiftKey) {
          if (this.state.selectedElementIds[hitElement.id]) {
            if (isSelectedViaGroup(this.state, hitElement)) {
              // We want to unselect all groups hitElement is part of
              // as well as all elements that are part of the groups
              // hitElement is part of
              const idsOfSelectedElementsThatAreInGroups = hitElement.groupIds
                .flatMap((groupId) =>
                  getElementsInGroup(this.scene.getElements(), groupId),
                )
                .map((element) => ({ [element.id]: false }))
                .reduce((prevId, acc) => ({ ...prevId, ...acc }), {});

              this.setState((_prevState) => ({
                selectedGroupIds: {
                  ..._prevState.selectedElementIds,
                  ...hitElement.groupIds
                    .map((gId) => ({ [gId]: false }))
                    .reduce((prev, acc) => ({ ...prev, ...acc }), {}),
                },
                selectedElementIds: {
                  ..._prevState.selectedElementIds,
                  ...idsOfSelectedElementsThatAreInGroups,
                },
              }));
            } else {
              // remove element from selection while
              // keeping prev elements selected
              this.setState((prevState) => ({
                selectedElementIds: {
                  ...prevState.selectedElementIds,
                  [hitElement!.id]: false,
                },
              }));
            }
          } else {
            // add element to selection while
            // keeping prev elements selected
            this.setState((_prevState) => ({
              selectedElementIds: {
                ..._prevState.selectedElementIds,
                [hitElement!.id]: true,
              },
            }));
          }
        } else {
          this.setState((prevState) => ({
            ...selectGroupsForSelectedElements(
              {
                ...prevState,
                selectedElementIds: { [hitElement.id]: true },
              },
              this.scene.getElements(),
            ),
          }));
        }
      }

      if (
        !this.state.editingLinearElement &&
        !pointerDownState.drag.hasOccurred &&
        !this.state.isResizing &&
        ((hitElement &&
          isHittingElementBoundingBoxWithoutHittingElement(
            hitElement,
            this.state,
            pointerDownState.origin.x,
            pointerDownState.origin.y,
          )) ||
          (!hitElement &&
            pointerDownState.hit.hasHitCommonBoundingBoxOfSelectedElements))
      ) {
        // Deselect selected elements
        this.setState({
          selectedElementIds: {},
          selectedGroupIds: {},
          editingGroupId: null,
        });

        return;
      }

      if (!elementLocked && draggingElement) {
        this.setState((prevState) => ({
          selectedElementIds: {
            ...prevState.selectedElementIds,
            [draggingElement.id]: true,
          },
        }));
      }

      if (
        elementType !== "selection" ||
        isSomeElementSelected(this.scene.getElements(), this.state)
      ) {
        history.resumeRecording();
      }

      if (pointerDownState.drag.hasOccurred || isResizing || isRotating) {
        (isBindingEnabled(this.state)
          ? bindOrUnbindSelectedElements
          : unbindLinearElements)(
          getSelectedElements(this.scene.getElements(), this.state),
        );
      }

      if (!elementLocked) {
        resetCursor();
        this.setState({
          draggingElement: null,
          suggestedBindings: [],
          elementType: "selection",
        });
      } else {
        this.setState({
          draggingElement: null,
          suggestedBindings: [],
        });
      }
    });
  }

  private updateBindingEnabledOnPointerMove = (
    event: React.PointerEvent<HTMLCanvasElement>,
  ) => {
    const shouldEnableBinding = shouldEnableBindingForPointerEvent(event);
    if (this.state.isBindingEnabled !== shouldEnableBinding) {
      this.setState({ isBindingEnabled: shouldEnableBinding });
    }
  };

  private maybeSuggestBindingAtCursor = (pointerCoords: {
    x: number;
    y: number;
  }): void => {
    const hoveredBindableElement = getHoveredElementForBinding(
      pointerCoords,
      this.scene,
    );
    this.setState({
      suggestedBindings:
        hoveredBindableElement != null ? [hoveredBindableElement] : [],
    });
  };

  private maybeSuggestBindingForLinearElementAtCursor = (
    linearElement: NonDeleted<ExcalidrawLinearElement>,
    startOrEnd: "start" | "end",
    pointerCoords: {
      x: number;
      y: number;
    },
    // During line creation the start binding hasn't been written yet
    // into `linearElement`
    oppositeBindingBoundElement?: ExcalidrawBindableElement | null,
  ): void => {
    const hoveredBindableElement = getHoveredElementForBinding(
      pointerCoords,
      this.scene,
    );
    this.setState({
      suggestedBindings:
        hoveredBindableElement != null &&
        !isLinearElementSimpleAndAlreadyBound(
          linearElement,
          oppositeBindingBoundElement?.id,
          hoveredBindableElement,
        )
          ? [hoveredBindableElement]
          : [],
    });
  };

  private maybeSuggestBindingForAll(
    selectedElements: NonDeleted<ExcalidrawElement>[],
  ): void {
    const suggestedBindings = getEligibleElementsForBinding(selectedElements);
    this.setState({ suggestedBindings });
  }

  private clearSelection(hitElement: ExcalidrawElement | null): void {
    this.setState((prevState) => ({
      selectedElementIds: {},
      selectedGroupIds: {},
      // Continue editing the same group if the user selected a different
      // element from it
      editingGroupId:
        prevState.editingGroupId &&
        hitElement != null &&
        isElementInGroup(hitElement, prevState.editingGroupId)
          ? prevState.editingGroupId
          : null,
    }));
    this.setState({
      selectedElementIds: {},
      previousSelectedElementIds: this.state.selectedElementIds,
    });
  }

  private handleCanvasRef = (canvas: HTMLCanvasElement) => {
    // canvas is null when unmounting
    if (canvas !== null) {
      this.canvas = canvas;
      this.rc = rough.canvas(this.canvas);

      this.canvas.addEventListener(EVENT.WHEEL, this.handleWheel, {
        passive: false,
      });
      this.canvas.addEventListener(EVENT.TOUCH_START, this.onTapStart);
      this.canvas.addEventListener(EVENT.TOUCH_END, this.onTapEnd);
    } else {
      this.canvas?.removeEventListener(EVENT.WHEEL, this.handleWheel);
      this.canvas?.removeEventListener(EVENT.TOUCH_START, this.onTapStart);
      this.canvas?.removeEventListener(EVENT.TOUCH_END, this.onTapEnd);
    }
  };

  private handleCanvasOnDrop = async (
    event: React.DragEvent<HTMLCanvasElement>,
  ) => {
    try {
      const file = event.dataTransfer.files[0];
      if (file?.type === "image/png" || file?.type === "image/svg+xml") {
        const { elements, appState } = await loadFromBlob(file, this.state);
        this.syncActionResult({
          elements,
          appState: {
            ...(appState || this.state),
            isLoading: false,
          },
          commitToHistory: true,
        });
        return;
      }
    } catch (error) {
      return this.setState({
        isLoading: false,
        errorMessage: error.message,
      });
    }

    const libraryShapes = event.dataTransfer.getData(MIME_TYPES.excalidrawlib);
    if (libraryShapes !== "") {
      this.addElementsFromPasteOrLibrary(
        JSON.parse(libraryShapes),
        event.clientX,
        event.clientY,
      );
      return;
    }

    const file = event.dataTransfer?.files[0];
    if (
      file?.type === "application/json" ||
      file?.name.endsWith(".excalidraw")
    ) {
      this.setState({ isLoading: true });
      if (
        "chooseFileSystemEntries" in window ||
        "showOpenFilePicker" in window
      ) {
        try {
          // This will only work as of Chrome 86,
          // but can be safely ignored on older releases.
          const item = event.dataTransfer.items[0];
          // TODO: Make this part of `AppState`.
          (file as any).handle = await (item as any).getAsFileSystemHandle();
        } catch (error) {
          console.warn(error.name, error.message);
        }
      }
      loadFromBlob(file, this.state)
        .then(({ elements, appState }) =>
          this.syncActionResult({
            elements,
            appState: {
              ...(appState || this.state),
              isLoading: false,
            },
            commitToHistory: true,
          }),
        )
        .catch((error) => {
          this.setState({ isLoading: false, errorMessage: error.message });
        });
    } else if (
      file?.type === MIME_TYPES.excalidrawlib ||
      file?.name.endsWith(".excalidrawlib")
    ) {
      Library.importLibrary(file)
        .then(() => {
          this.setState({ isLibraryOpen: false });
        })
        .catch((error) =>
          this.setState({ isLoading: false, errorMessage: error.message }),
        );
    } else {
      this.setState({
        isLoading: false,
        errorMessage: t("alerts.couldNotLoadInvalidFile"),
      });
    }
  };

  private handleCanvasContextMenu = (
    event: React.PointerEvent<HTMLCanvasElement>,
  ) => {
    event.preventDefault();
    this.openContextMenu(event);
  };

  private maybeDragNewGenericElement = (
    pointerDownState: PointerDownState,
    event: MouseEvent | KeyboardEvent,
  ): void => {
    const draggingElement = this.state.draggingElement;
    const pointerCoords = pointerDownState.lastCoords;
    if (!draggingElement) {
      return;
    }
    if (draggingElement.type === "selection") {
      dragNewElement(
        draggingElement,
        this.state.elementType,
        pointerDownState.origin.x,
        pointerDownState.origin.y,
        pointerCoords.x,
        pointerCoords.y,
        distance(pointerDownState.origin.x, pointerCoords.x),
        distance(pointerDownState.origin.y, pointerCoords.y),
        getResizeWithSidesSameLengthKey(event),
        getResizeCenterPointKey(event),
      );
    } else {
      const [gridX, gridY] = getGridPoint(
        pointerCoords.x,
        pointerCoords.y,
        this.state.gridSize,
      );
      dragNewElement(
        draggingElement,
        this.state.elementType,
        pointerDownState.originInGrid.x,
        pointerDownState.originInGrid.y,
        gridX,
        gridY,
        distance(pointerDownState.originInGrid.x, gridX),
        distance(pointerDownState.originInGrid.y, gridY),
        getResizeWithSidesSameLengthKey(event),
        getResizeCenterPointKey(event),
      );
      this.maybeSuggestBindingForAll([draggingElement]);
    }
  };

  private maybeHandleResize = (
    pointerDownState: PointerDownState,
    event: MouseEvent | KeyboardEvent,
  ): boolean => {
    const selectedElements = getSelectedElements(
      this.scene.getElements(),
      this.state,
    );
    const transformHandleType = pointerDownState.resize.handleType;
    this.setState({
      // TODO: rename this state field to "isScaling" to distinguish
      // it from the generic "isResizing" which includes scaling and
      // rotating
      isResizing: transformHandleType && transformHandleType !== "rotation",
      isRotating: transformHandleType === "rotation",
    });
    const pointerCoords = pointerDownState.lastCoords;
    const [resizeX, resizeY] = getGridPoint(
      pointerCoords.x - pointerDownState.resize.offset.x,
      pointerCoords.y - pointerDownState.resize.offset.y,
      this.state.gridSize,
    );
    if (
      transformElements(
        pointerDownState,
        transformHandleType,
        (newTransformHandle) => {
          pointerDownState.resize.handleType = newTransformHandle;
        },
        selectedElements,
        pointerDownState.resize.arrowDirection,
        getRotateWithDiscreteAngleKey(event),
        getResizeCenterPointKey(event),
        getResizeWithSidesSameLengthKey(event),
        resizeX,
        resizeY,
        pointerDownState.resize.center.x,
        pointerDownState.resize.center.y,
      )
    ) {
      this.maybeSuggestBindingForAll(selectedElements);
      return true;
    }
    return false;
  };

  private openContextMenu = ({
    clientX,
    clientY,
  }: {
    clientX: number;
    clientY: number;
  }) => {
    const { x, y } = viewportCoordsToSceneCoords(
      { clientX, clientY },
      this.state,
    );

    const elements = this.scene.getElements();
    const element = this.getElementAtPosition(x, y);
    if (!element) {
      ContextMenu.push({
        options: [
          navigator.clipboard && {
            shortcutName: "paste",
            label: t("labels.paste"),
            action: () => this.pasteFromClipboard(null),
          },
          probablySupportsClipboardBlob &&
            elements.length > 0 && {
              shortcutName: "copyAsPng",
              label: t("labels.copyAsPng"),
              action: this.copyToClipboardAsPng,
            },
          probablySupportsClipboardWriteText &&
            elements.length > 0 && {
              shortcutName: "copyAsSvg",
              label: t("labels.copyAsSvg"),
              action: this.copyToClipboardAsSvg,
            },
          ...this.actionManager.getContextMenuItems((action) =>
            CANVAS_ONLY_ACTIONS.includes(action.name),
          ),
          {
            shortcutName: "toggleGridMode",
            label: t("labels.toggleGridMode"),
            action: this.toggleGridMode,
          },
          {
            shortcutName: "toggleStats",
            label: t("labels.toggleStats"),
            action: this.toggleStats,
          },
        ],
        top: clientY,
        left: clientX,
      });
      return;
    }

    if (!this.state.selectedElementIds[element.id]) {
      this.setState({ selectedElementIds: { [element.id]: true } });
    }

    ContextMenu.push({
      options: [
        {
          shortcutName: "cut",
          label: t("labels.cut"),
          action: this.cutAll,
        },
        navigator.clipboard && {
          shortcutName: "copy",
          label: t("labels.copy"),
          action: this.copyAll,
        },
        navigator.clipboard && {
          shortcutName: "paste",
          label: t("labels.paste"),
          action: () => this.pasteFromClipboard(null),
        },
        probablySupportsClipboardBlob && {
          shortcutName: "copyAsPng",
          label: t("labels.copyAsPng"),
          action: this.copyToClipboardAsPng,
        },
        probablySupportsClipboardWriteText && {
          shortcutName: "copyAsSvg",
          label: t("labels.copyAsSvg"),
          action: this.copyToClipboardAsSvg,
        },
        ...this.actionManager.getContextMenuItems(
          (action) => !CANVAS_ONLY_ACTIONS.includes(action.name),
        ),
      ],
      top: clientY,
      left: clientX,
    });
  };

  private handleWheel = withBatchedUpdates((event: WheelEvent) => {
    event.preventDefault();

    if (isPanning) {
      return;
    }

    const { deltaX, deltaY } = event;
    const { selectedElementIds, previousSelectedElementIds } = this.state;
    // note that event.ctrlKey is necessary to handle pinch zooming
    if (event.metaKey || event.ctrlKey) {
      const sign = Math.sign(deltaY);
      const MAX_STEP = 10;
      let delta = Math.abs(deltaY);
      if (delta > MAX_STEP) {
        delta = MAX_STEP;
      }
      delta *= sign;
      if (Object.keys(previousSelectedElementIds).length !== 0) {
        setTimeout(() => {
          this.setState({
            selectedElementIds: previousSelectedElementIds,
            previousSelectedElementIds: {},
          });
        }, 1000);
      }

      this.setState(({ zoom, offsetLeft, offsetTop }) => ({
        zoom: getNewZoom(
          getNormalizedZoom(zoom.value - delta / 100),
          zoom,
          { left: offsetLeft, top: offsetTop },
          {
            x: cursorX,
            y: cursorY,
          },
        ),
        selectedElementIds: {},
        previousSelectedElementIds:
          Object.keys(selectedElementIds).length !== 0
            ? selectedElementIds
            : previousSelectedElementIds,
        shouldCacheIgnoreZoom: true,
      }));
      this.resetShouldCacheIgnoreZoomDebounced();
      return;
    }

    // scroll horizontally when shift pressed
    if (event.shiftKey) {
      this.setState(({ zoom, scrollX }) => ({
        // on Mac, shift+wheel tends to result in deltaX
        scrollX: normalizeScroll(scrollX - (deltaY || deltaX) / zoom.value),
      }));
      return;
    }

    this.setState(({ zoom, scrollX, scrollY }) => ({
      scrollX: normalizeScroll(scrollX - deltaX / zoom.value),
      scrollY: normalizeScroll(scrollY - deltaY / zoom.value),
    }));
  });

  private getTextWysiwygSnappedToCenterPosition(
    x: number,
    y: number,
    appState: AppState,
    canvas: HTMLCanvasElement | null,
    scale: number,
  ) {
    const elementClickedInside = getElementContainingPosition(
      this.scene
        .getElementsIncludingDeleted()
        .filter((element) => !isTextElement(element)),
      x,
      y,
    );
    if (elementClickedInside) {
      const elementCenterX =
        elementClickedInside.x + elementClickedInside.width / 2;
      const elementCenterY =
        elementClickedInside.y + elementClickedInside.height / 2;
      const distanceToCenter = Math.hypot(
        x - elementCenterX,
        y - elementCenterY,
      );
      const isSnappedToCenter =
        distanceToCenter < TEXT_TO_CENTER_SNAP_THRESHOLD;
      if (isSnappedToCenter) {
        const { x: viewportX, y: viewportY } = sceneCoordsToViewportCoords(
          { sceneX: elementCenterX, sceneY: elementCenterY },
          appState,
        );
        return { viewportX, viewportY, elementCenterX, elementCenterY };
      }
    }
  }

  private savePointer = (x: number, y: number, button: "up" | "down") => {
    if (!x || !y) {
      return;
    }
    const pointer = viewportCoordsToSceneCoords(
      { clientX: x, clientY: y },
      this.state,
    );

    if (isNaN(pointer.x) || isNaN(pointer.y)) {
      // sometimes the pointer goes off screen
    }

    this.props.onPointerUpdate?.({
      pointer,
      button,
      pointersMap: gesture.pointers,
    });
  };

  private resetShouldCacheIgnoreZoomDebounced = debounce(() => {
    this.setState({ shouldCacheIgnoreZoom: false });
  }, 300);

  private getCanvasOffsets(offsets?: {
    offsetLeft?: number;
    offsetTop?: number;
  }): Pick<AppState, "offsetTop" | "offsetLeft"> {
    if (
      typeof offsets?.offsetLeft === "number" &&
      typeof offsets?.offsetTop === "number"
    ) {
      return {
        offsetLeft: offsets.offsetLeft,
        offsetTop: offsets.offsetTop,
      };
    }
    if (this.excalidrawContainerRef?.current?.parentElement) {
      const parentElement = this.excalidrawContainerRef.current.parentElement;
      const { left, top } = parentElement.getBoundingClientRect();
      return {
        offsetLeft:
          typeof offsets?.offsetLeft === "number" ? offsets.offsetLeft : left,
        offsetTop:
          typeof offsets?.offsetTop === "number" ? offsets.offsetTop : top,
      };
    }
    return {
      offsetLeft:
        typeof offsets?.offsetLeft === "number" ? offsets.offsetLeft : 0,
      offsetTop: typeof offsets?.offsetTop === "number" ? offsets.offsetTop : 0,
    };
  }
}

// -----------------------------------------------------------------------------
// TEST HOOKS
// -----------------------------------------------------------------------------

declare global {
  interface Window {
    h: {
      elements: readonly ExcalidrawElement[];
      state: AppState;
      setState: React.Component<any, AppState>["setState"];
      history: SceneHistory;
      app: InstanceType<typeof App>;
      library: typeof Library;
      collab: InstanceType<
        typeof import("../excalidraw-app/collab/CollabWrapper").default
      >;
    };
  }
}

if (
  process.env.NODE_ENV === ENV.TEST ||
  process.env.NODE_ENV === ENV.DEVELOPMENT
) {
  window.h = window.h || ({} as Window["h"]);

  Object.defineProperties(window.h, {
    elements: {
      configurable: true,
      get() {
        return this.app.scene.getElementsIncludingDeleted();
      },
      set(elements: ExcalidrawElement[]) {
        return this.app.scene.replaceAllElements(elements);
      },
    },
    history: {
      configurable: true,
      get: () => history,
    },
    library: {
      configurable: true,
      value: Library,
    },
  });
}
export default App;<|MERGE_RESOLUTION|>--- conflicted
+++ resolved
@@ -593,27 +593,8 @@
         scene.elements,
         {
           ...scene.appState,
-<<<<<<< HEAD
-          ...calculateScrollCenter(
-            scene.elements,
-            {
-              ...scene.appState,
-              width: this.state.width,
-              height: this.state.height,
-              offsetTop: this.state.offsetTop,
-              offsetLeft: this.state.offsetLeft,
-            },
-            null,
-          ),
-        };
-      }
-      this.resetHistory();
-      this.syncActionResult({
-        ...scene,
-        commitToHistory: true,
-      });
-    }
-=======
+          width: this.state.width,
+          height: this.state.height,
           offsetTop: this.state.offsetTop,
           offsetLeft: this.state.offsetLeft,
         },
@@ -627,7 +608,6 @@
       ...scene,
       commitToHistory: true,
     });
->>>>>>> f151f45d
 
     const addToLibraryUrl = new URLSearchParams(window.location.search).get(
       "addLibrary",
