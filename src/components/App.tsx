--- conflicted
+++ resolved
@@ -2387,8 +2387,7 @@
     });
   };
 
-<<<<<<< HEAD
-  private redirectToLink = () => {
+  private redirectToLink = (event: React.PointerEvent<HTMLCanvasElement>) => {
     const draggedDistance = distance2d(
       this.lastPointerDown!.clientX,
       this.lastPointerDown!.clientY,
@@ -2400,13 +2399,6 @@
       //  and pointerup is same point
       (!(this.isMobile || isIPad) && draggedDistance !== 0) ||
       draggedDistance > DRAGGING_THRESHOLD
-=======
-  private redirectToLink = (event: React.PointerEvent<HTMLCanvasElement>) => {
-    if (
-      !this.hitLinkElement ||
-      this.lastPointerDown!.clientX !== this.lastPointerUp!.clientX ||
-      this.lastPointerDown!.clientY !== this.lastPointerUp!.clientY
->>>>>>> e4ffc981
     ) {
       return;
     }
