--- conflicted
+++ resolved
@@ -2172,12 +2172,8 @@
 
     if (event.touches.length === 2) {
       this.setState({
-<<<<<<< HEAD
-        selectedElementIds: {},
+        selectedElementIds: makeNextSelectedElementIds({}, this.state),
         activeIFrame: null,
-=======
-        selectedElementIds: makeNextSelectedElementIds({}, this.state),
->>>>>>> 49e42898
       });
     }
   };
@@ -3221,12 +3217,8 @@
     // elements by mistake while zooming
     if (this.isTouchScreenMultiTouchGesture()) {
       this.setState({
-<<<<<<< HEAD
-        selectedElementIds: {},
+        selectedElementIds: makeNextSelectedElementIds({}, this.state),
         activeIFrame: null,
-=======
-        selectedElementIds: makeNextSelectedElementIds({}, this.state),
->>>>>>> 49e42898
       });
     }
     gesture.initialScale = this.state.zoom.value;
@@ -6062,16 +6054,6 @@
                 prevState,
               ),
             );
-<<<<<<< HEAD
-          } else {
-            this.setState({
-              selectedElementIds: {},
-              selectedGroupIds: {},
-              editingGroupId: null,
-              activeIFrame: null,
-            });
-=======
->>>>>>> 49e42898
           }
         }
         // box-select line editor points
@@ -6862,16 +6844,6 @@
         draggingElement.type !== "selection"
       ) {
         this.setState((prevState) => ({
-<<<<<<< HEAD
-          selectedElementIds: {
-            ...prevState.selectedElementIds,
-            [draggingElement.id]: true,
-          },
-          showHyperlinkPopup:
-            isIFrameElement(draggingElement) && !draggingElement.link
-              ? "editor"
-              : prevState.showHyperlinkPopup,
-=======
           selectedElementIds: makeNextSelectedElementIds(
             {
               ...prevState.selectedElementIds,
@@ -6879,7 +6851,10 @@
             },
             prevState,
           ),
->>>>>>> 49e42898
+          showHyperlinkPopup:
+            isIFrameElement(draggingElement) && !draggingElement.link
+              ? "editor"
+              : prevState.showHyperlinkPopup,
         }));
       }
 
@@ -7439,12 +7414,8 @@
 
   private clearSelection(hitElement: ExcalidrawElement | null): void {
     this.setState((prevState) => ({
-<<<<<<< HEAD
-      selectedElementIds: {},
+      selectedElementIds: makeNextSelectedElementIds({}, prevState),
       activeIFrame: null,
-=======
-      selectedElementIds: makeNextSelectedElementIds({}, prevState),
->>>>>>> 49e42898
       selectedGroupIds: {},
       // Continue editing the same group if the user selected a different
       // element from it
@@ -7456,12 +7427,8 @@
           : null,
     }));
     this.setState({
-<<<<<<< HEAD
-      selectedElementIds: {},
+      selectedElementIds: makeNextSelectedElementIds({}, this.state),
       activeIFrame: null,
-=======
-      selectedElementIds: makeNextSelectedElementIds({}, this.state),
->>>>>>> 49e42898
       previousSelectedElementIds: this.state.selectedElementIds,
     });
   }
