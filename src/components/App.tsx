--- conflicted
+++ resolved
@@ -1262,12 +1262,8 @@
         theme: this.state.theme,
         imageCache: this.imageCache,
         isExporting: false,
-<<<<<<< HEAD
-        renderScrollbars: !this.isMobile,
+        renderScrollbars: !this.deviceType.isMobile,
         renderCb: refresh,
-=======
-        renderScrollbars: !this.deviceType.isMobile,
->>>>>>> ceb43ed8
       },
     );
 
