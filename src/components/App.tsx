import React, { useContext } from "react";
import { flushSync } from "react-dom";

import { RoughCanvas } from "roughjs/bin/canvas";
import rough from "roughjs/bin/rough";
import clsx from "clsx";
import { nanoid } from "nanoid";

import {
  actionAddToLibrary,
  actionBringForward,
  actionBringToFront,
  actionCopy,
  actionCopyAsPng,
  actionCopyAsSvg,
  copyText,
  actionCopyStyles,
  actionCut,
  actionDeleteSelected,
  actionDuplicateSelection,
  actionFinalize,
  actionFlipHorizontal,
  actionFlipVertical,
  actionGroup,
  actionPasteStyles,
  actionSelectAll,
  actionSendBackward,
  actionSendToBack,
  actionToggleGridMode,
  actionToggleStats,
  actionToggleZenMode,
  actionUnbindText,
  actionBindText,
  actionUngroup,
  actionLink,
  actionToggleLock,
  actionToggleLinearEditor,
} from "../actions";
import { createRedoAction, createUndoAction } from "../actions/actionHistory";
import { ActionManager } from "../actions/manager";
import { actions } from "../actions/register";
import { ActionResult } from "../actions/types";
import { trackEvent } from "../analytics";
import { getDefaultAppState, isEraserActive } from "../appState";
import {
  parseClipboard,
  probablySupportsClipboardBlob,
  probablySupportsClipboardWriteText,
} from "../clipboard";
import {
  APP_NAME,
  CURSOR_TYPE,
  DEFAULT_MAX_IMAGE_WIDTH_OR_HEIGHT,
  DEFAULT_UI_OPTIONS,
  DEFAULT_VERTICAL_ALIGN,
  DRAGGING_THRESHOLD,
  ELEMENT_READY_TO_ERASE_OPACITY,
  ELEMENT_SHIFT_TRANSLATE_AMOUNT,
  ELEMENT_TRANSLATE_AMOUNT,
  ENV,
  EVENT,
  GRID_SIZE,
  IMAGE_RENDER_TIMEOUT,
  LINE_CONFIRM_THRESHOLD,
  MAX_ALLOWED_FILE_BYTES,
  MIME_TYPES,
  MQ_MAX_HEIGHT_LANDSCAPE,
  MQ_MAX_WIDTH_LANDSCAPE,
  MQ_MAX_WIDTH_PORTRAIT,
  MQ_RIGHT_SIDEBAR_MIN_WIDTH,
  MQ_SM_MAX_WIDTH,
  POINTER_BUTTON,
  SCROLL_TIMEOUT,
  TAP_TWICE_TIMEOUT,
  TEXT_TO_CENTER_SNAP_THRESHOLD,
  THEME,
  TOUCH_CTX_MENU_TIMEOUT,
  VERTICAL_ALIGN,
  ZOOM_STEP,
} from "../constants";
import { loadFromBlob } from "../data";
import Library, { distributeLibraryItemsOnSquareGrid } from "../data/library";
import { restore, restoreElements } from "../data/restore";
import {
  dragNewElement,
  dragSelectedElements,
  duplicateElement,
  getCommonBounds,
  getCursorForResizingElement,
  getDragOffsetXY,
  getElementWithTransformHandleType,
  getNormalizedDimensions,
  getResizeArrowDirection,
  getResizeOffsetXY,
  getLockedLinearCursorAlignSize,
  getTransformHandleTypeFromCoords,
  hitTest,
  isHittingElementBoundingBoxWithoutHittingElement,
  isInvisiblySmallElement,
  isNonDeletedElement,
  isTextElement,
  newElement,
  newLinearElement,
  newTextElement,
  newImageElement,
  textWysiwyg,
  transformElements,
  updateTextElement,
} from "../element";
import {
  bindOrUnbindLinearElement,
  bindOrUnbindSelectedElements,
  fixBindingsAfterDeletion,
  fixBindingsAfterDuplication,
  getEligibleElementsForBinding,
  getHoveredElementForBinding,
  isBindingEnabled,
  isLinearElementSimpleAndAlreadyBound,
  maybeBindLinearElement,
  shouldEnableBindingForPointerEvent,
  unbindLinearElements,
  updateBoundElements,
} from "../element/binding";
import { LinearElementEditor } from "../element/linearElementEditor";
import { mutateElement, newElementWith } from "../element/mutateElement";
import {
  deepCopyElement,
  newFreeDrawElement,
  refreshTextDimensions,
} from "../element/newElement";
import {
  hasBoundTextElement,
  isBindingElement,
  isBindingElementType,
  isBoundToContainer,
  isImageElement,
  isInitializedImageElement,
  isLinearElement,
  isLinearElementType,
  isTextBindableContainer,
} from "../element/typeChecks";
import {
  ExcalidrawBindableElement,
  ExcalidrawElement,
  ExcalidrawFreeDrawElement,
  ExcalidrawGenericElement,
  ExcalidrawLinearElement,
  ExcalidrawTextElement,
  NonDeleted,
  InitializedExcalidrawImageElement,
  ExcalidrawImageElement,
  FileId,
  NonDeletedExcalidrawElement,
  ExcalidrawTextContainer,
} from "../element/types";
import { getCenter, getDistance } from "../gesture";
import {
  editGroupForSelectedElement,
  getElementsInGroup,
  getSelectedGroupIdForElement,
  getSelectedGroupIds,
  isElementInGroup,
  isSelectedViaGroup,
  selectGroupsForSelectedElements,
} from "../groups";
import History from "../history";
import { defaultLang, getLanguage, languages, setLanguage, t } from "../i18n";
import {
  CODES,
  shouldResizeFromCenter,
  shouldMaintainAspectRatio,
  shouldRotateWithDiscreteAngle,
  isArrowKey,
  KEYS,
  isAndroid,
} from "../keys";
import { distance2d, getGridPoint, isPathALoop } from "../math";
import { renderScene } from "../renderer/renderScene";
import { invalidateShapeForElement } from "../renderer/renderElement";
import {
  calculateScrollCenter,
  getTextBindableContainerAtPosition,
  getElementsAtPosition,
  getElementsWithinSelection,
  getNormalizedZoom,
  getSelectedElements,
  hasBackground,
  isOverScrollBars,
  isSomeElementSelected,
} from "../scene";
import Scene from "../scene/Scene";
import { RenderConfig, ScrollBars } from "../scene/types";
import { getStateForZoom } from "../scene/zoom";
import { findShapeByKey, SHAPES } from "../shapes";
import {
  AppClassProperties,
  AppProps,
  AppState,
  BinaryFileData,
  DataURL,
  ExcalidrawImperativeAPI,
  BinaryFiles,
  Gesture,
  GestureEvent,
  LibraryItems,
  PointerDownState,
  SceneData,
  Device,
} from "../types";
import {
  debounce,
  distance,
  getFontString,
  getNearestScrollableContainer,
  isInputLike,
  isToolIcon,
  isWritableElement,
  resetCursor,
  resolvablePromise,
  sceneCoordsToViewportCoords,
  setCursor,
  setCursorForShape,
  tupleToCoors,
  viewportCoordsToSceneCoords,
  withBatchedUpdates,
  wrapEvent,
  withBatchedUpdatesThrottled,
  updateObject,
  setEraserCursor,
  updateActiveTool,
} from "../utils";
import ContextMenu, { ContextMenuOption } from "./ContextMenu";
import LayerUI from "./LayerUI";
import { Toast } from "./Toast";
import { actionToggleViewMode } from "../actions/actionToggleViewMode";
import {
  dataURLToFile,
  generateIdFromFile,
  getDataURL,
  getFileFromEvent,
  isSupportedImageFile,
  loadSceneOrLibraryFromBlob,
  normalizeFile,
  parseLibraryJSON,
  resizeImageFile,
  SVGStringToFile,
} from "../data/blob";
import {
  getInitializedImageElements,
  loadHTMLImageElement,
  normalizeSVG,
  updateImageCache as _updateImageCache,
} from "../element/image";
import throttle from "lodash.throttle";
import { fileOpen, FileSystemHandle } from "../data/filesystem";
import {
  bindTextToShapeAfterDuplication,
  getApproxMinLineHeight,
  getApproxMinLineWidth,
  getBoundTextElement,
  getContainerCenter,
  getContainerDims,
  isValidTextContainer,
} from "../element/textElement";
import { isHittingElementNotConsideringBoundingBox } from "../element/collision";
import {
  normalizeLink,
  showHyperlinkTooltip,
  hideHyperlinkToolip,
  Hyperlink,
  isPointHittingLinkIcon,
  isLocalLink,
} from "../element/Hyperlink";
import { shouldShowBoundingBox } from "../element/transformHandles";
import { atom } from "jotai";

export const isMenuOpenAtom = atom(false);
export const isDropdownOpenAtom = atom(false);

const deviceContextInitialValue = {
  isSmScreen: false,
  isMobile: false,
  isTouchScreen: false,
  canDeviceFitSidebar: false,
};
const DeviceContext = React.createContext<Device>(deviceContextInitialValue);
export const useDevice = () => useContext<Device>(DeviceContext);

const ExcalidrawContainerContext = React.createContext<{
  container: HTMLDivElement | null;
  id: string | null;
}>({ container: null, id: null });
export const useExcalidrawContainer = () =>
  useContext(ExcalidrawContainerContext);

const ExcalidrawElementsContext = React.createContext<
  readonly NonDeletedExcalidrawElement[]
>([]);

const ExcalidrawAppStateContext = React.createContext<AppState>({
  ...getDefaultAppState(),
  width: 0,
  height: 0,
  offsetLeft: 0,
  offsetTop: 0,
});

const ExcalidrawSetAppStateContent = React.createContext<
  React.Component<any, AppState>["setState"]
>(() => {});

export const useExcalidrawElements = () =>
  useContext(ExcalidrawElementsContext);
export const useExcalidrawAppState = () =>
  useContext(ExcalidrawAppStateContext);
export const useExcalidrawSetAppState = () =>
  useContext(ExcalidrawSetAppStateContent);

let didTapTwice: boolean = false;
let tappedTwiceTimer = 0;
let cursorX = 0;
let cursorY = 0;
let isHoldingSpace: boolean = false;
let isPanning: boolean = false;
let isDraggingScrollBar: boolean = false;
let currentScrollBars: ScrollBars = { horizontal: null, vertical: null };
let touchTimeout = 0;
let invalidateContextMenu = false;

// remove this hack when we can sync render & resizeObserver (state update)
// to rAF. See #5439
let THROTTLE_NEXT_RENDER = true;

let lastPointerUp: ((event: any) => void) | null = null;
const gesture: Gesture = {
  pointers: new Map(),
  lastCenter: null,
  initialDistance: null,
  initialScale: null,
};

class App extends React.Component<AppProps, AppState> {
  canvas: AppClassProperties["canvas"] = null;
  rc: RoughCanvas | null = null;
  unmounted: boolean = false;
  actionManager: ActionManager;
  device: Device = deviceContextInitialValue;
  detachIsMobileMqHandler?: () => void;

  private excalidrawContainerRef = React.createRef<HTMLDivElement>();

  public static defaultProps: Partial<AppProps> = {
    // needed for tests to pass since we directly render App in many tests
    UIOptions: DEFAULT_UI_OPTIONS,
  };

  public scene: Scene;
  private resizeObserver: ResizeObserver | undefined;
  private nearestScrollableContainer: HTMLElement | Document | undefined;
  public library: AppClassProperties["library"];
  public libraryItemsFromStorage: LibraryItems | undefined;
  private id: string;
  private history: History;
  private excalidrawContainerValue: {
    container: HTMLDivElement | null;
    id: string;
  };

  public files: BinaryFiles = {};
  public imageCache: AppClassProperties["imageCache"] = new Map();

  hitLinkElement?: NonDeletedExcalidrawElement;
  lastPointerDown: React.PointerEvent<HTMLCanvasElement> | null = null;
  lastPointerUp: React.PointerEvent<HTMLElement> | PointerEvent | null = null;
  contextMenuOpen: boolean = false;
  lastScenePointer: { x: number; y: number } | null = null;

  constructor(props: AppProps) {
    super(props);
    const defaultAppState = getDefaultAppState();
    const {
      excalidrawRef,
      viewModeEnabled = false,
      zenModeEnabled = false,
      gridModeEnabled = false,
      theme = defaultAppState.theme,
      name = defaultAppState.name,
    } = props;
    this.state = {
      ...defaultAppState,
      theme,
      isLoading: true,
      ...this.getCanvasOffsets(),
      viewModeEnabled,
      zenModeEnabled,
      gridSize: gridModeEnabled ? GRID_SIZE : null,
      name,
      width: window.innerWidth,
      height: window.innerHeight,
      showHyperlinkPopup: false,
      isSidebarDocked: false,
    };

    this.id = nanoid();

    this.library = new Library(this);
    if (excalidrawRef) {
      const readyPromise =
        ("current" in excalidrawRef && excalidrawRef.current?.readyPromise) ||
        resolvablePromise<ExcalidrawImperativeAPI>();

      const api: ExcalidrawImperativeAPI = {
        ready: true,
        readyPromise,
        updateScene: this.updateScene,
        updateLibrary: this.library.updateLibrary,
        addFiles: this.addFiles,
        resetScene: this.resetScene,
        getSceneElementsIncludingDeleted: this.getSceneElementsIncludingDeleted,
        history: {
          clear: this.resetHistory,
        },
        scrollToContent: this.scrollToContent,
        getSceneElements: this.getSceneElements,
        getAppState: () => this.state,
        getFiles: () => this.files,
        refresh: this.refresh,
        setToast: this.setToast,
        id: this.id,
        setActiveTool: this.setActiveTool,
        setCursor: this.setCursor,
        resetCursor: this.resetCursor,
        toggleMenu: this.toggleMenu,
      } as const;
      if (typeof excalidrawRef === "function") {
        excalidrawRef(api);
      } else {
        excalidrawRef.current = api;
      }
      readyPromise.resolve(api);
    }

    this.excalidrawContainerValue = {
      container: this.excalidrawContainerRef.current,
      id: this.id,
    };

    this.scene = new Scene();
    this.history = new History();
    this.actionManager = new ActionManager(
      this.syncActionResult,
      () => this.state,
      () => this.scene.getElementsIncludingDeleted(),
      this,
    );
    this.actionManager.registerAll(actions);

    this.actionManager.registerAction(createUndoAction(this.history));
    this.actionManager.registerAction(createRedoAction(this.history));
  }

  private renderCanvas() {
    const canvasScale = window.devicePixelRatio;
    const {
      width: canvasDOMWidth,
      height: canvasDOMHeight,
      viewModeEnabled,
    } = this.state;
    const canvasWidth = canvasDOMWidth * canvasScale;
    const canvasHeight = canvasDOMHeight * canvasScale;
    if (viewModeEnabled) {
      return (
        <canvas
          className="excalidraw__canvas"
          style={{
            width: canvasDOMWidth,
            height: canvasDOMHeight,
            cursor: CURSOR_TYPE.GRAB,
          }}
          width={canvasWidth}
          height={canvasHeight}
          ref={this.handleCanvasRef}
          onContextMenu={this.handleCanvasContextMenu}
          onPointerMove={this.handleCanvasPointerMove}
          onPointerUp={this.handleCanvasPointerUp}
          onPointerCancel={this.removePointer}
          onTouchMove={this.handleTouchMove}
          onPointerDown={this.handleCanvasPointerDown}
        >
          {t("labels.drawingCanvas")}
        </canvas>
      );
    }
    return (
      <canvas
        className="excalidraw__canvas"
        style={{
          width: canvasDOMWidth,
          height: canvasDOMHeight,
        }}
        width={canvasWidth}
        height={canvasHeight}
        ref={this.handleCanvasRef}
        onContextMenu={this.handleCanvasContextMenu}
        onPointerDown={this.handleCanvasPointerDown}
        onDoubleClick={this.handleCanvasDoubleClick}
        onPointerMove={this.handleCanvasPointerMove}
        onPointerUp={this.handleCanvasPointerUp}
        onPointerCancel={this.removePointer}
        onTouchMove={this.handleTouchMove}
      >
        {t("labels.drawingCanvas")}
      </canvas>
    );
  }

  public render() {
    const selectedElement = getSelectedElements(
      this.scene.getNonDeletedElements(),
      this.state,
    );
    const {
      onCollabButtonClick,
      renderTopRightUI,
      renderFooter,
      renderCustomStats,
    } = this.props;

    return (
      <div
        className={clsx("excalidraw excalidraw-container", {
          "excalidraw--view-mode": this.state.viewModeEnabled,
          "excalidraw--mobile": this.device.isMobile,
        })}
        ref={this.excalidrawContainerRef}
        onDrop={this.handleAppOnDrop}
        tabIndex={0}
        onKeyDown={
          this.props.handleKeyboardGlobally ? undefined : this.onKeyDown
        }
      >
        <ExcalidrawContainerContext.Provider
          value={this.excalidrawContainerValue}
        >
          <DeviceContext.Provider value={this.device}>
            <ExcalidrawSetAppStateContent.Provider value={this.setAppState}>
              <ExcalidrawAppStateContext.Provider value={this.state}>
                <ExcalidrawElementsContext.Provider
                  value={this.scene.getNonDeletedElements()}
                >
                  <LayerUI
                    canvas={this.canvas}
                    appState={this.state}
                    files={this.files}
                    setAppState={this.setAppState}
                    actionManager={this.actionManager}
                    elements={this.scene.getNonDeletedElements()}
                    onCollabButtonClick={onCollabButtonClick}
                    onLockToggle={this.toggleLock}
                    onPenModeToggle={this.togglePenMode}
                    onInsertElements={(elements) =>
                      this.addElementsFromPasteOrLibrary({
                        elements,
                        position: "center",
                        files: null,
                      })
                    }
                    langCode={getLanguage().code}
                    isCollaborating={this.props.isCollaborating}
                    renderTopRightUI={renderTopRightUI}
                    renderCustomFooter={renderFooter}
                    renderCustomStats={renderCustomStats}
                    renderCustomSidebar={this.props.renderSidebar}
                    showExitZenModeBtn={
                      typeof this.props?.zenModeEnabled === "undefined" &&
                      this.state.zenModeEnabled
                    }
                    libraryReturnUrl={this.props.libraryReturnUrl}
                    UIOptions={this.props.UIOptions}
                    focusContainer={this.focusContainer}
                    library={this.library}
                    id={this.id}
                    onImageAction={this.onImageAction}
                    renderWelcomeScreen={
                      this.state.showWelcomeScreen &&
                      this.state.activeTool.type === "selection" &&
                      !this.scene.getElementsIncludingDeleted().length
                    }
                  />
                  <div className="excalidraw-textEditorContainer" />
                  <div className="excalidraw-contextMenuContainer" />
                  {selectedElement.length === 1 &&
                    this.state.showHyperlinkPopup && (
                      <Hyperlink
                        key={selectedElement[0].id}
                        element={selectedElement[0]}
                        setAppState={this.setAppState}
                        onLinkOpen={this.props.onLinkOpen}
                      />
                    )}
                  {this.state.toast !== null && (
                    <Toast
                      message={this.state.toast.message}
                      onClose={() => this.setToast(null)}
                      duration={this.state.toast.duration}
                      closable={this.state.toast.closable}
                    />
                  )}
                  <main>{this.renderCanvas()}</main>
                </ExcalidrawElementsContext.Provider>{" "}
              </ExcalidrawAppStateContext.Provider>
            </ExcalidrawSetAppStateContent.Provider>
          </DeviceContext.Provider>
        </ExcalidrawContainerContext.Provider>
      </div>
    );
  }

  public focusContainer: AppClassProperties["focusContainer"] = () => {
    if (this.props.autoFocus) {
      this.excalidrawContainerRef.current?.focus();
    }
  };

  public getSceneElementsIncludingDeleted = () => {
    return this.scene.getElementsIncludingDeleted();
  };

  public getSceneElements = () => {
    return this.scene.getNonDeletedElements();
  };

  private syncActionResult = withBatchedUpdates(
    (actionResult: ActionResult) => {
      // Since context menu closes when action triggered so setting to false
      this.contextMenuOpen = false;
      if (this.unmounted || actionResult === false) {
        return;
      }

      let editingElement: AppState["editingElement"] | null = null;
      if (actionResult.elements) {
        actionResult.elements.forEach((element) => {
          if (
            this.state.editingElement?.id === element.id &&
            this.state.editingElement !== element &&
            isNonDeletedElement(element)
          ) {
            editingElement = element;
          }
        });
        this.scene.replaceAllElements(actionResult.elements);
        if (actionResult.commitToHistory) {
          this.history.resumeRecording();
        }
      }

      if (actionResult.files) {
        this.files = actionResult.replaceFiles
          ? actionResult.files
          : { ...this.files, ...actionResult.files };
        this.addNewImagesToImageCache();
      }

      if (actionResult.appState || editingElement) {
        if (actionResult.commitToHistory) {
          this.history.resumeRecording();
        }

        let viewModeEnabled = actionResult?.appState?.viewModeEnabled || false;
        let zenModeEnabled = actionResult?.appState?.zenModeEnabled || false;
        let gridSize = actionResult?.appState?.gridSize || null;
        const theme =
          actionResult?.appState?.theme || this.props.theme || THEME.LIGHT;
        let name = actionResult?.appState?.name ?? this.state.name;
        if (typeof this.props.viewModeEnabled !== "undefined") {
          viewModeEnabled = this.props.viewModeEnabled;
        }

        if (typeof this.props.zenModeEnabled !== "undefined") {
          zenModeEnabled = this.props.zenModeEnabled;
        }

        if (typeof this.props.gridModeEnabled !== "undefined") {
          gridSize = this.props.gridModeEnabled ? GRID_SIZE : null;
        }

        if (typeof this.props.name !== "undefined") {
          name = this.props.name;
        }
        this.setState(
          (state) => {
            // using Object.assign instead of spread to fool TS 4.2.2+ into
            // regarding the resulting type as not containing undefined
            // (which the following expression will never contain)
            return Object.assign(actionResult.appState || {}, {
              editingElement:
                editingElement || actionResult.appState?.editingElement || null,
              viewModeEnabled,
              zenModeEnabled,
              gridSize,
              theme,
              name,
            });
          },
          () => {
            if (actionResult.syncHistory) {
              this.history.setCurrentState(
                this.state,
                this.scene.getElementsIncludingDeleted(),
              );
            }
          },
        );
      }
    },
  );

  // Lifecycle

  private onBlur = withBatchedUpdates(() => {
    isHoldingSpace = false;
    this.setState({ isBindingEnabled: true });
  });

  private onUnload = () => {
    this.onBlur();
  };

  private disableEvent: EventListener = (event) => {
    event.preventDefault();
  };

  private onFontLoaded = () => {
    let didUpdate = false;
    this.scene.mapElements((element) => {
      if (isTextElement(element)) {
        invalidateShapeForElement(element);
        didUpdate = true;
        return newElementWith(element, {
          ...refreshTextDimensions(element),
        });
      }
      return element;
    });
    if (didUpdate) {
      this.onSceneUpdated();
    }
  };

  private resetHistory = () => {
    this.history.clear();
  };

  /**
   * Resets scene & history.
   * ! Do not use to clear scene user action !
   */
  private resetScene = withBatchedUpdates(
    (opts?: { resetLoadingState: boolean }) => {
      this.scene.replaceAllElements([]);
      this.setState((state) => ({
        ...getDefaultAppState(),
        isLoading: opts?.resetLoadingState ? false : state.isLoading,
        theme: this.state.theme,
      }));
      this.resetHistory();
    },
  );

  private initializeScene = async () => {
    if ("launchQueue" in window && "LaunchParams" in window) {
      (window as any).launchQueue.setConsumer(
        async (launchParams: { files: any[] }) => {
          if (!launchParams.files.length) {
            return;
          }
          const fileHandle = launchParams.files[0];
          const blob: Blob = await fileHandle.getFile();
          this.loadFileToCanvas(
            new File([blob], blob.name || "", { type: blob.type }),
            fileHandle,
          );
        },
      );
    }

    if (this.props.theme) {
      this.setState({ theme: this.props.theme });
    }
    if (!this.state.isLoading) {
      this.setState({ isLoading: true });
    }
    let initialData = null;
    try {
      initialData = (await this.props.initialData) || null;
      if (initialData?.libraryItems) {
        this.library
          .updateLibrary({
            libraryItems: initialData.libraryItems,
            merge: true,
          })
          .catch((error) => {
            console.error(error);
          });
      }
    } catch (error: any) {
      console.error(error);
      initialData = {
        appState: {
          errorMessage:
            error.message ||
            "Encountered an error during importing or restoring scene data",
        },
      };
    }
    const scene = restore(initialData, null, null);
    scene.appState = {
      ...scene.appState,
      theme: this.props.theme || scene.appState.theme,
      // we're falling back to current (pre-init) state when deciding
      // whether to open the library, to handle a case where we
      // update the state outside of initialData (e.g. when loading the app
      // with a library install link, which should auto-open the library)
      openSidebar: scene.appState?.openSidebar || this.state.openSidebar,
      activeTool:
        scene.appState.activeTool.type === "image"
          ? { ...scene.appState.activeTool, type: "selection" }
          : scene.appState.activeTool,
      isLoading: false,
      toast: this.state.toast,
    };
    if (initialData?.scrollToContent) {
      scene.appState = {
        ...scene.appState,
        ...calculateScrollCenter(
          scene.elements,
          {
            ...scene.appState,
            width: this.state.width,
            height: this.state.height,
            offsetTop: this.state.offsetTop,
            offsetLeft: this.state.offsetLeft,
          },
          null,
        ),
      };
    }

    this.resetHistory();
    this.syncActionResult({
      ...scene,
      commitToHistory: true,
    });
  };

  private refreshDeviceState = (container: HTMLDivElement) => {
    const { width, height } = container.getBoundingClientRect();
    const sidebarBreakpoint =
      this.props.UIOptions.dockedSidebarBreakpoint != null
        ? this.props.UIOptions.dockedSidebarBreakpoint
        : MQ_RIGHT_SIDEBAR_MIN_WIDTH;
    this.device = updateObject(this.device, {
      isSmScreen: width < MQ_SM_MAX_WIDTH,
      isMobile:
        width < MQ_MAX_WIDTH_PORTRAIT ||
        (height < MQ_MAX_HEIGHT_LANDSCAPE && width < MQ_MAX_WIDTH_LANDSCAPE),
      canDeviceFitSidebar: width > sidebarBreakpoint,
    });
  };

  public async componentDidMount() {
    this.unmounted = false;
    this.excalidrawContainerValue.container =
      this.excalidrawContainerRef.current;

    if (
      process.env.NODE_ENV === ENV.TEST ||
      process.env.NODE_ENV === ENV.DEVELOPMENT
    ) {
      const setState = this.setState.bind(this);
      Object.defineProperties(window.h, {
        state: {
          configurable: true,
          get: () => {
            return this.state;
          },
        },
        setState: {
          configurable: true,
          value: (...args: Parameters<typeof setState>) => {
            return this.setState(...args);
          },
        },
        app: {
          configurable: true,
          value: this,
        },
        history: {
          configurable: true,
          value: this.history,
        },
      });
    }

    this.scene.addCallback(this.onSceneUpdated);
    this.addEventListeners();

    if (this.excalidrawContainerRef.current) {
      this.focusContainer();
    }

    if (
      this.excalidrawContainerRef.current &&
      // bounding rects don't work in tests so updating
      // the state on init would result in making the test enviro run
      // in mobile breakpoint (0 width/height), making everything fail
      process.env.NODE_ENV !== "test"
    ) {
      this.refreshDeviceState(this.excalidrawContainerRef.current);
    }

    if ("ResizeObserver" in window && this.excalidrawContainerRef?.current) {
      this.resizeObserver = new ResizeObserver(() => {
        THROTTLE_NEXT_RENDER = false;
        // recompute device dimensions state
        // ---------------------------------------------------------------------
        this.refreshDeviceState(this.excalidrawContainerRef.current!);
        // refresh offsets
        // ---------------------------------------------------------------------
        this.updateDOMRect();
      });
      this.resizeObserver?.observe(this.excalidrawContainerRef.current);
    } else if (window.matchMedia) {
      const mdScreenQuery = window.matchMedia(
        `(max-width: ${MQ_MAX_WIDTH_PORTRAIT}px), (max-height: ${MQ_MAX_HEIGHT_LANDSCAPE}px) and (max-width: ${MQ_MAX_WIDTH_LANDSCAPE}px)`,
      );
      const smScreenQuery = window.matchMedia(
        `(max-width: ${MQ_SM_MAX_WIDTH}px)`,
      );
      const canDeviceFitSidebarMediaQuery = window.matchMedia(
        `(min-width: ${
          // NOTE this won't update if a different breakpoint is supplied
          // after mount
          this.props.UIOptions.dockedSidebarBreakpoint != null
            ? this.props.UIOptions.dockedSidebarBreakpoint
            : MQ_RIGHT_SIDEBAR_MIN_WIDTH
        }px)`,
      );
      const handler = () => {
        this.excalidrawContainerRef.current!.getBoundingClientRect();
        this.device = updateObject(this.device, {
          isSmScreen: smScreenQuery.matches,
          isMobile: mdScreenQuery.matches,
          canDeviceFitSidebar: canDeviceFitSidebarMediaQuery.matches,
        });
      };
      mdScreenQuery.addListener(handler);
      this.detachIsMobileMqHandler = () =>
        mdScreenQuery.removeListener(handler);
    }

    const searchParams = new URLSearchParams(window.location.search.slice(1));

    if (searchParams.has("web-share-target")) {
      // Obtain a file that was shared via the Web Share Target API.
      this.restoreFileFromShare();
    } else {
      this.updateDOMRect(this.initializeScene);
    }
  }

  public componentWillUnmount() {
    this.files = {};
    this.imageCache.clear();
    this.resizeObserver?.disconnect();
    this.unmounted = true;
    this.removeEventListeners();
    this.scene.destroy();
    clearTimeout(touchTimeout);
    touchTimeout = 0;
  }

  private onResize = withBatchedUpdates(() => {
    this.scene
      .getElementsIncludingDeleted()
      .forEach((element) => invalidateShapeForElement(element));
    this.setState({});
  });

  private removeEventListeners() {
    document.removeEventListener(EVENT.POINTER_UP, this.removePointer);
    document.removeEventListener(EVENT.COPY, this.onCopy);
    document.removeEventListener(EVENT.PASTE, this.pasteFromClipboard);
    document.removeEventListener(EVENT.CUT, this.onCut);
    this.excalidrawContainerRef.current?.removeEventListener(
      EVENT.WHEEL,
      this.onWheel,
    );
    this.nearestScrollableContainer?.removeEventListener(
      EVENT.SCROLL,
      this.onScroll,
    );
    document.removeEventListener(EVENT.KEYDOWN, this.onKeyDown, false);
    document.removeEventListener(
      EVENT.MOUSE_MOVE,
      this.updateCurrentCursorPosition,
      false,
    );
    document.removeEventListener(EVENT.KEYUP, this.onKeyUp);
    window.removeEventListener(EVENT.RESIZE, this.onResize, false);
    window.removeEventListener(EVENT.UNLOAD, this.onUnload, false);
    window.removeEventListener(EVENT.BLUR, this.onBlur, false);
    this.excalidrawContainerRef.current?.removeEventListener(
      EVENT.DRAG_OVER,
      this.disableEvent,
      false,
    );
    this.excalidrawContainerRef.current?.removeEventListener(
      EVENT.DROP,
      this.disableEvent,
      false,
    );

    document.removeEventListener(
      EVENT.GESTURE_START,
      this.onGestureStart as any,
      false,
    );
    document.removeEventListener(
      EVENT.GESTURE_CHANGE,
      this.onGestureChange as any,
      false,
    );
    document.removeEventListener(
      EVENT.GESTURE_END,
      this.onGestureEnd as any,
      false,
    );

    this.detachIsMobileMqHandler?.();
  }

  private addEventListeners() {
    this.removeEventListeners();
    document.addEventListener(EVENT.POINTER_UP, this.removePointer); // #3553
    document.addEventListener(EVENT.COPY, this.onCopy);
    this.excalidrawContainerRef.current?.addEventListener(
      EVENT.WHEEL,
      this.onWheel,
      { passive: false },
    );

    if (this.props.handleKeyboardGlobally) {
      document.addEventListener(EVENT.KEYDOWN, this.onKeyDown, false);
    }
    document.addEventListener(EVENT.KEYUP, this.onKeyUp, { passive: true });
    document.addEventListener(
      EVENT.MOUSE_MOVE,
      this.updateCurrentCursorPosition,
    );
    // rerender text elements on font load to fix #637 && #1553
    document.fonts?.addEventListener?.("loadingdone", this.onFontLoaded);
    // Safari-only desktop pinch zoom
    document.addEventListener(
      EVENT.GESTURE_START,
      this.onGestureStart as any,
      false,
    );
    document.addEventListener(
      EVENT.GESTURE_CHANGE,
      this.onGestureChange as any,
      false,
    );
    document.addEventListener(
      EVENT.GESTURE_END,
      this.onGestureEnd as any,
      false,
    );
    if (this.state.viewModeEnabled) {
      return;
    }

    document.addEventListener(EVENT.PASTE, this.pasteFromClipboard);
    document.addEventListener(EVENT.CUT, this.onCut);
    if (this.props.detectScroll) {
      this.nearestScrollableContainer = getNearestScrollableContainer(
        this.excalidrawContainerRef.current!,
      );
      this.nearestScrollableContainer.addEventListener(
        EVENT.SCROLL,
        this.onScroll,
      );
    }
    window.addEventListener(EVENT.RESIZE, this.onResize, false);
    window.addEventListener(EVENT.UNLOAD, this.onUnload, false);
    window.addEventListener(EVENT.BLUR, this.onBlur, false);
    this.excalidrawContainerRef.current?.addEventListener(
      EVENT.DRAG_OVER,
      this.disableEvent,
      false,
    );
    this.excalidrawContainerRef.current?.addEventListener(
      EVENT.DROP,
      this.disableEvent,
      false,
    );
  }

  componentDidUpdate(prevProps: AppProps, prevState: AppState) {
    if (
      !this.state.showWelcomeScreen &&
      !this.scene.getElementsIncludingDeleted().length
    ) {
      this.setState({ showWelcomeScreen: true });
    }

    if (
      this.excalidrawContainerRef.current &&
      prevProps.UIOptions.dockedSidebarBreakpoint !==
        this.props.UIOptions.dockedSidebarBreakpoint
    ) {
      this.refreshDeviceState(this.excalidrawContainerRef.current);
    }

    if (
      prevState.scrollX !== this.state.scrollX ||
      prevState.scrollY !== this.state.scrollY
    ) {
      this.props?.onScrollChange?.(this.state.scrollX, this.state.scrollY);
    }

    if (
      Object.keys(this.state.selectedElementIds).length &&
      isEraserActive(this.state)
    ) {
      this.setState({
        activeTool: updateActiveTool(this.state, { type: "selection" }),
      });
    }
    if (
      this.state.activeTool.type === "eraser" &&
      prevState.theme !== this.state.theme
    ) {
      setEraserCursor(this.canvas, this.state.theme);
    }
    // Hide hyperlink popup if shown when element type is not selection
    if (
      prevState.activeTool.type === "selection" &&
      this.state.activeTool.type !== "selection" &&
      this.state.showHyperlinkPopup
    ) {
      this.setState({ showHyperlinkPopup: false });
    }
    if (prevProps.langCode !== this.props.langCode) {
      this.updateLanguage();
    }

    if (prevProps.viewModeEnabled !== this.props.viewModeEnabled) {
      this.setState({ viewModeEnabled: !!this.props.viewModeEnabled });
    }

    if (prevState.viewModeEnabled !== this.state.viewModeEnabled) {
      this.addEventListeners();
      this.deselectElements();
    }

    if (prevProps.zenModeEnabled !== this.props.zenModeEnabled) {
      this.setState({ zenModeEnabled: !!this.props.zenModeEnabled });
    }

    if (prevProps.theme !== this.props.theme && this.props.theme) {
      this.setState({ theme: this.props.theme });
    }

    if (prevProps.gridModeEnabled !== this.props.gridModeEnabled) {
      this.setState({
        gridSize: this.props.gridModeEnabled ? GRID_SIZE : null,
      });
    }

    if (this.props.name && prevProps.name !== this.props.name) {
      this.setState({
        name: this.props.name,
      });
    }

    this.excalidrawContainerRef.current?.classList.toggle(
      "theme--dark",
      this.state.theme === "dark",
    );

    if (
      this.state.editingLinearElement &&
      !this.state.selectedElementIds[this.state.editingLinearElement.elementId]
    ) {
      // defer so that the commitToHistory flag isn't reset via current update
      setTimeout(() => {
        // execute only if the condition still holds when the deferred callback
        // executes (it can be scheduled multiple times depending on how
        // many times the component renders)
        this.state.editingLinearElement &&
          this.actionManager.executeAction(actionFinalize);
      });
    }

    if (
      this.state.selectedLinearElement &&
      !this.state.selectedElementIds[this.state.selectedLinearElement.elementId]
    ) {
      // To make sure `selectedLinearElement` is in sync with `selectedElementIds`, however this shouldn't be needed once
      // we have a single API to update `selectedElementIds`
      this.setState({ selectedLinearElement: null });
    }

    const { multiElement } = prevState;
    if (
      prevState.activeTool !== this.state.activeTool &&
      multiElement != null &&
      isBindingEnabled(this.state) &&
      isBindingElement(multiElement, false)
    ) {
      maybeBindLinearElement(
        multiElement,
        this.state,
        this.scene,
        tupleToCoors(
          LinearElementEditor.getPointAtIndexGlobalCoordinates(
            multiElement,
            -1,
          ),
        ),
      );
    }
    this.renderScene();
    this.history.record(this.state, this.scene.getElementsIncludingDeleted());

    // Do not notify consumers if we're still loading the scene. Among other
    // potential issues, this fixes a case where the tab isn't focused during
    // init, which would trigger onChange with empty elements, which would then
    // override whatever is in localStorage currently.
    if (!this.state.isLoading) {
      this.props.onChange?.(
        this.scene.getElementsIncludingDeleted(),
        this.state,
        this.files,
      );
    }
  }

  private renderScene = () => {
    const cursorButton: {
      [id: string]: string | undefined;
    } = {};
    const pointerViewportCoords: RenderConfig["remotePointerViewportCoords"] =
      {};
    const remoteSelectedElementIds: RenderConfig["remoteSelectedElementIds"] =
      {};
    const pointerUsernames: { [id: string]: string } = {};
    const pointerUserStates: { [id: string]: string } = {};
    this.state.collaborators.forEach((user, socketId) => {
      if (user.selectedElementIds) {
        for (const id of Object.keys(user.selectedElementIds)) {
          if (!(id in remoteSelectedElementIds)) {
            remoteSelectedElementIds[id] = [];
          }
          remoteSelectedElementIds[id].push(socketId);
        }
      }
      if (!user.pointer) {
        return;
      }
      if (user.username) {
        pointerUsernames[socketId] = user.username;
      }
      if (user.userState) {
        pointerUserStates[socketId] = user.userState;
      }
      pointerViewportCoords[socketId] = sceneCoordsToViewportCoords(
        {
          sceneX: user.pointer.x,
          sceneY: user.pointer.y,
        },
        this.state,
      );
      cursorButton[socketId] = user.button;
    });

    const renderingElements = this.scene
      .getNonDeletedElements()
      .filter((element) => {
        if (isImageElement(element)) {
          if (
            // not placed on canvas yet (but in elements array)
            this.state.pendingImageElementId === element.id
          ) {
            return false;
          }
        }
        // don't render text element that's being currently edited (it's
        // rendered on remote only)
        return (
          !this.state.editingElement ||
          this.state.editingElement.type !== "text" ||
          element.id !== this.state.editingElement.id
        );
      });

    const selectionColor = getComputedStyle(
      document.querySelector(".excalidraw")!,
    ).getPropertyValue("--color-selection");

    renderScene(
      {
        elements: renderingElements,
        appState: this.state,
        scale: window.devicePixelRatio,
        rc: this.rc!,
        canvas: this.canvas!,
        renderConfig: {
          selectionColor,
          scrollX: this.state.scrollX,
          scrollY: this.state.scrollY,
          viewBackgroundColor: this.state.viewBackgroundColor,
          zoom: this.state.zoom,
          remotePointerViewportCoords: pointerViewportCoords,
          remotePointerButton: cursorButton,
          remoteSelectedElementIds,
          remotePointerUsernames: pointerUsernames,
          remotePointerUserStates: pointerUserStates,
          shouldCacheIgnoreZoom: this.state.shouldCacheIgnoreZoom,
          theme: this.state.theme,
          imageCache: this.imageCache,
          isExporting: false,
          renderScrollbars: !this.device.isMobile,
        },
        callback: ({ atLeastOneVisibleElement, scrollBars }) => {
          if (scrollBars) {
            currentScrollBars = scrollBars;
          }
          const scrolledOutside =
            // hide when editing text
            isTextElement(this.state.editingElement)
              ? false
              : !atLeastOneVisibleElement && renderingElements.length > 0;
          if (this.state.scrolledOutside !== scrolledOutside) {
            this.setState({ scrolledOutside });
          }

          this.scheduleImageRefresh();
        },
      },
      THROTTLE_NEXT_RENDER && window.EXCALIDRAW_THROTTLE_RENDER === true,
    );

    if (!THROTTLE_NEXT_RENDER) {
      THROTTLE_NEXT_RENDER = true;
    }
  };

  private onScroll = debounce(() => {
    const { offsetTop, offsetLeft } = this.getCanvasOffsets();
    this.setState((state) => {
      if (state.offsetLeft === offsetLeft && state.offsetTop === offsetTop) {
        return null;
      }
      return { offsetTop, offsetLeft };
    });
  }, SCROLL_TIMEOUT);

  // Copy/paste

  private onCut = withBatchedUpdates((event: ClipboardEvent) => {
    const isExcalidrawActive = this.excalidrawContainerRef.current?.contains(
      document.activeElement,
    );
    if (!isExcalidrawActive || isWritableElement(event.target)) {
      return;
    }
    this.cutAll();
    event.preventDefault();
    event.stopPropagation();
  });

  private onCopy = withBatchedUpdates((event: ClipboardEvent) => {
    const isExcalidrawActive = this.excalidrawContainerRef.current?.contains(
      document.activeElement,
    );
    if (!isExcalidrawActive || isWritableElement(event.target)) {
      return;
    }
    this.copyAll();
    event.preventDefault();
    event.stopPropagation();
  });

  private cutAll = () => {
    this.actionManager.executeAction(actionCut, "keyboard");
  };

  private copyAll = () => {
    this.actionManager.executeAction(actionCopy, "keyboard");
  };

  private static resetTapTwice() {
    didTapTwice = false;
  }

  private onTapStart = (event: TouchEvent) => {
    // fix for Apple Pencil Scribble
    // On Android, preventing the event would disable contextMenu on tap-hold
    if (!isAndroid) {
      event.preventDefault();
    }

    if (!didTapTwice) {
      didTapTwice = true;
      clearTimeout(tappedTwiceTimer);
      tappedTwiceTimer = window.setTimeout(
        App.resetTapTwice,
        TAP_TWICE_TIMEOUT,
      );
      return;
    }
    // insert text only if we tapped twice with a single finger
    // event.touches.length === 1 will also prevent inserting text when user's zooming
    if (didTapTwice && event.touches.length === 1) {
      const [touch] = event.touches;
      // @ts-ignore
      this.handleCanvasDoubleClick({
        clientX: touch.clientX,
        clientY: touch.clientY,
      });
      didTapTwice = false;
      clearTimeout(tappedTwiceTimer);
    }
    if (isAndroid) {
      event.preventDefault();
    }

    if (event.touches.length === 2) {
      this.setState({
        selectedElementIds: {},
      });
    }
  };

  private onTapEnd = (event: TouchEvent) => {
    this.resetContextMenuTimer();
    if (event.touches.length > 0) {
      this.setState({
        previousSelectedElementIds: {},
        selectedElementIds: this.state.previousSelectedElementIds,
      });
    } else {
      gesture.pointers.clear();
    }
  };

  private pasteFromClipboard = withBatchedUpdates(
    async (event: ClipboardEvent | null) => {
      // #686
      const target = document.activeElement;
      const isExcalidrawActive =
        this.excalidrawContainerRef.current?.contains(target);
      if (!isExcalidrawActive) {
        return;
      }

      const elementUnderCursor = document.elementFromPoint(cursorX, cursorY);
      if (
        // if no ClipboardEvent supplied, assume we're pasting via contextMenu
        // thus these checks don't make sense
        event &&
        (!(elementUnderCursor instanceof HTMLCanvasElement) ||
          isWritableElement(target))
      ) {
        return;
      }

      // must be called in the same frame (thus before any awaits) as the paste
      // event else some browsers (FF...) will clear the clipboardData
      // (something something security)
      let file = event?.clipboardData?.files[0];

      const data = await parseClipboard(event);

      if (!file && data.text) {
        const string = data.text.trim();
        if (string.startsWith("<svg") && string.endsWith("</svg>")) {
          // ignore SVG validation/normalization which will be done during image
          // initialization
          file = SVGStringToFile(string);
        }
      }

      // prefer spreadsheet data over image file (MS Office/Libre Office)
      if (isSupportedImageFile(file) && !data.spreadsheet) {
        const { x: sceneX, y: sceneY } = viewportCoordsToSceneCoords(
          { clientX: cursorX, clientY: cursorY },
          this.state,
        );

        const imageElement = this.createImageElement({ sceneX, sceneY });
        this.insertImageElement(imageElement, file);
        this.initializeImageDimensions(imageElement);
        this.setState({ selectedElementIds: { [imageElement.id]: true } });

        return;
      }

      if (this.props.onPaste) {
        try {
          if ((await this.props.onPaste(data, event)) === false) {
            return;
          }
        } catch (error: any) {
          console.error(error);
        }
      }
      if (data.errorMessage) {
        this.setState({ errorMessage: data.errorMessage });
      } else if (data.spreadsheet) {
        this.setState({
          pasteDialog: {
            data: data.spreadsheet,
            shown: true,
          },
        });
      } else if (data.elements) {
        this.addElementsFromPasteOrLibrary({
          elements: data.elements,
          files: data.files || null,
          position: "cursor",
        });
      } else if (data.text) {
        this.addTextFromPaste(data.text);
      }
      this.setActiveTool({ type: "selection" });
      event?.preventDefault();
    },
  );

  private addElementsFromPasteOrLibrary = (opts: {
    elements: readonly ExcalidrawElement[];
    files: BinaryFiles | null;
    position: { clientX: number; clientY: number } | "cursor" | "center";
  }) => {
    const elements = restoreElements(opts.elements, null);
    const [minX, minY, maxX, maxY] = getCommonBounds(elements);

    const elementsCenterX = distance(minX, maxX) / 2;
    const elementsCenterY = distance(minY, maxY) / 2;

    const clientX =
      typeof opts.position === "object"
        ? opts.position.clientX
        : opts.position === "cursor"
        ? cursorX
        : this.state.width / 2 + this.state.offsetLeft;
    const clientY =
      typeof opts.position === "object"
        ? opts.position.clientY
        : opts.position === "cursor"
        ? cursorY
        : this.state.height / 2 + this.state.offsetTop;

    const { x, y } = viewportCoordsToSceneCoords(
      { clientX, clientY },
      this.state,
    );

    const dx = x - elementsCenterX;
    const dy = y - elementsCenterY;
    const groupIdMap = new Map();

    const [gridX, gridY] = getGridPoint(dx, dy, this.state.gridSize);

    const oldIdToDuplicatedId = new Map();
    const newElements = elements.map((element) => {
      const newElement = duplicateElement(
        this.state.editingGroupId,
        groupIdMap,
        element,
        {
          x: element.x + gridX - minX,
          y: element.y + gridY - minY,
        },
      );
      oldIdToDuplicatedId.set(element.id, newElement.id);
      return newElement;
    });
    bindTextToShapeAfterDuplication(newElements, elements, oldIdToDuplicatedId);
    const nextElements = [
      ...this.scene.getElementsIncludingDeleted(),
      ...newElements,
    ];
    fixBindingsAfterDuplication(nextElements, elements, oldIdToDuplicatedId);

    if (opts.files) {
      this.files = { ...this.files, ...opts.files };
    }

    this.scene.replaceAllElements(nextElements);
    this.history.resumeRecording();

    this.setState(
      selectGroupsForSelectedElements(
        {
          ...this.state,
          // keep sidebar (presumably the library) open if it's docked and
          // can fit.
          //
          // Note, we should close the sidebar only if we're dropping items
          // from library, not when pasting from clipboard. Alas.
          openSidebar:
            this.state.openSidebar &&
            this.device.canDeviceFitSidebar &&
            this.state.isSidebarDocked
              ? this.state.openSidebar
              : null,
          selectedElementIds: newElements.reduce(
            (acc: Record<ExcalidrawElement["id"], true>, element) => {
              if (!isBoundToContainer(element)) {
                acc[element.id] = true;
              }
              return acc;
            },
            {},
          ),
          selectedGroupIds: {},
        },
        this.scene.getNonDeletedElements(),
      ),
      () => {
        if (opts.files) {
          this.addNewImagesToImageCache();
        }
      },
    );
    this.setActiveTool({ type: "selection" });
  };

  private addTextFromPaste(text: any) {
    const { x, y } = viewportCoordsToSceneCoords(
      { clientX: cursorX, clientY: cursorY },
      this.state,
    );

    const element = newTextElement({
      x,
      y,
      strokeColor: this.state.currentItemStrokeColor,
      backgroundColor: this.state.currentItemBackgroundColor,
      fillStyle: this.state.currentItemFillStyle,
      strokeWidth: this.state.currentItemStrokeWidth,
      strokeStyle: this.state.currentItemStrokeStyle,
      roughness: this.state.currentItemRoughness,
      opacity: this.state.currentItemOpacity,
      strokeSharpness: this.state.currentItemStrokeSharpness,
      text,
      fontSize: this.state.currentItemFontSize,
      fontFamily: this.state.currentItemFontFamily,
      textAlign: this.state.currentItemTextAlign,
      verticalAlign: DEFAULT_VERTICAL_ALIGN,
      locked: false,
    });

    this.scene.replaceAllElements([
      ...this.scene.getElementsIncludingDeleted(),
      element,
    ]);
    this.setState({ selectedElementIds: { [element.id]: true } });
    this.history.resumeRecording();
  }

  // Collaboration

  setAppState: React.Component<any, AppState>["setState"] = (state) => {
    this.setState(state);
  };

  removePointer = (event: React.PointerEvent<HTMLElement> | PointerEvent) => {
    if (touchTimeout) {
      this.resetContextMenuTimer();
    }

    gesture.pointers.delete(event.pointerId);
  };

  toggleLock = (source: "keyboard" | "ui" = "ui") => {
    if (!this.state.activeTool.locked) {
      trackEvent(
        "toolbar",
        "toggleLock",
        `${source} (${this.device.isMobile ? "mobile" : "desktop"})`,
      );
    }
    this.setState((prevState) => {
      return {
        activeTool: {
          ...prevState.activeTool,
          ...updateActiveTool(
            this.state,
            prevState.activeTool.locked
              ? { type: "selection" }
              : prevState.activeTool,
          ),
          locked: !prevState.activeTool.locked,
        },
      };
    });
  };

  togglePenMode = () => {
    this.setState((prevState) => {
      return {
        penMode: !prevState.penMode,
      };
    });
  };

  scrollToContent = (
    target:
      | ExcalidrawElement
      | readonly ExcalidrawElement[] = this.scene.getNonDeletedElements(),
  ) => {
    this.setState({
      ...calculateScrollCenter(
        Array.isArray(target) ? target : [target],
        this.state,
        this.canvas,
      ),
    });
  };

  setToast = (
    toast: {
      message: string;
      closable?: boolean;
      duration?: number;
    } | null,
  ) => {
    this.setState({ toast });
  };

  restoreFileFromShare = async () => {
    try {
      const webShareTargetCache = await caches.open("web-share-target");

      const response = await webShareTargetCache.match("shared-file");
      if (response) {
        const blob = await response.blob();
        const file = new File([blob], blob.name || "", { type: blob.type });
        this.loadFileToCanvas(file, null);
        await webShareTargetCache.delete("shared-file");
        window.history.replaceState(null, APP_NAME, window.location.pathname);
      }
    } catch (error: any) {
      this.setState({ errorMessage: error.message });
    }
  };

  /** adds supplied files to existing files in the appState */
  public addFiles: ExcalidrawImperativeAPI["addFiles"] = withBatchedUpdates(
    (files) => {
      const filesMap = files.reduce((acc, fileData) => {
        acc.set(fileData.id, fileData);
        return acc;
      }, new Map<FileId, BinaryFileData>());

      this.files = { ...this.files, ...Object.fromEntries(filesMap) };

      this.scene.getNonDeletedElements().forEach((element) => {
        if (
          isInitializedImageElement(element) &&
          filesMap.has(element.fileId)
        ) {
          this.imageCache.delete(element.fileId);
          invalidateShapeForElement(element);
        }
      });
      this.scene.informMutation();

      this.addNewImagesToImageCache();
    },
  );

  public updateScene = withBatchedUpdates(
    <K extends keyof AppState>(sceneData: {
      elements?: SceneData["elements"];
      appState?: Pick<AppState, K> | null;
      collaborators?: SceneData["collaborators"];
      commitToHistory?: SceneData["commitToHistory"];
    }) => {
      if (sceneData.commitToHistory) {
        this.history.resumeRecording();
      }

      if (sceneData.appState) {
        this.setState(sceneData.appState);
      }

      if (sceneData.elements) {
        this.scene.replaceAllElements(sceneData.elements);
      }

      if (sceneData.collaborators) {
        this.setState({ collaborators: sceneData.collaborators });
      }
    },
  );

  private onSceneUpdated = () => {
    this.setState({});
  };

  /**
   * @returns whether the menu was toggled on or off
   */
  public toggleMenu = (
    type: "library" | "customSidebar",
    force?: boolean,
  ): boolean => {
    if (type === "customSidebar" && !this.props.renderSidebar) {
      console.warn(
        `attempting to toggle "customSidebar", but no "props.renderSidebar" is defined`,
      );
      return false;
    }

    if (type === "library" || type === "customSidebar") {
      let nextValue;
      if (force === undefined) {
        nextValue = this.state.openSidebar === type ? null : type;
      } else {
        nextValue = force ? type : null;
      }
      this.setState({ openSidebar: nextValue });

      return !!nextValue;
    }

    return false;
  };

  private updateCurrentCursorPosition = withBatchedUpdates(
    (event: MouseEvent) => {
      cursorX = event.clientX;
      cursorY = event.clientY;
    },
  );

  // Input handling

  private onKeyDown = withBatchedUpdates(
    (event: React.KeyboardEvent | KeyboardEvent) => {
      // normalize `event.key` when CapsLock is pressed #2372

      if (
        "Proxy" in window &&
        ((!event.shiftKey && /^[A-Z]$/.test(event.key)) ||
          (event.shiftKey && /^[a-z]$/.test(event.key)))
      ) {
        event = new Proxy(event, {
          get(ev: any, prop) {
            const value = ev[prop];
            if (typeof value === "function") {
              // fix for Proxies hijacking `this`
              return value.bind(ev);
            }
            return prop === "key"
              ? // CapsLock inverts capitalization based on ShiftKey, so invert
                // it back
                event.shiftKey
                ? ev.key.toUpperCase()
                : ev.key.toLowerCase()
              : value;
          },
        });
      }

      // prevent browser zoom in input fields
      if (event[KEYS.CTRL_OR_CMD] && isWritableElement(event.target)) {
        if (event.code === CODES.MINUS || event.code === CODES.EQUAL) {
          event.preventDefault();
          return;
        }
      }

      // bail if
      if (
        // inside an input
        (isWritableElement(event.target) &&
          // unless pressing escape (finalize action)
          event.key !== KEYS.ESCAPE) ||
        // or unless using arrows (to move between buttons)
        (isArrowKey(event.key) && isInputLike(event.target))
      ) {
        return;
      }

      if (event.key === KEYS.QUESTION_MARK) {
        this.setState({
          openDialog: "help",
        });
        return;
      } else if (
        event.key.toLowerCase() === KEYS.E &&
        event.shiftKey &&
        event[KEYS.CTRL_OR_CMD]
      ) {
        this.setState({ openDialog: "imageExport" });
        return;
      }

      if (this.actionManager.handleKeyDown(event)) {
        return;
      }

      if (this.state.viewModeEnabled) {
        return;
      }

      if (event[KEYS.CTRL_OR_CMD] && this.state.isBindingEnabled) {
        this.setState({ isBindingEnabled: false });
      }

      if (isArrowKey(event.key)) {
        const step =
          (this.state.gridSize &&
            (event.shiftKey
              ? ELEMENT_TRANSLATE_AMOUNT
              : this.state.gridSize)) ||
          (event.shiftKey
            ? ELEMENT_SHIFT_TRANSLATE_AMOUNT
            : ELEMENT_TRANSLATE_AMOUNT);

        const selectedElements = getSelectedElements(
          this.scene.getNonDeletedElements(),
          this.state,
          true,
        );

        let offsetX = 0;
        let offsetY = 0;

        if (event.key === KEYS.ARROW_LEFT) {
          offsetX = -step;
        } else if (event.key === KEYS.ARROW_RIGHT) {
          offsetX = step;
        } else if (event.key === KEYS.ARROW_UP) {
          offsetY = -step;
        } else if (event.key === KEYS.ARROW_DOWN) {
          offsetY = step;
        }

        selectedElements.forEach((element) => {
          mutateElement(element, {
            x: element.x + offsetX,
            y: element.y + offsetY,
          });

          updateBoundElements(element, {
            simultaneouslyUpdated: selectedElements,
          });
        });

        this.maybeSuggestBindingForAll(selectedElements);

        event.preventDefault();
      } else if (event.key === KEYS.ENTER) {
        const selectedElements = getSelectedElements(
          this.scene.getNonDeletedElements(),
          this.state,
        );
        if (selectedElements.length === 1) {
<<<<<<< HEAD
          if (event[KEYS.CTRL_OR_CMD]) {
            if (isLinearElement(selectedElements[0])) {
              if (
                !this.state.editingLinearElement ||
                this.state.editingLinearElement.elementId !==
                  selectedElements[0].id
              ) {
                this.history.resumeRecording();
                this.setState({
                  editingLinearElement: new LinearElementEditor(
                    selectedElements[0],
                    this.scene,
                  ),
                });
              }
            }
          } else {
            const selectedElement = selectedElements[0];
            const midPoint = getContainerCenter(selectedElement, this.state);
            const sceneX = midPoint.x;
            const sceneY = midPoint.y;

=======
          const selectedElement = selectedElements[0];

          if (isLinearElement(selectedElement)) {
            if (
              !this.state.editingLinearElement ||
              this.state.editingLinearElement.elementId !==
                selectedElements[0].id
            ) {
              this.history.resumeRecording();
              this.setState({
                editingLinearElement: new LinearElementEditor(
                  selectedElement,
                  this.scene,
                ),
              });
            }
          } else if (
            isTextElement(selectedElement) ||
            isValidTextContainer(selectedElement)
          ) {
>>>>>>> 96a5d654
            this.startTextEditing({
              sceneX,
              sceneY,
              shouldBind: true,
            });
            event.preventDefault();
            return;
          }
        }
      } else if (
        !event.ctrlKey &&
        !event.altKey &&
        !event.metaKey &&
        this.state.draggingElement === null
      ) {
        const shape = findShapeByKey(event.key);
        if (shape) {
          if (this.state.activeTool.type !== shape) {
            trackEvent(
              "toolbar",
              shape,
              `keyboard (${this.device.isMobile ? "mobile" : "desktop"})`,
            );
          }
          this.setActiveTool({ type: shape });
          event.stopPropagation();
        } else if (event.key === KEYS.Q) {
          this.toggleLock("keyboard");
          event.stopPropagation();
        }
      }
      if (event.key === KEYS.SPACE && gesture.pointers.size === 0) {
        isHoldingSpace = true;
        setCursor(this.canvas, CURSOR_TYPE.GRABBING);
        event.preventDefault();
      }

      if (
        (event.key === KEYS.G || event.key === KEYS.S) &&
        !event.altKey &&
        !event[KEYS.CTRL_OR_CMD]
      ) {
        const selectedElements = getSelectedElements(
          this.scene.getNonDeletedElements(),
          this.state,
        );
        if (
          this.state.activeTool.type === "selection" &&
          !selectedElements.length
        ) {
          return;
        }

        if (
          event.key === KEYS.G &&
          (hasBackground(this.state.activeTool.type) ||
            selectedElements.some((element) => hasBackground(element.type)))
        ) {
          this.setState({ openPopup: "backgroundColorPicker" });
          event.stopPropagation();
        }
        if (event.key === KEYS.S) {
          this.setState({ openPopup: "strokeColorPicker" });
          event.stopPropagation();
        }
      }
    },
  );

  private onWheel = withBatchedUpdates((event: WheelEvent) => {
    // prevent browser pinch zoom on DOM elements
    if (!(event.target instanceof HTMLCanvasElement) && event.ctrlKey) {
      event.preventDefault();
    }
  });

  private onKeyUp = withBatchedUpdates((event: KeyboardEvent) => {
    if (event.key === KEYS.SPACE) {
      if (this.state.viewModeEnabled) {
        setCursor(this.canvas, CURSOR_TYPE.GRAB);
      } else if (this.state.activeTool.type === "selection") {
        resetCursor(this.canvas);
      } else {
        setCursorForShape(this.canvas, this.state);
        this.setState({
          selectedElementIds: {},
          selectedGroupIds: {},
          editingGroupId: null,
        });
      }
      isHoldingSpace = false;
    }
    if (!event[KEYS.CTRL_OR_CMD] && !this.state.isBindingEnabled) {
      this.setState({ isBindingEnabled: true });
    }
    if (isArrowKey(event.key)) {
      const selectedElements = getSelectedElements(
        this.scene.getNonDeletedElements(),
        this.state,
      );
      isBindingEnabled(this.state)
        ? bindOrUnbindSelectedElements(selectedElements)
        : unbindLinearElements(selectedElements);
      this.setState({ suggestedBindings: [] });
    }
  });

  private setActiveTool = (
    tool:
      | { type: typeof SHAPES[number]["value"] | "eraser" }
      | { type: "custom"; customType: string },
  ) => {
    const nextActiveTool = updateActiveTool(this.state, tool);
    if (!isHoldingSpace) {
      setCursorForShape(this.canvas, this.state);
    }
    if (isToolIcon(document.activeElement)) {
      this.focusContainer();
    }
    if (!isLinearElementType(nextActiveTool.type)) {
      this.setState({ suggestedBindings: [] });
    }
    if (nextActiveTool.type === "image") {
      this.onImageAction();
    }
    if (nextActiveTool.type !== "selection") {
      this.setState({
        activeTool: nextActiveTool,
        selectedElementIds: {},
        selectedGroupIds: {},
        editingGroupId: null,
      });
    } else {
      this.setState({ activeTool: nextActiveTool });
    }
  };

  private setCursor = (cursor: string) => {
    setCursor(this.canvas, cursor);
  };

  private resetCursor = () => {
    resetCursor(this.canvas);
  };
  /**
   * returns whether user is making a gesture with >= 2 fingers (points)
   * on o touch screen (not on a trackpad). Currently only relates to Darwin
   * (iOS/iPadOS,MacOS), but may work on other devices in the future if
   * GestureEvent is standardized.
   */
  private isTouchScreenMultiTouchGesture = () => {
    // we don't want to deselect when using trackpad, and multi-point gestures
    // only work on touch screens, so checking for >= pointers means we're on a
    // touchscreen
    return gesture.pointers.size >= 2;
  };

  // fires only on Safari
  private onGestureStart = withBatchedUpdates((event: GestureEvent) => {
    event.preventDefault();

    // we only want to deselect on touch screens because user may have selected
    // elements by mistake while zooming
    if (this.isTouchScreenMultiTouchGesture()) {
      this.setState({
        selectedElementIds: {},
      });
    }
    gesture.initialScale = this.state.zoom.value;
  });

  // fires only on Safari
  private onGestureChange = withBatchedUpdates((event: GestureEvent) => {
    event.preventDefault();

    // onGestureChange only has zoom factor but not the center.
    // If we're on iPad or iPhone, then we recognize multi-touch and will
    // zoom in at the right location in the touchmove handler
    // (handleCanvasPointerMove).
    //
    // On Macbook trackpad, we don't have those events so will zoom in at the
    // current location instead.
    //
    // As such, bail from this handler on touch devices.
    if (this.isTouchScreenMultiTouchGesture()) {
      return;
    }

    const initialScale = gesture.initialScale;
    if (initialScale) {
      this.setState((state) => ({
        ...getStateForZoom(
          {
            viewportX: cursorX,
            viewportY: cursorY,
            nextZoom: getNormalizedZoom(initialScale * event.scale),
          },
          state,
        ),
      }));
    }
  });

  // fires only on Safari
  private onGestureEnd = withBatchedUpdates((event: GestureEvent) => {
    event.preventDefault();
    // reselect elements only on touch screens (see onGestureStart)
    if (this.isTouchScreenMultiTouchGesture()) {
      this.setState({
        previousSelectedElementIds: {},
        selectedElementIds: this.state.previousSelectedElementIds,
      });
    }
    gesture.initialScale = null;
  });

  private handleTextWysiwyg(
    element: ExcalidrawTextElement,
    {
      isExistingElement = false,
    }: {
      isExistingElement?: boolean;
    },
  ) {
    const updateElement = (
      text: string,
      originalText: string,
      isDeleted: boolean,
    ) => {
      this.scene.replaceAllElements([
        ...this.scene.getElementsIncludingDeleted().map((_element) => {
          if (_element.id === element.id && isTextElement(_element)) {
            return updateTextElement(_element, {
              text,
              isDeleted,
              originalText,
            });
          }
          return _element;
        }),
      ]);
    };

    textWysiwyg({
      id: element.id,
      canvas: this.canvas,
      getViewportCoords: (x, y) => {
        const { x: viewportX, y: viewportY } = sceneCoordsToViewportCoords(
          {
            sceneX: x,
            sceneY: y,
          },
          this.state,
        );
        return [
          viewportX - this.state.offsetLeft,
          viewportY - this.state.offsetTop,
        ];
      },
      onChange: withBatchedUpdates((text) => {
        updateElement(text, text, false);
        if (isNonDeletedElement(element)) {
          updateBoundElements(element);
        }
      }),
      onSubmit: withBatchedUpdates(({ text, viaKeyboard, originalText }) => {
        const isDeleted = !text.trim();
        updateElement(text, originalText, isDeleted);
        // select the created text element only if submitting via keyboard
        // (when submitting via click it should act as signal to deselect)
        if (!isDeleted && viaKeyboard) {
          const elementIdToSelect = element.containerId
            ? element.containerId
            : element.id;
          this.setState((prevState) => ({
            selectedElementIds: {
              ...prevState.selectedElementIds,
              [elementIdToSelect]: true,
            },
          }));
        }
        if (isDeleted) {
          fixBindingsAfterDeletion(this.scene.getNonDeletedElements(), [
            element,
          ]);
        }
        if (!isDeleted || isExistingElement) {
          this.history.resumeRecording();
        }

        this.setState({
          draggingElement: null,
          editingElement: null,
        });
        if (this.state.activeTool.locked) {
          setCursorForShape(this.canvas, this.state);
        }

        this.focusContainer();
      }),
      element,
      excalidrawContainer: this.excalidrawContainerRef.current,
      app: this,
    });
    // deselect all other elements when inserting text
    this.deselectElements();

    // do an initial update to re-initialize element position since we were
    // modifying element's x/y for sake of editor (case: syncing to remote)
    updateElement(element.text, element.originalText, false);
  }

  private deselectElements() {
    this.setState({
      selectedElementIds: {},
      selectedGroupIds: {},
      editingGroupId: null,
    });
  }

  private getTextElementAtPosition(
    x: number,
    y: number,
  ): NonDeleted<ExcalidrawTextElement> | null {
    const element = this.getElementAtPosition(x, y, {
      includeBoundTextElement: true,
    });

    if (element && isTextElement(element) && !element.isDeleted) {
      return element;
    }
    return null;
  }

  private getElementAtPosition(
    x: number,
    y: number,
    opts?: {
      /** if true, returns the first selected element (with highest z-index)
        of all hit elements */
      preferSelected?: boolean;
      includeBoundTextElement?: boolean;
      includeLockedElements?: boolean;
    },
  ): NonDeleted<ExcalidrawElement> | null {
    const allHitElements = this.getElementsAtPosition(
      x,
      y,
      opts?.includeBoundTextElement,
      opts?.includeLockedElements,
    );
    if (allHitElements.length > 1) {
      if (opts?.preferSelected) {
        for (let index = allHitElements.length - 1; index > -1; index--) {
          if (this.state.selectedElementIds[allHitElements[index].id]) {
            return allHitElements[index];
          }
        }
      }
      const elementWithHighestZIndex =
        allHitElements[allHitElements.length - 1];
      // If we're hitting element with highest z-index only on its bounding box
      // while also hitting other element figure, the latter should be considered.
      return isHittingElementBoundingBoxWithoutHittingElement(
        elementWithHighestZIndex,
        this.state,
        x,
        y,
      )
        ? allHitElements[allHitElements.length - 2]
        : elementWithHighestZIndex;
    }
    if (allHitElements.length === 1) {
      return allHitElements[0];
    }
    return null;
  }

  private getElementsAtPosition(
    x: number,
    y: number,
    includeBoundTextElement: boolean = false,
    includeLockedElements: boolean = false,
  ): NonDeleted<ExcalidrawElement>[] {
    const elements =
      includeBoundTextElement && includeLockedElements
        ? this.scene.getNonDeletedElements()
        : this.scene
            .getNonDeletedElements()
            .filter(
              (element) =>
                (includeLockedElements || !element.locked) &&
                (includeBoundTextElement ||
                  !(isTextElement(element) && element.containerId)),
            );

    return getElementsAtPosition(elements, (element) =>
      hitTest(element, this.state, x, y),
    );
  }

  private startTextEditing = ({
    sceneX,
    sceneY,
    shouldBind,
    insertAtParentCenter = true,
  }: {
    /** X position to insert text at */
    sceneX: number;
    /** Y position to insert text at */
    sceneY: number;
    shouldBind: boolean;
    /** whether to attempt to insert at element center if applicable */
    insertAtParentCenter?: boolean;
  }) => {
    let parentCenterPosition =
      insertAtParentCenter &&
      this.getTextWysiwygSnappedToCenterPosition(sceneX, sceneY, this.state);

    let existingTextElement: NonDeleted<ExcalidrawTextElement> | null = null;
    let container: ExcalidrawTextContainer | null = null;

    const selectedElements = getSelectedElements(
      this.scene.getNonDeletedElements(),
      this.state,
    );

    if (selectedElements.length === 1) {
      if (isTextElement(selectedElements[0])) {
        existingTextElement = selectedElements[0];
      } else if (isTextBindableContainer(selectedElements[0], false)) {
        existingTextElement = getBoundTextElement(selectedElements[0]);
      } else {
        existingTextElement = this.getTextElementAtPosition(sceneX, sceneY);
      }
    } else {
      existingTextElement = this.getTextElementAtPosition(sceneX, sceneY);
    }

    // bind to container when shouldBind is true or
    // clicked on center of container
    if (
      !container &&
      !existingTextElement &&
      (shouldBind || parentCenterPosition)
    ) {
      const elements = this.scene
        .getNonDeletedElements()
        .filter(
          (ele) =>
            isTextBindableContainer(ele, false) && !getBoundTextElement(ele),
        );
      container = getTextBindableContainerAtPosition(
        elements,
        this.state,
        sceneX,
        sceneY,
      );
    }

    if (!existingTextElement && container && !isLinearElement(container)) {
      const fontString = {
        fontSize: this.state.currentItemFontSize,
        fontFamily: this.state.currentItemFontFamily,
      };
      const minWidth = getApproxMinLineWidth(getFontString(fontString));
      const minHeight = getApproxMinLineHeight(getFontString(fontString));
      const containerDims = getContainerDims(container);
      const newHeight = Math.max(containerDims.height, minHeight);
      const newWidth = Math.max(containerDims.width, minWidth);
      mutateElement(container, { height: newHeight, width: newWidth });
      sceneX = container.x + newWidth / 2;
      sceneY = container.y + newHeight / 2;
      if (parentCenterPosition) {
        parentCenterPosition = this.getTextWysiwygSnappedToCenterPosition(
          sceneX,
          sceneY,
          this.state,
        );
      }
    }
    const element = existingTextElement
      ? existingTextElement
      : newTextElement({
          x: parentCenterPosition
            ? parentCenterPosition.elementCenterX
            : sceneX,
          y: parentCenterPosition
            ? parentCenterPosition.elementCenterY
            : sceneY,
          strokeColor: this.state.currentItemStrokeColor,
          backgroundColor: this.state.currentItemBackgroundColor,
          fillStyle: this.state.currentItemFillStyle,
          strokeWidth: this.state.currentItemStrokeWidth,
          strokeStyle: this.state.currentItemStrokeStyle,
          roughness: this.state.currentItemRoughness,
          opacity: this.state.currentItemOpacity,
          strokeSharpness: this.state.currentItemStrokeSharpness,
          text: "",
          fontSize: this.state.currentItemFontSize,
          fontFamily: this.state.currentItemFontFamily,
          textAlign: parentCenterPosition
            ? "center"
            : this.state.currentItemTextAlign,
          verticalAlign: parentCenterPosition
            ? VERTICAL_ALIGN.MIDDLE
            : DEFAULT_VERTICAL_ALIGN,
          containerId: container?.id ?? undefined,
          groupIds: container?.groupIds ?? [],
          locked: false,
        });

    this.setState({ editingElement: element });

    if (!existingTextElement) {
      this.scene.replaceAllElements([
        ...this.scene.getElementsIncludingDeleted(),
        element,
      ]);

      // case: creating new text not centered to parent element → offset Y
      // so that the text is centered to cursor position
      if (!parentCenterPosition) {
        mutateElement(element, {
          y: element.y - element.baseline / 2,
        });
      }
    }

    this.setState({
      editingElement: element,
    });

    this.handleTextWysiwyg(element, {
      isExistingElement: !!existingTextElement,
    });
  };

  private handleCanvasDoubleClick = (
    event: React.MouseEvent<HTMLCanvasElement>,
  ) => {
    // case: double-clicking with arrow/line tool selected would both create
    // text and enter multiElement mode
    if (this.state.multiElement) {
      return;
    }
    // we should only be able to double click when mode is selection
    if (this.state.activeTool.type !== "selection") {
      return;
    }

    const selectedElements = getSelectedElements(
      this.scene.getNonDeletedElements(),
      this.state,
    );

    if (selectedElements.length === 1 && isLinearElement(selectedElements[0])) {
      if (
        this.state.editingLinearElement &&
        this.state.editingLinearElement.elementId === selectedElements[0].id
      ) {
        return;
      }
    }

    resetCursor(this.canvas);

    let { x: sceneX, y: sceneY } = viewportCoordsToSceneCoords(
      event,
      this.state,
    );

    const selectedGroupIds = getSelectedGroupIds(this.state);

    if (selectedGroupIds.length > 0) {
      const hitElement = this.getElementAtPosition(sceneX, sceneY);

      const selectedGroupId =
        hitElement &&
        getSelectedGroupIdForElement(hitElement, this.state.selectedGroupIds);

      if (selectedGroupId) {
        this.setState((prevState) =>
          selectGroupsForSelectedElements(
            {
              ...prevState,
              editingGroupId: selectedGroupId,
              selectedElementIds: { [hitElement!.id]: true },
              selectedGroupIds: {},
            },
            this.scene.getNonDeletedElements(),
          ),
        );
        return;
      }
    }

    resetCursor(this.canvas);
    if (!event[KEYS.CTRL_OR_CMD] && !this.state.viewModeEnabled) {
      const selectedElements = getSelectedElements(
        this.scene.getNonDeletedElements(),
        this.state,
      );
      if (selectedElements.length === 1) {
        const selectedElement = selectedElements[0];
<<<<<<< HEAD
        const hasBoundText = hasBoundTextElement(selectedElement);

        if (isLinearElement(selectedElement) || hasBoundText) {
          const midPoint = getContainerCenter(selectedElement, this.state);

          sceneX = midPoint.x;
          sceneY = midPoint.y;
=======
        if (hasBoundTextElement(selectedElement)) {
          sceneX = selectedElement.x + selectedElement.width / 2;
          sceneY = selectedElement.y + selectedElement.height / 2;
>>>>>>> 96a5d654
        }
      }
      this.startTextEditing({
        sceneX,
        sceneY,
        shouldBind: false,
        insertAtParentCenter: !event.altKey,
      });
    }
  };

  private getElementLinkAtPosition = (
    scenePointer: Readonly<{ x: number; y: number }>,
    hitElement: NonDeletedExcalidrawElement | null,
  ): ExcalidrawElement | undefined => {
    // Reversing so we traverse the elements in decreasing order
    // of z-index
    const elements = this.scene.getNonDeletedElements().slice().reverse();
    let hitElementIndex = Infinity;

    return elements.find((element, index) => {
      if (hitElement && element.id === hitElement.id) {
        hitElementIndex = index;
      }
      return (
        element.link &&
        index <= hitElementIndex &&
        isPointHittingLinkIcon(
          element,
          this.state,
          [scenePointer.x, scenePointer.y],
          this.device.isMobile,
        )
      );
    });
  };

  private redirectToLink = (
    event: React.PointerEvent<HTMLCanvasElement>,
    isTouchScreen: boolean,
  ) => {
    const draggedDistance = distance2d(
      this.lastPointerDown!.clientX,
      this.lastPointerDown!.clientY,
      this.lastPointerUp!.clientX,
      this.lastPointerUp!.clientY,
    );
    if (
      !this.hitLinkElement ||
      // For touch screen allow dragging threshold else strict check
      (isTouchScreen && draggedDistance > DRAGGING_THRESHOLD) ||
      (!isTouchScreen && draggedDistance !== 0)
    ) {
      return;
    }
    const lastPointerDownCoords = viewportCoordsToSceneCoords(
      this.lastPointerDown!,
      this.state,
    );
    const lastPointerDownHittingLinkIcon = isPointHittingLinkIcon(
      this.hitLinkElement,
      this.state,
      [lastPointerDownCoords.x, lastPointerDownCoords.y],
      this.device.isMobile,
    );
    const lastPointerUpCoords = viewportCoordsToSceneCoords(
      this.lastPointerUp!,
      this.state,
    );
    const lastPointerUpHittingLinkIcon = isPointHittingLinkIcon(
      this.hitLinkElement,
      this.state,
      [lastPointerUpCoords.x, lastPointerUpCoords.y],
      this.device.isMobile,
    );
    if (lastPointerDownHittingLinkIcon && lastPointerUpHittingLinkIcon) {
      const url = this.hitLinkElement.link;
      if (url) {
        let customEvent;
        if (this.props.onLinkOpen) {
          customEvent = wrapEvent(EVENT.EXCALIDRAW_LINK, event.nativeEvent);
          this.props.onLinkOpen(this.hitLinkElement, customEvent);
        }
        if (!customEvent?.defaultPrevented) {
          const target = isLocalLink(url) ? "_self" : "_blank";
          const newWindow = window.open(undefined, target);
          // https://mathiasbynens.github.io/rel-noopener/
          if (newWindow) {
            newWindow.opener = null;
            newWindow.location = normalizeLink(url);
          }
        }
      }
    }
  };

  private handleCanvasPointerMove = (
    event: React.PointerEvent<HTMLCanvasElement>,
  ) => {
    this.savePointer(event.clientX, event.clientY, this.state.cursorButton);
    if (gesture.pointers.has(event.pointerId)) {
      gesture.pointers.set(event.pointerId, {
        x: event.clientX,
        y: event.clientY,
      });
    }

    const initialScale = gesture.initialScale;
    if (
      gesture.pointers.size === 2 &&
      gesture.lastCenter &&
      initialScale &&
      gesture.initialDistance
    ) {
      const center = getCenter(gesture.pointers);
      const deltaX = center.x - gesture.lastCenter.x;
      const deltaY = center.y - gesture.lastCenter.y;
      gesture.lastCenter = center;

      const distance = getDistance(Array.from(gesture.pointers.values()));
      const scaleFactor =
        this.state.activeTool.type === "freedraw" && this.state.penMode
          ? 1
          : distance / gesture.initialDistance;

      const nextZoom = scaleFactor
        ? getNormalizedZoom(initialScale * scaleFactor)
        : this.state.zoom.value;

      this.setState((state) => {
        const zoomState = getStateForZoom(
          {
            viewportX: center.x,
            viewportY: center.y,
            nextZoom,
          },
          state,
        );

        return {
          zoom: zoomState.zoom,
          scrollX: zoomState.scrollX + deltaX / nextZoom,
          scrollY: zoomState.scrollY + deltaY / nextZoom,
          shouldCacheIgnoreZoom: true,
        };
      });
      this.resetShouldCacheIgnoreZoomDebounced();
    } else {
      gesture.lastCenter =
        gesture.initialDistance =
        gesture.initialScale =
          null;
    }

    if (isHoldingSpace || isPanning || isDraggingScrollBar) {
      return;
    }

    const isPointerOverScrollBars = isOverScrollBars(
      currentScrollBars,
      event.clientX - this.state.offsetLeft,
      event.clientY - this.state.offsetTop,
    );
    const isOverScrollBar = isPointerOverScrollBars.isOverEither;
    if (!this.state.draggingElement && !this.state.multiElement) {
      if (isOverScrollBar) {
        resetCursor(this.canvas);
      } else {
        setCursorForShape(this.canvas, this.state);
      }
    }

    const scenePointer = viewportCoordsToSceneCoords(event, this.state);
    const { x: scenePointerX, y: scenePointerY } = scenePointer;

    if (
      this.state.editingLinearElement &&
      !this.state.editingLinearElement.isDragging
    ) {
      const editingLinearElement = LinearElementEditor.handlePointerMove(
        event,
        scenePointerX,
        scenePointerY,
        this.state,
      );

      if (
        editingLinearElement &&
        editingLinearElement !== this.state.editingLinearElement
      ) {
        // Since we are reading from previous state which is not possible with
        // automatic batching in React 18 hence using flush sync to synchronously
        // update the state. Check https://github.com/excalidraw/excalidraw/pull/5508 for more details.
        flushSync(() => {
          this.setState({
            editingLinearElement,
          });
        });
      }
      if (editingLinearElement?.lastUncommittedPoint != null) {
        this.maybeSuggestBindingAtCursor(scenePointer);
      } else {
        this.setState({ suggestedBindings: [] });
      }
    }

    if (isBindingElementType(this.state.activeTool.type)) {
      // Hovering with a selected tool or creating new linear element via click
      // and point
      const { draggingElement } = this.state;
      if (isBindingElement(draggingElement, false)) {
        this.maybeSuggestBindingsForLinearElementAtCoords(
          draggingElement,
          [scenePointer],
          this.state.startBoundElement,
        );
      } else {
        this.maybeSuggestBindingAtCursor(scenePointer);
      }
    }

    if (this.state.multiElement) {
      const { multiElement } = this.state;
      const { x: rx, y: ry } = multiElement;

      const { points, lastCommittedPoint } = multiElement;
      const lastPoint = points[points.length - 1];

      setCursorForShape(this.canvas, this.state);

      if (lastPoint === lastCommittedPoint) {
        // if we haven't yet created a temp point and we're beyond commit-zone
        // threshold, add a point
        if (
          distance2d(
            scenePointerX - rx,
            scenePointerY - ry,
            lastPoint[0],
            lastPoint[1],
          ) >= LINE_CONFIRM_THRESHOLD
        ) {
          mutateElement(multiElement, {
            points: [...points, [scenePointerX - rx, scenePointerY - ry]],
          });
        } else {
          setCursor(this.canvas, CURSOR_TYPE.POINTER);
          // in this branch, we're inside the commit zone, and no uncommitted
          // point exists. Thus do nothing (don't add/remove points).
        }
      } else if (
        points.length > 2 &&
        lastCommittedPoint &&
        distance2d(
          scenePointerX - rx,
          scenePointerY - ry,
          lastCommittedPoint[0],
          lastCommittedPoint[1],
        ) < LINE_CONFIRM_THRESHOLD
      ) {
        setCursor(this.canvas, CURSOR_TYPE.POINTER);
        mutateElement(multiElement, {
          points: points.slice(0, -1),
        });
      } else {
        const [gridX, gridY] = getGridPoint(
          scenePointerX,
          scenePointerY,
          this.state.gridSize,
        );

        const [lastCommittedX, lastCommittedY] =
          multiElement?.lastCommittedPoint ?? [0, 0];

        let dxFromLastCommitted = gridX - rx - lastCommittedX;
        let dyFromLastCommitted = gridY - ry - lastCommittedY;

        if (shouldRotateWithDiscreteAngle(event)) {
          ({ width: dxFromLastCommitted, height: dyFromLastCommitted } =
            getLockedLinearCursorAlignSize(
              // actual coordinate of the last committed point
              lastCommittedX + rx,
              lastCommittedY + ry,
              // cursor-grid coordinate
              gridX,
              gridY,
            ));
        }

        if (isPathALoop(points, this.state.zoom.value)) {
          setCursor(this.canvas, CURSOR_TYPE.POINTER);
        }
        // update last uncommitted point
        mutateElement(multiElement, {
          points: [
            ...points.slice(0, -1),
            [
              lastCommittedX + dxFromLastCommitted,
              lastCommittedY + dyFromLastCommitted,
            ],
          ],
        });
      }

      return;
    }

    const hasDeselectedButton = Boolean(event.buttons);
    if (
      hasDeselectedButton ||
      (this.state.activeTool.type !== "selection" &&
        this.state.activeTool.type !== "text" &&
        this.state.activeTool.type !== "eraser")
    ) {
      return;
    }

    const elements = this.scene.getNonDeletedElements();

    const selectedElements = getSelectedElements(elements, this.state);
    if (
      selectedElements.length === 1 &&
      !isOverScrollBar &&
      !this.state.editingLinearElement
    ) {
      const elementWithTransformHandleType = getElementWithTransformHandleType(
        elements,
        this.state,
        scenePointerX,
        scenePointerY,
        this.state.zoom,
        event.pointerType,
      );
      if (
        elementWithTransformHandleType &&
        elementWithTransformHandleType.transformHandleType
      ) {
        setCursor(
          this.canvas,
          getCursorForResizingElement(elementWithTransformHandleType),
        );
        return;
      }
    } else if (selectedElements.length > 1 && !isOverScrollBar) {
      const transformHandleType = getTransformHandleTypeFromCoords(
        getCommonBounds(selectedElements),
        scenePointerX,
        scenePointerY,
        this.state.zoom,
        event.pointerType,
      );
      if (transformHandleType) {
        setCursor(
          this.canvas,
          getCursorForResizingElement({
            transformHandleType,
          }),
        );
        return;
      }
    }

    const hitElement = this.getElementAtPosition(
      scenePointer.x,
      scenePointer.y,
    );
    this.hitLinkElement = this.getElementLinkAtPosition(
      scenePointer,
      hitElement,
    );
    if (isEraserActive(this.state)) {
      return;
    }
    if (
      this.hitLinkElement &&
      !this.state.selectedElementIds[this.hitLinkElement.id]
    ) {
      setCursor(this.canvas, CURSOR_TYPE.POINTER);
      showHyperlinkTooltip(this.hitLinkElement, this.state);
    } else {
      hideHyperlinkToolip();
      if (
        hitElement &&
        hitElement.link &&
        this.state.selectedElementIds[hitElement.id] &&
        !this.contextMenuOpen &&
        !this.state.showHyperlinkPopup
      ) {
        this.setState({ showHyperlinkPopup: "info" });
      } else if (this.state.activeTool.type === "text") {
        setCursor(
          this.canvas,
          isTextElement(hitElement) ? CURSOR_TYPE.TEXT : CURSOR_TYPE.CROSSHAIR,
        );
      } else if (this.state.viewModeEnabled) {
        setCursor(this.canvas, CURSOR_TYPE.GRAB);
      } else if (isOverScrollBar) {
        setCursor(this.canvas, CURSOR_TYPE.AUTO);
      } else if (this.state.selectedLinearElement) {
        this.handleHoverSelectedLinearElement(
          this.state.selectedLinearElement,
          scenePointerX,
          scenePointerY,
        );
      } else if (
        // if using cmd/ctrl, we're not dragging
        !event[KEYS.CTRL_OR_CMD]
      ) {
        if (
          (hitElement ||
            this.isHittingCommonBoundingBoxOfSelectedElements(
              scenePointer,
              selectedElements,
            )) &&
          !hitElement?.locked
        ) {
          setCursor(this.canvas, CURSOR_TYPE.MOVE);
        }
      } else {
        setCursor(this.canvas, CURSOR_TYPE.AUTO);
      }
    }
  };

  private handleEraser = (
    event: PointerEvent,
    pointerDownState: PointerDownState,
    scenePointer: { x: number; y: number },
  ) => {
    const updateElementIds = (elements: ExcalidrawElement[]) => {
      elements.forEach((element) => {
        if (element.locked) {
          return;
        }

        idsToUpdate.push(element.id);
        if (event.altKey) {
          if (
            pointerDownState.elementIdsToErase[element.id] &&
            pointerDownState.elementIdsToErase[element.id].erase
          ) {
            pointerDownState.elementIdsToErase[element.id].erase = false;
          }
        } else if (!pointerDownState.elementIdsToErase[element.id]) {
          pointerDownState.elementIdsToErase[element.id] = {
            erase: true,
            opacity: element.opacity,
          };
        }
      });
    };

    const idsToUpdate: Array<string> = [];

    const distance = distance2d(
      pointerDownState.lastCoords.x,
      pointerDownState.lastCoords.y,
      scenePointer.x,
      scenePointer.y,
    );
    const threshold = 10 / this.state.zoom.value;
    const point = { ...pointerDownState.lastCoords };
    let samplingInterval = 0;
    while (samplingInterval <= distance) {
      const hitElements = this.getElementsAtPosition(point.x, point.y);
      updateElementIds(hitElements);

      // Exit since we reached current point
      if (samplingInterval === distance) {
        break;
      }

      // Calculate next point in the line at a distance of sampling interval
      samplingInterval = Math.min(samplingInterval + threshold, distance);

      const distanceRatio = samplingInterval / distance;
      const nextX =
        (1 - distanceRatio) * point.x + distanceRatio * scenePointer.x;
      const nextY =
        (1 - distanceRatio) * point.y + distanceRatio * scenePointer.y;
      point.x = nextX;
      point.y = nextY;
    }

    const elements = this.scene.getElementsIncludingDeleted().map((ele) => {
      const id =
        isBoundToContainer(ele) && idsToUpdate.includes(ele.containerId)
          ? ele.containerId
          : ele.id;
      if (idsToUpdate.includes(id)) {
        if (event.altKey) {
          if (
            pointerDownState.elementIdsToErase[id] &&
            pointerDownState.elementIdsToErase[id].erase === false
          ) {
            return newElementWith(ele, {
              opacity: pointerDownState.elementIdsToErase[id].opacity,
            });
          }
        } else {
          return newElementWith(ele, {
            opacity: ELEMENT_READY_TO_ERASE_OPACITY,
          });
        }
      }
      return ele;
    });

    this.scene.replaceAllElements(elements);

    pointerDownState.lastCoords.x = scenePointer.x;
    pointerDownState.lastCoords.y = scenePointer.y;
  };
  // set touch moving for mobile context menu
  private handleTouchMove = (event: React.TouchEvent<HTMLCanvasElement>) => {
    invalidateContextMenu = true;
  };

  handleHoverSelectedLinearElement(
    linearElementEditor: LinearElementEditor,
    scenePointerX: number,
    scenePointerY: number,
  ) {
    const element = LinearElementEditor.getElement(
      linearElementEditor.elementId,
    );

    const boundTextElement = getBoundTextElement(element);

    if (!element) {
      return;
    }
    if (this.state.selectedLinearElement) {
      let hoverPointIndex = -1;
      let segmentMidPointHoveredCoords = null;
      if (
        isHittingElementNotConsideringBoundingBox(element, this.state, [
          scenePointerX,
          scenePointerY,
        ])
      ) {
        hoverPointIndex = LinearElementEditor.getPointIndexUnderCursor(
          element,
          this.state.zoom,
          scenePointerX,
          scenePointerY,
        );
        segmentMidPointHoveredCoords =
          LinearElementEditor.getSegmentMidpointHitCoords(
            linearElementEditor,
            { x: scenePointerX, y: scenePointerY },
            this.state,
          );

        if (hoverPointIndex >= 0 || segmentMidPointHoveredCoords) {
          setCursor(this.canvas, CURSOR_TYPE.POINTER);
        } else {
          setCursor(this.canvas, CURSOR_TYPE.MOVE);
        }
      } else if (
        shouldShowBoundingBox([element], this.state) &&
        isHittingElementBoundingBoxWithoutHittingElement(
          element,
          this.state,
          scenePointerX,
          scenePointerY,
        )
      ) {
        setCursor(this.canvas, CURSOR_TYPE.MOVE);
      } else if (
        boundTextElement &&
        hitTest(boundTextElement, this.state, scenePointerX, scenePointerY)
      ) {
        setCursor(this.canvas, CURSOR_TYPE.MOVE);
      }

      if (
        this.state.selectedLinearElement.hoverPointIndex !== hoverPointIndex
      ) {
        this.setState({
          selectedLinearElement: {
            ...this.state.selectedLinearElement,
            hoverPointIndex,
          },
        });
      }

      if (
        !LinearElementEditor.arePointsEqual(
          this.state.selectedLinearElement.segmentMidPointHoveredCoords,
          segmentMidPointHoveredCoords,
        )
      ) {
        this.setState({
          selectedLinearElement: {
            ...this.state.selectedLinearElement,
            segmentMidPointHoveredCoords,
          },
        });
      }
    } else {
      setCursor(this.canvas, CURSOR_TYPE.AUTO);
    }
  }
  private handleCanvasPointerDown = (
    event: React.PointerEvent<HTMLCanvasElement>,
  ) => {
    // remove any active selection when we start to interact with canvas
    // (mainly, we care about removing selection outside the component which
    //  would prevent our copy handling otherwise)
    const selection = document.getSelection();
    if (selection?.anchorNode) {
      selection.removeAllRanges();
    }
    this.maybeOpenContextMenuAfterPointerDownOnTouchDevices(event);
    this.maybeCleanupAfterMissingPointerUp(event);

    //fires only once, if pen is detected, penMode is enabled
    //the user can disable this by toggling the penMode button
    if (!this.state.penDetected && event.pointerType === "pen") {
      this.setState((prevState) => {
        return {
          penMode: true,
          penDetected: true,
        };
      });
    }

    if (
      !this.device.isTouchScreen &&
      ["pen", "touch"].includes(event.pointerType)
    ) {
      this.device = updateObject(this.device, { isTouchScreen: true });
    }

    if (isPanning) {
      return;
    }

    this.lastPointerDown = event;
    this.setState({
      lastPointerDownWith: event.pointerType,
      cursorButton: "down",
    });
    this.savePointer(event.clientX, event.clientY, "down");

    this.updateGestureOnPointerDown(event);

    if (this.handleCanvasPanUsingWheelOrSpaceDrag(event)) {
      return;
    }

    // only handle left mouse button or touch
    if (
      event.button !== POINTER_BUTTON.MAIN &&
      event.button !== POINTER_BUTTON.TOUCH
    ) {
      return;
    }

    // don't select while panning
    if (gesture.pointers.size > 1) {
      return;
    }

    // State for the duration of a pointer interaction, which starts with a
    // pointerDown event, ends with a pointerUp event (or another pointerDown)
    const pointerDownState = this.initialPointerDownState(event);

    if (this.handleDraggingScrollBar(event, pointerDownState)) {
      return;
    }

    // Since context menu closes on pointer down so setting to false
    this.contextMenuOpen = false;
    this.clearSelectionIfNotUsingSelection();
    this.updateBindingEnabledOnPointerMove(event);

    if (this.handleSelectionOnPointerDown(event, pointerDownState)) {
      return;
    }

    const allowOnPointerDown =
      !this.state.penMode ||
      event.pointerType !== "touch" ||
      this.state.activeTool.type === "selection" ||
      this.state.activeTool.type === "text" ||
      this.state.activeTool.type === "image";

    if (!allowOnPointerDown) {
      return;
    }

    if (this.state.activeTool.type === "text") {
      this.handleTextOnPointerDown(event, pointerDownState);
      return;
    } else if (
      this.state.activeTool.type === "arrow" ||
      this.state.activeTool.type === "line"
    ) {
      this.handleLinearElementOnPointerDown(
        event,
        this.state.activeTool.type,
        pointerDownState,
      );
    } else if (this.state.activeTool.type === "image") {
      // reset image preview on pointerdown
      setCursor(this.canvas, CURSOR_TYPE.CROSSHAIR);

      // retrieve the latest element as the state may be stale
      const pendingImageElement =
        this.state.pendingImageElementId &&
        this.scene.getElement(this.state.pendingImageElementId);

      if (!pendingImageElement) {
        return;
      }

      this.setState({
        draggingElement: pendingImageElement,
        editingElement: pendingImageElement,
        pendingImageElementId: null,
        multiElement: null,
      });

      const { x, y } = viewportCoordsToSceneCoords(event, this.state);
      mutateElement(pendingImageElement, {
        x,
        y,
      });
    } else if (this.state.activeTool.type === "freedraw") {
      this.handleFreeDrawElementOnPointerDown(
        event,
        this.state.activeTool.type,
        pointerDownState,
      );
    } else if (this.state.activeTool.type === "custom") {
      setCursor(this.canvas, CURSOR_TYPE.AUTO);
    } else if (this.state.activeTool.type !== "eraser") {
      this.createGenericElementOnPointerDown(
        this.state.activeTool.type,
        pointerDownState,
      );
    }

    this.props?.onPointerDown?.(this.state.activeTool, pointerDownState);

    const onPointerMove =
      this.onPointerMoveFromPointerDownHandler(pointerDownState);

    const onPointerUp =
      this.onPointerUpFromPointerDownHandler(pointerDownState);

    const onKeyDown = this.onKeyDownFromPointerDownHandler(pointerDownState);
    const onKeyUp = this.onKeyUpFromPointerDownHandler(pointerDownState);

    lastPointerUp = onPointerUp;

    if (!this.state.viewModeEnabled) {
      window.addEventListener(EVENT.POINTER_MOVE, onPointerMove);
      window.addEventListener(EVENT.POINTER_UP, onPointerUp);
      window.addEventListener(EVENT.KEYDOWN, onKeyDown);
      window.addEventListener(EVENT.KEYUP, onKeyUp);
      pointerDownState.eventListeners.onMove = onPointerMove;
      pointerDownState.eventListeners.onUp = onPointerUp;
      pointerDownState.eventListeners.onKeyUp = onKeyUp;
      pointerDownState.eventListeners.onKeyDown = onKeyDown;
    }
  };

  private handleCanvasPointerUp = (
    event: React.PointerEvent<HTMLCanvasElement>,
  ) => {
    this.lastPointerUp = event;
    if (this.device.isTouchScreen) {
      const scenePointer = viewportCoordsToSceneCoords(
        { clientX: event.clientX, clientY: event.clientY },
        this.state,
      );
      const hitElement = this.getElementAtPosition(
        scenePointer.x,
        scenePointer.y,
      );
      this.hitLinkElement = this.getElementLinkAtPosition(
        scenePointer,
        hitElement,
      );
    }
    if (
      this.hitLinkElement &&
      !this.state.selectedElementIds[this.hitLinkElement.id]
    ) {
      this.redirectToLink(event, this.device.isTouchScreen);
    }

    this.removePointer(event);
  };

  private maybeOpenContextMenuAfterPointerDownOnTouchDevices = (
    event: React.PointerEvent<HTMLCanvasElement>,
  ): void => {
    // deal with opening context menu on touch devices
    if (event.pointerType === "touch") {
      invalidateContextMenu = false;

      if (touchTimeout) {
        // If there's already a touchTimeout, this means that there's another
        // touch down and we are doing another touch, so we shouldn't open the
        // context menu.
        invalidateContextMenu = true;
      } else {
        // open the context menu with the first touch's clientX and clientY
        // if the touch is not moving
        touchTimeout = window.setTimeout(() => {
          touchTimeout = 0;
          if (!invalidateContextMenu) {
            this.handleCanvasContextMenu(event);
          }
        }, TOUCH_CTX_MENU_TIMEOUT);
      }
    }
  };

  private resetContextMenuTimer = () => {
    clearTimeout(touchTimeout);
    touchTimeout = 0;
    invalidateContextMenu = false;
  };

  private maybeCleanupAfterMissingPointerUp(
    event: React.PointerEvent<HTMLCanvasElement>,
  ): void {
    if (lastPointerUp !== null) {
      // Unfortunately, sometimes we don't get a pointerup after a pointerdown,
      // this can happen when a contextual menu or alert is triggered. In order to avoid
      // being in a weird state, we clean up on the next pointerdown
      lastPointerUp(event);
    }
  }

  // Returns whether the event is a panning
  private handleCanvasPanUsingWheelOrSpaceDrag = (
    event: React.PointerEvent<HTMLCanvasElement>,
  ): boolean => {
    if (
      !(
        gesture.pointers.size <= 1 &&
        (event.button === POINTER_BUTTON.WHEEL ||
          (event.button === POINTER_BUTTON.MAIN && isHoldingSpace) ||
          this.state.viewModeEnabled)
      ) ||
      isTextElement(this.state.editingElement)
    ) {
      return false;
    }
    isPanning = true;
    event.preventDefault();

    let nextPastePrevented = false;
    const isLinux = /Linux/.test(window.navigator.platform);

    setCursor(this.canvas, CURSOR_TYPE.GRABBING);
    let { clientX: lastX, clientY: lastY } = event;
    const onPointerMove = withBatchedUpdatesThrottled((event: PointerEvent) => {
      const deltaX = lastX - event.clientX;
      const deltaY = lastY - event.clientY;
      lastX = event.clientX;
      lastY = event.clientY;

      /*
       * Prevent paste event if we move while middle clicking on Linux.
       * See issue #1383.
       */
      if (
        isLinux &&
        !nextPastePrevented &&
        (Math.abs(deltaX) > 1 || Math.abs(deltaY) > 1)
      ) {
        nextPastePrevented = true;

        /* Prevent the next paste event */
        const preventNextPaste = (event: ClipboardEvent) => {
          document.body.removeEventListener(EVENT.PASTE, preventNextPaste);
          event.stopPropagation();
        };

        /*
         * Reenable next paste in case of disabled middle click paste for
         * any reason:
         * - right click paste
         * - empty clipboard
         */
        const enableNextPaste = () => {
          setTimeout(() => {
            document.body.removeEventListener(EVENT.PASTE, preventNextPaste);
            window.removeEventListener(EVENT.POINTER_UP, enableNextPaste);
          }, 100);
        };

        document.body.addEventListener(EVENT.PASTE, preventNextPaste);
        window.addEventListener(EVENT.POINTER_UP, enableNextPaste);
      }

      this.setState({
        scrollX: this.state.scrollX - deltaX / this.state.zoom.value,
        scrollY: this.state.scrollY - deltaY / this.state.zoom.value,
      });
    });
    const teardown = withBatchedUpdates(
      (lastPointerUp = () => {
        lastPointerUp = null;
        isPanning = false;
        if (!isHoldingSpace) {
          if (this.state.viewModeEnabled) {
            setCursor(this.canvas, CURSOR_TYPE.GRAB);
          } else {
            setCursorForShape(this.canvas, this.state);
          }
        }
        this.setState({
          cursorButton: "up",
        });
        this.savePointer(event.clientX, event.clientY, "up");
        window.removeEventListener(EVENT.POINTER_MOVE, onPointerMove);
        window.removeEventListener(EVENT.POINTER_UP, teardown);
        window.removeEventListener(EVENT.BLUR, teardown);
        onPointerMove.flush();
      }),
    );
    window.addEventListener(EVENT.BLUR, teardown);
    window.addEventListener(EVENT.POINTER_MOVE, onPointerMove, {
      passive: true,
    });
    window.addEventListener(EVENT.POINTER_UP, teardown);
    return true;
  };

  private updateGestureOnPointerDown(
    event: React.PointerEvent<HTMLCanvasElement>,
  ): void {
    gesture.pointers.set(event.pointerId, {
      x: event.clientX,
      y: event.clientY,
    });

    if (gesture.pointers.size === 2) {
      gesture.lastCenter = getCenter(gesture.pointers);
      gesture.initialScale = this.state.zoom.value;
      gesture.initialDistance = getDistance(
        Array.from(gesture.pointers.values()),
      );
    }
  }

  private initialPointerDownState(
    event: React.PointerEvent<HTMLCanvasElement>,
  ): PointerDownState {
    const origin = viewportCoordsToSceneCoords(event, this.state);
    const selectedElements = getSelectedElements(
      this.scene.getNonDeletedElements(),
      this.state,
    );
    const [minX, minY, maxX, maxY] = getCommonBounds(selectedElements);

    return {
      origin,
      withCmdOrCtrl: event[KEYS.CTRL_OR_CMD],
      originInGrid: tupleToCoors(
        getGridPoint(origin.x, origin.y, this.state.gridSize),
      ),
      scrollbars: isOverScrollBars(
        currentScrollBars,
        event.clientX - this.state.offsetLeft,
        event.clientY - this.state.offsetTop,
      ),
      // we need to duplicate because we'll be updating this state
      lastCoords: { ...origin },
      originalElements: this.scene
        .getNonDeletedElements()
        .reduce((acc, element) => {
          acc.set(element.id, deepCopyElement(element));
          return acc;
        }, new Map() as PointerDownState["originalElements"]),
      resize: {
        handleType: false,
        isResizing: false,
        offset: { x: 0, y: 0 },
        arrowDirection: "origin",
        center: { x: (maxX + minX) / 2, y: (maxY + minY) / 2 },
      },
      hit: {
        element: null,
        allHitElements: [],
        wasAddedToSelection: false,
        hasBeenDuplicated: false,
        hasHitCommonBoundingBoxOfSelectedElements:
          this.isHittingCommonBoundingBoxOfSelectedElements(
            origin,
            selectedElements,
          ),
      },
      drag: {
        hasOccurred: false,
        offset: null,
      },
      eventListeners: {
        onMove: null,
        onUp: null,
        onKeyUp: null,
        onKeyDown: null,
      },
      boxSelection: {
        hasOccurred: false,
      },
      elementIdsToErase: {},
    };
  }

  // Returns whether the event is a dragging a scrollbar
  private handleDraggingScrollBar(
    event: React.PointerEvent<HTMLCanvasElement>,
    pointerDownState: PointerDownState,
  ): boolean {
    if (
      !(pointerDownState.scrollbars.isOverEither && !this.state.multiElement)
    ) {
      return false;
    }
    isDraggingScrollBar = true;
    pointerDownState.lastCoords.x = event.clientX;
    pointerDownState.lastCoords.y = event.clientY;
    const onPointerMove = withBatchedUpdatesThrottled((event: PointerEvent) => {
      const target = event.target;
      if (!(target instanceof HTMLElement)) {
        return;
      }

      this.handlePointerMoveOverScrollbars(event, pointerDownState);
    });

    const onPointerUp = withBatchedUpdates(() => {
      isDraggingScrollBar = false;
      setCursorForShape(this.canvas, this.state);
      lastPointerUp = null;
      this.setState({
        cursorButton: "up",
      });
      this.savePointer(event.clientX, event.clientY, "up");
      window.removeEventListener(EVENT.POINTER_MOVE, onPointerMove);
      window.removeEventListener(EVENT.POINTER_UP, onPointerUp);
      onPointerMove.flush();
    });

    lastPointerUp = onPointerUp;

    window.addEventListener(EVENT.POINTER_MOVE, onPointerMove);
    window.addEventListener(EVENT.POINTER_UP, onPointerUp);
    return true;
  }

  private clearSelectionIfNotUsingSelection = (): void => {
    if (this.state.activeTool.type !== "selection") {
      this.setState({
        selectedElementIds: {},
        selectedGroupIds: {},
        editingGroupId: null,
      });
    }
  };

  /**
   * @returns whether the pointer event has been completely handled
   */
  private handleSelectionOnPointerDown = (
    event: React.PointerEvent<HTMLCanvasElement>,
    pointerDownState: PointerDownState,
  ): boolean => {
    if (this.state.activeTool.type === "selection") {
      const elements = this.scene.getNonDeletedElements();
      const selectedElements = getSelectedElements(elements, this.state);
      if (selectedElements.length === 1 && !this.state.editingLinearElement) {
        const elementWithTransformHandleType =
          getElementWithTransformHandleType(
            elements,
            this.state,
            pointerDownState.origin.x,
            pointerDownState.origin.y,
            this.state.zoom,
            event.pointerType,
          );
        if (elementWithTransformHandleType != null) {
          this.setState({
            resizingElement: elementWithTransformHandleType.element,
          });
          pointerDownState.resize.handleType =
            elementWithTransformHandleType.transformHandleType;
        }
      } else if (selectedElements.length > 1) {
        pointerDownState.resize.handleType = getTransformHandleTypeFromCoords(
          getCommonBounds(selectedElements),
          pointerDownState.origin.x,
          pointerDownState.origin.y,
          this.state.zoom,
          event.pointerType,
        );
      }
      if (pointerDownState.resize.handleType) {
        setCursor(
          this.canvas,
          getCursorForResizingElement({
            transformHandleType: pointerDownState.resize.handleType,
          }),
        );
        pointerDownState.resize.isResizing = true;
        pointerDownState.resize.offset = tupleToCoors(
          getResizeOffsetXY(
            pointerDownState.resize.handleType,
            selectedElements,
            pointerDownState.origin.x,
            pointerDownState.origin.y,
          ),
        );
        if (
          selectedElements.length === 1 &&
          isLinearElement(selectedElements[0]) &&
          selectedElements[0].points.length === 2
        ) {
          pointerDownState.resize.arrowDirection = getResizeArrowDirection(
            pointerDownState.resize.handleType,
            selectedElements[0],
          );
        }
      } else {
        if (this.state.selectedLinearElement) {
          const linearElementEditor =
            this.state.editingLinearElement || this.state.selectedLinearElement;
          const ret = LinearElementEditor.handlePointerDown(
            event,
            this.state,
            this.history,
            pointerDownState.origin,
            linearElementEditor,
          );
          if (ret.hitElement) {
            pointerDownState.hit.element = ret.hitElement;
          }
          if (ret.linearElementEditor) {
            this.setState({ selectedLinearElement: ret.linearElementEditor });

            if (this.state.editingLinearElement) {
              this.setState({ editingLinearElement: ret.linearElementEditor });
            }
          }
          if (ret.didAddPoint && !ret.isMidPoint) {
            return true;
          }
        }
        // hitElement may already be set above, so check first
        pointerDownState.hit.element =
          pointerDownState.hit.element ??
          this.getElementAtPosition(
            pointerDownState.origin.x,
            pointerDownState.origin.y,
          );

        if (pointerDownState.hit.element) {
          // Early return if pointer is hitting link icon
          const hitLinkElement = this.getElementLinkAtPosition(
            {
              x: pointerDownState.origin.x,
              y: pointerDownState.origin.y,
            },
            pointerDownState.hit.element,
          );
          if (hitLinkElement) {
            return false;
          }
        }

        // For overlapped elements one position may hit
        // multiple elements
        pointerDownState.hit.allHitElements = this.getElementsAtPosition(
          pointerDownState.origin.x,
          pointerDownState.origin.y,
        );

        const hitElement = pointerDownState.hit.element;
        const someHitElementIsSelected =
          pointerDownState.hit.allHitElements.some((element) =>
            this.isASelectedElement(element),
          );
        if (
          (hitElement === null || !someHitElementIsSelected) &&
          !event.shiftKey &&
          !pointerDownState.hit.hasHitCommonBoundingBoxOfSelectedElements
        ) {
          this.clearSelection(hitElement);
        }

        if (this.state.editingLinearElement) {
          this.setState({
            selectedElementIds: {
              [this.state.editingLinearElement.elementId]: true,
            },
          });
          // If we click on something
        } else if (hitElement != null) {
          // on CMD/CTRL, drill down to hit element regardless of groups etc.
          if (event[KEYS.CTRL_OR_CMD]) {
            if (!this.state.selectedElementIds[hitElement.id]) {
              pointerDownState.hit.wasAddedToSelection = true;
            }
            this.setState((prevState) => ({
              ...editGroupForSelectedElement(prevState, hitElement),
              previousSelectedElementIds: this.state.selectedElementIds,
            }));
            // mark as not completely handled so as to allow dragging etc.
            return false;
          }

          // deselect if item is selected
          // if shift is not clicked, this will always return true
          // otherwise, it will trigger selection based on current
          // state of the box
          if (!this.state.selectedElementIds[hitElement.id]) {
            // if we are currently editing a group, exiting editing mode and deselect the group.
            if (
              this.state.editingGroupId &&
              !isElementInGroup(hitElement, this.state.editingGroupId)
            ) {
              this.setState({
                selectedElementIds: {},
                selectedGroupIds: {},
                editingGroupId: null,
              });
            }

            // Add hit element to selection. At this point if we're not holding
            // SHIFT the previously selected element(s) were deselected above
            // (make sure you use setState updater to use latest state)
            if (
              !someHitElementIsSelected &&
              !pointerDownState.hit.hasHitCommonBoundingBoxOfSelectedElements
            ) {
              this.setState((prevState) => {
                return selectGroupsForSelectedElements(
                  {
                    ...prevState,
                    selectedElementIds: {
                      ...prevState.selectedElementIds,
                      [hitElement.id]: true,
                    },
                    showHyperlinkPopup: hitElement.link ? "info" : false,
                  },
                  this.scene.getNonDeletedElements(),
                );
              });
              pointerDownState.hit.wasAddedToSelection = true;
            }
          }
        }

        this.setState({
          previousSelectedElementIds: this.state.selectedElementIds,
        });
      }
    }
    return false;
  };

  private isASelectedElement(hitElement: ExcalidrawElement | null): boolean {
    return hitElement != null && this.state.selectedElementIds[hitElement.id];
  }

  private isHittingCommonBoundingBoxOfSelectedElements(
    point: Readonly<{ x: number; y: number }>,
    selectedElements: readonly ExcalidrawElement[],
  ): boolean {
    if (selectedElements.length < 2) {
      return false;
    }

    // How many pixels off the shape boundary we still consider a hit
    const threshold = 10 / this.state.zoom.value;
    const [x1, y1, x2, y2] = getCommonBounds(selectedElements);
    return (
      point.x > x1 - threshold &&
      point.x < x2 + threshold &&
      point.y > y1 - threshold &&
      point.y < y2 + threshold
    );
  }

  private handleTextOnPointerDown = (
    event: React.PointerEvent<HTMLCanvasElement>,
    pointerDownState: PointerDownState,
  ): void => {
    // if we're currently still editing text, clicking outside
    // should only finalize it, not create another (irrespective
    // of state.activeTool.locked)
    if (isTextElement(this.state.editingElement)) {
      return;
    }
    let sceneX = pointerDownState.origin.x;
    let sceneY = pointerDownState.origin.y;

    const element = this.getElementAtPosition(sceneX, sceneY, {
      includeBoundTextElement: true,
    });

    if (hasBoundTextElement(element)) {
      sceneX = element.x + element.width / 2;
      sceneY = element.y + element.height / 2;
    }
    this.startTextEditing({
      sceneX,
      sceneY,
      shouldBind: false,
      insertAtParentCenter: !event.altKey,
    });

    resetCursor(this.canvas);
    if (!this.state.activeTool.locked) {
      this.setState({
        activeTool: updateActiveTool(this.state, { type: "selection" }),
      });
    }
  };

  private handleFreeDrawElementOnPointerDown = (
    event: React.PointerEvent<HTMLCanvasElement>,
    elementType: ExcalidrawFreeDrawElement["type"],
    pointerDownState: PointerDownState,
  ) => {
    // Begin a mark capture. This does not have to update state yet.
    const [gridX, gridY] = getGridPoint(
      pointerDownState.origin.x,
      pointerDownState.origin.y,
      null,
    );

    const element = newFreeDrawElement({
      type: elementType,
      x: gridX,
      y: gridY,
      strokeColor: this.state.currentItemStrokeColor,
      backgroundColor: this.state.currentItemBackgroundColor,
      fillStyle: this.state.currentItemFillStyle,
      strokeWidth: this.state.currentItemStrokeWidth,
      strokeStyle: this.state.currentItemStrokeStyle,
      roughness: this.state.currentItemRoughness,
      opacity: this.state.currentItemOpacity,
      strokeSharpness: this.state.currentItemLinearStrokeSharpness,
      simulatePressure: event.pressure === 0.5,
      locked: false,
    });

    this.setState((prevState) => ({
      selectedElementIds: {
        ...prevState.selectedElementIds,
        [element.id]: false,
      },
    }));

    const pressures = element.simulatePressure
      ? element.pressures
      : [...element.pressures, event.pressure];

    mutateElement(element, {
      points: [[0, 0]],
      pressures,
    });

    const boundElement = getHoveredElementForBinding(
      pointerDownState.origin,
      this.scene,
    );
    this.scene.replaceAllElements([
      ...this.scene.getElementsIncludingDeleted(),
      element,
    ]);
    this.setState({
      draggingElement: element,
      editingElement: element,
      startBoundElement: boundElement,
      suggestedBindings: [],
    });
  };

  private createImageElement = ({
    sceneX,
    sceneY,
  }: {
    sceneX: number;
    sceneY: number;
  }) => {
    const [gridX, gridY] = getGridPoint(sceneX, sceneY, this.state.gridSize);

    const element = newImageElement({
      type: "image",
      x: gridX,
      y: gridY,
      strokeColor: this.state.currentItemStrokeColor,
      backgroundColor: this.state.currentItemBackgroundColor,
      fillStyle: this.state.currentItemFillStyle,
      strokeWidth: this.state.currentItemStrokeWidth,
      strokeStyle: this.state.currentItemStrokeStyle,
      roughness: this.state.currentItemRoughness,
      opacity: this.state.currentItemOpacity,
      strokeSharpness: this.state.currentItemLinearStrokeSharpness,
      locked: false,
    });

    return element;
  };

  private handleLinearElementOnPointerDown = (
    event: React.PointerEvent<HTMLCanvasElement>,
    elementType: ExcalidrawLinearElement["type"],
    pointerDownState: PointerDownState,
  ): void => {
    if (this.state.multiElement) {
      const { multiElement } = this.state;

      // finalize if completing a loop
      if (
        multiElement.type === "line" &&
        isPathALoop(multiElement.points, this.state.zoom.value)
      ) {
        mutateElement(multiElement, {
          lastCommittedPoint:
            multiElement.points[multiElement.points.length - 1],
        });
        this.actionManager.executeAction(actionFinalize);
        return;
      }

      const { x: rx, y: ry, lastCommittedPoint } = multiElement;

      // clicking inside commit zone → finalize arrow
      if (
        multiElement.points.length > 1 &&
        lastCommittedPoint &&
        distance2d(
          pointerDownState.origin.x - rx,
          pointerDownState.origin.y - ry,
          lastCommittedPoint[0],
          lastCommittedPoint[1],
        ) < LINE_CONFIRM_THRESHOLD
      ) {
        this.actionManager.executeAction(actionFinalize);
        return;
      }

      this.setState((prevState) => ({
        selectedElementIds: {
          ...prevState.selectedElementIds,
          [multiElement.id]: true,
        },
      }));
      // clicking outside commit zone → update reference for last committed
      // point
      mutateElement(multiElement, {
        lastCommittedPoint: multiElement.points[multiElement.points.length - 1],
      });
      setCursor(this.canvas, CURSOR_TYPE.POINTER);
    } else {
      const [gridX, gridY] = getGridPoint(
        pointerDownState.origin.x,
        pointerDownState.origin.y,
        this.state.gridSize,
      );

      /* If arrow is pre-arrowheads, it will have undefined for both start and end arrowheads.
      If so, we want it to be null for start and "arrow" for end. If the linear item is not
      an arrow, we want it to be null for both. Otherwise, we want it to use the
      values from appState. */

      const { currentItemStartArrowhead, currentItemEndArrowhead } = this.state;
      const [startArrowhead, endArrowhead] =
        elementType === "arrow"
          ? [currentItemStartArrowhead, currentItemEndArrowhead]
          : [null, null];

      const element = newLinearElement({
        type: elementType,
        x: gridX,
        y: gridY,
        strokeColor: this.state.currentItemStrokeColor,
        backgroundColor: this.state.currentItemBackgroundColor,
        fillStyle: this.state.currentItemFillStyle,
        strokeWidth: this.state.currentItemStrokeWidth,
        strokeStyle: this.state.currentItemStrokeStyle,
        roughness: this.state.currentItemRoughness,
        opacity: this.state.currentItemOpacity,
        strokeSharpness: this.state.currentItemLinearStrokeSharpness,
        startArrowhead,
        endArrowhead,
        locked: false,
      });
      this.setState((prevState) => ({
        selectedElementIds: {
          ...prevState.selectedElementIds,
          [element.id]: false,
        },
      }));
      mutateElement(element, {
        points: [...element.points, [0, 0]],
      });
      const boundElement = getHoveredElementForBinding(
        pointerDownState.origin,
        this.scene,
      );
      this.scene.replaceAllElements([
        ...this.scene.getElementsIncludingDeleted(),
        element,
      ]);
      this.setState({
        draggingElement: element,
        editingElement: element,
        startBoundElement: boundElement,
        suggestedBindings: [],
      });
    }
  };

  private createGenericElementOnPointerDown = (
    elementType: ExcalidrawGenericElement["type"],
    pointerDownState: PointerDownState,
  ): void => {
    const [gridX, gridY] = getGridPoint(
      pointerDownState.origin.x,
      pointerDownState.origin.y,
      this.state.gridSize,
    );
    const element = newElement({
      type: elementType,
      x: gridX,
      y: gridY,
      strokeColor: this.state.currentItemStrokeColor,
      backgroundColor: this.state.currentItemBackgroundColor,
      fillStyle: this.state.currentItemFillStyle,
      strokeWidth: this.state.currentItemStrokeWidth,
      strokeStyle: this.state.currentItemStrokeStyle,
      roughness: this.state.currentItemRoughness,
      opacity: this.state.currentItemOpacity,
      strokeSharpness: this.state.currentItemStrokeSharpness,
      locked: false,
    });

    if (element.type === "selection") {
      this.setState({
        selectionElement: element,
        draggingElement: element,
      });
    } else {
      this.scene.replaceAllElements([
        ...this.scene.getElementsIncludingDeleted(),
        element,
      ]);
      this.setState({
        multiElement: null,
        draggingElement: element,
        editingElement: element,
      });
    }
  };

  private onKeyDownFromPointerDownHandler(
    pointerDownState: PointerDownState,
  ): (event: KeyboardEvent) => void {
    return withBatchedUpdates((event: KeyboardEvent) => {
      if (this.maybeHandleResize(pointerDownState, event)) {
        return;
      }
      this.maybeDragNewGenericElement(pointerDownState, event);
    });
  }

  private onKeyUpFromPointerDownHandler(
    pointerDownState: PointerDownState,
  ): (event: KeyboardEvent) => void {
    return withBatchedUpdates((event: KeyboardEvent) => {
      // Prevents focus from escaping excalidraw tab
      event.key === KEYS.ALT && event.preventDefault();
      if (this.maybeHandleResize(pointerDownState, event)) {
        return;
      }
      this.maybeDragNewGenericElement(pointerDownState, event);
    });
  }

  private onPointerMoveFromPointerDownHandler(
    pointerDownState: PointerDownState,
  ) {
    return withBatchedUpdatesThrottled((event: PointerEvent) => {
      // We need to initialize dragOffsetXY only after we've updated
      // `state.selectedElementIds` on pointerDown. Doing it here in pointerMove
      // event handler should hopefully ensure we're already working with
      // the updated state.
      if (pointerDownState.drag.offset === null) {
        pointerDownState.drag.offset = tupleToCoors(
          getDragOffsetXY(
            getSelectedElements(this.scene.getNonDeletedElements(), this.state),
            pointerDownState.origin.x,
            pointerDownState.origin.y,
          ),
        );
      }
      const target = event.target;
      if (!(target instanceof HTMLElement)) {
        return;
      }

      if (this.handlePointerMoveOverScrollbars(event, pointerDownState)) {
        return;
      }

      const pointerCoords = viewportCoordsToSceneCoords(event, this.state);

      if (isEraserActive(this.state)) {
        this.handleEraser(event, pointerDownState, pointerCoords);
        return;
      }

      const [gridX, gridY] = getGridPoint(
        pointerCoords.x,
        pointerCoords.y,
        this.state.gridSize,
      );

      // for arrows/lines, don't start dragging until a given threshold
      // to ensure we don't create a 2-point arrow by mistake when
      // user clicks mouse in a way that it moves a tiny bit (thus
      // triggering pointermove)

      if (
        !pointerDownState.drag.hasOccurred &&
        (this.state.activeTool.type === "arrow" ||
          this.state.activeTool.type === "line")
      ) {
        if (
          distance2d(
            pointerCoords.x,
            pointerCoords.y,
            pointerDownState.origin.x,
            pointerDownState.origin.y,
          ) < DRAGGING_THRESHOLD
        ) {
          return;
        }
      }
      if (pointerDownState.resize.isResizing) {
        pointerDownState.lastCoords.x = pointerCoords.x;
        pointerDownState.lastCoords.y = pointerCoords.y;
        if (this.maybeHandleResize(pointerDownState, event)) {
          return true;
        }
      }

      if (this.state.selectedLinearElement) {
        const linearElementEditor =
          this.state.editingLinearElement || this.state.selectedLinearElement;
        const didDrag = LinearElementEditor.handlePointDragging(
          event,
          this.state,
          pointerCoords.x,
          pointerCoords.y,
          (element, pointsSceneCoords) => {
            this.maybeSuggestBindingsForLinearElementAtCoords(
              element,
              pointsSceneCoords,
            );
          },
          linearElementEditor,
        );
        if (didDrag) {
          pointerDownState.lastCoords.x = pointerCoords.x;
          pointerDownState.lastCoords.y = pointerCoords.y;
          pointerDownState.drag.hasOccurred = true;
          if (
            this.state.editingLinearElement &&
            !this.state.editingLinearElement.isDragging
          ) {
            this.setState({
              editingLinearElement: {
                ...this.state.editingLinearElement,
                isDragging: true,
              },
            });
          }
          if (!this.state.selectedLinearElement.isDragging) {
            this.setState({
              selectedLinearElement: {
                ...this.state.selectedLinearElement,
                isDragging: true,
              },
            });
          }
          return;
        }
      }

      const hasHitASelectedElement = pointerDownState.hit.allHitElements.some(
        (element) => this.isASelectedElement(element),
      );

      const isSelectingPointsInLineEditor =
        this.state.editingLinearElement &&
        event.shiftKey &&
        this.state.editingLinearElement.elementId ===
          pointerDownState.hit.element?.id;
      if (
        (hasHitASelectedElement ||
          pointerDownState.hit.hasHitCommonBoundingBoxOfSelectedElements) &&
        !isSelectingPointsInLineEditor
      ) {
        const selectedElements = getSelectedElements(
          this.scene.getNonDeletedElements(),
          this.state,
        );
        if (selectedElements.every((element) => element.locked)) {
          return;
        }
        // Marking that click was used for dragging to check
        // if elements should be deselected on pointerup
        pointerDownState.drag.hasOccurred = true;
        // prevent dragging even if we're no longer holding cmd/ctrl otherwise
        // it would have weird results (stuff jumping all over the screen)
        if (selectedElements.length > 0 && !pointerDownState.withCmdOrCtrl) {
          const [dragX, dragY] = getGridPoint(
            pointerCoords.x - pointerDownState.drag.offset.x,
            pointerCoords.y - pointerDownState.drag.offset.y,
            this.state.gridSize,
          );

          const [dragDistanceX, dragDistanceY] = [
            Math.abs(pointerCoords.x - pointerDownState.origin.x),
            Math.abs(pointerCoords.y - pointerDownState.origin.y),
          ];

          // We only drag in one direction if shift is pressed
          const lockDirection = event.shiftKey;
          dragSelectedElements(
            pointerDownState,
            selectedElements,
            dragX,
            dragY,
            lockDirection,
            dragDistanceX,
            dragDistanceY,
            this.state,
          );
          this.maybeSuggestBindingForAll(selectedElements);

          // We duplicate the selected element if alt is pressed on pointer move
          if (event.altKey && !pointerDownState.hit.hasBeenDuplicated) {
            // Move the currently selected elements to the top of the z index stack, and
            // put the duplicates where the selected elements used to be.
            // (the origin point where the dragging started)

            pointerDownState.hit.hasBeenDuplicated = true;

            const nextElements = [];
            const elementsToAppend = [];
            const groupIdMap = new Map();
            const oldIdToDuplicatedId = new Map();
            const hitElement = pointerDownState.hit.element;
            const elements = this.scene.getElementsIncludingDeleted();
            const selectedElementIds: Array<ExcalidrawElement["id"]> =
              getSelectedElements(elements, this.state, true).map(
                (element) => element.id,
              );

            for (const element of elements) {
              if (
                selectedElementIds.includes(element.id) ||
                // case: the state.selectedElementIds might not have been
                // updated yet by the time this mousemove event is fired
                (element.id === hitElement?.id &&
                  pointerDownState.hit.wasAddedToSelection)
              ) {
                const duplicatedElement = duplicateElement(
                  this.state.editingGroupId,
                  groupIdMap,
                  element,
                );
                const [originDragX, originDragY] = getGridPoint(
                  pointerDownState.origin.x - pointerDownState.drag.offset.x,
                  pointerDownState.origin.y - pointerDownState.drag.offset.y,
                  this.state.gridSize,
                );
                mutateElement(duplicatedElement, {
                  x: duplicatedElement.x + (originDragX - dragX),
                  y: duplicatedElement.y + (originDragY - dragY),
                });
                nextElements.push(duplicatedElement);
                elementsToAppend.push(element);
                oldIdToDuplicatedId.set(element.id, duplicatedElement.id);
              } else {
                nextElements.push(element);
              }
            }
            const nextSceneElements = [...nextElements, ...elementsToAppend];
            bindTextToShapeAfterDuplication(
              nextElements,
              elementsToAppend,
              oldIdToDuplicatedId,
            );
            fixBindingsAfterDuplication(
              nextSceneElements,
              elementsToAppend,
              oldIdToDuplicatedId,
              "duplicatesServeAsOld",
            );
            this.scene.replaceAllElements(nextSceneElements);
          }
          return;
        }
      }

      // It is very important to read this.state within each move event,
      // otherwise we would read a stale one!
      const draggingElement = this.state.draggingElement;
      if (!draggingElement) {
        return;
      }

      if (draggingElement.type === "freedraw") {
        const points = draggingElement.points;
        const dx = pointerCoords.x - draggingElement.x;
        const dy = pointerCoords.y - draggingElement.y;

        const lastPoint = points.length > 0 && points[points.length - 1];
        const discardPoint =
          lastPoint && lastPoint[0] === dx && lastPoint[1] === dy;

        if (!discardPoint) {
          const pressures = draggingElement.simulatePressure
            ? draggingElement.pressures
            : [...draggingElement.pressures, event.pressure];

          mutateElement(draggingElement, {
            points: [...points, [dx, dy]],
            pressures,
          });
        }
      } else if (isLinearElement(draggingElement)) {
        pointerDownState.drag.hasOccurred = true;
        const points = draggingElement.points;
        let dx = gridX - draggingElement.x;
        let dy = gridY - draggingElement.y;

        if (shouldRotateWithDiscreteAngle(event) && points.length === 2) {
          ({ width: dx, height: dy } = getLockedLinearCursorAlignSize(
            draggingElement.x,
            draggingElement.y,
            pointerCoords.x,
            pointerCoords.y,
          ));
        }

        if (points.length === 1) {
          mutateElement(draggingElement, {
            points: [...points, [dx, dy]],
          });
        } else if (points.length === 2) {
          mutateElement(draggingElement, {
            points: [...points.slice(0, -1), [dx, dy]],
          });
        }

        if (isBindingElement(draggingElement, false)) {
          // When creating a linear element by dragging
          this.maybeSuggestBindingsForLinearElementAtCoords(
            draggingElement,
            [pointerCoords],
            this.state.startBoundElement,
          );
        }
      } else {
        pointerDownState.lastCoords.x = pointerCoords.x;
        pointerDownState.lastCoords.y = pointerCoords.y;
        this.maybeDragNewGenericElement(pointerDownState, event);
      }

      if (this.state.activeTool.type === "selection") {
        pointerDownState.boxSelection.hasOccurred = true;

        const elements = this.scene.getNonDeletedElements();
        if (
          !event.shiftKey &&
          // allows for box-selecting points (without shift)
          !this.state.editingLinearElement &&
          isSomeElementSelected(elements, this.state)
        ) {
          if (pointerDownState.withCmdOrCtrl && pointerDownState.hit.element) {
            this.setState((prevState) =>
              selectGroupsForSelectedElements(
                {
                  ...prevState,
                  selectedElementIds: {
                    [pointerDownState.hit.element!.id]: true,
                  },
                },
                this.scene.getNonDeletedElements(),
              ),
            );
          } else {
            this.setState({
              selectedElementIds: {},
              selectedGroupIds: {},
              editingGroupId: null,
            });
          }
        }
        // box-select line editor points
        if (this.state.editingLinearElement) {
          LinearElementEditor.handleBoxSelection(
            event,
            this.state,
            this.setState.bind(this),
          );
          // regular box-select
        } else {
          const elementsWithinSelection = getElementsWithinSelection(
            elements,
            draggingElement,
          );
          this.setState((prevState) =>
            selectGroupsForSelectedElements(
              {
                ...prevState,
                selectedElementIds: {
                  ...prevState.selectedElementIds,
                  ...elementsWithinSelection.reduce(
                    (acc: Record<ExcalidrawElement["id"], true>, element) => {
                      acc[element.id] = true;
                      return acc;
                    },
                    {},
                  ),
                  ...(pointerDownState.hit.element
                    ? {
                        // if using ctrl/cmd, select the hitElement only if we
                        // haven't box-selected anything else
                        [pointerDownState.hit.element.id]:
                          !elementsWithinSelection.length,
                      }
                    : null),
                },
                showHyperlinkPopup:
                  elementsWithinSelection.length === 1 &&
                  elementsWithinSelection[0].link
                    ? "info"
                    : false,
                // select linear element only when we haven't box-selected anything else
                selectedLinearElement:
                  elementsWithinSelection.length === 1 &&
                  isLinearElement(elementsWithinSelection[0])
                    ? new LinearElementEditor(
                        elementsWithinSelection[0],
                        this.scene,
                      )
                    : null,
              },
              this.scene.getNonDeletedElements(),
            ),
          );
        }
      }
    });
  }

  // Returns whether the pointer move happened over either scrollbar
  private handlePointerMoveOverScrollbars(
    event: PointerEvent,
    pointerDownState: PointerDownState,
  ): boolean {
    if (pointerDownState.scrollbars.isOverHorizontal) {
      const x = event.clientX;
      const dx = x - pointerDownState.lastCoords.x;
      this.setState({
        scrollX: this.state.scrollX - dx / this.state.zoom.value,
      });
      pointerDownState.lastCoords.x = x;
      return true;
    }

    if (pointerDownState.scrollbars.isOverVertical) {
      const y = event.clientY;
      const dy = y - pointerDownState.lastCoords.y;
      this.setState({
        scrollY: this.state.scrollY - dy / this.state.zoom.value,
      });
      pointerDownState.lastCoords.y = y;
      return true;
    }
    return false;
  }

  private onPointerUpFromPointerDownHandler(
    pointerDownState: PointerDownState,
  ): (event: PointerEvent) => void {
    return withBatchedUpdates((childEvent: PointerEvent) => {
      const {
        draggingElement,
        resizingElement,
        multiElement,
        activeTool,
        isResizing,
        isRotating,
      } = this.state;
      this.setState({
        isResizing: false,
        isRotating: false,
        resizingElement: null,
        selectionElement: null,
        cursorButton: "up",
        // text elements are reset on finalize, and resetting on pointerup
        // may cause issues with double taps
        editingElement:
          multiElement || isTextElement(this.state.editingElement)
            ? this.state.editingElement
            : null,
      });

      this.savePointer(childEvent.clientX, childEvent.clientY, "up");

      // Handle end of dragging a point of a linear element, might close a loop
      // and sets binding element
      if (this.state.editingLinearElement) {
        if (
          !pointerDownState.boxSelection.hasOccurred &&
          pointerDownState.hit?.element?.id !==
            this.state.editingLinearElement.elementId
        ) {
          this.actionManager.executeAction(actionFinalize);
        } else {
          const editingLinearElement = LinearElementEditor.handlePointerUp(
            childEvent,
            this.state.editingLinearElement,
            this.state,
          );
          if (editingLinearElement !== this.state.editingLinearElement) {
            this.setState({
              editingLinearElement,
              suggestedBindings: [],
            });
          }
        }
      } else if (this.state.selectedLinearElement) {
        if (
          pointerDownState.hit?.element?.id !==
          this.state.selectedLinearElement.elementId
        ) {
          const selectedELements = getSelectedElements(
            this.scene.getNonDeletedElements(),
            this.state,
          );
          // set selectedLinearElement to null if there is more than one element selected since we don't want to show linear element handles
          if (selectedELements.length > 1) {
            this.setState({ selectedLinearElement: null });
          }
        } else {
          const linearElementEditor = LinearElementEditor.handlePointerUp(
            childEvent,
            this.state.selectedLinearElement,
            this.state,
          );

          const { startBindingElement, endBindingElement } =
            linearElementEditor;
          const element = this.scene.getElement(linearElementEditor.elementId);
          if (isBindingElement(element)) {
            bindOrUnbindLinearElement(
              element,
              startBindingElement,
              endBindingElement,
            );
          }

          if (linearElementEditor !== this.state.selectedLinearElement) {
            this.setState({
              selectedLinearElement: {
                ...linearElementEditor,
                selectedPointsIndices: null,
              },
              suggestedBindings: [],
            });
          }
        }
      }

      lastPointerUp = null;

      if (pointerDownState.eventListeners.onMove) {
        pointerDownState.eventListeners.onMove.flush();
      }

      window.removeEventListener(
        EVENT.POINTER_MOVE,
        pointerDownState.eventListeners.onMove!,
      );
      window.removeEventListener(
        EVENT.POINTER_UP,
        pointerDownState.eventListeners.onUp!,
      );
      window.removeEventListener(
        EVENT.KEYDOWN,
        pointerDownState.eventListeners.onKeyDown!,
      );
      window.removeEventListener(
        EVENT.KEYUP,
        pointerDownState.eventListeners.onKeyUp!,
      );

      if (this.state.pendingImageElementId) {
        this.setState({ pendingImageElementId: null });
      }

      if (draggingElement?.type === "freedraw") {
        const pointerCoords = viewportCoordsToSceneCoords(
          childEvent,
          this.state,
        );

        const points = draggingElement.points;
        let dx = pointerCoords.x - draggingElement.x;
        let dy = pointerCoords.y - draggingElement.y;

        // Allows dots to avoid being flagged as infinitely small
        if (dx === points[0][0] && dy === points[0][1]) {
          dy += 0.0001;
          dx += 0.0001;
        }

        const pressures = draggingElement.simulatePressure
          ? []
          : [...draggingElement.pressures, childEvent.pressure];

        mutateElement(draggingElement, {
          points: [...points, [dx, dy]],
          pressures,
          lastCommittedPoint: [dx, dy],
        });

        this.actionManager.executeAction(actionFinalize);

        return;
      }
      if (isImageElement(draggingElement)) {
        const imageElement = draggingElement;
        try {
          this.initializeImageDimensions(imageElement);
          this.setState(
            { selectedElementIds: { [imageElement.id]: true } },
            () => {
              this.actionManager.executeAction(actionFinalize);
            },
          );
        } catch (error: any) {
          console.error(error);
          this.scene.replaceAllElements(
            this.scene
              .getElementsIncludingDeleted()
              .filter((el) => el.id !== imageElement.id),
          );
          this.actionManager.executeAction(actionFinalize);
        }
        return;
      }

      if (isLinearElement(draggingElement)) {
        if (draggingElement!.points.length > 1) {
          this.history.resumeRecording();
        }
        const pointerCoords = viewportCoordsToSceneCoords(
          childEvent,
          this.state,
        );

        if (
          !pointerDownState.drag.hasOccurred &&
          draggingElement &&
          !multiElement
        ) {
          mutateElement(draggingElement, {
            points: [
              ...draggingElement.points,
              [
                pointerCoords.x - draggingElement.x,
                pointerCoords.y - draggingElement.y,
              ],
            ],
          });
          this.setState({
            multiElement: draggingElement,
            editingElement: this.state.draggingElement,
          });
        } else if (pointerDownState.drag.hasOccurred && !multiElement) {
          if (
            isBindingEnabled(this.state) &&
            isBindingElement(draggingElement, false)
          ) {
            maybeBindLinearElement(
              draggingElement,
              this.state,
              this.scene,
              pointerCoords,
            );
          }
          this.setState({ suggestedBindings: [], startBoundElement: null });
          if (!activeTool.locked) {
            resetCursor(this.canvas);
            this.setState((prevState) => ({
              draggingElement: null,
              activeTool: updateActiveTool(this.state, {
                type: "selection",
              }),
              selectedElementIds: {
                ...prevState.selectedElementIds,
                [draggingElement.id]: true,
              },
              selectedLinearElement: new LinearElementEditor(
                draggingElement,
                this.scene,
              ),
            }));
          } else {
            this.setState((prevState) => ({
              draggingElement: null,
            }));
          }
        }
        return;
      }

      if (
        activeTool.type !== "selection" &&
        draggingElement &&
        isInvisiblySmallElement(draggingElement)
      ) {
        // remove invisible element which was added in onPointerDown
        this.scene.replaceAllElements(
          this.scene.getElementsIncludingDeleted().slice(0, -1),
        );
        this.setState({
          draggingElement: null,
        });
        return;
      }

      if (draggingElement) {
        mutateElement(
          draggingElement,
          getNormalizedDimensions(draggingElement),
        );
      }

      if (resizingElement) {
        this.history.resumeRecording();
      }

      if (resizingElement && isInvisiblySmallElement(resizingElement)) {
        this.scene.replaceAllElements(
          this.scene
            .getElementsIncludingDeleted()
            .filter((el) => el.id !== resizingElement.id),
        );
      }

      // Code below handles selection when element(s) weren't
      // drag or added to selection on pointer down phase.
      const hitElement = pointerDownState.hit.element;
      if (
        this.state.selectedLinearElement?.elementId !== hitElement?.id &&
        isLinearElement(hitElement)
      ) {
        const selectedELements = getSelectedElements(
          this.scene.getNonDeletedElements(),
          this.state,
        );
        // set selectedLinearElement when no other element selected except
        // the one we've hit
        if (selectedELements.length === 1) {
          this.setState({
            selectedLinearElement: new LinearElementEditor(
              hitElement,
              this.scene,
            ),
          });
        }
      }
      if (isEraserActive(this.state)) {
        const draggedDistance = distance2d(
          this.lastPointerDown!.clientX,
          this.lastPointerDown!.clientY,
          this.lastPointerUp!.clientX,
          this.lastPointerUp!.clientY,
        );

        if (draggedDistance === 0) {
          const scenePointer = viewportCoordsToSceneCoords(
            {
              clientX: this.lastPointerUp!.clientX,
              clientY: this.lastPointerUp!.clientY,
            },
            this.state,
          );
          const hitElements = this.getElementsAtPosition(
            scenePointer.x,
            scenePointer.y,
          );
          hitElements.forEach(
            (hitElement) =>
              (pointerDownState.elementIdsToErase[hitElement.id] = {
                erase: true,
                opacity: hitElement.opacity,
              }),
          );
        }
        this.eraseElements(pointerDownState);
        return;
      } else if (Object.keys(pointerDownState.elementIdsToErase).length) {
        this.restoreReadyToEraseElements(pointerDownState);
      }

      if (
        hitElement &&
        !pointerDownState.drag.hasOccurred &&
        !pointerDownState.hit.wasAddedToSelection &&
        // if we're editing a line, pointerup shouldn't switch selection if
        // box selected
        (!this.state.editingLinearElement ||
          !pointerDownState.boxSelection.hasOccurred)
      ) {
        // when inside line editor, shift selects points instead
        if (childEvent.shiftKey && !this.state.editingLinearElement) {
          if (this.state.selectedElementIds[hitElement.id]) {
            if (isSelectedViaGroup(this.state, hitElement)) {
              // We want to unselect all groups hitElement is part of
              // as well as all elements that are part of the groups
              // hitElement is part of
              const idsOfSelectedElementsThatAreInGroups = hitElement.groupIds
                .flatMap((groupId) =>
                  getElementsInGroup(
                    this.scene.getNonDeletedElements(),
                    groupId,
                  ),
                )
                .map((element) => ({ [element.id]: false }))
                .reduce((prevId, acc) => ({ ...prevId, ...acc }), {});

              this.setState((_prevState) => ({
                selectedGroupIds: {
                  ..._prevState.selectedElementIds,
                  ...hitElement.groupIds
                    .map((gId) => ({ [gId]: false }))
                    .reduce((prev, acc) => ({ ...prev, ...acc }), {}),
                },
                selectedElementIds: {
                  ..._prevState.selectedElementIds,
                  ...idsOfSelectedElementsThatAreInGroups,
                },
              }));
              // if not gragging a linear element point (outside editor)
            } else if (!this.state.selectedLinearElement?.isDragging) {
              // remove element from selection while
              // keeping prev elements selected

              this.setState((prevState) => {
                const newSelectedElementIds = {
                  ...prevState.selectedElementIds,
                  [hitElement!.id]: false,
                };
                const newSelectedElements = getSelectedElements(
                  this.scene.getNonDeletedElements(),
                  { ...prevState, selectedElementIds: newSelectedElementIds },
                );

                return selectGroupsForSelectedElements(
                  {
                    ...prevState,
                    selectedElementIds: newSelectedElementIds,
                    // set selectedLinearElement only if thats the only element selected
                    selectedLinearElement:
                      newSelectedElements.length === 1 &&
                      isLinearElement(newSelectedElements[0])
                        ? new LinearElementEditor(
                            newSelectedElements[0],
                            this.scene,
                          )
                        : prevState.selectedLinearElement,
                  },
                  this.scene.getNonDeletedElements(),
                );
              });
            }
          } else {
            // add element to selection while
            // keeping prev elements selected
            this.setState((_prevState) => ({
              selectedElementIds: {
                ..._prevState.selectedElementIds,
                [hitElement!.id]: true,
              },
            }));
          }
        } else {
          this.setState((prevState) => ({
            ...selectGroupsForSelectedElements(
              {
                ...prevState,
                selectedElementIds: { [hitElement.id]: true },
                selectedLinearElement:
                  isLinearElement(hitElement) &&
                  // Don't set `selectedLinearElement` if its same as the hitElement, this is mainly to prevent resetting the `hoverPointIndex` to -1.
                  // Future we should update the API to take care of setting the correct `hoverPointIndex` when initialized
                  prevState.selectedLinearElement?.elementId !== hitElement.id
                    ? new LinearElementEditor(hitElement, this.scene)
                    : prevState.selectedLinearElement,
              },
              this.scene.getNonDeletedElements(),
            ),
          }));
        }
      }

      if (
        !pointerDownState.drag.hasOccurred &&
        !this.state.isResizing &&
        ((hitElement &&
          isHittingElementBoundingBoxWithoutHittingElement(
            hitElement,
            this.state,
            pointerDownState.origin.x,
            pointerDownState.origin.y,
          )) ||
          (!hitElement &&
            pointerDownState.hit.hasHitCommonBoundingBoxOfSelectedElements))
      ) {
        if (this.state.editingLinearElement) {
          this.setState({ editingLinearElement: null });
        } else {
          // Deselect selected elements
          this.setState({
            selectedElementIds: {},
            selectedGroupIds: {},
            editingGroupId: null,
          });
        }
        return;
      }

      if (
        !activeTool.locked &&
        activeTool.type !== "freedraw" &&
        draggingElement
      ) {
        this.setState((prevState) => ({
          selectedElementIds: {
            ...prevState.selectedElementIds,
            [draggingElement.id]: true,
          },
        }));
      }

      if (
        activeTool.type !== "selection" ||
        isSomeElementSelected(this.scene.getNonDeletedElements(), this.state)
      ) {
        this.history.resumeRecording();
      }

      if (pointerDownState.drag.hasOccurred || isResizing || isRotating) {
        (isBindingEnabled(this.state)
          ? bindOrUnbindSelectedElements
          : unbindLinearElements)(
          getSelectedElements(this.scene.getNonDeletedElements(), this.state),
        );
      }

      if (!activeTool.locked && activeTool.type !== "freedraw") {
        resetCursor(this.canvas);
        this.setState({
          draggingElement: null,
          suggestedBindings: [],
          activeTool: updateActiveTool(this.state, { type: "selection" }),
        });
      } else {
        this.setState({
          draggingElement: null,
          suggestedBindings: [],
        });
      }
    });
  }

  private restoreReadyToEraseElements = (
    pointerDownState: PointerDownState,
  ) => {
    const elements = this.scene.getElementsIncludingDeleted().map((ele) => {
      if (
        pointerDownState.elementIdsToErase[ele.id] &&
        pointerDownState.elementIdsToErase[ele.id].erase
      ) {
        return newElementWith(ele, {
          opacity: pointerDownState.elementIdsToErase[ele.id].opacity,
        });
      } else if (
        isBoundToContainer(ele) &&
        pointerDownState.elementIdsToErase[ele.containerId] &&
        pointerDownState.elementIdsToErase[ele.containerId].erase
      ) {
        return newElementWith(ele, {
          opacity: pointerDownState.elementIdsToErase[ele.containerId].opacity,
        });
      }
      return ele;
    });

    this.scene.replaceAllElements(elements);
  };

  private eraseElements = (pointerDownState: PointerDownState) => {
    const elements = this.scene.getElementsIncludingDeleted().map((ele) => {
      if (
        pointerDownState.elementIdsToErase[ele.id] &&
        pointerDownState.elementIdsToErase[ele.id].erase
      ) {
        return newElementWith(ele, { isDeleted: true });
      } else if (
        isBoundToContainer(ele) &&
        pointerDownState.elementIdsToErase[ele.containerId] &&
        pointerDownState.elementIdsToErase[ele.containerId].erase
      ) {
        return newElementWith(ele, { isDeleted: true });
      }
      return ele;
    });

    this.history.resumeRecording();
    this.scene.replaceAllElements(elements);
  };

  private initializeImage = async ({
    imageFile,
    imageElement: _imageElement,
    showCursorImagePreview = false,
  }: {
    imageFile: File;
    imageElement: ExcalidrawImageElement;
    showCursorImagePreview?: boolean;
  }) => {
    // at this point this should be guaranteed image file, but we do this check
    // to satisfy TS down the line
    if (!isSupportedImageFile(imageFile)) {
      throw new Error(t("errors.unsupportedFileType"));
    }
    const mimeType = imageFile.type;

    setCursor(this.canvas, "wait");

    if (mimeType === MIME_TYPES.svg) {
      try {
        imageFile = SVGStringToFile(
          await normalizeSVG(await imageFile.text()),
          imageFile.name,
        );
      } catch (error: any) {
        console.warn(error);
        throw new Error(t("errors.svgImageInsertError"));
      }
    }

    // generate image id (by default the file digest) before any
    // resizing/compression takes place to keep it more portable
    const fileId = await ((this.props.generateIdForFile?.(
      imageFile,
    ) as Promise<FileId>) || generateIdFromFile(imageFile));

    if (!fileId) {
      console.warn(
        "Couldn't generate file id or the supplied `generateIdForFile` didn't resolve to one.",
      );
      throw new Error(t("errors.imageInsertError"));
    }

    const existingFileData = this.files[fileId];
    if (!existingFileData?.dataURL) {
      try {
        imageFile = await resizeImageFile(imageFile, {
          maxWidthOrHeight: DEFAULT_MAX_IMAGE_WIDTH_OR_HEIGHT,
        });
      } catch (error: any) {
        console.error("error trying to resing image file on insertion", error);
      }

      if (imageFile.size > MAX_ALLOWED_FILE_BYTES) {
        throw new Error(
          t("errors.fileTooBig", {
            maxSize: `${Math.trunc(MAX_ALLOWED_FILE_BYTES / 1024 / 1024)}MB`,
          }),
        );
      }
    }

    if (showCursorImagePreview) {
      const dataURL = this.files[fileId]?.dataURL;
      // optimization so that we don't unnecessarily resize the original
      // full-size file for cursor preview
      // (it's much faster to convert the resized dataURL to File)
      const resizedFile = dataURL && dataURLToFile(dataURL);

      this.setImagePreviewCursor(resizedFile || imageFile);
    }

    const dataURL =
      this.files[fileId]?.dataURL || (await getDataURL(imageFile));

    const imageElement = mutateElement(
      _imageElement,
      {
        fileId,
      },
      false,
    ) as NonDeleted<InitializedExcalidrawImageElement>;

    return new Promise<NonDeleted<InitializedExcalidrawImageElement>>(
      async (resolve, reject) => {
        try {
          this.files = {
            ...this.files,
            [fileId]: {
              mimeType,
              id: fileId,
              dataURL,
              created: Date.now(),
              lastRetrieved: Date.now(),
            },
          };
          const cachedImageData = this.imageCache.get(fileId);
          if (!cachedImageData) {
            this.addNewImagesToImageCache();
            await this.updateImageCache([imageElement]);
          }
          if (cachedImageData?.image instanceof Promise) {
            await cachedImageData.image;
          }
          if (
            this.state.pendingImageElementId !== imageElement.id &&
            this.state.draggingElement?.id !== imageElement.id
          ) {
            this.initializeImageDimensions(imageElement, true);
          }
          resolve(imageElement);
        } catch (error: any) {
          console.error(error);
          reject(new Error(t("errors.imageInsertError")));
        } finally {
          if (!showCursorImagePreview) {
            resetCursor(this.canvas);
          }
        }
      },
    );
  };

  /**
   * inserts image into elements array and rerenders
   */
  private insertImageElement = async (
    imageElement: ExcalidrawImageElement,
    imageFile: File,
    showCursorImagePreview?: boolean,
  ) => {
    this.scene.replaceAllElements([
      ...this.scene.getElementsIncludingDeleted(),
      imageElement,
    ]);

    try {
      await this.initializeImage({
        imageFile,
        imageElement,
        showCursorImagePreview,
      });
    } catch (error: any) {
      mutateElement(imageElement, {
        isDeleted: true,
      });
      this.actionManager.executeAction(actionFinalize);
      this.setState({
        errorMessage: error.message || t("errors.imageInsertError"),
      });
    }
  };

  private setImagePreviewCursor = async (imageFile: File) => {
    // mustn't be larger than 128 px
    // https://developer.mozilla.org/en-US/docs/Web/CSS/CSS_Basic_User_Interface/Using_URL_values_for_the_cursor_property
    const cursorImageSizePx = 96;

    const imagePreview = await resizeImageFile(imageFile, {
      maxWidthOrHeight: cursorImageSizePx,
    });

    let previewDataURL = await getDataURL(imagePreview);

    // SVG cannot be resized via `resizeImageFile` so we resize by rendering to
    // a small canvas
    if (imageFile.type === MIME_TYPES.svg) {
      const img = await loadHTMLImageElement(previewDataURL);

      let height = Math.min(img.height, cursorImageSizePx);
      let width = height * (img.width / img.height);

      if (width > cursorImageSizePx) {
        width = cursorImageSizePx;
        height = width * (img.height / img.width);
      }

      const canvas = document.createElement("canvas");
      canvas.height = height;
      canvas.width = width;
      const context = canvas.getContext("2d")!;

      context.drawImage(img, 0, 0, width, height);

      previewDataURL = canvas.toDataURL(MIME_TYPES.svg) as DataURL;
    }

    if (this.state.pendingImageElementId) {
      setCursor(this.canvas, `url(${previewDataURL}) 4 4, auto`);
    }
  };

  private onImageAction = async (
    { insertOnCanvasDirectly } = { insertOnCanvasDirectly: false },
  ) => {
    try {
      const clientX = this.state.width / 2 + this.state.offsetLeft;
      const clientY = this.state.height / 2 + this.state.offsetTop;

      const { x, y } = viewportCoordsToSceneCoords(
        { clientX, clientY },
        this.state,
      );

      const imageFile = await fileOpen({
        description: "Image",
        extensions: ["jpg", "png", "svg", "gif"],
      });

      const imageElement = this.createImageElement({
        sceneX: x,
        sceneY: y,
      });

      if (insertOnCanvasDirectly) {
        this.insertImageElement(imageElement, imageFile);
        this.initializeImageDimensions(imageElement);
        this.setState(
          {
            selectedElementIds: { [imageElement.id]: true },
          },
          () => {
            this.actionManager.executeAction(actionFinalize);
          },
        );
      } else {
        this.setState(
          {
            pendingImageElementId: imageElement.id,
          },
          () => {
            this.insertImageElement(
              imageElement,
              imageFile,
              /* showCursorImagePreview */ true,
            );
          },
        );
      }
    } catch (error: any) {
      if (error.name !== "AbortError") {
        console.error(error);
      } else {
        console.warn(error);
      }
      this.setState(
        {
          pendingImageElementId: null,
          editingElement: null,
          activeTool: updateActiveTool(this.state, { type: "selection" }),
        },
        () => {
          this.actionManager.executeAction(actionFinalize);
        },
      );
    }
  };

  private initializeImageDimensions = (
    imageElement: ExcalidrawImageElement,
    forceNaturalSize = false,
  ) => {
    const image =
      isInitializedImageElement(imageElement) &&
      this.imageCache.get(imageElement.fileId)?.image;

    if (!image || image instanceof Promise) {
      if (
        imageElement.width < DRAGGING_THRESHOLD / this.state.zoom.value &&
        imageElement.height < DRAGGING_THRESHOLD / this.state.zoom.value
      ) {
        const placeholderSize = 100 / this.state.zoom.value;
        mutateElement(imageElement, {
          x: imageElement.x - placeholderSize / 2,
          y: imageElement.y - placeholderSize / 2,
          width: placeholderSize,
          height: placeholderSize,
        });
      }

      return;
    }

    if (
      forceNaturalSize ||
      // if user-created bounding box is below threshold, assume the
      // intention was to click instead of drag, and use the image's
      // intrinsic size
      (imageElement.width < DRAGGING_THRESHOLD / this.state.zoom.value &&
        imageElement.height < DRAGGING_THRESHOLD / this.state.zoom.value)
    ) {
      const minHeight = Math.max(this.state.height - 120, 160);
      // max 65% of canvas height, clamped to <300px, vh - 120px>
      const maxHeight = Math.min(
        minHeight,
        Math.floor(this.state.height * 0.5) / this.state.zoom.value,
      );

      const height = Math.min(image.naturalHeight, maxHeight);
      const width = height * (image.naturalWidth / image.naturalHeight);

      // add current imageElement width/height to account for previous centering
      // of the placeholder image
      const x = imageElement.x + imageElement.width / 2 - width / 2;
      const y = imageElement.y + imageElement.height / 2 - height / 2;

      mutateElement(imageElement, { x, y, width, height });
    }
  };

  /** updates image cache, refreshing updated elements and/or setting status
      to error for images that fail during <img> element creation */
  private updateImageCache = async (
    elements: readonly InitializedExcalidrawImageElement[],
    files = this.files,
  ) => {
    const { updatedFiles, erroredFiles } = await _updateImageCache({
      imageCache: this.imageCache,
      fileIds: elements.map((element) => element.fileId),
      files,
    });
    if (updatedFiles.size || erroredFiles.size) {
      for (const element of elements) {
        if (updatedFiles.has(element.fileId)) {
          invalidateShapeForElement(element);
        }
      }
    }
    if (erroredFiles.size) {
      this.scene.replaceAllElements(
        this.scene.getElementsIncludingDeleted().map((element) => {
          if (
            isInitializedImageElement(element) &&
            erroredFiles.has(element.fileId)
          ) {
            return newElementWith(element, {
              status: "error",
            });
          }
          return element;
        }),
      );
    }

    return { updatedFiles, erroredFiles };
  };

  /** adds new images to imageCache and re-renders if needed */
  private addNewImagesToImageCache = async (
    imageElements: InitializedExcalidrawImageElement[] = getInitializedImageElements(
      this.scene.getNonDeletedElements(),
    ),
    files: BinaryFiles = this.files,
  ) => {
    const uncachedImageElements = imageElements.filter(
      (element) => !element.isDeleted && !this.imageCache.has(element.fileId),
    );

    if (uncachedImageElements.length) {
      const { updatedFiles } = await this.updateImageCache(
        uncachedImageElements,
        files,
      );
      if (updatedFiles.size) {
        this.scene.informMutation();
      }
    }
  };

  /** generally you should use `addNewImagesToImageCache()` directly if you need
   *  to render new images. This is just a failsafe  */
  private scheduleImageRefresh = throttle(() => {
    this.addNewImagesToImageCache();
  }, IMAGE_RENDER_TIMEOUT);

  private updateBindingEnabledOnPointerMove = (
    event: React.PointerEvent<HTMLCanvasElement>,
  ) => {
    const shouldEnableBinding = shouldEnableBindingForPointerEvent(event);
    if (this.state.isBindingEnabled !== shouldEnableBinding) {
      this.setState({ isBindingEnabled: shouldEnableBinding });
    }
  };

  private maybeSuggestBindingAtCursor = (pointerCoords: {
    x: number;
    y: number;
  }): void => {
    const hoveredBindableElement = getHoveredElementForBinding(
      pointerCoords,
      this.scene,
    );
    this.setState({
      suggestedBindings:
        hoveredBindableElement != null ? [hoveredBindableElement] : [],
    });
  };

  private maybeSuggestBindingsForLinearElementAtCoords = (
    linearElement: NonDeleted<ExcalidrawLinearElement>,
    /** scene coords */
    pointerCoords: {
      x: number;
      y: number;
    }[],
    // During line creation the start binding hasn't been written yet
    // into `linearElement`
    oppositeBindingBoundElement?: ExcalidrawBindableElement | null,
  ): void => {
    if (!pointerCoords.length) {
      return;
    }

    const suggestedBindings = pointerCoords.reduce(
      (acc: NonDeleted<ExcalidrawBindableElement>[], coords) => {
        const hoveredBindableElement = getHoveredElementForBinding(
          coords,
          this.scene,
        );
        if (
          hoveredBindableElement != null &&
          !isLinearElementSimpleAndAlreadyBound(
            linearElement,
            oppositeBindingBoundElement?.id,
            hoveredBindableElement,
          )
        ) {
          acc.push(hoveredBindableElement);
        }
        return acc;
      },
      [],
    );

    this.setState({ suggestedBindings });
  };

  private maybeSuggestBindingForAll(
    selectedElements: NonDeleted<ExcalidrawElement>[],
  ): void {
    const suggestedBindings = getEligibleElementsForBinding(selectedElements);
    this.setState({ suggestedBindings });
  }

  private clearSelection(hitElement: ExcalidrawElement | null): void {
    this.setState((prevState) => ({
      selectedElementIds: {},
      selectedGroupIds: {},
      // Continue editing the same group if the user selected a different
      // element from it
      editingGroupId:
        prevState.editingGroupId &&
        hitElement != null &&
        isElementInGroup(hitElement, prevState.editingGroupId)
          ? prevState.editingGroupId
          : null,
    }));
    this.setState({
      selectedElementIds: {},
      previousSelectedElementIds: this.state.selectedElementIds,
    });
  }

  private handleCanvasRef = (canvas: HTMLCanvasElement) => {
    // canvas is null when unmounting
    if (canvas !== null) {
      this.canvas = canvas;
      this.rc = rough.canvas(this.canvas);

      this.canvas.addEventListener(EVENT.WHEEL, this.handleWheel, {
        passive: false,
      });
      this.canvas.addEventListener(EVENT.TOUCH_START, this.onTapStart);
      this.canvas.addEventListener(EVENT.TOUCH_END, this.onTapEnd);
    } else {
      this.canvas?.removeEventListener(EVENT.WHEEL, this.handleWheel);
      this.canvas?.removeEventListener(EVENT.TOUCH_START, this.onTapStart);
      this.canvas?.removeEventListener(EVENT.TOUCH_END, this.onTapEnd);
    }
  };

  private handleAppOnDrop = async (event: React.DragEvent<HTMLDivElement>) => {
    // must be retrieved first, in the same frame
    const { file, fileHandle } = await getFileFromEvent(event);

    try {
      if (isSupportedImageFile(file)) {
        // first attempt to decode scene from the image if it's embedded
        // ---------------------------------------------------------------------

        if (file?.type === MIME_TYPES.png || file?.type === MIME_TYPES.svg) {
          try {
            const scene = await loadFromBlob(
              file,
              this.state,
              this.scene.getElementsIncludingDeleted(),
              fileHandle,
            );
            this.syncActionResult({
              ...scene,
              appState: {
                ...(scene.appState || this.state),
                isLoading: false,
              },
              replaceFiles: true,
              commitToHistory: true,
            });
            return;
          } catch (error: any) {
            if (error.name !== "EncodingError") {
              throw error;
            }
          }
        }

        // if no scene is embedded or we fail for whatever reason, fall back
        // to importing as regular image
        // ---------------------------------------------------------------------

        const { x: sceneX, y: sceneY } = viewportCoordsToSceneCoords(
          event,
          this.state,
        );

        const imageElement = this.createImageElement({ sceneX, sceneY });
        this.insertImageElement(imageElement, file);
        this.initializeImageDimensions(imageElement);
        this.setState({ selectedElementIds: { [imageElement.id]: true } });

        return;
      }
    } catch (error: any) {
      return this.setState({
        isLoading: false,
        errorMessage: error.message,
      });
    }

    const libraryJSON = event.dataTransfer.getData(MIME_TYPES.excalidrawlib);
    if (libraryJSON && typeof libraryJSON === "string") {
      try {
        const libraryItems = parseLibraryJSON(libraryJSON);
        this.addElementsFromPasteOrLibrary({
          elements: distributeLibraryItemsOnSquareGrid(libraryItems),
          position: event,
          files: null,
        });
      } catch (error: any) {
        this.setState({ errorMessage: error.message });
      }
      return;
    }

    if (file) {
      // atetmpt to parse an excalidraw/excalidrawlib file
      await this.loadFileToCanvas(file, fileHandle);
    }
  };

  loadFileToCanvas = async (
    file: File,
    fileHandle: FileSystemHandle | null,
  ) => {
    file = await normalizeFile(file);
    try {
      const ret = await loadSceneOrLibraryFromBlob(
        file,
        this.state,
        this.scene.getElementsIncludingDeleted(),
        fileHandle,
      );
      if (ret.type === MIME_TYPES.excalidraw) {
        this.setState({ isLoading: true });
        this.syncActionResult({
          ...ret.data,
          appState: {
            ...(ret.data.appState || this.state),
            isLoading: false,
          },
          replaceFiles: true,
          commitToHistory: true,
        });
      } else if (ret.type === MIME_TYPES.excalidrawlib) {
        await this.library
          .updateLibrary({
            libraryItems: file,
            merge: true,
            openLibraryMenu: true,
          })
          .catch((error) => {
            console.error(error);
            this.setState({ errorMessage: t("errors.importLibraryError") });
          });
      }
    } catch (error: any) {
      this.setState({ isLoading: false, errorMessage: error.message });
    }
  };

  private handleCanvasContextMenu = (
    event: React.PointerEvent<HTMLCanvasElement>,
  ) => {
    event.preventDefault();

    if (
      (event.nativeEvent.pointerType === "touch" ||
        (event.nativeEvent.pointerType === "pen" &&
          // always allow if user uses a pen secondary button
          event.button !== POINTER_BUTTON.SECONDARY)) &&
      this.state.activeTool.type !== "selection"
    ) {
      return;
    }

    const { x, y } = viewportCoordsToSceneCoords(event, this.state);
    const element = this.getElementAtPosition(x, y, {
      preferSelected: true,
      includeLockedElements: true,
    });

    const type = element ? "element" : "canvas";

    const container = this.excalidrawContainerRef.current!;
    const { top: offsetTop, left: offsetLeft } =
      container.getBoundingClientRect();
    const left = event.clientX - offsetLeft;
    const top = event.clientY - offsetTop;

    if (element && !this.state.selectedElementIds[element.id]) {
      this.setState(
        selectGroupsForSelectedElements(
          {
            ...this.state,
            selectedElementIds: { [element.id]: true },
            selectedLinearElement: isLinearElement(element)
              ? new LinearElementEditor(element, this.scene)
              : null,
          },
          this.scene.getNonDeletedElements(),
        ),
        () => {
          this._openContextMenu({ top, left }, type);
        },
      );
    } else {
      this._openContextMenu({ top, left }, type);
    }
  };

  private maybeDragNewGenericElement = (
    pointerDownState: PointerDownState,
    event: MouseEvent | KeyboardEvent,
  ): void => {
    const draggingElement = this.state.draggingElement;
    const pointerCoords = pointerDownState.lastCoords;
    if (!draggingElement) {
      return;
    }
    if (
      draggingElement.type === "selection" &&
      this.state.activeTool.type !== "eraser"
    ) {
      dragNewElement(
        draggingElement,
        this.state.activeTool.type,
        pointerDownState.origin.x,
        pointerDownState.origin.y,
        pointerCoords.x,
        pointerCoords.y,
        distance(pointerDownState.origin.x, pointerCoords.x),
        distance(pointerDownState.origin.y, pointerCoords.y),
        shouldMaintainAspectRatio(event),
        shouldResizeFromCenter(event),
      );
    } else {
      const [gridX, gridY] = getGridPoint(
        pointerCoords.x,
        pointerCoords.y,
        this.state.gridSize,
      );

      const image =
        isInitializedImageElement(draggingElement) &&
        this.imageCache.get(draggingElement.fileId)?.image;
      const aspectRatio =
        image && !(image instanceof Promise)
          ? image.width / image.height
          : null;

      dragNewElement(
        draggingElement,
        this.state.activeTool.type,
        pointerDownState.originInGrid.x,
        pointerDownState.originInGrid.y,
        gridX,
        gridY,
        distance(pointerDownState.originInGrid.x, gridX),
        distance(pointerDownState.originInGrid.y, gridY),
        isImageElement(draggingElement)
          ? !shouldMaintainAspectRatio(event)
          : shouldMaintainAspectRatio(event),
        shouldResizeFromCenter(event),
        aspectRatio,
      );

      this.maybeSuggestBindingForAll([draggingElement]);
    }
  };

  private maybeHandleResize = (
    pointerDownState: PointerDownState,
    event: MouseEvent | KeyboardEvent,
  ): boolean => {
    const selectedElements = getSelectedElements(
      this.scene.getNonDeletedElements(),
      this.state,
    );
    const transformHandleType = pointerDownState.resize.handleType;
    this.setState({
      // TODO: rename this state field to "isScaling" to distinguish
      // it from the generic "isResizing" which includes scaling and
      // rotating
      isResizing: transformHandleType && transformHandleType !== "rotation",
      isRotating: transformHandleType === "rotation",
    });
    const pointerCoords = pointerDownState.lastCoords;
    const [resizeX, resizeY] = getGridPoint(
      pointerCoords.x - pointerDownState.resize.offset.x,
      pointerCoords.y - pointerDownState.resize.offset.y,
      this.state.gridSize,
    );
    if (
      transformElements(
        pointerDownState,
        transformHandleType,
        selectedElements,
        pointerDownState.resize.arrowDirection,
        shouldRotateWithDiscreteAngle(event),
        shouldResizeFromCenter(event),
        selectedElements.length === 1 && isImageElement(selectedElements[0])
          ? !shouldMaintainAspectRatio(event)
          : shouldMaintainAspectRatio(event),
        resizeX,
        resizeY,
        pointerDownState.resize.center.x,
        pointerDownState.resize.center.y,
      )
    ) {
      this.maybeSuggestBindingForAll(selectedElements);
      return true;
    }
    return false;
  };

  /** @private use this.handleCanvasContextMenu */
  private _openContextMenu = (
    {
      left,
      top,
    }: {
      left: number;
      top: number;
    },
    type: "canvas" | "element",
  ) => {
    if (this.state.showHyperlinkPopup) {
      this.setState({ showHyperlinkPopup: false });
    }
    this.contextMenuOpen = true;
    const maybeGroupAction = actionGroup.contextItemPredicate!(
      this.actionManager.getElementsIncludingDeleted(),
      this.actionManager.getAppState(),
    );

    const maybeUngroupAction = actionUngroup.contextItemPredicate!(
      this.actionManager.getElementsIncludingDeleted(),
      this.actionManager.getAppState(),
    );

    const maybeFlipHorizontal = actionFlipHorizontal.contextItemPredicate!(
      this.actionManager.getElementsIncludingDeleted(),
      this.actionManager.getAppState(),
    );

    const maybeFlipVertical = actionFlipVertical.contextItemPredicate!(
      this.actionManager.getElementsIncludingDeleted(),
      this.actionManager.getAppState(),
    );

    const mayBeAllowUnbinding = actionUnbindText.contextItemPredicate(
      this.actionManager.getElementsIncludingDeleted(),
      this.actionManager.getAppState(),
    );

    const mayBeAllowBinding = actionBindText.contextItemPredicate(
      this.actionManager.getElementsIncludingDeleted(),
      this.actionManager.getAppState(),
    );

    const mayBeAllowToggleLineEditing =
      actionToggleLinearEditor.contextItemPredicate(
        this.actionManager.getElementsIncludingDeleted(),
        this.actionManager.getAppState(),
      );

    const separator = "separator";

    const elements = this.scene.getNonDeletedElements();

    const selectedElements = getSelectedElements(
      this.scene.getNonDeletedElements(),
      this.state,
    );

    const options: ContextMenuOption[] = [];
    if (probablySupportsClipboardBlob && elements.length > 0) {
      options.push(actionCopyAsPng);
    }

    if (probablySupportsClipboardWriteText && elements.length > 0) {
      options.push(actionCopyAsSvg);
    }

    if (
      type === "element" &&
      copyText.contextItemPredicate(elements, this.state) &&
      probablySupportsClipboardWriteText
    ) {
      options.push(copyText);
    }
    if (type === "canvas") {
      const viewModeOptions = [
        ...options,
        typeof this.props.gridModeEnabled === "undefined" &&
          actionToggleGridMode,
        typeof this.props.zenModeEnabled === "undefined" && actionToggleZenMode,
        typeof this.props.viewModeEnabled === "undefined" &&
          actionToggleViewMode,
        actionToggleStats,
      ];

      if (this.state.viewModeEnabled) {
        ContextMenu.push({
          options: viewModeOptions,
          top,
          left,
          actionManager: this.actionManager,
          appState: this.state,
          container: this.excalidrawContainerRef.current!,
          elements,
        });
      } else {
        ContextMenu.push({
          options: [
            this.device.isMobile &&
              navigator.clipboard && {
                trackEvent: false,
                name: "paste",
                perform: (elements, appStates) => {
                  this.pasteFromClipboard(null);
                  return {
                    commitToHistory: false,
                  };
                },
                contextItemLabel: "labels.paste",
              },
            this.device.isMobile && navigator.clipboard && separator,
            probablySupportsClipboardBlob &&
              elements.length > 0 &&
              actionCopyAsPng,
            probablySupportsClipboardWriteText &&
              elements.length > 0 &&
              actionCopyAsSvg,
            probablySupportsClipboardWriteText &&
              selectedElements.length > 0 &&
              copyText,
            ((probablySupportsClipboardBlob && elements.length > 0) ||
              (probablySupportsClipboardWriteText && elements.length > 0)) &&
              separator,
            actionSelectAll,
            separator,
            typeof this.props.gridModeEnabled === "undefined" &&
              actionToggleGridMode,
            typeof this.props.zenModeEnabled === "undefined" &&
              actionToggleZenMode,
            typeof this.props.viewModeEnabled === "undefined" &&
              actionToggleViewMode,
            actionToggleStats,
          ],
          top,
          left,
          actionManager: this.actionManager,
          appState: this.state,
          container: this.excalidrawContainerRef.current!,
          elements,
        });
      }
    } else if (type === "element") {
      if (this.state.viewModeEnabled) {
        ContextMenu.push({
          options: [navigator.clipboard && actionCopy, ...options],
          top,
          left,
          actionManager: this.actionManager,
          appState: this.state,
          container: this.excalidrawContainerRef.current!,
          elements,
        });
      } else {
        ContextMenu.push({
          options: [
            this.device.isMobile && actionCut,
            this.device.isMobile && navigator.clipboard && actionCopy,
            this.device.isMobile &&
              navigator.clipboard && {
                name: "paste",
                trackEvent: false,
                perform: (elements, appStates) => {
                  this.pasteFromClipboard(null);
                  return {
                    commitToHistory: false,
                  };
                },
                contextItemLabel: "labels.paste",
              },
            this.device.isMobile && separator,
            ...options,
            separator,
            actionCopyStyles,
            actionPasteStyles,
            separator,
            maybeGroupAction && actionGroup,
            mayBeAllowUnbinding && actionUnbindText,
            mayBeAllowBinding && actionBindText,
            maybeUngroupAction && actionUngroup,
            (maybeGroupAction || maybeUngroupAction) && separator,
            actionAddToLibrary,
            separator,
            actionSendBackward,
            actionBringForward,
            actionSendToBack,
            actionBringToFront,
            separator,
            maybeFlipHorizontal && actionFlipHorizontal,
            maybeFlipVertical && actionFlipVertical,
            (maybeFlipHorizontal || maybeFlipVertical) && separator,
            mayBeAllowToggleLineEditing && actionToggleLinearEditor,
            actionLink.contextItemPredicate(elements, this.state) && actionLink,
            actionDuplicateSelection,
            actionToggleLock,
            separator,
            actionDeleteSelected,
          ],
          top,
          left,
          actionManager: this.actionManager,
          appState: this.state,
          container: this.excalidrawContainerRef.current!,
          elements,
        });
      }
    }
  };

  private handleWheel = withBatchedUpdates((event: WheelEvent) => {
    event.preventDefault();
    if (isPanning) {
      return;
    }

    const { deltaX, deltaY } = event;
    // note that event.ctrlKey is necessary to handle pinch zooming
    if (event.metaKey || event.ctrlKey) {
      const sign = Math.sign(deltaY);
      const MAX_STEP = ZOOM_STEP * 100;
      const absDelta = Math.abs(deltaY);
      let delta = deltaY;
      if (absDelta > MAX_STEP) {
        delta = MAX_STEP * sign;
      }

      let newZoom = this.state.zoom.value - delta / 100;
      // increase zoom steps the more zoomed-in we are (applies to >100% only)
      newZoom +=
        Math.log10(Math.max(1, this.state.zoom.value)) *
        -sign *
        // reduced amplification for small deltas (small movements on a trackpad)
        Math.min(1, absDelta / 20);

      this.setState((state) => ({
        ...getStateForZoom(
          {
            viewportX: cursorX,
            viewportY: cursorY,
            nextZoom: getNormalizedZoom(newZoom),
          },
          state,
        ),
        shouldCacheIgnoreZoom: true,
      }));
      this.resetShouldCacheIgnoreZoomDebounced();
      return;
    }

    // scroll horizontally when shift pressed
    if (event.shiftKey) {
      this.setState(({ zoom, scrollX }) => ({
        // on Mac, shift+wheel tends to result in deltaX
        scrollX: scrollX - (deltaY || deltaX) / zoom.value,
      }));
      return;
    }

    this.setState(({ zoom, scrollX, scrollY }) => ({
      scrollX: scrollX - deltaX / zoom.value,
      scrollY: scrollY - deltaY / zoom.value,
    }));
  });

  private getTextWysiwygSnappedToCenterPosition(
    x: number,
    y: number,
    appState: AppState,
  ) {
    const elementClickedInside = getTextBindableContainerAtPosition(
      this.scene
        .getElementsIncludingDeleted()
        .filter((element) => !isTextElement(element)),
      this.state,
      x,
      y,
    );
    if (elementClickedInside) {
      let elementCenterX =
        elementClickedInside.x + elementClickedInside.width / 2;
      let elementCenterY =
        elementClickedInside.y + elementClickedInside.height / 2;
      if (elementClickedInside) {
        const elementCenter = getContainerCenter(
          elementClickedInside,
          appState,
        );
        if (elementCenter) {
          elementCenterX = elementCenter.x;
          elementCenterY = elementCenter.y;
        }
        const distanceToCenter = Math.hypot(
          x - elementCenterX,
          y - elementCenterY,
        );
        const isSnappedToCenter =
          distanceToCenter < TEXT_TO_CENTER_SNAP_THRESHOLD;
        if (isSnappedToCenter) {
          const { x: viewportX, y: viewportY } = sceneCoordsToViewportCoords(
            { sceneX: elementCenterX, sceneY: elementCenterY },
            appState,
          );
          return { viewportX, viewportY, elementCenterX, elementCenterY };
        }
      }
    }
  }

  private savePointer = (x: number, y: number, button: "up" | "down") => {
    if (!x || !y) {
      return;
    }
    const pointer = viewportCoordsToSceneCoords(
      { clientX: x, clientY: y },
      this.state,
    );

    if (isNaN(pointer.x) || isNaN(pointer.y)) {
      // sometimes the pointer goes off screen
    }

    this.props.onPointerUpdate?.({
      pointer,
      button,
      pointersMap: gesture.pointers,
    });
  };

  private resetShouldCacheIgnoreZoomDebounced = debounce(() => {
    if (!this.unmounted) {
      this.setState({ shouldCacheIgnoreZoom: false });
    }
  }, 300);

  private updateDOMRect = (cb?: () => void) => {
    if (this.excalidrawContainerRef?.current) {
      const excalidrawContainer = this.excalidrawContainerRef.current;
      const {
        width,
        height,
        left: offsetLeft,
        top: offsetTop,
      } = excalidrawContainer.getBoundingClientRect();
      const {
        width: currentWidth,
        height: currentHeight,
        offsetTop: currentOffsetTop,
        offsetLeft: currentOffsetLeft,
      } = this.state;

      if (
        width === currentWidth &&
        height === currentHeight &&
        offsetLeft === currentOffsetLeft &&
        offsetTop === currentOffsetTop
      ) {
        if (cb) {
          cb();
        }
        return;
      }

      this.setState(
        {
          width,
          height,
          offsetLeft,
          offsetTop,
        },
        () => {
          cb && cb();
        },
      );
    }
  };

  public refresh = () => {
    this.setState({ ...this.getCanvasOffsets() });
  };

  private getCanvasOffsets(): Pick<AppState, "offsetTop" | "offsetLeft"> {
    if (this.excalidrawContainerRef?.current) {
      const excalidrawContainer = this.excalidrawContainerRef.current;
      const { left, top } = excalidrawContainer.getBoundingClientRect();
      return {
        offsetLeft: left,
        offsetTop: top,
      };
    }
    return {
      offsetLeft: 0,
      offsetTop: 0,
    };
  }

  private async updateLanguage() {
    const currentLang =
      languages.find((lang) => lang.code === this.props.langCode) ||
      defaultLang;
    await setLanguage(currentLang);
    this.setAppState({});
  }
}

// -----------------------------------------------------------------------------
// TEST HOOKS
// -----------------------------------------------------------------------------

declare global {
  interface Window {
    h: {
      elements: readonly ExcalidrawElement[];
      state: AppState;
      setState: React.Component<any, AppState>["setState"];
      app: InstanceType<typeof App>;
      history: History;
    };
  }
}

if (
  process.env.NODE_ENV === ENV.TEST ||
  process.env.NODE_ENV === ENV.DEVELOPMENT
) {
  window.h = window.h || ({} as Window["h"]);

  Object.defineProperties(window.h, {
    elements: {
      configurable: true,
      get() {
        return this.app?.scene.getElementsIncludingDeleted();
      },
      set(elements: ExcalidrawElement[]) {
        return this.app?.scene.replaceAllElements(elements);
      },
    },
  });
}

export default App;<|MERGE_RESOLUTION|>--- conflicted
+++ resolved
@@ -1975,9 +1975,9 @@
           this.state,
         );
         if (selectedElements.length === 1) {
-<<<<<<< HEAD
+          const selectedElement = selectedElements[0];
           if (event[KEYS.CTRL_OR_CMD]) {
-            if (isLinearElement(selectedElements[0])) {
+            if (isLinearElement(selectedElement)) {
               if (
                 !this.state.editingLinearElement ||
                 this.state.editingLinearElement.elementId !==
@@ -1986,40 +1986,20 @@
                 this.history.resumeRecording();
                 this.setState({
                   editingLinearElement: new LinearElementEditor(
-                    selectedElements[0],
+                    selectedElement,
                     this.scene,
                   ),
                 });
               }
             }
-          } else {
-            const selectedElement = selectedElements[0];
-            const midPoint = getContainerCenter(selectedElement, this.state);
-            const sceneX = midPoint.x;
-            const sceneY = midPoint.y;
-
-=======
-          const selectedElement = selectedElements[0];
-
-          if (isLinearElement(selectedElement)) {
-            if (
-              !this.state.editingLinearElement ||
-              this.state.editingLinearElement.elementId !==
-                selectedElements[0].id
-            ) {
-              this.history.resumeRecording();
-              this.setState({
-                editingLinearElement: new LinearElementEditor(
-                  selectedElement,
-                  this.scene,
-                ),
-              });
-            }
           } else if (
             isTextElement(selectedElement) ||
             isValidTextContainer(selectedElement)
           ) {
->>>>>>> 96a5d654
+            const midPoint = getContainerCenter(selectedElement, this.state);
+            const sceneX = midPoint.x;
+            const sceneY = midPoint.y;
+
             this.startTextEditing({
               sceneX,
               sceneY,
@@ -2623,29 +2603,26 @@
         this.scene.getNonDeletedElements(),
         this.state,
       );
+
       if (selectedElements.length === 1) {
         const selectedElement = selectedElements[0];
-<<<<<<< HEAD
-        const hasBoundText = hasBoundTextElement(selectedElement);
-
-        if (isLinearElement(selectedElement) || hasBoundText) {
+
+        if (
+          isLinearElement(selectedElement) ||
+          hasBoundTextElement(selectedElement)
+        ) {
           const midPoint = getContainerCenter(selectedElement, this.state);
 
           sceneX = midPoint.x;
           sceneY = midPoint.y;
-=======
-        if (hasBoundTextElement(selectedElement)) {
-          sceneX = selectedElement.x + selectedElement.width / 2;
-          sceneY = selectedElement.y + selectedElement.height / 2;
->>>>>>> 96a5d654
-        }
-      }
-      this.startTextEditing({
-        sceneX,
-        sceneY,
-        shouldBind: false,
-        insertAtParentCenter: !event.altKey,
-      });
+        }
+        this.startTextEditing({
+          sceneX,
+          sceneY,
+          shouldBind: false,
+          insertAtParentCenter: !event.altKey,
+        });
+      }
     }
   };
 
