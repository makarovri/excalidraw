import React, { useContext } from "react";
import { flushSync } from "react-dom";

import { RoughCanvas } from "roughjs/bin/canvas";
import rough from "roughjs/bin/rough";
import clsx from "clsx";
import { nanoid } from "nanoid";

import {
  actionAddToLibrary,
  actionBringForward,
  actionBringToFront,
  actionCopy,
  actionCopyAsPng,
  actionCopyAsSvg,
  copyText,
  actionCopyStyles,
  actionCut,
  actionDeleteSelected,
  actionDuplicateSelection,
  actionFinalize,
  actionFlipHorizontal,
  actionFlipVertical,
  actionGroup,
  actionPasteStyles,
  actionSelectAll,
  actionSendBackward,
  actionSendToBack,
  actionToggleGridMode,
  actionToggleStats,
  actionToggleZenMode,
  actionUnbindText,
  actionBindText,
  actionUngroup,
  actionLink,
  actionToggleElementLock,
  actionToggleLinearEditor,
} from "../actions";
import { createRedoAction, createUndoAction } from "../actions/actionHistory";
import { ActionManager } from "../actions/manager";
import { actions } from "../actions/register";
import { ActionResult } from "../actions/types";
import { trackEvent } from "../analytics";
import {
  getDefaultAppState,
  isEraserActive,
  isHandToolActive,
} from "../appState";
import { parseClipboard } from "../clipboard";
import {
  APP_NAME,
  CURSOR_TYPE,
  DEFAULT_MAX_IMAGE_WIDTH_OR_HEIGHT,
  DEFAULT_UI_OPTIONS,
  DEFAULT_VERTICAL_ALIGN,
  DRAGGING_THRESHOLD,
  ELEMENT_READY_TO_ERASE_OPACITY,
  ELEMENT_SHIFT_TRANSLATE_AMOUNT,
  ELEMENT_TRANSLATE_AMOUNT,
  ENV,
  EVENT,
  FRAME_STYLE,
  EXPORT_IMAGE_TYPES,
  GRID_SIZE,
  IMAGE_MIME_TYPES,
  IMAGE_RENDER_TIMEOUT,
  isAndroid,
  isBrave,
  LINE_CONFIRM_THRESHOLD,
  MAX_ALLOWED_FILE_BYTES,
  MIME_TYPES,
  MQ_MAX_HEIGHT_LANDSCAPE,
  MQ_MAX_WIDTH_LANDSCAPE,
  MQ_MAX_WIDTH_PORTRAIT,
  MQ_RIGHT_SIDEBAR_MIN_WIDTH,
  MQ_SM_MAX_WIDTH,
  POINTER_BUTTON,
  ROUNDNESS,
  SCROLL_TIMEOUT,
  TAP_TWICE_TIMEOUT,
  TEXT_TO_CENTER_SNAP_THRESHOLD,
  THEME,
  THEME_FILTER,
  TOUCH_CTX_MENU_TIMEOUT,
  VERTICAL_ALIGN,
  ZOOM_STEP,
} from "../constants";
import { exportCanvas, loadFromBlob } from "../data";
import Library, { distributeLibraryItemsOnSquareGrid } from "../data/library";
import { restore, restoreElements } from "../data/restore";
import {
  dragNewElement,
  dragSelectedElements,
  duplicateElement,
  getCommonBounds,
  getCursorForResizingElement,
  getDragOffsetXY,
  getElementWithTransformHandleType,
  getNormalizedDimensions,
  getResizeArrowDirection,
  getResizeOffsetXY,
  getLockedLinearCursorAlignSize,
  getTransformHandleTypeFromCoords,
  hitTest,
  isHittingElementBoundingBoxWithoutHittingElement,
  isInvisiblySmallElement,
  isNonDeletedElement,
  isTextElement,
  newElement,
  newLinearElement,
  newTextElement,
  newImageElement,
  textWysiwyg,
  transformElements,
  updateTextElement,
  redrawTextBoundingBox,
} from "../element";
import {
  bindOrUnbindLinearElement,
  bindOrUnbindSelectedElements,
  fixBindingsAfterDeletion,
  fixBindingsAfterDuplication,
  getEligibleElementsForBinding,
  getHoveredElementForBinding,
  isBindingEnabled,
  isLinearElementSimpleAndAlreadyBound,
  maybeBindLinearElement,
  shouldEnableBindingForPointerEvent,
  unbindLinearElements,
  updateBoundElements,
} from "../element/binding";
import { LinearElementEditor } from "../element/linearElementEditor";
import { mutateElement, newElementWith } from "../element/mutateElement";
import {
  deepCopyElement,
  duplicateElements,
  newFrameElement,
  newFreeDrawElement,
} from "../element/newElement";
import {
  hasBoundTextElement,
  isArrowElement,
  isBindingElement,
  isBindingElementType,
  isBoundToContainer,
  isFrameElement,
  isImageElement,
  isInitializedImageElement,
  isLinearElement,
  isLinearElementType,
  isUsingAdaptiveRadius,
} from "../element/typeChecks";
import {
  ExcalidrawBindableElement,
  ExcalidrawElement,
  ExcalidrawFreeDrawElement,
  ExcalidrawGenericElement,
  ExcalidrawLinearElement,
  ExcalidrawTextElement,
  NonDeleted,
  InitializedExcalidrawImageElement,
  ExcalidrawImageElement,
  FileId,
  NonDeletedExcalidrawElement,
  ExcalidrawTextContainer,
  ExcalidrawFrameElement,
} from "../element/types";
import { getCenter, getDistance } from "../gesture";
import {
  editGroupForSelectedElement,
  getElementsInGroup,
  getSelectedGroupIdForElement,
  getSelectedGroupIds,
  isElementInGroup,
  isSelectedViaGroup,
  selectGroupsForSelectedElements,
} from "../groups";
import History from "../history";
import { defaultLang, getLanguage, languages, setLanguage, t } from "../i18n";
import {
  CODES,
  shouldResizeFromCenter,
  shouldMaintainAspectRatio,
  shouldRotateWithDiscreteAngle,
  isArrowKey,
  KEYS,
} from "../keys";
import { distance2d, getGridPoint, isPathALoop } from "../math";
import { isVisibleElement, renderScene } from "../renderer/renderScene";
import { invalidateShapeForElement } from "../renderer/renderElement";
import {
  calculateScrollCenter,
  getElementsAtPosition,
  getElementsWithinSelection,
  getNormalizedZoom,
  getSelectedElements,
  hasBackground,
  isOverScrollBars,
  isSomeElementSelected,
} from "../scene";
import Scene from "../scene/Scene";
import { RenderConfig, ScrollBars } from "../scene/types";
import { getStateForZoom } from "../scene/zoom";
import { findShapeByKey, SHAPES } from "../shapes";
import {
  AppClassProperties,
  AppProps,
  AppState,
  BinaryFileData,
  DataURL,
  ExcalidrawImperativeAPI,
  BinaryFiles,
  Gesture,
  GestureEvent,
  LibraryItems,
  PointerDownState,
  SceneData,
  Device,
  FrameNameBoundsCache,
  SidebarName,
  SidebarTabName,
} from "../types";
import {
  debounce,
  distance,
  getFontString,
  getNearestScrollableContainer,
  isInputLike,
  isToolIcon,
  isWritableElement,
  resetCursor,
  resolvablePromise,
  sceneCoordsToViewportCoords,
  setCursor,
  setCursorForShape,
  tupleToCoors,
  viewportCoordsToSceneCoords,
  withBatchedUpdates,
  wrapEvent,
  withBatchedUpdatesThrottled,
  updateObject,
  setEraserCursor,
  updateActiveTool,
  getShortcutKey,
  isTransparent,
  easeToValuesRAF,
  muteFSAbortError,
<<<<<<< HEAD
  isTestEnv,
=======
  easeOut,
>>>>>>> 3ddcc48e
} from "../utils";
import {
  ContextMenu,
  ContextMenuItems,
  CONTEXT_MENU_SEPARATOR,
} from "./ContextMenu";
import LayerUI from "./LayerUI";
import { Toast } from "./Toast";
import { actionToggleViewMode } from "../actions/actionToggleViewMode";
import {
  dataURLToFile,
  generateIdFromFile,
  getDataURL,
  getFileFromEvent,
  isImageFileHandle,
  isSupportedImageFile,
  loadSceneOrLibraryFromBlob,
  normalizeFile,
  parseLibraryJSON,
  resizeImageFile,
  SVGStringToFile,
} from "../data/blob";
import {
  getInitializedImageElements,
  loadHTMLImageElement,
  normalizeSVG,
  updateImageCache as _updateImageCache,
} from "../element/image";
import throttle from "lodash.throttle";
import { fileOpen, FileSystemHandle } from "../data/filesystem";
import {
  bindTextToShapeAfterDuplication,
  getApproxMinLineHeight,
  getApproxMinLineWidth,
  getBoundTextElement,
  getContainerCenter,
  getContainerDims,
  getContainerElement,
  getDefaultLineHeight,
  getLineHeightInPx,
  getTextBindableContainerAtPosition,
  isMeasureTextSupported,
  isValidTextContainer,
} from "../element/textElement";
import { isHittingElementNotConsideringBoundingBox } from "../element/collision";
import {
  showHyperlinkTooltip,
  hideHyperlinkToolip,
  Hyperlink,
  isPointHittingLinkIcon,
} from "../element/Hyperlink";
import { isLocalLink, normalizeLink } from "../data/url";
import { shouldShowBoundingBox } from "../element/transformHandles";
import { actionUnlockAllElements } from "../actions/actionElementLock";
import { Fonts } from "../scene/Fonts";
import {
  getFrameElements,
  isCursorInFrame,
  bindElementsToFramesAfterDuplication,
  addElementsToFrame,
  replaceAllElementsInFrame,
  removeElementsFromFrame,
  getElementsInResizingFrame,
  getElementsInNewFrame,
  getContainingFrame,
  elementOverlapsWithFrame,
  updateFrameMembershipOfSelectedElements,
  isElementInFrame,
} from "../frame";
import { excludeElementsInFramesFromSelection } from "../scene/selection";
import { actionPaste } from "../actions/actionClipboard";
import {
  actionRemoveAllElementsFromFrame,
  actionSelectAllElementsInFrame,
} from "../actions/actionFrame";
import { actionToggleHandTool, zoomToFit } from "../actions/actionCanvas";
import { jotaiStore } from "../jotai";
import { activeConfirmDialogAtom } from "./ActiveConfirmDialog";
import { actionWrapTextInContainer } from "../actions/actionBoundText";
import BraveMeasureTextError from "./BraveMeasureTextError";
import { activeEyeDropperAtom } from "./EyeDropper";

const AppContext = React.createContext<AppClassProperties>(null!);
const AppPropsContext = React.createContext<AppProps>(null!);

const deviceContextInitialValue = {
  isSmScreen: false,
  isMobile: false,
  isTouchScreen: false,
  canDeviceFitSidebar: false,
  isLandscape: false,
};
const DeviceContext = React.createContext<Device>(deviceContextInitialValue);
DeviceContext.displayName = "DeviceContext";

export const ExcalidrawContainerContext = React.createContext<{
  container: HTMLDivElement | null;
  id: string | null;
}>({ container: null, id: null });
ExcalidrawContainerContext.displayName = "ExcalidrawContainerContext";

const ExcalidrawElementsContext = React.createContext<
  readonly NonDeletedExcalidrawElement[]
>([]);
ExcalidrawElementsContext.displayName = "ExcalidrawElementsContext";

const ExcalidrawAppStateContext = React.createContext<AppState>({
  ...getDefaultAppState(),
  width: 0,
  height: 0,
  offsetLeft: 0,
  offsetTop: 0,
});
ExcalidrawAppStateContext.displayName = "ExcalidrawAppStateContext";

const ExcalidrawSetAppStateContext = React.createContext<
  React.Component<any, AppState>["setState"]
>(() => {
  console.warn("unitialized ExcalidrawSetAppStateContext context!");
});
ExcalidrawSetAppStateContext.displayName = "ExcalidrawSetAppStateContext";

const ExcalidrawActionManagerContext = React.createContext<ActionManager>(
  null!,
);
ExcalidrawActionManagerContext.displayName = "ExcalidrawActionManagerContext";

export const useApp = () => useContext(AppContext);
export const useAppProps = () => useContext(AppPropsContext);
export const useDevice = () => useContext<Device>(DeviceContext);
export const useExcalidrawContainer = () =>
  useContext(ExcalidrawContainerContext);
export const useExcalidrawElements = () =>
  useContext(ExcalidrawElementsContext);
export const useExcalidrawAppState = () =>
  useContext(ExcalidrawAppStateContext);
export const useExcalidrawSetAppState = () =>
  useContext(ExcalidrawSetAppStateContext);
export const useExcalidrawActionManager = () =>
  useContext(ExcalidrawActionManagerContext);

let didTapTwice: boolean = false;
let tappedTwiceTimer = 0;
let isHoldingSpace: boolean = false;
let isPanning: boolean = false;
let isDraggingScrollBar: boolean = false;
let currentScrollBars: ScrollBars = { horizontal: null, vertical: null };
let touchTimeout = 0;
let invalidateContextMenu = false;

// remove this hack when we can sync render & resizeObserver (state update)
// to rAF. See #5439
let THROTTLE_NEXT_RENDER = true;

let IS_PLAIN_PASTE = false;
let IS_PLAIN_PASTE_TIMER = 0;
let PLAIN_PASTE_TOAST_SHOWN = false;

let lastPointerUp: ((event: any) => void) | null = null;
const gesture: Gesture = {
  pointers: new Map(),
  lastCenter: null,
  initialDistance: null,
  initialScale: null,
};

class App extends React.Component<AppProps, AppState> {
  canvas: AppClassProperties["canvas"] = null;
  rc: RoughCanvas | null = null;
  unmounted: boolean = false;
  actionManager: ActionManager;
  device: Device = deviceContextInitialValue;
  detachIsMobileMqHandler?: () => void;

  private excalidrawContainerRef = React.createRef<HTMLDivElement>();

  public static defaultProps: Partial<AppProps> = {
    // needed for tests to pass since we directly render App in many tests
    UIOptions: DEFAULT_UI_OPTIONS,
  };

  public scene: Scene;
  private fonts: Fonts;
  private resizeObserver: ResizeObserver | undefined;
  private nearestScrollableContainer: HTMLElement | Document | undefined;
  public library: AppClassProperties["library"];
  public libraryItemsFromStorage: LibraryItems | undefined;
  public id: string;
  private history: History;
  private excalidrawContainerValue: {
    container: HTMLDivElement | null;
    id: string;
  };

  public files: BinaryFiles = {};
  public imageCache: AppClassProperties["imageCache"] = new Map();

  hitLinkElement?: NonDeletedExcalidrawElement;
  lastPointerDown: React.PointerEvent<HTMLElement> | null = null;
  lastPointerUp: React.PointerEvent<HTMLElement> | PointerEvent | null = null;
  lastViewportPosition = { x: 0, y: 0 };

  constructor(props: AppProps) {
    super(props);
    const defaultAppState = getDefaultAppState();
    const {
      excalidrawRef,
      viewModeEnabled = false,
      zenModeEnabled = false,
      gridModeEnabled = false,
      theme = defaultAppState.theme,
      name = defaultAppState.name,
    } = props;
    this.state = {
      ...defaultAppState,
      theme,
      isLoading: true,
      ...this.getCanvasOffsets(),
      viewModeEnabled,
      zenModeEnabled,
      gridSize: gridModeEnabled ? GRID_SIZE : null,
      name,
      width: window.innerWidth,
      height: window.innerHeight,
      showHyperlinkPopup: false,
      defaultSidebarDockedPreference: false,
    };

    this.id = nanoid();
    this.library = new Library(this);
    if (excalidrawRef) {
      const readyPromise =
        ("current" in excalidrawRef && excalidrawRef.current?.readyPromise) ||
        resolvablePromise<ExcalidrawImperativeAPI>();

      const api: ExcalidrawImperativeAPI = {
        ready: true,
        readyPromise,
        updateScene: this.updateScene,
        updateLibrary: this.library.updateLibrary,
        addFiles: this.addFiles,
        resetScene: this.resetScene,
        getSceneElementsIncludingDeleted: this.getSceneElementsIncludingDeleted,
        history: {
          clear: this.resetHistory,
        },
        scrollToContent: this.scrollToContent,
        getSceneElements: this.getSceneElements,
        getAppState: () => this.state,
        getFiles: () => this.files,
        refresh: this.refresh,
        setToast: this.setToast,
        id: this.id,
        setActiveTool: this.setActiveTool,
        setCursor: this.setCursor,
        resetCursor: this.resetCursor,
        toggleFrameRendering: this.toggleFrameRendering,
        toggleSidebar: this.toggleSidebar,
      } as const;
      if (typeof excalidrawRef === "function") {
        excalidrawRef(api);
      } else {
        excalidrawRef.current = api;
      }
      readyPromise.resolve(api);
    }

    this.excalidrawContainerValue = {
      container: this.excalidrawContainerRef.current,
      id: this.id,
    };

    this.scene = new Scene();
    this.fonts = new Fonts({
      scene: this.scene,
      onSceneUpdated: this.onSceneUpdated,
    });
    this.history = new History();
    this.actionManager = new ActionManager(
      this.syncActionResult,
      () => this.state,
      () => this.scene.getElementsIncludingDeleted(),
      this,
    );
    this.actionManager.registerAll(actions);

    this.actionManager.registerAction(createUndoAction(this.history));
    this.actionManager.registerAction(createRedoAction(this.history));
  }

  private renderCanvas() {
    const canvasScale = window.devicePixelRatio;
    const {
      width: canvasDOMWidth,
      height: canvasDOMHeight,
      viewModeEnabled,
    } = this.state;
    const canvasWidth = canvasDOMWidth * canvasScale;
    const canvasHeight = canvasDOMHeight * canvasScale;
    if (viewModeEnabled) {
      return (
        <canvas
          className="excalidraw__canvas"
          style={{
            width: canvasDOMWidth,
            height: canvasDOMHeight,
            cursor: CURSOR_TYPE.GRAB,
          }}
          width={canvasWidth}
          height={canvasHeight}
          ref={this.handleCanvasRef}
          onContextMenu={(event: React.PointerEvent<HTMLCanvasElement>) =>
            this.handleCanvasContextMenu(event)
          }
          onPointerMove={this.handleCanvasPointerMove}
          onPointerUp={this.handleCanvasPointerUp}
          onPointerCancel={this.removePointer}
          onTouchMove={this.handleTouchMove}
          onPointerDown={this.handleCanvasPointerDown}
        >
          {t("labels.drawingCanvas")}
        </canvas>
      );
    }
    return (
      <canvas
        className="excalidraw__canvas"
        style={{
          width: canvasDOMWidth,
          height: canvasDOMHeight,
        }}
        width={canvasWidth}
        height={canvasHeight}
        ref={this.handleCanvasRef}
        onContextMenu={(event: React.PointerEvent<HTMLCanvasElement>) =>
          this.handleCanvasContextMenu(event)
        }
        onPointerDown={this.handleCanvasPointerDown}
        onDoubleClick={this.handleCanvasDoubleClick}
        onPointerMove={this.handleCanvasPointerMove}
        onPointerUp={this.handleCanvasPointerUp}
        onPointerCancel={this.removePointer}
        onTouchMove={this.handleTouchMove}
      >
        {t("labels.drawingCanvas")}
      </canvas>
    );
  }

  private getFrameNameDOMId = (frameElement: ExcalidrawElement) => {
    return `${this.id}-frame-name-${frameElement.id}`;
  };

  frameNameBoundsCache: FrameNameBoundsCache = {
    get: (frameElement) => {
      let bounds = this.frameNameBoundsCache._cache.get(frameElement.id);
      if (
        !bounds ||
        bounds.zoom !== this.state.zoom.value ||
        bounds.versionNonce !== frameElement.versionNonce
      ) {
        const frameNameDiv = document.getElementById(
          this.getFrameNameDOMId(frameElement),
        );

        if (frameNameDiv) {
          const box = frameNameDiv.getBoundingClientRect();
          const boxSceneTopLeft = viewportCoordsToSceneCoords(
            { clientX: box.x, clientY: box.y },
            this.state,
          );
          const boxSceneBottomRight = viewportCoordsToSceneCoords(
            { clientX: box.right, clientY: box.bottom },
            this.state,
          );

          bounds = {
            x: boxSceneTopLeft.x,
            y: boxSceneTopLeft.y,
            width: boxSceneBottomRight.x - boxSceneTopLeft.x,
            height: boxSceneBottomRight.y - boxSceneTopLeft.y,
            angle: 0,
            zoom: this.state.zoom.value,
            versionNonce: frameElement.versionNonce,
          };

          this.frameNameBoundsCache._cache.set(frameElement.id, bounds);

          return bounds;
        }
        return null;
      }

      return bounds;
    },
    /**
     * @private
     */
    _cache: new Map(),
  };

  private renderFrameNames = () => {
    if (!this.state.shouldRenderFrames) {
      return null;
    }

    const isDarkTheme = this.state.theme === "dark";

    return this.scene.getNonDeletedFrames().map((f, index) => {
      if (
        !this.canvas ||
        !isVisibleElement(
          f,
          this.canvas.width / window.devicePixelRatio,
          this.canvas.height / window.devicePixelRatio,
          {
            offsetLeft: this.state.offsetLeft,
            offsetTop: this.state.offsetTop,
            scrollX: this.state.scrollX,
            scrollY: this.state.scrollY,
            zoom: this.state.zoom,
          },
        )
      ) {
        // if frame not visible, don't render its name
        return null;
      }

      const { x: x1, y: y1 } = sceneCoordsToViewportCoords(
        { sceneX: f.x, sceneY: f.y },
        this.state,
      );

      const { x: x2 } = sceneCoordsToViewportCoords(
        { sceneX: f.x + f.width, sceneY: f.y + f.height },
        this.state,
      );

      const FRAME_NAME_GAP = 20;
      const FRAME_NAME_EDIT_PADDING = 6;

      const reset = () => {
        if (f.name?.trim() === "") {
          mutateElement(f, { name: null });
        }

        this.setState({ editingFrame: null });
      };

      let frameNameJSX;

      if (f.id === this.state.editingFrame) {
        const frameNameInEdit = f.name == null ? `Frame ${index + 1}` : f.name;

        frameNameJSX = (
          <input
            autoFocus
            value={frameNameInEdit}
            onChange={(e) => {
              mutateElement(f, {
                name: e.target.value,
              });
            }}
            onBlur={() => reset()}
            onKeyDown={(event) => {
              // for some inexplicable reason, `onBlur` triggered on ESC
              // does not reset `state.editingFrame` despite being called,
              // and we need to reset it here as well
              if (event.key === KEYS.ESCAPE || event.key === KEYS.ENTER) {
                reset();
              }
            }}
            style={{
              background: this.state.viewBackgroundColor,
              filter: isDarkTheme ? THEME_FILTER : "none",
              zIndex: 2,
              border: "none",
              display: "block",
              padding: `${FRAME_NAME_EDIT_PADDING}px`,
              borderRadius: 4,
              boxShadow: "inset 0 0 0 1px var(--color-primary)",
              fontFamily: "Assistant",
              fontSize: "14px",
              transform: `translateY(-${FRAME_NAME_EDIT_PADDING}px)`,
              color: "var(--color-gray-80)",
              overflow: "hidden",
              maxWidth: `${Math.min(
                x2 - x1 - FRAME_NAME_EDIT_PADDING,
                document.body.clientWidth - x1 - FRAME_NAME_EDIT_PADDING,
              )}px`,
            }}
            size={frameNameInEdit.length + 1 || 1}
            dir="auto"
            autoComplete="off"
            autoCapitalize="off"
            autoCorrect="off"
          />
        );
      } else {
        frameNameJSX =
          f.name == null || f.name.trim() === ""
            ? `Frame ${index + 1}`
            : f.name.trim();
      }

      return (
        <div
          id={this.getFrameNameDOMId(f)}
          key={f.id}
          style={{
            position: "absolute",
            top: `${y1 - FRAME_NAME_GAP - this.state.offsetTop}px`,
            left: `${
              x1 -
              this.state.offsetLeft -
              (this.state.editingFrame === f.id ? FRAME_NAME_EDIT_PADDING : 0)
            }px`,
            zIndex: 2,
            fontSize: "14px",
            color: isDarkTheme
              ? "var(--color-gray-60)"
              : "var(--color-gray-50)",
            width: "max-content",
            maxWidth: `${x2 - x1 + FRAME_NAME_EDIT_PADDING * 2}px`,
            overflow: f.id === this.state.editingFrame ? "visible" : "hidden",
            whiteSpace: "nowrap",
            textOverflow: "ellipsis",
            cursor: CURSOR_TYPE.MOVE,
            // disable all interaction (e.g. cursor change) when in view
            // mode
            pointerEvents: this.state.viewModeEnabled ? "none" : "all",
          }}
          onPointerDown={(event) => this.handleCanvasPointerDown(event)}
          onWheel={(event) => this.handleWheel(event)}
          onContextMenu={(event: React.PointerEvent<HTMLDivElement>) => {
            this.handleCanvasContextMenu(event);
          }}
          onDoubleClick={() => {
            this.setState({
              editingFrame: f.id,
            });
          }}
        >
          {frameNameJSX}
        </div>
      );
    });
  };

  public render() {
    const selectedElement = getSelectedElements(
      this.scene.getNonDeletedElements(),
      this.state,
    );
    const { renderTopRightUI, renderCustomStats } = this.props;

    return (
      <div
        className={clsx("excalidraw excalidraw-container", {
          "excalidraw--view-mode": this.state.viewModeEnabled,
          "excalidraw--mobile": this.device.isMobile,
        })}
        ref={this.excalidrawContainerRef}
        onDrop={this.handleAppOnDrop}
        tabIndex={0}
        onKeyDown={
          this.props.handleKeyboardGlobally ? undefined : this.onKeyDown
        }
      >
        <AppContext.Provider value={this}>
          <AppPropsContext.Provider value={this.props}>
            <ExcalidrawContainerContext.Provider
              value={this.excalidrawContainerValue}
            >
              <DeviceContext.Provider value={this.device}>
                <ExcalidrawSetAppStateContext.Provider value={this.setAppState}>
                  <ExcalidrawAppStateContext.Provider value={this.state}>
                    <ExcalidrawElementsContext.Provider
                      value={this.scene.getNonDeletedElements()}
                    >
                      <ExcalidrawActionManagerContext.Provider
                        value={this.actionManager}
                      >
                        <LayerUI
                          canvas={this.canvas}
                          appState={this.state}
                          files={this.files}
                          setAppState={this.setAppState}
                          actionManager={this.actionManager}
                          elements={this.scene.getNonDeletedElements()}
                          onLockToggle={this.toggleLock}
                          onPenModeToggle={this.togglePenMode}
                          onHandToolToggle={this.onHandToolToggle}
                          langCode={getLanguage().code}
                          renderTopRightUI={renderTopRightUI}
                          renderCustomStats={renderCustomStats}
                          showExitZenModeBtn={
                            typeof this.props?.zenModeEnabled === "undefined" &&
                            this.state.zenModeEnabled
                          }
                          UIOptions={this.props.UIOptions}
                          onImageAction={this.onImageAction}
                          onExportImage={this.onExportImage}
                          renderWelcomeScreen={
                            !this.state.isLoading &&
                            this.state.showWelcomeScreen &&
                            this.state.activeTool.type === "selection" &&
                            !this.state.zenModeEnabled &&
                            !this.scene.getElementsIncludingDeleted().length
                          }
                        >
                          {this.props.children}
                        </LayerUI>
                        <div className="excalidraw-textEditorContainer" />
                        <div className="excalidraw-contextMenuContainer" />
                        <div className="excalidraw-eye-dropper-container" />
                        {selectedElement.length === 1 &&
                          !this.state.contextMenu &&
                          this.state.showHyperlinkPopup && (
                            <Hyperlink
                              key={selectedElement[0].id}
                              element={selectedElement[0]}
                              setAppState={this.setAppState}
                              onLinkOpen={this.props.onLinkOpen}
                            />
                          )}
                        {this.state.toast !== null && (
                          <Toast
                            message={this.state.toast.message}
                            onClose={() => this.setToast(null)}
                            duration={this.state.toast.duration}
                            closable={this.state.toast.closable}
                          />
                        )}
                        {this.state.contextMenu && (
                          <ContextMenu
                            items={this.state.contextMenu.items}
                            top={this.state.contextMenu.top}
                            left={this.state.contextMenu.left}
                            actionManager={this.actionManager}
                          />
                        )}
                        <main>{this.renderCanvas()}</main>
                        {this.renderFrameNames()}
                      </ExcalidrawActionManagerContext.Provider>
                    </ExcalidrawElementsContext.Provider>
                  </ExcalidrawAppStateContext.Provider>
                </ExcalidrawSetAppStateContext.Provider>
              </DeviceContext.Provider>
            </ExcalidrawContainerContext.Provider>
          </AppPropsContext.Provider>
        </AppContext.Provider>
      </div>
    );
  }

  public focusContainer: AppClassProperties["focusContainer"] = () => {
    this.excalidrawContainerRef.current?.focus();
  };

  public getSceneElementsIncludingDeleted = () => {
    return this.scene.getElementsIncludingDeleted();
  };

  public getSceneElements = () => {
    return this.scene.getNonDeletedElements();
  };

  public onInsertElements = (elements: readonly ExcalidrawElement[]) => {
    this.addElementsFromPasteOrLibrary({
      elements,
      position: "center",
      files: null,
    });
  };

  public onExportImage = async (
    type: keyof typeof EXPORT_IMAGE_TYPES,
    elements: readonly NonDeletedExcalidrawElement[],
  ) => {
    trackEvent("export", type, "ui");
    const fileHandle = await exportCanvas(
      type,
      elements,
      this.state,
      this.files,
      {
        exportBackground: this.state.exportBackground,
        name: this.state.name,
        viewBackgroundColor: this.state.viewBackgroundColor,
      },
    )
      .catch(muteFSAbortError)
      .catch((error) => {
        console.error(error);
        this.setState({ errorMessage: error.message });
      });

    if (
      this.state.exportEmbedScene &&
      fileHandle &&
      isImageFileHandle(fileHandle)
    ) {
      this.setState({ fileHandle });
    }
  };

  private openEyeDropper = ({ type }: { type: "stroke" | "background" }) => {
    jotaiStore.set(activeEyeDropperAtom, {
      swapPreviewOnAlt: true,
      previewType: type === "stroke" ? "strokeColor" : "backgroundColor",
      onSelect: (color, event) => {
        const shouldUpdateStrokeColor =
          (type === "background" && event.altKey) ||
          (type === "stroke" && !event.altKey);
        const selectedElements = getSelectedElements(
          this.scene.getElementsIncludingDeleted(),
          this.state,
        );
        if (
          !selectedElements.length ||
          this.state.activeTool.type !== "selection"
        ) {
          if (shouldUpdateStrokeColor) {
            this.setState({
              currentItemStrokeColor: color,
            });
          } else {
            this.setState({
              currentItemBackgroundColor: color,
            });
          }
        } else {
          this.updateScene({
            elements: this.scene.getElementsIncludingDeleted().map((el) => {
              if (this.state.selectedElementIds[el.id]) {
                return newElementWith(el, {
                  [shouldUpdateStrokeColor ? "strokeColor" : "backgroundColor"]:
                    color,
                });
              }
              return el;
            }),
          });
        }
      },
      keepOpenOnAlt: false,
    });
  };

  private syncActionResult = withBatchedUpdates(
    (actionResult: ActionResult) => {
      if (this.unmounted || actionResult === false) {
        return;
      }

      let editingElement: AppState["editingElement"] | null = null;
      if (actionResult.elements) {
        actionResult.elements.forEach((element) => {
          if (
            this.state.editingElement?.id === element.id &&
            this.state.editingElement !== element &&
            isNonDeletedElement(element)
          ) {
            editingElement = element;
          }
        });
        this.scene.replaceAllElements(actionResult.elements);
        if (actionResult.commitToHistory) {
          this.history.resumeRecording();
        }
      }

      if (actionResult.files) {
        this.files = actionResult.replaceFiles
          ? actionResult.files
          : { ...this.files, ...actionResult.files };
        this.addNewImagesToImageCache();
      }

      if (actionResult.appState || editingElement || this.state.contextMenu) {
        if (actionResult.commitToHistory) {
          this.history.resumeRecording();
        }

        let viewModeEnabled = actionResult?.appState?.viewModeEnabled || false;
        let zenModeEnabled = actionResult?.appState?.zenModeEnabled || false;
        let gridSize = actionResult?.appState?.gridSize || null;
        const theme =
          actionResult?.appState?.theme || this.props.theme || THEME.LIGHT;
        let name = actionResult?.appState?.name ?? this.state.name;
        const errorMessage =
          actionResult?.appState?.errorMessage ?? this.state.errorMessage;
        if (typeof this.props.viewModeEnabled !== "undefined") {
          viewModeEnabled = this.props.viewModeEnabled;
        }

        if (typeof this.props.zenModeEnabled !== "undefined") {
          zenModeEnabled = this.props.zenModeEnabled;
        }

        if (typeof this.props.gridModeEnabled !== "undefined") {
          gridSize = this.props.gridModeEnabled ? GRID_SIZE : null;
        }

        if (typeof this.props.name !== "undefined") {
          name = this.props.name;
        }

        editingElement =
          editingElement || actionResult.appState?.editingElement || null;

        if (editingElement?.isDeleted) {
          editingElement = null;
        }

        this.setState(
          (state) => {
            // using Object.assign instead of spread to fool TS 4.2.2+ into
            // regarding the resulting type as not containing undefined
            // (which the following expression will never contain)
            return Object.assign(actionResult.appState || {}, {
              // NOTE this will prevent opening context menu using an action
              // or programmatically from the host, so it will need to be
              // rewritten later
              contextMenu: null,
              editingElement,
              viewModeEnabled,
              zenModeEnabled,
              gridSize,
              theme,
              name,
              errorMessage,
            });
          },
          () => {
            if (actionResult.syncHistory) {
              this.history.setCurrentState(
                this.state,
                this.scene.getElementsIncludingDeleted(),
              );
            }
          },
        );
      }
    },
  );

  // Lifecycle

  private onBlur = withBatchedUpdates(() => {
    isHoldingSpace = false;
    this.setState({ isBindingEnabled: true });
  });

  private onUnload = () => {
    this.onBlur();
  };

  private disableEvent: EventListener = (event) => {
    event.preventDefault();
  };

  private resetHistory = () => {
    this.history.clear();
  };

  /**
   * Resets scene & history.
   * ! Do not use to clear scene user action !
   */
  private resetScene = withBatchedUpdates(
    (opts?: { resetLoadingState: boolean }) => {
      this.scene.replaceAllElements([]);
      this.setState((state) => ({
        ...getDefaultAppState(),
        isLoading: opts?.resetLoadingState ? false : state.isLoading,
        theme: this.state.theme,
      }));
      this.resetHistory();
    },
  );

  private initializeScene = async () => {
    if ("launchQueue" in window && "LaunchParams" in window) {
      (window as any).launchQueue.setConsumer(
        async (launchParams: { files: any[] }) => {
          if (!launchParams.files.length) {
            return;
          }
          const fileHandle = launchParams.files[0];
          const blob: Blob = await fileHandle.getFile();
          this.loadFileToCanvas(
            new File([blob], blob.name || "", { type: blob.type }),
            fileHandle,
          );
        },
      );
    }

    if (this.props.theme) {
      this.setState({ theme: this.props.theme });
    }
    if (!this.state.isLoading) {
      this.setState({ isLoading: true });
    }
    let initialData = null;
    try {
      initialData = (await this.props.initialData) || null;
      if (initialData?.libraryItems) {
        this.library
          .updateLibrary({
            libraryItems: initialData.libraryItems,
            merge: true,
          })
          .catch((error) => {
            console.error(error);
          });
      }
    } catch (error: any) {
      console.error(error);
      initialData = {
        appState: {
          errorMessage:
            error.message ||
            "Encountered an error during importing or restoring scene data",
        },
      };
    }
    const scene = restore(initialData, null, null, { repairBindings: true });
    scene.appState = {
      ...scene.appState,
      theme: this.props.theme || scene.appState.theme,
      // we're falling back to current (pre-init) state when deciding
      // whether to open the library, to handle a case where we
      // update the state outside of initialData (e.g. when loading the app
      // with a library install link, which should auto-open the library)
      openSidebar: scene.appState?.openSidebar || this.state.openSidebar,
      activeTool:
        scene.appState.activeTool.type === "image"
          ? { ...scene.appState.activeTool, type: "selection" }
          : scene.appState.activeTool,
      isLoading: false,
      toast: this.state.toast,
    };
    if (initialData?.scrollToContent) {
      scene.appState = {
        ...scene.appState,
        ...calculateScrollCenter(
          scene.elements,
          {
            ...scene.appState,
            width: this.state.width,
            height: this.state.height,
            offsetTop: this.state.offsetTop,
            offsetLeft: this.state.offsetLeft,
          },
          null,
        ),
      };
    }
    // FontFaceSet loadingdone event we listen on may not always fire
    // (looking at you Safari), so on init we manually load fonts for current
    // text elements on canvas, and rerender them once done. This also
    // seems faster even in browsers that do fire the loadingdone event.
    this.fonts.loadFontsForElements(scene.elements);

    this.resetHistory();
    this.syncActionResult({
      ...scene,
      commitToHistory: true,
    });
  };

  private refreshDeviceState = (container: HTMLDivElement) => {
    const { width, height } = container.getBoundingClientRect();
    const sidebarBreakpoint =
      this.props.UIOptions.dockedSidebarBreakpoint != null
        ? this.props.UIOptions.dockedSidebarBreakpoint
        : MQ_RIGHT_SIDEBAR_MIN_WIDTH;
    this.device = updateObject(this.device, {
      isLandscape: width > height,
      isSmScreen: width < MQ_SM_MAX_WIDTH,
      isMobile:
        width < MQ_MAX_WIDTH_PORTRAIT ||
        (height < MQ_MAX_HEIGHT_LANDSCAPE && width < MQ_MAX_WIDTH_LANDSCAPE),
      canDeviceFitSidebar: width > sidebarBreakpoint,
    });
  };

  public async componentDidMount() {
    this.unmounted = false;
    this.excalidrawContainerValue.container =
      this.excalidrawContainerRef.current;

    if (import.meta.env.MODE === ENV.TEST || import.meta.env.DEV) {
      const setState = this.setState.bind(this);
      Object.defineProperties(window.h, {
        state: {
          configurable: true,
          get: () => {
            return this.state;
          },
        },
        setState: {
          configurable: true,
          value: (...args: Parameters<typeof setState>) => {
            return this.setState(...args);
          },
        },
        app: {
          configurable: true,
          value: this,
        },
        history: {
          configurable: true,
          value: this.history,
        },
      });
    }

    this.scene.addCallback(this.onSceneUpdated);
    this.addEventListeners();

    if (this.props.autoFocus && this.excalidrawContainerRef.current) {
      this.focusContainer();
    }

    if (
      this.excalidrawContainerRef.current &&
      // bounding rects don't work in tests so updating
      // the state on init would result in making the test enviro run
      // in mobile breakpoint (0 width/height), making everything fail
      !isTestEnv()
    ) {
      this.refreshDeviceState(this.excalidrawContainerRef.current);
    }

    if ("ResizeObserver" in window && this.excalidrawContainerRef?.current) {
      this.resizeObserver = new ResizeObserver(() => {
        THROTTLE_NEXT_RENDER = false;
        // recompute device dimensions state
        // ---------------------------------------------------------------------
        this.refreshDeviceState(this.excalidrawContainerRef.current!);
        // refresh offsets
        // ---------------------------------------------------------------------
        this.updateDOMRect();
      });
      this.resizeObserver?.observe(this.excalidrawContainerRef.current);
    } else if (window.matchMedia) {
      const mdScreenQuery = window.matchMedia(
        `(max-width: ${MQ_MAX_WIDTH_PORTRAIT}px), (max-height: ${MQ_MAX_HEIGHT_LANDSCAPE}px) and (max-width: ${MQ_MAX_WIDTH_LANDSCAPE}px)`,
      );
      const smScreenQuery = window.matchMedia(
        `(max-width: ${MQ_SM_MAX_WIDTH}px)`,
      );
      const canDeviceFitSidebarMediaQuery = window.matchMedia(
        `(min-width: ${
          // NOTE this won't update if a different breakpoint is supplied
          // after mount
          this.props.UIOptions.dockedSidebarBreakpoint != null
            ? this.props.UIOptions.dockedSidebarBreakpoint
            : MQ_RIGHT_SIDEBAR_MIN_WIDTH
        }px)`,
      );
      const handler = () => {
        this.excalidrawContainerRef.current!.getBoundingClientRect();
        this.device = updateObject(this.device, {
          isSmScreen: smScreenQuery.matches,
          isMobile: mdScreenQuery.matches,
          canDeviceFitSidebar: canDeviceFitSidebarMediaQuery.matches,
        });
      };
      mdScreenQuery.addListener(handler);
      this.detachIsMobileMqHandler = () =>
        mdScreenQuery.removeListener(handler);
    }

    const searchParams = new URLSearchParams(window.location.search.slice(1));

    if (searchParams.has("web-share-target")) {
      // Obtain a file that was shared via the Web Share Target API.
      this.restoreFileFromShare();
    } else {
      this.updateDOMRect(this.initializeScene);
    }

    // note that this check seems to always pass in localhost
    if (isBrave() && !isMeasureTextSupported()) {
      this.setState({
        errorMessage: <BraveMeasureTextError />,
      });
    }
  }

  public componentWillUnmount() {
    this.files = {};
    this.imageCache.clear();
    this.resizeObserver?.disconnect();
    this.unmounted = true;
    this.removeEventListeners();
    this.scene.destroy();
    this.library.destroy();
    clearTimeout(touchTimeout);
    touchTimeout = 0;
  }

  private onResize = withBatchedUpdates(() => {
    this.scene
      .getElementsIncludingDeleted()
      .forEach((element) => invalidateShapeForElement(element));
    this.setState({});
  });

  private removeEventListeners() {
    document.removeEventListener(EVENT.POINTER_UP, this.removePointer);
    document.removeEventListener(EVENT.COPY, this.onCopy);
    document.removeEventListener(EVENT.PASTE, this.pasteFromClipboard);
    document.removeEventListener(EVENT.CUT, this.onCut);
    this.excalidrawContainerRef.current?.removeEventListener(
      EVENT.WHEEL,
      this.onWheel,
    );
    this.nearestScrollableContainer?.removeEventListener(
      EVENT.SCROLL,
      this.onScroll,
    );
    document.removeEventListener(EVENT.KEYDOWN, this.onKeyDown, false);
    document.removeEventListener(
      EVENT.MOUSE_MOVE,
      this.updateCurrentCursorPosition,
      false,
    );
    document.removeEventListener(EVENT.KEYUP, this.onKeyUp);
    window.removeEventListener(EVENT.RESIZE, this.onResize, false);
    window.removeEventListener(EVENT.UNLOAD, this.onUnload, false);
    window.removeEventListener(EVENT.BLUR, this.onBlur, false);
    this.excalidrawContainerRef.current?.removeEventListener(
      EVENT.DRAG_OVER,
      this.disableEvent,
      false,
    );
    this.excalidrawContainerRef.current?.removeEventListener(
      EVENT.DROP,
      this.disableEvent,
      false,
    );

    document.removeEventListener(
      EVENT.GESTURE_START,
      this.onGestureStart as any,
      false,
    );
    document.removeEventListener(
      EVENT.GESTURE_CHANGE,
      this.onGestureChange as any,
      false,
    );
    document.removeEventListener(
      EVENT.GESTURE_END,
      this.onGestureEnd as any,
      false,
    );

    this.detachIsMobileMqHandler?.();
  }

  private addEventListeners() {
    this.removeEventListeners();
    document.addEventListener(EVENT.POINTER_UP, this.removePointer); // #3553
    document.addEventListener(EVENT.COPY, this.onCopy);
    this.excalidrawContainerRef.current?.addEventListener(
      EVENT.WHEEL,
      this.onWheel,
      { passive: false },
    );

    if (this.props.handleKeyboardGlobally) {
      document.addEventListener(EVENT.KEYDOWN, this.onKeyDown, false);
    }
    document.addEventListener(EVENT.KEYUP, this.onKeyUp, { passive: true });
    document.addEventListener(
      EVENT.MOUSE_MOVE,
      this.updateCurrentCursorPosition,
    );
    // rerender text elements on font load to fix #637 && #1553
    document.fonts?.addEventListener?.("loadingdone", (event) => {
      const loadedFontFaces = (event as FontFaceSetLoadEvent).fontfaces;
      this.fonts.onFontsLoaded(loadedFontFaces);
    });

    // Safari-only desktop pinch zoom
    document.addEventListener(
      EVENT.GESTURE_START,
      this.onGestureStart as any,
      false,
    );
    document.addEventListener(
      EVENT.GESTURE_CHANGE,
      this.onGestureChange as any,
      false,
    );
    document.addEventListener(
      EVENT.GESTURE_END,
      this.onGestureEnd as any,
      false,
    );
    if (this.state.viewModeEnabled) {
      return;
    }

    document.addEventListener(EVENT.PASTE, this.pasteFromClipboard);
    document.addEventListener(EVENT.CUT, this.onCut);
    if (this.props.detectScroll) {
      this.nearestScrollableContainer = getNearestScrollableContainer(
        this.excalidrawContainerRef.current!,
      );
      this.nearestScrollableContainer.addEventListener(
        EVENT.SCROLL,
        this.onScroll,
      );
    }
    window.addEventListener(EVENT.RESIZE, this.onResize, false);
    window.addEventListener(EVENT.UNLOAD, this.onUnload, false);
    window.addEventListener(EVENT.BLUR, this.onBlur, false);
    this.excalidrawContainerRef.current?.addEventListener(
      EVENT.DRAG_OVER,
      this.disableEvent,
      false,
    );
    this.excalidrawContainerRef.current?.addEventListener(
      EVENT.DROP,
      this.disableEvent,
      false,
    );
  }

  componentDidUpdate(prevProps: AppProps, prevState: AppState) {
    if (
      !this.state.showWelcomeScreen &&
      !this.scene.getElementsIncludingDeleted().length
    ) {
      this.setState({ showWelcomeScreen: true });
    }

    if (
      this.excalidrawContainerRef.current &&
      prevProps.UIOptions.dockedSidebarBreakpoint !==
        this.props.UIOptions.dockedSidebarBreakpoint
    ) {
      this.refreshDeviceState(this.excalidrawContainerRef.current);
    }

    if (
      prevState.scrollX !== this.state.scrollX ||
      prevState.scrollY !== this.state.scrollY
    ) {
      this.props?.onScrollChange?.(this.state.scrollX, this.state.scrollY);
    }

    if (
      Object.keys(this.state.selectedElementIds).length &&
      isEraserActive(this.state)
    ) {
      this.setState({
        activeTool: updateActiveTool(this.state, { type: "selection" }),
      });
    }
    if (
      this.state.activeTool.type === "eraser" &&
      prevState.theme !== this.state.theme
    ) {
      setEraserCursor(this.canvas, this.state.theme);
    }
    // Hide hyperlink popup if shown when element type is not selection
    if (
      prevState.activeTool.type === "selection" &&
      this.state.activeTool.type !== "selection" &&
      this.state.showHyperlinkPopup
    ) {
      this.setState({ showHyperlinkPopup: false });
    }
    if (prevProps.langCode !== this.props.langCode) {
      this.updateLanguage();
    }

    if (prevProps.viewModeEnabled !== this.props.viewModeEnabled) {
      this.setState({ viewModeEnabled: !!this.props.viewModeEnabled });
    }

    if (prevState.viewModeEnabled !== this.state.viewModeEnabled) {
      this.addEventListeners();
      this.deselectElements();
    }

    if (prevProps.zenModeEnabled !== this.props.zenModeEnabled) {
      this.setState({ zenModeEnabled: !!this.props.zenModeEnabled });
    }

    if (prevProps.theme !== this.props.theme && this.props.theme) {
      this.setState({ theme: this.props.theme });
    }

    if (prevProps.gridModeEnabled !== this.props.gridModeEnabled) {
      this.setState({
        gridSize: this.props.gridModeEnabled ? GRID_SIZE : null,
      });
    }

    if (this.props.name && prevProps.name !== this.props.name) {
      this.setState({
        name: this.props.name,
      });
    }

    this.excalidrawContainerRef.current?.classList.toggle(
      "theme--dark",
      this.state.theme === "dark",
    );

    if (
      this.state.editingLinearElement &&
      !this.state.selectedElementIds[this.state.editingLinearElement.elementId]
    ) {
      // defer so that the commitToHistory flag isn't reset via current update
      setTimeout(() => {
        // execute only if the condition still holds when the deferred callback
        // executes (it can be scheduled multiple times depending on how
        // many times the component renders)
        this.state.editingLinearElement &&
          this.actionManager.executeAction(actionFinalize);
      });
    }

    // failsafe in case the state is being updated in incorrect order resulting
    // in the editingElement being now a deleted element
    if (this.state.editingElement?.isDeleted) {
      this.setState({ editingElement: null });
    }

    if (
      this.state.selectedLinearElement &&
      !this.state.selectedElementIds[this.state.selectedLinearElement.elementId]
    ) {
      // To make sure `selectedLinearElement` is in sync with `selectedElementIds`, however this shouldn't be needed once
      // we have a single API to update `selectedElementIds`
      this.setState({ selectedLinearElement: null });
    }

    const { multiElement } = prevState;
    if (
      prevState.activeTool !== this.state.activeTool &&
      multiElement != null &&
      isBindingEnabled(this.state) &&
      isBindingElement(multiElement, false)
    ) {
      maybeBindLinearElement(
        multiElement,
        this.state,
        this.scene,
        tupleToCoors(
          LinearElementEditor.getPointAtIndexGlobalCoordinates(
            multiElement,
            -1,
          ),
        ),
      );
    }
    this.renderScene();
    this.history.record(this.state, this.scene.getElementsIncludingDeleted());

    // Do not notify consumers if we're still loading the scene. Among other
    // potential issues, this fixes a case where the tab isn't focused during
    // init, which would trigger onChange with empty elements, which would then
    // override whatever is in localStorage currently.
    if (!this.state.isLoading) {
      this.props.onChange?.(
        this.scene.getElementsIncludingDeleted(),
        this.state,
        this.files,
      );
    }
  }

  private renderScene = () => {
    const cursorButton: {
      [id: string]: string | undefined;
    } = {};
    const pointerViewportCoords: RenderConfig["remotePointerViewportCoords"] =
      {};
    const remoteSelectedElementIds: RenderConfig["remoteSelectedElementIds"] =
      {};
    const pointerUsernames: { [id: string]: string } = {};
    const pointerUserStates: { [id: string]: string } = {};
    this.state.collaborators.forEach((user, socketId) => {
      if (user.selectedElementIds) {
        for (const id of Object.keys(user.selectedElementIds)) {
          if (!(id in remoteSelectedElementIds)) {
            remoteSelectedElementIds[id] = [];
          }
          remoteSelectedElementIds[id].push(socketId);
        }
      }
      if (!user.pointer) {
        return;
      }
      if (user.username) {
        pointerUsernames[socketId] = user.username;
      }
      if (user.userState) {
        pointerUserStates[socketId] = user.userState;
      }
      pointerViewportCoords[socketId] = sceneCoordsToViewportCoords(
        {
          sceneX: user.pointer.x,
          sceneY: user.pointer.y,
        },
        this.state,
      );
      cursorButton[socketId] = user.button;
    });

    const renderingElements = this.scene
      .getNonDeletedElements()
      .filter((element) => {
        if (isImageElement(element)) {
          if (
            // not placed on canvas yet (but in elements array)
            this.state.pendingImageElementId === element.id
          ) {
            return false;
          }
        }
        // don't render text element that's being currently edited (it's
        // rendered on remote only)
        return (
          !this.state.editingElement ||
          this.state.editingElement.type !== "text" ||
          element.id !== this.state.editingElement.id
        );
      });

    const selectionColor = getComputedStyle(
      document.querySelector(".excalidraw")!,
    ).getPropertyValue("--color-selection");

    renderScene(
      {
        elements: renderingElements,
        appState: this.state,
        scale: window.devicePixelRatio,
        rc: this.rc!,
        canvas: this.canvas!,
        renderConfig: {
          selectionColor,
          scrollX: this.state.scrollX,
          scrollY: this.state.scrollY,
          viewBackgroundColor: this.state.viewBackgroundColor,
          zoom: this.state.zoom,
          remotePointerViewportCoords: pointerViewportCoords,
          remotePointerButton: cursorButton,
          remoteSelectedElementIds,
          remotePointerUsernames: pointerUsernames,
          remotePointerUserStates: pointerUserStates,
          shouldCacheIgnoreZoom: this.state.shouldCacheIgnoreZoom,
          theme: this.state.theme,
          imageCache: this.imageCache,
          isExporting: false,
          renderScrollbars: false,
        },
        callback: ({ atLeastOneVisibleElement, scrollBars }) => {
          if (scrollBars) {
            currentScrollBars = scrollBars;
          }
          const scrolledOutside =
            // hide when editing text
            isTextElement(this.state.editingElement)
              ? false
              : !atLeastOneVisibleElement && renderingElements.length > 0;
          if (this.state.scrolledOutside !== scrolledOutside) {
            this.setState({ scrolledOutside });
          }

          this.scheduleImageRefresh();
        },
      },
      THROTTLE_NEXT_RENDER && window.EXCALIDRAW_THROTTLE_RENDER === true,
    );

    if (!THROTTLE_NEXT_RENDER) {
      THROTTLE_NEXT_RENDER = true;
    }
  };

  private onScroll = debounce(() => {
    const { offsetTop, offsetLeft } = this.getCanvasOffsets();
    this.setState((state) => {
      if (state.offsetLeft === offsetLeft && state.offsetTop === offsetTop) {
        return null;
      }
      return { offsetTop, offsetLeft };
    });
  }, SCROLL_TIMEOUT);

  // Copy/paste

  private onCut = withBatchedUpdates((event: ClipboardEvent) => {
    const isExcalidrawActive = this.excalidrawContainerRef.current?.contains(
      document.activeElement,
    );
    if (!isExcalidrawActive || isWritableElement(event.target)) {
      return;
    }
    this.cutAll();
    event.preventDefault();
    event.stopPropagation();
  });

  private onCopy = withBatchedUpdates((event: ClipboardEvent) => {
    const isExcalidrawActive = this.excalidrawContainerRef.current?.contains(
      document.activeElement,
    );
    if (!isExcalidrawActive || isWritableElement(event.target)) {
      return;
    }
    this.copyAll();
    event.preventDefault();
    event.stopPropagation();
  });

  private cutAll = () => {
    this.actionManager.executeAction(actionCut, "keyboard");
  };

  private copyAll = () => {
    this.actionManager.executeAction(actionCopy, "keyboard");
  };

  private static resetTapTwice() {
    didTapTwice = false;
  }

  private onTapStart = (event: TouchEvent) => {
    // fix for Apple Pencil Scribble
    // On Android, preventing the event would disable contextMenu on tap-hold
    if (!isAndroid) {
      event.preventDefault();
    }

    if (!didTapTwice) {
      didTapTwice = true;
      clearTimeout(tappedTwiceTimer);
      tappedTwiceTimer = window.setTimeout(
        App.resetTapTwice,
        TAP_TWICE_TIMEOUT,
      );
      return;
    }
    // insert text only if we tapped twice with a single finger
    // event.touches.length === 1 will also prevent inserting text when user's zooming
    if (didTapTwice && event.touches.length === 1) {
      const [touch] = event.touches;
      // @ts-ignore
      this.handleCanvasDoubleClick({
        clientX: touch.clientX,
        clientY: touch.clientY,
      });
      didTapTwice = false;
      clearTimeout(tappedTwiceTimer);
    }
    if (isAndroid) {
      event.preventDefault();
    }

    if (event.touches.length === 2) {
      this.setState({
        selectedElementIds: {},
      });
    }
  };

  private onTapEnd = (event: TouchEvent) => {
    this.resetContextMenuTimer();
    if (event.touches.length > 0) {
      this.setState({
        previousSelectedElementIds: {},
        selectedElementIds: this.state.previousSelectedElementIds,
      });
    } else {
      gesture.pointers.clear();
    }
  };

  public pasteFromClipboard = withBatchedUpdates(
    async (event: ClipboardEvent | null) => {
      const isPlainPaste = !!(IS_PLAIN_PASTE && event);

      // #686
      const target = document.activeElement;
      const isExcalidrawActive =
        this.excalidrawContainerRef.current?.contains(target);
      if (event && !isExcalidrawActive) {
        return;
      }

      const elementUnderCursor = document.elementFromPoint(
        this.lastViewportPosition.x,
        this.lastViewportPosition.y,
      );
      if (
        event &&
        (!(elementUnderCursor instanceof HTMLCanvasElement) ||
          isWritableElement(target))
      ) {
        return;
      }

      // must be called in the same frame (thus before any awaits) as the paste
      // event else some browsers (FF...) will clear the clipboardData
      // (something something security)
      let file = event?.clipboardData?.files[0];

      const data = await parseClipboard(event, isPlainPaste);

      if (!file && data.text && !isPlainPaste) {
        const string = data.text.trim();
        if (string.startsWith("<svg") && string.endsWith("</svg>")) {
          // ignore SVG validation/normalization which will be done during image
          // initialization
          file = SVGStringToFile(string);
        }
      }

      // prefer spreadsheet data over image file (MS Office/Libre Office)
      if (isSupportedImageFile(file) && !data.spreadsheet) {
        const { x: sceneX, y: sceneY } = viewportCoordsToSceneCoords(
          {
            clientX: this.lastViewportPosition.x,
            clientY: this.lastViewportPosition.y,
          },
          this.state,
        );

        const imageElement = this.createImageElement({ sceneX, sceneY });
        this.insertImageElement(imageElement, file);
        this.initializeImageDimensions(imageElement);
        this.setState({ selectedElementIds: { [imageElement.id]: true } });

        return;
      }

      if (this.props.onPaste) {
        try {
          if ((await this.props.onPaste(data, event)) === false) {
            return;
          }
        } catch (error: any) {
          console.error(error);
        }
      }

      if (data.errorMessage) {
        this.setState({ errorMessage: data.errorMessage });
      } else if (data.spreadsheet && !isPlainPaste) {
        this.setState({
          pasteDialog: {
            data: data.spreadsheet,
            shown: true,
          },
        });
      } else if (data.elements) {
        // TODO remove formatting from elements if isPlainPaste
        this.addElementsFromPasteOrLibrary({
          elements: data.elements,
          files: data.files || null,
          position: "cursor",
          retainSeed: isPlainPaste,
        });
      } else if (data.text) {
        this.addTextFromPaste(data.text, isPlainPaste);
      }
      this.setActiveTool({ type: "selection" });
      event?.preventDefault();
    },
  );

  private addElementsFromPasteOrLibrary = (opts: {
    elements: readonly ExcalidrawElement[];
    files: BinaryFiles | null;
    position: { clientX: number; clientY: number } | "cursor" | "center";
    retainSeed?: boolean;
  }) => {
    const elements = restoreElements(opts.elements, null);
    const [minX, minY, maxX, maxY] = getCommonBounds(elements);

    const elementsCenterX = distance(minX, maxX) / 2;
    const elementsCenterY = distance(minY, maxY) / 2;

    const clientX =
      typeof opts.position === "object"
        ? opts.position.clientX
        : opts.position === "cursor"
        ? this.lastViewportPosition.x
        : this.state.width / 2 + this.state.offsetLeft;
    const clientY =
      typeof opts.position === "object"
        ? opts.position.clientY
        : opts.position === "cursor"
        ? this.lastViewportPosition.y
        : this.state.height / 2 + this.state.offsetTop;

    const { x, y } = viewportCoordsToSceneCoords(
      { clientX, clientY },
      this.state,
    );

    const dx = x - elementsCenterX;
    const dy = y - elementsCenterY;

    const [gridX, gridY] = getGridPoint(dx, dy, this.state.gridSize);

    const newElements = duplicateElements(
      elements.map((element) => {
        return newElementWith(element, {
          x: element.x + gridX - minX,
          y: element.y + gridY - minY,
        });
      }),
      {
        randomizeSeed: !opts.retainSeed,
      },
    );

    const nextElements = [
      ...this.scene.getElementsIncludingDeleted(),
      ...newElements,
    ];

    this.scene.replaceAllElements(nextElements);

    newElements.forEach((newElement) => {
      if (isTextElement(newElement) && isBoundToContainer(newElement)) {
        const container = getContainerElement(newElement);
        redrawTextBoundingBox(newElement, container);
      }
    });

    if (opts.files) {
      this.files = { ...this.files, ...opts.files };
    }

    this.history.resumeRecording();

    const nextElementsToSelect =
      excludeElementsInFramesFromSelection(newElements);

    this.setState(
      selectGroupsForSelectedElements(
        {
          ...this.state,
          // keep sidebar (presumably the library) open if it's docked and
          // can fit.
          //
          // Note, we should close the sidebar only if we're dropping items
          // from library, not when pasting from clipboard. Alas.
          openSidebar:
            this.state.openSidebar &&
            this.device.canDeviceFitSidebar &&
            this.state.defaultSidebarDockedPreference
              ? this.state.openSidebar
              : null,
          selectedElementIds: nextElementsToSelect.reduce(
            (acc: Record<ExcalidrawElement["id"], true>, element) => {
              if (!isBoundToContainer(element)) {
                acc[element.id] = true;
              }
              return acc;
            },
            {},
          ),
          selectedGroupIds: {},
        },
        this.scene.getNonDeletedElements(),
      ),
      () => {
        if (opts.files) {
          this.addNewImagesToImageCache();
        }
      },
    );
    this.setActiveTool({ type: "selection" });
  };

  private addTextFromPaste(text: string, isPlainPaste = false) {
    const { x, y } = viewportCoordsToSceneCoords(
      {
        clientX: this.lastViewportPosition.x,
        clientY: this.lastViewportPosition.y,
      },
      this.state,
    );

    const textElementProps = {
      x,
      y,
      strokeColor: this.state.currentItemStrokeColor,
      backgroundColor: this.state.currentItemBackgroundColor,
      fillStyle: this.state.currentItemFillStyle,
      strokeWidth: this.state.currentItemStrokeWidth,
      strokeStyle: this.state.currentItemStrokeStyle,
      roundness: null,
      roughness: this.state.currentItemRoughness,
      opacity: this.state.currentItemOpacity,
      text,
      fontSize: this.state.currentItemFontSize,
      fontFamily: this.state.currentItemFontFamily,
      textAlign: this.state.currentItemTextAlign,
      verticalAlign: DEFAULT_VERTICAL_ALIGN,
      locked: false,
    };

    const LINE_GAP = 10;
    let currentY = y;

    const lines = isPlainPaste ? [text] : text.split("\n");
    const textElements = lines.reduce(
      (acc: ExcalidrawTextElement[], line, idx) => {
        const text = line.trim();

        const lineHeight = getDefaultLineHeight(textElementProps.fontFamily);
        if (text.length) {
          const topLayerFrame = this.getTopLayerFrameAtSceneCoords({
            x,
            y: currentY,
          });

          const element = newTextElement({
            ...textElementProps,
            x,
            y: currentY,
            text,
            lineHeight,
            frameId: topLayerFrame ? topLayerFrame.id : null,
          });
          acc.push(element);
          currentY += element.height + LINE_GAP;
        } else {
          const prevLine = lines[idx - 1]?.trim();
          // add paragraph only if previous line was not empty, IOW don't add
          // more than one empty line
          if (prevLine) {
            currentY +=
              getLineHeightInPx(textElementProps.fontSize, lineHeight) +
              LINE_GAP;
          }
        }

        return acc;
      },
      [],
    );

    if (textElements.length === 0) {
      return;
    }

    const frameId = textElements[0].frameId;

    if (frameId) {
      this.scene.insertElementsAtIndex(
        textElements,
        this.scene.getElementIndex(frameId),
      );
    } else {
      this.scene.replaceAllElements([
        ...this.scene.getElementsIncludingDeleted(),
        ...textElements,
      ]);
    }

    this.setState({
      selectedElementIds: Object.fromEntries(
        textElements.map((el) => [el.id, true]),
      ),
    });

    if (
      !isPlainPaste &&
      textElements.length > 1 &&
      PLAIN_PASTE_TOAST_SHOWN === false &&
      !this.device.isMobile
    ) {
      this.setToast({
        message: t("toast.pasteAsSingleElement", {
          shortcut: getShortcutKey("CtrlOrCmd+Shift+V"),
        }),
        duration: 5000,
      });
      PLAIN_PASTE_TOAST_SHOWN = true;
    }

    this.history.resumeRecording();
  }

  setAppState: React.Component<any, AppState>["setState"] = (
    state,
    callback,
  ) => {
    this.setState(state, callback);
  };

  removePointer = (event: React.PointerEvent<HTMLElement> | PointerEvent) => {
    if (touchTimeout) {
      this.resetContextMenuTimer();
    }

    gesture.pointers.delete(event.pointerId);
  };

  toggleLock = (source: "keyboard" | "ui" = "ui") => {
    if (!this.state.activeTool.locked) {
      trackEvent(
        "toolbar",
        "toggleLock",
        `${source} (${this.device.isMobile ? "mobile" : "desktop"})`,
      );
    }
    this.setState((prevState) => {
      return {
        activeTool: {
          ...prevState.activeTool,
          ...updateActiveTool(
            this.state,
            prevState.activeTool.locked
              ? { type: "selection" }
              : prevState.activeTool,
          ),
          locked: !prevState.activeTool.locked,
        },
      };
    });
  };

  toggleFrameRendering = () => {
    this.setState((prevState) => {
      return {
        shouldRenderFrames: !prevState.shouldRenderFrames,
      };
    });
  };

  togglePenMode = () => {
    this.setState((prevState) => {
      return {
        penMode: !prevState.penMode,
      };
    });
  };

  onHandToolToggle = () => {
    this.actionManager.executeAction(actionToggleHandTool);
  };

  /**
   * Zooms on canvas viewport center
   */
  zoomCanvas = (
    /** decimal fraction between 0.1 (10% zoom) and 30 (3000% zoom) */
    value: number,
  ) => {
    this.setState({
      ...getStateForZoom(
        {
          viewportX: this.state.width / 2 + this.state.offsetLeft,
          viewportY: this.state.height / 2 + this.state.offsetTop,
          nextZoom: getNormalizedZoom(value),
        },
        this.state,
      ),
    });
  };

  private cancelInProgresAnimation: (() => void) | null = null;

  scrollToContent = (
    target:
      | ExcalidrawElement
      | readonly ExcalidrawElement[] = this.scene.getNonDeletedElements(),
    opts?:
      | {
          fitToContent?: boolean;
          fitToViewport?: never;
          viewportZoomFactor?: never;
          animate?: boolean;
          duration?: number;
        }
      | {
          fitToContent?: never;
          fitToViewport?: boolean;
          /** when fitToViewport=true, how much screen should the content cover,
           * between 0.1 (10%) and 1 (100%)
           */
          viewportZoomFactor?: number;
          animate?: boolean;
          duration?: number;
        },
  ) => {
    this.cancelInProgresAnimation?.();

    // convert provided target into ExcalidrawElement[] if necessary
    const targetElements = Array.isArray(target) ? target : [target];

    let zoom = this.state.zoom;
    let scrollX = this.state.scrollX;
    let scrollY = this.state.scrollY;

    if (opts?.fitToContent || opts?.fitToViewport) {
      const { appState } = zoomToFit({
        targetElements,
        appState: this.state,
        fitToViewport: !!opts?.fitToViewport,
        viewportZoomFactor: opts?.viewportZoomFactor,
      });
      zoom = appState.zoom;
      scrollX = appState.scrollX;
      scrollY = appState.scrollY;
    } else {
      // compute only the viewport location, without any zoom adjustment
      const scroll = calculateScrollCenter(
        targetElements,
        this.state,
        this.canvas,
      );
      scrollX = scroll.scrollX;
      scrollY = scroll.scrollY;
    }

    // when animating, we use RequestAnimationFrame to prevent the animation
    // from slowing down other processes
    if (opts?.animate) {
      const origScrollX = this.state.scrollX;
      const origScrollY = this.state.scrollY;
      const origZoom = this.state.zoom.value;

      const cancel = easeToValuesRAF({
        fromValues: {
          scrollX: origScrollX,
          scrollY: origScrollY,
          zoom: origZoom,
        },
        toValues: { scrollX, scrollY, zoom: zoom.value },
        interpolateValue: (from, to, progress, key) => {
          // for zoom, use different easing
          if (key === "zoom") {
            return from * Math.pow(to / from, easeOut(progress));
          }
          // handle using default
          return undefined;
        },
        onStep: ({ scrollX, scrollY, zoom }) => {
          this.setState({
            scrollX,
            scrollY,
            zoom: { value: zoom },
          });
        },
        onStart: () => {
          this.setState({ shouldCacheIgnoreZoom: true });
        },
        onEnd: () => {
          this.setState({ shouldCacheIgnoreZoom: false });
        },
        onCancel: () => {
          this.setState({ shouldCacheIgnoreZoom: false });
        },
        duration: opts?.duration ?? 500,
      });

      this.cancelInProgresAnimation = () => {
        cancel();
        this.cancelInProgresAnimation = null;
      };
    } else {
      this.setState({ scrollX, scrollY, zoom });
    }
  };

  /** use when changing scrollX/scrollY/zoom based on user interaction */
  private translateCanvas: React.Component<any, AppState>["setState"] = (
    state,
  ) => {
    this.cancelInProgresAnimation?.();
    this.setState(state);
  };

  setToast = (
    toast: {
      message: string;
      closable?: boolean;
      duration?: number;
    } | null,
  ) => {
    this.setState({ toast });
  };

  restoreFileFromShare = async () => {
    try {
      const webShareTargetCache = await caches.open("web-share-target");

      const response = await webShareTargetCache.match("shared-file");
      if (response) {
        const blob = await response.blob();
        const file = new File([blob], blob.name || "", { type: blob.type });
        this.loadFileToCanvas(file, null);
        await webShareTargetCache.delete("shared-file");
        window.history.replaceState(null, APP_NAME, window.location.pathname);
      }
    } catch (error: any) {
      this.setState({ errorMessage: error.message });
    }
  };

  /** adds supplied files to existing files in the appState */
  public addFiles: ExcalidrawImperativeAPI["addFiles"] = withBatchedUpdates(
    (files) => {
      const filesMap = files.reduce((acc, fileData) => {
        acc.set(fileData.id, fileData);
        return acc;
      }, new Map<FileId, BinaryFileData>());

      this.files = { ...this.files, ...Object.fromEntries(filesMap) };

      this.scene.getNonDeletedElements().forEach((element) => {
        if (
          isInitializedImageElement(element) &&
          filesMap.has(element.fileId)
        ) {
          this.imageCache.delete(element.fileId);
          invalidateShapeForElement(element);
        }
      });
      this.scene.informMutation();

      this.addNewImagesToImageCache();
    },
  );

  public updateScene = withBatchedUpdates(
    <K extends keyof AppState>(sceneData: {
      elements?: SceneData["elements"];
      appState?: Pick<AppState, K> | null;
      collaborators?: SceneData["collaborators"];
      commitToHistory?: SceneData["commitToHistory"];
    }) => {
      if (sceneData.commitToHistory) {
        this.history.resumeRecording();
      }

      if (sceneData.appState) {
        this.setState(sceneData.appState);
      }

      if (sceneData.elements) {
        this.scene.replaceAllElements(sceneData.elements);
      }

      if (sceneData.collaborators) {
        this.setState({ collaborators: sceneData.collaborators });
      }
    },
  );

  private onSceneUpdated = () => {
    this.setState({});
  };

  /**
   * @returns whether the menu was toggled on or off
   */
  public toggleSidebar = ({
    name,
    tab,
    force,
  }: {
    name: SidebarName;
    tab?: SidebarTabName;
    force?: boolean;
  }): boolean => {
    let nextName;
    if (force === undefined) {
      nextName = this.state.openSidebar?.name === name ? null : name;
    } else {
      nextName = force ? name : null;
    }
    this.setState({ openSidebar: nextName ? { name: nextName, tab } : null });

    return !!nextName;
  };

  private updateCurrentCursorPosition = withBatchedUpdates(
    (event: MouseEvent) => {
      this.lastViewportPosition.x = event.clientX;
      this.lastViewportPosition.y = event.clientY;
    },
  );

  // Input handling
  private onKeyDown = withBatchedUpdates(
    (event: React.KeyboardEvent | KeyboardEvent) => {
      // normalize `event.key` when CapsLock is pressed #2372

      if (
        "Proxy" in window &&
        ((!event.shiftKey && /^[A-Z]$/.test(event.key)) ||
          (event.shiftKey && /^[a-z]$/.test(event.key)))
      ) {
        event = new Proxy(event, {
          get(ev: any, prop) {
            const value = ev[prop];
            if (typeof value === "function") {
              // fix for Proxies hijacking `this`
              return value.bind(ev);
            }
            return prop === "key"
              ? // CapsLock inverts capitalization based on ShiftKey, so invert
                // it back
                event.shiftKey
                ? ev.key.toUpperCase()
                : ev.key.toLowerCase()
              : value;
          },
        });
      }

      if (event[KEYS.CTRL_OR_CMD] && event.key.toLowerCase() === KEYS.V) {
        IS_PLAIN_PASTE = event.shiftKey;
        clearTimeout(IS_PLAIN_PASTE_TIMER);
        // reset (100ms to be safe that we it runs after the ensuing
        // paste event). Though, technically unnecessary to reset since we
        // (re)set the flag before each paste event.
        IS_PLAIN_PASTE_TIMER = window.setTimeout(() => {
          IS_PLAIN_PASTE = false;
        }, 100);
      }

      // prevent browser zoom in input fields
      if (event[KEYS.CTRL_OR_CMD] && isWritableElement(event.target)) {
        if (event.code === CODES.MINUS || event.code === CODES.EQUAL) {
          event.preventDefault();
          return;
        }
      }

      // bail if
      if (
        // inside an input
        (isWritableElement(event.target) &&
          // unless pressing escape (finalize action)
          event.key !== KEYS.ESCAPE) ||
        // or unless using arrows (to move between buttons)
        (isArrowKey(event.key) && isInputLike(event.target))
      ) {
        return;
      }

      if (event.key === KEYS.QUESTION_MARK) {
        this.setState({
          openDialog: "help",
        });
        return;
      } else if (
        event.key.toLowerCase() === KEYS.E &&
        event.shiftKey &&
        event[KEYS.CTRL_OR_CMD]
      ) {
        event.preventDefault();
        this.setState({ openDialog: "imageExport" });
        return;
      }

      if (event.key === KEYS.PAGE_UP || event.key === KEYS.PAGE_DOWN) {
        let offset =
          (event.shiftKey ? this.state.width : this.state.height) /
          this.state.zoom.value;
        if (event.key === KEYS.PAGE_DOWN) {
          offset = -offset;
        }
        if (event.shiftKey) {
          this.translateCanvas((state) => ({
            scrollX: state.scrollX + offset,
          }));
        } else {
          this.translateCanvas((state) => ({
            scrollY: state.scrollY + offset,
          }));
        }
      }

      if (this.actionManager.handleKeyDown(event)) {
        return;
      }

      if (this.state.viewModeEnabled) {
        return;
      }

      if (event[KEYS.CTRL_OR_CMD] && this.state.isBindingEnabled) {
        this.setState({ isBindingEnabled: false });
      }

      if (isArrowKey(event.key)) {
        const step =
          (this.state.gridSize &&
            (event.shiftKey
              ? ELEMENT_TRANSLATE_AMOUNT
              : this.state.gridSize)) ||
          (event.shiftKey
            ? ELEMENT_SHIFT_TRANSLATE_AMOUNT
            : ELEMENT_TRANSLATE_AMOUNT);

        let offsetX = 0;
        let offsetY = 0;

        if (event.key === KEYS.ARROW_LEFT) {
          offsetX = -step;
        } else if (event.key === KEYS.ARROW_RIGHT) {
          offsetX = step;
        } else if (event.key === KEYS.ARROW_UP) {
          offsetY = -step;
        } else if (event.key === KEYS.ARROW_DOWN) {
          offsetY = step;
        }

        const selectedElements = getSelectedElements(
          this.scene.getNonDeletedElements(),
          this.state,
          {
            includeBoundTextElement: true,
            includeElementsInFrames: true,
          },
        );

        selectedElements.forEach((element) => {
          mutateElement(element, {
            x: element.x + offsetX,
            y: element.y + offsetY,
          });

          updateBoundElements(element, {
            simultaneouslyUpdated: selectedElements,
          });
        });

        this.maybeSuggestBindingForAll(selectedElements);

        event.preventDefault();
      } else if (event.key === KEYS.ENTER) {
        const selectedElements = getSelectedElements(
          this.scene.getNonDeletedElements(),
          this.state,
        );
        if (selectedElements.length === 1) {
          const selectedElement = selectedElements[0];
          if (event[KEYS.CTRL_OR_CMD]) {
            if (isLinearElement(selectedElement)) {
              if (
                !this.state.editingLinearElement ||
                this.state.editingLinearElement.elementId !==
                  selectedElements[0].id
              ) {
                this.history.resumeRecording();
                this.setState({
                  editingLinearElement: new LinearElementEditor(
                    selectedElement,
                    this.scene,
                  ),
                });
              }
            }
          } else if (
            isTextElement(selectedElement) ||
            isValidTextContainer(selectedElement)
          ) {
            let container;
            if (!isTextElement(selectedElement)) {
              container = selectedElement as ExcalidrawTextContainer;
            }
            const midPoint = getContainerCenter(selectedElement, this.state);
            const sceneX = midPoint.x;
            const sceneY = midPoint.y;
            this.startTextEditing({
              sceneX,
              sceneY,
              container,
            });
            event.preventDefault();
            return;
          } else if (isFrameElement(selectedElement)) {
            this.setState({
              editingFrame: selectedElement.id,
            });
          }
        }
      } else if (
        !event.ctrlKey &&
        !event.altKey &&
        !event.metaKey &&
        this.state.draggingElement === null
      ) {
        const shape = findShapeByKey(event.key);
        if (shape) {
          if (this.state.activeTool.type !== shape) {
            trackEvent(
              "toolbar",
              shape,
              `keyboard (${this.device.isMobile ? "mobile" : "desktop"})`,
            );
          }
          this.setActiveTool({ type: shape });
          event.stopPropagation();
        } else if (event.key === KEYS.Q) {
          this.toggleLock("keyboard");
          event.stopPropagation();
        }
      }
      if (event.key === KEYS.SPACE && gesture.pointers.size === 0) {
        isHoldingSpace = true;
        setCursor(this.canvas, CURSOR_TYPE.GRAB);
        event.preventDefault();
      }

      if (
        (event.key === KEYS.G || event.key === KEYS.S) &&
        !event.altKey &&
        !event[KEYS.CTRL_OR_CMD]
      ) {
        const selectedElements = getSelectedElements(
          this.scene.getNonDeletedElements(),
          this.state,
        );
        if (
          this.state.activeTool.type === "selection" &&
          !selectedElements.length
        ) {
          return;
        }

        if (
          event.key === KEYS.G &&
          (hasBackground(this.state.activeTool.type) ||
            selectedElements.some((element) => hasBackground(element.type)))
        ) {
          this.setState({ openPopup: "elementBackground" });
          event.stopPropagation();
        }
        if (event.key === KEYS.S) {
          this.setState({ openPopup: "elementStroke" });
          event.stopPropagation();
        }
      }

      if (
        event[KEYS.CTRL_OR_CMD] &&
        (event.key === KEYS.BACKSPACE || event.key === KEYS.DELETE)
      ) {
        jotaiStore.set(activeConfirmDialogAtom, "clearCanvas");
      }

      // eye dropper
      // -----------------------------------------------------------------------
      const lowerCased = event.key.toLocaleLowerCase();
      const isPickingStroke = lowerCased === KEYS.S && event.shiftKey;
      const isPickingBackground =
        event.key === KEYS.I || (lowerCased === KEYS.G && event.shiftKey);

      if (isPickingStroke || isPickingBackground) {
        this.openEyeDropper({
          type: isPickingStroke ? "stroke" : "background",
        });
      }
      // -----------------------------------------------------------------------
    },
  );

  private onWheel = withBatchedUpdates((event: WheelEvent) => {
    // prevent browser pinch zoom on DOM elements
    if (!(event.target instanceof HTMLCanvasElement) && event.ctrlKey) {
      event.preventDefault();
    }
  });

  private onKeyUp = withBatchedUpdates((event: KeyboardEvent) => {
    if (event.key === KEYS.SPACE) {
      if (this.state.viewModeEnabled) {
        setCursor(this.canvas, CURSOR_TYPE.GRAB);
      } else if (this.state.activeTool.type === "selection") {
        resetCursor(this.canvas);
      } else {
        setCursorForShape(this.canvas, this.state);
        this.setState({
          selectedElementIds: {},
          selectedGroupIds: {},
          editingGroupId: null,
        });
      }
      isHoldingSpace = false;
    }
    if (!event[KEYS.CTRL_OR_CMD] && !this.state.isBindingEnabled) {
      this.setState({ isBindingEnabled: true });
    }
    if (isArrowKey(event.key)) {
      const selectedElements = getSelectedElements(
        this.scene.getNonDeletedElements(),
        this.state,
      );
      isBindingEnabled(this.state)
        ? bindOrUnbindSelectedElements(selectedElements)
        : unbindLinearElements(selectedElements);
      this.setState({ suggestedBindings: [] });
    }
  });

  private setActiveTool = (
    tool:
      | { type: typeof SHAPES[number]["value"] | "eraser" | "hand" | "frame" }
      | { type: "custom"; customType: string },
  ) => {
    const nextActiveTool = updateActiveTool(this.state, tool);
    if (nextActiveTool.type === "hand") {
      setCursor(this.canvas, CURSOR_TYPE.GRAB);
    } else if (!isHoldingSpace) {
      setCursorForShape(this.canvas, this.state);
    }
    if (isToolIcon(document.activeElement)) {
      this.focusContainer();
    }
    if (!isLinearElementType(nextActiveTool.type)) {
      this.setState({ suggestedBindings: [] });
    }
    if (nextActiveTool.type === "image") {
      this.onImageAction();
    }
    if (nextActiveTool.type !== "selection") {
      this.setState({
        activeTool: nextActiveTool,
        selectedElementIds: {},
        selectedGroupIds: {},
        editingGroupId: null,
      });
    } else {
      this.setState({ activeTool: nextActiveTool });
    }
  };

  private setCursor = (cursor: string) => {
    setCursor(this.canvas, cursor);
  };

  private resetCursor = () => {
    resetCursor(this.canvas);
  };
  /**
   * returns whether user is making a gesture with >= 2 fingers (points)
   * on o touch screen (not on a trackpad). Currently only relates to Darwin
   * (iOS/iPadOS,MacOS), but may work on other devices in the future if
   * GestureEvent is standardized.
   */
  private isTouchScreenMultiTouchGesture = () => {
    // we don't want to deselect when using trackpad, and multi-point gestures
    // only work on touch screens, so checking for >= pointers means we're on a
    // touchscreen
    return gesture.pointers.size >= 2;
  };

  // fires only on Safari
  private onGestureStart = withBatchedUpdates((event: GestureEvent) => {
    event.preventDefault();

    // we only want to deselect on touch screens because user may have selected
    // elements by mistake while zooming
    if (this.isTouchScreenMultiTouchGesture()) {
      this.setState({
        selectedElementIds: {},
      });
    }
    gesture.initialScale = this.state.zoom.value;
  });

  // fires only on Safari
  private onGestureChange = withBatchedUpdates((event: GestureEvent) => {
    event.preventDefault();

    // onGestureChange only has zoom factor but not the center.
    // If we're on iPad or iPhone, then we recognize multi-touch and will
    // zoom in at the right location in the touchmove handler
    // (handleCanvasPointerMove).
    //
    // On Macbook trackpad, we don't have those events so will zoom in at the
    // current location instead.
    //
    // As such, bail from this handler on touch devices.
    if (this.isTouchScreenMultiTouchGesture()) {
      return;
    }

    const initialScale = gesture.initialScale;
    if (initialScale) {
      this.setState((state) => ({
        ...getStateForZoom(
          {
            viewportX: this.lastViewportPosition.x,
            viewportY: this.lastViewportPosition.y,
            nextZoom: getNormalizedZoom(initialScale * event.scale),
          },
          state,
        ),
      }));
    }
  });

  // fires only on Safari
  private onGestureEnd = withBatchedUpdates((event: GestureEvent) => {
    event.preventDefault();
    // reselect elements only on touch screens (see onGestureStart)
    if (this.isTouchScreenMultiTouchGesture()) {
      this.setState({
        previousSelectedElementIds: {},
        selectedElementIds: this.state.previousSelectedElementIds,
      });
    }
    gesture.initialScale = null;
  });

  private handleTextWysiwyg(
    element: ExcalidrawTextElement,
    {
      isExistingElement = false,
    }: {
      isExistingElement?: boolean;
    },
  ) {
    const updateElement = (
      text: string,
      originalText: string,
      isDeleted: boolean,
    ) => {
      this.scene.replaceAllElements([
        ...this.scene.getElementsIncludingDeleted().map((_element) => {
          if (_element.id === element.id && isTextElement(_element)) {
            return updateTextElement(_element, {
              text,
              isDeleted,
              originalText,
            });
          }
          return _element;
        }),
      ]);
    };

    textWysiwyg({
      id: element.id,
      canvas: this.canvas,
      getViewportCoords: (x, y) => {
        const { x: viewportX, y: viewportY } = sceneCoordsToViewportCoords(
          {
            sceneX: x,
            sceneY: y,
          },
          this.state,
        );
        return [
          viewportX - this.state.offsetLeft,
          viewportY - this.state.offsetTop,
        ];
      },
      onChange: withBatchedUpdates((text) => {
        updateElement(text, text, false);
        if (isNonDeletedElement(element)) {
          updateBoundElements(element);
        }
      }),
      onSubmit: withBatchedUpdates(({ text, viaKeyboard, originalText }) => {
        const isDeleted = !text.trim();
        updateElement(text, originalText, isDeleted);
        // select the created text element only if submitting via keyboard
        // (when submitting via click it should act as signal to deselect)
        if (!isDeleted && viaKeyboard) {
          const elementIdToSelect = element.containerId
            ? element.containerId
            : element.id;
          this.setState((prevState) => ({
            selectedElementIds: {
              ...prevState.selectedElementIds,
              [elementIdToSelect]: true,
            },
          }));
        }
        if (isDeleted) {
          fixBindingsAfterDeletion(this.scene.getNonDeletedElements(), [
            element,
          ]);
        }
        if (!isDeleted || isExistingElement) {
          this.history.resumeRecording();
        }

        this.setState({
          draggingElement: null,
          editingElement: null,
        });
        if (this.state.activeTool.locked) {
          setCursorForShape(this.canvas, this.state);
        }

        this.focusContainer();
      }),
      element,
      excalidrawContainer: this.excalidrawContainerRef.current,
      app: this,
    });
    // deselect all other elements when inserting text
    this.deselectElements();

    // do an initial update to re-initialize element position since we were
    // modifying element's x/y for sake of editor (case: syncing to remote)
    updateElement(element.text, element.originalText, false);
  }

  private deselectElements() {
    this.setState({
      selectedElementIds: {},
      selectedGroupIds: {},
      editingGroupId: null,
    });
  }

  private getTextElementAtPosition(
    x: number,
    y: number,
  ): NonDeleted<ExcalidrawTextElement> | null {
    const element = this.getElementAtPosition(x, y, {
      includeBoundTextElement: true,
    });
    if (element && isTextElement(element) && !element.isDeleted) {
      return element;
    }
    return null;
  }

  private getElementAtPosition(
    x: number,
    y: number,
    opts?: {
      /** if true, returns the first selected element (with highest z-index)
        of all hit elements */
      preferSelected?: boolean;
      includeBoundTextElement?: boolean;
      includeLockedElements?: boolean;
    },
  ): NonDeleted<ExcalidrawElement> | null {
    const allHitElements = this.getElementsAtPosition(
      x,
      y,
      opts?.includeBoundTextElement,
      opts?.includeLockedElements,
    );
    if (allHitElements.length > 1) {
      if (opts?.preferSelected) {
        for (let index = allHitElements.length - 1; index > -1; index--) {
          if (this.state.selectedElementIds[allHitElements[index].id]) {
            return allHitElements[index];
          }
        }
      }
      const elementWithHighestZIndex =
        allHitElements[allHitElements.length - 1];
      // If we're hitting element with highest z-index only on its bounding box
      // while also hitting other element figure, the latter should be considered.
      return isHittingElementBoundingBoxWithoutHittingElement(
        elementWithHighestZIndex,
        this.state,
        this.frameNameBoundsCache,
        x,
        y,
      )
        ? allHitElements[allHitElements.length - 2]
        : elementWithHighestZIndex;
    }
    if (allHitElements.length === 1) {
      return allHitElements[0];
    }
    return null;
  }

  private getElementsAtPosition(
    x: number,
    y: number,
    includeBoundTextElement: boolean = false,
    includeLockedElements: boolean = false,
  ): NonDeleted<ExcalidrawElement>[] {
    const elements =
      includeBoundTextElement && includeLockedElements
        ? this.scene.getNonDeletedElements()
        : this.scene
            .getNonDeletedElements()
            .filter(
              (element) =>
                (includeLockedElements || !element.locked) &&
                (includeBoundTextElement ||
                  !(isTextElement(element) && element.containerId)),
            );

    return getElementsAtPosition(elements, (element) =>
      hitTest(element, this.state, this.frameNameBoundsCache, x, y),
    ).filter((element) => {
      // hitting a frame's element from outside the frame is not considered a hit
      const containingFrame = getContainingFrame(element);
      return containingFrame && this.state.shouldRenderFrames
        ? isCursorInFrame({ x, y }, containingFrame)
        : true;
    });
  }

  private startTextEditing = ({
    sceneX,
    sceneY,
    insertAtParentCenter = true,
    container,
  }: {
    /** X position to insert text at */
    sceneX: number;
    /** Y position to insert text at */
    sceneY: number;
    /** whether to attempt to insert at element center if applicable */
    insertAtParentCenter?: boolean;
    container?: ExcalidrawTextContainer | null;
  }) => {
    let shouldBindToContainer = false;

    let parentCenterPosition =
      insertAtParentCenter &&
      this.getTextWysiwygSnappedToCenterPosition(
        sceneX,
        sceneY,
        this.state,
        container,
      );
    if (container && parentCenterPosition) {
      const boundTextElementToContainer = getBoundTextElement(container);
      if (!boundTextElementToContainer) {
        shouldBindToContainer = true;
      }
    }
    let existingTextElement: NonDeleted<ExcalidrawTextElement> | null = null;

    const selectedElements = getSelectedElements(
      this.scene.getNonDeletedElements(),
      this.state,
    );

    if (selectedElements.length === 1) {
      if (isTextElement(selectedElements[0])) {
        existingTextElement = selectedElements[0];
      } else if (container) {
        existingTextElement = getBoundTextElement(selectedElements[0]);
      } else {
        existingTextElement = this.getTextElementAtPosition(sceneX, sceneY);
      }
    } else {
      existingTextElement = this.getTextElementAtPosition(sceneX, sceneY);
    }

    const fontFamily =
      existingTextElement?.fontFamily || this.state.currentItemFontFamily;

    const lineHeight =
      existingTextElement?.lineHeight || getDefaultLineHeight(fontFamily);
    const fontSize = this.state.currentItemFontSize;

    if (
      !existingTextElement &&
      shouldBindToContainer &&
      container &&
      !isArrowElement(container)
    ) {
      const fontString = {
        fontSize,
        fontFamily,
      };
      const minWidth = getApproxMinLineWidth(
        getFontString(fontString),
        lineHeight,
      );
      const minHeight = getApproxMinLineHeight(fontSize, lineHeight);
      const containerDims = getContainerDims(container);
      const newHeight = Math.max(containerDims.height, minHeight);
      const newWidth = Math.max(containerDims.width, minWidth);
      mutateElement(container, { height: newHeight, width: newWidth });
      sceneX = container.x + newWidth / 2;
      sceneY = container.y + newHeight / 2;
      if (parentCenterPosition) {
        parentCenterPosition = this.getTextWysiwygSnappedToCenterPosition(
          sceneX,
          sceneY,
          this.state,
          container,
        );
      }
    }

    const topLayerFrame = this.getTopLayerFrameAtSceneCoords({
      x: sceneX,
      y: sceneY,
    });

    const element = existingTextElement
      ? existingTextElement
      : newTextElement({
          x: parentCenterPosition
            ? parentCenterPosition.elementCenterX
            : sceneX,
          y: parentCenterPosition
            ? parentCenterPosition.elementCenterY
            : sceneY,
          strokeColor: this.state.currentItemStrokeColor,
          backgroundColor: this.state.currentItemBackgroundColor,
          fillStyle: this.state.currentItemFillStyle,
          strokeWidth: this.state.currentItemStrokeWidth,
          strokeStyle: this.state.currentItemStrokeStyle,
          roughness: this.state.currentItemRoughness,
          opacity: this.state.currentItemOpacity,
          text: "",
          fontSize,
          fontFamily,
          textAlign: parentCenterPosition
            ? "center"
            : this.state.currentItemTextAlign,
          verticalAlign: parentCenterPosition
            ? VERTICAL_ALIGN.MIDDLE
            : DEFAULT_VERTICAL_ALIGN,
          containerId: shouldBindToContainer ? container?.id : undefined,
          groupIds: container?.groupIds ?? [],
          lineHeight,
          angle: container?.angle ?? 0,
          frameId: topLayerFrame ? topLayerFrame.id : null,
        });

    if (!existingTextElement && shouldBindToContainer && container) {
      mutateElement(container, {
        boundElements: (container.boundElements || []).concat({
          type: "text",
          id: element.id,
        }),
      });
    }
    this.setState({ editingElement: element });

    if (!existingTextElement) {
      if (container && shouldBindToContainer) {
        const containerIndex = this.scene.getElementIndex(container.id);
        this.scene.insertElementAtIndex(element, containerIndex + 1);
      } else {
        this.scene.addNewElement(element);
      }
    }

    this.setState({
      editingElement: element,
    });

    this.handleTextWysiwyg(element, {
      isExistingElement: !!existingTextElement,
    });
  };

  private handleCanvasDoubleClick = (
    event: React.MouseEvent<HTMLCanvasElement>,
  ) => {
    // case: double-clicking with arrow/line tool selected would both create
    // text and enter multiElement mode
    if (this.state.multiElement) {
      return;
    }
    // we should only be able to double click when mode is selection
    if (this.state.activeTool.type !== "selection") {
      return;
    }

    const selectedElements = getSelectedElements(
      this.scene.getNonDeletedElements(),
      this.state,
    );

    if (selectedElements.length === 1 && isLinearElement(selectedElements[0])) {
      if (
        event[KEYS.CTRL_OR_CMD] &&
        (!this.state.editingLinearElement ||
          this.state.editingLinearElement.elementId !== selectedElements[0].id)
      ) {
        this.history.resumeRecording();
        this.setState({
          editingLinearElement: new LinearElementEditor(
            selectedElements[0],
            this.scene,
          ),
        });
        return;
      } else if (
        this.state.editingLinearElement &&
        this.state.editingLinearElement.elementId === selectedElements[0].id
      ) {
        return;
      }
    }

    resetCursor(this.canvas);

    let { x: sceneX, y: sceneY } = viewportCoordsToSceneCoords(
      event,
      this.state,
    );

    const selectedGroupIds = getSelectedGroupIds(this.state);

    if (selectedGroupIds.length > 0) {
      const hitElement = this.getElementAtPosition(sceneX, sceneY);

      const selectedGroupId =
        hitElement &&
        getSelectedGroupIdForElement(hitElement, this.state.selectedGroupIds);

      if (selectedGroupId) {
        this.setState((prevState) =>
          selectGroupsForSelectedElements(
            {
              ...prevState,
              editingGroupId: selectedGroupId,
              selectedElementIds: { [hitElement!.id]: true },
              selectedGroupIds: {},
            },
            this.scene.getNonDeletedElements(),
          ),
        );
        return;
      }
    }

    resetCursor(this.canvas);
    if (!event[KEYS.CTRL_OR_CMD] && !this.state.viewModeEnabled) {
      const container = getTextBindableContainerAtPosition(
        this.scene.getNonDeletedElements(),
        this.state,
        sceneX,
        sceneY,
      );
      if (container) {
        if (
          hasBoundTextElement(container) ||
          !isTransparent(container.backgroundColor) ||
          isHittingElementNotConsideringBoundingBox(
            container,
            this.state,
            this.frameNameBoundsCache,
            [sceneX, sceneY],
          )
        ) {
          const midPoint = getContainerCenter(container, this.state);

          sceneX = midPoint.x;
          sceneY = midPoint.y;
        }
      }
      this.startTextEditing({
        sceneX,
        sceneY,
        insertAtParentCenter: !event.altKey,
        container,
      });
    }
  };

  private getElementLinkAtPosition = (
    scenePointer: Readonly<{ x: number; y: number }>,
    hitElement: NonDeletedExcalidrawElement | null,
  ): ExcalidrawElement | undefined => {
    // Reversing so we traverse the elements in decreasing order
    // of z-index
    const elements = this.scene.getNonDeletedElements().slice().reverse();
    let hitElementIndex = Infinity;

    return elements.find((element, index) => {
      if (hitElement && element.id === hitElement.id) {
        hitElementIndex = index;
      }
      return (
        element.link &&
        index <= hitElementIndex &&
        isPointHittingLinkIcon(
          element,
          this.state,
          [scenePointer.x, scenePointer.y],
          this.device.isMobile,
        )
      );
    });
  };

  private redirectToLink = (
    event: React.PointerEvent<HTMLCanvasElement>,
    isTouchScreen: boolean,
  ) => {
    const draggedDistance = distance2d(
      this.lastPointerDown!.clientX,
      this.lastPointerDown!.clientY,
      this.lastPointerUp!.clientX,
      this.lastPointerUp!.clientY,
    );
    if (
      !this.hitLinkElement ||
      // For touch screen allow dragging threshold else strict check
      (isTouchScreen && draggedDistance > DRAGGING_THRESHOLD) ||
      (!isTouchScreen && draggedDistance !== 0)
    ) {
      return;
    }
    const lastPointerDownCoords = viewportCoordsToSceneCoords(
      this.lastPointerDown!,
      this.state,
    );
    const lastPointerDownHittingLinkIcon = isPointHittingLinkIcon(
      this.hitLinkElement,
      this.state,
      [lastPointerDownCoords.x, lastPointerDownCoords.y],
      this.device.isMobile,
    );
    const lastPointerUpCoords = viewportCoordsToSceneCoords(
      this.lastPointerUp!,
      this.state,
    );
    const lastPointerUpHittingLinkIcon = isPointHittingLinkIcon(
      this.hitLinkElement,
      this.state,
      [lastPointerUpCoords.x, lastPointerUpCoords.y],
      this.device.isMobile,
    );
    if (lastPointerDownHittingLinkIcon && lastPointerUpHittingLinkIcon) {
      let url = this.hitLinkElement.link;
      if (url) {
        url = normalizeLink(url);
        let customEvent;
        if (this.props.onLinkOpen) {
          customEvent = wrapEvent(EVENT.EXCALIDRAW_LINK, event.nativeEvent);
          this.props.onLinkOpen(
            {
              ...this.hitLinkElement,
              link: url,
            },
            customEvent,
          );
        }
        if (!customEvent?.defaultPrevented) {
          const target = isLocalLink(url) ? "_self" : "_blank";
          const newWindow = window.open(undefined, target);
          // https://mathiasbynens.github.io/rel-noopener/
          if (newWindow) {
            newWindow.opener = null;
            newWindow.location = url;
          }
        }
      }
    }
  };

  private getTopLayerFrameAtSceneCoords = (sceneCoords: {
    x: number;
    y: number;
  }) => {
    const frames = this.scene
      .getNonDeletedFrames()
      .filter((frame) =>
        isCursorInFrame(sceneCoords, frame as ExcalidrawFrameElement),
      );

    return frames.length ? frames[frames.length - 1] : null;
  };

  private handleCanvasPointerMove = (
    event: React.PointerEvent<HTMLCanvasElement>,
  ) => {
    this.savePointer(event.clientX, event.clientY, this.state.cursorButton);

    if (gesture.pointers.has(event.pointerId)) {
      gesture.pointers.set(event.pointerId, {
        x: event.clientX,
        y: event.clientY,
      });
    }

    const initialScale = gesture.initialScale;
    if (
      gesture.pointers.size === 2 &&
      gesture.lastCenter &&
      initialScale &&
      gesture.initialDistance
    ) {
      const center = getCenter(gesture.pointers);
      const deltaX = center.x - gesture.lastCenter.x;
      const deltaY = center.y - gesture.lastCenter.y;
      gesture.lastCenter = center;

      const distance = getDistance(Array.from(gesture.pointers.values()));
      const scaleFactor =
        this.state.activeTool.type === "freedraw" && this.state.penMode
          ? 1
          : distance / gesture.initialDistance;

      const nextZoom = scaleFactor
        ? getNormalizedZoom(initialScale * scaleFactor)
        : this.state.zoom.value;

      this.setState((state) => {
        const zoomState = getStateForZoom(
          {
            viewportX: center.x,
            viewportY: center.y,
            nextZoom,
          },
          state,
        );

        this.translateCanvas({
          zoom: zoomState.zoom,
          scrollX: zoomState.scrollX + deltaX / nextZoom,
          scrollY: zoomState.scrollY + deltaY / nextZoom,
          shouldCacheIgnoreZoom: true,
        });
      });
      this.resetShouldCacheIgnoreZoomDebounced();
    } else {
      gesture.lastCenter =
        gesture.initialDistance =
        gesture.initialScale =
          null;
    }

    if (
      isHoldingSpace ||
      isPanning ||
      isDraggingScrollBar ||
      isHandToolActive(this.state)
    ) {
      return;
    }

    const isPointerOverScrollBars = isOverScrollBars(
      currentScrollBars,
      event.clientX - this.state.offsetLeft,
      event.clientY - this.state.offsetTop,
    );
    const isOverScrollBar = isPointerOverScrollBars.isOverEither;
    if (!this.state.draggingElement && !this.state.multiElement) {
      if (isOverScrollBar) {
        resetCursor(this.canvas);
      } else {
        setCursorForShape(this.canvas, this.state);
      }
    }

    const scenePointer = viewportCoordsToSceneCoords(event, this.state);
    const { x: scenePointerX, y: scenePointerY } = scenePointer;

    if (
      this.state.editingLinearElement &&
      !this.state.editingLinearElement.isDragging
    ) {
      const editingLinearElement = LinearElementEditor.handlePointerMove(
        event,
        scenePointerX,
        scenePointerY,
        this.state,
      );

      if (
        editingLinearElement &&
        editingLinearElement !== this.state.editingLinearElement
      ) {
        // Since we are reading from previous state which is not possible with
        // automatic batching in React 18 hence using flush sync to synchronously
        // update the state. Check https://github.com/excalidraw/excalidraw/pull/5508 for more details.
        flushSync(() => {
          this.setState({
            editingLinearElement,
          });
        });
      }
      if (editingLinearElement?.lastUncommittedPoint != null) {
        this.maybeSuggestBindingAtCursor(scenePointer);
      } else {
        // causes stack overflow if not sync
        flushSync(() => {
          this.setState({ suggestedBindings: [] });
        });
      }
    }

    if (isBindingElementType(this.state.activeTool.type)) {
      // Hovering with a selected tool or creating new linear element via click
      // and point
      const { draggingElement } = this.state;
      if (isBindingElement(draggingElement, false)) {
        this.maybeSuggestBindingsForLinearElementAtCoords(
          draggingElement,
          [scenePointer],
          this.state.startBoundElement,
        );
      } else {
        this.maybeSuggestBindingAtCursor(scenePointer);
      }
    }

    if (this.state.multiElement) {
      const { multiElement } = this.state;
      const { x: rx, y: ry } = multiElement;

      const { points, lastCommittedPoint } = multiElement;
      const lastPoint = points[points.length - 1];

      setCursorForShape(this.canvas, this.state);

      if (lastPoint === lastCommittedPoint) {
        // if we haven't yet created a temp point and we're beyond commit-zone
        // threshold, add a point
        if (
          distance2d(
            scenePointerX - rx,
            scenePointerY - ry,
            lastPoint[0],
            lastPoint[1],
          ) >= LINE_CONFIRM_THRESHOLD
        ) {
          mutateElement(multiElement, {
            points: [...points, [scenePointerX - rx, scenePointerY - ry]],
          });
        } else {
          setCursor(this.canvas, CURSOR_TYPE.POINTER);
          // in this branch, we're inside the commit zone, and no uncommitted
          // point exists. Thus do nothing (don't add/remove points).
        }
      } else if (
        points.length > 2 &&
        lastCommittedPoint &&
        distance2d(
          scenePointerX - rx,
          scenePointerY - ry,
          lastCommittedPoint[0],
          lastCommittedPoint[1],
        ) < LINE_CONFIRM_THRESHOLD
      ) {
        setCursor(this.canvas, CURSOR_TYPE.POINTER);
        mutateElement(multiElement, {
          points: points.slice(0, -1),
        });
      } else {
        const [gridX, gridY] = getGridPoint(
          scenePointerX,
          scenePointerY,
          this.state.gridSize,
        );

        const [lastCommittedX, lastCommittedY] =
          multiElement?.lastCommittedPoint ?? [0, 0];

        let dxFromLastCommitted = gridX - rx - lastCommittedX;
        let dyFromLastCommitted = gridY - ry - lastCommittedY;

        if (shouldRotateWithDiscreteAngle(event)) {
          ({ width: dxFromLastCommitted, height: dyFromLastCommitted } =
            getLockedLinearCursorAlignSize(
              // actual coordinate of the last committed point
              lastCommittedX + rx,
              lastCommittedY + ry,
              // cursor-grid coordinate
              gridX,
              gridY,
            ));
        }

        if (isPathALoop(points, this.state.zoom.value)) {
          setCursor(this.canvas, CURSOR_TYPE.POINTER);
        }
        // update last uncommitted point
        mutateElement(multiElement, {
          points: [
            ...points.slice(0, -1),
            [
              lastCommittedX + dxFromLastCommitted,
              lastCommittedY + dyFromLastCommitted,
            ],
          ],
        });
      }

      return;
    }

    const hasDeselectedButton = Boolean(event.buttons);
    if (
      hasDeselectedButton ||
      (this.state.activeTool.type !== "selection" &&
        this.state.activeTool.type !== "text" &&
        this.state.activeTool.type !== "eraser")
    ) {
      return;
    }

    const elements = this.scene.getNonDeletedElements();

    const selectedElements = getSelectedElements(elements, this.state);
    if (
      selectedElements.length === 1 &&
      !isOverScrollBar &&
      !this.state.editingLinearElement
    ) {
      const elementWithTransformHandleType = getElementWithTransformHandleType(
        elements,
        this.state,
        scenePointerX,
        scenePointerY,
        this.state.zoom,
        event.pointerType,
      );
      if (
        elementWithTransformHandleType &&
        elementWithTransformHandleType.transformHandleType
      ) {
        setCursor(
          this.canvas,
          getCursorForResizingElement(elementWithTransformHandleType),
        );
        return;
      }
    } else if (selectedElements.length > 1 && !isOverScrollBar) {
      const transformHandleType = getTransformHandleTypeFromCoords(
        getCommonBounds(selectedElements),
        scenePointerX,
        scenePointerY,
        this.state.zoom,
        event.pointerType,
      );
      if (transformHandleType) {
        setCursor(
          this.canvas,
          getCursorForResizingElement({
            transformHandleType,
          }),
        );
        return;
      }
    }

    const hitElement = this.getElementAtPosition(
      scenePointer.x,
      scenePointer.y,
    );
    this.hitLinkElement = this.getElementLinkAtPosition(
      scenePointer,
      hitElement,
    );
    if (isEraserActive(this.state)) {
      return;
    }
    if (
      this.hitLinkElement &&
      !this.state.selectedElementIds[this.hitLinkElement.id]
    ) {
      setCursor(this.canvas, CURSOR_TYPE.POINTER);
      showHyperlinkTooltip(this.hitLinkElement, this.state);
    } else {
      hideHyperlinkToolip();
      if (
        hitElement &&
        hitElement.link &&
        this.state.selectedElementIds[hitElement.id] &&
        !this.state.contextMenu &&
        !this.state.showHyperlinkPopup
      ) {
        this.setState({ showHyperlinkPopup: "info" });
      } else if (this.state.activeTool.type === "text") {
        setCursor(
          this.canvas,
          isTextElement(hitElement) ? CURSOR_TYPE.TEXT : CURSOR_TYPE.CROSSHAIR,
        );
      } else if (this.state.viewModeEnabled) {
        setCursor(this.canvas, CURSOR_TYPE.GRAB);
      } else if (isOverScrollBar) {
        setCursor(this.canvas, CURSOR_TYPE.AUTO);
      } else if (this.state.selectedLinearElement) {
        this.handleHoverSelectedLinearElement(
          this.state.selectedLinearElement,
          scenePointerX,
          scenePointerY,
        );
      } else if (
        // if using cmd/ctrl, we're not dragging
        !event[KEYS.CTRL_OR_CMD]
      ) {
        if (
          (hitElement ||
            this.isHittingCommonBoundingBoxOfSelectedElements(
              scenePointer,
              selectedElements,
            )) &&
          !hitElement?.locked
        ) {
          setCursor(this.canvas, CURSOR_TYPE.MOVE);
        }
      } else {
        setCursor(this.canvas, CURSOR_TYPE.AUTO);
      }
    }
  };

  private handleEraser = (
    event: PointerEvent,
    pointerDownState: PointerDownState,
    scenePointer: { x: number; y: number },
  ) => {
    const updateElementIds = (elements: ExcalidrawElement[]) => {
      elements.forEach((element) => {
        if (element.locked) {
          return;
        }

        idsToUpdate.push(element.id);
        if (event.altKey) {
          if (
            pointerDownState.elementIdsToErase[element.id] &&
            pointerDownState.elementIdsToErase[element.id].erase
          ) {
            pointerDownState.elementIdsToErase[element.id].erase = false;
          }
        } else if (!pointerDownState.elementIdsToErase[element.id]) {
          pointerDownState.elementIdsToErase[element.id] = {
            erase: true,
            opacity: element.opacity,
          };
        }
      });
    };

    const idsToUpdate: Array<string> = [];

    const distance = distance2d(
      pointerDownState.lastCoords.x,
      pointerDownState.lastCoords.y,
      scenePointer.x,
      scenePointer.y,
    );
    const threshold = 10 / this.state.zoom.value;
    const point = { ...pointerDownState.lastCoords };
    let samplingInterval = 0;
    while (samplingInterval <= distance) {
      const hitElements = this.getElementsAtPosition(point.x, point.y);
      updateElementIds(hitElements);

      // Exit since we reached current point
      if (samplingInterval === distance) {
        break;
      }

      // Calculate next point in the line at a distance of sampling interval
      samplingInterval = Math.min(samplingInterval + threshold, distance);

      const distanceRatio = samplingInterval / distance;
      const nextX =
        (1 - distanceRatio) * point.x + distanceRatio * scenePointer.x;
      const nextY =
        (1 - distanceRatio) * point.y + distanceRatio * scenePointer.y;
      point.x = nextX;
      point.y = nextY;
    }

    const elements = this.scene.getElementsIncludingDeleted().map((ele) => {
      const id =
        isBoundToContainer(ele) && idsToUpdate.includes(ele.containerId)
          ? ele.containerId
          : ele.id;
      if (idsToUpdate.includes(id)) {
        if (event.altKey) {
          if (
            pointerDownState.elementIdsToErase[id] &&
            pointerDownState.elementIdsToErase[id].erase === false
          ) {
            return newElementWith(ele, {
              opacity: pointerDownState.elementIdsToErase[id].opacity,
            });
          }
        } else {
          return newElementWith(ele, {
            opacity: ELEMENT_READY_TO_ERASE_OPACITY,
          });
        }
      }
      return ele;
    });

    this.scene.replaceAllElements(elements);

    pointerDownState.lastCoords.x = scenePointer.x;
    pointerDownState.lastCoords.y = scenePointer.y;
  };
  // set touch moving for mobile context menu
  private handleTouchMove = (event: React.TouchEvent<HTMLCanvasElement>) => {
    invalidateContextMenu = true;
  };

  handleHoverSelectedLinearElement(
    linearElementEditor: LinearElementEditor,
    scenePointerX: number,
    scenePointerY: number,
  ) {
    const element = LinearElementEditor.getElement(
      linearElementEditor.elementId,
    );

    const boundTextElement = getBoundTextElement(element);

    if (!element) {
      return;
    }
    if (this.state.selectedLinearElement) {
      let hoverPointIndex = -1;
      let segmentMidPointHoveredCoords = null;
      if (
        isHittingElementNotConsideringBoundingBox(
          element,
          this.state,
          this.frameNameBoundsCache,
          [scenePointerX, scenePointerY],
        )
      ) {
        hoverPointIndex = LinearElementEditor.getPointIndexUnderCursor(
          element,
          this.state.zoom,
          scenePointerX,
          scenePointerY,
        );
        segmentMidPointHoveredCoords =
          LinearElementEditor.getSegmentMidpointHitCoords(
            linearElementEditor,
            { x: scenePointerX, y: scenePointerY },
            this.state,
          );

        if (hoverPointIndex >= 0 || segmentMidPointHoveredCoords) {
          setCursor(this.canvas, CURSOR_TYPE.POINTER);
        } else {
          setCursor(this.canvas, CURSOR_TYPE.MOVE);
        }
      } else if (
        shouldShowBoundingBox([element], this.state) &&
        isHittingElementBoundingBoxWithoutHittingElement(
          element,
          this.state,
          this.frameNameBoundsCache,
          scenePointerX,
          scenePointerY,
        )
      ) {
        setCursor(this.canvas, CURSOR_TYPE.MOVE);
      } else if (
        boundTextElement &&
        hitTest(
          boundTextElement,
          this.state,
          this.frameNameBoundsCache,
          scenePointerX,
          scenePointerY,
        )
      ) {
        setCursor(this.canvas, CURSOR_TYPE.MOVE);
      }

      if (
        this.state.selectedLinearElement.hoverPointIndex !== hoverPointIndex
      ) {
        this.setState({
          selectedLinearElement: {
            ...this.state.selectedLinearElement,
            hoverPointIndex,
          },
        });
      }

      if (
        !LinearElementEditor.arePointsEqual(
          this.state.selectedLinearElement.segmentMidPointHoveredCoords,
          segmentMidPointHoveredCoords,
        )
      ) {
        this.setState({
          selectedLinearElement: {
            ...this.state.selectedLinearElement,
            segmentMidPointHoveredCoords,
          },
        });
      }
    } else {
      setCursor(this.canvas, CURSOR_TYPE.AUTO);
    }
  }
  private handleCanvasPointerDown = (
    event: React.PointerEvent<HTMLElement>,
  ) => {
    // since contextMenu options are potentially evaluated on each render,
    // and an contextMenu action may depend on selection state, we must
    // close the contextMenu before we update the selection on pointerDown
    // (e.g. resetting selection)
    if (this.state.contextMenu) {
      this.setState({ contextMenu: null });
    }

    this.updateGestureOnPointerDown(event);

    // if dragging element is freedraw and another pointerdown event occurs
    // a second finger is on the screen
    // discard the freedraw element if it is very short because it is likely
    // just a spike, otherwise finalize the freedraw element when the second
    // finger is lifted
    if (
      event.pointerType === "touch" &&
      this.state.draggingElement &&
      this.state.draggingElement.type === "freedraw"
    ) {
      const element = this.state.draggingElement as ExcalidrawFreeDrawElement;
      this.updateScene({
        ...(element.points.length < 10
          ? {
              elements: this.scene
                .getElementsIncludingDeleted()
                .filter((el) => el.id !== element.id),
            }
          : {}),
        appState: {
          draggingElement: null,
          editingElement: null,
          startBoundElement: null,
          suggestedBindings: [],
          selectedElementIds: Object.keys(this.state.selectedElementIds)
            .filter((key) => key !== element.id)
            .reduce((obj: { [id: string]: boolean }, key) => {
              obj[key] = this.state.selectedElementIds[key];
              return obj;
            }, {}),
        },
      });
      return;
    }

    // remove any active selection when we start to interact with canvas
    // (mainly, we care about removing selection outside the component which
    //  would prevent our copy handling otherwise)
    const selection = document.getSelection();
    if (selection?.anchorNode) {
      selection.removeAllRanges();
    }
    this.maybeOpenContextMenuAfterPointerDownOnTouchDevices(event);
    this.maybeCleanupAfterMissingPointerUp(event);

    //fires only once, if pen is detected, penMode is enabled
    //the user can disable this by toggling the penMode button
    if (!this.state.penDetected && event.pointerType === "pen") {
      this.setState((prevState) => {
        return {
          penMode: true,
          penDetected: true,
        };
      });
    }

    if (
      !this.device.isTouchScreen &&
      ["pen", "touch"].includes(event.pointerType)
    ) {
      this.device = updateObject(this.device, { isTouchScreen: true });
    }

    if (isPanning) {
      return;
    }

    this.lastPointerDown = event;
    this.setState({
      lastPointerDownWith: event.pointerType,
      cursorButton: "down",
    });
    this.savePointer(event.clientX, event.clientY, "down");

    if (this.handleCanvasPanUsingWheelOrSpaceDrag(event)) {
      return;
    }

    // only handle left mouse button or touch
    if (
      event.button !== POINTER_BUTTON.MAIN &&
      event.button !== POINTER_BUTTON.TOUCH
    ) {
      return;
    }

    // don't select while panning
    if (gesture.pointers.size > 1) {
      return;
    }

    // State for the duration of a pointer interaction, which starts with a
    // pointerDown event, ends with a pointerUp event (or another pointerDown)
    const pointerDownState = this.initialPointerDownState(event);

    this.setState({
      selectedElementsAreBeingDragged: false,
    });

    if (this.handleDraggingScrollBar(event, pointerDownState)) {
      return;
    }

    this.clearSelectionIfNotUsingSelection();
    this.updateBindingEnabledOnPointerMove(event);

    if (this.handleSelectionOnPointerDown(event, pointerDownState)) {
      return;
    }

    const allowOnPointerDown =
      !this.state.penMode ||
      event.pointerType !== "touch" ||
      this.state.activeTool.type === "selection" ||
      this.state.activeTool.type === "text" ||
      this.state.activeTool.type === "image";

    if (!allowOnPointerDown) {
      return;
    }

    if (this.state.activeTool.type === "text") {
      this.handleTextOnPointerDown(event, pointerDownState);
      return;
    } else if (
      this.state.activeTool.type === "arrow" ||
      this.state.activeTool.type === "line"
    ) {
      this.handleLinearElementOnPointerDown(
        event,
        this.state.activeTool.type,
        pointerDownState,
      );
    } else if (this.state.activeTool.type === "image") {
      // reset image preview on pointerdown
      setCursor(this.canvas, CURSOR_TYPE.CROSSHAIR);

      // retrieve the latest element as the state may be stale
      const pendingImageElement =
        this.state.pendingImageElementId &&
        this.scene.getElement(this.state.pendingImageElementId);

      if (!pendingImageElement) {
        return;
      }

      this.setState({
        draggingElement: pendingImageElement,
        editingElement: pendingImageElement,
        pendingImageElementId: null,
        multiElement: null,
      });

      const { x, y } = viewportCoordsToSceneCoords(event, this.state);
      mutateElement(pendingImageElement, {
        x,
        y,
      });
    } else if (this.state.activeTool.type === "freedraw") {
      this.handleFreeDrawElementOnPointerDown(
        event,
        this.state.activeTool.type,
        pointerDownState,
      );
    } else if (this.state.activeTool.type === "custom") {
      setCursor(this.canvas, CURSOR_TYPE.AUTO);
    } else if (this.state.activeTool.type === "frame") {
      this.createFrameElementOnPointerDown(pointerDownState);
    } else if (
      this.state.activeTool.type !== "eraser" &&
      this.state.activeTool.type !== "hand"
    ) {
      this.createGenericElementOnPointerDown(
        this.state.activeTool.type,
        pointerDownState,
      );
    }

    this.props?.onPointerDown?.(this.state.activeTool, pointerDownState);

    const onPointerMove =
      this.onPointerMoveFromPointerDownHandler(pointerDownState);

    const onPointerUp =
      this.onPointerUpFromPointerDownHandler(pointerDownState);

    const onKeyDown = this.onKeyDownFromPointerDownHandler(pointerDownState);
    const onKeyUp = this.onKeyUpFromPointerDownHandler(pointerDownState);

    lastPointerUp = onPointerUp;

    if (!this.state.viewModeEnabled) {
      window.addEventListener(EVENT.POINTER_MOVE, onPointerMove);
      window.addEventListener(EVENT.POINTER_UP, onPointerUp);
      window.addEventListener(EVENT.KEYDOWN, onKeyDown);
      window.addEventListener(EVENT.KEYUP, onKeyUp);
      pointerDownState.eventListeners.onMove = onPointerMove;
      pointerDownState.eventListeners.onUp = onPointerUp;
      pointerDownState.eventListeners.onKeyUp = onKeyUp;
      pointerDownState.eventListeners.onKeyDown = onKeyDown;
    }
  };

  private handleCanvasPointerUp = (
    event: React.PointerEvent<HTMLCanvasElement>,
  ) => {
    this.lastPointerUp = event;

    if (this.device.isTouchScreen) {
      const scenePointer = viewportCoordsToSceneCoords(
        { clientX: event.clientX, clientY: event.clientY },
        this.state,
      );
      const hitElement = this.getElementAtPosition(
        scenePointer.x,
        scenePointer.y,
      );
      this.hitLinkElement = this.getElementLinkAtPosition(
        scenePointer,
        hitElement,
      );
    }
    if (
      this.hitLinkElement &&
      !this.state.selectedElementIds[this.hitLinkElement.id]
    ) {
      this.redirectToLink(event, this.device.isTouchScreen);
    }

    this.removePointer(event);
  };

  private maybeOpenContextMenuAfterPointerDownOnTouchDevices = (
    event: React.PointerEvent<HTMLElement>,
  ): void => {
    // deal with opening context menu on touch devices
    if (event.pointerType === "touch") {
      invalidateContextMenu = false;

      if (touchTimeout) {
        // If there's already a touchTimeout, this means that there's another
        // touch down and we are doing another touch, so we shouldn't open the
        // context menu.
        invalidateContextMenu = true;
      } else {
        // open the context menu with the first touch's clientX and clientY
        // if the touch is not moving
        touchTimeout = window.setTimeout(() => {
          touchTimeout = 0;
          if (!invalidateContextMenu) {
            this.handleCanvasContextMenu(event);
          }
        }, TOUCH_CTX_MENU_TIMEOUT);
      }
    }
  };

  private resetContextMenuTimer = () => {
    clearTimeout(touchTimeout);
    touchTimeout = 0;
    invalidateContextMenu = false;
  };

  private maybeCleanupAfterMissingPointerUp(
    event: React.PointerEvent<HTMLElement>,
  ): void {
    if (lastPointerUp !== null) {
      // Unfortunately, sometimes we don't get a pointerup after a pointerdown,
      // this can happen when a contextual menu or alert is triggered. In order to avoid
      // being in a weird state, we clean up on the next pointerdown
      lastPointerUp(event);
    }
  }

  // Returns whether the event is a panning
  private handleCanvasPanUsingWheelOrSpaceDrag = (
    event: React.PointerEvent<HTMLElement>,
  ): boolean => {
    if (
      !(
        gesture.pointers.size <= 1 &&
        (event.button === POINTER_BUTTON.WHEEL ||
          (event.button === POINTER_BUTTON.MAIN && isHoldingSpace) ||
          isHandToolActive(this.state) ||
          this.state.viewModeEnabled)
      ) ||
      isTextElement(this.state.editingElement)
    ) {
      return false;
    }
    isPanning = true;
    event.preventDefault();

    let nextPastePrevented = false;
    const isLinux = /Linux/.test(window.navigator.platform);

    setCursor(this.canvas, CURSOR_TYPE.GRABBING);
    let { clientX: lastX, clientY: lastY } = event;
    const onPointerMove = withBatchedUpdatesThrottled((event: PointerEvent) => {
      const deltaX = lastX - event.clientX;
      const deltaY = lastY - event.clientY;
      lastX = event.clientX;
      lastY = event.clientY;

      /*
       * Prevent paste event if we move while middle clicking on Linux.
       * See issue #1383.
       */
      if (
        isLinux &&
        !nextPastePrevented &&
        (Math.abs(deltaX) > 1 || Math.abs(deltaY) > 1)
      ) {
        nextPastePrevented = true;

        /* Prevent the next paste event */
        const preventNextPaste = (event: ClipboardEvent) => {
          document.body.removeEventListener(EVENT.PASTE, preventNextPaste);
          event.stopPropagation();
        };

        /*
         * Reenable next paste in case of disabled middle click paste for
         * any reason:
         * - right click paste
         * - empty clipboard
         */
        const enableNextPaste = () => {
          setTimeout(() => {
            document.body.removeEventListener(EVENT.PASTE, preventNextPaste);
            window.removeEventListener(EVENT.POINTER_UP, enableNextPaste);
          }, 100);
        };

        document.body.addEventListener(EVENT.PASTE, preventNextPaste);
        window.addEventListener(EVENT.POINTER_UP, enableNextPaste);
      }

      this.translateCanvas({
        scrollX: this.state.scrollX - deltaX / this.state.zoom.value,
        scrollY: this.state.scrollY - deltaY / this.state.zoom.value,
      });
    });
    const teardown = withBatchedUpdates(
      (lastPointerUp = () => {
        lastPointerUp = null;
        isPanning = false;
        if (!isHoldingSpace) {
          if (this.state.viewModeEnabled) {
            setCursor(this.canvas, CURSOR_TYPE.GRAB);
          } else {
            setCursorForShape(this.canvas, this.state);
          }
        }
        this.setState({
          cursorButton: "up",
        });
        this.savePointer(event.clientX, event.clientY, "up");
        window.removeEventListener(EVENT.POINTER_MOVE, onPointerMove);
        window.removeEventListener(EVENT.POINTER_UP, teardown);
        window.removeEventListener(EVENT.BLUR, teardown);
        onPointerMove.flush();
      }),
    );
    window.addEventListener(EVENT.BLUR, teardown);
    window.addEventListener(EVENT.POINTER_MOVE, onPointerMove, {
      passive: true,
    });
    window.addEventListener(EVENT.POINTER_UP, teardown);
    return true;
  };

  private updateGestureOnPointerDown(
    event: React.PointerEvent<HTMLElement>,
  ): void {
    gesture.pointers.set(event.pointerId, {
      x: event.clientX,
      y: event.clientY,
    });

    if (gesture.pointers.size === 2) {
      gesture.lastCenter = getCenter(gesture.pointers);
      gesture.initialScale = this.state.zoom.value;
      gesture.initialDistance = getDistance(
        Array.from(gesture.pointers.values()),
      );
    }
  }

  private initialPointerDownState(
    event: React.PointerEvent<HTMLElement>,
  ): PointerDownState {
    const origin = viewportCoordsToSceneCoords(event, this.state);
    const selectedElements = getSelectedElements(
      this.scene.getNonDeletedElements(),
      this.state,
    );
    const [minX, minY, maxX, maxY] = getCommonBounds(selectedElements);

    return {
      origin,
      withCmdOrCtrl: event[KEYS.CTRL_OR_CMD],
      originInGrid: tupleToCoors(
        getGridPoint(origin.x, origin.y, this.state.gridSize),
      ),
      scrollbars: isOverScrollBars(
        currentScrollBars,
        event.clientX - this.state.offsetLeft,
        event.clientY - this.state.offsetTop,
      ),
      // we need to duplicate because we'll be updating this state
      lastCoords: { ...origin },
      originalElements: this.scene
        .getNonDeletedElements()
        .reduce((acc, element) => {
          acc.set(element.id, deepCopyElement(element));
          return acc;
        }, new Map() as PointerDownState["originalElements"]),
      resize: {
        handleType: false,
        isResizing: false,
        offset: { x: 0, y: 0 },
        arrowDirection: "origin",
        center: { x: (maxX + minX) / 2, y: (maxY + minY) / 2 },
      },
      hit: {
        element: null,
        allHitElements: [],
        wasAddedToSelection: false,
        hasBeenDuplicated: false,
        hasHitCommonBoundingBoxOfSelectedElements:
          this.isHittingCommonBoundingBoxOfSelectedElements(
            origin,
            selectedElements,
          ),
      },
      drag: {
        hasOccurred: false,
        offset: null,
      },
      eventListeners: {
        onMove: null,
        onUp: null,
        onKeyUp: null,
        onKeyDown: null,
      },
      boxSelection: {
        hasOccurred: false,
      },
      elementIdsToErase: {},
    };
  }

  // Returns whether the event is a dragging a scrollbar
  private handleDraggingScrollBar(
    event: React.PointerEvent<HTMLElement>,
    pointerDownState: PointerDownState,
  ): boolean {
    if (
      !(pointerDownState.scrollbars.isOverEither && !this.state.multiElement)
    ) {
      return false;
    }
    isDraggingScrollBar = true;
    pointerDownState.lastCoords.x = event.clientX;
    pointerDownState.lastCoords.y = event.clientY;
    const onPointerMove = withBatchedUpdatesThrottled((event: PointerEvent) => {
      const target = event.target;
      if (!(target instanceof HTMLElement)) {
        return;
      }

      this.handlePointerMoveOverScrollbars(event, pointerDownState);
    });

    const onPointerUp = withBatchedUpdates(() => {
      isDraggingScrollBar = false;
      setCursorForShape(this.canvas, this.state);
      lastPointerUp = null;
      this.setState({
        cursorButton: "up",
      });
      this.savePointer(event.clientX, event.clientY, "up");
      window.removeEventListener(EVENT.POINTER_MOVE, onPointerMove);
      window.removeEventListener(EVENT.POINTER_UP, onPointerUp);
      onPointerMove.flush();
    });

    lastPointerUp = onPointerUp;

    window.addEventListener(EVENT.POINTER_MOVE, onPointerMove);
    window.addEventListener(EVENT.POINTER_UP, onPointerUp);
    return true;
  }

  private clearSelectionIfNotUsingSelection = (): void => {
    if (this.state.activeTool.type !== "selection") {
      this.setState({
        selectedElementIds: {},
        selectedGroupIds: {},
        editingGroupId: null,
      });
    }
  };

  /**
   * @returns whether the pointer event has been completely handled
   */
  private handleSelectionOnPointerDown = (
    event: React.PointerEvent<HTMLElement>,
    pointerDownState: PointerDownState,
  ): boolean => {
    if (this.state.activeTool.type === "selection") {
      const elements = this.scene.getNonDeletedElements();
      const selectedElements = getSelectedElements(elements, this.state);
      if (selectedElements.length === 1 && !this.state.editingLinearElement) {
        const elementWithTransformHandleType =
          getElementWithTransformHandleType(
            elements,
            this.state,
            pointerDownState.origin.x,
            pointerDownState.origin.y,
            this.state.zoom,
            event.pointerType,
          );
        if (elementWithTransformHandleType != null) {
          this.setState({
            resizingElement: elementWithTransformHandleType.element,
          });
          pointerDownState.resize.handleType =
            elementWithTransformHandleType.transformHandleType;
        }
      } else if (selectedElements.length > 1) {
        pointerDownState.resize.handleType = getTransformHandleTypeFromCoords(
          getCommonBounds(selectedElements),
          pointerDownState.origin.x,
          pointerDownState.origin.y,
          this.state.zoom,
          event.pointerType,
        );
      }
      if (pointerDownState.resize.handleType) {
        pointerDownState.resize.isResizing = true;
        pointerDownState.resize.offset = tupleToCoors(
          getResizeOffsetXY(
            pointerDownState.resize.handleType,
            selectedElements,
            pointerDownState.origin.x,
            pointerDownState.origin.y,
          ),
        );
        if (
          selectedElements.length === 1 &&
          isLinearElement(selectedElements[0]) &&
          selectedElements[0].points.length === 2
        ) {
          pointerDownState.resize.arrowDirection = getResizeArrowDirection(
            pointerDownState.resize.handleType,
            selectedElements[0],
          );
        }
      } else {
        if (this.state.selectedLinearElement) {
          const linearElementEditor =
            this.state.editingLinearElement || this.state.selectedLinearElement;
          const ret = LinearElementEditor.handlePointerDown(
            event,
            this.state,
            this.history,
            pointerDownState.origin,
            linearElementEditor,
          );
          if (ret.hitElement) {
            pointerDownState.hit.element = ret.hitElement;
          }
          if (ret.linearElementEditor) {
            this.setState({ selectedLinearElement: ret.linearElementEditor });

            if (this.state.editingLinearElement) {
              this.setState({ editingLinearElement: ret.linearElementEditor });
            }
          }
          if (ret.didAddPoint) {
            return true;
          }
        }
        // hitElement may already be set above, so check first
        pointerDownState.hit.element =
          pointerDownState.hit.element ??
          this.getElementAtPosition(
            pointerDownState.origin.x,
            pointerDownState.origin.y,
          );

        if (pointerDownState.hit.element) {
          // Early return if pointer is hitting link icon
          const hitLinkElement = this.getElementLinkAtPosition(
            {
              x: pointerDownState.origin.x,
              y: pointerDownState.origin.y,
            },
            pointerDownState.hit.element,
          );
          if (hitLinkElement) {
            return false;
          }
        }

        // For overlapped elements one position may hit
        // multiple elements
        pointerDownState.hit.allHitElements = this.getElementsAtPosition(
          pointerDownState.origin.x,
          pointerDownState.origin.y,
        );

        const hitElement = pointerDownState.hit.element;
        const someHitElementIsSelected =
          pointerDownState.hit.allHitElements.some((element) =>
            this.isASelectedElement(element),
          );
        if (
          (hitElement === null || !someHitElementIsSelected) &&
          !event.shiftKey &&
          !pointerDownState.hit.hasHitCommonBoundingBoxOfSelectedElements
        ) {
          this.clearSelection(hitElement);
        }

        if (this.state.editingLinearElement) {
          this.setState({
            selectedElementIds: {
              [this.state.editingLinearElement.elementId]: true,
            },
          });
          // If we click on something
        } else if (hitElement != null) {
          // on CMD/CTRL, drill down to hit element regardless of groups etc.
          if (event[KEYS.CTRL_OR_CMD]) {
            if (!this.state.selectedElementIds[hitElement.id]) {
              pointerDownState.hit.wasAddedToSelection = true;
            }
            this.setState((prevState) => ({
              ...editGroupForSelectedElement(prevState, hitElement),
              previousSelectedElementIds: this.state.selectedElementIds,
            }));
            // mark as not completely handled so as to allow dragging etc.
            return false;
          }

          // deselect if item is selected
          // if shift is not clicked, this will always return true
          // otherwise, it will trigger selection based on current
          // state of the box
          if (!this.state.selectedElementIds[hitElement.id]) {
            // if we are currently editing a group, exiting editing mode and deselect the group.
            if (
              this.state.editingGroupId &&
              !isElementInGroup(hitElement, this.state.editingGroupId)
            ) {
              this.setState({
                selectedElementIds: {},
                selectedGroupIds: {},
                editingGroupId: null,
              });
            }

            // Add hit element to selection. At this point if we're not holding
            // SHIFT the previously selected element(s) were deselected above
            // (make sure you use setState updater to use latest state)
            // With shift-selection, we want to make sure that frames and their containing
            // elements are not selected at the same time.
            if (
              !someHitElementIsSelected &&
              !pointerDownState.hit.hasHitCommonBoundingBoxOfSelectedElements
            ) {
              this.setState((prevState) => {
                const nextSelectedElementIds = {
                  ...prevState.selectedElementIds,
                  [hitElement.id]: true,
                };

                const previouslySelectedElements: ExcalidrawElement[] = [];

                Object.keys(prevState.selectedElementIds).forEach((id) => {
                  const element = this.scene.getElement(id);
                  element && previouslySelectedElements.push(element);
                });

                // if hitElement is frame, deselect all of its elements if they are selected
                if (hitElement.type === "frame") {
                  getFrameElements(
                    previouslySelectedElements,
                    hitElement.id,
                  ).forEach((element) => {
                    nextSelectedElementIds[element.id] = false;
                  });
                } else if (hitElement.frameId) {
                  // if hitElement is in a frame and its frame has been selected
                  // disable selection for the given element
                  if (nextSelectedElementIds[hitElement.frameId]) {
                    nextSelectedElementIds[hitElement.id] = false;
                  }
                } else {
                  // hitElement is neither a frame nor an element in a frame
                  // but since hitElement could be in a group with some frames
                  // this means selecting hitElement will have the frames selected as well
                  // because we want to keep the invariant:
                  // - frames and their elements are not selected at the same time
                  // we deselect elements in those frames that were previously selected

                  const groupIds = hitElement.groupIds;
                  const framesInGroups = new Set(
                    groupIds
                      .flatMap((gid) =>
                        getElementsInGroup(
                          this.scene.getNonDeletedElements(),
                          gid,
                        ),
                      )
                      .filter((element) => element.type === "frame")
                      .map((frame) => frame.id),
                  );

                  if (framesInGroups.size > 0) {
                    previouslySelectedElements.forEach((element) => {
                      if (
                        element.frameId &&
                        framesInGroups.has(element.frameId)
                      ) {
                        // deselect element and groups containing the element
                        nextSelectedElementIds[element.id] = false;
                        element.groupIds
                          .flatMap((gid) =>
                            getElementsInGroup(
                              this.scene.getNonDeletedElements(),
                              gid,
                            ),
                          )
                          .forEach(
                            (element) =>
                              (nextSelectedElementIds[element.id] = false),
                          );
                      }
                    });
                  }
                }

                return selectGroupsForSelectedElements(
                  {
                    ...prevState,
                    selectedElementIds: nextSelectedElementIds,
                    showHyperlinkPopup: hitElement.link ? "info" : false,
                  },
                  this.scene.getNonDeletedElements(),
                );
              });
              pointerDownState.hit.wasAddedToSelection = true;
            }
          }
        }

        this.setState({
          previousSelectedElementIds: this.state.selectedElementIds,
        });
      }
    }
    return false;
  };

  private isASelectedElement(hitElement: ExcalidrawElement | null): boolean {
    return hitElement != null && this.state.selectedElementIds[hitElement.id];
  }

  private isHittingCommonBoundingBoxOfSelectedElements(
    point: Readonly<{ x: number; y: number }>,
    selectedElements: readonly ExcalidrawElement[],
  ): boolean {
    if (selectedElements.length < 2) {
      return false;
    }

    // How many pixels off the shape boundary we still consider a hit
    const threshold = 10 / this.state.zoom.value;
    const [x1, y1, x2, y2] = getCommonBounds(selectedElements);
    return (
      point.x > x1 - threshold &&
      point.x < x2 + threshold &&
      point.y > y1 - threshold &&
      point.y < y2 + threshold
    );
  }

  private handleTextOnPointerDown = (
    event: React.PointerEvent<HTMLElement>,
    pointerDownState: PointerDownState,
  ): void => {
    // if we're currently still editing text, clicking outside
    // should only finalize it, not create another (irrespective
    // of state.activeTool.locked)
    if (isTextElement(this.state.editingElement)) {
      return;
    }
    let sceneX = pointerDownState.origin.x;
    let sceneY = pointerDownState.origin.y;

    const element = this.getElementAtPosition(sceneX, sceneY, {
      includeBoundTextElement: true,
    });

    let container = getTextBindableContainerAtPosition(
      this.scene.getNonDeletedElements(),
      this.state,
      sceneX,
      sceneY,
    );

    if (hasBoundTextElement(element)) {
      container = element as ExcalidrawTextContainer;
      sceneX = element.x + element.width / 2;
      sceneY = element.y + element.height / 2;
    }
    this.startTextEditing({
      sceneX,
      sceneY,
      insertAtParentCenter: !event.altKey,
      container,
    });

    resetCursor(this.canvas);
    if (!this.state.activeTool.locked) {
      this.setState({
        activeTool: updateActiveTool(this.state, { type: "selection" }),
      });
    }
  };

  private handleFreeDrawElementOnPointerDown = (
    event: React.PointerEvent<HTMLElement>,
    elementType: ExcalidrawFreeDrawElement["type"],
    pointerDownState: PointerDownState,
  ) => {
    // Begin a mark capture. This does not have to update state yet.
    const [gridX, gridY] = getGridPoint(
      pointerDownState.origin.x,
      pointerDownState.origin.y,
      null,
    );

    const topLayerFrame = this.getTopLayerFrameAtSceneCoords({
      x: gridX,
      y: gridY,
    });

    const element = newFreeDrawElement({
      type: elementType,
      x: gridX,
      y: gridY,
      strokeColor: this.state.currentItemStrokeColor,
      backgroundColor: this.state.currentItemBackgroundColor,
      fillStyle: this.state.currentItemFillStyle,
      strokeWidth: this.state.currentItemStrokeWidth,
      strokeStyle: this.state.currentItemStrokeStyle,
      roughness: this.state.currentItemRoughness,
      opacity: this.state.currentItemOpacity,
      roundness: null,
      simulatePressure: event.pressure === 0.5,
      locked: false,
      frameId: topLayerFrame ? topLayerFrame.id : null,
    });

    this.setState((prevState) => ({
      selectedElementIds: {
        ...prevState.selectedElementIds,
        [element.id]: false,
      },
    }));

    const pressures = element.simulatePressure
      ? element.pressures
      : [...element.pressures, event.pressure];

    mutateElement(element, {
      points: [[0, 0]],
      pressures,
    });

    const boundElement = getHoveredElementForBinding(
      pointerDownState.origin,
      this.scene,
    );
    this.scene.addNewElement(element);
    this.setState({
      draggingElement: element,
      editingElement: element,
      startBoundElement: boundElement,
      suggestedBindings: [],
    });
  };

  private createImageElement = ({
    sceneX,
    sceneY,
  }: {
    sceneX: number;
    sceneY: number;
  }) => {
    const [gridX, gridY] = getGridPoint(sceneX, sceneY, this.state.gridSize);

    const topLayerFrame = this.getTopLayerFrameAtSceneCoords({
      x: gridX,
      y: gridY,
    });

    const element = newImageElement({
      type: "image",
      x: gridX,
      y: gridY,
      strokeColor: this.state.currentItemStrokeColor,
      backgroundColor: this.state.currentItemBackgroundColor,
      fillStyle: this.state.currentItemFillStyle,
      strokeWidth: this.state.currentItemStrokeWidth,
      strokeStyle: this.state.currentItemStrokeStyle,
      roughness: this.state.currentItemRoughness,
      roundness: null,
      opacity: this.state.currentItemOpacity,
      locked: false,
      frameId: topLayerFrame ? topLayerFrame.id : null,
    });

    return element;
  };

  private handleLinearElementOnPointerDown = (
    event: React.PointerEvent<HTMLElement>,
    elementType: ExcalidrawLinearElement["type"],
    pointerDownState: PointerDownState,
  ): void => {
    if (this.state.multiElement) {
      const { multiElement } = this.state;

      // finalize if completing a loop
      if (
        multiElement.type === "line" &&
        isPathALoop(multiElement.points, this.state.zoom.value)
      ) {
        mutateElement(multiElement, {
          lastCommittedPoint:
            multiElement.points[multiElement.points.length - 1],
        });
        this.actionManager.executeAction(actionFinalize);
        return;
      }

      const { x: rx, y: ry, lastCommittedPoint } = multiElement;

      // clicking inside commit zone → finalize arrow
      if (
        multiElement.points.length > 1 &&
        lastCommittedPoint &&
        distance2d(
          pointerDownState.origin.x - rx,
          pointerDownState.origin.y - ry,
          lastCommittedPoint[0],
          lastCommittedPoint[1],
        ) < LINE_CONFIRM_THRESHOLD
      ) {
        this.actionManager.executeAction(actionFinalize);
        return;
      }

      this.setState((prevState) => ({
        selectedElementIds: {
          ...prevState.selectedElementIds,
          [multiElement.id]: true,
        },
      }));
      // clicking outside commit zone → update reference for last committed
      // point
      mutateElement(multiElement, {
        lastCommittedPoint: multiElement.points[multiElement.points.length - 1],
      });
      setCursor(this.canvas, CURSOR_TYPE.POINTER);
    } else {
      const [gridX, gridY] = getGridPoint(
        pointerDownState.origin.x,
        pointerDownState.origin.y,
        this.state.gridSize,
      );

      const topLayerFrame = this.getTopLayerFrameAtSceneCoords({
        x: gridX,
        y: gridY,
      });

      /* If arrow is pre-arrowheads, it will have undefined for both start and end arrowheads.
      If so, we want it to be null for start and "arrow" for end. If the linear item is not
      an arrow, we want it to be null for both. Otherwise, we want it to use the
      values from appState. */

      const { currentItemStartArrowhead, currentItemEndArrowhead } = this.state;
      const [startArrowhead, endArrowhead] =
        elementType === "arrow"
          ? [currentItemStartArrowhead, currentItemEndArrowhead]
          : [null, null];

      const element = newLinearElement({
        type: elementType,
        x: gridX,
        y: gridY,
        strokeColor: this.state.currentItemStrokeColor,
        backgroundColor: this.state.currentItemBackgroundColor,
        fillStyle: this.state.currentItemFillStyle,
        strokeWidth: this.state.currentItemStrokeWidth,
        strokeStyle: this.state.currentItemStrokeStyle,
        roughness: this.state.currentItemRoughness,
        opacity: this.state.currentItemOpacity,
        roundness:
          this.state.currentItemRoundness === "round"
            ? { type: ROUNDNESS.PROPORTIONAL_RADIUS }
            : null,
        startArrowhead,
        endArrowhead,
        locked: false,
        frameId: topLayerFrame ? topLayerFrame.id : null,
      });
      this.setState((prevState) => ({
        selectedElementIds: {
          ...prevState.selectedElementIds,
          [element.id]: false,
        },
      }));
      mutateElement(element, {
        points: [...element.points, [0, 0]],
      });
      const boundElement = getHoveredElementForBinding(
        pointerDownState.origin,
        this.scene,
      );

      this.scene.addNewElement(element);
      this.setState({
        draggingElement: element,
        editingElement: element,
        startBoundElement: boundElement,
        suggestedBindings: [],
      });
    }
  };

  private createGenericElementOnPointerDown = (
    elementType: ExcalidrawGenericElement["type"],
    pointerDownState: PointerDownState,
  ): void => {
    const [gridX, gridY] = getGridPoint(
      pointerDownState.origin.x,
      pointerDownState.origin.y,
      this.state.gridSize,
    );

    const topLayerFrame = this.getTopLayerFrameAtSceneCoords({
      x: gridX,
      y: gridY,
    });

    const element = newElement({
      type: elementType,
      x: gridX,
      y: gridY,
      strokeColor: this.state.currentItemStrokeColor,
      backgroundColor: this.state.currentItemBackgroundColor,
      fillStyle: this.state.currentItemFillStyle,
      strokeWidth: this.state.currentItemStrokeWidth,
      strokeStyle: this.state.currentItemStrokeStyle,
      roughness: this.state.currentItemRoughness,
      opacity: this.state.currentItemOpacity,
      roundness:
        this.state.currentItemRoundness === "round"
          ? {
              type: isUsingAdaptiveRadius(elementType)
                ? ROUNDNESS.ADAPTIVE_RADIUS
                : ROUNDNESS.PROPORTIONAL_RADIUS,
            }
          : null,
      locked: false,
      frameId: topLayerFrame ? topLayerFrame.id : null,
    });

    if (element.type === "selection") {
      this.setState({
        selectionElement: element,
        draggingElement: element,
      });
    } else {
      this.scene.addNewElement(element);
      this.setState({
        multiElement: null,
        draggingElement: element,
        editingElement: element,
      });
    }
  };

  private createFrameElementOnPointerDown = (
    pointerDownState: PointerDownState,
  ): void => {
    const [gridX, gridY] = getGridPoint(
      pointerDownState.origin.x,
      pointerDownState.origin.y,
      this.state.gridSize,
    );

    const frame = newFrameElement({
      x: gridX,
      y: gridY,
      opacity: this.state.currentItemOpacity,
      locked: false,
      ...FRAME_STYLE,
    });

    this.scene.replaceAllElements([
      ...this.scene.getElementsIncludingDeleted(),
      frame,
    ]);

    this.setState({
      multiElement: null,
      draggingElement: frame,
      editingElement: frame,
    });
  };

  private onKeyDownFromPointerDownHandler(
    pointerDownState: PointerDownState,
  ): (event: KeyboardEvent) => void {
    return withBatchedUpdates((event: KeyboardEvent) => {
      if (this.maybeHandleResize(pointerDownState, event)) {
        return;
      }
      this.maybeDragNewGenericElement(pointerDownState, event);
    });
  }

  private onKeyUpFromPointerDownHandler(
    pointerDownState: PointerDownState,
  ): (event: KeyboardEvent) => void {
    return withBatchedUpdates((event: KeyboardEvent) => {
      // Prevents focus from escaping excalidraw tab
      event.key === KEYS.ALT && event.preventDefault();
      if (this.maybeHandleResize(pointerDownState, event)) {
        return;
      }
      this.maybeDragNewGenericElement(pointerDownState, event);
    });
  }

  private onPointerMoveFromPointerDownHandler(
    pointerDownState: PointerDownState,
  ) {
    return withBatchedUpdatesThrottled((event: PointerEvent) => {
      // We need to initialize dragOffsetXY only after we've updated
      // `state.selectedElementIds` on pointerDown. Doing it here in pointerMove
      // event handler should hopefully ensure we're already working with
      // the updated state.
      if (pointerDownState.drag.offset === null) {
        pointerDownState.drag.offset = tupleToCoors(
          getDragOffsetXY(
            getSelectedElements(this.scene.getNonDeletedElements(), this.state),
            pointerDownState.origin.x,
            pointerDownState.origin.y,
          ),
        );
      }
      const target = event.target;
      if (!(target instanceof HTMLElement)) {
        return;
      }

      if (this.handlePointerMoveOverScrollbars(event, pointerDownState)) {
        return;
      }

      const pointerCoords = viewportCoordsToSceneCoords(event, this.state);

      if (isEraserActive(this.state)) {
        this.handleEraser(event, pointerDownState, pointerCoords);
        return;
      }

      const [gridX, gridY] = getGridPoint(
        pointerCoords.x,
        pointerCoords.y,
        this.state.gridSize,
      );

      // for arrows/lines, don't start dragging until a given threshold
      // to ensure we don't create a 2-point arrow by mistake when
      // user clicks mouse in a way that it moves a tiny bit (thus
      // triggering pointermove)
      if (
        !pointerDownState.drag.hasOccurred &&
        (this.state.activeTool.type === "arrow" ||
          this.state.activeTool.type === "line")
      ) {
        if (
          distance2d(
            pointerCoords.x,
            pointerCoords.y,
            pointerDownState.origin.x,
            pointerDownState.origin.y,
          ) < DRAGGING_THRESHOLD
        ) {
          return;
        }
      }
      if (pointerDownState.resize.isResizing) {
        pointerDownState.lastCoords.x = pointerCoords.x;
        pointerDownState.lastCoords.y = pointerCoords.y;
        if (this.maybeHandleResize(pointerDownState, event)) {
          return true;
        }
      }

      if (this.state.selectedLinearElement) {
        const linearElementEditor =
          this.state.editingLinearElement || this.state.selectedLinearElement;

        if (
          LinearElementEditor.shouldAddMidpoint(
            this.state.selectedLinearElement,
            pointerCoords,
            this.state,
          )
        ) {
          const ret = LinearElementEditor.addMidpoint(
            this.state.selectedLinearElement,
            pointerCoords,
            this.state,
          );
          if (!ret) {
            return;
          }

          // Since we are reading from previous state which is not possible with
          // automatic batching in React 18 hence using flush sync to synchronously
          // update the state. Check https://github.com/excalidraw/excalidraw/pull/5508 for more details.

          flushSync(() => {
            if (this.state.selectedLinearElement) {
              this.setState({
                selectedLinearElement: {
                  ...this.state.selectedLinearElement,
                  pointerDownState: ret.pointerDownState,
                  selectedPointsIndices: ret.selectedPointsIndices,
                },
              });
            }
            if (this.state.editingLinearElement) {
              this.setState({
                editingLinearElement: {
                  ...this.state.editingLinearElement,
                  pointerDownState: ret.pointerDownState,
                  selectedPointsIndices: ret.selectedPointsIndices,
                },
              });
            }
          });

          return;
        } else if (
          linearElementEditor.pointerDownState.segmentMidpoint.value !== null &&
          !linearElementEditor.pointerDownState.segmentMidpoint.added
        ) {
          return;
        }

        const didDrag = LinearElementEditor.handlePointDragging(
          event,
          this.state,
          pointerCoords.x,
          pointerCoords.y,
          (element, pointsSceneCoords) => {
            this.maybeSuggestBindingsForLinearElementAtCoords(
              element,
              pointsSceneCoords,
            );
          },
          linearElementEditor,
        );
        if (didDrag) {
          pointerDownState.lastCoords.x = pointerCoords.x;
          pointerDownState.lastCoords.y = pointerCoords.y;
          pointerDownState.drag.hasOccurred = true;
          if (
            this.state.editingLinearElement &&
            !this.state.editingLinearElement.isDragging
          ) {
            this.setState({
              editingLinearElement: {
                ...this.state.editingLinearElement,
                isDragging: true,
              },
            });
          }
          if (!this.state.selectedLinearElement.isDragging) {
            this.setState({
              selectedLinearElement: {
                ...this.state.selectedLinearElement,
                isDragging: true,
              },
            });
          }
          return;
        }
      }

      const hasHitASelectedElement = pointerDownState.hit.allHitElements.some(
        (element) => this.isASelectedElement(element),
      );

      const isSelectingPointsInLineEditor =
        this.state.editingLinearElement &&
        event.shiftKey &&
        this.state.editingLinearElement.elementId ===
          pointerDownState.hit.element?.id;
      if (
        (hasHitASelectedElement ||
          pointerDownState.hit.hasHitCommonBoundingBoxOfSelectedElements) &&
        !isSelectingPointsInLineEditor
      ) {
        const selectedElements = getSelectedElements(
          this.scene.getNonDeletedElements(),
          this.state,
        );

        if (selectedElements.every((element) => element.locked)) {
          return;
        }

        const selectedElementsHasAFrame = selectedElements.find((e) =>
          isFrameElement(e),
        );
        const topLayerFrame = this.getTopLayerFrameAtSceneCoords(pointerCoords);
        this.setState({
          frameToHighlight:
            topLayerFrame && !selectedElementsHasAFrame ? topLayerFrame : null,
        });

        // Marking that click was used for dragging to check
        // if elements should be deselected on pointerup
        pointerDownState.drag.hasOccurred = true;
        this.setState({
          selectedElementsAreBeingDragged: true,
        });
        // prevent dragging even if we're no longer holding cmd/ctrl otherwise
        // it would have weird results (stuff jumping all over the screen)
        // Checking for editingElement to avoid jump while editing on mobile #6503
        if (
          selectedElements.length > 0 &&
          !pointerDownState.withCmdOrCtrl &&
          !this.state.editingElement
        ) {
          const [dragX, dragY] = getGridPoint(
            pointerCoords.x - pointerDownState.drag.offset.x,
            pointerCoords.y - pointerDownState.drag.offset.y,
            this.state.gridSize,
          );

          const [dragDistanceX, dragDistanceY] = [
            Math.abs(pointerCoords.x - pointerDownState.origin.x),
            Math.abs(pointerCoords.y - pointerDownState.origin.y),
          ];

          // We only drag in one direction if shift is pressed
          const lockDirection = event.shiftKey;
          // when we're editing the name of a frame, we want the user to be
          // able to select and interact with the text input
          !this.state.editingFrame &&
            dragSelectedElements(
              pointerDownState,
              selectedElements,
              dragX,
              dragY,
              lockDirection,
              dragDistanceX,
              dragDistanceY,
              this.state,
              this.scene,
            );
          this.maybeSuggestBindingForAll(selectedElements);

          // We duplicate the selected element if alt is pressed on pointer move
          if (event.altKey && !pointerDownState.hit.hasBeenDuplicated) {
            // Move the currently selected elements to the top of the z index stack, and
            // put the duplicates where the selected elements used to be.
            // (the origin point where the dragging started)

            pointerDownState.hit.hasBeenDuplicated = true;

            const nextElements = [];
            const elementsToAppend = [];
            const groupIdMap = new Map();
            const oldIdToDuplicatedId = new Map();
            const hitElement = pointerDownState.hit.element;
            const elements = this.scene.getElementsIncludingDeleted();
            const selectedElementIds: Array<ExcalidrawElement["id"]> =
              getSelectedElements(elements, this.state, {
                includeBoundTextElement: true,
                includeElementsInFrames: true,
              }).map((element) => element.id);

            for (const element of elements) {
              if (
                selectedElementIds.includes(element.id) ||
                // case: the state.selectedElementIds might not have been
                // updated yet by the time this mousemove event is fired
                (element.id === hitElement?.id &&
                  pointerDownState.hit.wasAddedToSelection)
              ) {
                const duplicatedElement = duplicateElement(
                  this.state.editingGroupId,
                  groupIdMap,
                  element,
                );
                const [originDragX, originDragY] = getGridPoint(
                  pointerDownState.origin.x - pointerDownState.drag.offset.x,
                  pointerDownState.origin.y - pointerDownState.drag.offset.y,
                  this.state.gridSize,
                );
                mutateElement(duplicatedElement, {
                  x: duplicatedElement.x + (originDragX - dragX),
                  y: duplicatedElement.y + (originDragY - dragY),
                });
                nextElements.push(duplicatedElement);
                elementsToAppend.push(element);
                oldIdToDuplicatedId.set(element.id, duplicatedElement.id);
              } else {
                nextElements.push(element);
              }
            }
            const nextSceneElements = [...nextElements, ...elementsToAppend];
            bindTextToShapeAfterDuplication(
              nextElements,
              elementsToAppend,
              oldIdToDuplicatedId,
            );
            fixBindingsAfterDuplication(
              nextSceneElements,
              elementsToAppend,
              oldIdToDuplicatedId,
              "duplicatesServeAsOld",
            );
            bindElementsToFramesAfterDuplication(
              nextSceneElements,
              elementsToAppend,
              oldIdToDuplicatedId,
            );
            this.scene.replaceAllElements(nextSceneElements);
          }
          return;
        }
      }

      // It is very important to read this.state within each move event,
      // otherwise we would read a stale one!
      const draggingElement = this.state.draggingElement;
      if (!draggingElement) {
        return;
      }

      if (draggingElement.type === "freedraw") {
        const points = draggingElement.points;
        const dx = pointerCoords.x - draggingElement.x;
        const dy = pointerCoords.y - draggingElement.y;

        const lastPoint = points.length > 0 && points[points.length - 1];
        const discardPoint =
          lastPoint && lastPoint[0] === dx && lastPoint[1] === dy;

        if (!discardPoint) {
          const pressures = draggingElement.simulatePressure
            ? draggingElement.pressures
            : [...draggingElement.pressures, event.pressure];

          mutateElement(draggingElement, {
            points: [...points, [dx, dy]],
            pressures,
          });
        }
      } else if (isLinearElement(draggingElement)) {
        pointerDownState.drag.hasOccurred = true;
        this.setState({
          selectedElementsAreBeingDragged: true,
        });
        const points = draggingElement.points;
        let dx = gridX - draggingElement.x;
        let dy = gridY - draggingElement.y;

        if (shouldRotateWithDiscreteAngle(event) && points.length === 2) {
          ({ width: dx, height: dy } = getLockedLinearCursorAlignSize(
            draggingElement.x,
            draggingElement.y,
            pointerCoords.x,
            pointerCoords.y,
          ));
        }

        if (points.length === 1) {
          mutateElement(draggingElement, {
            points: [...points, [dx, dy]],
          });
        } else if (points.length === 2) {
          mutateElement(draggingElement, {
            points: [...points.slice(0, -1), [dx, dy]],
          });
        }

        if (isBindingElement(draggingElement, false)) {
          // When creating a linear element by dragging
          this.maybeSuggestBindingsForLinearElementAtCoords(
            draggingElement,
            [pointerCoords],
            this.state.startBoundElement,
          );
        }
      } else {
        pointerDownState.lastCoords.x = pointerCoords.x;
        pointerDownState.lastCoords.y = pointerCoords.y;
        this.maybeDragNewGenericElement(pointerDownState, event);
      }

      if (this.state.activeTool.type === "selection") {
        pointerDownState.boxSelection.hasOccurred = true;

        const elements = this.scene.getNonDeletedElements();
        if (
          !event.shiftKey &&
          // allows for box-selecting points (without shift)
          !this.state.editingLinearElement &&
          isSomeElementSelected(elements, this.state)
        ) {
          if (pointerDownState.withCmdOrCtrl && pointerDownState.hit.element) {
            this.setState((prevState) =>
              selectGroupsForSelectedElements(
                {
                  ...prevState,
                  selectedElementIds: {
                    [pointerDownState.hit.element!.id]: true,
                  },
                },
                this.scene.getNonDeletedElements(),
              ),
            );
          } else {
            this.setState({
              selectedElementIds: {},
              selectedGroupIds: {},
              editingGroupId: null,
            });
          }
        }
        // box-select line editor points
        if (this.state.editingLinearElement) {
          LinearElementEditor.handleBoxSelection(
            event,
            this.state,
            this.setState.bind(this),
          );
          // regular box-select
        } else {
          const elementsWithinSelection = getElementsWithinSelection(
            elements,
            draggingElement,
          );
          this.setState((prevState) =>
            selectGroupsForSelectedElements(
              {
                ...prevState,
                selectedElementIds: {
                  ...prevState.selectedElementIds,
                  ...elementsWithinSelection.reduce(
                    (acc: Record<ExcalidrawElement["id"], true>, element) => {
                      acc[element.id] = true;
                      return acc;
                    },
                    {},
                  ),
                  ...(pointerDownState.hit.element
                    ? {
                        // if using ctrl/cmd, select the hitElement only if we
                        // haven't box-selected anything else
                        [pointerDownState.hit.element.id]:
                          !elementsWithinSelection.length,
                      }
                    : null),
                },
                showHyperlinkPopup:
                  elementsWithinSelection.length === 1 &&
                  elementsWithinSelection[0].link
                    ? "info"
                    : false,
                // select linear element only when we haven't box-selected anything else
                selectedLinearElement:
                  elementsWithinSelection.length === 1 &&
                  isLinearElement(elementsWithinSelection[0])
                    ? new LinearElementEditor(
                        elementsWithinSelection[0],
                        this.scene,
                      )
                    : null,
              },
              this.scene.getNonDeletedElements(),
            ),
          );
        }
      }
    });
  }

  // Returns whether the pointer move happened over either scrollbar
  private handlePointerMoveOverScrollbars(
    event: PointerEvent,
    pointerDownState: PointerDownState,
  ): boolean {
    if (pointerDownState.scrollbars.isOverHorizontal) {
      const x = event.clientX;
      const dx = x - pointerDownState.lastCoords.x;
      this.translateCanvas({
        scrollX: this.state.scrollX - dx / this.state.zoom.value,
      });
      pointerDownState.lastCoords.x = x;
      return true;
    }

    if (pointerDownState.scrollbars.isOverVertical) {
      const y = event.clientY;
      const dy = y - pointerDownState.lastCoords.y;
      this.translateCanvas({
        scrollY: this.state.scrollY - dy / this.state.zoom.value,
      });
      pointerDownState.lastCoords.y = y;
      return true;
    }
    return false;
  }

  private onPointerUpFromPointerDownHandler(
    pointerDownState: PointerDownState,
  ): (event: PointerEvent) => void {
    return withBatchedUpdates((childEvent: PointerEvent) => {
      if (pointerDownState.eventListeners.onMove) {
        pointerDownState.eventListeners.onMove.flush();
      }

      const {
        draggingElement,
        resizingElement,
        multiElement,
        activeTool,
        isResizing,
        isRotating,
      } = this.state;
      this.setState({
        isResizing: false,
        isRotating: false,
        resizingElement: null,
        selectionElement: null,
        frameToHighlight: null,
        elementsToHighlight: null,
        cursorButton: "up",
        // text elements are reset on finalize, and resetting on pointerup
        // may cause issues with double taps
        editingElement:
          multiElement || isTextElement(this.state.editingElement)
            ? this.state.editingElement
            : null,
      });

      this.savePointer(childEvent.clientX, childEvent.clientY, "up");

      this.setState({
        selectedElementsAreBeingDragged: false,
      });

      // Handle end of dragging a point of a linear element, might close a loop
      // and sets binding element
      if (this.state.editingLinearElement) {
        if (
          !pointerDownState.boxSelection.hasOccurred &&
          pointerDownState.hit?.element?.id !==
            this.state.editingLinearElement.elementId
        ) {
          this.actionManager.executeAction(actionFinalize);
        } else {
          const editingLinearElement = LinearElementEditor.handlePointerUp(
            childEvent,
            this.state.editingLinearElement,
            this.state,
          );
          if (editingLinearElement !== this.state.editingLinearElement) {
            this.setState({
              editingLinearElement,
              suggestedBindings: [],
            });
          }
        }
      } else if (this.state.selectedLinearElement) {
        if (
          pointerDownState.hit?.element?.id !==
          this.state.selectedLinearElement.elementId
        ) {
          const selectedELements = getSelectedElements(
            this.scene.getNonDeletedElements(),
            this.state,
          );
          // set selectedLinearElement to null if there is more than one element selected since we don't want to show linear element handles
          if (selectedELements.length > 1) {
            this.setState({ selectedLinearElement: null });
          }
        } else {
          const linearElementEditor = LinearElementEditor.handlePointerUp(
            childEvent,
            this.state.selectedLinearElement,
            this.state,
          );

          const { startBindingElement, endBindingElement } =
            linearElementEditor;
          const element = this.scene.getElement(linearElementEditor.elementId);
          if (isBindingElement(element)) {
            bindOrUnbindLinearElement(
              element,
              startBindingElement,
              endBindingElement,
            );
          }

          if (linearElementEditor !== this.state.selectedLinearElement) {
            this.setState({
              selectedLinearElement: {
                ...linearElementEditor,
                selectedPointsIndices: null,
              },
              suggestedBindings: [],
            });
          }
        }
      }

      lastPointerUp = null;

      window.removeEventListener(
        EVENT.POINTER_MOVE,
        pointerDownState.eventListeners.onMove!,
      );
      window.removeEventListener(
        EVENT.POINTER_UP,
        pointerDownState.eventListeners.onUp!,
      );
      window.removeEventListener(
        EVENT.KEYDOWN,
        pointerDownState.eventListeners.onKeyDown!,
      );
      window.removeEventListener(
        EVENT.KEYUP,
        pointerDownState.eventListeners.onKeyUp!,
      );

      if (this.state.pendingImageElementId) {
        this.setState({ pendingImageElementId: null });
      }

      if (draggingElement?.type === "freedraw") {
        const pointerCoords = viewportCoordsToSceneCoords(
          childEvent,
          this.state,
        );

        const points = draggingElement.points;
        let dx = pointerCoords.x - draggingElement.x;
        let dy = pointerCoords.y - draggingElement.y;

        // Allows dots to avoid being flagged as infinitely small
        if (dx === points[0][0] && dy === points[0][1]) {
          dy += 0.0001;
          dx += 0.0001;
        }

        const pressures = draggingElement.simulatePressure
          ? []
          : [...draggingElement.pressures, childEvent.pressure];

        mutateElement(draggingElement, {
          points: [...points, [dx, dy]],
          pressures,
          lastCommittedPoint: [dx, dy],
        });

        this.actionManager.executeAction(actionFinalize);

        return;
      }
      if (isImageElement(draggingElement)) {
        const imageElement = draggingElement;
        try {
          this.initializeImageDimensions(imageElement);
          this.setState(
            { selectedElementIds: { [imageElement.id]: true } },
            () => {
              this.actionManager.executeAction(actionFinalize);
            },
          );
        } catch (error: any) {
          console.error(error);
          this.scene.replaceAllElements(
            this.scene
              .getElementsIncludingDeleted()
              .filter((el) => el.id !== imageElement.id),
          );
          this.actionManager.executeAction(actionFinalize);
        }
        return;
      }

      if (isLinearElement(draggingElement)) {
        if (draggingElement!.points.length > 1) {
          this.history.resumeRecording();
        }
        const pointerCoords = viewportCoordsToSceneCoords(
          childEvent,
          this.state,
        );

        if (
          !pointerDownState.drag.hasOccurred &&
          draggingElement &&
          !multiElement
        ) {
          mutateElement(draggingElement, {
            points: [
              ...draggingElement.points,
              [
                pointerCoords.x - draggingElement.x,
                pointerCoords.y - draggingElement.y,
              ],
            ],
          });
          this.setState({
            multiElement: draggingElement,
            editingElement: this.state.draggingElement,
          });
        } else if (pointerDownState.drag.hasOccurred && !multiElement) {
          if (
            isBindingEnabled(this.state) &&
            isBindingElement(draggingElement, false)
          ) {
            maybeBindLinearElement(
              draggingElement,
              this.state,
              this.scene,
              pointerCoords,
            );
          }
          this.setState({ suggestedBindings: [], startBoundElement: null });
          if (!activeTool.locked) {
            resetCursor(this.canvas);
            this.setState((prevState) => ({
              draggingElement: null,
              activeTool: updateActiveTool(this.state, {
                type: "selection",
              }),
              selectedElementIds: {
                ...prevState.selectedElementIds,
                [draggingElement.id]: true,
              },
              selectedLinearElement: new LinearElementEditor(
                draggingElement,
                this.scene,
              ),
            }));
          } else {
            this.setState((prevState) => ({
              draggingElement: null,
            }));
          }
        }
        return;
      }

      if (
        activeTool.type !== "selection" &&
        draggingElement &&
        isInvisiblySmallElement(draggingElement)
      ) {
        // remove invisible element which was added in onPointerDown
        this.scene.replaceAllElements(
          this.scene.getElementsIncludingDeleted().slice(0, -1),
        );
        this.setState({
          draggingElement: null,
        });
        return;
      }

      if (draggingElement) {
        if (pointerDownState.drag.hasOccurred) {
          const sceneCoords = viewportCoordsToSceneCoords(
            childEvent,
            this.state,
          );

          // when editing the points of a linear element, we check if the
          // linear element still is in the frame afterwards
          // if not, the linear element will be removed from its frame (if any)
          if (
            this.state.selectedLinearElement &&
            this.state.selectedLinearElement.isDragging
          ) {
            const linearElement = this.scene.getElement(
              this.state.selectedLinearElement.elementId,
            );

            if (linearElement?.frameId) {
              const frame = getContainingFrame(linearElement);

              if (frame && linearElement) {
                if (!elementOverlapsWithFrame(linearElement, frame)) {
                  // remove the linear element from all groups
                  // before removing it from the frame as well
                  mutateElement(linearElement, {
                    groupIds: [],
                  });

                  this.scene.replaceAllElements(
                    removeElementsFromFrame(
                      this.scene.getElementsIncludingDeleted(),
                      [linearElement],
                      this.state,
                    ),
                  );
                }
              }
            }
          } else {
            // update the relationships between selected elements and frames
            const topLayerFrame =
              this.getTopLayerFrameAtSceneCoords(sceneCoords);

            const selectedElements = getSelectedElements(
              this.scene.getNonDeletedElements(),
              this.state,
            );
            let nextElements = this.scene.getElementsIncludingDeleted();

            const updateGroupIdsAfterEditingGroup = (
              elements: ExcalidrawElement[],
            ) => {
              if (elements.length > 0) {
                for (const element of elements) {
                  const index = element.groupIds.indexOf(
                    this.state.editingGroupId!,
                  );

                  mutateElement(
                    element,
                    {
                      groupIds: element.groupIds.slice(0, index),
                    },
                    false,
                  );
                }

                nextElements.forEach((element) => {
                  if (
                    element.groupIds.length &&
                    getElementsInGroup(
                      nextElements,
                      element.groupIds[element.groupIds.length - 1],
                    ).length < 2
                  ) {
                    mutateElement(
                      element,
                      {
                        groupIds: [],
                      },
                      false,
                    );
                  }
                });

                this.setState({
                  editingGroupId: null,
                });
              }
            };

            if (
              topLayerFrame &&
              !this.state.selectedElementIds[topLayerFrame.id]
            ) {
              const elementsToAdd = selectedElements.filter(
                (element) =>
                  element.frameId !== topLayerFrame.id &&
                  isElementInFrame(element, nextElements, this.state),
              );

              if (this.state.editingGroupId) {
                updateGroupIdsAfterEditingGroup(elementsToAdd);
              }

              nextElements = addElementsToFrame(
                nextElements,
                elementsToAdd,
                topLayerFrame,
              );
            } else if (!topLayerFrame) {
              if (this.state.editingGroupId) {
                const elementsToRemove = selectedElements.filter(
                  (element) =>
                    element.frameId &&
                    !isElementInFrame(element, nextElements, this.state),
                );

                updateGroupIdsAfterEditingGroup(elementsToRemove);
              }
            }

            nextElements = updateFrameMembershipOfSelectedElements(
              this.scene.getElementsIncludingDeleted(),
              this.state,
            );

            this.scene.replaceAllElements(nextElements);
          }
        }

        if (draggingElement.type === "frame") {
          const elementsInsideFrame = getElementsInNewFrame(
            this.scene.getElementsIncludingDeleted(),
            draggingElement,
          );

          this.scene.replaceAllElements(
            addElementsToFrame(
              this.scene.getElementsIncludingDeleted(),
              elementsInsideFrame,
              draggingElement,
            ),
          );
        }

        mutateElement(
          draggingElement,
          getNormalizedDimensions(draggingElement),
        );
      }

      if (resizingElement) {
        this.history.resumeRecording();
      }

      if (resizingElement && isInvisiblySmallElement(resizingElement)) {
        this.scene.replaceAllElements(
          this.scene
            .getElementsIncludingDeleted()
            .filter((el) => el.id !== resizingElement.id),
        );
      }

      // handle frame membership for resizing frames and/or selected elements
      if (pointerDownState.resize.isResizing) {
        let nextElements = updateFrameMembershipOfSelectedElements(
          this.scene.getElementsIncludingDeleted(),
          this.state,
        );

        const selectedFrames = getSelectedElements(
          this.scene.getElementsIncludingDeleted(),
          this.state,
        ).filter(
          (element) => element.type === "frame",
        ) as ExcalidrawFrameElement[];

        for (const frame of selectedFrames) {
          nextElements = replaceAllElementsInFrame(
            nextElements,
            getElementsInResizingFrame(
              this.scene.getElementsIncludingDeleted(),
              frame,
              this.state,
            ),
            frame,
            this.state,
          );
        }

        this.scene.replaceAllElements(nextElements);
      }

      // Code below handles selection when element(s) weren't
      // drag or added to selection on pointer down phase.
      const hitElement = pointerDownState.hit.element;
      if (
        this.state.selectedLinearElement?.elementId !== hitElement?.id &&
        isLinearElement(hitElement)
      ) {
        const selectedELements = getSelectedElements(
          this.scene.getNonDeletedElements(),
          this.state,
        );
        // set selectedLinearElement when no other element selected except
        // the one we've hit
        if (selectedELements.length === 1) {
          this.setState({
            selectedLinearElement: new LinearElementEditor(
              hitElement,
              this.scene,
            ),
          });
        }
      }
      if (isEraserActive(this.state)) {
        const draggedDistance = distance2d(
          this.lastPointerDown!.clientX,
          this.lastPointerDown!.clientY,
          this.lastPointerUp!.clientX,
          this.lastPointerUp!.clientY,
        );

        if (draggedDistance === 0) {
          const scenePointer = viewportCoordsToSceneCoords(
            {
              clientX: this.lastPointerUp!.clientX,
              clientY: this.lastPointerUp!.clientY,
            },
            this.state,
          );
          const hitElements = this.getElementsAtPosition(
            scenePointer.x,
            scenePointer.y,
          );
          hitElements.forEach(
            (hitElement) =>
              (pointerDownState.elementIdsToErase[hitElement.id] = {
                erase: true,
                opacity: hitElement.opacity,
              }),
          );
        }
        this.eraseElements(pointerDownState);
        return;
      } else if (Object.keys(pointerDownState.elementIdsToErase).length) {
        this.restoreReadyToEraseElements(pointerDownState);
      }

      if (
        hitElement &&
        !pointerDownState.drag.hasOccurred &&
        !pointerDownState.hit.wasAddedToSelection &&
        // if we're editing a line, pointerup shouldn't switch selection if
        // box selected
        (!this.state.editingLinearElement ||
          !pointerDownState.boxSelection.hasOccurred)
      ) {
        // when inside line editor, shift selects points instead
        if (childEvent.shiftKey && !this.state.editingLinearElement) {
          if (this.state.selectedElementIds[hitElement.id]) {
            if (isSelectedViaGroup(this.state, hitElement)) {
              // We want to unselect all groups hitElement is part of
              // as well as all elements that are part of the groups
              // hitElement is part of
              const idsOfSelectedElementsThatAreInGroups = hitElement.groupIds
                .flatMap((groupId) =>
                  getElementsInGroup(
                    this.scene.getNonDeletedElements(),
                    groupId,
                  ),
                )
                .map((element) => ({ [element.id]: false }))
                .reduce((prevId, acc) => ({ ...prevId, ...acc }), {});

              this.setState((_prevState) => ({
                selectedGroupIds: {
                  ..._prevState.selectedElementIds,
                  ...hitElement.groupIds
                    .map((gId) => ({ [gId]: false }))
                    .reduce((prev, acc) => ({ ...prev, ...acc }), {}),
                },
                selectedElementIds: {
                  ..._prevState.selectedElementIds,
                  ...idsOfSelectedElementsThatAreInGroups,
                },
              }));
              // if not gragging a linear element point (outside editor)
            } else if (!this.state.selectedLinearElement?.isDragging) {
              // remove element from selection while
              // keeping prev elements selected

              this.setState((prevState) => {
                const newSelectedElementIds = {
                  ...prevState.selectedElementIds,
                  [hitElement!.id]: false,
                };
                const newSelectedElements = getSelectedElements(
                  this.scene.getNonDeletedElements(),
                  { ...prevState, selectedElementIds: newSelectedElementIds },
                );

                return selectGroupsForSelectedElements(
                  {
                    ...prevState,
                    selectedElementIds: newSelectedElementIds,
                    // set selectedLinearElement only if thats the only element selected
                    selectedLinearElement:
                      newSelectedElements.length === 1 &&
                      isLinearElement(newSelectedElements[0])
                        ? new LinearElementEditor(
                            newSelectedElements[0],
                            this.scene,
                          )
                        : prevState.selectedLinearElement,
                  },
                  this.scene.getNonDeletedElements(),
                );
              });
            }
          } else if (
            hitElement.frameId &&
            this.state.selectedElementIds[hitElement.frameId]
          ) {
            // when hitElement is part of a selected frame, deselect the frame
            // to avoid frame and containing elements selected simultaneously
            this.setState((prevState) => {
              const nextSelectedElementIds = {
                ...prevState.selectedElementIds,
                [hitElement.id]: true,
                // deselect the frame
                [hitElement.frameId!]: false,
              };

              // deselect groups containing the frame
              (this.scene.getElement(hitElement.frameId!)?.groupIds ?? [])
                .flatMap((gid) =>
                  getElementsInGroup(this.scene.getNonDeletedElements(), gid),
                )
                .forEach(
                  (element) => (nextSelectedElementIds[element.id] = false),
                );

              return selectGroupsForSelectedElements(
                {
                  ...prevState,
                  selectedElementIds: nextSelectedElementIds,
                  showHyperlinkPopup: hitElement.link ? "info" : false,
                },
                this.scene.getNonDeletedElements(),
              );
            });
          } else {
            // add element to selection while keeping prev elements selected
            this.setState((_prevState) => ({
              selectedElementIds: {
                ..._prevState.selectedElementIds,
                [hitElement!.id]: true,
              },
            }));
          }
        } else {
          this.setState((prevState) => ({
            ...selectGroupsForSelectedElements(
              {
                ...prevState,
                selectedElementIds: { [hitElement.id]: true },
                selectedLinearElement:
                  isLinearElement(hitElement) &&
                  // Don't set `selectedLinearElement` if its same as the hitElement, this is mainly to prevent resetting the `hoverPointIndex` to -1.
                  // Future we should update the API to take care of setting the correct `hoverPointIndex` when initialized
                  prevState.selectedLinearElement?.elementId !== hitElement.id
                    ? new LinearElementEditor(hitElement, this.scene)
                    : prevState.selectedLinearElement,
              },
              this.scene.getNonDeletedElements(),
            ),
          }));
        }
      }

      if (
        !pointerDownState.drag.hasOccurred &&
        !this.state.isResizing &&
        ((hitElement &&
          isHittingElementBoundingBoxWithoutHittingElement(
            hitElement,
            this.state,
            this.frameNameBoundsCache,
            pointerDownState.origin.x,
            pointerDownState.origin.y,
          )) ||
          (!hitElement &&
            pointerDownState.hit.hasHitCommonBoundingBoxOfSelectedElements))
      ) {
        if (this.state.editingLinearElement) {
          this.setState({ editingLinearElement: null });
        } else {
          // Deselect selected elements
          this.setState({
            selectedElementIds: {},
            selectedGroupIds: {},
            editingGroupId: null,
          });
        }
        return;
      }

      if (
        !activeTool.locked &&
        activeTool.type !== "freedraw" &&
        draggingElement
      ) {
        this.setState((prevState) => ({
          selectedElementIds: {
            ...prevState.selectedElementIds,
            [draggingElement.id]: true,
          },
        }));
      }

      if (
        activeTool.type !== "selection" ||
        isSomeElementSelected(this.scene.getNonDeletedElements(), this.state)
      ) {
        this.history.resumeRecording();
      }

      if (pointerDownState.drag.hasOccurred || isResizing || isRotating) {
        (isBindingEnabled(this.state)
          ? bindOrUnbindSelectedElements
          : unbindLinearElements)(
          getSelectedElements(this.scene.getNonDeletedElements(), this.state),
        );
      }

      if (!activeTool.locked && activeTool.type !== "freedraw") {
        resetCursor(this.canvas);
        this.setState({
          draggingElement: null,
          suggestedBindings: [],
          activeTool: updateActiveTool(this.state, { type: "selection" }),
        });
      } else {
        this.setState({
          draggingElement: null,
          suggestedBindings: [],
        });
      }
    });
  }

  private restoreReadyToEraseElements = (
    pointerDownState: PointerDownState,
  ) => {
    const elements = this.scene.getElementsIncludingDeleted().map((ele) => {
      if (
        pointerDownState.elementIdsToErase[ele.id] &&
        pointerDownState.elementIdsToErase[ele.id].erase
      ) {
        return newElementWith(ele, {
          opacity: pointerDownState.elementIdsToErase[ele.id].opacity,
        });
      } else if (
        isBoundToContainer(ele) &&
        pointerDownState.elementIdsToErase[ele.containerId] &&
        pointerDownState.elementIdsToErase[ele.containerId].erase
      ) {
        return newElementWith(ele, {
          opacity: pointerDownState.elementIdsToErase[ele.containerId].opacity,
        });
      } else if (
        ele.frameId &&
        pointerDownState.elementIdsToErase[ele.frameId] &&
        pointerDownState.elementIdsToErase[ele.frameId].erase
      ) {
        return newElementWith(ele, {
          opacity: pointerDownState.elementIdsToErase[ele.frameId].opacity,
        });
      }
      return ele;
    });

    this.scene.replaceAllElements(elements);
  };

  private eraseElements = (pointerDownState: PointerDownState) => {
    const elements = this.scene.getElementsIncludingDeleted().map((ele) => {
      if (
        pointerDownState.elementIdsToErase[ele.id] &&
        pointerDownState.elementIdsToErase[ele.id].erase
      ) {
        return newElementWith(ele, { isDeleted: true });
      } else if (
        isBoundToContainer(ele) &&
        pointerDownState.elementIdsToErase[ele.containerId] &&
        pointerDownState.elementIdsToErase[ele.containerId].erase
      ) {
        return newElementWith(ele, { isDeleted: true });
      } else if (
        ele.frameId &&
        pointerDownState.elementIdsToErase[ele.frameId] &&
        pointerDownState.elementIdsToErase[ele.frameId].erase
      ) {
        return newElementWith(ele, { isDeleted: true });
      }
      return ele;
    });

    this.history.resumeRecording();
    this.scene.replaceAllElements(elements);
  };

  private initializeImage = async ({
    imageFile,
    imageElement: _imageElement,
    showCursorImagePreview = false,
  }: {
    imageFile: File;
    imageElement: ExcalidrawImageElement;
    showCursorImagePreview?: boolean;
  }) => {
    // at this point this should be guaranteed image file, but we do this check
    // to satisfy TS down the line
    if (!isSupportedImageFile(imageFile)) {
      throw new Error(t("errors.unsupportedFileType"));
    }
    const mimeType = imageFile.type;

    setCursor(this.canvas, "wait");

    if (mimeType === MIME_TYPES.svg) {
      try {
        imageFile = SVGStringToFile(
          await normalizeSVG(await imageFile.text()),
          imageFile.name,
        );
      } catch (error: any) {
        console.warn(error);
        throw new Error(t("errors.svgImageInsertError"));
      }
    }

    // generate image id (by default the file digest) before any
    // resizing/compression takes place to keep it more portable
    const fileId = await ((this.props.generateIdForFile?.(
      imageFile,
    ) as Promise<FileId>) || generateIdFromFile(imageFile));

    if (!fileId) {
      console.warn(
        "Couldn't generate file id or the supplied `generateIdForFile` didn't resolve to one.",
      );
      throw new Error(t("errors.imageInsertError"));
    }

    const existingFileData = this.files[fileId];
    if (!existingFileData?.dataURL) {
      try {
        imageFile = await resizeImageFile(imageFile, {
          maxWidthOrHeight: DEFAULT_MAX_IMAGE_WIDTH_OR_HEIGHT,
        });
      } catch (error: any) {
        console.error("error trying to resing image file on insertion", error);
      }

      if (imageFile.size > MAX_ALLOWED_FILE_BYTES) {
        throw new Error(
          t("errors.fileTooBig", {
            maxSize: `${Math.trunc(MAX_ALLOWED_FILE_BYTES / 1024 / 1024)}MB`,
          }),
        );
      }
    }

    if (showCursorImagePreview) {
      const dataURL = this.files[fileId]?.dataURL;
      // optimization so that we don't unnecessarily resize the original
      // full-size file for cursor preview
      // (it's much faster to convert the resized dataURL to File)
      const resizedFile = dataURL && dataURLToFile(dataURL);

      this.setImagePreviewCursor(resizedFile || imageFile);
    }

    const dataURL =
      this.files[fileId]?.dataURL || (await getDataURL(imageFile));

    const imageElement = mutateElement(
      _imageElement,
      {
        fileId,
      },
      false,
    ) as NonDeleted<InitializedExcalidrawImageElement>;

    return new Promise<NonDeleted<InitializedExcalidrawImageElement>>(
      async (resolve, reject) => {
        try {
          this.files = {
            ...this.files,
            [fileId]: {
              mimeType,
              id: fileId,
              dataURL,
              created: Date.now(),
              lastRetrieved: Date.now(),
            },
          };
          const cachedImageData = this.imageCache.get(fileId);
          if (!cachedImageData) {
            this.addNewImagesToImageCache();
            await this.updateImageCache([imageElement]);
          }
          if (cachedImageData?.image instanceof Promise) {
            await cachedImageData.image;
          }
          if (
            this.state.pendingImageElementId !== imageElement.id &&
            this.state.draggingElement?.id !== imageElement.id
          ) {
            this.initializeImageDimensions(imageElement, true);
          }
          resolve(imageElement);
        } catch (error: any) {
          console.error(error);
          reject(new Error(t("errors.imageInsertError")));
        } finally {
          if (!showCursorImagePreview) {
            resetCursor(this.canvas);
          }
        }
      },
    );
  };

  /**
   * inserts image into elements array and rerenders
   */
  private insertImageElement = async (
    imageElement: ExcalidrawImageElement,
    imageFile: File,
    showCursorImagePreview?: boolean,
  ) => {
    this.scene.addNewElement(imageElement);

    try {
      await this.initializeImage({
        imageFile,
        imageElement,
        showCursorImagePreview,
      });
    } catch (error: any) {
      mutateElement(imageElement, {
        isDeleted: true,
      });
      this.actionManager.executeAction(actionFinalize);
      this.setState({
        errorMessage: error.message || t("errors.imageInsertError"),
      });
    }
  };

  private setImagePreviewCursor = async (imageFile: File) => {
    // mustn't be larger than 128 px
    // https://developer.mozilla.org/en-US/docs/Web/CSS/CSS_Basic_User_Interface/Using_URL_values_for_the_cursor_property
    const cursorImageSizePx = 96;

    const imagePreview = await resizeImageFile(imageFile, {
      maxWidthOrHeight: cursorImageSizePx,
    });

    let previewDataURL = await getDataURL(imagePreview);

    // SVG cannot be resized via `resizeImageFile` so we resize by rendering to
    // a small canvas
    if (imageFile.type === MIME_TYPES.svg) {
      const img = await loadHTMLImageElement(previewDataURL);

      let height = Math.min(img.height, cursorImageSizePx);
      let width = height * (img.width / img.height);

      if (width > cursorImageSizePx) {
        width = cursorImageSizePx;
        height = width * (img.height / img.width);
      }

      const canvas = document.createElement("canvas");
      canvas.height = height;
      canvas.width = width;
      const context = canvas.getContext("2d")!;

      context.drawImage(img, 0, 0, width, height);

      previewDataURL = canvas.toDataURL(MIME_TYPES.svg) as DataURL;
    }

    if (this.state.pendingImageElementId) {
      setCursor(this.canvas, `url(${previewDataURL}) 4 4, auto`);
    }
  };

  private onImageAction = async (
    { insertOnCanvasDirectly } = { insertOnCanvasDirectly: false },
  ) => {
    try {
      const clientX = this.state.width / 2 + this.state.offsetLeft;
      const clientY = this.state.height / 2 + this.state.offsetTop;

      const { x, y } = viewportCoordsToSceneCoords(
        { clientX, clientY },
        this.state,
      );

      const imageFile = await fileOpen({
        description: "Image",
        extensions: Object.keys(
          IMAGE_MIME_TYPES,
        ) as (keyof typeof IMAGE_MIME_TYPES)[],
      });

      const imageElement = this.createImageElement({
        sceneX: x,
        sceneY: y,
      });

      if (insertOnCanvasDirectly) {
        this.insertImageElement(imageElement, imageFile);
        this.initializeImageDimensions(imageElement);
        this.setState(
          {
            selectedElementIds: { [imageElement.id]: true },
          },
          () => {
            this.actionManager.executeAction(actionFinalize);
          },
        );
      } else {
        this.setState(
          {
            pendingImageElementId: imageElement.id,
          },
          () => {
            this.insertImageElement(
              imageElement,
              imageFile,
              /* showCursorImagePreview */ true,
            );
          },
        );
      }
    } catch (error: any) {
      if (error.name !== "AbortError") {
        console.error(error);
      } else {
        console.warn(error);
      }
      this.setState(
        {
          pendingImageElementId: null,
          editingElement: null,
          activeTool: updateActiveTool(this.state, { type: "selection" }),
        },
        () => {
          this.actionManager.executeAction(actionFinalize);
        },
      );
    }
  };

  private initializeImageDimensions = (
    imageElement: ExcalidrawImageElement,
    forceNaturalSize = false,
  ) => {
    const image =
      isInitializedImageElement(imageElement) &&
      this.imageCache.get(imageElement.fileId)?.image;

    if (!image || image instanceof Promise) {
      if (
        imageElement.width < DRAGGING_THRESHOLD / this.state.zoom.value &&
        imageElement.height < DRAGGING_THRESHOLD / this.state.zoom.value
      ) {
        const placeholderSize = 100 / this.state.zoom.value;
        mutateElement(imageElement, {
          x: imageElement.x - placeholderSize / 2,
          y: imageElement.y - placeholderSize / 2,
          width: placeholderSize,
          height: placeholderSize,
        });
      }

      return;
    }

    if (
      forceNaturalSize ||
      // if user-created bounding box is below threshold, assume the
      // intention was to click instead of drag, and use the image's
      // intrinsic size
      (imageElement.width < DRAGGING_THRESHOLD / this.state.zoom.value &&
        imageElement.height < DRAGGING_THRESHOLD / this.state.zoom.value)
    ) {
      const minHeight = Math.max(this.state.height - 120, 160);
      // max 65% of canvas height, clamped to <300px, vh - 120px>
      const maxHeight = Math.min(
        minHeight,
        Math.floor(this.state.height * 0.5) / this.state.zoom.value,
      );

      const height = Math.min(image.naturalHeight, maxHeight);
      const width = height * (image.naturalWidth / image.naturalHeight);

      // add current imageElement width/height to account for previous centering
      // of the placeholder image
      const x = imageElement.x + imageElement.width / 2 - width / 2;
      const y = imageElement.y + imageElement.height / 2 - height / 2;

      mutateElement(imageElement, { x, y, width, height });
    }
  };

  /** updates image cache, refreshing updated elements and/or setting status
      to error for images that fail during <img> element creation */
  private updateImageCache = async (
    elements: readonly InitializedExcalidrawImageElement[],
    files = this.files,
  ) => {
    const { updatedFiles, erroredFiles } = await _updateImageCache({
      imageCache: this.imageCache,
      fileIds: elements.map((element) => element.fileId),
      files,
    });
    if (updatedFiles.size || erroredFiles.size) {
      for (const element of elements) {
        if (updatedFiles.has(element.fileId)) {
          invalidateShapeForElement(element);
        }
      }
    }
    if (erroredFiles.size) {
      this.scene.replaceAllElements(
        this.scene.getElementsIncludingDeleted().map((element) => {
          if (
            isInitializedImageElement(element) &&
            erroredFiles.has(element.fileId)
          ) {
            return newElementWith(element, {
              status: "error",
            });
          }
          return element;
        }),
      );
    }

    return { updatedFiles, erroredFiles };
  };

  /** adds new images to imageCache and re-renders if needed */
  private addNewImagesToImageCache = async (
    imageElements: InitializedExcalidrawImageElement[] = getInitializedImageElements(
      this.scene.getNonDeletedElements(),
    ),
    files: BinaryFiles = this.files,
  ) => {
    const uncachedImageElements = imageElements.filter(
      (element) => !element.isDeleted && !this.imageCache.has(element.fileId),
    );

    if (uncachedImageElements.length) {
      const { updatedFiles } = await this.updateImageCache(
        uncachedImageElements,
        files,
      );
      if (updatedFiles.size) {
        this.scene.informMutation();
      }
    }
  };

  /** generally you should use `addNewImagesToImageCache()` directly if you need
   *  to render new images. This is just a failsafe  */
  private scheduleImageRefresh = throttle(() => {
    this.addNewImagesToImageCache();
  }, IMAGE_RENDER_TIMEOUT);

  private updateBindingEnabledOnPointerMove = (
    event: React.PointerEvent<HTMLElement>,
  ) => {
    const shouldEnableBinding = shouldEnableBindingForPointerEvent(event);
    if (this.state.isBindingEnabled !== shouldEnableBinding) {
      this.setState({ isBindingEnabled: shouldEnableBinding });
    }
  };

  private maybeSuggestBindingAtCursor = (pointerCoords: {
    x: number;
    y: number;
  }): void => {
    const hoveredBindableElement = getHoveredElementForBinding(
      pointerCoords,
      this.scene,
    );
    this.setState({
      suggestedBindings:
        hoveredBindableElement != null ? [hoveredBindableElement] : [],
    });
  };

  private maybeSuggestBindingsForLinearElementAtCoords = (
    linearElement: NonDeleted<ExcalidrawLinearElement>,
    /** scene coords */
    pointerCoords: {
      x: number;
      y: number;
    }[],
    // During line creation the start binding hasn't been written yet
    // into `linearElement`
    oppositeBindingBoundElement?: ExcalidrawBindableElement | null,
  ): void => {
    if (!pointerCoords.length) {
      return;
    }

    const suggestedBindings = pointerCoords.reduce(
      (acc: NonDeleted<ExcalidrawBindableElement>[], coords) => {
        const hoveredBindableElement = getHoveredElementForBinding(
          coords,
          this.scene,
        );
        if (
          hoveredBindableElement != null &&
          !isLinearElementSimpleAndAlreadyBound(
            linearElement,
            oppositeBindingBoundElement?.id,
            hoveredBindableElement,
          )
        ) {
          acc.push(hoveredBindableElement);
        }
        return acc;
      },
      [],
    );

    this.setState({ suggestedBindings });
  };

  private maybeSuggestBindingForAll(
    selectedElements: NonDeleted<ExcalidrawElement>[],
  ): void {
    const suggestedBindings = getEligibleElementsForBinding(selectedElements);
    this.setState({ suggestedBindings });
  }

  private clearSelection(hitElement: ExcalidrawElement | null): void {
    this.setState((prevState) => ({
      selectedElementIds: {},
      selectedGroupIds: {},
      // Continue editing the same group if the user selected a different
      // element from it
      editingGroupId:
        prevState.editingGroupId &&
        hitElement != null &&
        isElementInGroup(hitElement, prevState.editingGroupId)
          ? prevState.editingGroupId
          : null,
    }));
    this.setState({
      selectedElementIds: {},
      previousSelectedElementIds: this.state.selectedElementIds,
    });
  }

  private handleCanvasRef = (canvas: HTMLCanvasElement) => {
    // canvas is null when unmounting
    if (canvas !== null) {
      this.canvas = canvas;
      this.rc = rough.canvas(this.canvas);

      this.canvas.addEventListener(EVENT.WHEEL, this.handleWheel, {
        passive: false,
      });
      this.canvas.addEventListener(EVENT.TOUCH_START, this.onTapStart);
      this.canvas.addEventListener(EVENT.TOUCH_END, this.onTapEnd);
    } else {
      this.canvas?.removeEventListener(EVENT.WHEEL, this.handleWheel);
      this.canvas?.removeEventListener(EVENT.TOUCH_START, this.onTapStart);
      this.canvas?.removeEventListener(EVENT.TOUCH_END, this.onTapEnd);
    }
  };

  private handleAppOnDrop = async (event: React.DragEvent<HTMLDivElement>) => {
    // must be retrieved first, in the same frame
    const { file, fileHandle } = await getFileFromEvent(event);

    try {
      if (isSupportedImageFile(file)) {
        // first attempt to decode scene from the image if it's embedded
        // ---------------------------------------------------------------------

        if (file?.type === MIME_TYPES.png || file?.type === MIME_TYPES.svg) {
          try {
            const scene = await loadFromBlob(
              file,
              this.state,
              this.scene.getElementsIncludingDeleted(),
              fileHandle,
            );
            this.syncActionResult({
              ...scene,
              appState: {
                ...(scene.appState || this.state),
                isLoading: false,
              },
              replaceFiles: true,
              commitToHistory: true,
            });
            return;
          } catch (error: any) {
            if (error.name !== "EncodingError") {
              throw error;
            }
          }
        }

        // if no scene is embedded or we fail for whatever reason, fall back
        // to importing as regular image
        // ---------------------------------------------------------------------

        const { x: sceneX, y: sceneY } = viewportCoordsToSceneCoords(
          event,
          this.state,
        );

        const imageElement = this.createImageElement({ sceneX, sceneY });
        this.insertImageElement(imageElement, file);
        this.initializeImageDimensions(imageElement);
        this.setState({ selectedElementIds: { [imageElement.id]: true } });

        return;
      }
    } catch (error: any) {
      return this.setState({
        isLoading: false,
        errorMessage: error.message,
      });
    }

    const libraryJSON = event.dataTransfer.getData(MIME_TYPES.excalidrawlib);
    if (libraryJSON && typeof libraryJSON === "string") {
      try {
        const libraryItems = parseLibraryJSON(libraryJSON);
        this.addElementsFromPasteOrLibrary({
          elements: distributeLibraryItemsOnSquareGrid(libraryItems),
          position: event,
          files: null,
        });
      } catch (error: any) {
        this.setState({ errorMessage: error.message });
      }
      return;
    }

    if (file) {
      // atetmpt to parse an excalidraw/excalidrawlib file
      await this.loadFileToCanvas(file, fileHandle);
    }
  };

  loadFileToCanvas = async (
    file: File,
    fileHandle: FileSystemHandle | null,
  ) => {
    file = await normalizeFile(file);
    try {
      const ret = await loadSceneOrLibraryFromBlob(
        file,
        this.state,
        this.scene.getElementsIncludingDeleted(),
        fileHandle,
      );
      if (ret.type === MIME_TYPES.excalidraw) {
        this.setState({ isLoading: true });
        this.syncActionResult({
          ...ret.data,
          appState: {
            ...(ret.data.appState || this.state),
            isLoading: false,
          },
          replaceFiles: true,
          commitToHistory: true,
        });
      } else if (ret.type === MIME_TYPES.excalidrawlib) {
        await this.library
          .updateLibrary({
            libraryItems: file,
            merge: true,
            openLibraryMenu: true,
          })
          .catch((error) => {
            console.error(error);
            this.setState({ errorMessage: t("errors.importLibraryError") });
          });
      }
    } catch (error: any) {
      this.setState({ isLoading: false, errorMessage: error.message });
    }
  };

  private handleCanvasContextMenu = (
    event: React.PointerEvent<HTMLElement>,
  ) => {
    event.preventDefault();

    if (
      (event.nativeEvent.pointerType === "touch" ||
        (event.nativeEvent.pointerType === "pen" &&
          // always allow if user uses a pen secondary button
          event.button !== POINTER_BUTTON.SECONDARY)) &&
      this.state.activeTool.type !== "selection"
    ) {
      return;
    }

    const { x, y } = viewportCoordsToSceneCoords(event, this.state);
    const element = this.getElementAtPosition(x, y, {
      preferSelected: true,
      includeLockedElements: true,
    });

    const selectedElements = getSelectedElements(
      this.scene.getNonDeletedElements(),
      this.state,
    );
    const isHittignCommonBoundBox =
      this.isHittingCommonBoundingBoxOfSelectedElements(
        { x, y },
        selectedElements,
      );

    const type = element || isHittignCommonBoundBox ? "element" : "canvas";

    const container = this.excalidrawContainerRef.current!;
    const { top: offsetTop, left: offsetLeft } =
      container.getBoundingClientRect();
    const left = event.clientX - offsetLeft;
    const top = event.clientY - offsetTop;

    trackEvent("contextMenu", "openContextMenu", type);

    this.setState(
      {
        ...(element && !this.state.selectedElementIds[element.id]
          ? selectGroupsForSelectedElements(
              {
                ...this.state,
                selectedElementIds: { [element.id]: true },
                selectedLinearElement: isLinearElement(element)
                  ? new LinearElementEditor(element, this.scene)
                  : null,
              },
              this.scene.getNonDeletedElements(),
            )
          : this.state),
        showHyperlinkPopup: false,
      },
      () => {
        this.setState({
          contextMenu: { top, left, items: this.getContextMenuItems(type) },
        });
      },
    );
  };

  private maybeDragNewGenericElement = (
    pointerDownState: PointerDownState,
    event: MouseEvent | KeyboardEvent,
  ): void => {
    const draggingElement = this.state.draggingElement;
    const pointerCoords = pointerDownState.lastCoords;
    if (!draggingElement) {
      return;
    }
    if (
      draggingElement.type === "selection" &&
      this.state.activeTool.type !== "eraser"
    ) {
      dragNewElement(
        draggingElement,
        this.state.activeTool.type,
        pointerDownState.origin.x,
        pointerDownState.origin.y,
        pointerCoords.x,
        pointerCoords.y,
        distance(pointerDownState.origin.x, pointerCoords.x),
        distance(pointerDownState.origin.y, pointerCoords.y),
        shouldMaintainAspectRatio(event),
        shouldResizeFromCenter(event),
      );
    } else {
      const [gridX, gridY] = getGridPoint(
        pointerCoords.x,
        pointerCoords.y,
        this.state.gridSize,
      );

      const image =
        isInitializedImageElement(draggingElement) &&
        this.imageCache.get(draggingElement.fileId)?.image;
      const aspectRatio =
        image && !(image instanceof Promise)
          ? image.width / image.height
          : null;

      dragNewElement(
        draggingElement,
        this.state.activeTool.type,
        pointerDownState.originInGrid.x,
        pointerDownState.originInGrid.y,
        gridX,
        gridY,
        distance(pointerDownState.originInGrid.x, gridX),
        distance(pointerDownState.originInGrid.y, gridY),
        isImageElement(draggingElement)
          ? !shouldMaintainAspectRatio(event)
          : shouldMaintainAspectRatio(event),
        shouldResizeFromCenter(event),
        aspectRatio,
      );

      this.maybeSuggestBindingForAll([draggingElement]);

      // highlight elements that are to be added to frames on frames creation
      if (this.state.activeTool.type === "frame") {
        this.setState({
          elementsToHighlight: getElementsInResizingFrame(
            this.scene.getNonDeletedElements(),
            draggingElement as ExcalidrawFrameElement,
            this.state,
          ),
        });
      }
    }
  };

  private maybeHandleResize = (
    pointerDownState: PointerDownState,
    event: MouseEvent | KeyboardEvent,
  ): boolean => {
    const selectedElements = getSelectedElements(
      this.scene.getNonDeletedElements(),
      this.state,
    );
    const selectedFrames = selectedElements.filter(
      (element) => element.type === "frame",
    ) as ExcalidrawFrameElement[];

    const transformHandleType = pointerDownState.resize.handleType;

    if (selectedFrames.length > 0 && transformHandleType === "rotation") {
      return false;
    }

    this.setState({
      // TODO: rename this state field to "isScaling" to distinguish
      // it from the generic "isResizing" which includes scaling and
      // rotating
      isResizing: transformHandleType && transformHandleType !== "rotation",
      isRotating: transformHandleType === "rotation",
    });
    const pointerCoords = pointerDownState.lastCoords;
    const [resizeX, resizeY] = getGridPoint(
      pointerCoords.x - pointerDownState.resize.offset.x,
      pointerCoords.y - pointerDownState.resize.offset.y,
      this.state.gridSize,
    );

    const frameElementsOffsetsMap = new Map<
      string,
      {
        x: number;
        y: number;
      }
    >();

    selectedFrames.forEach((frame) => {
      const elementsInFrame = getFrameElements(
        this.scene.getNonDeletedElements(),
        frame.id,
      );

      elementsInFrame.forEach((element) => {
        frameElementsOffsetsMap.set(frame.id + element.id, {
          x: element.x - frame.x,
          y: element.y - frame.y,
        });
      });
    });

    if (
      transformElements(
        pointerDownState,
        transformHandleType,
        selectedElements,
        pointerDownState.resize.arrowDirection,
        shouldRotateWithDiscreteAngle(event),
        shouldResizeFromCenter(event),
        selectedElements.length === 1 && isImageElement(selectedElements[0])
          ? !shouldMaintainAspectRatio(event)
          : shouldMaintainAspectRatio(event),
        resizeX,
        resizeY,
        pointerDownState.resize.center.x,
        pointerDownState.resize.center.y,
      )
    ) {
      this.maybeSuggestBindingForAll(selectedElements);

      const elementsToHighlight = new Set<ExcalidrawElement>();
      selectedFrames.forEach((frame) => {
        const elementsInFrame = getFrameElements(
          this.scene.getNonDeletedElements(),
          frame.id,
        );

        // keep elements' positions relative to their frames on frames resizing
        if (transformHandleType) {
          if (transformHandleType.includes("w")) {
            elementsInFrame.forEach((element) => {
              mutateElement(element, {
                x:
                  frame.x +
                  (frameElementsOffsetsMap.get(frame.id + element.id)?.x || 0),
                y:
                  frame.y +
                  (frameElementsOffsetsMap.get(frame.id + element.id)?.y || 0),
              });
            });
          }
          if (transformHandleType.includes("n")) {
            elementsInFrame.forEach((element) => {
              mutateElement(element, {
                x:
                  frame.x +
                  (frameElementsOffsetsMap.get(frame.id + element.id)?.x || 0),
                y:
                  frame.y +
                  (frameElementsOffsetsMap.get(frame.id + element.id)?.y || 0),
              });
            });
          }
        }

        getElementsInResizingFrame(
          this.scene.getNonDeletedElements(),
          frame,
          this.state,
        ).forEach((element) => elementsToHighlight.add(element));
      });

      this.setState({
        elementsToHighlight: [...elementsToHighlight],
      });

      return true;
    }
    return false;
  };

  private getContextMenuItems = (
    type: "canvas" | "element",
  ): ContextMenuItems => {
    const options: ContextMenuItems = [];

    options.push(actionCopyAsPng, actionCopyAsSvg);

    // canvas contextMenu
    // -------------------------------------------------------------------------

    if (type === "canvas") {
      if (this.state.viewModeEnabled) {
        return [
          ...options,
          actionToggleGridMode,
          actionToggleZenMode,
          actionToggleViewMode,
          actionToggleStats,
        ];
      }

      return [
        actionPaste,
        CONTEXT_MENU_SEPARATOR,
        actionCopyAsPng,
        actionCopyAsSvg,
        copyText,
        CONTEXT_MENU_SEPARATOR,
        actionSelectAll,
        actionUnlockAllElements,
        CONTEXT_MENU_SEPARATOR,
        actionToggleGridMode,
        actionToggleZenMode,
        actionToggleViewMode,
        actionToggleStats,
      ];
    }

    // element contextMenu
    // -------------------------------------------------------------------------

    options.push(copyText);

    if (this.state.viewModeEnabled) {
      return [actionCopy, ...options];
    }

    return [
      actionCut,
      actionCopy,
      actionPaste,
      actionSelectAllElementsInFrame,
      actionRemoveAllElementsFromFrame,
      CONTEXT_MENU_SEPARATOR,
      ...options,
      CONTEXT_MENU_SEPARATOR,
      actionCopyStyles,
      actionPasteStyles,
      CONTEXT_MENU_SEPARATOR,
      actionGroup,
      actionUnbindText,
      actionBindText,
      actionWrapTextInContainer,
      actionUngroup,
      CONTEXT_MENU_SEPARATOR,
      actionAddToLibrary,
      CONTEXT_MENU_SEPARATOR,
      actionSendBackward,
      actionBringForward,
      actionSendToBack,
      actionBringToFront,
      CONTEXT_MENU_SEPARATOR,
      actionFlipHorizontal,
      actionFlipVertical,
      CONTEXT_MENU_SEPARATOR,
      actionToggleLinearEditor,
      actionLink,
      actionDuplicateSelection,
      actionToggleElementLock,
      CONTEXT_MENU_SEPARATOR,
      actionDeleteSelected,
    ];
  };

  private handleWheel = withBatchedUpdates(
    (event: WheelEvent | React.WheelEvent<HTMLDivElement>) => {
      event.preventDefault();
      if (isPanning) {
        return;
      }

      const { deltaX, deltaY } = event;
      // note that event.ctrlKey is necessary to handle pinch zooming
      if (event.metaKey || event.ctrlKey) {
        const sign = Math.sign(deltaY);
        const MAX_STEP = ZOOM_STEP * 100;
        const absDelta = Math.abs(deltaY);
        let delta = deltaY;
        if (absDelta > MAX_STEP) {
          delta = MAX_STEP * sign;
        }

        let newZoom = this.state.zoom.value - delta / 100;
        // increase zoom steps the more zoomed-in we are (applies to >100% only)
        newZoom +=
          Math.log10(Math.max(1, this.state.zoom.value)) *
          -sign *
          // reduced amplification for small deltas (small movements on a trackpad)
          Math.min(1, absDelta / 20);

        this.translateCanvas((state) => ({
          ...getStateForZoom(
            {
              viewportX: this.lastViewportPosition.x,
              viewportY: this.lastViewportPosition.y,
              nextZoom: getNormalizedZoom(newZoom),
            },
            state,
          ),
          shouldCacheIgnoreZoom: true,
        }));
        this.resetShouldCacheIgnoreZoomDebounced();
        return;
      }

      // scroll horizontally when shift pressed
      if (event.shiftKey) {
        this.translateCanvas(({ zoom, scrollX }) => ({
          // on Mac, shift+wheel tends to result in deltaX
          scrollX: scrollX - (deltaY || deltaX) / zoom.value,
        }));
        return;
      }

      this.translateCanvas(({ zoom, scrollX, scrollY }) => ({
        scrollX: scrollX - deltaX / zoom.value,
        scrollY: scrollY - deltaY / zoom.value,
      }));
    },
  );

  private getTextWysiwygSnappedToCenterPosition(
    x: number,
    y: number,
    appState: AppState,
    container?: ExcalidrawTextContainer | null,
  ) {
    if (container) {
      let elementCenterX = container.x + container.width / 2;
      let elementCenterY = container.y + container.height / 2;

      const elementCenter = getContainerCenter(container, appState);
      if (elementCenter) {
        elementCenterX = elementCenter.x;
        elementCenterY = elementCenter.y;
      }
      const distanceToCenter = Math.hypot(
        x - elementCenterX,
        y - elementCenterY,
      );
      const isSnappedToCenter =
        distanceToCenter < TEXT_TO_CENTER_SNAP_THRESHOLD;
      if (isSnappedToCenter) {
        const { x: viewportX, y: viewportY } = sceneCoordsToViewportCoords(
          { sceneX: elementCenterX, sceneY: elementCenterY },
          appState,
        );
        return { viewportX, viewportY, elementCenterX, elementCenterY };
      }
    }
  }

  private savePointer = (x: number, y: number, button: "up" | "down") => {
    if (!x || !y) {
      return;
    }
    const pointer = viewportCoordsToSceneCoords(
      { clientX: x, clientY: y },
      this.state,
    );

    if (isNaN(pointer.x) || isNaN(pointer.y)) {
      // sometimes the pointer goes off screen
    }

    this.props.onPointerUpdate?.({
      pointer,
      button,
      pointersMap: gesture.pointers,
    });
  };

  private resetShouldCacheIgnoreZoomDebounced = debounce(() => {
    if (!this.unmounted) {
      this.setState({ shouldCacheIgnoreZoom: false });
    }
  }, 300);

  public updateDOMRect = (cb?: () => void) => {
    if (this.excalidrawContainerRef?.current) {
      const excalidrawContainer = this.excalidrawContainerRef.current;
      const {
        width,
        height,
        left: offsetLeft,
        top: offsetTop,
      } = excalidrawContainer.getBoundingClientRect();
      const {
        width: currentWidth,
        height: currentHeight,
        offsetTop: currentOffsetTop,
        offsetLeft: currentOffsetLeft,
      } = this.state;

      if (
        width === currentWidth &&
        height === currentHeight &&
        offsetLeft === currentOffsetLeft &&
        offsetTop === currentOffsetTop
      ) {
        if (cb) {
          cb();
        }
        return;
      }

      this.setState(
        {
          width,
          height,
          offsetLeft,
          offsetTop,
        },
        () => {
          cb && cb();
        },
      );
    }
  };

  public refresh = () => {
    this.setState({ ...this.getCanvasOffsets() });
  };

  private getCanvasOffsets(): Pick<AppState, "offsetTop" | "offsetLeft"> {
    if (this.excalidrawContainerRef?.current) {
      const excalidrawContainer = this.excalidrawContainerRef.current;
      const { left, top } = excalidrawContainer.getBoundingClientRect();
      return {
        offsetLeft: left,
        offsetTop: top,
      };
    }
    return {
      offsetLeft: 0,
      offsetTop: 0,
    };
  }

  private async updateLanguage() {
    const currentLang =
      languages.find((lang) => lang.code === this.props.langCode) ||
      defaultLang;
    await setLanguage(currentLang);
    this.setAppState({});
  }
}

// -----------------------------------------------------------------------------
// TEST HOOKS
// -----------------------------------------------------------------------------

declare global {
  interface Window {
    h: {
      elements: readonly ExcalidrawElement[];
      state: AppState;
      setState: React.Component<any, AppState>["setState"];
      app: InstanceType<typeof App>;
      history: History;
    };
  }
}

if (import.meta.env.MODE === ENV.TEST || import.meta.env.DEV) {
  window.h = window.h || ({} as Window["h"]);

  Object.defineProperties(window.h, {
    elements: {
      configurable: true,
      get() {
        return this.app?.scene.getElementsIncludingDeleted();
      },
      set(elements: ExcalidrawElement[]) {
        return this.app?.scene.replaceAllElements(elements);
      },
    },
  });
}

export default App;<|MERGE_RESOLUTION|>--- conflicted
+++ resolved
@@ -245,11 +245,8 @@
   isTransparent,
   easeToValuesRAF,
   muteFSAbortError,
-<<<<<<< HEAD
   isTestEnv,
-=======
   easeOut,
->>>>>>> 3ddcc48e
 } from "../utils";
 import {
   ContextMenu,
