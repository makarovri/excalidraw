import React from "react";

import rough from "roughjs/bin/rough";
import { RoughCanvas } from "roughjs/bin/canvas";
import { simplify, Point } from "points-on-curve";
import { FlooredNumber, SocketUpdateData } from "../types";

import {
  newElement,
  newTextElement,
  duplicateElement,
  resizeTest,
  isInvisiblySmallElement,
  isTextElement,
  textWysiwyg,
  getCommonBounds,
  getCursorForResizingElement,
  getPerfectElementSize,
  normalizeDimensions,
  getElementMap,
  getDrawingVersion,
  getSyncableElements,
  newLinearElement,
  resizeElements,
  getElementWithResizeHandler,
  canResizeMutlipleElements,
  getResizeOffsetXY,
  getResizeArrowDirection,
  getResizeHandlerFromCoords,
  isNonDeletedElement,
} from "../element";
import {
  deleteSelectedElements,
  getElementsWithinSelection,
  isOverScrollBars,
  getElementAtPosition,
  getElementContainingPosition,
  getNormalizedZoom,
  getSelectedElements,
  globalSceneState,
  isSomeElementSelected,
  calculateScrollCenter,
} from "../scene";
import {
  decryptAESGEM,
  saveToLocalStorage,
  loadScene,
  loadFromBlob,
  SOCKET_SERVER,
  SocketUpdateDataSource,
  exportCanvas,
} from "../data";
import Portal from "./Portal";

import { renderScene } from "../renderer";
import { AppState, GestureEvent, Gesture } from "../types";
import { ExcalidrawElement, ExcalidrawTextElement } from "../element/types";

import { distance2d, isPathALoop, rotate } from "../math";

import {
  isWritableElement,
  isInputLike,
  isToolIcon,
  debounce,
  distance,
  resetCursor,
  viewportCoordsToSceneCoords,
  sceneCoordsToViewportCoords,
  setCursorForShape,
} from "../utils";
import {
  KEYS,
  isArrowKey,
  getResizeCenterPointKey,
  getResizeWithSidesSameLengthKey,
} from "../keys";

import { findShapeByKey, shapesShortcutKeys } from "../shapes";
import { createHistory, SceneHistory } from "../history";

import ContextMenu from "./ContextMenu";

import { ActionManager } from "../actions/manager";
import "../actions";
import { actions } from "../actions/register";

import { ActionResult } from "../actions/types";
import { getDefaultAppState } from "../appState";
import { t, getLanguage } from "../i18n";

import {
  copyToAppClipboard,
  getClipboardContent,
  probablySupportsClipboardBlob,
  probablySupportsClipboardWriteText,
} from "../clipboard";
import { normalizeScroll } from "../scene";
import { getCenter, getDistance } from "../gesture";
import { createUndoAction, createRedoAction } from "../actions/actionHistory";

import {
  CURSOR_TYPE,
  ELEMENT_SHIFT_TRANSLATE_AMOUNT,
  ELEMENT_TRANSLATE_AMOUNT,
  POINTER_BUTTON,
  DRAGGING_THRESHOLD,
  TEXT_TO_CENTER_SNAP_THRESHOLD,
  LINE_CONFIRM_THRESHOLD,
  SCENE,
  EVENT,
  ENV,
} from "../constants";
import {
  INITAL_SCENE_UPDATE_TIMEOUT,
  TAP_TWICE_TIMEOUT,
} from "../time_constants";

import LayerUI from "./LayerUI";
import { ScrollBars, SceneState } from "../scene/types";
import { generateCollaborationLink, getCollaborationLinkData } from "../data";
import { mutateElement, newElementWith } from "../element/mutateElement";
import { invalidateShapeForElement } from "../renderer/renderElement";
import { unstable_batchedUpdates } from "react-dom";
import { SceneStateCallbackRemover } from "../scene/globalScene";
import { isLinearElement } from "../element/typeChecks";
import { actionFinalize } from "../actions";
import {
  restoreUsernameFromLocalStorage,
  saveUsernameToLocalStorage,
} from "../data/localStorage";

import throttle from "lodash.throttle";
<<<<<<< HEAD
import { LinearElementEditor } from "../element/linearElementEditor";
=======
import {
  getSelectedGroupIds,
  selectGroupsForSelectedElements,
  isElementInGroup,
  getSelectedGroupIdForElement,
} from "../groups";
>>>>>>> 5327e8a3

/**
 * @param func handler taking at most single parameter (event).
 */
const withBatchedUpdates = <
  TFunction extends ((event: any) => void) | (() => void)
>(
  func: Parameters<TFunction>["length"] extends 0 | 1 ? TFunction : never,
) =>
  ((event) => {
    unstable_batchedUpdates(func as TFunction, event);
  }) as TFunction;

const { history } = createHistory();

let didTapTwice: boolean = false;
let tappedTwiceTimer = 0;
let cursorX = 0;
let cursorY = 0;
let isHoldingSpace: boolean = false;
let isPanning: boolean = false;
let isDraggingScrollBar: boolean = false;
let currentScrollBars: ScrollBars = { horizontal: null, vertical: null };
let draggingElementPointIndex: number | null = null;

let lastPointerUp: ((event: any) => void) | null = null;
const gesture: Gesture = {
  pointers: new Map(),
  lastCenter: null,
  initialDistance: null,
  initialScale: null,
};

const SYNC_FULL_SCENE_INTERVAL_MS = 20000;

class App extends React.Component<any, AppState> {
  canvas: HTMLCanvasElement | null = null;
  rc: RoughCanvas | null = null;
  portal: Portal = new Portal(this);
  lastBroadcastedOrReceivedSceneVersion: number = -1;
  broadcastedElementVersions: Map<string, number> = new Map();
  removeSceneCallback: SceneStateCallbackRemover | null = null;

  actionManager: ActionManager;
  canvasOnlyActions = ["selectAll"];

  public state: AppState = {
    ...getDefaultAppState(),
    isLoading: true,
  };

  constructor(props: any) {
    super(props);
    this.actionManager = new ActionManager(
      this.syncActionResult,
      () => this.state,
      () => globalSceneState.getElementsIncludingDeleted(),
    );
    this.actionManager.registerAll(actions);

    this.actionManager.registerAction(createUndoAction(history));
    this.actionManager.registerAction(createRedoAction(history));
  }

  public render() {
    const { zenModeEnabled } = this.state;
    const canvasDOMWidth = window.innerWidth;
    const canvasDOMHeight = window.innerHeight;

    const canvasScale = window.devicePixelRatio;

    const canvasWidth = canvasDOMWidth * canvasScale;
    const canvasHeight = canvasDOMHeight * canvasScale;

    return (
      <div className="container">
        <LayerUI
          canvas={this.canvas}
          appState={this.state}
          setAppState={this.setAppState}
          actionManager={this.actionManager}
          elements={globalSceneState.getElements()}
          onRoomCreate={this.openPortal}
          onRoomDestroy={this.closePortal}
          onUsernameChange={(username) => {
            saveUsernameToLocalStorage(username);
            this.setState({
              username,
            });
          }}
          onLockToggle={this.toggleLock}
          zenModeEnabled={zenModeEnabled}
          toggleZenMode={this.toggleZenMode}
          lng={getLanguage().lng}
        />
        <main>
          <canvas
            id="canvas"
            style={{
              width: canvasDOMWidth,
              height: canvasDOMHeight,
            }}
            width={canvasWidth}
            height={canvasHeight}
            ref={this.handleCanvasRef}
            onContextMenu={this.handleCanvasContextMenu}
            onPointerDown={this.handleCanvasPointerDown}
            onDoubleClick={this.handleCanvasDoubleClick}
            onPointerMove={this.handleCanvasPointerMove}
            onPointerUp={this.removePointer}
            onPointerCancel={this.removePointer}
            onDrop={this.handleCanvasOnDrop}
          >
            {t("labels.drawingCanvas")}
          </canvas>
        </main>
      </div>
    );
  }

  private syncActionResult = withBatchedUpdates((res: ActionResult) => {
    if (this.unmounted) {
      return;
    }

    let editingElement: AppState["editingElement"] | null = null;
    if (res.elements) {
      res.elements.forEach((element) => {
        if (
          this.state.editingElement?.id === element.id &&
          this.state.editingElement !== element &&
          isNonDeletedElement(element)
        ) {
          editingElement = element;
        }
      });
      globalSceneState.replaceAllElements(res.elements);
      if (res.commitToHistory) {
        history.resumeRecording();
      }
    }

    if (res.appState || editingElement) {
      if (res.commitToHistory) {
        history.resumeRecording();
      }
      this.setState(
        (state) => ({
          ...res.appState,
          editingElement:
            editingElement || res.appState?.editingElement || null,
          isCollaborating: state.isCollaborating,
          collaborators: state.collaborators,
        }),
        () => {
          if (res.syncHistory) {
            history.setCurrentState(
              this.state,
              globalSceneState.getElementsIncludingDeleted(),
            );
          }
        },
      );
    }
  });

  // Lifecycle

  private onBlur = withBatchedUpdates(() => {
    isHoldingSpace = false;
    this.saveDebounced();
    this.saveDebounced.flush();
  });

  private onUnload = () => {
    this.destroySocketClient();
    this.onBlur();
  };

  private disableEvent: EventHandlerNonNull = (event) => {
    event.preventDefault();
  };

  private onFontLoaded = () => {
    globalSceneState.getElementsIncludingDeleted().forEach((element) => {
      if (isTextElement(element)) {
        invalidateShapeForElement(element);
      }
    });
    this.onSceneUpdated();
  };

  private initializeScene = async () => {
    const searchParams = new URLSearchParams(window.location.search);
    const id = searchParams.get("id");
    const jsonMatch = window.location.hash.match(
      /^#json=([0-9]+),([a-zA-Z0-9_-]+)$/,
    );

    const isCollaborationScene = getCollaborationLinkData(window.location.href);

    if (!isCollaborationScene) {
      let scene: ResolutionType<typeof loadScene> | undefined;
      // Backwards compatibility with legacy url format
      if (id) {
        scene = await loadScene(id);
      } else if (jsonMatch) {
        scene = await loadScene(jsonMatch[1], jsonMatch[2]);
      } else {
        scene = await loadScene(null);
      }
      if (scene) {
        this.syncActionResult(scene);
      }
    }

    if (this.state.isLoading) {
      this.setState({ isLoading: false });
    }

    // run this last else the `isLoading` state
    if (isCollaborationScene) {
      this.initializeSocketClient({ showLoadingState: true });
    }
  };

  private unmounted = false;

  public async componentDidMount() {
    if (
      process.env.NODE_ENV === "test" ||
      process.env.NODE_ENV === "development"
    ) {
      const setState = this.setState.bind(this);
      Object.defineProperties(window.h, {
        state: {
          configurable: true,
          get: () => {
            return this.state;
          },
        },
        setState: {
          configurable: true,
          value: (...args: Parameters<typeof setState>) => {
            return this.setState(...args);
          },
        },
        app: {
          configurable: true,
          value: this,
        },
      });
    }

    this.removeSceneCallback = globalSceneState.addCallback(
      this.onSceneUpdated,
    );

    document.addEventListener(EVENT.COPY, this.onCopy);
    document.addEventListener(EVENT.PASTE, this.pasteFromClipboard);
    document.addEventListener(EVENT.CUT, this.onCut);

    document.addEventListener(EVENT.KEYDOWN, this.onKeyDown, false);
    document.addEventListener(EVENT.KEYUP, this.onKeyUp, { passive: true });
    document.addEventListener(
      EVENT.MOUSE_MOVE,
      this.updateCurrentCursorPosition,
    );
    window.addEventListener(EVENT.RESIZE, this.onResize, false);
    window.addEventListener(EVENT.UNLOAD, this.onUnload, false);
    window.addEventListener(EVENT.BLUR, this.onBlur, false);
    window.addEventListener(EVENT.DRAG_OVER, this.disableEvent, false);
    window.addEventListener(EVENT.DROP, this.disableEvent, false);

    // rerender text elements on font load to fix #637 && #1553
    document.fonts?.addEventListener?.("loadingdone", this.onFontLoaded);

    // Safari-only desktop pinch zoom
    document.addEventListener(
      EVENT.GESTURE_START,
      this.onGestureStart as any,
      false,
    );
    document.addEventListener(
      EVENT.GESTURE_CHANGE,
      this.onGestureChange as any,
      false,
    );
    document.addEventListener(
      EVENT.GESTURE_END,
      this.onGestureEnd as any,
      false,
    );
    window.addEventListener(EVENT.BEFORE_UNLOAD, this.beforeUnload);

    this.initializeScene();
  }

  public componentWillUnmount() {
    this.unmounted = true;
    this.removeSceneCallback!();

    document.removeEventListener(EVENT.COPY, this.onCopy);
    document.removeEventListener(EVENT.PASTE, this.pasteFromClipboard);
    document.removeEventListener(EVENT.CUT, this.onCut);

    document.removeEventListener(EVENT.KEYDOWN, this.onKeyDown, false);
    document.removeEventListener(
      EVENT.MOUSE_MOVE,
      this.updateCurrentCursorPosition,
      false,
    );
    document.removeEventListener(EVENT.KEYUP, this.onKeyUp);
    window.removeEventListener(EVENT.RESIZE, this.onResize, false);
    window.removeEventListener(EVENT.UNLOAD, this.onUnload, false);
    window.removeEventListener(EVENT.BLUR, this.onBlur, false);
    window.removeEventListener(EVENT.DRAG_OVER, this.disableEvent, false);
    window.removeEventListener(EVENT.DROP, this.disableEvent, false);

    document.removeEventListener(
      EVENT.GESTURE_START,
      this.onGestureStart as any,
      false,
    );
    document.removeEventListener(
      EVENT.GESTURE_CHANGE,
      this.onGestureChange as any,
      false,
    );
    document.removeEventListener(
      EVENT.GESTURE_END,
      this.onGestureEnd as any,
      false,
    );
    window.removeEventListener(EVENT.BEFORE_UNLOAD, this.beforeUnload);
  }
  private onResize = withBatchedUpdates(() => {
    globalSceneState
      .getElementsIncludingDeleted()
      .forEach((element) => invalidateShapeForElement(element));
    this.setState({});
  });

  private beforeUnload = withBatchedUpdates((event: BeforeUnloadEvent) => {
    if (
      this.state.isCollaborating &&
      globalSceneState.getElements().length > 0
    ) {
      event.preventDefault();
      // NOTE: modern browsers no longer allow showing a custom message here
      event.returnValue = "";
    }
  });

  queueBroadcastAllElements = throttle(() => {
    this.broadcastScene(SCENE.UPDATE, /* syncAll */ true);
  }, SYNC_FULL_SCENE_INTERVAL_MS);

  componentDidUpdate() {
    if (this.state.isCollaborating && !this.portal.socket) {
      this.initializeSocketClient({ showLoadingState: true });
    }

    if (
      this.state.editingLinearElement &&
      !this.state.selectedElementIds[this.state.editingLinearElement.element.id]
    ) {
      this.actionManager.executeAction(actionFinalize);
    }

    const cursorButton: {
      [id: string]: string | undefined;
    } = {};
    const pointerViewportCoords: SceneState["remotePointerViewportCoords"] = {};
    const remoteSelectedElementIds: SceneState["remoteSelectedElementIds"] = {};
    const pointerUsernames: { [id: string]: string } = {};
    this.state.collaborators.forEach((user, socketID) => {
      if (user.selectedElementIds) {
        for (const id of Object.keys(user.selectedElementIds)) {
          if (!(id in remoteSelectedElementIds)) {
            remoteSelectedElementIds[id] = [];
          }
          remoteSelectedElementIds[id].push(socketID);
        }
      }
      if (!user.pointer) {
        return;
      }
      if (user.username) {
        pointerUsernames[socketID] = user.username;
      }
      pointerViewportCoords[socketID] = sceneCoordsToViewportCoords(
        {
          sceneX: user.pointer.x,
          sceneY: user.pointer.y,
        },
        this.state,
        this.canvas,
        window.devicePixelRatio,
      );
      cursorButton[socketID] = user.button;
    });
    const elements = globalSceneState.getElements();
    const { atLeastOneVisibleElement, scrollBars } = renderScene(
      elements.filter((element) => {
        // don't render text element that's being currently edited (it's
        //  rendered on remote only)
        return (
          !this.state.editingElement ||
          this.state.editingElement.type !== "text" ||
          element.id !== this.state.editingElement.id
        );
      }),
      this.state,
      this.state.selectionElement,
      window.devicePixelRatio,
      this.rc!,
      this.canvas!,
      {
        scrollX: this.state.scrollX,
        scrollY: this.state.scrollY,
        viewBackgroundColor: this.state.viewBackgroundColor,
        zoom: this.state.zoom,
        remotePointerViewportCoords: pointerViewportCoords,
        remotePointerButton: cursorButton,
        remoteSelectedElementIds: remoteSelectedElementIds,
        remotePointerUsernames: pointerUsernames,
        shouldCacheIgnoreZoom: this.state.shouldCacheIgnoreZoom,
      },
      {
        renderOptimizations: true,
      },
    );
    if (scrollBars) {
      currentScrollBars = scrollBars;
    }
    const scrolledOutside = !atLeastOneVisibleElement && elements.length > 0;
    if (this.state.scrolledOutside !== scrolledOutside) {
      this.setState({ scrolledOutside: scrolledOutside });
    }
    this.saveDebounced();

    if (
      getDrawingVersion(globalSceneState.getElementsIncludingDeleted()) >
      this.lastBroadcastedOrReceivedSceneVersion
    ) {
      this.broadcastScene(SCENE.UPDATE, /* syncAll */ false);
      this.queueBroadcastAllElements();
    }

    history.record(this.state, globalSceneState.getElementsIncludingDeleted());
  }

  // Copy/paste

  private onCut = withBatchedUpdates((event: ClipboardEvent) => {
    if (isWritableElement(event.target)) {
      return;
    }
    this.copyAll();
    const { elements: nextElements, appState } = deleteSelectedElements(
      globalSceneState.getElementsIncludingDeleted(),
      this.state,
    );
    globalSceneState.replaceAllElements(nextElements);
    history.resumeRecording();
    this.setState({ ...appState });
    event.preventDefault();
  });

  private onCopy = withBatchedUpdates((event: ClipboardEvent) => {
    if (isWritableElement(event.target)) {
      return;
    }
    this.copyAll();
    event.preventDefault();
  });

  private copyAll = () => {
    copyToAppClipboard(globalSceneState.getElements(), this.state);
  };

  private copyToClipboardAsPng = () => {
    const elements = globalSceneState.getElements();

    const selectedElements = getSelectedElements(elements, this.state);
    exportCanvas(
      "clipboard",
      selectedElements.length ? selectedElements : elements,
      this.state,
      this.canvas!,
      this.state,
    );
  };

  private copyToClipboardAsSvg = () => {
    const selectedElements = getSelectedElements(
      globalSceneState.getElements(),
      this.state,
    );
    exportCanvas(
      "clipboard-svg",
      selectedElements.length
        ? selectedElements
        : globalSceneState.getElements(),
      this.state,
      this.canvas!,
      this.state,
    );
  };

  private resetTapTwice() {
    didTapTwice = false;
  }

  private onTapStart = (event: TouchEvent) => {
    if (!didTapTwice) {
      didTapTwice = true;
      clearTimeout(tappedTwiceTimer);
      tappedTwiceTimer = window.setTimeout(
        this.resetTapTwice,
        TAP_TWICE_TIMEOUT,
      );
      return;
    }
    // insert text only if we tapped twice with a single finger
    // event.touches.length === 1 will also prevent inserting text when user's zooming
    if (didTapTwice && event.touches.length === 1) {
      const [touch] = event.touches;
      // @ts-ignore
      this.handleCanvasDoubleClick({
        clientX: touch.clientX,
        clientY: touch.clientY,
      });
      didTapTwice = false;
      clearTimeout(tappedTwiceTimer);
    }
    event.preventDefault();
  };

  private pasteFromClipboard = withBatchedUpdates(
    async (event: ClipboardEvent | null) => {
      // #686
      const target = document.activeElement;
      const elementUnderCursor = document.elementFromPoint(cursorX, cursorY);
      if (
        // if no ClipboardEvent supplied, assume we're pasting via contextMenu
        //  thus these checks don't make sense
        event &&
        (!(elementUnderCursor instanceof HTMLCanvasElement) ||
          isWritableElement(target))
      ) {
        return;
      }
      const data = await getClipboardContent(event);
      if (data.elements) {
        this.addElementsFromPaste(data.elements);
      } else if (data.text) {
        this.addTextFromPaste(data.text);
      }
      this.selectShapeTool("selection");
      event?.preventDefault();
    },
  );

  private addElementsFromPaste = (
    clipboardElements: readonly ExcalidrawElement[],
  ) => {
    const [minX, minY, maxX, maxY] = getCommonBounds(clipboardElements);

    const elementsCenterX = distance(minX, maxX) / 2;
    const elementsCenterY = distance(minY, maxY) / 2;

    const { x, y } = viewportCoordsToSceneCoords(
      { clientX: cursorX, clientY: cursorY },
      this.state,
      this.canvas,
      window.devicePixelRatio,
    );

    const dx = x - elementsCenterX;
    const dy = y - elementsCenterY;
    const groupIdMap = new Map();

    const newElements = clipboardElements.map((element) =>
      duplicateElement(this.state.editingGroupId, groupIdMap, element, {
        x: element.x + dx - minX,
        y: element.y + dy - minY,
      }),
    );

    globalSceneState.replaceAllElements([
      ...globalSceneState.getElementsIncludingDeleted(),
      ...newElements,
    ]);
    history.resumeRecording();
    this.setState({
      selectedElementIds: newElements.reduce((map, element) => {
        map[element.id] = true;
        return map;
      }, {} as any),
    });
  };

  private addTextFromPaste(text: any) {
    const { x, y } = viewportCoordsToSceneCoords(
      { clientX: cursorX, clientY: cursorY },
      this.state,
      this.canvas,
      window.devicePixelRatio,
    );

    const element = newTextElement({
      x: x,
      y: y,
      strokeColor: this.state.currentItemStrokeColor,
      backgroundColor: this.state.currentItemBackgroundColor,
      fillStyle: this.state.currentItemFillStyle,
      strokeWidth: this.state.currentItemStrokeWidth,
      strokeStyle: this.state.currentItemStrokeStyle,
      roughness: this.state.currentItemRoughness,
      opacity: this.state.currentItemOpacity,
      text: text,
      fontSize: this.state.currentItemFontSize,
      fontFamily: this.state.currentItemFontFamily,
      textAlign: this.state.currentItemTextAlign,
    });

    globalSceneState.replaceAllElements([
      ...globalSceneState.getElementsIncludingDeleted(),
      element,
    ]);
    this.setState({ selectedElementIds: { [element.id]: true } });
    history.resumeRecording();
  }

  // Collaboration

  setAppState = (obj: any) => {
    this.setState(obj);
  };

  removePointer = (event: React.PointerEvent<HTMLElement>) => {
    gesture.pointers.delete(event.pointerId);
  };

  openPortal = async () => {
    window.history.pushState(
      {},
      "Excalidraw",
      await generateCollaborationLink(),
    );
    this.initializeSocketClient({ showLoadingState: false });
  };

  closePortal = () => {
    window.history.pushState({}, "Excalidraw", window.location.origin);
    this.destroySocketClient();
  };

  toggleLock = () => {
    this.setState((prevState) => ({
      elementLocked: !prevState.elementLocked,
      elementType: prevState.elementLocked
        ? "selection"
        : prevState.elementType,
    }));
  };

  toggleZenMode = () => {
    this.setState({
      zenModeEnabled: !this.state.zenModeEnabled,
    });
  };

  private destroySocketClient = () => {
    this.setState({
      isCollaborating: false,
      collaborators: new Map(),
    });
    this.portal.close();
  };

  private initializeSocketClient = async (opts: {
    showLoadingState: boolean;
  }) => {
    if (this.portal.socket) {
      return;
    }
    const roomMatch = getCollaborationLinkData(window.location.href);
    if (roomMatch) {
      const initialize = () => {
        this.portal.socketInitialized = true;
        clearTimeout(initializationTimer);
        if (this.state.isLoading && !this.unmounted) {
          this.setState({ isLoading: false });
        }
      };
      // fallback in case you're not alone in the room but still don't receive
      //  initial SCENE_UPDATE message
      const initializationTimer = setTimeout(
        initialize,
        INITAL_SCENE_UPDATE_TIMEOUT,
      );

      const updateScene = (
        decryptedData: SocketUpdateDataSource[SCENE.INIT | SCENE.UPDATE],
        { scrollToContent = false }: { scrollToContent?: boolean } = {},
      ) => {
        const { elements: remoteElements } = decryptedData.payload;

        if (scrollToContent) {
          this.setState({
            ...this.state,
            ...calculateScrollCenter(
              remoteElements.filter((element: { isDeleted: boolean }) => {
                return !element.isDeleted;
              }),
            ),
          });
        }

        // Perform reconciliation - in collaboration, if we encounter
        // elements with more staler versions than ours, ignore them
        // and keep ours.
        if (
          globalSceneState.getElementsIncludingDeleted() == null ||
          globalSceneState.getElementsIncludingDeleted().length === 0
        ) {
          globalSceneState.replaceAllElements(remoteElements);
        } else {
          // create a map of ids so we don't have to iterate
          // over the array more than once.
          const localElementMap = getElementMap(
            globalSceneState.getElementsIncludingDeleted(),
          );

          // Reconcile
          const newElements = remoteElements
            .reduce((elements, element) => {
              // if the remote element references one that's currently
              //  edited on local, skip it (it'll be added in the next
              //  step)
              if (
                element.id === this.state.editingElement?.id ||
                element.id === this.state.resizingElement?.id ||
                element.id === this.state.draggingElement?.id
              ) {
                return elements;
              }

              if (
                localElementMap.hasOwnProperty(element.id) &&
                localElementMap[element.id].version > element.version
              ) {
                elements.push(localElementMap[element.id]);
                delete localElementMap[element.id];
              } else if (
                localElementMap.hasOwnProperty(element.id) &&
                localElementMap[element.id].version === element.version &&
                localElementMap[element.id].versionNonce !==
                  element.versionNonce
              ) {
                // resolve conflicting edits deterministically by taking the one with the lowest versionNonce
                if (
                  localElementMap[element.id].versionNonce <
                  element.versionNonce
                ) {
                  elements.push(localElementMap[element.id]);
                } else {
                  // it should be highly unlikely that the two versionNonces are the same. if we are
                  // really worried about this, we can replace the versionNonce with the socket id.
                  elements.push(element);
                }
                delete localElementMap[element.id];
              } else {
                elements.push(element);
                delete localElementMap[element.id];
              }

              return elements;
            }, [] as Mutable<typeof remoteElements>)
            // add local elements that weren't deleted or on remote
            .concat(...Object.values(localElementMap));

          // Avoid broadcasting to the rest of the collaborators the scene
          // we just received!
          // Note: this needs to be set before replaceAllElements as it
          // syncronously calls render.
          this.lastBroadcastedOrReceivedSceneVersion = getDrawingVersion(
            newElements,
          );

          globalSceneState.replaceAllElements(newElements);
        }

        // We haven't yet implemented multiplayer undo functionality, so we clear the undo stack
        // when we receive any messages from another peer. This UX can be pretty rough -- if you
        // undo, a user makes a change, and then try to redo, your element(s) will be lost. However,
        // right now we think this is the right tradeoff.
        history.clear();
        if (this.portal.socketInitialized === false) {
          initialize();
        }
      };

      const { default: socketIOClient }: any = await import(
        /* webpackChunkName: "socketIoClient" */ "socket.io-client"
      );

      this.portal.open(
        socketIOClient(SOCKET_SERVER),
        roomMatch[1],
        roomMatch[2],
      );

      // All socket listeners are moving to Portal
      this.portal.socket!.on(
        "client-broadcast",
        async (encryptedData: ArrayBuffer, iv: Uint8Array) => {
          if (!this.portal.roomKey) {
            return;
          }
          const decryptedData = await decryptAESGEM(
            encryptedData,
            this.portal.roomKey,
            iv,
          );

          switch (decryptedData.type) {
            case "INVALID_RESPONSE":
              return;
            case SCENE.INIT: {
              if (!this.portal.socketInitialized) {
                updateScene(decryptedData, { scrollToContent: true });
              }
              break;
            }
            case SCENE.UPDATE:
              updateScene(decryptedData);
              break;
            case "MOUSE_LOCATION": {
              const {
                socketID,
                pointerCoords,
                button,
                username,
                selectedElementIds,
              } = decryptedData.payload;
              this.setState((state) => {
                if (!state.collaborators.has(socketID)) {
                  state.collaborators.set(socketID, {});
                }
                const user = state.collaborators.get(socketID)!;
                user.pointer = pointerCoords;
                user.button = button;
                user.selectedElementIds = selectedElementIds;
                user.username = username;
                state.collaborators.set(socketID, user);
                return state;
              });
              break;
            }
          }
        },
      );
      this.portal.socket!.on("first-in-room", () => {
        if (this.portal.socket) {
          this.portal.socket.off("first-in-room");
        }
        initialize();
      });

      this.setState({
        isCollaborating: true,
        isLoading: opts.showLoadingState ? true : this.state.isLoading,
      });
    }
  };

  // Portal-only
  setCollaborators(sockets: string[]) {
    this.setState((state) => {
      const collaborators: typeof state.collaborators = new Map();
      for (const socketID of sockets) {
        if (state.collaborators.has(socketID)) {
          collaborators.set(socketID, state.collaborators.get(socketID)!);
        } else {
          collaborators.set(socketID, {});
        }
      }
      return {
        ...state,
        collaborators,
      };
    });
  }

  private broadcastMouseLocation = (payload: {
    pointerCoords: SocketUpdateDataSource["MOUSE_LOCATION"]["payload"]["pointerCoords"];
    button: SocketUpdateDataSource["MOUSE_LOCATION"]["payload"]["button"];
  }) => {
    if (this.portal.socket?.id) {
      const data: SocketUpdateDataSource["MOUSE_LOCATION"] = {
        type: "MOUSE_LOCATION",
        payload: {
          socketID: this.portal.socket.id,
          pointerCoords: payload.pointerCoords,
          button: payload.button || "up",
          selectedElementIds: this.state.selectedElementIds,
          username: this.state.username,
        },
      };
      return this.portal._broadcastSocketData(
        data as SocketUpdateData,
        true, // volatile
      );
    }
  };

  // maybe should move to Portal
  broadcastScene = (sceneType: SCENE.INIT | SCENE.UPDATE, syncAll: boolean) => {
    if (sceneType === SCENE.INIT && !syncAll) {
      throw new Error("syncAll must be true when sending SCENE.INIT");
    }

    let syncableElements = getSyncableElements(
      globalSceneState.getElementsIncludingDeleted(),
    );

    if (!syncAll) {
      // sync out only the elements we think we need to to save bandwidth.
      // periodically we'll resync the whole thing to make sure no one diverges
      // due to a dropped message (server goes down etc).
      syncableElements = syncableElements.filter(
        (syncableElement) =>
          !this.broadcastedElementVersions.has(syncableElement.id) ||
          syncableElement.version >
            this.broadcastedElementVersions.get(syncableElement.id)!,
      );
    }

    const data: SocketUpdateDataSource[typeof sceneType] = {
      type: sceneType,
      payload: {
        elements: syncableElements,
      },
    };
    this.lastBroadcastedOrReceivedSceneVersion = Math.max(
      this.lastBroadcastedOrReceivedSceneVersion,
      getDrawingVersion(globalSceneState.getElementsIncludingDeleted()),
    );
    for (const syncableElement of syncableElements) {
      this.broadcastedElementVersions.set(
        syncableElement.id,
        syncableElement.version,
      );
    }
    return this.portal._broadcastSocketData(data as SocketUpdateData);
  };

  private onSceneUpdated = () => {
    this.setState({});
  };

  private updateCurrentCursorPosition = withBatchedUpdates(
    (event: MouseEvent) => {
      cursorX = event.x;
      cursorY = event.y;
    },
  );

  restoreUserName() {
    const username = restoreUsernameFromLocalStorage();

    if (username !== null) {
      this.setState({
        username,
      });
    }
  }

  // Input handling

  private onKeyDown = withBatchedUpdates((event: KeyboardEvent) => {
    // ensures we don't prevent devTools select-element feature
    if (event[KEYS.CTRL_OR_CMD] && event.shiftKey && event.key === "C") {
      return;
    }

    if (
      (isWritableElement(event.target) && event.key !== KEYS.ESCAPE) ||
      // case: using arrows to move between buttons
      (isArrowKey(event.key) && isInputLike(event.target))
    ) {
      return;
    }

    if (event.key === KEYS.QUESTION_MARK) {
      this.setState({
        showShortcutsDialog: true,
      });
    }

    if (
      !event[KEYS.CTRL_OR_CMD] &&
      event.altKey &&
      event.keyCode === KEYS.Z_KEY_CODE
    ) {
      this.toggleZenMode();
    }

    if (event.code === "KeyC" && event.altKey && event.shiftKey) {
      this.copyToClipboardAsPng();
      event.preventDefault();
      return;
    }

    if (this.actionManager.handleKeyDown(event)) {
      return;
    }

    const shape = findShapeByKey(event.key);

    if (isArrowKey(event.key)) {
      const step = event.shiftKey
        ? ELEMENT_SHIFT_TRANSLATE_AMOUNT
        : ELEMENT_TRANSLATE_AMOUNT;
      globalSceneState.replaceAllElements(
        globalSceneState.getElementsIncludingDeleted().map((el) => {
          if (this.state.selectedElementIds[el.id]) {
            const update: { x?: number; y?: number } = {};
            if (event.key === KEYS.ARROW_LEFT) {
              update.x = el.x - step;
            } else if (event.key === KEYS.ARROW_RIGHT) {
              update.x = el.x + step;
            } else if (event.key === KEYS.ARROW_UP) {
              update.y = el.y - step;
            } else if (event.key === KEYS.ARROW_DOWN) {
              update.y = el.y + step;
            }
            return newElementWith(el, update);
          }
          return el;
        }),
      );
      event.preventDefault();
    } else if (event.key === KEYS.ENTER) {
      const selectedElements = getSelectedElements(
        globalSceneState.getElements(),
        this.state,
      );

      if (
        selectedElements.length === 1 &&
        isLinearElement(selectedElements[0])
      ) {
        this.setState({
          editingLinearElement: new LinearElementEditor(selectedElements[0]),
        });
      } else if (
        selectedElements.length === 1 &&
        !isLinearElement(selectedElements[0])
      ) {
        const selectedElement = selectedElements[0];
        const x = selectedElement.x + selectedElement.width / 2;
        const y = selectedElement.y + selectedElement.height / 2;

        this.startTextEditing({
          x: x,
          y: y,
        });
        event.preventDefault();
        return;
      }
    } else if (
      !event.ctrlKey &&
      !event.altKey &&
      !event.metaKey &&
      this.state.draggingElement === null
    ) {
      if (shapesShortcutKeys.includes(event.key.toLowerCase())) {
        this.selectShapeTool(shape);
      } else if (event.key === "q") {
        this.toggleLock();
      }
    }
    if (event.key === KEYS.SPACE && gesture.pointers.size === 0) {
      isHoldingSpace = true;
      document.documentElement.style.cursor = CURSOR_TYPE.GRABBING;
    }
  });

  private onKeyUp = withBatchedUpdates((event: KeyboardEvent) => {
    if (event.key === KEYS.SPACE) {
      if (this.state.elementType === "selection") {
        resetCursor();
      } else {
        setCursorForShape(this.state.elementType);
        this.setState({
          selectedElementIds: {},
          selectedGroupIds: {},
          editingGroupId: null,
        });
      }
      isHoldingSpace = false;
    }
  });

  private selectShapeTool(elementType: AppState["elementType"]) {
    if (!isHoldingSpace) {
      setCursorForShape(elementType);
    }
    if (isToolIcon(document.activeElement)) {
      document.activeElement.blur();
    }
    if (elementType !== "selection") {
      this.setState({
        elementType,
        selectedElementIds: {},
        selectedGroupIds: {},
        editingGroupId: null,
      });
    } else {
      this.setState({ elementType });
    }
  }

  private onGestureStart = withBatchedUpdates((event: GestureEvent) => {
    event.preventDefault();
    gesture.initialScale = this.state.zoom;
  });

  private onGestureChange = withBatchedUpdates((event: GestureEvent) => {
    event.preventDefault();

    this.setState({
      zoom: getNormalizedZoom(gesture.initialScale! * event.scale),
    });
  });

  private onGestureEnd = withBatchedUpdates((event: GestureEvent) => {
    event.preventDefault();
    gesture.initialScale = null;
  });

  private setElements = (elements: readonly ExcalidrawElement[]) => {
    globalSceneState.replaceAllElements(elements);
  };

  private handleTextWysiwyg(
    element: ExcalidrawTextElement,
    {
      x,
      y,
      isExistingElement = false,
    }: { x: number; y: number; isExistingElement?: boolean },
  ) {
    const resetSelection = () => {
      this.setState({
        draggingElement: null,
        editingElement: null,
      });
    };

    const deleteElement = () => {
      globalSceneState.replaceAllElements([
        ...globalSceneState.getElementsIncludingDeleted().map((_element) => {
          if (_element.id === element.id) {
            return newElementWith(_element, { isDeleted: true });
          }
          return _element;
        }),
      ]);
    };

    const updateElement = (text: string) => {
      globalSceneState.replaceAllElements([
        ...globalSceneState.getElementsIncludingDeleted().map((_element) => {
          if (_element.id === element.id) {
            return newTextElement({
              ...(_element as ExcalidrawTextElement),
              x: element.x,
              y: element.y,
              text,
            });
          }
          return _element;
        }),
      ]);
    };

    textWysiwyg({
      id: element.id,
      x,
      y,
      initText: element.text,
      strokeColor: element.strokeColor,
      opacity: element.opacity,
      fontSize: element.fontSize,
      fontFamily: element.fontFamily,
      angle: element.angle,
      textAlign: element.textAlign,
      zoom: this.state.zoom,
      onChange: withBatchedUpdates((text) => {
        if (text) {
          updateElement(text);
        } else {
          deleteElement();
        }
      }),
      onSubmit: withBatchedUpdates((text) => {
        updateElement(text);
        this.setState((prevState) => ({
          selectedElementIds: {
            ...prevState.selectedElementIds,
            [element.id]: true,
          },
        }));
        if (this.state.elementLocked) {
          setCursorForShape(this.state.elementType);
        }
        history.resumeRecording();
        resetSelection();
      }),
      onCancel: withBatchedUpdates(() => {
        deleteElement();
        if (isExistingElement) {
          history.resumeRecording();
        }
        resetSelection();
      }),
    });
    // deselect all other elements when inserting text
    this.setState({
      selectedElementIds: {},
      selectedGroupIds: {},
      editingGroupId: null,
    });

    // do an initial update to re-initialize element position since we were
    //  modifying element's x/y for sake of editor (case: syncing to remote)
    updateElement(element.text);
  }

  private startTextEditing = ({
    x,
    y,
    clientX,
    clientY,
    centerIfPossible = true,
  }: {
    x: number;
    y: number;
    clientX?: number;
    clientY?: number;
    centerIfPossible?: boolean;
  }) => {
    const elementAtPosition = getElementAtPosition(
      globalSceneState.getElements(),
      this.state,
      x,
      y,
      this.state.zoom,
    );

    const element =
      elementAtPosition && isTextElement(elementAtPosition)
        ? elementAtPosition
        : newTextElement({
            x: x,
            y: y,
            strokeColor: this.state.currentItemStrokeColor,
            backgroundColor: this.state.currentItemBackgroundColor,
            fillStyle: this.state.currentItemFillStyle,
            strokeWidth: this.state.currentItemStrokeWidth,
            strokeStyle: this.state.currentItemStrokeStyle,
            roughness: this.state.currentItemRoughness,
            opacity: this.state.currentItemOpacity,
            text: "",
            fontSize: this.state.currentItemFontSize,
            fontFamily: this.state.currentItemFontFamily,
            textAlign: this.state.currentItemTextAlign,
          });

    this.setState({ editingElement: element });

    let textX = clientX || x;
    let textY = clientY || y;

    let isExistingTextElement = false;

    if (elementAtPosition && isTextElement(elementAtPosition)) {
      isExistingTextElement = true;
      const centerElementX = elementAtPosition.x + elementAtPosition.width / 2;
      const centerElementY = elementAtPosition.y + elementAtPosition.height / 2;

      const {
        x: centerElementXInViewport,
        y: centerElementYInViewport,
      } = sceneCoordsToViewportCoords(
        { sceneX: centerElementX, sceneY: centerElementY },
        this.state,
        this.canvas,
        window.devicePixelRatio,
      );

      textX = centerElementXInViewport;
      textY = centerElementYInViewport;

      // x and y will change after calling newTextElement function
      mutateElement(element, {
        x: centerElementX,
        y: centerElementY,
      });
    } else {
      globalSceneState.replaceAllElements([
        ...globalSceneState.getElementsIncludingDeleted(),
        element,
      ]);

      if (centerIfPossible) {
        const snappedToCenterPosition = this.getTextWysiwygSnappedToCenterPosition(
          x,
          y,
          this.state,
          this.canvas,
          window.devicePixelRatio,
        );

        if (snappedToCenterPosition) {
          mutateElement(element, {
            x: snappedToCenterPosition.elementCenterX,
            y: snappedToCenterPosition.elementCenterY,
          });
          textX = snappedToCenterPosition.wysiwygX;
          textY = snappedToCenterPosition.wysiwygY;
        }
      }
    }

    this.setState({
      editingElement: element,
    });

    this.handleTextWysiwyg(element, {
      x: textX,
      y: textY,
      isExistingElement: isExistingTextElement,
    });
  };

  private handleCanvasDoubleClick = (
    event: React.MouseEvent<HTMLCanvasElement>,
  ) => {
    // case: double-clicking with arrow/line tool selected would both create
    //  text and enter multiElement mode
    if (this.state.multiElement) {
      return;
    }

<<<<<<< HEAD
    const selectedElements = getSelectedElements(
      globalSceneState.getElements(),
      this.state,
    );

    if (selectedElements.length === 1 && isLinearElement(selectedElements[0])) {
      this.setState({
        editingLinearElement: new LinearElementEditor(selectedElements[0]),
      });
      return;
    }

    resetCursor();

=======
>>>>>>> 5327e8a3
    const { x, y } = viewportCoordsToSceneCoords(
      event,
      this.state,
      this.canvas,
      window.devicePixelRatio,
    );

    const selectedGroupIds = getSelectedGroupIds(this.state);

    if (selectedGroupIds.length > 0) {
      const elements = globalSceneState.getElements();
      const hitElement = getElementAtPosition(
        elements,
        this.state,
        x,
        y,
        this.state.zoom,
      );

      const selectedGroupId =
        hitElement &&
        getSelectedGroupIdForElement(hitElement, this.state.selectedGroupIds);

      if (selectedGroupId) {
        this.setState((prevState) =>
          selectGroupsForSelectedElements(
            {
              ...prevState,
              editingGroupId: selectedGroupId,
              selectedElementIds: { [hitElement!.id]: true },
              selectedGroupIds: {},
            },
            globalSceneState.getElements(),
          ),
        );
        return;
      }
    }

    resetCursor();

    this.startTextEditing({
      x: x,
      y: y,
      clientX: event.clientX,
      clientY: event.clientY,
      centerIfPossible: !event.altKey,
    });
  };

  private handleCanvasPointerMove = (
    event: React.PointerEvent<HTMLCanvasElement>,
  ) => {
    this.savePointer(event.clientX, event.clientY, this.state.cursorButton);

    if (gesture.pointers.has(event.pointerId)) {
      gesture.pointers.set(event.pointerId, {
        x: event.clientX,
        y: event.clientY,
      });
    }

    if (gesture.pointers.size === 2) {
      const center = getCenter(gesture.pointers);
      const deltaX = center.x - gesture.lastCenter!.x;
      const deltaY = center.y - gesture.lastCenter!.y;
      gesture.lastCenter = center;

      const distance = getDistance(Array.from(gesture.pointers.values()));
      const scaleFactor = distance / gesture.initialDistance!;

      this.setState({
        scrollX: normalizeScroll(this.state.scrollX + deltaX / this.state.zoom),
        scrollY: normalizeScroll(this.state.scrollY + deltaY / this.state.zoom),
        zoom: getNormalizedZoom(gesture.initialScale! * scaleFactor),
        shouldCacheIgnoreZoom: true,
      });
      this.resetShouldCacheIgnoreZoomDebounced();
    } else {
      gesture.lastCenter = gesture.initialDistance = gesture.initialScale = null;
    }

    if (isHoldingSpace || isPanning || isDraggingScrollBar) {
      return;
    }
    const {
      isOverHorizontalScrollBar,
      isOverVerticalScrollBar,
    } = isOverScrollBars(currentScrollBars, event.clientX, event.clientY);
    const isOverScrollBar =
      isOverVerticalScrollBar || isOverHorizontalScrollBar;
    if (!this.state.draggingElement && !this.state.multiElement) {
      if (isOverScrollBar) {
        resetCursor();
      } else {
        setCursorForShape(this.state.elementType);
      }
    }

    const { x, y } = viewportCoordsToSceneCoords(
      event,
      this.state,
      this.canvas,
      window.devicePixelRatio,
    );

    if (this.state.editingLinearElement && draggingElementPointIndex === null) {
      const { element, lastUncommittedPoint } = this.state.editingLinearElement;
      const { x: rx, y: ry, points } = element;
      const lastPoint = points[points.length - 1];

      if (!event[KEYS.CTRL_OR_CMD]) {
        if (lastPoint === lastUncommittedPoint) {
          mutateElement(element, {
            points: points.slice(0, -1),
          });
        }
        return;
      }

      if (lastPoint === lastUncommittedPoint) {
        mutateElement(element, {
          points: [...points.slice(0, -1), [x - rx, y - ry]],
        });
      } else {
        mutateElement(element, {
          points: [...points, [x - rx, y - ry]],
        });
      }
      this.setState({
        editingLinearElement: {
          ...this.state.editingLinearElement,
          lastUncommittedPoint: element.points[element.points.length - 1],
        },
      });
      return;
    }

    if (this.state.multiElement) {
      const { multiElement } = this.state;
      const { x: rx, y: ry } = multiElement;

      const { points, lastCommittedPoint } = multiElement;
      const lastPoint = points[points.length - 1];

      setCursorForShape(this.state.elementType);

      if (lastPoint === lastCommittedPoint) {
        // if we haven't yet created a temp point and we're beyond commit-zone
        //  threshold, add a point
        if (
          distance2d(x - rx, y - ry, lastPoint[0], lastPoint[1]) >=
          LINE_CONFIRM_THRESHOLD
        ) {
          mutateElement(multiElement, {
            points: [...points, [x - rx, y - ry]],
          });
        } else {
          document.documentElement.style.cursor = CURSOR_TYPE.POINTER;
          // in this branch, we're inside the commit zone, and no uncommitted
          //  point exists. Thus do nothing (don't add/remove points).
        }
      } else {
        // cursor moved inside commit zone, and there's uncommitted point,
        //  thus remove it
        if (
          points.length > 2 &&
          lastCommittedPoint &&
          distance2d(
            x - rx,
            y - ry,
            lastCommittedPoint[0],
            lastCommittedPoint[1],
          ) < LINE_CONFIRM_THRESHOLD
        ) {
          document.documentElement.style.cursor = CURSOR_TYPE.POINTER;
          mutateElement(multiElement, {
            points: points.slice(0, -1),
          });
        } else {
          if (isPathALoop(points)) {
            document.documentElement.style.cursor = CURSOR_TYPE.POINTER;
          }
          // update last uncommitted point
          mutateElement(multiElement, {
            points: [...points.slice(0, -1), [x - rx, y - ry]],
          });
        }
      }
      return;
    }

    const hasDeselectedButton = Boolean(event.buttons);
    if (
      hasDeselectedButton ||
      (this.state.elementType !== "selection" &&
        this.state.elementType !== "text")
    ) {
      return;
    }

    const elements = globalSceneState.getElements();

    const selectedElements = getSelectedElements(elements, this.state);
    if (selectedElements.length === 1 && !isOverScrollBar) {
      const elementWithResizeHandler = getElementWithResizeHandler(
        elements,
        this.state,
        { x, y },
        this.state.zoom,
        event.pointerType,
      );
      if (elementWithResizeHandler && elementWithResizeHandler.resizeHandle) {
        document.documentElement.style.cursor = getCursorForResizingElement(
          elementWithResizeHandler,
        );
        return;
      }
    } else if (selectedElements.length > 1 && !isOverScrollBar) {
      if (canResizeMutlipleElements(selectedElements)) {
        const resizeHandle = getResizeHandlerFromCoords(
          getCommonBounds(selectedElements),
          { x, y },
          this.state.zoom,
          event.pointerType,
        );
        if (resizeHandle) {
          document.documentElement.style.cursor = getCursorForResizingElement({
            resizeHandle,
          });
          return;
        }
      }
    }
    const hitElement = getElementAtPosition(
      elements,
      this.state,
      x,
      y,
      this.state.zoom,
    );
    if (this.state.elementType === "text") {
      document.documentElement.style.cursor = isTextElement(hitElement)
        ? CURSOR_TYPE.TEXT
        : CURSOR_TYPE.CROSSHAIR;
    } else {
      document.documentElement.style.cursor =
        hitElement && !isOverScrollBar ? "move" : "";
    }
  };

  private handleCanvasPointerDown = (
    event: React.PointerEvent<HTMLCanvasElement>,
  ) => {
    event.persist();

    if (lastPointerUp !== null) {
      // Unfortunately, sometimes we don't get a pointerup after a pointerdown,
      // this can happen when a contextual menu or alert is triggered. In order to avoid
      // being in a weird state, we clean up on the next pointerdown
      lastPointerUp(event);
    }

    if (isPanning) {
      return;
    }

    this.setState({
      lastPointerDownWith: event.pointerType,
      cursorButton: "down",
    });
    this.savePointer(event.clientX, event.clientY, "down");

    // pan canvas on wheel button drag or space+drag
    if (
      gesture.pointers.size === 0 &&
      (event.button === POINTER_BUTTON.WHEEL ||
        (event.button === POINTER_BUTTON.MAIN && isHoldingSpace))
    ) {
      isPanning = true;

      let nextPastePrevented = false;
      const isLinux = /Linux/.test(window.navigator.platform);

      document.documentElement.style.cursor = CURSOR_TYPE.GRABBING;
      let { clientX: lastX, clientY: lastY } = event;
      const onPointerMove = withBatchedUpdates((event: PointerEvent) => {
        const deltaX = lastX - event.clientX;
        const deltaY = lastY - event.clientY;
        lastX = event.clientX;
        lastY = event.clientY;

        /*
         * Prevent paste event if we move while middle clicking on Linux.
         * See issue #1383.
         */
        if (
          isLinux &&
          !nextPastePrevented &&
          (Math.abs(deltaX) > 1 || Math.abs(deltaY) > 1)
        ) {
          nextPastePrevented = true;

          /* Prevent the next paste event */
          const preventNextPaste = (event: ClipboardEvent) => {
            document.body.removeEventListener(EVENT.PASTE, preventNextPaste);
            event.stopPropagation();
          };

          /*
           * Reenable next paste in case of disabled middle click paste for
           * any reason:
           * - rigth click paste
           * - empty clipboard
           */
          const enableNextPaste = () => {
            setTimeout(() => {
              document.body.removeEventListener(EVENT.PASTE, preventNextPaste);
              window.removeEventListener(EVENT.POINTER_UP, enableNextPaste);
            }, 100);
          };

          document.body.addEventListener(EVENT.PASTE, preventNextPaste);
          window.addEventListener(EVENT.POINTER_UP, enableNextPaste);
        }

        this.setState({
          scrollX: normalizeScroll(
            this.state.scrollX - deltaX / this.state.zoom,
          ),
          scrollY: normalizeScroll(
            this.state.scrollY - deltaY / this.state.zoom,
          ),
        });
      });
      const teardown = withBatchedUpdates(
        (lastPointerUp = () => {
          lastPointerUp = null;
          isPanning = false;
          if (!isHoldingSpace) {
            setCursorForShape(this.state.elementType);
          }
          this.setState({
            cursorButton: "up",
          });
          this.savePointer(event.clientX, event.clientY, "up");
          window.removeEventListener(EVENT.POINTER_MOVE, onPointerMove);
          window.removeEventListener(EVENT.POINTER_UP, teardown);
          window.removeEventListener(EVENT.BLUR, teardown);
        }),
      );
      window.addEventListener(EVENT.BLUR, teardown);
      window.addEventListener(EVENT.POINTER_MOVE, onPointerMove, {
        passive: true,
      });
      window.addEventListener(EVENT.POINTER_UP, teardown);
      return;
    }

    // only handle left mouse button or touch
    if (
      event.button !== POINTER_BUTTON.MAIN &&
      event.button !== POINTER_BUTTON.TOUCH
    ) {
      return;
    }

    gesture.pointers.set(event.pointerId, {
      x: event.clientX,
      y: event.clientY,
    });

    if (gesture.pointers.size === 2) {
      gesture.lastCenter = getCenter(gesture.pointers);
      gesture.initialScale = this.state.zoom;
      gesture.initialDistance = getDistance(
        Array.from(gesture.pointers.values()),
      );
    }

    // fixes pointermove causing selection of UI texts #32
    event.preventDefault();
    // Preventing the event above disables default behavior
    //  of defocusing potentially focused element, which is what we
    //  want when clicking inside the canvas.
    if (document.activeElement instanceof HTMLElement) {
      document.activeElement.blur();
    }

    // don't select while panning
    if (gesture.pointers.size > 1) {
      return;
    }

    // Handle scrollbars dragging
    const {
      isOverHorizontalScrollBar,
      isOverVerticalScrollBar,
    } = isOverScrollBars(currentScrollBars, event.clientX, event.clientY);

    const { x, y } = viewportCoordsToSceneCoords(
      event,
      this.state,
      this.canvas,
      window.devicePixelRatio,
    );
    let lastX = x;
    let lastY = y;

    if (
      (isOverHorizontalScrollBar || isOverVerticalScrollBar) &&
      !this.state.multiElement
    ) {
      isDraggingScrollBar = true;
      lastX = event.clientX;
      lastY = event.clientY;
      const onPointerMove = withBatchedUpdates((event: PointerEvent) => {
        const target = event.target;
        if (!(target instanceof HTMLElement)) {
          return;
        }

        if (isOverHorizontalScrollBar) {
          const x = event.clientX;
          const dx = x - lastX;
          this.setState({
            scrollX: normalizeScroll(this.state.scrollX - dx / this.state.zoom),
          });
          lastX = x;
          return;
        }

        if (isOverVerticalScrollBar) {
          const y = event.clientY;
          const dy = y - lastY;
          this.setState({
            scrollY: normalizeScroll(this.state.scrollY - dy / this.state.zoom),
          });
          lastY = y;
        }
      });

      const onPointerUp = withBatchedUpdates(() => {
        isDraggingScrollBar = false;
        setCursorForShape(this.state.elementType);
        lastPointerUp = null;
        this.setState({
          cursorButton: "up",
        });
        this.savePointer(event.clientX, event.clientY, "up");
        window.removeEventListener(EVENT.POINTER_MOVE, onPointerMove);
        window.removeEventListener(EVENT.POINTER_UP, onPointerUp);
      });

      lastPointerUp = onPointerUp;

      window.addEventListener(EVENT.POINTER_MOVE, onPointerMove);
      window.addEventListener(EVENT.POINTER_UP, onPointerUp);
      return;
    }

    const originX = x;
    const originY = y;

    type ResizeTestType = ReturnType<typeof resizeTest>;
    let resizeHandle: ResizeTestType = false;
    const setResizeHandle = (nextResizeHandle: ResizeTestType) => {
      resizeHandle = nextResizeHandle;
    };
    let resizeOffsetXY: [number, number] = [0, 0];
    let resizeArrowDirection: "origin" | "end" = "origin";
    let isResizingElements = false;
    let draggingOccurred = false;
    let hitElement: ExcalidrawElement | null = null;
    let hitElementWasAddedToSelection = false;

    if (this.state.elementType === "selection") {
      const elements = globalSceneState.getElements();
      const selectedElements = getSelectedElements(elements, this.state);
      if (selectedElements.length === 1) {
        const elementWithResizeHandler = getElementWithResizeHandler(
          elements,
          this.state,
          { x, y },
          this.state.zoom,
          event.pointerType,
        );
        if (elementWithResizeHandler) {
          this.setState({
            resizingElement: elementWithResizeHandler
              ? elementWithResizeHandler.element
              : null,
          });
          resizeHandle = elementWithResizeHandler.resizeHandle;
          document.documentElement.style.cursor = getCursorForResizingElement(
            elementWithResizeHandler,
          );
          isResizingElements = true;
        }
      } else if (selectedElements.length > 1) {
        if (canResizeMutlipleElements(selectedElements)) {
          resizeHandle = getResizeHandlerFromCoords(
            getCommonBounds(selectedElements),
            { x, y },
            this.state.zoom,
            event.pointerType,
          );
          if (resizeHandle) {
            document.documentElement.style.cursor = getCursorForResizingElement(
              {
                resizeHandle,
              },
            );
            isResizingElements = true;
          }
        }
      }
      if (isResizingElements) {
        resizeOffsetXY = getResizeOffsetXY(
          resizeHandle,
          selectedElements,
          x,
          y,
        );
        if (
          selectedElements.length === 1 &&
          isLinearElement(selectedElements[0]) &&
          selectedElements[0].points.length === 2
        ) {
          resizeArrowDirection = getResizeArrowDirection(
            resizeHandle,
            selectedElements[0],
          );
        }
      }
      if (!isResizingElements) {
        if (this.state.editingLinearElement) {
          if (event[KEYS.CTRL_OR_CMD]) {
            const { element } = this.state.editingLinearElement;
            if (!this.state.editingLinearElement.lastUncommittedPoint) {
              const { x, y } = viewportCoordsToSceneCoords(
                event,
                this.state,
                this.canvas,
                window.devicePixelRatio,
              );
              mutateElement(element, {
                points: [...element.points, [x - element.x, y - element.y]],
              });
            }
            this.setState({
              editingLinearElement: {
                ...this.state.editingLinearElement,
                activePointIndex: element.points.length - 1,
                lastUncommittedPoint: null,
              },
            });
            return;
          }

          const clickedPointIndex = LinearElementEditor.getPointIndexUnderCursor(
            this.state.editingLinearElement.element,
            x,
            y,
          );

          this.setState({
            editingLinearElement: {
              ...this.state.editingLinearElement,
              activePointIndex:
                clickedPointIndex > -1 ? clickedPointIndex : null,
            },
          });
        }

        hitElement = getElementAtPosition(
          elements,
          this.state,
          x,
          y,
          this.state.zoom,
        );
        // clear selection if shift is not clicked
        if (
          !(hitElement && this.state.selectedElementIds[hitElement.id]) &&
          !event.shiftKey
        ) {
          this.setState((prevState) => ({
            selectedElementIds: {},
            selectedGroupIds: {},
            editingGroupId:
              prevState.editingGroupId &&
              hitElement &&
              isElementInGroup(hitElement, prevState.editingGroupId)
                ? prevState.editingGroupId
                : null,
          }));
        }

        // If we click on something
        if (hitElement) {
          // deselect if item is selected
          // if shift is not clicked, this will always return true
          // otherwise, it will trigger selection based on current
          // state of the box
          if (!this.state.selectedElementIds[hitElement.id]) {
            // if we are currently editing a group, treat all selections outside of the group
            // as exiting editing mode.
            if (
              this.state.editingGroupId &&
              !isElementInGroup(hitElement, this.state.editingGroupId)
            ) {
              this.setState({
                selectedElementIds: {},
                selectedGroupIds: {},
                editingGroupId: null,
              });
              return;
            }
            this.setState((prevState) => {
              return selectGroupsForSelectedElements(
                {
                  ...prevState,
                  selectedElementIds: {
                    ...prevState.selectedElementIds,
                    [hitElement!.id]: true,
                  },
                },
                globalSceneState.getElements(),
              );
            });
            // TODO: this is strange...
            globalSceneState.replaceAllElements(
              globalSceneState.getElementsIncludingDeleted(),
            );
            hitElementWasAddedToSelection = true;
          }
        }
      }
    } else {
      this.setState({
        selectedElementIds: {},
        selectedGroupIds: {},
        editingGroupId: null,
      });
    }

    if (this.state.elementType === "text") {
      // if we're currently still editing text, clicking outside
      //  should only finalize it, not create another (irrespective
      //  of state.elementLocked)
      if (this.state.editingElement?.type === "text") {
        return;
      }

      const { x, y } = viewportCoordsToSceneCoords(
        event,
        this.state,
        this.canvas,
        window.devicePixelRatio,
      );

      this.startTextEditing({
        x: x,
        y: y,
        clientX: event.clientX,
        clientY: event.clientY,
        centerIfPossible: !event.altKey,
      });

      resetCursor();
      if (!this.state.elementLocked) {
        this.setState({
          elementType: "selection",
        });
      }
      return;
    } else if (
      this.state.elementType === "arrow" ||
      this.state.elementType === "draw" ||
      this.state.elementType === "line"
    ) {
      if (this.state.multiElement) {
        const { multiElement } = this.state;

        // finalize if completing a loop
        if (multiElement.type === "line" && isPathALoop(multiElement.points)) {
          mutateElement(multiElement, {
            lastCommittedPoint:
              multiElement.points[multiElement.points.length - 1],
          });
          this.actionManager.executeAction(actionFinalize);
          return;
        }

        const { x: rx, y: ry, lastCommittedPoint } = multiElement;

        // clicking inside commit zone → finalize arrow
        if (
          multiElement.points.length > 1 &&
          lastCommittedPoint &&
          distance2d(
            x - rx,
            y - ry,
            lastCommittedPoint[0],
            lastCommittedPoint[1],
          ) < LINE_CONFIRM_THRESHOLD
        ) {
          this.actionManager.executeAction(actionFinalize);
          return;
        }

        this.setState((prevState) => ({
          selectedElementIds: {
            ...prevState.selectedElementIds,
            [multiElement.id]: true,
          },
        }));
        // clicking outside commit zone → update reference for last committed
        //  point
        mutateElement(multiElement, {
          lastCommittedPoint:
            multiElement.points[multiElement.points.length - 1],
        });
        document.documentElement.style.cursor = CURSOR_TYPE.POINTER;
      } else {
        const element = newLinearElement({
          type: this.state.elementType,
          x: x,
          y: y,
          strokeColor: this.state.currentItemStrokeColor,
          backgroundColor: this.state.currentItemBackgroundColor,
          fillStyle: this.state.currentItemFillStyle,
          strokeWidth: this.state.currentItemStrokeWidth,
          strokeStyle: this.state.currentItemStrokeStyle,
          roughness: this.state.currentItemRoughness,
          opacity: this.state.currentItemOpacity,
        });
        this.setState((prevState) => ({
          selectedElementIds: {
            ...prevState.selectedElementIds,
            [element.id]: false,
          },
        }));
        mutateElement(element, {
          points: [...element.points, [0, 0]],
        });
        globalSceneState.replaceAllElements([
          ...globalSceneState.getElementsIncludingDeleted(),
          element,
        ]);
        this.setState({
          draggingElement: element,
          editingElement: element,
        });
      }
    } else {
      const element = newElement({
        type: this.state.elementType,
        x: x,
        y: y,
        strokeColor: this.state.currentItemStrokeColor,
        backgroundColor: this.state.currentItemBackgroundColor,
        fillStyle: this.state.currentItemFillStyle,
        strokeWidth: this.state.currentItemStrokeWidth,
        strokeStyle: this.state.currentItemStrokeStyle,
        roughness: this.state.currentItemRoughness,
        opacity: this.state.currentItemOpacity,
      });

      if (element.type === "selection") {
        this.setState({
          selectionElement: element,
          draggingElement: element,
        });
      } else {
        globalSceneState.replaceAllElements([
          ...globalSceneState.getElementsIncludingDeleted(),
          element,
        ]);
        this.setState({
          multiElement: null,
          draggingElement: element,
          editingElement: element,
        });
      }
    }

    let selectedElementWasDuplicated = false;
    draggingElementPointIndex = null;

    const onPointerMove = withBatchedUpdates((event: PointerEvent) => {
      const target = event.target;
      if (!(target instanceof HTMLElement)) {
        return;
      }

      if (isOverHorizontalScrollBar) {
        const x = event.clientX;
        const dx = x - lastX;
        this.setState({
          scrollX: normalizeScroll(this.state.scrollX - dx / this.state.zoom),
        });
        lastX = x;
        return;
      }

      if (isOverVerticalScrollBar) {
        const y = event.clientY;
        const dy = y - lastY;
        this.setState({
          scrollY: normalizeScroll(this.state.scrollY - dy / this.state.zoom),
        });
        lastY = y;
        return;
      }

      const { x, y } = viewportCoordsToSceneCoords(
        event,
        this.state,
        this.canvas,
        window.devicePixelRatio,
      );

      // for arrows/lines, don't start dragging until a given threshold
      //  to ensure we don't create a 2-point arrow by mistake when
      //  user clicks mouse in a way that it moves a tiny bit (thus
      //  triggering pointermove)
      if (
        !draggingOccurred &&
        (this.state.elementType === "arrow" ||
          this.state.elementType === "line")
      ) {
        if (distance2d(x, y, originX, originY) < DRAGGING_THRESHOLD) {
          return;
        }
      }

      if (isResizingElements) {
        const selectedElements = getSelectedElements(
          globalSceneState.getElements(),
          this.state,
        );
        this.setState({
          isResizing: resizeHandle && resizeHandle !== "rotation",
          isRotating: resizeHandle === "rotation",
        });
        if (
          resizeElements(
            resizeHandle,
            setResizeHandle,
            selectedElements,
            resizeArrowDirection,
            event,
            x - resizeOffsetXY[0],
            y - resizeOffsetXY[1],
          )
        ) {
          return;
        }
      }

      if (this.state.editingLinearElement) {
        const clickedPointIndex =
          draggingElementPointIndex ??
          LinearElementEditor.getPointIndexUnderCursor(
            this.state.editingLinearElement.element,
            x,
            y,
          );

        if (clickedPointIndex > -1) {
          draggingElementPointIndex =
            draggingElementPointIndex ?? clickedPointIndex;
          const { x, y } = viewportCoordsToSceneCoords(
            event,
            this.state,
            this.canvas,
            window.devicePixelRatio,
          );

          const { element, activePointIndex } = this.state.editingLinearElement;

          if (activePointIndex === null) {
            this.setState({
              editingLinearElement: {
                ...this.state.editingLinearElement,
                activePointIndex: clickedPointIndex,
              },
            });
          }

          const [deltaX, deltaY] = rotate(
            x - lastX,
            y - lastY,
            0,
            0,
            -element.angle,
          );
          const targetPoint = element.points[clickedPointIndex];
          LinearElementEditor.movePoint(element, clickedPointIndex, [
            targetPoint[0] + deltaX,
            targetPoint[1] + deltaY,
          ]);

          lastX = x;
          lastY = y;
          return;
        }
      }

      if (hitElement && this.state.selectedElementIds[hitElement.id]) {
        // Marking that click was used for dragging to check
        // if elements should be deselected on pointerup
        draggingOccurred = true;
        const selectedElements = getSelectedElements(
          globalSceneState.getElements(),
          this.state,
        );
        if (selectedElements.length > 0) {
          const { x, y } = viewportCoordsToSceneCoords(
            event,
            this.state,
            this.canvas,
            window.devicePixelRatio,
          );

          selectedElements.forEach((element) => {
            mutateElement(element, {
              x: element.x + x - lastX,
              y: element.y + y - lastY,
            });
          });
          lastX = x;
          lastY = y;

          // We duplicate the selected element if alt is pressed on pointer move
          if (event.altKey && !selectedElementWasDuplicated) {
            // Move the currently selected elements to the top of the z index stack, and
            // put the duplicates where the selected elements used to be.
            // (the origin point where the dragging started)

            selectedElementWasDuplicated = true;

            const nextElements = [];
            const elementsToAppend = [];
            const groupIdMap = new Map();
            for (const element of globalSceneState.getElementsIncludingDeleted()) {
              if (
                this.state.selectedElementIds[element.id] ||
                // case: the state.selectedElementIds might not have been
                //  updated yet by the time this mousemove event is fired
                (element.id === hitElement.id && hitElementWasAddedToSelection)
              ) {
                const duplicatedElement = duplicateElement(
                  this.state.editingGroupId,
                  groupIdMap,
                  element,
                );
                mutateElement(duplicatedElement, {
                  x: duplicatedElement.x + (originX - lastX),
                  y: duplicatedElement.y + (originY - lastY),
                });
                nextElements.push(duplicatedElement);
                elementsToAppend.push(element);
              } else {
                nextElements.push(element);
              }
            }
            globalSceneState.replaceAllElements([
              ...nextElements,
              ...elementsToAppend,
            ]);
          }
          return;
        }
      }

      // It is very important to read this.state within each move event,
      // otherwise we would read a stale one!
      const draggingElement = this.state.draggingElement;
      if (!draggingElement) {
        return;
      }

      let width = distance(originX, x);
      let height = distance(originY, y);

      if (isLinearElement(draggingElement)) {
        draggingOccurred = true;
        const points = draggingElement.points;
        let dx = x - draggingElement.x;
        let dy = y - draggingElement.y;

        if (event.shiftKey && points.length === 2) {
          ({ width: dx, height: dy } = getPerfectElementSize(
            this.state.elementType,
            dx,
            dy,
          ));
        }

        if (points.length === 1) {
          mutateElement(draggingElement, { points: [...points, [dx, dy]] });
        } else if (points.length > 1) {
          if (draggingElement.type === "draw") {
            mutateElement(draggingElement, {
              points: simplify([...(points as Point[]), [dx, dy]], 0.7),
            });
          } else {
            mutateElement(draggingElement, {
              points: [...points.slice(0, -1), [dx, dy]],
            });
          }
        }
      } else {
        if (getResizeWithSidesSameLengthKey(event)) {
          ({ width, height } = getPerfectElementSize(
            this.state.elementType,
            width,
            y < originY ? -height : height,
          ));

          if (height < 0) {
            height = -height;
          }
        }

        let newX = x < originX ? originX - width : originX;
        let newY = y < originY ? originY - height : originY;

        if (getResizeCenterPointKey(event)) {
          width += width;
          height += height;
          newX = originX - width / 2;
          newY = originY - height / 2;
        }

        mutateElement(draggingElement, {
          x: newX,
          y: newY,
          width: width,
          height: height,
        });
      }

      if (this.state.elementType === "selection") {
        const elements = globalSceneState.getElements();
        if (!event.shiftKey && isSomeElementSelected(elements, this.state)) {
          this.setState({
            selectedElementIds: {},
            selectedGroupIds: {},
            editingGroupId: null,
          });
        }
        const elementsWithinSelection = getElementsWithinSelection(
          elements,
          draggingElement,
        );
        this.setState((prevState) =>
          selectGroupsForSelectedElements(
            {
              ...prevState,
              selectedElementIds: {
                ...prevState.selectedElementIds,
                ...elementsWithinSelection.reduce((map, element) => {
                  map[element.id] = true;
                  return map;
                }, {} as any),
              },
            },
            globalSceneState.getElements(),
          ),
        );
      }
    });

    const onPointerUp = withBatchedUpdates((childEvent: PointerEvent) => {
      const {
        draggingElement,
        resizingElement,
        multiElement,
        elementType,
        elementLocked,
      } = this.state;

      this.setState({
        isResizing: false,
        isRotating: false,
        resizingElement: null,
        selectionElement: null,
        cursorButton: "up",
        editingElement: multiElement ? this.state.editingElement : null,
      });

      this.savePointer(childEvent.clientX, childEvent.clientY, "up");

      // if moving start/end point towards start/end point within threshold,
      //  close the loop
      if (this.state.editingLinearElement) {
        const { element } = this.state.editingLinearElement;
        if (
          draggingElementPointIndex !== null &&
          (draggingElementPointIndex === 0 ||
            draggingElementPointIndex === element.points.length - 1) &&
          isPathALoop(element.points)
        ) {
          LinearElementEditor.movePoint(
            element,
            draggingElementPointIndex,
            draggingElementPointIndex === 0
              ? element.points[element.points.length - 1]
              : element.points[0],
          );
        }
      }

      lastPointerUp = null;
      draggingElementPointIndex = null;

      window.removeEventListener(EVENT.POINTER_MOVE, onPointerMove);
      window.removeEventListener(EVENT.POINTER_UP, onPointerUp);

      if (draggingElement?.type === "draw") {
        this.actionManager.executeAction(actionFinalize);
        return;
      }
      if (isLinearElement(draggingElement)) {
        if (draggingElement!.points.length > 1) {
          history.resumeRecording();
        }
        if (!draggingOccurred && draggingElement && !multiElement) {
          const { x, y } = viewportCoordsToSceneCoords(
            childEvent,
            this.state,
            this.canvas,
            window.devicePixelRatio,
          );
          mutateElement(draggingElement, {
            points: [
              ...draggingElement.points,
              [x - draggingElement.x, y - draggingElement.y],
            ],
          });
          this.setState({
            multiElement: draggingElement,
            editingElement: this.state.draggingElement,
          });
        } else if (draggingOccurred && !multiElement) {
          if (!elementLocked) {
            resetCursor();
            this.setState((prevState) => ({
              draggingElement: null,
              elementType: "selection",
              selectedElementIds: {
                ...prevState.selectedElementIds,
                [this.state.draggingElement!.id]: true,
              },
            }));
          } else {
            this.setState((prevState) => ({
              draggingElement: null,
              selectedElementIds: {
                ...prevState.selectedElementIds,
                [this.state.draggingElement!.id]: true,
              },
            }));
          }
        }
        return;
      }

      if (
        elementType !== "selection" &&
        draggingElement &&
        isInvisiblySmallElement(draggingElement)
      ) {
        // remove invisible element which was added in onPointerDown
        globalSceneState.replaceAllElements(
          globalSceneState.getElementsIncludingDeleted().slice(0, -1),
        );
        this.setState({
          draggingElement: null,
        });
        return;
      }

      normalizeDimensions(draggingElement);

      if (resizingElement) {
        history.resumeRecording();
      }

      if (resizingElement && isInvisiblySmallElement(resizingElement)) {
        globalSceneState.replaceAllElements(
          globalSceneState
            .getElementsIncludingDeleted()
            .filter((el) => el.id !== resizingElement.id),
        );
      }

      // If click occurred on already selected element
      // it is needed to remove selection from other elements
      // or if SHIFT or META key pressed remove selection
      // from hitted element
      //
      // If click occurred and elements were dragged or some element
      // was added to selection (on pointerdown phase) we need to keep
      // selection unchanged
      if (
        getSelectedGroupIds(this.state).length === 0 &&
        hitElement &&
        !draggingOccurred &&
        !hitElementWasAddedToSelection
      ) {
        if (childEvent.shiftKey) {
          this.setState((prevState) => ({
            selectedElementIds: {
              ...prevState.selectedElementIds,
              [hitElement!.id]: false,
            },
          }));
        } else {
          this.setState((_prevState) => ({
            selectedElementIds: { [hitElement!.id]: true },
          }));
        }
      }

      if (draggingElement === null) {
        // if no element is clicked, clear the selection and redraw
        this.setState({
          selectedElementIds: {},
          selectedGroupIds: {},
          editingGroupId: null,
        });
        return;
      }

      if (!elementLocked) {
        this.setState((prevState) => ({
          selectedElementIds: {
            ...prevState.selectedElementIds,
            [draggingElement.id]: true,
          },
        }));
      }

      if (
        elementType !== "selection" ||
        isSomeElementSelected(globalSceneState.getElements(), this.state)
      ) {
        history.resumeRecording();
      }

      if (!elementLocked) {
        resetCursor();
        this.setState({
          draggingElement: null,
          elementType: "selection",
        });
      } else {
        this.setState({
          draggingElement: null,
        });
      }
    });

    lastPointerUp = onPointerUp;

    window.addEventListener(EVENT.POINTER_MOVE, onPointerMove);
    window.addEventListener(EVENT.POINTER_UP, onPointerUp);
  };

  private handleCanvasRef = (canvas: HTMLCanvasElement) => {
    // canvas is null when unmounting
    if (canvas !== null) {
      this.canvas = canvas;
      this.rc = rough.canvas(this.canvas);

      this.canvas.addEventListener(EVENT.WHEEL, this.handleWheel, {
        passive: false,
      });
      this.canvas.addEventListener(EVENT.TOUCH_START, this.onTapStart);
    } else {
      this.canvas?.removeEventListener(EVENT.WHEEL, this.handleWheel);
      this.canvas?.removeEventListener(EVENT.TOUCH_START, this.onTapStart);
    }
  };

  private handleCanvasOnDrop = (event: React.DragEvent<HTMLCanvasElement>) => {
    const file = event.dataTransfer?.files[0];
    if (
      file?.type === "application/json" ||
      file?.name.endsWith(".excalidraw")
    ) {
      this.setState({ isLoading: true });
      loadFromBlob(file)
        .then(({ elements, appState }) =>
          this.syncActionResult({
            elements,
            appState: {
              ...(appState || this.state),
              isLoading: false,
            },
            commitToHistory: false,
          }),
        )
        .catch((error) => {
          this.setState({ isLoading: false, errorMessage: error.message });
        });
    } else {
      this.setState({
        isLoading: false,
        errorMessage: t("alerts.couldNotLoadInvalidFile"),
      });
    }
  };

  private handleCanvasContextMenu = (
    event: React.PointerEvent<HTMLCanvasElement>,
  ) => {
    event.preventDefault();

    const { x, y } = viewportCoordsToSceneCoords(
      event,
      this.state,
      this.canvas,
      window.devicePixelRatio,
    );

    const elements = globalSceneState.getElements();
    const element = getElementAtPosition(
      elements,
      this.state,
      x,
      y,
      this.state.zoom,
    );
    if (!element) {
      ContextMenu.push({
        options: [
          navigator.clipboard && {
            label: t("labels.paste"),
            action: () => this.pasteFromClipboard(null),
          },
          probablySupportsClipboardBlob &&
            elements.length > 0 && {
              label: t("labels.copyAsPng"),
              action: this.copyToClipboardAsPng,
            },
          probablySupportsClipboardWriteText &&
            elements.length > 0 && {
              label: t("labels.copyAsSvg"),
              action: this.copyToClipboardAsSvg,
            },
          ...this.actionManager.getContextMenuItems((action) =>
            this.canvasOnlyActions.includes(action.name),
          ),
        ],
        top: event.clientY,
        left: event.clientX,
      });
      return;
    }

    if (!this.state.selectedElementIds[element.id]) {
      this.setState({ selectedElementIds: { [element.id]: true } });
    }

    ContextMenu.push({
      options: [
        navigator.clipboard && {
          label: t("labels.copy"),
          action: this.copyAll,
        },
        navigator.clipboard && {
          label: t("labels.paste"),
          action: () => this.pasteFromClipboard(null),
        },
        probablySupportsClipboardBlob && {
          label: t("labels.copyAsPng"),
          action: this.copyToClipboardAsPng,
        },
        probablySupportsClipboardWriteText && {
          label: t("labels.copyAsSvg"),
          action: this.copyToClipboardAsSvg,
        },
        ...this.actionManager.getContextMenuItems(
          (action) => !this.canvasOnlyActions.includes(action.name),
        ),
      ],
      top: event.clientY,
      left: event.clientX,
    });
  };

  private handleWheel = withBatchedUpdates((event: WheelEvent) => {
    event.preventDefault();
    const { deltaX, deltaY } = event;

    // note that event.ctrlKey is necessary to handle pinch zooming
    if (event.metaKey || event.ctrlKey) {
      const sign = Math.sign(deltaY);
      const MAX_STEP = 10;
      let delta = Math.abs(deltaY);
      if (delta > MAX_STEP) {
        delta = MAX_STEP;
      }
      delta *= sign;
      this.setState(({ zoom }) => ({
        zoom: getNormalizedZoom(zoom - delta / 100),
      }));
      return;
    }

    // scroll horizontally when shift pressed
    if (event.shiftKey) {
      this.setState(({ zoom, scrollX }) => ({
        // on Mac, shift+wheel tends to result in deltaX
        scrollX: normalizeScroll(scrollX - (deltaY || deltaX) / zoom),
      }));
      return;
    }

    this.setState(({ zoom, scrollX, scrollY }) => ({
      scrollX: normalizeScroll(scrollX - deltaX / zoom),
      scrollY: normalizeScroll(scrollY - deltaY / zoom),
    }));
  });

  private getTextWysiwygSnappedToCenterPosition(
    x: number,
    y: number,
    state: {
      scrollX: FlooredNumber;
      scrollY: FlooredNumber;
      zoom: number;
    },
    canvas: HTMLCanvasElement | null,
    scale: number,
  ) {
    const elementClickedInside = getElementContainingPosition(
      globalSceneState.getElementsIncludingDeleted(),
      x,
      y,
    );
    if (elementClickedInside) {
      const elementCenterX =
        elementClickedInside.x + elementClickedInside.width / 2;
      const elementCenterY =
        elementClickedInside.y + elementClickedInside.height / 2;
      const distanceToCenter = Math.hypot(
        x - elementCenterX,
        y - elementCenterY,
      );
      const isSnappedToCenter =
        distanceToCenter < TEXT_TO_CENTER_SNAP_THRESHOLD;
      if (isSnappedToCenter) {
        const { x: wysiwygX, y: wysiwygY } = sceneCoordsToViewportCoords(
          { sceneX: elementCenterX, sceneY: elementCenterY },
          state,
          canvas,
          scale,
        );
        return { wysiwygX, wysiwygY, elementCenterX, elementCenterY };
      }
    }
  }

  private savePointer = (x: number, y: number, button: "up" | "down") => {
    if (!x || !y) {
      return;
    }
    const pointerCoords = viewportCoordsToSceneCoords(
      { clientX: x, clientY: y },
      this.state,
      this.canvas,
      window.devicePixelRatio,
    );

    if (isNaN(pointerCoords.x) || isNaN(pointerCoords.y)) {
      // sometimes the pointer goes off screen
      return;
    }
    this.portal.socket &&
      // do not broadcast when more than 1 pointer since that shows flickering on the other side
      gesture.pointers.size < 2 &&
      this.broadcastMouseLocation({
        pointerCoords,
        button,
      });
  };

  private resetShouldCacheIgnoreZoomDebounced = debounce(() => {
    this.setState({ shouldCacheIgnoreZoom: false });
  }, 300);

  private saveDebounced = debounce(() => {
    saveToLocalStorage(
      globalSceneState.getElementsIncludingDeleted(),
      this.state,
    );
  }, 300);
}

// -----------------------------------------------------------------------------
// TEST HOOKS
// -----------------------------------------------------------------------------

declare global {
  interface Window {
    h: {
      elements: readonly ExcalidrawElement[];
      state: AppState;
      setState: React.Component<any, AppState>["setState"];
      history: SceneHistory;
      app: InstanceType<typeof App>;
    };
  }
}

if (
  process.env.NODE_ENV === ENV.TEST ||
  process.env.NODE_ENV === ENV.DEVELOPMENT
) {
  window.h = {} as Window["h"];

  Object.defineProperties(window.h, {
    elements: {
      get() {
        return globalSceneState.getElementsIncludingDeleted();
      },
      set(elements: ExcalidrawElement[]) {
        return globalSceneState.replaceAllElements(elements);
      },
    },
    history: {
      get: () => history,
    },
  });
}

export default App;<|MERGE_RESOLUTION|>--- conflicted
+++ resolved
@@ -131,16 +131,13 @@
 } from "../data/localStorage";
 
 import throttle from "lodash.throttle";
-<<<<<<< HEAD
 import { LinearElementEditor } from "../element/linearElementEditor";
-=======
 import {
   getSelectedGroupIds,
   selectGroupsForSelectedElements,
   isElementInGroup,
   getSelectedGroupIdForElement,
 } from "../groups";
->>>>>>> 5327e8a3
 
 /**
  * @param func handler taking at most single parameter (event).
@@ -1502,7 +1499,6 @@
       return;
     }
 
-<<<<<<< HEAD
     const selectedElements = getSelectedElements(
       globalSceneState.getElements(),
       this.state,
@@ -1517,8 +1513,6 @@
 
     resetCursor();
 
-=======
->>>>>>> 5327e8a3
     const { x, y } = viewportCoordsToSceneCoords(
       event,
       this.state,
