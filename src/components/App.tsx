--- conflicted
+++ resolved
@@ -1645,29 +1645,20 @@
         isHoldingSpace = true;
         setCursor(this.canvas, CURSOR_TYPE.GRABBING);
       }
-<<<<<<< HEAD
-    }
-    if (event.key === KEYS.SPACE && gesture.pointers.size === 0) {
-      isHoldingSpace = true;
-      setCursor(this.canvas, CURSOR_TYPE.GRABBING);
-    }
-
-    const selectedElements = getSelectedElements(
-      this.scene.getElements(),
-      this.state,
-    );
-
-    if (selectedElements.length && event.key === KEYS.G) {
-      this.setState({ showBackgroundColorPicker: true });
-    }
-    if (selectedElements.length && event.key === KEYS.S) {
-      this.setState({ showStrokeColorPicker: true });
-    }
-  });
-=======
+
+      const selectedElements = getSelectedElements(
+        this.scene.getElements(),
+        this.state,
+      );
+
+      if (selectedElements.length && event.key === KEYS.G) {
+        this.setState({ showBackgroundColorPicker: true });
+      }
+      if (selectedElements.length && event.key === KEYS.S) {
+        this.setState({ showStrokeColorPicker: true });
+      }
     },
   );
->>>>>>> dd12abc5
 
   private onKeyUp = withBatchedUpdates((event: KeyboardEvent) => {
     if (event.key === KEYS.SPACE) {
