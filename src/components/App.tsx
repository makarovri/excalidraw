--- conflicted
+++ resolved
@@ -116,11 +116,9 @@
 function withBatchedUpdates<
   TFunction extends ((event: any) => void) | (() => void)
 >(func: Parameters<TFunction>["length"] extends 0 | 1 ? TFunction : never) {
-  return (
-    ((event) => {
-      unstable_batchedUpdates(func as TFunction, event);
-    }) as TFunction
-  );
+  return ((event) => {
+    unstable_batchedUpdates(func as TFunction, event);
+  }) as TFunction;
 }
 
 const { history } = createHistory();
@@ -2008,254 +2006,10 @@
           lastX,
           lastY,
         );
-<<<<<<< HEAD
-        if (selectedElements.length === 1) {
-          const { x, y } = viewportCoordsToSceneCoords(
-            event,
-            this.state,
-            this.canvas,
-            window.devicePixelRatio,
-          );
-          const element = selectedElements[0];
-          const angle = element.angle;
-          // reverse rotate delta
-          const [deltaX, deltaY] = rotate(x - lastX, y - lastY, 0, 0, -angle);
-          switch (resizeHandle) {
-            case "nw":
-              if (isLinearElement(element) && element.points.length === 2) {
-                const [, p1] = element.points;
-
-                if (!resizeArrowFn) {
-                  if (p1[0] < 0 || p1[1] < 0) {
-                    resizeArrowFn = arrowResizeEnd;
-                  } else {
-                    resizeArrowFn = arrowResizeOrigin;
-                  }
-                }
-                resizeArrowFn(element, 1, deltaX, deltaY, x, y, event.shiftKey);
-              } else {
-                const width = element.width - deltaX;
-                const height = event.shiftKey ? width : element.height - deltaY;
-                const dY = element.height - height;
-                mutateElement(element, {
-                  width,
-                  height,
-                  ...adjustXYWithRotation("nw", element, deltaX, dY, angle),
-                  ...(isLinearElement(element)
-                    ? {
-                        points: rescalePoints(
-                          0,
-                          width,
-                          rescalePoints(1, height, element.points),
-                        ),
-                      }
-                    : {}),
-                });
-              }
-              break;
-            case "ne":
-              if (isLinearElement(element) && element.points.length === 2) {
-                const [, p1] = element.points;
-                if (!resizeArrowFn) {
-                  if (p1[0] >= 0) {
-                    resizeArrowFn = arrowResizeEnd;
-                  } else {
-                    resizeArrowFn = arrowResizeOrigin;
-                  }
-                }
-                resizeArrowFn(element, 1, deltaX, deltaY, x, y, event.shiftKey);
-              } else {
-                const width = element.width + deltaX;
-                const height = event.shiftKey ? width : element.height - deltaY;
-                const dY = element.height - height;
-                mutateElement(element, {
-                  width,
-                  height,
-                  ...adjustXYWithRotation("ne", element, deltaX, dY, angle),
-                  ...(isLinearElement(element)
-                    ? {
-                        points: rescalePoints(
-                          0,
-                          width,
-                          rescalePoints(1, height, element.points),
-                        ),
-                      }
-                    : {}),
-                });
-              }
-              break;
-            case "sw":
-              if (isLinearElement(element) && element.points.length === 2) {
-                const [, p1] = element.points;
-                if (!resizeArrowFn) {
-                  if (p1[0] <= 0) {
-                    resizeArrowFn = arrowResizeEnd;
-                  } else {
-                    resizeArrowFn = arrowResizeOrigin;
-                  }
-                }
-                resizeArrowFn(element, 1, deltaX, deltaY, x, y, event.shiftKey);
-              } else {
-                const width = element.width - deltaX;
-                const height = event.shiftKey ? width : element.height + deltaY;
-                const dY = height - element.height;
-                mutateElement(element, {
-                  width,
-                  height,
-                  ...adjustXYWithRotation("sw", element, deltaX, dY, angle),
-                  ...(isLinearElement(element)
-                    ? {
-                        points: rescalePoints(
-                          0,
-                          width,
-                          rescalePoints(1, height, element.points),
-                        ),
-                      }
-                    : {}),
-                });
-              }
-              break;
-            case "se":
-              if (isLinearElement(element) && element.points.length === 2) {
-                const [, p1] = element.points;
-                if (!resizeArrowFn) {
-                  if (p1[0] > 0 || p1[1] > 0) {
-                    resizeArrowFn = arrowResizeEnd;
-                  } else {
-                    resizeArrowFn = arrowResizeOrigin;
-                  }
-                }
-                resizeArrowFn(element, 1, deltaX, deltaY, x, y, event.shiftKey);
-              } else {
-                const width = element.width + deltaX;
-                const height = event.shiftKey ? width : element.height + deltaY;
-                const dY = height - element.height;
-                mutateElement(element, {
-                  width,
-                  height,
-                  ...adjustXYWithRotation("se", element, deltaX, dY, angle),
-                  ...(isLinearElement(element)
-                    ? {
-                        points: rescalePoints(
-                          0,
-                          width,
-                          rescalePoints(1, height, element.points),
-                        ),
-                      }
-                    : {}),
-                });
-              }
-              break;
-            case "n": {
-              const height = element.height - deltaY;
-
-              if (isLinearElement(element)) {
-                mutateElement(element, {
-                  height,
-                  ...adjustXYWithRotation("n", element, 0, deltaY, angle),
-                  points: rescalePoints(1, height, element.points),
-                });
-              } else {
-                mutateElement(element, {
-                  height,
-                  ...adjustXYWithRotation("n", element, 0, deltaY, angle),
-                });
-              }
-
-              break;
-            }
-            case "w": {
-              const width = element.width - deltaX;
-
-              if (isLinearElement(element)) {
-                mutateElement(element, {
-                  width,
-                  ...adjustXYWithRotation("w", element, deltaX, 0, angle),
-                  points: rescalePoints(0, width, element.points),
-                });
-              } else {
-                mutateElement(element, {
-                  width,
-                  ...adjustXYWithRotation("w", element, deltaX, 0, angle),
-                });
-              }
-              break;
-            }
-            case "s": {
-              const height = element.height + deltaY;
-
-              if (isLinearElement(element)) {
-                mutateElement(element, {
-                  height,
-                  ...adjustXYWithRotation("s", element, 0, deltaY, angle),
-                  points: rescalePoints(1, height, element.points),
-                });
-              } else {
-                mutateElement(element, {
-                  height,
-                  ...adjustXYWithRotation("s", element, 0, deltaY, angle),
-                });
-              }
-              break;
-            }
-            case "e": {
-              const width = element.width + deltaX;
-
-              if (isLinearElement(element)) {
-                mutateElement(element, {
-                  width,
-                  ...adjustXYWithRotation("e", element, deltaX, 0, angle),
-                  points: rescalePoints(0, width, element.points),
-                });
-              } else {
-                mutateElement(element, {
-                  width,
-                  ...adjustXYWithRotation("e", element, deltaX, 0, angle),
-                });
-              }
-              break;
-            }
-            case "rotation": {
-              const [x1, y1, x2, y2] = getElementAbsoluteCoords(element);
-              const cx = (x1 + x2) / 2;
-              const cy = (y1 + y2) / 2;
-              let angle = (5 * Math.PI) / 2 + Math.atan2(y - cy, x - cx);
-              if (event.shiftKey) {
-                angle += Math.PI / 16;
-                angle -= angle % (Math.PI / 8);
-              }
-              if (angle >= 2 * Math.PI) {
-                angle -= 2 * Math.PI;
-              }
-              mutateElement(element, { angle });
-              break;
-            }
-          }
-
-          if (resizeHandle) {
-            resizeHandle = normalizeResizeHandle(element, resizeHandle);
-          }
-          normalizeDimensions(element);
-
-          document.documentElement.style.cursor = getCursorForResizingElement({
-            element,
-            resizeHandle,
-          });
-          mutateElement(el, {
-            x: element.x,
-            y: element.y,
-          });
-
-          lastX = x;
-          lastY = y;
-          return;
-        }
-=======
       if (resized) {
         lastX = x;
         lastY = y;
         return;
->>>>>>> 2cc1105f
       }
 
       if (hitElement && this.state.selectedElementIds[hitElement.id]) {
