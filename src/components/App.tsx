--- conflicted
+++ resolved
@@ -5488,7 +5488,6 @@
       this.actionManager.getAppState(),
     );
 
-<<<<<<< HEAD
     const maybeUse: boolean[] = [];
     getTextLikeActions().forEach((action) => {
       if (action.contextItemPredicate) {
@@ -5500,7 +5499,6 @@
         );
       }
     });
-=======
     const mayBeAllowUnbinding = actionUnbindText.contextItemPredicate(
       this.actionManager.getElementsIncludingDeleted(),
       this.actionManager.getAppState(),
@@ -5510,7 +5508,6 @@
       this.actionManager.getElementsIncludingDeleted(),
       this.actionManager.getAppState(),
     );
->>>>>>> 2209e2c1
 
     const separator = "separator";
 
