import React, { useContext } from "react";
import { flushSync } from "react-dom";

import { RoughCanvas } from "roughjs/bin/canvas";
import rough from "roughjs/bin/rough";
import clsx from "clsx";
import { nanoid } from "nanoid";

import {
  actionAddToLibrary,
  actionBringForward,
  actionBringToFront,
  actionCopy,
  actionCopyAsPng,
  actionCopyAsSvg,
  copyText,
  actionCopyStyles,
  actionCut,
  actionDeleteSelected,
  actionDuplicateSelection,
  actionFinalize,
  actionFlipHorizontal,
  actionFlipVertical,
  actionGroup,
  actionPasteStyles,
  actionSelectAll,
  actionSendBackward,
  actionSendToBack,
  actionToggleGridMode,
  actionToggleStats,
  actionToggleZenMode,
  actionUnbindText,
  actionBindText,
  actionUngroup,
  zoomToFitElements,
  actionLink,
  actionToggleLock,
  actionToggleLinearEditor,
} from "../actions";
import { createRedoAction, createUndoAction } from "../actions/actionHistory";
import { ActionManager } from "../actions/manager";
import { actions } from "../actions/register";
import { ActionResult } from "../actions/types";
import { trackEvent } from "../analytics";
import { getDefaultAppState, isEraserActive } from "../appState";
import { parseClipboard } from "../clipboard";
import {
  APP_NAME,
  CURSOR_TYPE,
  DEFAULT_MAX_IMAGE_WIDTH_OR_HEIGHT,
  DEFAULT_UI_OPTIONS,
  DEFAULT_VERTICAL_ALIGN,
  DRAGGING_THRESHOLD,
  ELEMENT_READY_TO_ERASE_OPACITY,
  ELEMENT_SHIFT_TRANSLATE_AMOUNT,
  ELEMENT_TRANSLATE_AMOUNT,
  ENV,
  EVENT,
  GRID_SIZE,
  IMAGE_RENDER_TIMEOUT,
  LINE_CONFIRM_THRESHOLD,
  MAX_ALLOWED_FILE_BYTES,
  MIME_TYPES,
  MQ_MAX_HEIGHT_LANDSCAPE,
  MQ_MAX_WIDTH_LANDSCAPE,
  MQ_MAX_WIDTH_PORTRAIT,
  MQ_RIGHT_SIDEBAR_MIN_WIDTH,
  MQ_SM_MAX_WIDTH,
  POINTER_BUTTON,
  ROUNDNESS,
  SCROLL_TIMEOUT,
  TAP_TWICE_TIMEOUT,
  TEXT_TO_CENTER_SNAP_THRESHOLD,
  THEME,
  TOUCH_CTX_MENU_TIMEOUT,
  VERTICAL_ALIGN,
  ZOOM_STEP,
} from "../constants";
import { loadFromBlob } from "../data";
import Library, { distributeLibraryItemsOnSquareGrid } from "../data/library";
import { restore, RestoredDataState, restoreElements } from "../data/restore";
import {
  dragNewElement,
  dragSelectedElements,
  duplicateElement,
  getCommonBounds,
  getCursorForResizingElement,
  getDragOffsetXY,
  getElementWithTransformHandleType,
  getNormalizedDimensions,
  getResizeArrowDirection,
  getResizeOffsetXY,
  getLockedLinearCursorAlignSize,
  getTransformHandleTypeFromCoords,
  hitTest,
  isHittingElementBoundingBoxWithoutHittingElement,
  isInvisiblySmallElement,
  isNonDeletedElement,
  isTextElement,
  newElement,
  newLinearElement,
  newTextElement,
  newImageElement,
  textWysiwyg,
  transformElements,
  updateTextElement,
} from "../element";
import {
  bindOrUnbindLinearElement,
  bindOrUnbindSelectedElements,
  fixBindingsAfterDeletion,
  fixBindingsAfterDuplication,
  getEligibleElementsForBinding,
  getHoveredElementForBinding,
  isBindingEnabled,
  isLinearElementSimpleAndAlreadyBound,
  maybeBindLinearElement,
  shouldEnableBindingForPointerEvent,
  unbindLinearElements,
  updateBoundElements,
} from "../element/binding";
import { LinearElementEditor } from "../element/linearElementEditor";
import { mutateElement, newElementWith } from "../element/mutateElement";
import { deepCopyElement, newFreeDrawElement } from "../element/newElement";
import {
  hasBoundTextElement,
  isArrowElement,
  isBindingElement,
  isBindingElementType,
  isBoundToContainer,
  isImageElement,
  isInitializedImageElement,
  isLinearElement,
  isLinearElementType,
  isUsingAdaptiveRadius,
} from "../element/typeChecks";
import {
  ExcalidrawBindableElement,
  ExcalidrawElement,
  ExcalidrawFreeDrawElement,
  ExcalidrawGenericElement,
  ExcalidrawLinearElement,
  ExcalidrawTextElement,
  NonDeleted,
  InitializedExcalidrawImageElement,
  ExcalidrawImageElement,
  FileId,
  NonDeletedExcalidrawElement,
  ExcalidrawTextContainer,
} from "../element/types";
import { getCenter, getDistance } from "../gesture";
import {
  editGroupForSelectedElement,
  getElementsInGroup,
  getSelectedGroupIdForElement,
  getSelectedGroupIds,
  isElementInGroup,
  isSelectedViaGroup,
  selectGroupsForSelectedElements,
} from "../groups";
import History from "../history";
import { defaultLang, getLanguage, languages, setLanguage, t } from "../i18n";
import {
  CODES,
  shouldResizeFromCenter,
  shouldMaintainAspectRatio,
  shouldRotateWithDiscreteAngle,
  isArrowKey,
  KEYS,
  isAndroid,
} from "../keys";
import { distance2d, getGridPoint, isPathALoop, rotate } from "../math";
import { renderScene } from "../renderer/renderScene";
import { invalidateShapeForElement } from "../renderer/renderElement";
import {
  calculateScrollCenter,
  getElementsAtPosition,
  getElementsWithinSelection,
  getNormalizedZoom,
  getSelectedElements,
  hasBackground,
  isOverScrollBars,
  isSomeElementSelected,
} from "../scene";
import Scene from "../scene/Scene";
import { RenderConfig, ScrollBars } from "../scene/types";
import { getStateForZoom } from "../scene/zoom";
import { findShapeByKey, SHAPES } from "../shapes";
import {
  AppClassProperties,
  AppProps,
  AppState,
  BinaryFileData,
  DataURL,
  ExcalidrawImperativeAPI,
  BinaryFiles,
  Gesture,
  GestureEvent,
  LibraryItems,
  PointerDownState,
  SceneData,
  Device,
} from "../types";
import {
  debounce,
  distance,
  getFontString,
  getNearestScrollableContainer,
  isInputLike,
  isToolIcon,
  isWritableElement,
  resetCursor,
  resolvablePromise,
  sceneCoordsToViewportCoords,
  setCursor,
  setCursorForShape,
  tupleToCoors,
  viewportCoordsToSceneCoords,
  withBatchedUpdates,
  wrapEvent,
  withBatchedUpdatesThrottled,
  updateObject,
  setEraserCursor,
  updateActiveTool,
  getShortcutKey,
} from "../utils";
import {
  ContextMenu,
  ContextMenuItems,
  CONTEXT_MENU_SEPARATOR,
} from "./ContextMenu";
import LayerUI from "./LayerUI";
import { Toast } from "./Toast";
import { actionToggleViewMode } from "../actions/actionToggleViewMode";
import {
  dataURLToFile,
  generateIdFromFile,
  getDataURL,
  getFileFromEvent,
  isSupportedImageFile,
  loadSceneOrLibraryFromBlob,
  normalizeFile,
  parseLibraryJSON,
  resizeImageFile,
  SVGStringToFile,
} from "../data/blob";
import {
  getInitializedImageElements,
  loadHTMLImageElement,
  normalizeSVG,
  updateImageCache as _updateImageCache,
} from "../element/image";
import throttle from "lodash.throttle";
import { fileOpen, FileSystemHandle } from "../data/filesystem";
import {
  bindTextToShapeAfterDuplication,
  getApproxLineHeight,
  getApproxMinLineHeight,
  getApproxMinLineWidth,
  getBoundTextElement,
  getContainerCenter,
  getContainerDims,
  getTextBindableContainerAtPosition,
  isValidTextContainer,
} from "../element/textElement";
import { isHittingElementNotConsideringBoundingBox } from "../element/collision";
import { resizeSingleElement } from "../element/resizeElements";
import {
  normalizeLink,
  showHyperlinkTooltip,
  hideHyperlinkToolip,
  Hyperlink,
  isPointHittingLinkIcon,
  isLocalLink,
} from "../element/Hyperlink";
import { ImportedDataState } from "../data/types"; //zsviczian
import { shouldShowBoundingBox } from "../element/transformHandles";
import { atom } from "jotai";
import { Fonts } from "../scene/Fonts";
import { actionPaste } from "../actions/actionClipboard";

export const isMenuOpenAtom = atom(false);
export const isDropdownOpenAtom = atom(false);

export let showFourthFont: boolean = false;
const deviceContextInitialValue = {
  isSmScreen: false,
  isMobile: false,
  isTouchScreen: false,
  canDeviceFitSidebar: false,
};
const DeviceContext = React.createContext<Device>(deviceContextInitialValue);
DeviceContext.displayName = "DeviceContext";
export const useDevice = () => useContext<Device>(DeviceContext);

const ExcalidrawContainerContext = React.createContext<{
  container: HTMLDivElement | null;
  id: string | null;
}>({ container: null, id: null });
ExcalidrawContainerContext.displayName = "ExcalidrawContainerContext";
export const useExcalidrawContainer = () =>
  useContext(ExcalidrawContainerContext);

const ExcalidrawElementsContext = React.createContext<
  readonly NonDeletedExcalidrawElement[]
>([]);
ExcalidrawElementsContext.displayName = "ExcalidrawElementsContext";

const ExcalidrawAppStateContext = React.createContext<AppState>({
  ...getDefaultAppState(),
  width: 0,
  height: 0,
  offsetLeft: 0,
  offsetTop: 0,
});
ExcalidrawAppStateContext.displayName = "ExcalidrawAppStateContext";

const ExcalidrawSetAppStateContext = React.createContext<
  React.Component<any, AppState>["setState"]
>(() => {});
ExcalidrawSetAppStateContext.displayName = "ExcalidrawSetAppStateContext";

export const useExcalidrawElements = () =>
  useContext(ExcalidrawElementsContext);
export const useExcalidrawAppState = () =>
  useContext(ExcalidrawAppStateContext);
export const useExcalidrawSetAppState = () =>
  useContext(ExcalidrawSetAppStateContext);

let didTapTwice: boolean = false;
let tappedTwiceTimer = 0;
let cursorX = 0;
let cursorY = 0;
let isHoldingSpace: boolean = false;
let isPanning: boolean = false;
let isDraggingScrollBar: boolean = false;
let currentScrollBars: ScrollBars = { horizontal: null, vertical: null };
let touchTimeout = 0;
let invalidateContextMenu = false;

// remove this hack when we can sync render & resizeObserver (state update)
// to rAF. See #5439
let THROTTLE_NEXT_RENDER = true;

let IS_PLAIN_PASTE = false;
let IS_PLAIN_PASTE_TIMER = 0;
let PLAIN_PASTE_TOAST_SHOWN = false;

let lastPointerUp: ((event: any) => void) | null = null;
const gesture: Gesture = {
  pointers: new Map(),
  lastCenter: null,
  initialDistance: null,
  initialScale: null,
};

class App extends React.Component<AppProps, AppState> {
  canvas: AppClassProperties["canvas"] = null;
  rc: RoughCanvas | null = null;
  unmounted: boolean = false;
  actionManager: ActionManager;
  device: Device = deviceContextInitialValue;
  detachIsMobileMqHandler?: () => void;

  private excalidrawContainerRef = React.createRef<HTMLDivElement>();

  public static defaultProps: Partial<AppProps> = {
    // needed for tests to pass since we directly render App in many tests
    UIOptions: DEFAULT_UI_OPTIONS,
  };

  public scene: Scene;
  private fonts: Fonts;
  private resizeObserver: ResizeObserver | undefined;
  private nearestScrollableContainer: HTMLElement | Document | undefined;
  public library: AppClassProperties["library"];
  public libraryItemsFromStorage: LibraryItems | undefined;
  private id: string;
  private history: History;
  private excalidrawContainerValue: {
    container: HTMLDivElement | null;
    id: string;
  };

  public files: BinaryFiles = {};
  public imageCache: AppClassProperties["imageCache"] = new Map();

  hitLinkElement?: NonDeletedExcalidrawElement;
  lastPointerDown: React.PointerEvent<HTMLCanvasElement> | null = null;
  lastPointerUp: React.PointerEvent<HTMLElement> | PointerEvent | null = null;
  lastScenePointer: { x: number; y: number } | null = null;
  allowMobileMode: boolean = true; //zsviczian

  constructor(props: AppProps) {
    super(props);
    const defaultAppState = getDefaultAppState();
    const {
      excalidrawRef,
      viewModeEnabled = false,
      zenModeEnabled = false,
      gridModeEnabled = false,
      theme = defaultAppState.theme,
      name = defaultAppState.name,
      initState, //zsviczian
    } = props;
    this.state = {
      ...defaultAppState,
      theme,
      isLoading: true,
      ...this.getCanvasOffsets(),
      viewModeEnabled,
      zenModeEnabled,
      gridSize: gridModeEnabled ? GRID_SIZE : null,
      name,
      width: window.innerWidth,
      height: window.innerHeight,
      showHyperlinkPopup: false,
      isSidebarDocked: false,
      ...(initState ?? {}), //zsviczian
    };

    this.id = nanoid();

    this.library = new Library(this);
    if (excalidrawRef) {
      const readyPromise =
        ("current" in excalidrawRef && excalidrawRef.current?.readyPromise) ||
        resolvablePromise<ExcalidrawImperativeAPI>();

      const api: ExcalidrawImperativeAPI = {
        ready: true,
        readyPromise,
        updateScene: this.updateScene,
        updateLibrary: this.library.updateLibrary,
        addFiles: this.addFiles,
        resetScene: this.resetScene,
        getSceneElementsIncludingDeleted: this.getSceneElementsIncludingDeleted,
        history: {
          clear: this.resetHistory,
        },
        scrollToContent: this.scrollToContent,
        zoomToFit: this.zoomToFit, //zsviczian
        getSceneElements: this.getSceneElements,
        getAppState: () => this.state,
        getFiles: () => this.files,
        refresh: this.refresh,
        setToast: this.setToast,
        updateContainerSize: this.updateContainerSize, //zsviczian
        id: this.id,
        setLocalFont: this.setLocalFont, //zsviczian
        selectElements: this.selectElements, //zsviczian
        sendBackward: this.sendBackward, //zsviczian
        bringForward: this.bringForward, //zsviczian
        sendToBack: this.sendToBack, //zsviczian
        bringToFront: this.bringToFront, //zsviczian
        restore: this.restore, //zsviczian
        setMobileModeAllowed: this.setMobileModeAllowed, //zsviczian
        setActiveTool: this.setActiveTool,
        setCursor: this.setCursor,
        resetCursor: this.resetCursor,
        toggleMenu: this.toggleMenu,
      } as const;
      if (typeof excalidrawRef === "function") {
        excalidrawRef(api);
      } else {
        excalidrawRef.current = api;
      }
      readyPromise.resolve(api);
    }

    this.excalidrawContainerValue = {
      container: this.excalidrawContainerRef.current,
      id: this.id,
    };

    this.scene = new Scene();
    this.fonts = new Fonts({
      scene: this.scene,
      onSceneUpdated: this.onSceneUpdated,
    });
    this.history = new History();
    this.actionManager = new ActionManager(
      this.syncActionResult,
      () => this.state,
      () => this.scene.getElementsIncludingDeleted(),
      this,
    );
    this.actionManager.registerAll(actions);

    this.actionManager.registerAction(createUndoAction(this.history));
    this.actionManager.registerAction(createRedoAction(this.history));
  }

  private renderCanvas() {
    const canvasScale = window.devicePixelRatio;
    const {
      width: canvasDOMWidth,
      height: canvasDOMHeight,
      viewModeEnabled,
    } = this.state;
    const canvasWidth = canvasDOMWidth * canvasScale;
    const canvasHeight = canvasDOMHeight * canvasScale;
    if (viewModeEnabled) {
      return (
        <canvas
          className="excalidraw__canvas"
          style={{
            width: canvasDOMWidth,
            height: canvasDOMHeight,
            cursor: CURSOR_TYPE.GRAB,
          }}
          width={canvasWidth}
          height={canvasHeight}
          ref={this.handleCanvasRef}
          onContextMenu={this.handleCanvasContextMenu}
          onPointerMove={this.handleCanvasPointerMove}
          onPointerUp={this.handleCanvasPointerUp}
          onPointerCancel={this.removePointer}
          onTouchMove={this.handleTouchMove}
          onPointerDown={this.handleCanvasPointerDown}
        >
          {t("labels.drawingCanvas")}
        </canvas>
      );
    }
    return (
      <canvas
        className="excalidraw__canvas"
        style={{
          width: canvasDOMWidth,
          height: canvasDOMHeight,
        }}
        width={canvasWidth}
        height={canvasHeight}
        ref={this.handleCanvasRef}
        onContextMenu={this.handleCanvasContextMenu}
        onPointerDown={this.handleCanvasPointerDown}
        onDoubleClick={this.handleCanvasDoubleClick}
        onPointerMove={this.handleCanvasPointerMove}
        onPointerUp={this.handleCanvasPointerUp}
        onPointerCancel={this.removePointer}
        onTouchMove={this.handleTouchMove}
      >
        {t("labels.drawingCanvas")}
      </canvas>
    );
  }

  public render() {
    const selectedElement = getSelectedElements(
      this.scene.getNonDeletedElements(),
      this.state,
    );
    const { onCollabButtonClick, renderTopRightUI, renderCustomStats } =
      this.props;

    return (
      <div
        className={clsx("excalidraw excalidraw-container", {
          "excalidraw--view-mode": this.state.viewModeEnabled,
          "excalidraw--mobile":
            this.device.isMobile ||
            (!(this.state.viewModeEnabled || this.state.zenModeEnabled) &&
              this.state.trayModeEnabled), //zsviczian
        })}
        ref={this.excalidrawContainerRef}
        onDrop={this.handleAppOnDrop}
        tabIndex={0}
        onKeyDown={
          this.props.handleKeyboardGlobally ? undefined : this.onKeyDown
        }
      >
        <ExcalidrawContainerContext.Provider
          value={this.excalidrawContainerValue}
        >
          <DeviceContext.Provider value={this.device}>
            <ExcalidrawSetAppStateContext.Provider value={this.setAppState}>
              <ExcalidrawAppStateContext.Provider value={this.state}>
                <ExcalidrawElementsContext.Provider
                  value={this.scene.getNonDeletedElements()}
                >
                  <LayerUI
                    canvas={this.canvas}
                    appState={this.state}
                    files={this.files}
                    setAppState={this.setAppState}
                    actionManager={this.actionManager}
                    elements={this.scene.getNonDeletedElements()}
                    onCollabButtonClick={onCollabButtonClick}
                    onLockToggle={this.toggleLock}
                    onPenModeToggle={this.togglePenMode}
                    onInsertElements={(elements) =>
                      this.addElementsFromPasteOrLibrary({
                        elements,
                        position: "center",
                        files: null,
                      })
                    }
                    langCode={getLanguage().code}
                    isCollaborating={this.props.isCollaborating}
                    renderTopRightUI={renderTopRightUI}
                    renderCustomStats={renderCustomStats}
                    renderCustomSidebar={this.props.renderSidebar}
                    showExitZenModeBtn={
                      typeof this.props?.zenModeEnabled === "undefined" &&
                      this.state.zenModeEnabled
                    }
                    libraryReturnUrl={this.props.libraryReturnUrl}
                    UIOptions={this.props.UIOptions}
                    focusContainer={this.focusContainer}
                    library={this.library}
                    id={this.id}
                    onImageAction={this.onImageAction}
                    renderWelcomeScreen={
                      false && //zsviczian editor-ui-changes
                      this.state.showWelcomeScreen &&
                      this.state.activeTool.type === "selection" &&
                      !this.scene.getElementsIncludingDeleted().length
                    }
                  >
                    {this.props.children}
                  </LayerUI>
                  <div className="excalidraw-textEditorContainer" />
                  <div className="excalidraw-contextMenuContainer" />
                  {selectedElement.length === 1 &&
                    !this.state.contextMenu &&
                    this.state.showHyperlinkPopup && (
                      <Hyperlink
                        key={selectedElement[0].id}
                        element={selectedElement[0]}
                        setAppState={this.setAppState}
                        onLinkOpen={this.props.onLinkOpen}
                      />
                    )}
                  {this.state.toast !== null && (
                    <Toast
                      message={this.state.toast.message}
                      onClose={() => this.setToast(null)}
                      duration={this.state.toast.duration}
                      closable={this.state.toast.closable}
                    />
                  )}
                  {this.state.contextMenu && (
                    <ContextMenu
                      items={this.state.contextMenu.items}
                      top={this.state.contextMenu.top}
                      left={this.state.contextMenu.left}
                      actionManager={this.actionManager}
                    />
                  )}
                  <main>{this.renderCanvas()}</main>
                </ExcalidrawElementsContext.Provider>{" "}
              </ExcalidrawAppStateContext.Provider>
            </ExcalidrawSetAppStateContext.Provider>
          </DeviceContext.Provider>
        </ExcalidrawContainerContext.Provider>
      </div>
    );
  }

  public focusContainer: AppClassProperties["focusContainer"] = () => {
    if (this.props.autoFocus) {
      this.excalidrawContainerRef.current?.focus();
    }
  };

  public getSceneElementsIncludingDeleted = () => {
    return this.scene.getElementsIncludingDeleted();
  };

  public getSceneElements = () => {
    return this.scene.getNonDeletedElements();
  };

  private syncActionResult = withBatchedUpdates(
    (actionResult: ActionResult) => {
      if (this.unmounted || actionResult === false) {
        return;
      }

      let editingElement: AppState["editingElement"] | null = null;
      if (actionResult.elements) {
        actionResult.elements.forEach((element) => {
          if (
            this.state.editingElement?.id === element.id &&
            this.state.editingElement !== element &&
            isNonDeletedElement(element)
          ) {
            editingElement = element;
          }
        });
        this.scene.replaceAllElements(actionResult.elements);
        if (actionResult.commitToHistory) {
          this.history.resumeRecording();
        }
      }

      if (actionResult.files) {
        this.files = actionResult.replaceFiles
          ? actionResult.files
          : { ...this.files, ...actionResult.files };
        this.addNewImagesToImageCache();
      }

      if (actionResult.appState || editingElement || this.state.contextMenu) {
        if (actionResult.commitToHistory) {
          this.history.resumeRecording();
        }

        let viewModeEnabled = actionResult?.appState?.viewModeEnabled || false;
        let zenModeEnabled = actionResult?.appState?.zenModeEnabled || false;
        let gridSize = actionResult?.appState?.gridSize || null;
        const theme =
          actionResult?.appState?.theme || this.props.theme || THEME.LIGHT;
        let name = actionResult?.appState?.name ?? this.state.name;
        if (typeof this.props.viewModeEnabled !== "undefined") {
          viewModeEnabled = this.props.viewModeEnabled;
        }

        if (typeof this.props.zenModeEnabled !== "undefined") {
          zenModeEnabled = this.props.zenModeEnabled;
        }

        if (typeof this.props.gridModeEnabled !== "undefined") {
          gridSize = this.props.gridModeEnabled ? GRID_SIZE : null;
        }

        if (typeof this.props.name !== "undefined") {
          name = this.props.name;
        }

        this.setState(
          (state) => {
            // using Object.assign instead of spread to fool TS 4.2.2+ into
            // regarding the resulting type as not containing undefined
            // (which the following expression will never contain)
            return Object.assign(actionResult.appState || {}, {
              // NOTE this will prevent opening context menu using an action
              // or programmatically from the host, so it will need to be
              // rewritten later
              contextMenu: null,
              editingElement:
                editingElement || actionResult.appState?.editingElement || null,
              viewModeEnabled,
              zenModeEnabled,
              gridSize,
              theme,
              name,
            });
          },
          () => {
            if (actionResult.syncHistory) {
              this.history.setCurrentState(
                this.state,
                this.scene.getElementsIncludingDeleted(),
              );
            }
          },
        );
      }
    },
  );

  // Lifecycle

  private onBlur = withBatchedUpdates(() => {
    isHoldingSpace = false;
    this.setState({ isBindingEnabled: true });
  });

  private onUnload = () => {
    this.onBlur();
  };

  private disableEvent: EventListener = (event) => {
    event.preventDefault();
  };

  private resetHistory = () => {
    this.history.clear();
  };

  /**
   * Resets scene & history.
   * ! Do not use to clear scene user action !
   */
  private resetScene = withBatchedUpdates(
    (opts?: { resetLoadingState: boolean }) => {
      this.scene.replaceAllElements([]);
      this.setState((state) => ({
        ...getDefaultAppState(),
        isLoading: opts?.resetLoadingState ? false : state.isLoading,
        theme: this.state.theme,
      }));
      this.resetHistory();
    },
  );

  private initializeScene = async () => {
    if ("launchQueue" in window && "LaunchParams" in window) {
      (window as any).launchQueue.setConsumer(
        async (launchParams: { files: any[] }) => {
          if (!launchParams.files.length) {
            return;
          }
          const fileHandle = launchParams.files[0];
          const blob: Blob = await fileHandle.getFile();
          this.loadFileToCanvas(
            new File([blob], blob.name || "", { type: blob.type }),
            fileHandle,
          );
        },
      );
    }

    if (this.props.theme) {
      this.setState({ theme: this.props.theme });
    }
    if (!this.state.isLoading) {
      this.setState({ isLoading: true });
    }
    let initialData = null;
    try {
      initialData = (await this.props.initialData) || null;
      if (initialData?.libraryItems) {
        this.library
          .updateLibrary({
            libraryItems: initialData.libraryItems,
            merge: true,
          })
          .catch((error) => {
            console.error(error);
          });
      }
    } catch (error: any) {
      console.error(error);
      initialData = {
        appState: {
          errorMessage:
            error.message ||
            "Encountered an error during importing or restoring scene data",
        },
      };
    }
    const scene = restore(initialData, null, null);
    scene.appState = {
      ...scene.appState,
      theme: this.props.theme || scene.appState.theme,
      // we're falling back to current (pre-init) state when deciding
      // whether to open the library, to handle a case where we
      // update the state outside of initialData (e.g. when loading the app
      // with a library install link, which should auto-open the library)
      openSidebar: scene.appState?.openSidebar || this.state.openSidebar,
      activeTool:
        scene.appState.activeTool.type === "image"
          ? { ...scene.appState.activeTool, type: "selection" }
          : scene.appState.activeTool,
      isLoading: false,
      toast: this.state.toast,
    };
    if (initialData?.scrollToContent) {
      scene.appState = {
        ...scene.appState,
        ...calculateScrollCenter(
          scene.elements,
          {
            ...scene.appState,
            width: this.state.width,
            height: this.state.height,
            offsetTop: this.state.offsetTop,
            offsetLeft: this.state.offsetLeft,
          },
          null,
        ),
      };
    }

    // FontFaceSet loadingdone event we listen on may not always fire
    // (looking at you Safari), so on init we manually load fonts for current
    // text elements on canvas, and rerender them once done. This also
    // seems faster even in browsers that do fire the loadingdone event.
    this.fonts.loadFontsForElements(scene.elements);

    this.resetHistory();
    this.syncActionResult({
      ...scene,
      commitToHistory: true,
    });
  };

  private refreshDeviceState = (container: HTMLDivElement) => {
    const { width, height } = container.getBoundingClientRect();
    const sidebarBreakpoint =
      this.props.UIOptions.dockedSidebarBreakpoint != null
        ? this.props.UIOptions.dockedSidebarBreakpoint
        : MQ_RIGHT_SIDEBAR_MIN_WIDTH;
    this.device = updateObject(this.device, {
      isSmScreen: width < MQ_SM_MAX_WIDTH,
      isMobile:
        this.allowMobileMode && //zsviczian
        (width < MQ_MAX_WIDTH_PORTRAIT ||
          (height < MQ_MAX_HEIGHT_LANDSCAPE && width < MQ_MAX_WIDTH_LANDSCAPE)),
      canDeviceFitSidebar: width > sidebarBreakpoint,
    });
  };

  public async componentDidMount() {
    this.unmounted = false;
    this.excalidrawContainerValue.container =
      this.excalidrawContainerRef.current;

    if (
      process.env.NODE_ENV === ENV.TEST ||
      process.env.NODE_ENV === ENV.DEVELOPMENT
    ) {
      const setState = this.setState.bind(this);
      Object.defineProperties(window.h, {
        state: {
          configurable: true,
          get: () => {
            return this.state;
          },
        },
        setState: {
          configurable: true,
          value: (...args: Parameters<typeof setState>) => {
            return this.setState(...args);
          },
        },
        app: {
          configurable: true,
          value: this,
        },
        history: {
          configurable: true,
          value: this.history,
        },
      });
    }

    this.scene.addCallback(this.onSceneUpdated);
    this.addEventListeners();

    if (this.excalidrawContainerRef.current) {
      this.focusContainer();
    }

    if (
      this.excalidrawContainerRef.current &&
      // bounding rects don't work in tests so updating
      // the state on init would result in making the test enviro run
      // in mobile breakpoint (0 width/height), making everything fail
      process.env.NODE_ENV !== "test"
    ) {
      this.refreshDeviceState(this.excalidrawContainerRef.current);
    }

    if ("ResizeObserver" in window && this.excalidrawContainerRef?.current) {
      this.resizeObserver = new ResizeObserver(() => {
        THROTTLE_NEXT_RENDER = false;
        // recompute device dimensions state
        // ---------------------------------------------------------------------
        this.refreshDeviceState(this.excalidrawContainerRef.current!);
        // refresh offsets
        // ---------------------------------------------------------------------
        this.updateDOMRect();
      });
      this.resizeObserver?.observe(this.excalidrawContainerRef.current);
    } else if (window.matchMedia) {
      const mdScreenQuery = window.matchMedia(
        `(max-width: ${MQ_MAX_WIDTH_PORTRAIT}px), (max-height: ${MQ_MAX_HEIGHT_LANDSCAPE}px) and (max-width: ${MQ_MAX_WIDTH_LANDSCAPE}px)`,
      );
      const smScreenQuery = window.matchMedia(
        `(max-width: ${MQ_SM_MAX_WIDTH}px)`,
      );
      const canDeviceFitSidebarMediaQuery = window.matchMedia(
        `(min-width: ${
          // NOTE this won't update if a different breakpoint is supplied
          // after mount
          this.props.UIOptions.dockedSidebarBreakpoint != null
            ? this.props.UIOptions.dockedSidebarBreakpoint
            : MQ_RIGHT_SIDEBAR_MIN_WIDTH
        }px)`,
      );
      const handler = () => {
        this.excalidrawContainerRef.current!.getBoundingClientRect();
        this.device = updateObject(this.device, {
          isSmScreen: smScreenQuery.matches,
          isMobile: mdScreenQuery.matches && this.allowMobileMode, //zsviczian
          canDeviceFitSidebar: canDeviceFitSidebarMediaQuery.matches,
        });
      };
      mdScreenQuery.addListener(handler);
      this.detachIsMobileMqHandler = () =>
        mdScreenQuery.removeListener(handler);
    }

    const searchParams = new URLSearchParams(window.location.search.slice(1));

    if (searchParams.has("web-share-target")) {
      // Obtain a file that was shared via the Web Share Target API.
      this.restoreFileFromShare();
    } else {
      this.updateDOMRect(this.initializeScene);
    }
  }

  public componentWillUnmount() {
    this.files = {};
    this.imageCache.clear();
    this.resizeObserver?.disconnect();
    this.unmounted = true;
    this.removeEventListeners();
    this.scene.destroy();
    clearTimeout(touchTimeout);
    touchTimeout = 0;
  }

  private onResize = withBatchedUpdates(() => {
    this.scene
      .getElementsIncludingDeleted()
      .forEach((element) => invalidateShapeForElement(element));
    this.setState({});
  });

  private removeEventListeners() {
    document.removeEventListener(EVENT.POINTER_UP, this.removePointer);
    document.removeEventListener(EVENT.COPY, this.onCopy);
    document.removeEventListener(EVENT.PASTE, this.pasteFromClipboard);
    document.removeEventListener(EVENT.CUT, this.onCut);
    this.excalidrawContainerRef.current?.removeEventListener(
      EVENT.WHEEL,
      this.onWheel,
    );
    this.nearestScrollableContainer?.removeEventListener(
      EVENT.SCROLL,
      this.onScroll,
    );
    document.removeEventListener(EVENT.KEYDOWN, this.onKeyDown, false);
    document.removeEventListener(
      EVENT.MOUSE_MOVE,
      this.updateCurrentCursorPosition,
      false,
    );
    document.removeEventListener(EVENT.KEYUP, this.onKeyUp);
    window.removeEventListener(EVENT.RESIZE, this.onResize, false);
    window.removeEventListener(EVENT.UNLOAD, this.onUnload, false);
    window.removeEventListener(EVENT.BLUR, this.onBlur, false);
    this.excalidrawContainerRef.current?.removeEventListener(
      EVENT.DRAG_OVER,
      this.disableEvent,
      false,
    );
    this.excalidrawContainerRef.current?.removeEventListener(
      EVENT.DROP,
      this.disableEvent,
      false,
    );

    document.removeEventListener(
      EVENT.GESTURE_START,
      this.onGestureStart as any,
      false,
    );
    document.removeEventListener(
      EVENT.GESTURE_CHANGE,
      this.onGestureChange as any,
      false,
    );
    document.removeEventListener(
      EVENT.GESTURE_END,
      this.onGestureEnd as any,
      false,
    );

    this.detachIsMobileMqHandler?.();
  }

  private addEventListeners() {
    this.removeEventListeners();
    document.addEventListener(EVENT.POINTER_UP, this.removePointer); // #3553
    document.addEventListener(EVENT.COPY, this.onCopy);
    this.excalidrawContainerRef.current?.addEventListener(
      EVENT.WHEEL,
      this.onWheel,
      { passive: false },
    );

    if (this.props.handleKeyboardGlobally) {
      document.addEventListener(EVENT.KEYDOWN, this.onKeyDown, false);
    }
    document.addEventListener(EVENT.KEYUP, this.onKeyUp, { passive: true });
    document.addEventListener(
      EVENT.MOUSE_MOVE,
      this.updateCurrentCursorPosition,
    );
    // rerender text elements on font load to fix #637 && #1553
    document.fonts?.addEventListener?.("loadingdone", (event) => {
      const loadedFontFaces = (event as FontFaceSetLoadEvent).fontfaces;
      this.fonts.onFontsLoaded(loadedFontFaces);
    });

    // Safari-only desktop pinch zoom
    document.addEventListener(
      EVENT.GESTURE_START,
      this.onGestureStart as any,
      false,
    );
    document.addEventListener(
      EVENT.GESTURE_CHANGE,
      this.onGestureChange as any,
      false,
    );
    document.addEventListener(
      EVENT.GESTURE_END,
      this.onGestureEnd as any,
      false,
    );
    if (this.state.viewModeEnabled) {
      return;
    }

    document.addEventListener(EVENT.PASTE, this.pasteFromClipboard);
    document.addEventListener(EVENT.CUT, this.onCut);
    if (this.props.detectScroll) {
      this.nearestScrollableContainer = getNearestScrollableContainer(
        this.excalidrawContainerRef.current!,
      );
      this.nearestScrollableContainer.addEventListener(
        EVENT.SCROLL,
        this.onScroll,
      );
    }
    window.addEventListener(EVENT.RESIZE, this.onResize, false);
    window.addEventListener(EVENT.UNLOAD, this.onUnload, false);
    window.addEventListener(EVENT.BLUR, this.onBlur, false);
    this.excalidrawContainerRef.current?.addEventListener(
      EVENT.DRAG_OVER,
      this.disableEvent,
      false,
    );
    this.excalidrawContainerRef.current?.addEventListener(
      EVENT.DROP,
      this.disableEvent,
      false,
    );
  }

  componentDidUpdate(prevProps: AppProps, prevState: AppState) {
    if (
      !this.state.showWelcomeScreen &&
      !this.scene.getElementsIncludingDeleted().length
    ) {
      this.setState({ showWelcomeScreen: true });
    }

    if (
      this.excalidrawContainerRef.current &&
      prevProps.UIOptions.dockedSidebarBreakpoint !==
        this.props.UIOptions.dockedSidebarBreakpoint
    ) {
      this.refreshDeviceState(this.excalidrawContainerRef.current);
    }

    if (
      prevState.scrollX !== this.state.scrollX ||
      prevState.scrollY !== this.state.scrollY
    ) {
      this.props?.onScrollChange?.(this.state.scrollX, this.state.scrollY);
    }

    if (
      Object.keys(this.state.selectedElementIds).length &&
      isEraserActive(this.state)
    ) {
      this.setState({
        activeTool: updateActiveTool(this.state, { type: "selection" }),
      });
    }
    if (
      this.state.activeTool.type === "eraser" &&
      prevState.theme !== this.state.theme
    ) {
      setEraserCursor(this.canvas, this.state.theme);
    }
    // Hide hyperlink popup if shown when element type is not selection
    if (
      prevState.activeTool.type === "selection" &&
      this.state.activeTool.type !== "selection" &&
      this.state.showHyperlinkPopup
    ) {
      this.setState({ showHyperlinkPopup: false });
    }
    if (prevProps.langCode !== this.props.langCode) {
      this.updateLanguage();
    }

    if (prevProps.viewModeEnabled !== this.props.viewModeEnabled) {
      this.setState({ viewModeEnabled: !!this.props.viewModeEnabled });
    }

    if (prevState.viewModeEnabled !== this.state.viewModeEnabled) {
      this.addEventListeners();
      this.deselectElements();
    }

    if (prevProps.zenModeEnabled !== this.props.zenModeEnabled) {
      this.setState({ zenModeEnabled: !!this.props.zenModeEnabled });
    }

    if (prevProps.theme !== this.props.theme && this.props.theme) {
      this.setState({ theme: this.props.theme });
    }

    if (prevProps.gridModeEnabled !== this.props.gridModeEnabled) {
      this.setState({
        gridSize: this.props.gridModeEnabled ? GRID_SIZE : null,
      });
    }

    if (this.props.name && prevProps.name !== this.props.name) {
      this.setState({
        name: this.props.name,
      });
    }

    this.excalidrawContainerRef.current?.classList.toggle(
      "theme--dark",
      this.state.theme === "dark",
    );

    if (
      this.state.editingLinearElement &&
      !this.state.selectedElementIds[this.state.editingLinearElement.elementId]
    ) {
      // defer so that the commitToHistory flag isn't reset via current update
      setTimeout(() => {
        // execute only if the condition still holds when the deferred callback
        // executes (it can be scheduled multiple times depending on how
        // many times the component renders)
        this.state.editingLinearElement &&
          this.actionManager.executeAction(actionFinalize);
      });
    }

    if (
      this.state.selectedLinearElement &&
      !this.state.selectedElementIds[this.state.selectedLinearElement.elementId]
    ) {
      // To make sure `selectedLinearElement` is in sync with `selectedElementIds`, however this shouldn't be needed once
      // we have a single API to update `selectedElementIds`
      this.setState({ selectedLinearElement: null });
    }

    const { multiElement } = prevState;
    if (
      prevState.activeTool !== this.state.activeTool &&
      multiElement != null &&
      isBindingEnabled(this.state) &&
      isBindingElement(multiElement, false)
    ) {
      maybeBindLinearElement(
        multiElement,
        this.state,
        this.scene,
        tupleToCoors(
          LinearElementEditor.getPointAtIndexGlobalCoordinates(
            multiElement,
            -1,
          ),
        ),
      );
    }
    this.renderScene();
    this.history.record(this.state, this.scene.getElementsIncludingDeleted());

    // Do not notify consumers if we're still loading the scene. Among other
    // potential issues, this fixes a case where the tab isn't focused during
    // init, which would trigger onChange with empty elements, which would then
    // override whatever is in localStorage currently.
    if (!this.state.isLoading) {
      this.props.onChange?.(
        this.scene.getElementsIncludingDeleted(),
        this.state,
        this.files,
      );
    }
  }

  private renderScene = () => {
    const cursorButton: {
      [id: string]: string | undefined;
    } = {};
    const pointerViewportCoords: RenderConfig["remotePointerViewportCoords"] =
      {};
    const remoteSelectedElementIds: RenderConfig["remoteSelectedElementIds"] =
      {};
    const pointerUsernames: { [id: string]: string } = {};
    const pointerUserStates: { [id: string]: string } = {};
    this.state.collaborators.forEach((user, socketId) => {
      if (user.selectedElementIds) {
        for (const id of Object.keys(user.selectedElementIds)) {
          if (!(id in remoteSelectedElementIds)) {
            remoteSelectedElementIds[id] = [];
          }
          remoteSelectedElementIds[id].push(socketId);
        }
      }
      if (!user.pointer) {
        return;
      }
      if (user.username) {
        pointerUsernames[socketId] = user.username;
      }
      if (user.userState) {
        pointerUserStates[socketId] = user.userState;
      }
      pointerViewportCoords[socketId] = sceneCoordsToViewportCoords(
        {
          sceneX: user.pointer.x,
          sceneY: user.pointer.y,
        },
        this.state,
      );
      cursorButton[socketId] = user.button;
    });

    const renderingElements = this.scene
      .getNonDeletedElements()
      .filter((element) => {
        if (isImageElement(element)) {
          if (
            // not placed on canvas yet (but in elements array)
            this.state.pendingImageElementId === element.id
          ) {
            return false;
          }
        }
        // don't render text element that's being currently edited (it's
        // rendered on remote only)
        return (
          !this.state.editingElement ||
          this.state.editingElement.type !== "text" ||
          element.id !== this.state.editingElement.id
        );
      });

    if (!document.querySelector(".excalidraw")) {
      return;
    } //zsviczian - address issue when moving excalidraw to a new window/document

    const selectionColor = getComputedStyle(
      document.querySelector(".excalidraw")!,
    ).getPropertyValue("--color-selection");

    renderScene(
      {
        elements: renderingElements,
        appState: this.state,
        scale: window.devicePixelRatio,
        rc: this.rc!,
        canvas: this.canvas!,
        renderConfig: {
          selectionColor,
          scrollX: this.state.scrollX,
          scrollY: this.state.scrollY,
          viewBackgroundColor: this.state.viewBackgroundColor,
          zoom: this.state.zoom,
          remotePointerViewportCoords: pointerViewportCoords,
          remotePointerButton: cursorButton,
          remoteSelectedElementIds,
          remotePointerUsernames: pointerUsernames,
          remotePointerUserStates: pointerUserStates,
          shouldCacheIgnoreZoom: this.state.shouldCacheIgnoreZoom,
          theme: this.state.theme,
          imageCache: this.imageCache,
          isExporting: false,
          renderScrollbars: !this.device.isMobile,
        },
        callback: ({ atLeastOneVisibleElement, scrollBars }) => {
          if (scrollBars) {
            currentScrollBars = scrollBars;
          }
          const scrolledOutside =
            // hide when editing text
            isTextElement(this.state.editingElement)
              ? false
              : !atLeastOneVisibleElement && renderingElements.length > 0;
          if (this.state.scrolledOutside !== scrolledOutside) {
            this.setState({ scrolledOutside });
          }

          this.scheduleImageRefresh();
        },
      },
      THROTTLE_NEXT_RENDER && window.EXCALIDRAW_THROTTLE_RENDER === true,
    );

    if (!THROTTLE_NEXT_RENDER) {
      THROTTLE_NEXT_RENDER = true;
    }
  };

  private onScroll = debounce(() => {
    const { offsetTop, offsetLeft } = this.getCanvasOffsets();
    this.setState((state) => {
      if (state.offsetLeft === offsetLeft && state.offsetTop === offsetTop) {
        return null;
      }
      return { offsetTop, offsetLeft };
    });
  }, SCROLL_TIMEOUT);

  // Copy/paste

  private onCut = withBatchedUpdates((event: ClipboardEvent) => {
    const isExcalidrawActive = this.excalidrawContainerRef.current?.contains(
      document.activeElement,
    );
    if (!isExcalidrawActive || isWritableElement(event.target)) {
      return;
    }
    this.cutAll();
    event.preventDefault();
    event.stopPropagation();
  });

  private onCopy = withBatchedUpdates((event: ClipboardEvent) => {
    const isExcalidrawActive = this.excalidrawContainerRef.current?.contains(
      document.activeElement,
    );
    if (!isExcalidrawActive || isWritableElement(event.target)) {
      return;
    }
    this.copyAll();
    event.preventDefault();
    event.stopPropagation();
  });

  private cutAll = () => {
    this.actionManager.executeAction(actionCut, "keyboard");
  };

  private copyAll = () => {
    this.actionManager.executeAction(actionCopy, "keyboard");
  };

  private static resetTapTwice() {
    didTapTwice = false;
  }

  private onTapStart = (event: TouchEvent) => {
    // fix for Apple Pencil Scribble
    // On Android, preventing the event would disable contextMenu on tap-hold
    if (!isAndroid) {
      event.preventDefault();
    }

    if (!didTapTwice) {
      didTapTwice = true;
      clearTimeout(tappedTwiceTimer);
      tappedTwiceTimer = window.setTimeout(
        App.resetTapTwice,
        TAP_TWICE_TIMEOUT,
      );
      return;
    }
    // insert text only if we tapped twice with a single finger
    // event.touches.length === 1 will also prevent inserting text when user's zooming
    if (didTapTwice && event.touches.length === 1) {
      const [touch] = event.touches;
      // @ts-ignore
      this.handleCanvasDoubleClick({
        clientX: touch.clientX,
        clientY: touch.clientY,
      });
      didTapTwice = false;
      clearTimeout(tappedTwiceTimer);
    }
    if (isAndroid) {
      event.preventDefault();
    }

    if (event.touches.length === 2) {
      this.setState({
        selectedElementIds: {},
      });
    }
  };

  private onTapEnd = (event: TouchEvent) => {
    this.resetContextMenuTimer();
    if (event.touches.length > 0) {
      this.setState({
        previousSelectedElementIds: {},
        selectedElementIds: this.state.previousSelectedElementIds,
      });
    } else {
      gesture.pointers.clear();
    }
  };

  public pasteFromClipboard = withBatchedUpdates(
    async (event: ClipboardEvent | null) => {
      const isPlainPaste = !!(IS_PLAIN_PASTE && event);

      // #686
      const target = document.activeElement;
      const isExcalidrawActive =
        this.excalidrawContainerRef.current?.contains(target);
      if (event && !isExcalidrawActive) {
        return;
      }

      const elementUnderCursor = document.elementFromPoint(cursorX, cursorY);
      if (
        event &&
        (!(elementUnderCursor instanceof HTMLCanvasElement) ||
          isWritableElement(target))
      ) {
        return;
      }

      // must be called in the same frame (thus before any awaits) as the paste
      // event else some browsers (FF...) will clear the clipboardData
      // (something something security)
      let file = event?.clipboardData?.files[0];

      const data = await parseClipboard(event, isPlainPaste);

      if (!file && data.text && !isPlainPaste) {
        const string = data.text.trim();
        if (string.startsWith("<svg") && string.endsWith("</svg>")) {
          // ignore SVG validation/normalization which will be done during image
          // initialization
          file = SVGStringToFile(string);
        }
      }

      // prefer spreadsheet data over image file (MS Office/Libre Office)
      if (isSupportedImageFile(file) && !data.spreadsheet) {
        const { x: sceneX, y: sceneY } = viewportCoordsToSceneCoords(
          { clientX: cursorX, clientY: cursorY },
          this.state,
        );

        const imageElement = this.createImageElement({ sceneX, sceneY });
        this.insertImageElement(imageElement, file);
        this.initializeImageDimensions(imageElement);
        this.setState({ selectedElementIds: { [imageElement.id]: true } });

        return;
      }

      if (this.props.onPaste) {
        try {
          if ((await this.props.onPaste(data, event)) === false) {
            return;
          }
        } catch (error: any) {
          console.error(error);
        }
      }

      if (data.errorMessage) {
        this.setState({ errorMessage: data.errorMessage });
      } else if (data.spreadsheet && !isPlainPaste) {
        this.setState({
          pasteDialog: {
            data: data.spreadsheet,
            shown: true,
          },
        });
      } else if (data.elements) {
        // TODO remove formatting from elements if isPlainPaste
        this.addElementsFromPasteOrLibrary({
          elements: data.elements,
          files: data.files || null,
          position: "cursor",
        });
      } else if (data.text) {
        this.addTextFromPaste(data.text, isPlainPaste);
      }
      this.setActiveTool({ type: "selection" });
      event?.preventDefault();
    },
  );

  private addElementsFromPasteOrLibrary = (opts: {
    elements: readonly ExcalidrawElement[];
    files: BinaryFiles | null;
    position: { clientX: number; clientY: number } | "cursor" | "center";
  }) => {
    const elements = restoreElements(opts.elements, null);
    const [minX, minY, maxX, maxY] = getCommonBounds(elements);

    const elementsCenterX = distance(minX, maxX) / 2;
    const elementsCenterY = distance(minY, maxY) / 2;

    const clientX =
      typeof opts.position === "object"
        ? opts.position.clientX
        : opts.position === "cursor"
        ? cursorX
        : this.state.width / 2 + this.state.offsetLeft;
    const clientY =
      typeof opts.position === "object"
        ? opts.position.clientY
        : opts.position === "cursor"
        ? cursorY
        : this.state.height / 2 + this.state.offsetTop;

    const { x, y } = viewportCoordsToSceneCoords(
      { clientX, clientY },
      this.state,
    );

    const dx = x - elementsCenterX;
    const dy = y - elementsCenterY;
    const groupIdMap = new Map();

    const [gridX, gridY] = getGridPoint(dx, dy, this.state.gridSize);

    const oldIdToDuplicatedId = new Map();
    const newElements = elements.map((element) => {
      const newElement = duplicateElement(
        this.state.editingGroupId,
        groupIdMap,
        element,
        {
          x: element.x + gridX - minX,
          y: element.y + gridY - minY,
        },
      );
      oldIdToDuplicatedId.set(element.id, newElement.id);
      return newElement;
    });
    bindTextToShapeAfterDuplication(newElements, elements, oldIdToDuplicatedId);
    const nextElements = [
      ...this.scene.getElementsIncludingDeleted(),
      ...newElements,
    ];
    fixBindingsAfterDuplication(nextElements, elements, oldIdToDuplicatedId);

    if (opts.files) {
      this.files = { ...this.files, ...opts.files };
    }

    this.scene.replaceAllElements(nextElements);
    this.history.resumeRecording();

    this.setState(
      selectGroupsForSelectedElements(
        {
          ...this.state,
          // keep sidebar (presumably the library) open if it's docked and
          // can fit.
          //
          // Note, we should close the sidebar only if we're dropping items
          // from library, not when pasting from clipboard. Alas.
          openSidebar:
            this.state.openSidebar &&
            this.device.canDeviceFitSidebar &&
            this.state.isSidebarDocked
              ? this.state.openSidebar
              : null,
          selectedElementIds: newElements.reduce(
            (acc: Record<ExcalidrawElement["id"], true>, element) => {
              if (!isBoundToContainer(element)) {
                acc[element.id] = true;
              }
              return acc;
            },
            {},
          ),
          selectedGroupIds: {},
        },
        this.scene.getNonDeletedElements(),
      ),
      () => {
        if (opts.files) {
          this.addNewImagesToImageCache();
        }
      },
    );
    this.setActiveTool({ type: "selection" });
  };

  private addTextFromPaste(text: string, isPlainPaste = false) {
    const { x, y } = viewportCoordsToSceneCoords(
      { clientX: cursorX, clientY: cursorY },
      this.state,
    );

    const textElementProps = {
      x,
      y,
      strokeColor: this.state.currentItemStrokeColor,
      backgroundColor: this.state.currentItemBackgroundColor,
      fillStyle: this.state.currentItemFillStyle,
      strokeWidth: this.state.currentItemStrokeWidth,
      strokeStyle: this.state.currentItemStrokeStyle,
      roundness: null,
      roughness: this.state.currentItemRoughness,
      opacity: this.state.currentItemOpacity,
      text,
      rawText: text,
      fontSize: this.state.currentItemFontSize,
      fontFamily: this.state.currentItemFontFamily,
      textAlign: this.state.currentItemTextAlign,
      verticalAlign: DEFAULT_VERTICAL_ALIGN,
      locked: false,
    };

    const LINE_GAP = 10;
    let currentY = y;

    const lines = isPlainPaste ? [text] : text.split("\n");
    const textElements = lines.reduce(
      (acc: ExcalidrawTextElement[], line, idx) => {
        const text = line.trim();

        if (text.length) {
          const element = newTextElement({
            ...textElementProps,
            x,
            y: currentY,
            text,
            rawText: text, //zsviczian
          });
          acc.push(element);
          currentY += element.height + LINE_GAP;
        } else {
          const prevLine = lines[idx - 1]?.trim();
          // add paragraph only if previous line was not empty, IOW don't add
          // more than one empty line
          if (prevLine) {
            const defaultLineHeight = getApproxLineHeight(
              getFontString({
                fontSize: textElementProps.fontSize,
                fontFamily: textElementProps.fontFamily,
              }),
            );

            currentY += defaultLineHeight + LINE_GAP;
          }
        }

        return acc;
      },
      [],
    );

    if (textElements.length === 0) {
      return;
    }

    this.scene.replaceAllElements([
      ...this.scene.getElementsIncludingDeleted(),
      ...textElements,
    ]);

    this.setState({
      selectedElementIds: Object.fromEntries(
        textElements.map((el) => [el.id, true]),
      ),
    });

    if (
      !isPlainPaste &&
      textElements.length > 1 &&
      PLAIN_PASTE_TOAST_SHOWN === false &&
      !this.device.isMobile
    ) {
      this.setToast({
        message: t("toast.pasteAsSingleElement", {
          shortcut: getShortcutKey("CtrlOrCmd+Shift+V"),
        }),
        duration: 5000,
      });
      PLAIN_PASTE_TOAST_SHOWN = true;
    }

    this.history.resumeRecording();
  }

  setAppState: React.Component<any, AppState>["setState"] = (
    state,
    callback,
  ) => {
    this.setState(state, callback);
  };

  removePointer = (event: React.PointerEvent<HTMLElement> | PointerEvent) => {
    if (touchTimeout) {
      this.resetContextMenuTimer();
    }

    gesture.pointers.delete(event.pointerId);
  };

  toggleLock = (source: "keyboard" | "ui" = "ui") => {
    if (!this.state.activeTool.locked) {
      trackEvent(
        "toolbar",
        "toggleLock",
        `${source} (${this.device.isMobile ? "mobile" : "desktop"})`,
      );
    }
    this.setState((prevState) => {
      return {
        activeTool: {
          ...prevState.activeTool,
          ...updateActiveTool(
            this.state,
            prevState.activeTool.locked
              ? { type: "selection" }
              : prevState.activeTool,
          ),
          locked: !prevState.activeTool.locked,
        },
      };
    });
  };

  togglePenMode = () => {
    this.setState((prevState) => {
      return {
        penMode: !prevState.penMode,
      };
    });
  };

  scrollToContent = (
    target:
      | ExcalidrawElement
      | readonly ExcalidrawElement[] = this.scene.getNonDeletedElements(),
  ) => {
    this.setState({
      ...calculateScrollCenter(
        Array.isArray(target) ? target : [target],
        this.state,
        this.canvas,
      ),
    });
  };

  //zsviczian
  zoomToFit = (
    target: readonly ExcalidrawElement[] = this.scene.getNonDeletedElements(),
    maxZoom: number = 1, //null will zoom to max based on viewport
    margin: number = 0.03, //percentage of viewport width&height
  ) => {
    if (!target) {
      target = this.scene.getNonDeletedElements();
    }
    if (target.length === 0) {
      maxZoom = 1;
    }
    this.setState(
      zoomToFitElements(target, this.state, false, maxZoom, margin).appState,
    );
  };

  //zsviczian
  updateContainerSize = withBatchedUpdates(
    (containers: NonDeletedExcalidrawElement[]) => {
      containers.forEach((el: ExcalidrawElement) => {
        const [x, y] = rotate(
          el.x + el.width,
          el.y + el.height,
          el.x + el.width / 2,
          el.y + el.height / 2,
          el.angle,
        );
        resizeSingleElement(
          new Map().set(el.id, el),
          false,
          el,
          "se",
          true,
          x,
          y,
        );
      });
    },
  );

  //zsviczian
  restore = (data: ImportedDataState): RestoredDataState => {
    return restore(data, null, null);
  };

  setToast = (
    toast: {
      message: string;
      closable?: boolean;
      duration?: number;
    } | null,
  ) => {
    this.setState({ toast });
  };

  restoreFileFromShare = async () => {
    try {
      const webShareTargetCache = await caches.open("web-share-target");

      const response = await webShareTargetCache.match("shared-file");
      if (response) {
        const blob = await response.blob();
        const file = new File([blob], blob.name || "", { type: blob.type });
        this.loadFileToCanvas(file, null);
        await webShareTargetCache.delete("shared-file");
        window.history.replaceState(null, APP_NAME, window.location.pathname);
      }
    } catch (error: any) {
      this.setState({ errorMessage: error.message });
    }
  };

  /** adds supplied files to existing files in the appState */
  public addFiles: ExcalidrawImperativeAPI["addFiles"] = withBatchedUpdates(
    (files) => {
      const filesMap = files.reduce((acc, fileData) => {
        acc.set(fileData.id, fileData);
        return acc;
      }, new Map<FileId, BinaryFileData>());

      this.files = { ...this.files, ...Object.fromEntries(filesMap) };

      this.scene.getNonDeletedElements().forEach((element) => {
        if (
          isInitializedImageElement(element) &&
          filesMap.has(element.fileId)
        ) {
          this.imageCache.delete(element.fileId);
          invalidateShapeForElement(element);
        }
      });
      this.scene.informMutation();

      this.addNewImagesToImageCache();
    },
  );

  //zsviczian https://github.com/zsviczian/excalibrain/issues/9
  public setMobileModeAllowed: ExcalidrawImperativeAPI["setMobileModeAllowed"] =
    (allow: boolean) => {
      const { width, height } =
        this.excalidrawContainerRef.current!.getBoundingClientRect();
      this.allowMobileMode = allow;
      if (allow) {
        this.device = updateObject(this.device, {
          isMobile:
            width < MQ_MAX_WIDTH_PORTRAIT ||
            (height < MQ_MAX_HEIGHT_LANDSCAPE &&
              width < MQ_MAX_WIDTH_LANDSCAPE),
        });
      } else {
        this.device = updateObject(this.device, {
          isMobile: false,
        });
      }
      this.forceUpdate();
    };

  //zsviczian
  public setLocalFont: ExcalidrawImperativeAPI["setLocalFont"] = (
    showOnPanel: boolean,
  ) => {
    showFourthFont = showOnPanel;
  };

  public selectElements: ExcalidrawImperativeAPI["selectElements"] = (
    elements: readonly ExcalidrawElement[],
  ) => {
    this.updateScene({
      appState: {
        ...this.state,
        editingGroupId: null,
        selectedElementIds: elements.reduce((map, element) => {
          map[element.id] = true;
          return map;
        }, {} as any),
      },
      commitToHistory: true,
    });
  };

  public bringToFront: ExcalidrawImperativeAPI["bringToFront"] = (
    elements: readonly ExcalidrawElement[],
  ) => {
    this.selectElements(elements);
    this.updateScene(
      actionBringToFront.perform(
        this.scene.getNonDeletedElements(),
        this.state,
      ),
    );
  };

  public bringForward: ExcalidrawImperativeAPI["bringForward"] = (
    elements: readonly ExcalidrawElement[],
  ) => {
    this.selectElements(elements);
    this.updateScene(
      actionBringForward.perform(
        this.scene.getNonDeletedElements(),
        this.state,
      ),
    );
  };

  public sendToBack: ExcalidrawImperativeAPI["sendToBack"] = (
    elements: readonly ExcalidrawElement[],
  ) => {
    this.selectElements(elements);
    this.updateScene(
      actionSendToBack.perform(this.scene.getNonDeletedElements(), this.state),
    );
  };

  public sendBackward: ExcalidrawImperativeAPI["sendBackward"] = (
    elements: readonly ExcalidrawElement[],
  ) => {
    this.selectElements(elements);
    this.updateScene(
      actionSendBackward.perform(
        this.scene.getNonDeletedElements(),
        this.state,
      ),
    );
  };

  public updateScene = withBatchedUpdates(
    <K extends keyof AppState>(sceneData: {
      elements?: SceneData["elements"];
      appState?: Pick<AppState, K> | null;
      collaborators?: SceneData["collaborators"];
      commitToHistory?: SceneData["commitToHistory"];
    }) => {
      if (sceneData.commitToHistory) {
        this.history.resumeRecording();
      }

      flushSync(() => {
        if (sceneData.appState) {
          this.setState(sceneData.appState);
        }
      });

      if (sceneData.elements) {
        this.scene.replaceAllElements(sceneData.elements);
      }

      if (sceneData.collaborators) {
        this.setState({ collaborators: sceneData.collaborators });
      }
    },
  );

  private onSceneUpdated = () => {
    this.setState({});
  };

  /**
   * @returns whether the menu was toggled on or off
   */
  public toggleMenu = (
    type: "library" | "customSidebar",
    force?: boolean,
  ): boolean => {
    if (type === "customSidebar" && !this.props.renderSidebar) {
      console.warn(
        `attempting to toggle "customSidebar", but no "props.renderSidebar" is defined`,
      );
      return false;
    }

    if (type === "library" || type === "customSidebar") {
      let nextValue;
      if (force === undefined) {
        nextValue = this.state.openSidebar === type ? null : type;
      } else {
        nextValue = force ? type : null;
      }
      this.setState({ openSidebar: nextValue });

      return !!nextValue;
    }

    return false;
  };

  private updateCurrentCursorPosition = withBatchedUpdates(
    (event: MouseEvent) => {
      cursorX = event.clientX;
      cursorY = event.clientY;
    },
  );

  // Input handling

  private onKeyDown = withBatchedUpdates(
    (event: React.KeyboardEvent | KeyboardEvent) => {
      // normalize `event.key` when CapsLock is pressed #2372

      if (
        "Proxy" in window &&
        ((!event.shiftKey && /^[A-Z]$/.test(event.key)) ||
          (event.shiftKey && /^[a-z]$/.test(event.key)))
      ) {
        event = new Proxy(event, {
          get(ev: any, prop) {
            const value = ev[prop];
            if (typeof value === "function") {
              // fix for Proxies hijacking `this`
              return value.bind(ev);
            }
            return prop === "key"
              ? // CapsLock inverts capitalization based on ShiftKey, so invert
                // it back
                event.shiftKey
                ? ev.key.toUpperCase()
                : ev.key.toLowerCase()
              : value;
          },
        });
      }

      if (event[KEYS.CTRL_OR_CMD] && event.key.toLowerCase() === KEYS.V) {
        IS_PLAIN_PASTE = event.shiftKey;
        clearTimeout(IS_PLAIN_PASTE_TIMER);
        // reset (100ms to be safe that we it runs after the ensuing
        // paste event). Though, technically unnecessary to reset since we
        // (re)set the flag before each paste event.
        IS_PLAIN_PASTE_TIMER = window.setTimeout(() => {
          IS_PLAIN_PASTE = false;
        }, 100);
      }

      // prevent browser zoom in input fields
      if (event[KEYS.CTRL_OR_CMD] && isWritableElement(event.target)) {
        if (event.code === CODES.MINUS || event.code === CODES.EQUAL) {
          event.preventDefault();
          return;
        }
      }

      // bail if
      if (
        // inside an input
        (isWritableElement(event.target) &&
          // unless pressing escape (finalize action)
          event.key !== KEYS.ESCAPE) ||
        // or unless using arrows (to move between buttons)
        (isArrowKey(event.key) && isInputLike(event.target))
      ) {
        return;
      }

      if (event.key === KEYS.QUESTION_MARK) {
        this.setState({
          openDialog: "help",
        });
        return;
      } else if (
        event.key.toLowerCase() === KEYS.E &&
        event.shiftKey &&
        event[KEYS.CTRL_OR_CMD]
      ) {
        this.setState({ openDialog: "imageExport" });
        return;
      }

      if (this.actionManager.handleKeyDown(event)) {
        return;
      }

      if (this.state.viewModeEnabled) {
        return;
      }

      if (event[KEYS.CTRL_OR_CMD] && this.state.isBindingEnabled) {
        this.setState({ isBindingEnabled: false });
      }

      if (isArrowKey(event.key)) {
        const step =
          (this.state.gridSize &&
            (event.shiftKey
              ? ELEMENT_TRANSLATE_AMOUNT
              : this.state.gridSize)) ||
          (event.shiftKey
            ? ELEMENT_SHIFT_TRANSLATE_AMOUNT
            : ELEMENT_TRANSLATE_AMOUNT);

        const selectedElements = getSelectedElements(
          this.scene.getNonDeletedElements(),
          this.state,
          true,
        );

        let offsetX = 0;
        let offsetY = 0;

        if (event.key === KEYS.ARROW_LEFT) {
          offsetX = -step;
        } else if (event.key === KEYS.ARROW_RIGHT) {
          offsetX = step;
        } else if (event.key === KEYS.ARROW_UP) {
          offsetY = -step;
        } else if (event.key === KEYS.ARROW_DOWN) {
          offsetY = step;
        }

        selectedElements.forEach((element) => {
          mutateElement(element, {
            x: element.x + offsetX,
            y: element.y + offsetY,
          });

          updateBoundElements(element, {
            simultaneouslyUpdated: selectedElements,
          });
        });

        this.maybeSuggestBindingForAll(selectedElements);

        event.preventDefault();
      } else if (event.key === KEYS.ENTER) {
        const selectedElements = getSelectedElements(
          this.scene.getNonDeletedElements(),
          this.state,
        );
        if (selectedElements.length === 1) {
          const selectedElement = selectedElements[0];
          if (event[KEYS.CTRL_OR_CMD]) {
            if (isLinearElement(selectedElement)) {
              if (
                !this.state.editingLinearElement ||
                this.state.editingLinearElement.elementId !==
                  selectedElements[0].id
              ) {
                this.history.resumeRecording();
                this.setState({
                  editingLinearElement: new LinearElementEditor(
                    selectedElement,
                    this.scene,
                  ),
                });
              }
            }
          } else if (
            isTextElement(selectedElement) ||
            isValidTextContainer(selectedElement)
          ) {
            let container;
            if (!isTextElement(selectedElement)) {
              container = selectedElement as ExcalidrawTextContainer;
            }
            const midPoint = getContainerCenter(selectedElement, this.state);
            const sceneX = midPoint.x;
            const sceneY = midPoint.y;
            this.startTextEditing({
              sceneX,
              sceneY,
              container,
            });
            event.preventDefault();
            return;
          }
        }
      } else if (
        !event.ctrlKey &&
        !event.altKey &&
        !event.metaKey &&
        this.state.draggingElement === null
      ) {
        const shape = findShapeByKey(event.key);
        if (shape) {
          if (this.state.activeTool.type !== shape) {
            trackEvent(
              "toolbar",
              shape,
              `keyboard (${this.device.isMobile ? "mobile" : "desktop"})`,
            );
          }
          this.setActiveTool({ type: shape });
          event.stopPropagation();
        } else if (event.key === KEYS.Q) {
          this.toggleLock("keyboard");
          event.stopPropagation();
        }
      }
      if (event.key === KEYS.SPACE && gesture.pointers.size === 0) {
        isHoldingSpace = true;
        setCursor(this.canvas, CURSOR_TYPE.GRAB);
        event.preventDefault();
      }

      if (
        (event.key === KEYS.G || event.key === KEYS.S) &&
        !event.altKey &&
        !event[KEYS.CTRL_OR_CMD]
      ) {
        const selectedElements = getSelectedElements(
          this.scene.getNonDeletedElements(),
          this.state,
        );
        if (
          this.state.activeTool.type === "selection" &&
          !selectedElements.length
        ) {
          return;
        }

        if (
          event.key === KEYS.G &&
          (hasBackground(this.state.activeTool.type) ||
            selectedElements.some((element) => hasBackground(element.type)))
        ) {
          this.setState({ openPopup: "backgroundColorPicker" });
          event.stopPropagation();
        }
        if (event.key === KEYS.S) {
          this.setState({ openPopup: "strokeColorPicker" });
          event.stopPropagation();
        }
      }
    },
  );

  private onWheel = withBatchedUpdates((event: WheelEvent) => {
    // prevent browser pinch zoom on DOM elements
    if (!(event.target instanceof HTMLCanvasElement) && event.ctrlKey) {
      event.preventDefault();
    }
  });

  private onKeyUp = withBatchedUpdates((event: KeyboardEvent) => {
    if (event.key === KEYS.SPACE) {
      if (this.state.viewModeEnabled) {
        setCursor(this.canvas, CURSOR_TYPE.GRAB);
      } else if (this.state.activeTool.type === "selection") {
        resetCursor(this.canvas);
      } else {
        setCursorForShape(this.canvas, this.state);
        this.setState({
          selectedElementIds: {},
          selectedGroupIds: {},
          editingGroupId: null,
        });
      }
      isHoldingSpace = false;
    }
    if (!event[KEYS.CTRL_OR_CMD] && !this.state.isBindingEnabled) {
      this.setState({ isBindingEnabled: true });
    }
    if (isArrowKey(event.key)) {
      const selectedElements = getSelectedElements(
        this.scene.getNonDeletedElements(),
        this.state,
      );
      isBindingEnabled(this.state)
        ? bindOrUnbindSelectedElements(selectedElements)
        : unbindLinearElements(selectedElements);
      this.setState({ suggestedBindings: [] });
    }
  });

  private setActiveTool = (
    tool:
      | { type: typeof SHAPES[number]["value"] | "eraser" }
      | { type: "custom"; customType: string },
  ) => {
    const nextActiveTool = updateActiveTool(this.state, tool);
    if (!isHoldingSpace) {
      setCursorForShape(this.canvas, this.state);
    }
    if (isToolIcon(document.activeElement)) {
      this.focusContainer();
    }
    if (!isLinearElementType(nextActiveTool.type)) {
      this.setState({ suggestedBindings: [] });
    }
    if (nextActiveTool.type === "image") {
      this.onImageAction();
    }
    if (nextActiveTool.type !== "selection") {
      this.setState({
        activeTool: nextActiveTool,
        selectedElementIds: {},
        selectedGroupIds: {},
        editingGroupId: null,
      });
    } else {
      this.setState({ activeTool: nextActiveTool });
    }
  };

  private setCursor = (cursor: string) => {
    setCursor(this.canvas, cursor);
  };

  private resetCursor = () => {
    resetCursor(this.canvas);
  };
  /**
   * returns whether user is making a gesture with >= 2 fingers (points)
   * on o touch screen (not on a trackpad). Currently only relates to Darwin
   * (iOS/iPadOS,MacOS), but may work on other devices in the future if
   * GestureEvent is standardized.
   */
  private isTouchScreenMultiTouchGesture = () => {
    // we don't want to deselect when using trackpad, and multi-point gestures
    // only work on touch screens, so checking for >= pointers means we're on a
    // touchscreen
    return gesture.pointers.size >= 2;
  };

  // fires only on Safari
  private onGestureStart = withBatchedUpdates((event: GestureEvent) => {
    event.preventDefault();

    // we only want to deselect on touch screens because user may have selected
    // elements by mistake while zooming
    if (this.isTouchScreenMultiTouchGesture()) {
      this.setState({
        selectedElementIds: {},
      });
    }
    gesture.initialScale = this.state.zoom.value;
  });

  // fires only on Safari
  private onGestureChange = withBatchedUpdates((event: GestureEvent) => {
    event.preventDefault();

    // onGestureChange only has zoom factor but not the center.
    // If we're on iPad or iPhone, then we recognize multi-touch and will
    // zoom in at the right location in the touchmove handler
    // (handleCanvasPointerMove).
    //
    // On Macbook trackpad, we don't have those events so will zoom in at the
    // current location instead.
    //
    // As such, bail from this handler on touch devices.
    if (this.isTouchScreenMultiTouchGesture()) {
      return;
    }

    const initialScale = gesture.initialScale;
    if (initialScale) {
      this.setState((state) => ({
        ...getStateForZoom(
          {
            viewportX: cursorX,
            viewportY: cursorY,
            nextZoom: getNormalizedZoom(initialScale * event.scale),
          },
          state,
        ),
      }));
    }
  });

  // fires only on Safari
  private onGestureEnd = withBatchedUpdates((event: GestureEvent) => {
    event.preventDefault();
    // reselect elements only on touch screens (see onGestureStart)
    if (this.isTouchScreenMultiTouchGesture()) {
      this.setState({
        previousSelectedElementIds: {},
        selectedElementIds: this.state.previousSelectedElementIds,
      });
    }
    gesture.initialScale = null;
  });

  private handleTextWysiwyg(
    element: ExcalidrawTextElement,
    {
      isExistingElement = false,
    }: {
      isExistingElement?: boolean;
    },
  ) {
    const updateElement = (
      text: string,
      originalText: string,
      isDeleted: boolean,
      rawText?: string,
      link?: string,
    ) => {
      this.scene.replaceAllElements([
        ...this.scene.getElementsIncludingDeleted().map((_element) => {
          if (_element.id === element.id && isTextElement(_element)) {
            return updateTextElement(_element, {
              text,
              isDeleted,
              originalText,
              rawText: rawText ?? originalText,
              link,
            });
          }
          return _element;
        }),
      ]);
    };

    if (isExistingElement && this.props.onBeforeTextEdit) {
      const text = this.props.onBeforeTextEdit(element);
      if (text) {
        this.scene.replaceAllElements([
          ...this.scene.getElementsIncludingDeleted().map((_element) => {
            if (_element.id === element.id && isTextElement(_element)) {
              element = updateTextElement(_element, {
                text,
                isDeleted: false,
                originalText: text,
              });
              return element;
            }
            return _element;
          }),
        ]);
      }
    }

    textWysiwyg({
      id: element.id,
      canvas: this.canvas,
      getViewportCoords: (x, y) => {
        const { x: viewportX, y: viewportY } = sceneCoordsToViewportCoords(
          {
            sceneX: x,
            sceneY: y,
          },
          this.state,
        );
        return [
          viewportX - this.state.offsetLeft,
          viewportY - this.state.offsetTop,
        ];
      },
      onChange: withBatchedUpdates((text) => {
        updateElement(text, text, false);
        if (isNonDeletedElement(element)) {
          updateBoundElements(element);
        }
      }),
      onSubmit: withBatchedUpdates(({ text, viaKeyboard, originalText }) => {
        const isDeleted = !text.trim();
        const rawText = originalText; //should this be originalText??
        let link = undefined;
        if (this.props.onBeforeTextSubmit) {
          const [updatedText, updatedOriginalText, l] =
            this.props.onBeforeTextSubmit(
              element,
              text,
              originalText,
              isDeleted,
            );
          text = updatedText ?? text;
          originalText = updatedOriginalText ?? originalText;
          link = l;
        }
        updateElement(text, originalText, isDeleted, rawText, link);
        // select the created text element only if submitting via keyboard
        // (when submitting via click it should act as signal to deselect)
        if (!isDeleted && viaKeyboard) {
          const elementIdToSelect = element.containerId
            ? element.containerId
            : element.id;
          this.setState((prevState) => ({
            selectedElementIds: {
              ...prevState.selectedElementIds,
              [elementIdToSelect]: true,
            },
          }));
        }
        if (isDeleted) {
          fixBindingsAfterDeletion(this.scene.getNonDeletedElements(), [
            element,
          ]);
        }
        if (!isDeleted || isExistingElement) {
          this.history.resumeRecording();
        }

        this.setState({
          draggingElement: null,
          editingElement: null,
        });
        if (this.state.activeTool.locked) {
          setCursorForShape(this.canvas, this.state);
        }

        this.focusContainer();
      }),
      element,
      excalidrawContainer: this.excalidrawContainerRef.current,
      app: this,
    });
    // deselect all other elements when inserting text
    this.deselectElements();

    // do an initial update to re-initialize element position since we were
    // modifying element's x/y for sake of editor (case: syncing to remote)
    updateElement(element.text, element.originalText, false);
  }

  private deselectElements() {
    this.setState({
      selectedElementIds: {},
      selectedGroupIds: {},
      editingGroupId: null,
    });
  }

  private getTextElementAtPosition(
    x: number,
    y: number,
  ): NonDeleted<ExcalidrawTextElement> | null {
    const element = this.getElementAtPosition(x, y, {
      includeBoundTextElement: true,
    });
    if (element && isTextElement(element) && !element.isDeleted) {
      return element;
    }
    return null;
  }

  private getElementAtPosition(
    x: number,
    y: number,
    opts?: {
      /** if true, returns the first selected element (with highest z-index)
        of all hit elements */
      preferSelected?: boolean;
      includeBoundTextElement?: boolean;
      includeLockedElements?: boolean;
    },
  ): NonDeleted<ExcalidrawElement> | null {
    const allHitElements = this.getElementsAtPosition(
      x,
      y,
      opts?.includeBoundTextElement,
      opts?.includeLockedElements,
    );
    if (allHitElements.length > 1) {
      if (opts?.preferSelected) {
        for (let index = allHitElements.length - 1; index > -1; index--) {
          if (this.state.selectedElementIds[allHitElements[index].id]) {
            return allHitElements[index];
          }
        }
      }
      const elementWithHighestZIndex =
        allHitElements[allHitElements.length - 1];
      // If we're hitting element with highest z-index only on its bounding box
      // while also hitting other element figure, the latter should be considered.
      return isHittingElementBoundingBoxWithoutHittingElement(
        elementWithHighestZIndex,
        this.state,
        x,
        y,
      )
        ? allHitElements[allHitElements.length - 2]
        : elementWithHighestZIndex;
    }
    if (allHitElements.length === 1) {
      return allHitElements[0];
    }
    return null;
  }

  private getElementsAtPosition(
    x: number,
    y: number,
    includeBoundTextElement: boolean = false,
    includeLockedElements: boolean = false,
  ): NonDeleted<ExcalidrawElement>[] {
    const elements =
      includeBoundTextElement && includeLockedElements
        ? this.scene.getNonDeletedElements()
        : this.scene
            .getNonDeletedElements()
            .filter(
              (element) =>
                (includeLockedElements || !element.locked) &&
                (includeBoundTextElement ||
                  !(isTextElement(element) && element.containerId)),
            );

    return getElementsAtPosition(elements, (element) =>
      hitTest(element, this.state, x, y),
    );
  }

  private startTextEditing = ({
    sceneX,
    sceneY,
    insertAtParentCenter = true,
    container,
  }: {
    /** X position to insert text at */
    sceneX: number;
    /** Y position to insert text at */
    sceneY: number;
    /** whether to attempt to insert at element center if applicable */
    insertAtParentCenter?: boolean;
    container?: ExcalidrawTextContainer | null;
  }) => {
    let shouldBindToContainer = false;

    let parentCenterPosition =
      insertAtParentCenter &&
      this.getTextWysiwygSnappedToCenterPosition(
        sceneX,
        sceneY,
        this.state,
        container,
      );
    if (container && parentCenterPosition) {
      shouldBindToContainer = true;
    }
    let existingTextElement: NonDeleted<ExcalidrawTextElement> | null = null;

    const selectedElements = getSelectedElements(
      this.scene.getNonDeletedElements(),
      this.state,
    );

    if (selectedElements.length === 1) {
      if (isTextElement(selectedElements[0])) {
        existingTextElement = selectedElements[0];
      } else if (container) {
        existingTextElement = getBoundTextElement(selectedElements[0]);
      } else {
        existingTextElement = this.getTextElementAtPosition(sceneX, sceneY);
      }
    } else {
      existingTextElement = this.getTextElementAtPosition(sceneX, sceneY);
    }

    if (
      !existingTextElement &&
      shouldBindToContainer &&
      container &&
      !isArrowElement(container)
    ) {
      const fontString = {
        fontSize: this.state.currentItemFontSize,
        fontFamily: this.state.currentItemFontFamily,
      };
      const minWidth = getApproxMinLineWidth(getFontString(fontString));
      const minHeight = getApproxMinLineHeight(getFontString(fontString));
      const containerDims = getContainerDims(container);
      const newHeight = Math.max(containerDims.height, minHeight);
      const newWidth = Math.max(containerDims.width, minWidth);
      mutateElement(container, { height: newHeight, width: newWidth });
      sceneX = container.x + newWidth / 2;
      sceneY = container.y + newHeight / 2;
      if (parentCenterPosition) {
        parentCenterPosition = this.getTextWysiwygSnappedToCenterPosition(
          sceneX,
          sceneY,
          this.state,
          container,
        );
      }
    }
    const element = existingTextElement
      ? existingTextElement
      : newTextElement({
          x: parentCenterPosition
            ? parentCenterPosition.elementCenterX
            : sceneX,
          y: parentCenterPosition
            ? parentCenterPosition.elementCenterY
            : sceneY,
          strokeColor: this.state.currentItemStrokeColor,
          backgroundColor: this.state.currentItemBackgroundColor,
          fillStyle: this.state.currentItemFillStyle,
          strokeWidth: this.state.currentItemStrokeWidth,
          strokeStyle: this.state.currentItemStrokeStyle,
          roughness: this.state.currentItemRoughness,
          opacity: this.state.currentItemOpacity,
          roundness: null,
          text: "",
          rawText: "",
          fontSize: this.state.currentItemFontSize,
          fontFamily: this.state.currentItemFontFamily,
          textAlign: parentCenterPosition
            ? "center"
            : this.state.currentItemTextAlign,
          verticalAlign: parentCenterPosition
            ? VERTICAL_ALIGN.MIDDLE
            : DEFAULT_VERTICAL_ALIGN,
          containerId: shouldBindToContainer ? container?.id : undefined,
          groupIds: container?.groupIds ?? [],
          locked: false,
        });

    if (!existingTextElement && shouldBindToContainer && container) {
      mutateElement(container, {
        boundElements: (container.boundElements || []).concat({
          type: "text",
          id: element.id,
        }),
      });
    }
    this.setState({ editingElement: element });

    if (!existingTextElement) {
      if (container && shouldBindToContainer) {
        const containerIndex = this.scene.getElementIndex(container.id);
        this.scene.insertElementAtIndex(element, containerIndex + 1);
      } else {
        this.scene.replaceAllElements([
          ...this.scene.getElementsIncludingDeleted(),
          element,
        ]);
      }

      // case: creating new text not centered to parent element → offset Y
      // so that the text is centered to cursor position
      if (!parentCenterPosition) {
        mutateElement(element, {
          y: element.y - element.baseline / 2,
        });
      }
    }

    this.setState({
      editingElement: element,
    });

    this.handleTextWysiwyg(element, {
      isExistingElement: !!existingTextElement,
    });
  };

  private handleCanvasDoubleClick = (
    event: React.MouseEvent<HTMLCanvasElement>,
  ) => {
    // case: double-clicking with arrow/line tool selected would both create
    // text and enter multiElement mode
    if (this.state.multiElement) {
      return;
    }
    // we should only be able to double click when mode is selection
    if (this.state.activeTool.type !== "selection") {
      return;
    }

    const selectedElements = getSelectedElements(
      this.scene.getNonDeletedElements(),
      this.state,
    );

    if (selectedElements.length === 1 && isLinearElement(selectedElements[0])) {
      if (
        event[KEYS.CTRL_OR_CMD] &&
        (!this.state.editingLinearElement ||
          this.state.editingLinearElement.elementId !== selectedElements[0].id)
      ) {
        this.history.resumeRecording();
        this.setState({
          editingLinearElement: new LinearElementEditor(
            selectedElements[0],
            this.scene,
          ),
        });
        return;
      } else if (
        this.state.editingLinearElement &&
        this.state.editingLinearElement.elementId === selectedElements[0].id
      ) {
        return;
      }
    }

    resetCursor(this.canvas);

    let { x: sceneX, y: sceneY } = viewportCoordsToSceneCoords(
      event,
      this.state,
    );

    const selectedGroupIds = getSelectedGroupIds(this.state);

    if (selectedGroupIds.length > 0) {
      const hitElement = this.getElementAtPosition(sceneX, sceneY);

      const selectedGroupId =
        hitElement &&
        getSelectedGroupIdForElement(hitElement, this.state.selectedGroupIds);

      if (selectedGroupId) {
        this.setState((prevState) =>
          selectGroupsForSelectedElements(
            {
              ...prevState,
              editingGroupId: selectedGroupId,
              selectedElementIds: { [hitElement!.id]: true },
              selectedGroupIds: {},
            },
            this.scene.getNonDeletedElements(),
          ),
        );
        return;
      }
    }

    resetCursor(this.canvas);
    if (!event[KEYS.CTRL_OR_CMD] && !this.state.viewModeEnabled) {
      const container = getTextBindableContainerAtPosition(
        this.scene.getNonDeletedElements(),
        this.state,
        sceneX,
        sceneY,
      );
      if (container) {
        if (isArrowElement(container) || hasBoundTextElement(container)) {
          const midPoint = getContainerCenter(container, this.state);

          sceneX = midPoint.x;
          sceneY = midPoint.y;
        }
      }
      this.startTextEditing({
        sceneX,
        sceneY,
        insertAtParentCenter: !event.altKey,
        container,
      });
    }
  };

  private getElementLinkAtPosition = (
    scenePointer: Readonly<{ x: number; y: number }>,
    hitElement: NonDeletedExcalidrawElement | null,
  ): ExcalidrawElement | undefined => {
    // Reversing so we traverse the elements in decreasing order
    // of z-index
    const elements = this.scene.getNonDeletedElements().slice().reverse();
    let hitElementIndex = Infinity;

    return elements.find((element, index) => {
      if (hitElement && element.id === hitElement.id) {
        hitElementIndex = index;
      }
      return (
        element.link &&
        index <= hitElementIndex &&
        isPointHittingLinkIcon(
          element,
          this.state,
          [scenePointer.x, scenePointer.y],
          this.device.isMobile,
        )
      );
    });
  };

  private redirectToLink = (
    event: React.PointerEvent<HTMLCanvasElement>,
    isTouchScreen: boolean,
  ) => {
    const draggedDistance = distance2d(
      this.lastPointerDown!.clientX,
      this.lastPointerDown!.clientY,
      this.lastPointerUp!.clientX,
      this.lastPointerUp!.clientY,
    );
    if (
      !this.hitLinkElement ||
      // For touch screen allow dragging threshold else strict check
      (isTouchScreen && draggedDistance > DRAGGING_THRESHOLD) ||
      (!isTouchScreen && draggedDistance !== 0)
    ) {
      return;
    }
    const lastPointerDownCoords = viewportCoordsToSceneCoords(
      this.lastPointerDown!,
      this.state,
    );
    const lastPointerDownHittingLinkIcon = isPointHittingLinkIcon(
      this.hitLinkElement,
      this.state,
      [lastPointerDownCoords.x, lastPointerDownCoords.y],
      this.device.isMobile,
    );
    const lastPointerUpCoords = viewportCoordsToSceneCoords(
      this.lastPointerUp!,
      this.state,
    );
    const lastPointerUpHittingLinkIcon = isPointHittingLinkIcon(
      this.hitLinkElement,
      this.state,
      [lastPointerUpCoords.x, lastPointerUpCoords.y],
      this.device.isMobile,
    );
    if (lastPointerDownHittingLinkIcon && lastPointerUpHittingLinkIcon) {
      const url = this.hitLinkElement.link;
      if (url) {
        let customEvent;
        if (this.props.onLinkOpen) {
          customEvent = wrapEvent(EVENT.EXCALIDRAW_LINK, event.nativeEvent);
          this.props.onLinkOpen(this.hitLinkElement, customEvent);
        }
        if (!customEvent?.defaultPrevented) {
          const target = isLocalLink(url) ? "_self" : "_blank";
          const newWindow = window.open(undefined, target);
          // https://mathiasbynens.github.io/rel-noopener/
          if (newWindow) {
            newWindow.opener = null;
            newWindow.location = normalizeLink(url);
          }
        }
      }
    }
  };

  private handleCanvasPointerMove = (
    event: React.PointerEvent<HTMLCanvasElement>,
  ) => {
    this.savePointer(event.clientX, event.clientY, this.state.cursorButton);

    if (gesture.pointers.has(event.pointerId)) {
      gesture.pointers.set(event.pointerId, {
        x: event.clientX,
        y: event.clientY,
      });
    }

    const initialScale = gesture.initialScale;
    if (
      gesture.pointers.size === 2 &&
      gesture.lastCenter &&
      initialScale &&
      gesture.initialDistance
    ) {
      const center = getCenter(gesture.pointers);
      const deltaX = center.x - gesture.lastCenter.x;
      const deltaY = center.y - gesture.lastCenter.y;
      gesture.lastCenter = center;

      const distance = getDistance(Array.from(gesture.pointers.values()));
      const scaleFactor =
        this.state.activeTool.type === "freedraw" && this.state.penMode
          ? 1
          : distance / gesture.initialDistance;

      const nextZoom = scaleFactor
        ? getNormalizedZoom(initialScale * scaleFactor)
        : this.state.zoom.value;

      this.setState((state) => {
        const zoomState = getStateForZoom(
          {
            viewportX: center.x,
            viewportY: center.y,
            nextZoom,
          },
          state,
        );

        return {
          zoom: zoomState.zoom,
          scrollX: zoomState.scrollX + deltaX / nextZoom,
          scrollY: zoomState.scrollY + deltaY / nextZoom,
          shouldCacheIgnoreZoom: true,
        };
      });
      this.resetShouldCacheIgnoreZoomDebounced();
    } else {
      gesture.lastCenter =
        gesture.initialDistance =
        gesture.initialScale =
          null;
    }

    if (isHoldingSpace || isPanning || isDraggingScrollBar) {
      return;
    }

    const isPointerOverScrollBars = isOverScrollBars(
      currentScrollBars,
      event.clientX - this.state.offsetLeft,
      event.clientY - this.state.offsetTop,
    );
    const isOverScrollBar = isPointerOverScrollBars.isOverEither;
    if (!this.state.draggingElement && !this.state.multiElement) {
      if (isOverScrollBar) {
        resetCursor(this.canvas);
      } else {
        setCursorForShape(this.canvas, this.state);
      }
    }

    const scenePointer = viewportCoordsToSceneCoords(event, this.state);
    const { x: scenePointerX, y: scenePointerY } = scenePointer;

    if (
      this.state.editingLinearElement &&
      !this.state.editingLinearElement.isDragging
    ) {
      const editingLinearElement = LinearElementEditor.handlePointerMove(
        event,
        scenePointerX,
        scenePointerY,
        this.state,
      );

      if (
        editingLinearElement &&
        editingLinearElement !== this.state.editingLinearElement
      ) {
        // Since we are reading from previous state which is not possible with
        // automatic batching in React 18 hence using flush sync to synchronously
        // update the state. Check https://github.com/excalidraw/excalidraw/pull/5508 for more details.
        flushSync(() => {
          this.setState({
            editingLinearElement,
          });
        });
      }
      if (editingLinearElement?.lastUncommittedPoint != null) {
        this.maybeSuggestBindingAtCursor(scenePointer);
      } else {
        // causes stack overflow if not sync
        flushSync(() => {
          this.setState({ suggestedBindings: [] });
        });
      }
    }

    if (isBindingElementType(this.state.activeTool.type)) {
      // Hovering with a selected tool or creating new linear element via click
      // and point
      const { draggingElement } = this.state;
      if (isBindingElement(draggingElement, false)) {
        this.maybeSuggestBindingsForLinearElementAtCoords(
          draggingElement,
          [scenePointer],
          this.state.startBoundElement,
        );
      } else {
        this.maybeSuggestBindingAtCursor(scenePointer);
      }
    }

    if (this.state.multiElement) {
      const { multiElement } = this.state;
      const { x: rx, y: ry } = multiElement;

      const { points, lastCommittedPoint } = multiElement;
      const lastPoint = points[points.length - 1];

      setCursorForShape(this.canvas, this.state);

      if (lastPoint === lastCommittedPoint) {
        // if we haven't yet created a temp point and we're beyond commit-zone
        // threshold, add a point
        if (
          distance2d(
            scenePointerX - rx,
            scenePointerY - ry,
            lastPoint[0],
            lastPoint[1],
          ) >= LINE_CONFIRM_THRESHOLD
        ) {
          mutateElement(multiElement, {
            points: [...points, [scenePointerX - rx, scenePointerY - ry]],
          });
        } else {
          setCursor(this.canvas, CURSOR_TYPE.POINTER);
          // in this branch, we're inside the commit zone, and no uncommitted
          // point exists. Thus do nothing (don't add/remove points).
        }
      } else if (
        points.length > 2 &&
        lastCommittedPoint &&
        distance2d(
          scenePointerX - rx,
          scenePointerY - ry,
          lastCommittedPoint[0],
          lastCommittedPoint[1],
        ) < LINE_CONFIRM_THRESHOLD
      ) {
        setCursor(this.canvas, CURSOR_TYPE.POINTER);
        mutateElement(multiElement, {
          points: points.slice(0, -1),
        });
      } else {
        const [gridX, gridY] = getGridPoint(
          scenePointerX,
          scenePointerY,
          this.state.gridSize,
        );

        const [lastCommittedX, lastCommittedY] =
          multiElement?.lastCommittedPoint ?? [0, 0];

        let dxFromLastCommitted = gridX - rx - lastCommittedX;
        let dyFromLastCommitted = gridY - ry - lastCommittedY;

        if (shouldRotateWithDiscreteAngle(event)) {
          ({ width: dxFromLastCommitted, height: dyFromLastCommitted } =
            getLockedLinearCursorAlignSize(
              // actual coordinate of the last committed point
              lastCommittedX + rx,
              lastCommittedY + ry,
              // cursor-grid coordinate
              gridX,
              gridY,
            ));
        }

        if (isPathALoop(points, this.state.zoom.value)) {
          setCursor(this.canvas, CURSOR_TYPE.POINTER);
        }
        // update last uncommitted point
        mutateElement(multiElement, {
          points: [
            ...points.slice(0, -1),
            [
              lastCommittedX + dxFromLastCommitted,
              lastCommittedY + dyFromLastCommitted,
            ],
          ],
        });
      }

      return;
    }

    const hasDeselectedButton = Boolean(event.buttons);
    if (
      hasDeselectedButton ||
      (this.state.activeTool.type !== "selection" &&
        this.state.activeTool.type !== "text" &&
        this.state.activeTool.type !== "eraser")
    ) {
      return;
    }

    const elements = this.scene.getNonDeletedElements();

    const selectedElements = getSelectedElements(elements, this.state);
    if (
      selectedElements.length === 1 &&
      !isOverScrollBar &&
      !this.state.editingLinearElement
    ) {
      const elementWithTransformHandleType = getElementWithTransformHandleType(
        elements,
        this.state,
        scenePointerX,
        scenePointerY,
        this.state.zoom,
        event.pointerType,
      );
      if (
        elementWithTransformHandleType &&
        elementWithTransformHandleType.transformHandleType
      ) {
        setCursor(
          this.canvas,
          getCursorForResizingElement(elementWithTransformHandleType),
        );
        return;
      }
    } else if (selectedElements.length > 1 && !isOverScrollBar) {
      const transformHandleType = getTransformHandleTypeFromCoords(
        getCommonBounds(selectedElements),
        scenePointerX,
        scenePointerY,
        this.state.zoom,
        event.pointerType,
      );
      if (transformHandleType) {
        setCursor(
          this.canvas,
          getCursorForResizingElement({
            transformHandleType,
          }),
        );
        return;
      }
    }

    const hitElement = this.getElementAtPosition(
      scenePointer.x,
      scenePointer.y,
    );
    this.hitLinkElement = this.getElementLinkAtPosition(
      scenePointer,
      hitElement,
    );
    if (isEraserActive(this.state)) {
      return;
    }
    if (
      this.hitLinkElement &&
      !this.state.selectedElementIds[this.hitLinkElement.id]
    ) {
      setCursor(this.canvas, CURSOR_TYPE.POINTER);
      showHyperlinkTooltip(this.hitLinkElement, this.state);
      if (this.props.onLinkHover) {
        this.props.onLinkHover(this.hitLinkElement, event);
      } //zsviczian
    } else {
      hideHyperlinkToolip();
      if (
        hitElement &&
        hitElement.link &&
        this.state.selectedElementIds[hitElement.id] &&
        !this.state.contextMenu &&
        !this.state.showHyperlinkPopup
      ) {
        this.setState({ showHyperlinkPopup: "info" });
      } else if (this.state.activeTool.type === "text") {
        setCursor(
          this.canvas,
          isTextElement(hitElement) ? CURSOR_TYPE.TEXT : CURSOR_TYPE.CROSSHAIR,
        );
      } else if (this.state.viewModeEnabled) {
        setCursor(this.canvas, CURSOR_TYPE.GRAB);
      } else if (isOverScrollBar) {
        setCursor(this.canvas, CURSOR_TYPE.AUTO);
      } else if (this.state.selectedLinearElement) {
        this.handleHoverSelectedLinearElement(
          this.state.selectedLinearElement,
          scenePointerX,
          scenePointerY,
        );
      } else if (
        // if using cmd/ctrl, we're not dragging
        !event[KEYS.CTRL_OR_CMD]
      ) {
        if (
          (hitElement ||
            this.isHittingCommonBoundingBoxOfSelectedElements(
              scenePointer,
              selectedElements,
            )) &&
          !hitElement?.locked
        ) {
          setCursor(this.canvas, CURSOR_TYPE.MOVE);
        }
      } else {
        setCursor(this.canvas, CURSOR_TYPE.AUTO);
      }
    }
  };

  private handleEraser = (
    event: PointerEvent,
    pointerDownState: PointerDownState,
    scenePointer: { x: number; y: number },
  ) => {
    const updateElementIds = (elements: ExcalidrawElement[]) => {
      elements.forEach((element) => {
        if (element.locked) {
          return;
        }

        idsToUpdate.push(element.id);
        if (event.altKey) {
          if (
            pointerDownState.elementIdsToErase[element.id] &&
            pointerDownState.elementIdsToErase[element.id].erase
          ) {
            pointerDownState.elementIdsToErase[element.id].erase = false;
          }
        } else if (!pointerDownState.elementIdsToErase[element.id]) {
          pointerDownState.elementIdsToErase[element.id] = {
            erase: true,
            opacity: element.opacity,
          };
        }
      });
    };

    const idsToUpdate: Array<string> = [];

    const distance = distance2d(
      pointerDownState.lastCoords.x,
      pointerDownState.lastCoords.y,
      scenePointer.x,
      scenePointer.y,
    );
    const threshold = 10 / this.state.zoom.value;
    const point = { ...pointerDownState.lastCoords };
    let samplingInterval = 0;
    while (samplingInterval <= distance) {
      const hitElements = this.getElementsAtPosition(point.x, point.y);
      updateElementIds(hitElements);

      // Exit since we reached current point
      if (samplingInterval === distance) {
        break;
      }

      // Calculate next point in the line at a distance of sampling interval
      samplingInterval = Math.min(samplingInterval + threshold, distance);

      const distanceRatio = samplingInterval / distance;
      const nextX =
        (1 - distanceRatio) * point.x + distanceRatio * scenePointer.x;
      const nextY =
        (1 - distanceRatio) * point.y + distanceRatio * scenePointer.y;
      point.x = nextX;
      point.y = nextY;
    }

    const elements = this.scene.getElementsIncludingDeleted().map((ele) => {
      const id =
        isBoundToContainer(ele) && idsToUpdate.includes(ele.containerId)
          ? ele.containerId
          : ele.id;
      if (idsToUpdate.includes(id)) {
        if (event.altKey) {
          if (
            pointerDownState.elementIdsToErase[id] &&
            pointerDownState.elementIdsToErase[id].erase === false
          ) {
            return newElementWith(ele, {
              opacity: pointerDownState.elementIdsToErase[id].opacity,
            });
          }
        } else {
          return newElementWith(ele, {
            opacity: ELEMENT_READY_TO_ERASE_OPACITY,
          });
        }
      }
      return ele;
    });

    this.scene.replaceAllElements(elements);

    pointerDownState.lastCoords.x = scenePointer.x;
    pointerDownState.lastCoords.y = scenePointer.y;
  };
  // set touch moving for mobile context menu
  private handleTouchMove = (event: React.TouchEvent<HTMLCanvasElement>) => {
    invalidateContextMenu = true;
  };

  handleHoverSelectedLinearElement(
    linearElementEditor: LinearElementEditor,
    scenePointerX: number,
    scenePointerY: number,
  ) {
    const element = LinearElementEditor.getElement(
      linearElementEditor.elementId,
    );

    const boundTextElement = getBoundTextElement(element);

    if (!element) {
      return;
    }
    if (this.state.selectedLinearElement) {
      let hoverPointIndex = -1;
      let segmentMidPointHoveredCoords = null;
      if (
        isHittingElementNotConsideringBoundingBox(element, this.state, [
          scenePointerX,
          scenePointerY,
        ])
      ) {
        hoverPointIndex = LinearElementEditor.getPointIndexUnderCursor(
          element,
          this.state.zoom,
          scenePointerX,
          scenePointerY,
        );
        segmentMidPointHoveredCoords =
          LinearElementEditor.getSegmentMidpointHitCoords(
            linearElementEditor,
            { x: scenePointerX, y: scenePointerY },
            this.state,
          );

        if (hoverPointIndex >= 0 || segmentMidPointHoveredCoords) {
          setCursor(this.canvas, CURSOR_TYPE.POINTER);
        } else {
          setCursor(this.canvas, CURSOR_TYPE.MOVE);
        }
      } else if (
        shouldShowBoundingBox([element], this.state) &&
        isHittingElementBoundingBoxWithoutHittingElement(
          element,
          this.state,
          scenePointerX,
          scenePointerY,
        )
      ) {
        setCursor(this.canvas, CURSOR_TYPE.MOVE);
      } else if (
        boundTextElement &&
        hitTest(boundTextElement, this.state, scenePointerX, scenePointerY)
      ) {
        setCursor(this.canvas, CURSOR_TYPE.MOVE);
      }

      if (
        this.state.selectedLinearElement.hoverPointIndex !== hoverPointIndex
      ) {
        this.setState({
          selectedLinearElement: {
            ...this.state.selectedLinearElement,
            hoverPointIndex,
          },
        });
      }

      if (
        !LinearElementEditor.arePointsEqual(
          this.state.selectedLinearElement.segmentMidPointHoveredCoords,
          segmentMidPointHoveredCoords,
        )
      ) {
        this.setState({
          selectedLinearElement: {
            ...this.state.selectedLinearElement,
            segmentMidPointHoveredCoords,
          },
        });
      }
    } else {
      setCursor(this.canvas, CURSOR_TYPE.AUTO);
    }
  }
  private handleCanvasPointerDown = (
    event: React.PointerEvent<HTMLCanvasElement>,
  ) => {
<<<<<<< HEAD
    this.focusContainer(); //zsviczian
=======
    // since contextMenu options are potentially evaluated on each render,
    // and an contextMenu action may depend on selection state, we must
    // close the contextMenu before we update the selection on pointerDown
    // (e.g. resetting selection)
    if (this.state.contextMenu) {
      this.setState({ contextMenu: null });
    }
>>>>>>> 2595e0de

    // remove any active selection when we start to interact with canvas
    // (mainly, we care about removing selection outside the component which
    //  would prevent our copy handling otherwise)
    const selection = document.getSelection();
    if (selection?.anchorNode) {
      selection.removeAllRanges();
    }
    this.maybeOpenContextMenuAfterPointerDownOnTouchDevices(event);
    this.maybeCleanupAfterMissingPointerUp(event);

    //fires only once, if pen is detected, penMode is enabled
    //the user can disable this by toggling the penMode button
    if (!this.state.penDetected && event.pointerType === "pen") {
      this.setState((prevState) => {
        return {
          penMode: true,
          penDetected: true,
        };
      });
    }

    if (
      !this.device.isTouchScreen &&
      ["pen", "touch"].includes(event.pointerType)
    ) {
      this.device = updateObject(this.device, { isTouchScreen: true });
    }

    if (isPanning) {
      return;
    }

    this.lastPointerDown = event;
    this.setState({
      lastPointerDownWith: event.pointerType,
      cursorButton: "down",
    });
    this.savePointer(event.clientX, event.clientY, "down");

    this.updateGestureOnPointerDown(event);

    if (this.handleCanvasPanUsingWheelOrSpaceDrag(event)) {
      return;
    }

    // only handle left mouse button or touch
    if (
      event.button !== POINTER_BUTTON.MAIN &&
      event.button !== POINTER_BUTTON.TOUCH
    ) {
      return;
    }

    // don't select while panning
    if (gesture.pointers.size > 1) {
      return;
    }

    // State for the duration of a pointer interaction, which starts with a
    // pointerDown event, ends with a pointerUp event (or another pointerDown)
    const pointerDownState = this.initialPointerDownState(event);

    if (this.handleDraggingScrollBar(event, pointerDownState)) {
      return;
    }

    this.clearSelectionIfNotUsingSelection();
    this.updateBindingEnabledOnPointerMove(event);

    if (this.handleSelectionOnPointerDown(event, pointerDownState)) {
      return;
    }

    const allowOnPointerDown =
      !this.state.penMode ||
      event.pointerType !== "touch" ||
      this.state.activeTool.type === "selection" ||
      this.state.activeTool.type === "text" ||
      this.state.activeTool.type === "image";

    if (!allowOnPointerDown) {
      return;
    }

    if (this.state.activeTool.type === "text") {
      this.handleTextOnPointerDown(event, pointerDownState);
      return;
    } else if (
      this.state.activeTool.type === "arrow" ||
      this.state.activeTool.type === "line"
    ) {
      this.handleLinearElementOnPointerDown(
        event,
        this.state.activeTool.type,
        pointerDownState,
      );
    } else if (this.state.activeTool.type === "image") {
      // reset image preview on pointerdown
      setCursor(this.canvas, CURSOR_TYPE.CROSSHAIR);

      // retrieve the latest element as the state may be stale
      const pendingImageElement =
        this.state.pendingImageElementId &&
        this.scene.getElement(this.state.pendingImageElementId);

      if (!pendingImageElement) {
        return;
      }

      this.setState({
        draggingElement: pendingImageElement,
        editingElement: pendingImageElement,
        pendingImageElementId: null,
        multiElement: null,
      });

      const { x, y } = viewportCoordsToSceneCoords(event, this.state);
      mutateElement(pendingImageElement, {
        x,
        y,
      });
    } else if (this.state.activeTool.type === "freedraw") {
      this.handleFreeDrawElementOnPointerDown(
        event,
        this.state.activeTool.type,
        pointerDownState,
      );
    } else if (this.state.activeTool.type === "custom") {
      setCursor(this.canvas, CURSOR_TYPE.AUTO);
    } else if (this.state.activeTool.type !== "eraser") {
      this.createGenericElementOnPointerDown(
        this.state.activeTool.type,
        pointerDownState,
      );
    }

    this.props?.onPointerDown?.(this.state.activeTool, pointerDownState);

    const onPointerMove =
      this.onPointerMoveFromPointerDownHandler(pointerDownState);

    const onPointerUp =
      this.onPointerUpFromPointerDownHandler(pointerDownState);

    const onKeyDown = this.onKeyDownFromPointerDownHandler(pointerDownState);
    const onKeyUp = this.onKeyUpFromPointerDownHandler(pointerDownState);

    lastPointerUp = onPointerUp;

    if (!this.state.viewModeEnabled) {
      window.addEventListener(EVENT.POINTER_MOVE, onPointerMove);
      window.addEventListener(EVENT.POINTER_UP, onPointerUp);
      window.addEventListener(EVENT.KEYDOWN, onKeyDown);
      window.addEventListener(EVENT.KEYUP, onKeyUp);
      pointerDownState.eventListeners.onMove = onPointerMove;
      pointerDownState.eventListeners.onUp = onPointerUp;
      pointerDownState.eventListeners.onKeyUp = onKeyUp;
      pointerDownState.eventListeners.onKeyDown = onKeyDown;
    }
  };

  private handleCanvasPointerUp = (
    event: React.PointerEvent<HTMLCanvasElement>,
  ) => {
    this.lastPointerUp = event;
    if (this.device.isTouchScreen) {
      const scenePointer = viewportCoordsToSceneCoords(
        { clientX: event.clientX, clientY: event.clientY },
        this.state,
      );
      const hitElement = this.getElementAtPosition(
        scenePointer.x,
        scenePointer.y,
      );
      this.hitLinkElement = this.getElementLinkAtPosition(
        scenePointer,
        hitElement,
      );
    }
    if (
      this.hitLinkElement &&
      !this.state.selectedElementIds[this.hitLinkElement.id]
    ) {
      this.redirectToLink(event, this.device.isTouchScreen);
    }

    this.removePointer(event);
  };

  private maybeOpenContextMenuAfterPointerDownOnTouchDevices = (
    event: React.PointerEvent<HTMLCanvasElement>,
  ): void => {
    // deal with opening context menu on touch devices
    if (event.pointerType === "touch") {
      invalidateContextMenu = false;

      if (touchTimeout) {
        // If there's already a touchTimeout, this means that there's another
        // touch down and we are doing another touch, so we shouldn't open the
        // context menu.
        invalidateContextMenu = true;
      } else {
        // open the context menu with the first touch's clientX and clientY
        // if the touch is not moving
        touchTimeout = window.setTimeout(() => {
          touchTimeout = 0;
          if (!invalidateContextMenu) {
            this.handleCanvasContextMenu(event);
          }
        }, TOUCH_CTX_MENU_TIMEOUT);
      }
    }
  };

  private resetContextMenuTimer = () => {
    clearTimeout(touchTimeout);
    touchTimeout = 0;
    invalidateContextMenu = false;
  };

  private maybeCleanupAfterMissingPointerUp(
    event: React.PointerEvent<HTMLCanvasElement>,
  ): void {
    if (lastPointerUp !== null) {
      // Unfortunately, sometimes we don't get a pointerup after a pointerdown,
      // this can happen when a contextual menu or alert is triggered. In order to avoid
      // being in a weird state, we clean up on the next pointerdown
      lastPointerUp(event);
    }
  }

  // Returns whether the event is a panning
  private handleCanvasPanUsingWheelOrSpaceDrag = (
    event: React.PointerEvent<HTMLCanvasElement>,
  ): boolean => {
    if (
      !(
        gesture.pointers.size <= 1 &&
        (event.button === POINTER_BUTTON.WHEEL ||
          (event.button === POINTER_BUTTON.MAIN && isHoldingSpace) ||
          this.state.viewModeEnabled)
      ) ||
      isTextElement(this.state.editingElement)
    ) {
      return false;
    }
    isPanning = true;
    event.preventDefault();

    let nextPastePrevented = false;
    const isLinux = /Linux/.test(window.navigator.platform);

    setCursor(this.canvas, CURSOR_TYPE.GRABBING);
    let { clientX: lastX, clientY: lastY } = event;
    const onPointerMove = withBatchedUpdatesThrottled((event: PointerEvent) => {
      const deltaX = lastX - event.clientX;
      const deltaY = lastY - event.clientY;
      lastX = event.clientX;
      lastY = event.clientY;

      /*
       * Prevent paste event if we move while middle clicking on Linux.
       * See issue #1383.
       */
      if (
        isLinux &&
        !nextPastePrevented &&
        (Math.abs(deltaX) > 1 || Math.abs(deltaY) > 1)
      ) {
        nextPastePrevented = true;

        /* Prevent the next paste event */
        const preventNextPaste = (event: ClipboardEvent) => {
          document.body.removeEventListener(EVENT.PASTE, preventNextPaste);
          event.stopPropagation();
        };

        /*
         * Reenable next paste in case of disabled middle click paste for
         * any reason:
         * - right click paste
         * - empty clipboard
         */
        const enableNextPaste = () => {
          setTimeout(() => {
            document.body.removeEventListener(EVENT.PASTE, preventNextPaste);
            window.removeEventListener(EVENT.POINTER_UP, enableNextPaste);
          }, 100);
        };

        document.body.addEventListener(EVENT.PASTE, preventNextPaste);
        window.addEventListener(EVENT.POINTER_UP, enableNextPaste);
      }

      this.setState({
        scrollX: this.state.scrollX - deltaX / this.state.zoom.value,
        scrollY: this.state.scrollY - deltaY / this.state.zoom.value,
      });
    });
    const teardown = withBatchedUpdates(
      (lastPointerUp = () => {
        lastPointerUp = null;
        isPanning = false;
        if (!isHoldingSpace) {
          if (this.state.viewModeEnabled) {
            setCursor(this.canvas, CURSOR_TYPE.GRAB);
          } else {
            setCursorForShape(this.canvas, this.state);
          }
        }
        this.setState({
          cursorButton: "up",
        });
        this.savePointer(event.clientX, event.clientY, "up");
        window.removeEventListener(EVENT.POINTER_MOVE, onPointerMove);
        window.removeEventListener(EVENT.POINTER_UP, teardown);
        window.removeEventListener(EVENT.BLUR, teardown);
        onPointerMove.flush();
      }),
    );
    window.addEventListener(EVENT.BLUR, teardown);
    window.addEventListener(EVENT.POINTER_MOVE, onPointerMove, {
      passive: true,
    });
    window.addEventListener(EVENT.POINTER_UP, teardown);
    return true;
  };

  private updateGestureOnPointerDown(
    event: React.PointerEvent<HTMLCanvasElement>,
  ): void {
    gesture.pointers.set(event.pointerId, {
      x: event.clientX,
      y: event.clientY,
    });

    if (gesture.pointers.size === 2) {
      gesture.lastCenter = getCenter(gesture.pointers);
      gesture.initialScale = this.state.zoom.value;
      gesture.initialDistance = getDistance(
        Array.from(gesture.pointers.values()),
      );
    }
  }

  private initialPointerDownState(
    event: React.PointerEvent<HTMLCanvasElement>,
  ): PointerDownState {
    const origin = viewportCoordsToSceneCoords(event, this.state);
    const selectedElements = getSelectedElements(
      this.scene.getNonDeletedElements(),
      this.state,
    );
    const [minX, minY, maxX, maxY] = getCommonBounds(selectedElements);

    return {
      origin,
      withCmdOrCtrl: event[KEYS.CTRL_OR_CMD],
      originInGrid: tupleToCoors(
        getGridPoint(origin.x, origin.y, this.state.gridSize),
      ),
      scrollbars: isOverScrollBars(
        currentScrollBars,
        event.clientX - this.state.offsetLeft,
        event.clientY - this.state.offsetTop,
      ),
      // we need to duplicate because we'll be updating this state
      lastCoords: { ...origin },
      originalElements: this.scene
        .getNonDeletedElements()
        .reduce((acc, element) => {
          acc.set(element.id, deepCopyElement(element));
          return acc;
        }, new Map() as PointerDownState["originalElements"]),
      resize: {
        handleType: false,
        isResizing: false,
        offset: { x: 0, y: 0 },
        arrowDirection: "origin",
        center: { x: (maxX + minX) / 2, y: (maxY + minY) / 2 },
      },
      hit: {
        element: null,
        allHitElements: [],
        wasAddedToSelection: false,
        hasBeenDuplicated: false,
        hasHitCommonBoundingBoxOfSelectedElements:
          this.isHittingCommonBoundingBoxOfSelectedElements(
            origin,
            selectedElements,
          ),
      },
      drag: {
        hasOccurred: false,
        offset: null,
      },
      eventListeners: {
        onMove: null,
        onUp: null,
        onKeyUp: null,
        onKeyDown: null,
      },
      boxSelection: {
        hasOccurred: false,
      },
      elementIdsToErase: {},
    };
  }

  // Returns whether the event is a dragging a scrollbar
  private handleDraggingScrollBar(
    event: React.PointerEvent<HTMLCanvasElement>,
    pointerDownState: PointerDownState,
  ): boolean {
    if (
      !(pointerDownState.scrollbars.isOverEither && !this.state.multiElement)
    ) {
      return false;
    }
    isDraggingScrollBar = true;
    pointerDownState.lastCoords.x = event.clientX;
    pointerDownState.lastCoords.y = event.clientY;
    const onPointerMove = withBatchedUpdatesThrottled((event: PointerEvent) => {
      const target = event.target;
      if (!(target instanceof HTMLElement)) {
        return;
      }

      this.handlePointerMoveOverScrollbars(event, pointerDownState);
    });

    const onPointerUp = withBatchedUpdates(() => {
      isDraggingScrollBar = false;
      setCursorForShape(this.canvas, this.state);
      lastPointerUp = null;
      this.setState({
        cursorButton: "up",
      });
      this.savePointer(event.clientX, event.clientY, "up");
      window.removeEventListener(EVENT.POINTER_MOVE, onPointerMove);
      window.removeEventListener(EVENT.POINTER_UP, onPointerUp);
      onPointerMove.flush();
    });

    lastPointerUp = onPointerUp;

    window.addEventListener(EVENT.POINTER_MOVE, onPointerMove);
    window.addEventListener(EVENT.POINTER_UP, onPointerUp);
    return true;
  }

  private clearSelectionIfNotUsingSelection = (): void => {
    if (this.state.activeTool.type !== "selection") {
      this.setState({
        selectedElementIds: {},
        selectedGroupIds: {},
        editingGroupId: null,
      });
    }
  };

  /**
   * @returns whether the pointer event has been completely handled
   */
  private handleSelectionOnPointerDown = (
    event: React.PointerEvent<HTMLCanvasElement>,
    pointerDownState: PointerDownState,
  ): boolean => {
    if (this.state.activeTool.type === "selection") {
      const elements = this.scene.getNonDeletedElements();
      const selectedElements = getSelectedElements(elements, this.state);
      if (selectedElements.length === 1 && !this.state.editingLinearElement) {
        const elementWithTransformHandleType =
          getElementWithTransformHandleType(
            elements,
            this.state,
            pointerDownState.origin.x,
            pointerDownState.origin.y,
            this.state.zoom,
            event.pointerType,
          );
        if (elementWithTransformHandleType != null) {
          this.setState({
            resizingElement: elementWithTransformHandleType.element,
          });
          pointerDownState.resize.handleType =
            elementWithTransformHandleType.transformHandleType;
        }
      } else if (selectedElements.length > 1) {
        pointerDownState.resize.handleType = getTransformHandleTypeFromCoords(
          getCommonBounds(selectedElements),
          pointerDownState.origin.x,
          pointerDownState.origin.y,
          this.state.zoom,
          event.pointerType,
        );
      }
      if (pointerDownState.resize.handleType) {
        setCursor(
          this.canvas,
          getCursorForResizingElement({
            transformHandleType: pointerDownState.resize.handleType,
          }),
        );
        pointerDownState.resize.isResizing = true;
        pointerDownState.resize.offset = tupleToCoors(
          getResizeOffsetXY(
            pointerDownState.resize.handleType,
            selectedElements,
            pointerDownState.origin.x,
            pointerDownState.origin.y,
          ),
        );
        if (
          selectedElements.length === 1 &&
          isLinearElement(selectedElements[0]) &&
          selectedElements[0].points.length === 2
        ) {
          pointerDownState.resize.arrowDirection = getResizeArrowDirection(
            pointerDownState.resize.handleType,
            selectedElements[0],
          );
        }
      } else {
        if (this.state.selectedLinearElement) {
          const linearElementEditor =
            this.state.editingLinearElement || this.state.selectedLinearElement;
          const ret = LinearElementEditor.handlePointerDown(
            event,
            this.state,
            this.history,
            pointerDownState.origin,
            linearElementEditor,
          );
          if (ret.hitElement) {
            pointerDownState.hit.element = ret.hitElement;
          }
          if (ret.linearElementEditor) {
            this.setState({ selectedLinearElement: ret.linearElementEditor });

            if (this.state.editingLinearElement) {
              this.setState({ editingLinearElement: ret.linearElementEditor });
            }
          }
          if (ret.didAddPoint) {
            return true;
          }
        }
        // hitElement may already be set above, so check first
        pointerDownState.hit.element =
          pointerDownState.hit.element ??
          this.getElementAtPosition(
            pointerDownState.origin.x,
            pointerDownState.origin.y,
          );

        if (pointerDownState.hit.element) {
          // Early return if pointer is hitting link icon
          const hitLinkElement = this.getElementLinkAtPosition(
            {
              x: pointerDownState.origin.x,
              y: pointerDownState.origin.y,
            },
            pointerDownState.hit.element,
          );
          if (hitLinkElement) {
            return false;
          }
        }

        // For overlapped elements one position may hit
        // multiple elements
        pointerDownState.hit.allHitElements = this.getElementsAtPosition(
          pointerDownState.origin.x,
          pointerDownState.origin.y,
        );

        const hitElement = pointerDownState.hit.element;
        const someHitElementIsSelected =
          pointerDownState.hit.allHitElements.some((element) =>
            this.isASelectedElement(element),
          );
        if (
          (hitElement === null || !someHitElementIsSelected) &&
          !event.shiftKey &&
          !pointerDownState.hit.hasHitCommonBoundingBoxOfSelectedElements
        ) {
          this.clearSelection(hitElement);
        }

        if (this.state.editingLinearElement) {
          this.setState({
            selectedElementIds: {
              [this.state.editingLinearElement.elementId]: true,
            },
          });
          // If we click on something
        } else if (hitElement != null) {
          // on CMD/CTRL, drill down to hit element regardless of groups etc.
          if (event[KEYS.CTRL_OR_CMD]) {
            if (!this.state.selectedElementIds[hitElement.id]) {
              pointerDownState.hit.wasAddedToSelection = true;
            }
            this.setState((prevState) => ({
              ...editGroupForSelectedElement(prevState, hitElement),
              previousSelectedElementIds: this.state.selectedElementIds,
            }));
            // mark as not completely handled so as to allow dragging etc.
            return false;
          }

          // deselect if item is selected
          // if shift is not clicked, this will always return true
          // otherwise, it will trigger selection based on current
          // state of the box
          if (!this.state.selectedElementIds[hitElement.id]) {
            // if we are currently editing a group, exiting editing mode and deselect the group.
            if (
              this.state.editingGroupId &&
              !isElementInGroup(hitElement, this.state.editingGroupId)
            ) {
              this.setState({
                selectedElementIds: {},
                selectedGroupIds: {},
                editingGroupId: null,
              });
            }

            // Add hit element to selection. At this point if we're not holding
            // SHIFT the previously selected element(s) were deselected above
            // (make sure you use setState updater to use latest state)
            if (
              !someHitElementIsSelected &&
              !pointerDownState.hit.hasHitCommonBoundingBoxOfSelectedElements
            ) {
              this.setState((prevState) => {
                return selectGroupsForSelectedElements(
                  {
                    ...prevState,
                    selectedElementIds: {
                      ...prevState.selectedElementIds,
                      [hitElement.id]: true,
                    },
                    showHyperlinkPopup: hitElement.link ? "info" : false,
                  },
                  this.scene.getNonDeletedElements(),
                );
              });
              pointerDownState.hit.wasAddedToSelection = true;
            }
          }
        }

        this.setState({
          previousSelectedElementIds: this.state.selectedElementIds,
        });
      }
    }
    return false;
  };

  private isASelectedElement(hitElement: ExcalidrawElement | null): boolean {
    return hitElement != null && this.state.selectedElementIds[hitElement.id];
  }

  private isHittingCommonBoundingBoxOfSelectedElements(
    point: Readonly<{ x: number; y: number }>,
    selectedElements: readonly ExcalidrawElement[],
  ): boolean {
    if (selectedElements.length < 2) {
      return false;
    }

    // How many pixels off the shape boundary we still consider a hit
    const threshold = 10 / this.state.zoom.value;
    const [x1, y1, x2, y2] = getCommonBounds(selectedElements);
    return (
      point.x > x1 - threshold &&
      point.x < x2 + threshold &&
      point.y > y1 - threshold &&
      point.y < y2 + threshold
    );
  }

  private handleTextOnPointerDown = (
    event: React.PointerEvent<HTMLCanvasElement>,
    pointerDownState: PointerDownState,
  ): void => {
    // if we're currently still editing text, clicking outside
    // should only finalize it, not create another (irrespective
    // of state.activeTool.locked)
    if (isTextElement(this.state.editingElement)) {
      return;
    }
    let sceneX = pointerDownState.origin.x;
    let sceneY = pointerDownState.origin.y;

    const element = this.getElementAtPosition(sceneX, sceneY, {
      includeBoundTextElement: true,
    });

    let container = getTextBindableContainerAtPosition(
      this.scene.getNonDeletedElements(),
      this.state,
      sceneX,
      sceneY,
    );

    if (hasBoundTextElement(element)) {
      container = element as ExcalidrawTextContainer;
      sceneX = element.x + element.width / 2;
      sceneY = element.y + element.height / 2;
    }
    this.startTextEditing({
      sceneX,
      sceneY,
      insertAtParentCenter: !event.altKey,
      container,
    });

    resetCursor(this.canvas);
    if (!this.state.activeTool.locked) {
      this.setState({
        activeTool: updateActiveTool(this.state, { type: "selection" }),
      });
    }
  };

  private handleFreeDrawElementOnPointerDown = (
    event: React.PointerEvent<HTMLCanvasElement>,
    elementType: ExcalidrawFreeDrawElement["type"],
    pointerDownState: PointerDownState,
  ) => {
    // Begin a mark capture. This does not have to update state yet.
    const [gridX, gridY] = getGridPoint(
      pointerDownState.origin.x,
      pointerDownState.origin.y,
      null,
    );

    const element = newFreeDrawElement({
      type: elementType,
      x: gridX,
      y: gridY,
      strokeColor: this.state.currentItemStrokeColor,
      backgroundColor: this.state.currentItemBackgroundColor,
      fillStyle: this.state.currentItemFillStyle,
      strokeWidth: this.state.currentItemStrokeWidth,
      strokeStyle: this.state.currentItemStrokeStyle,
      roughness: this.state.currentItemRoughness,
      opacity: this.state.currentItemOpacity,
      roundness: null,
      simulatePressure: event.pressure === 0.5,
      locked: false,
    });

    this.setState((prevState) => ({
      selectedElementIds: {
        ...prevState.selectedElementIds,
        [element.id]: false,
      },
    }));

    const pressures = element.simulatePressure
      ? element.pressures
      : [...element.pressures, event.pressure];

    mutateElement(element, {
      points: [[0, 0]],
      pressures,
    });

    const boundElement = getHoveredElementForBinding(
      pointerDownState.origin,
      this.scene,
    );
    this.scene.replaceAllElements([
      ...this.scene.getElementsIncludingDeleted(),
      element,
    ]);
    this.setState({
      draggingElement: element,
      editingElement: element,
      startBoundElement: boundElement,
      suggestedBindings: [],
    });
  };

  private createImageElement = ({
    sceneX,
    sceneY,
  }: {
    sceneX: number;
    sceneY: number;
  }) => {
    const [gridX, gridY] = getGridPoint(sceneX, sceneY, this.state.gridSize);

    const element = newImageElement({
      type: "image",
      x: gridX,
      y: gridY,
      strokeColor: this.state.currentItemStrokeColor,
      backgroundColor: this.state.currentItemBackgroundColor,
      fillStyle: this.state.currentItemFillStyle,
      strokeWidth: this.state.currentItemStrokeWidth,
      strokeStyle: this.state.currentItemStrokeStyle,
      roughness: this.state.currentItemRoughness,
      roundness: null,
      opacity: this.state.currentItemOpacity,
      locked: false,
    });

    return element;
  };

  private handleLinearElementOnPointerDown = (
    event: React.PointerEvent<HTMLCanvasElement>,
    elementType: ExcalidrawLinearElement["type"],
    pointerDownState: PointerDownState,
  ): void => {
    if (this.state.multiElement) {
      const { multiElement } = this.state;

      // finalize if completing a loop
      if (
        multiElement.type === "line" &&
        isPathALoop(multiElement.points, this.state.zoom.value)
      ) {
        mutateElement(multiElement, {
          lastCommittedPoint:
            multiElement.points[multiElement.points.length - 1],
        });
        this.actionManager.executeAction(actionFinalize);
        return;
      }

      const { x: rx, y: ry, lastCommittedPoint } = multiElement;

      // clicking inside commit zone → finalize arrow
      if (
        multiElement.points.length > 1 &&
        lastCommittedPoint &&
        distance2d(
          pointerDownState.origin.x - rx,
          pointerDownState.origin.y - ry,
          lastCommittedPoint[0],
          lastCommittedPoint[1],
        ) < LINE_CONFIRM_THRESHOLD
      ) {
        this.actionManager.executeAction(actionFinalize);
        return;
      }

      this.setState((prevState) => ({
        selectedElementIds: {
          ...prevState.selectedElementIds,
          [multiElement.id]: true,
        },
      }));
      // clicking outside commit zone → update reference for last committed
      // point
      mutateElement(multiElement, {
        lastCommittedPoint: multiElement.points[multiElement.points.length - 1],
      });
      setCursor(this.canvas, CURSOR_TYPE.POINTER);
    } else {
      const [gridX, gridY] = getGridPoint(
        pointerDownState.origin.x,
        pointerDownState.origin.y,
        this.state.gridSize,
      );

      /* If arrow is pre-arrowheads, it will have undefined for both start and end arrowheads.
      If so, we want it to be null for start and "arrow" for end. If the linear item is not
      an arrow, we want it to be null for both. Otherwise, we want it to use the
      values from appState. */

      const { currentItemStartArrowhead, currentItemEndArrowhead } = this.state;
      const [startArrowhead, endArrowhead] =
        elementType === "arrow"
          ? [currentItemStartArrowhead, currentItemEndArrowhead]
          : [null, null];

      const element = newLinearElement({
        type: elementType,
        x: gridX,
        y: gridY,
        strokeColor: this.state.currentItemStrokeColor,
        backgroundColor: this.state.currentItemBackgroundColor,
        fillStyle: this.state.currentItemFillStyle,
        strokeWidth: this.state.currentItemStrokeWidth,
        strokeStyle: this.state.currentItemStrokeStyle,
        roughness: this.state.currentItemRoughness,
        opacity: this.state.currentItemOpacity,
        roundness:
          this.state.currentItemRoundness === "round"
            ? { type: ROUNDNESS.PROPORTIONAL_RADIUS }
            : null,
        startArrowhead,
        endArrowhead,
        locked: false,
      });
      this.setState((prevState) => ({
        selectedElementIds: {
          ...prevState.selectedElementIds,
          [element.id]: false,
        },
      }));
      mutateElement(element, {
        points: [...element.points, [0, 0]],
      });
      const boundElement = getHoveredElementForBinding(
        pointerDownState.origin,
        this.scene,
      );
      this.scene.replaceAllElements([
        ...this.scene.getElementsIncludingDeleted(),
        element,
      ]);
      this.setState({
        draggingElement: element,
        editingElement: element,
        startBoundElement: boundElement,
        suggestedBindings: [],
      });
    }
  };

  private createGenericElementOnPointerDown = (
    elementType: ExcalidrawGenericElement["type"],
    pointerDownState: PointerDownState,
  ): void => {
    const [gridX, gridY] = getGridPoint(
      pointerDownState.origin.x,
      pointerDownState.origin.y,
      this.state.gridSize,
    );
    const element = newElement({
      type: elementType,
      x: gridX,
      y: gridY,
      strokeColor: this.state.currentItemStrokeColor,
      backgroundColor: this.state.currentItemBackgroundColor,
      fillStyle: this.state.currentItemFillStyle,
      strokeWidth: this.state.currentItemStrokeWidth,
      strokeStyle: this.state.currentItemStrokeStyle,
      roughness: this.state.currentItemRoughness,
      opacity: this.state.currentItemOpacity,
      roundness:
        this.state.currentItemRoundness === "round"
          ? {
              type: isUsingAdaptiveRadius(elementType)
                ? ROUNDNESS.ADAPTIVE_RADIUS
                : ROUNDNESS.PROPORTIONAL_RADIUS,
            }
          : null,
      locked: false,
    });

    if (element.type === "selection") {
      this.setState({
        selectionElement: element,
        draggingElement: element,
      });
    } else {
      this.scene.replaceAllElements([
        ...this.scene.getElementsIncludingDeleted(),
        element,
      ]);
      this.setState({
        multiElement: null,
        draggingElement: element,
        editingElement: element,
      });
    }
  };

  private onKeyDownFromPointerDownHandler(
    pointerDownState: PointerDownState,
  ): (event: KeyboardEvent) => void {
    return withBatchedUpdates((event: KeyboardEvent) => {
      if (this.maybeHandleResize(pointerDownState, event)) {
        return;
      }
      this.maybeDragNewGenericElement(pointerDownState, event);
    });
  }

  private onKeyUpFromPointerDownHandler(
    pointerDownState: PointerDownState,
  ): (event: KeyboardEvent) => void {
    return withBatchedUpdates((event: KeyboardEvent) => {
      // Prevents focus from escaping excalidraw tab
      event.key === KEYS.ALT && event.preventDefault();
      if (this.maybeHandleResize(pointerDownState, event)) {
        return;
      }
      this.maybeDragNewGenericElement(pointerDownState, event);
    });
  }

  private onPointerMoveFromPointerDownHandler(
    pointerDownState: PointerDownState,
  ) {
    return withBatchedUpdatesThrottled((event: PointerEvent) => {
      // We need to initialize dragOffsetXY only after we've updated
      // `state.selectedElementIds` on pointerDown. Doing it here in pointerMove
      // event handler should hopefully ensure we're already working with
      // the updated state.
      if (pointerDownState.drag.offset === null) {
        pointerDownState.drag.offset = tupleToCoors(
          getDragOffsetXY(
            getSelectedElements(this.scene.getNonDeletedElements(), this.state),
            pointerDownState.origin.x,
            pointerDownState.origin.y,
          ),
        );
      }
      const target = event.target;
      if (!(target instanceof HTMLElement)) {
        return;
      }

      if (this.handlePointerMoveOverScrollbars(event, pointerDownState)) {
        return;
      }

      const pointerCoords = viewportCoordsToSceneCoords(event, this.state);

      if (isEraserActive(this.state)) {
        this.handleEraser(event, pointerDownState, pointerCoords);
        return;
      }

      const [gridX, gridY] = getGridPoint(
        pointerCoords.x,
        pointerCoords.y,
        this.state.gridSize,
      );

      // for arrows/lines, don't start dragging until a given threshold
      // to ensure we don't create a 2-point arrow by mistake when
      // user clicks mouse in a way that it moves a tiny bit (thus
      // triggering pointermove)
      if (
        !pointerDownState.drag.hasOccurred &&
        (this.state.activeTool.type === "arrow" ||
          this.state.activeTool.type === "line")
      ) {
        if (
          distance2d(
            pointerCoords.x,
            pointerCoords.y,
            pointerDownState.origin.x,
            pointerDownState.origin.y,
          ) < DRAGGING_THRESHOLD
        ) {
          return;
        }
      }
      if (pointerDownState.resize.isResizing) {
        pointerDownState.lastCoords.x = pointerCoords.x;
        pointerDownState.lastCoords.y = pointerCoords.y;
        if (this.maybeHandleResize(pointerDownState, event)) {
          return true;
        }
      }

      if (this.state.selectedLinearElement) {
        const linearElementEditor =
          this.state.editingLinearElement || this.state.selectedLinearElement;

        if (
          LinearElementEditor.shouldAddMidpoint(
            this.state.selectedLinearElement,
            pointerCoords,
            this.state,
          )
        ) {
          const ret = LinearElementEditor.addMidpoint(
            this.state.selectedLinearElement,
            pointerCoords,
            this.state,
          );
          if (!ret) {
            return;
          }

          // Since we are reading from previous state which is not possible with
          // automatic batching in React 18 hence using flush sync to synchronously
          // update the state. Check https://github.com/excalidraw/excalidraw/pull/5508 for more details.

          flushSync(() => {
            if (this.state.selectedLinearElement) {
              this.setState({
                selectedLinearElement: {
                  ...this.state.selectedLinearElement,
                  pointerDownState: ret.pointerDownState,
                  selectedPointsIndices: ret.selectedPointsIndices,
                },
              });
            }
            if (this.state.editingLinearElement) {
              this.setState({
                editingLinearElement: {
                  ...this.state.editingLinearElement,
                  pointerDownState: ret.pointerDownState,
                  selectedPointsIndices: ret.selectedPointsIndices,
                },
              });
            }
          });

          return;
        } else if (
          linearElementEditor.pointerDownState.segmentMidpoint.value !== null &&
          !linearElementEditor.pointerDownState.segmentMidpoint.added
        ) {
          return;
        }

        const didDrag = LinearElementEditor.handlePointDragging(
          event,
          this.state,
          pointerCoords.x,
          pointerCoords.y,
          (element, pointsSceneCoords) => {
            this.maybeSuggestBindingsForLinearElementAtCoords(
              element,
              pointsSceneCoords,
            );
          },
          linearElementEditor,
        );
        if (didDrag) {
          pointerDownState.lastCoords.x = pointerCoords.x;
          pointerDownState.lastCoords.y = pointerCoords.y;
          pointerDownState.drag.hasOccurred = true;
          if (
            this.state.editingLinearElement &&
            !this.state.editingLinearElement.isDragging
          ) {
            this.setState({
              editingLinearElement: {
                ...this.state.editingLinearElement,
                isDragging: true,
              },
            });
          }
          if (!this.state.selectedLinearElement.isDragging) {
            this.setState({
              selectedLinearElement: {
                ...this.state.selectedLinearElement,
                isDragging: true,
              },
            });
          }
          return;
        }
      }

      const hasHitASelectedElement = pointerDownState.hit.allHitElements.some(
        (element) => this.isASelectedElement(element),
      );

      const isSelectingPointsInLineEditor =
        this.state.editingLinearElement &&
        event.shiftKey &&
        this.state.editingLinearElement.elementId ===
          pointerDownState.hit.element?.id;
      if (
        (hasHitASelectedElement ||
          pointerDownState.hit.hasHitCommonBoundingBoxOfSelectedElements) &&
        !isSelectingPointsInLineEditor
      ) {
        const selectedElements = getSelectedElements(
          this.scene.getNonDeletedElements(),
          this.state,
        );
        if (selectedElements.every((element) => element.locked)) {
          return;
        }
        // Marking that click was used for dragging to check
        // if elements should be deselected on pointerup
        pointerDownState.drag.hasOccurred = true;
        // prevent dragging even if we're no longer holding cmd/ctrl otherwise
        // it would have weird results (stuff jumping all over the screen)
        if (selectedElements.length > 0 && !pointerDownState.withCmdOrCtrl) {
          const [dragX, dragY] = getGridPoint(
            pointerCoords.x - pointerDownState.drag.offset.x,
            pointerCoords.y - pointerDownState.drag.offset.y,
            this.state.gridSize,
          );

          const [dragDistanceX, dragDistanceY] = [
            Math.abs(pointerCoords.x - pointerDownState.origin.x),
            Math.abs(pointerCoords.y - pointerDownState.origin.y),
          ];

          // We only drag in one direction if shift is pressed
          const lockDirection = event.shiftKey;
          dragSelectedElements(
            pointerDownState,
            selectedElements,
            dragX,
            dragY,
            lockDirection,
            dragDistanceX,
            dragDistanceY,
            this.state,
          );
          this.maybeSuggestBindingForAll(selectedElements);

          // We duplicate the selected element if alt is pressed on pointer move
          if (event.altKey && !pointerDownState.hit.hasBeenDuplicated) {
            // Move the currently selected elements to the top of the z index stack, and
            // put the duplicates where the selected elements used to be.
            // (the origin point where the dragging started)

            pointerDownState.hit.hasBeenDuplicated = true;

            const nextElements = [];
            const elementsToAppend = [];
            const groupIdMap = new Map();
            const oldIdToDuplicatedId = new Map();
            const hitElement = pointerDownState.hit.element;
            const elements = this.scene.getElementsIncludingDeleted();
            const selectedElementIds: Array<ExcalidrawElement["id"]> =
              getSelectedElements(elements, this.state, true).map(
                (element) => element.id,
              );

            for (const element of elements) {
              if (
                selectedElementIds.includes(element.id) ||
                // case: the state.selectedElementIds might not have been
                // updated yet by the time this mousemove event is fired
                (element.id === hitElement?.id &&
                  pointerDownState.hit.wasAddedToSelection)
              ) {
                const duplicatedElement = duplicateElement(
                  this.state.editingGroupId,
                  groupIdMap,
                  element,
                );
                const [originDragX, originDragY] = getGridPoint(
                  pointerDownState.origin.x - pointerDownState.drag.offset.x,
                  pointerDownState.origin.y - pointerDownState.drag.offset.y,
                  this.state.gridSize,
                );
                mutateElement(duplicatedElement, {
                  x: duplicatedElement.x + (originDragX - dragX),
                  y: duplicatedElement.y + (originDragY - dragY),
                });
                nextElements.push(duplicatedElement);
                elementsToAppend.push(element);
                oldIdToDuplicatedId.set(element.id, duplicatedElement.id);
              } else {
                nextElements.push(element);
              }
            }
            const nextSceneElements = [...nextElements, ...elementsToAppend];
            bindTextToShapeAfterDuplication(
              nextElements,
              elementsToAppend,
              oldIdToDuplicatedId,
            );
            fixBindingsAfterDuplication(
              nextSceneElements,
              elementsToAppend,
              oldIdToDuplicatedId,
              "duplicatesServeAsOld",
            );
            this.scene.replaceAllElements(nextSceneElements);
          }
          return;
        }
      }

      // It is very important to read this.state within each move event,
      // otherwise we would read a stale one!
      const draggingElement = this.state.draggingElement;
      if (!draggingElement) {
        return;
      }

      if (draggingElement.type === "freedraw") {
        const points = draggingElement.points;
        const dx = pointerCoords.x - draggingElement.x;
        const dy = pointerCoords.y - draggingElement.y;

        const lastPoint = points.length > 0 && points[points.length - 1];
        const discardPoint =
          lastPoint && lastPoint[0] === dx && lastPoint[1] === dy;

        if (!discardPoint) {
          const pressures = draggingElement.simulatePressure
            ? draggingElement.pressures
            : [...draggingElement.pressures, event.pressure];

          mutateElement(draggingElement, {
            points: [...points, [dx, dy]],
            pressures,
          });
        }
      } else if (isLinearElement(draggingElement)) {
        pointerDownState.drag.hasOccurred = true;
        const points = draggingElement.points;
        let dx = gridX - draggingElement.x;
        let dy = gridY - draggingElement.y;

        if (shouldRotateWithDiscreteAngle(event) && points.length === 2) {
          ({ width: dx, height: dy } = getLockedLinearCursorAlignSize(
            draggingElement.x,
            draggingElement.y,
            pointerCoords.x,
            pointerCoords.y,
          ));
        }

        if (points.length === 1) {
          mutateElement(draggingElement, {
            points: [...points, [dx, dy]],
          });
        } else if (points.length === 2) {
          mutateElement(draggingElement, {
            points: [...points.slice(0, -1), [dx, dy]],
          });
        }

        if (isBindingElement(draggingElement, false)) {
          // When creating a linear element by dragging
          this.maybeSuggestBindingsForLinearElementAtCoords(
            draggingElement,
            [pointerCoords],
            this.state.startBoundElement,
          );
        }
      } else {
        pointerDownState.lastCoords.x = pointerCoords.x;
        pointerDownState.lastCoords.y = pointerCoords.y;
        this.maybeDragNewGenericElement(pointerDownState, event);
      }

      if (this.state.activeTool.type === "selection") {
        pointerDownState.boxSelection.hasOccurred = true;

        const elements = this.scene.getNonDeletedElements();
        if (
          !event.shiftKey &&
          // allows for box-selecting points (without shift)
          !this.state.editingLinearElement &&
          isSomeElementSelected(elements, this.state)
        ) {
          if (pointerDownState.withCmdOrCtrl && pointerDownState.hit.element) {
            this.setState((prevState) =>
              selectGroupsForSelectedElements(
                {
                  ...prevState,
                  selectedElementIds: {
                    [pointerDownState.hit.element!.id]: true,
                  },
                },
                this.scene.getNonDeletedElements(),
              ),
            );
          } else {
            this.setState({
              selectedElementIds: {},
              selectedGroupIds: {},
              editingGroupId: null,
            });
          }
        }
        // box-select line editor points
        if (this.state.editingLinearElement) {
          LinearElementEditor.handleBoxSelection(
            event,
            this.state,
            this.setState.bind(this),
          );
          // regular box-select
        } else {
          const elementsWithinSelection = getElementsWithinSelection(
            elements,
            draggingElement,
          );
          this.setState((prevState) =>
            selectGroupsForSelectedElements(
              {
                ...prevState,
                selectedElementIds: {
                  ...prevState.selectedElementIds,
                  ...elementsWithinSelection.reduce(
                    (acc: Record<ExcalidrawElement["id"], true>, element) => {
                      acc[element.id] = true;
                      return acc;
                    },
                    {},
                  ),
                  ...(pointerDownState.hit.element
                    ? {
                        // if using ctrl/cmd, select the hitElement only if we
                        // haven't box-selected anything else
                        [pointerDownState.hit.element.id]:
                          !elementsWithinSelection.length,
                      }
                    : null),
                },
                showHyperlinkPopup:
                  elementsWithinSelection.length === 1 &&
                  elementsWithinSelection[0].link
                    ? "info"
                    : false,
                // select linear element only when we haven't box-selected anything else
                selectedLinearElement:
                  elementsWithinSelection.length === 1 &&
                  isLinearElement(elementsWithinSelection[0])
                    ? new LinearElementEditor(
                        elementsWithinSelection[0],
                        this.scene,
                      )
                    : null,
              },
              this.scene.getNonDeletedElements(),
            ),
          );
        }
      }
    });
  }

  // Returns whether the pointer move happened over either scrollbar
  private handlePointerMoveOverScrollbars(
    event: PointerEvent,
    pointerDownState: PointerDownState,
  ): boolean {
    if (pointerDownState.scrollbars.isOverHorizontal) {
      const x = event.clientX;
      const dx = x - pointerDownState.lastCoords.x;
      this.setState({
        scrollX: this.state.scrollX - dx / this.state.zoom.value,
      });
      pointerDownState.lastCoords.x = x;
      return true;
    }

    if (pointerDownState.scrollbars.isOverVertical) {
      const y = event.clientY;
      const dy = y - pointerDownState.lastCoords.y;
      this.setState({
        scrollY: this.state.scrollY - dy / this.state.zoom.value,
      });
      pointerDownState.lastCoords.y = y;
      return true;
    }
    return false;
  }

  private onPointerUpFromPointerDownHandler(
    pointerDownState: PointerDownState,
  ): (event: PointerEvent) => void {
    return withBatchedUpdates((childEvent: PointerEvent) => {
      const {
        draggingElement,
        resizingElement,
        multiElement,
        activeTool,
        isResizing,
        isRotating,
      } = this.state;
      this.setState({
        isResizing: false,
        isRotating: false,
        resizingElement: null,
        selectionElement: null,
        cursorButton: "up",
        // text elements are reset on finalize, and resetting on pointerup
        // may cause issues with double taps
        editingElement:
          multiElement || isTextElement(this.state.editingElement)
            ? this.state.editingElement
            : null,
      });

      this.savePointer(childEvent.clientX, childEvent.clientY, "up");

      // Handle end of dragging a point of a linear element, might close a loop
      // and sets binding element
      if (this.state.editingLinearElement) {
        if (
          !pointerDownState.boxSelection.hasOccurred &&
          pointerDownState.hit?.element?.id !==
            this.state.editingLinearElement.elementId
        ) {
          this.actionManager.executeAction(actionFinalize);
        } else {
          const editingLinearElement = LinearElementEditor.handlePointerUp(
            childEvent,
            this.state.editingLinearElement,
            this.state,
          );
          if (editingLinearElement !== this.state.editingLinearElement) {
            this.setState({
              editingLinearElement,
              suggestedBindings: [],
            });
          }
        }
      } else if (this.state.selectedLinearElement) {
        if (
          pointerDownState.hit?.element?.id !==
          this.state.selectedLinearElement.elementId
        ) {
          const selectedELements = getSelectedElements(
            this.scene.getNonDeletedElements(),
            this.state,
          );
          // set selectedLinearElement to null if there is more than one element selected since we don't want to show linear element handles
          if (selectedELements.length > 1) {
            this.setState({ selectedLinearElement: null });
          }
        } else {
          const linearElementEditor = LinearElementEditor.handlePointerUp(
            childEvent,
            this.state.selectedLinearElement,
            this.state,
          );

          const { startBindingElement, endBindingElement } =
            linearElementEditor;
          const element = this.scene.getElement(linearElementEditor.elementId);
          if (isBindingElement(element)) {
            bindOrUnbindLinearElement(
              element,
              startBindingElement,
              endBindingElement,
            );
          }

          if (linearElementEditor !== this.state.selectedLinearElement) {
            this.setState({
              selectedLinearElement: {
                ...linearElementEditor,
                selectedPointsIndices: null,
              },
              suggestedBindings: [],
            });
          }
        }
      }

      lastPointerUp = null;

      if (pointerDownState.eventListeners.onMove) {
        pointerDownState.eventListeners.onMove.flush();
      }

      window.removeEventListener(
        EVENT.POINTER_MOVE,
        pointerDownState.eventListeners.onMove!,
      );
      window.removeEventListener(
        EVENT.POINTER_UP,
        pointerDownState.eventListeners.onUp!,
      );
      window.removeEventListener(
        EVENT.KEYDOWN,
        pointerDownState.eventListeners.onKeyDown!,
      );
      window.removeEventListener(
        EVENT.KEYUP,
        pointerDownState.eventListeners.onKeyUp!,
      );

      if (this.state.pendingImageElementId) {
        this.setState({ pendingImageElementId: null });
      }

      if (draggingElement?.type === "freedraw") {
        const pointerCoords = viewportCoordsToSceneCoords(
          childEvent,
          this.state,
        );

        const points = draggingElement.points;
        let dx = pointerCoords.x - draggingElement.x;
        let dy = pointerCoords.y - draggingElement.y;

        // Allows dots to avoid being flagged as infinitely small
        if (dx === points[0][0] && dy === points[0][1]) {
          dy += 0.0001;
          dx += 0.0001;
        }

        const pressures = draggingElement.simulatePressure
          ? []
          : [...draggingElement.pressures, childEvent.pressure];

        mutateElement(draggingElement, {
          points: [...points, [dx, dy]],
          pressures,
          lastCommittedPoint: [dx, dy],
        });

        this.actionManager.executeAction(actionFinalize);

        return;
      }
      if (isImageElement(draggingElement)) {
        const imageElement = draggingElement;
        try {
          this.initializeImageDimensions(imageElement);
          this.setState(
            { selectedElementIds: { [imageElement.id]: true } },
            () => {
              this.actionManager.executeAction(actionFinalize);
            },
          );
        } catch (error: any) {
          console.error(error);
          this.scene.replaceAllElements(
            this.scene
              .getElementsIncludingDeleted()
              .filter((el) => el.id !== imageElement.id),
          );
          this.actionManager.executeAction(actionFinalize);
        }
        return;
      }

      if (isLinearElement(draggingElement)) {
        if (draggingElement!.points.length > 1) {
          this.history.resumeRecording();
        }
        const pointerCoords = viewportCoordsToSceneCoords(
          childEvent,
          this.state,
        );

        if (
          !pointerDownState.drag.hasOccurred &&
          draggingElement &&
          !multiElement
        ) {
          mutateElement(draggingElement, {
            points: [
              ...draggingElement.points,
              [
                pointerCoords.x - draggingElement.x,
                pointerCoords.y - draggingElement.y,
              ],
            ],
          });
          this.setState({
            multiElement: draggingElement,
            editingElement: this.state.draggingElement,
          });
        } else if (pointerDownState.drag.hasOccurred && !multiElement) {
          if (
            isBindingEnabled(this.state) &&
            isBindingElement(draggingElement, false)
          ) {
            maybeBindLinearElement(
              draggingElement,
              this.state,
              this.scene,
              pointerCoords,
            );
          }
          this.setState({ suggestedBindings: [], startBoundElement: null });
          if (!activeTool.locked) {
            resetCursor(this.canvas);
            this.setState((prevState) => ({
              draggingElement: null,
              activeTool: updateActiveTool(this.state, {
                type: "selection",
              }),
              selectedElementIds: {
                ...prevState.selectedElementIds,
                [draggingElement.id]: true,
              },
              selectedLinearElement: new LinearElementEditor(
                draggingElement,
                this.scene,
              ),
            }));
          } else {
            this.setState((prevState) => ({
              draggingElement: null,
            }));
          }
        }
        return;
      }

      if (
        activeTool.type !== "selection" &&
        draggingElement &&
        isInvisiblySmallElement(draggingElement)
      ) {
        // remove invisible element which was added in onPointerDown
        this.scene.replaceAllElements(
          this.scene.getElementsIncludingDeleted().slice(0, -1),
        );
        this.setState({
          draggingElement: null,
        });
        return;
      }

      if (draggingElement) {
        mutateElement(
          draggingElement,
          getNormalizedDimensions(draggingElement),
        );
      }

      if (resizingElement) {
        this.history.resumeRecording();
      }

      if (resizingElement && isInvisiblySmallElement(resizingElement)) {
        this.scene.replaceAllElements(
          this.scene
            .getElementsIncludingDeleted()
            .filter((el) => el.id !== resizingElement.id),
        );
      }

      // Code below handles selection when element(s) weren't
      // drag or added to selection on pointer down phase.
      const hitElement = pointerDownState.hit.element;
      if (
        this.state.selectedLinearElement?.elementId !== hitElement?.id &&
        isLinearElement(hitElement)
      ) {
        const selectedELements = getSelectedElements(
          this.scene.getNonDeletedElements(),
          this.state,
        );
        // set selectedLinearElement when no other element selected except
        // the one we've hit
        if (selectedELements.length === 1) {
          this.setState({
            selectedLinearElement: new LinearElementEditor(
              hitElement,
              this.scene,
            ),
          });
        }
      }
      if (isEraserActive(this.state)) {
        const draggedDistance = distance2d(
          this.lastPointerDown!.clientX,
          this.lastPointerDown!.clientY,
          this.lastPointerUp!.clientX,
          this.lastPointerUp!.clientY,
        );

        if (draggedDistance === 0) {
          const scenePointer = viewportCoordsToSceneCoords(
            {
              clientX: this.lastPointerUp!.clientX,
              clientY: this.lastPointerUp!.clientY,
            },
            this.state,
          );
          const hitElements = this.getElementsAtPosition(
            scenePointer.x,
            scenePointer.y,
          );
          hitElements.forEach(
            (hitElement) =>
              (pointerDownState.elementIdsToErase[hitElement.id] = {
                erase: true,
                opacity: hitElement.opacity,
              }),
          );
        }
        this.eraseElements(pointerDownState);
        return;
      } else if (Object.keys(pointerDownState.elementIdsToErase).length) {
        this.restoreReadyToEraseElements(pointerDownState);
      }

      if (
        hitElement &&
        !pointerDownState.drag.hasOccurred &&
        !pointerDownState.hit.wasAddedToSelection &&
        // if we're editing a line, pointerup shouldn't switch selection if
        // box selected
        (!this.state.editingLinearElement ||
          !pointerDownState.boxSelection.hasOccurred)
      ) {
        // when inside line editor, shift selects points instead
        if (childEvent.shiftKey && !this.state.editingLinearElement) {
          if (this.state.selectedElementIds[hitElement.id]) {
            if (isSelectedViaGroup(this.state, hitElement)) {
              // We want to unselect all groups hitElement is part of
              // as well as all elements that are part of the groups
              // hitElement is part of
              const idsOfSelectedElementsThatAreInGroups = hitElement.groupIds
                .flatMap((groupId) =>
                  getElementsInGroup(
                    this.scene.getNonDeletedElements(),
                    groupId,
                  ),
                )
                .map((element) => ({ [element.id]: false }))
                .reduce((prevId, acc) => ({ ...prevId, ...acc }), {});

              this.setState((_prevState) => ({
                selectedGroupIds: {
                  ..._prevState.selectedElementIds,
                  ...hitElement.groupIds
                    .map((gId) => ({ [gId]: false }))
                    .reduce((prev, acc) => ({ ...prev, ...acc }), {}),
                },
                selectedElementIds: {
                  ..._prevState.selectedElementIds,
                  ...idsOfSelectedElementsThatAreInGroups,
                },
              }));
              // if not gragging a linear element point (outside editor)
            } else if (!this.state.selectedLinearElement?.isDragging) {
              // remove element from selection while
              // keeping prev elements selected

              this.setState((prevState) => {
                const newSelectedElementIds = {
                  ...prevState.selectedElementIds,
                  [hitElement!.id]: false,
                };
                const newSelectedElements = getSelectedElements(
                  this.scene.getNonDeletedElements(),
                  { ...prevState, selectedElementIds: newSelectedElementIds },
                );

                return selectGroupsForSelectedElements(
                  {
                    ...prevState,
                    selectedElementIds: newSelectedElementIds,
                    // set selectedLinearElement only if thats the only element selected
                    selectedLinearElement:
                      newSelectedElements.length === 1 &&
                      isLinearElement(newSelectedElements[0])
                        ? new LinearElementEditor(
                            newSelectedElements[0],
                            this.scene,
                          )
                        : prevState.selectedLinearElement,
                  },
                  this.scene.getNonDeletedElements(),
                );
              });
            }
          } else {
            // add element to selection while
            // keeping prev elements selected
            this.setState((_prevState) => ({
              selectedElementIds: {
                ..._prevState.selectedElementIds,
                [hitElement!.id]: true,
              },
            }));
          }
        } else {
          this.setState((prevState) => ({
            ...selectGroupsForSelectedElements(
              {
                ...prevState,
                selectedElementIds: { [hitElement.id]: true },
                selectedLinearElement:
                  isLinearElement(hitElement) &&
                  // Don't set `selectedLinearElement` if its same as the hitElement, this is mainly to prevent resetting the `hoverPointIndex` to -1.
                  // Future we should update the API to take care of setting the correct `hoverPointIndex` when initialized
                  prevState.selectedLinearElement?.elementId !== hitElement.id
                    ? new LinearElementEditor(hitElement, this.scene)
                    : prevState.selectedLinearElement,
              },
              this.scene.getNonDeletedElements(),
            ),
          }));
        }
      }

      if (
        !pointerDownState.drag.hasOccurred &&
        !this.state.isResizing &&
        ((hitElement &&
          isHittingElementBoundingBoxWithoutHittingElement(
            hitElement,
            this.state,
            pointerDownState.origin.x,
            pointerDownState.origin.y,
          )) ||
          (!hitElement &&
            pointerDownState.hit.hasHitCommonBoundingBoxOfSelectedElements))
      ) {
        if (this.state.editingLinearElement) {
          this.setState({ editingLinearElement: null });
        } else {
          // Deselect selected elements
          this.setState({
            selectedElementIds: {},
            selectedGroupIds: {},
            editingGroupId: null,
          });
        }
        return;
      }

      if (
        !activeTool.locked &&
        activeTool.type !== "freedraw" &&
        draggingElement
      ) {
        this.setState((prevState) => ({
          selectedElementIds: {
            ...prevState.selectedElementIds,
            [draggingElement.id]: true,
          },
        }));
      }

      if (
        activeTool.type !== "selection" ||
        isSomeElementSelected(this.scene.getNonDeletedElements(), this.state)
      ) {
        this.history.resumeRecording();
      }

      if (pointerDownState.drag.hasOccurred || isResizing || isRotating) {
        (isBindingEnabled(this.state)
          ? bindOrUnbindSelectedElements
          : unbindLinearElements)(
          getSelectedElements(this.scene.getNonDeletedElements(), this.state),
        );
      }

      if (!activeTool.locked && activeTool.type !== "freedraw") {
        resetCursor(this.canvas);
        this.setState({
          draggingElement: null,
          suggestedBindings: [],
          activeTool: updateActiveTool(this.state, { type: "selection" }),
        });
      } else {
        this.setState({
          draggingElement: null,
          suggestedBindings: [],
        });
      }
    });
  }

  private restoreReadyToEraseElements = (
    pointerDownState: PointerDownState,
  ) => {
    const elements = this.scene.getElementsIncludingDeleted().map((ele) => {
      if (
        pointerDownState.elementIdsToErase[ele.id] &&
        pointerDownState.elementIdsToErase[ele.id].erase
      ) {
        return newElementWith(ele, {
          opacity: pointerDownState.elementIdsToErase[ele.id].opacity,
        });
      } else if (
        isBoundToContainer(ele) &&
        pointerDownState.elementIdsToErase[ele.containerId] &&
        pointerDownState.elementIdsToErase[ele.containerId].erase
      ) {
        return newElementWith(ele, {
          opacity: pointerDownState.elementIdsToErase[ele.containerId].opacity,
        });
      }
      return ele;
    });

    this.scene.replaceAllElements(elements);
  };

  private eraseElements = (pointerDownState: PointerDownState) => {
    const elements = this.scene.getElementsIncludingDeleted().map((ele) => {
      if (
        pointerDownState.elementIdsToErase[ele.id] &&
        pointerDownState.elementIdsToErase[ele.id].erase
      ) {
        return newElementWith(ele, { isDeleted: true });
      } else if (
        isBoundToContainer(ele) &&
        pointerDownState.elementIdsToErase[ele.containerId] &&
        pointerDownState.elementIdsToErase[ele.containerId].erase
      ) {
        return newElementWith(ele, { isDeleted: true });
      }
      return ele;
    });

    this.history.resumeRecording();
    this.scene.replaceAllElements(elements);
  };

  private initializeImage = async ({
    imageFile,
    imageElement: _imageElement,
    showCursorImagePreview = false,
  }: {
    imageFile: File;
    imageElement: ExcalidrawImageElement;
    showCursorImagePreview?: boolean;
  }) => {
    // at this point this should be guaranteed image file, but we do this check
    // to satisfy TS down the line
    if (!isSupportedImageFile(imageFile)) {
      throw new Error(t("errors.unsupportedFileType"));
    }
    const mimeType = imageFile.type;

    setCursor(this.canvas, "wait");

    if (mimeType === MIME_TYPES.svg) {
      try {
        imageFile = SVGStringToFile(
          await normalizeSVG(await imageFile.text()),
          imageFile.name,
        );
      } catch (error: any) {
        console.warn(error);
        throw new Error(t("errors.svgImageInsertError"));
      }
    }

    // generate image id (by default the file digest) before any
    // resizing/compression takes place to keep it more portable
    const fileId = await ((this.props.generateIdForFile?.(
      imageFile,
    ) as Promise<FileId>) || generateIdFromFile(imageFile));

    if (!fileId) {
      console.warn(
        "Couldn't generate file id or the supplied `generateIdForFile` didn't resolve to one.",
      );
      throw new Error(t("errors.imageInsertError"));
    }

    const existingFileData = this.files[fileId];
    if (!existingFileData?.dataURL) {
      try {
        imageFile = await resizeImageFile(imageFile, {
          maxWidthOrHeight: DEFAULT_MAX_IMAGE_WIDTH_OR_HEIGHT,
        });
      } catch (error: any) {
        console.error("error trying to resing image file on insertion", error);
      }

      if (imageFile.size > MAX_ALLOWED_FILE_BYTES) {
        throw new Error(
          t("errors.fileTooBig", {
            maxSize: `${Math.trunc(MAX_ALLOWED_FILE_BYTES / 1024 / 1024)}MB`,
          }),
        );
      }
    }

    if (showCursorImagePreview) {
      const dataURL = this.files[fileId]?.dataURL;
      // optimization so that we don't unnecessarily resize the original
      // full-size file for cursor preview
      // (it's much faster to convert the resized dataURL to File)
      const resizedFile = dataURL && dataURLToFile(dataURL);

      this.setImagePreviewCursor(resizedFile || imageFile);
    }

    const dataURL =
      this.files[fileId]?.dataURL || (await getDataURL(imageFile));

    const imageElement = mutateElement(
      _imageElement,
      {
        fileId,
      },
      false,
    ) as NonDeleted<InitializedExcalidrawImageElement>;

    return new Promise<NonDeleted<InitializedExcalidrawImageElement>>(
      async (resolve, reject) => {
        try {
          this.files = {
            ...this.files,
            [fileId]: {
              mimeType,
              id: fileId,
              dataURL,
              created: Date.now(),
              lastRetrieved: Date.now(),
            },
          };
          const cachedImageData = this.imageCache.get(fileId);
          if (!cachedImageData) {
            this.addNewImagesToImageCache();
            await this.updateImageCache([imageElement]);
          }
          if (cachedImageData?.image instanceof Promise) {
            await cachedImageData.image;
          }
          if (
            this.state.pendingImageElementId !== imageElement.id &&
            this.state.draggingElement?.id !== imageElement.id
          ) {
            this.initializeImageDimensions(imageElement, true);
          }
          resolve(imageElement);
        } catch (error: any) {
          console.error(error);
          reject(new Error(t("errors.imageInsertError")));
        } finally {
          if (!showCursorImagePreview) {
            resetCursor(this.canvas);
          }
        }
      },
    );
  };

  /**
   * inserts image into elements array and rerenders
   */
  private insertImageElement = async (
    imageElement: ExcalidrawImageElement,
    imageFile: File,
    showCursorImagePreview?: boolean,
  ) => {
    this.scene.replaceAllElements([
      ...this.scene.getElementsIncludingDeleted(),
      imageElement,
    ]);

    try {
      await this.initializeImage({
        imageFile,
        imageElement,
        showCursorImagePreview,
      });
    } catch (error: any) {
      mutateElement(imageElement, {
        isDeleted: true,
      });
      this.actionManager.executeAction(actionFinalize);
      this.setState({
        errorMessage: error.message || t("errors.imageInsertError"),
      });
    }
  };

  private setImagePreviewCursor = async (imageFile: File) => {
    // mustn't be larger than 128 px
    // https://developer.mozilla.org/en-US/docs/Web/CSS/CSS_Basic_User_Interface/Using_URL_values_for_the_cursor_property
    const cursorImageSizePx = 96;

    const imagePreview = await resizeImageFile(imageFile, {
      maxWidthOrHeight: cursorImageSizePx,
    });

    let previewDataURL = await getDataURL(imagePreview);

    // SVG cannot be resized via `resizeImageFile` so we resize by rendering to
    // a small canvas
    if (imageFile.type === MIME_TYPES.svg) {
      const img = await loadHTMLImageElement(previewDataURL);

      let height = Math.min(img.height, cursorImageSizePx);
      let width = height * (img.width / img.height);

      if (width > cursorImageSizePx) {
        width = cursorImageSizePx;
        height = width * (img.height / img.width);
      }

      const canvas = document.createElement("canvas");
      canvas.height = height;
      canvas.width = width;
      const context = canvas.getContext("2d")!;

      context.drawImage(img, 0, 0, width, height);

      previewDataURL = canvas.toDataURL(MIME_TYPES.svg) as DataURL;
    }

    if (this.state.pendingImageElementId) {
      setCursor(this.canvas, `url(${previewDataURL}) 4 4, auto`);
    }
  };

  private onImageAction = async (
    { insertOnCanvasDirectly } = { insertOnCanvasDirectly: false },
  ) => {
    try {
      const clientX = this.state.width / 2 + this.state.offsetLeft;
      const clientY = this.state.height / 2 + this.state.offsetTop;

      const { x, y } = viewportCoordsToSceneCoords(
        { clientX, clientY },
        this.state,
      );

      const imageFile = await fileOpen({
        description: "Image",
        extensions: ["jpg", "png", "svg", "gif"],
      });

      const imageElement = this.createImageElement({
        sceneX: x,
        sceneY: y,
      });

      if (insertOnCanvasDirectly) {
        this.insertImageElement(imageElement, imageFile);
        this.initializeImageDimensions(imageElement);
        this.setState(
          {
            selectedElementIds: { [imageElement.id]: true },
          },
          () => {
            this.actionManager.executeAction(actionFinalize);
          },
        );
      } else {
        this.setState(
          {
            pendingImageElementId: imageElement.id,
          },
          () => {
            this.insertImageElement(
              imageElement,
              imageFile,
              /* showCursorImagePreview */ true,
            );
          },
        );
      }
    } catch (error: any) {
      if (error.name !== "AbortError") {
        console.error(error);
      } else {
        console.warn(error);
      }
      this.setState(
        {
          pendingImageElementId: null,
          editingElement: null,
          activeTool: updateActiveTool(this.state, { type: "selection" }),
        },
        () => {
          this.actionManager.executeAction(actionFinalize);
        },
      );
    }
  };

  private initializeImageDimensions = (
    imageElement: ExcalidrawImageElement,
    forceNaturalSize = false,
  ) => {
    const image =
      isInitializedImageElement(imageElement) &&
      this.imageCache.get(imageElement.fileId)?.image;

    if (!image || image instanceof Promise) {
      if (
        imageElement.width < DRAGGING_THRESHOLD / this.state.zoom.value &&
        imageElement.height < DRAGGING_THRESHOLD / this.state.zoom.value
      ) {
        const placeholderSize = 100 / this.state.zoom.value;
        mutateElement(imageElement, {
          x: imageElement.x - placeholderSize / 2,
          y: imageElement.y - placeholderSize / 2,
          width: placeholderSize,
          height: placeholderSize,
        });
      }

      return;
    }

    if (
      forceNaturalSize ||
      // if user-created bounding box is below threshold, assume the
      // intention was to click instead of drag, and use the image's
      // intrinsic size
      (imageElement.width < DRAGGING_THRESHOLD / this.state.zoom.value &&
        imageElement.height < DRAGGING_THRESHOLD / this.state.zoom.value)
    ) {
      const minHeight = Math.max(this.state.height - 120, 160);
      // max 65% of canvas height, clamped to <300px, vh - 120px>
      const maxHeight = Math.min(
        minHeight,
        Math.floor(this.state.height * 0.5) / this.state.zoom.value,
      );

      const height = Math.min(image.naturalHeight, maxHeight);
      const width = height * (image.naturalWidth / image.naturalHeight);

      // add current imageElement width/height to account for previous centering
      // of the placeholder image
      const x = imageElement.x + imageElement.width / 2 - width / 2;
      const y = imageElement.y + imageElement.height / 2 - height / 2;

      mutateElement(imageElement, { x, y, width, height });
    }
  };

  /** updates image cache, refreshing updated elements and/or setting status
      to error for images that fail during <img> element creation */
  private updateImageCache = async (
    elements: readonly InitializedExcalidrawImageElement[],
    files = this.files,
  ) => {
    const { updatedFiles, erroredFiles } = await _updateImageCache({
      imageCache: this.imageCache,
      fileIds: elements.map((element) => element.fileId),
      files,
    });
    if (updatedFiles.size || erroredFiles.size) {
      for (const element of elements) {
        if (updatedFiles.has(element.fileId)) {
          invalidateShapeForElement(element);
        }
      }
    }
    if (erroredFiles.size) {
      this.scene.replaceAllElements(
        this.scene.getElementsIncludingDeleted().map((element) => {
          if (
            isInitializedImageElement(element) &&
            erroredFiles.has(element.fileId)
          ) {
            return newElementWith(element, {
              status: "error",
            });
          }
          return element;
        }),
      );
    }

    return { updatedFiles, erroredFiles };
  };

  /** adds new images to imageCache and re-renders if needed */
  private addNewImagesToImageCache = async (
    imageElements: InitializedExcalidrawImageElement[] = getInitializedImageElements(
      this.scene.getNonDeletedElements(),
    ),
    files: BinaryFiles = this.files,
  ) => {
    const uncachedImageElements = imageElements.filter(
      (element) => !element.isDeleted && !this.imageCache.has(element.fileId),
    );

    if (uncachedImageElements.length) {
      const { updatedFiles } = await this.updateImageCache(
        uncachedImageElements,
        files,
      );
      if (updatedFiles.size) {
        this.scene.informMutation();
      }
    }
  };

  /** generally you should use `addNewImagesToImageCache()` directly if you need
   *  to render new images. This is just a failsafe  */
  private scheduleImageRefresh = throttle(() => {
    this.addNewImagesToImageCache();
  }, IMAGE_RENDER_TIMEOUT);

  private updateBindingEnabledOnPointerMove = (
    event: React.PointerEvent<HTMLCanvasElement>,
  ) => {
    const shouldEnableBinding = shouldEnableBindingForPointerEvent(event);
    if (this.state.isBindingEnabled !== shouldEnableBinding) {
      this.setState({ isBindingEnabled: shouldEnableBinding });
    }
  };

  private maybeSuggestBindingAtCursor = (pointerCoords: {
    x: number;
    y: number;
  }): void => {
    const hoveredBindableElement = getHoveredElementForBinding(
      pointerCoords,
      this.scene,
    );
    this.setState({
      suggestedBindings:
        hoveredBindableElement != null ? [hoveredBindableElement] : [],
    });
  };

  private maybeSuggestBindingsForLinearElementAtCoords = (
    linearElement: NonDeleted<ExcalidrawLinearElement>,
    /** scene coords */
    pointerCoords: {
      x: number;
      y: number;
    }[],
    // During line creation the start binding hasn't been written yet
    // into `linearElement`
    oppositeBindingBoundElement?: ExcalidrawBindableElement | null,
  ): void => {
    if (!pointerCoords.length) {
      return;
    }

    const suggestedBindings = pointerCoords.reduce(
      (acc: NonDeleted<ExcalidrawBindableElement>[], coords) => {
        const hoveredBindableElement = getHoveredElementForBinding(
          coords,
          this.scene,
        );
        if (
          hoveredBindableElement != null &&
          !isLinearElementSimpleAndAlreadyBound(
            linearElement,
            oppositeBindingBoundElement?.id,
            hoveredBindableElement,
          )
        ) {
          acc.push(hoveredBindableElement);
        }
        return acc;
      },
      [],
    );

    this.setState({ suggestedBindings });
  };

  private maybeSuggestBindingForAll(
    selectedElements: NonDeleted<ExcalidrawElement>[],
  ): void {
    const suggestedBindings = getEligibleElementsForBinding(selectedElements);
    this.setState({ suggestedBindings });
  }

  private clearSelection(hitElement: ExcalidrawElement | null): void {
    this.setState((prevState) => ({
      selectedElementIds: {},
      selectedGroupIds: {},
      // Continue editing the same group if the user selected a different
      // element from it
      editingGroupId:
        prevState.editingGroupId &&
        hitElement != null &&
        isElementInGroup(hitElement, prevState.editingGroupId)
          ? prevState.editingGroupId
          : null,
    }));
    this.setState({
      selectedElementIds: {},
      previousSelectedElementIds: this.state.selectedElementIds,
    });
  }

  private handleCanvasRef = (canvas: HTMLCanvasElement) => {
    // canvas is null when unmounting
    if (canvas !== null) {
      this.canvas = canvas;
      this.rc = rough.canvas(this.canvas);

      this.canvas.addEventListener(EVENT.WHEEL, this.handleWheel, {
        passive: false,
      });
      this.canvas.addEventListener(EVENT.TOUCH_START, this.onTapStart);
      this.canvas.addEventListener(EVENT.TOUCH_END, this.onTapEnd);
    } else {
      this.canvas?.removeEventListener(EVENT.WHEEL, this.handleWheel);
      this.canvas?.removeEventListener(EVENT.TOUCH_START, this.onTapStart);
      this.canvas?.removeEventListener(EVENT.TOUCH_END, this.onTapEnd);
    }
  };

  private handleAppOnDrop = async (event: React.DragEvent<HTMLDivElement>) => {
    if (this.props.onDrop) {
      try {
        if ((await this.props.onDrop(event)) === false) {
          return;
        }
      } catch (e) {
        console.error(e);
      }
    }

    // must be retrieved first, in the same frame
    const { file, fileHandle } = await getFileFromEvent(event);

    try {
      if (isSupportedImageFile(file)) {
        // first attempt to decode scene from the image if it's embedded
        // ---------------------------------------------------------------------

        if (file?.type === MIME_TYPES.png || file?.type === MIME_TYPES.svg) {
          try {
            const scene = await loadFromBlob(
              file,
              this.state,
              this.scene.getElementsIncludingDeleted(),
              fileHandle,
            );
            this.syncActionResult({
              ...scene,
              appState: {
                ...(scene.appState || this.state),
                isLoading: false,
              },
              replaceFiles: true,
              commitToHistory: true,
            });
            return;
          } catch (error: any) {
            if (error.name !== "EncodingError") {
              throw error;
            }
          }
        }

        // if no scene is embedded or we fail for whatever reason, fall back
        // to importing as regular image
        // ---------------------------------------------------------------------

        const { x: sceneX, y: sceneY } = viewportCoordsToSceneCoords(
          event,
          this.state,
        );

        const imageElement = this.createImageElement({ sceneX, sceneY });
        this.insertImageElement(imageElement, file);
        this.initializeImageDimensions(imageElement);
        this.setState({ selectedElementIds: { [imageElement.id]: true } });

        return;
      }
    } catch (error: any) {
      return this.setState({
        isLoading: false,
        errorMessage: error.message,
      });
    }

    const libraryJSON = event.dataTransfer.getData(MIME_TYPES.excalidrawlib);
    if (libraryJSON && typeof libraryJSON === "string") {
      try {
        const libraryItems = parseLibraryJSON(libraryJSON);
        this.addElementsFromPasteOrLibrary({
          elements: distributeLibraryItemsOnSquareGrid(libraryItems),
          position: event,
          files: null,
        });
      } catch (error: any) {
        this.setState({ errorMessage: error.message });
      }
      return;
    }

    if (file) {
      // atetmpt to parse an excalidraw/excalidrawlib file
      await this.loadFileToCanvas(file, fileHandle);
    }
  };

  loadFileToCanvas = async (
    file: File,
    fileHandle: FileSystemHandle | null,
  ) => {
    file = await normalizeFile(file);
    try {
      const ret = await loadSceneOrLibraryFromBlob(
        file,
        this.state,
        this.scene.getElementsIncludingDeleted(),
        fileHandle,
      );
      if (ret.type === MIME_TYPES.excalidraw) {
        this.setState({ isLoading: true });
        this.syncActionResult({
          ...ret.data,
          appState: {
            ...(ret.data.appState || this.state),
            isLoading: false,
          },
          replaceFiles: true,
          commitToHistory: true,
        });
      } else if (ret.type === MIME_TYPES.excalidrawlib) {
        await this.library
          .updateLibrary({
            libraryItems: file,
            merge: true,
            openLibraryMenu: true,
          })
          .catch((error) => {
            console.error(error);
            this.setState({ errorMessage: t("errors.importLibraryError") });
          });
      }
    } catch (error: any) {
      this.setState({ isLoading: false, errorMessage: error.message });
    }
  };

  private handleCanvasContextMenu = (
    event: React.PointerEvent<HTMLCanvasElement>,
  ) => {
    event.preventDefault();

    if (
      (event.nativeEvent.pointerType === "touch" ||
        (event.nativeEvent.pointerType === "pen" &&
          // always allow if user uses a pen secondary button
          event.button !== POINTER_BUTTON.SECONDARY)) &&
      this.state.activeTool.type !== "selection"
    ) {
      return;
    }

    const { x, y } = viewportCoordsToSceneCoords(event, this.state);
    const element = this.getElementAtPosition(x, y, {
      preferSelected: true,
      includeLockedElements: true,
    });

    const selectedElements = getSelectedElements(
      this.scene.getNonDeletedElements(),
      this.state,
    );
    const isHittignCommonBoundBox =
      this.isHittingCommonBoundingBoxOfSelectedElements(
        { x, y },
        selectedElements,
      );

    const type = element || isHittignCommonBoundBox ? "element" : "canvas";

    const container = this.excalidrawContainerRef.current!;
    const { top: offsetTop, left: offsetLeft } =
      container.getBoundingClientRect();
    const left = event.clientX - offsetLeft;
    const top = event.clientY - offsetTop;

    trackEvent("contextMenu", "openContextMenu", type);

    this.setState(
      {
        ...(element && !this.state.selectedElementIds[element.id]
          ? selectGroupsForSelectedElements(
              {
                ...this.state,
                selectedElementIds: { [element.id]: true },
                selectedLinearElement: isLinearElement(element)
                  ? new LinearElementEditor(element, this.scene)
                  : null,
              },
              this.scene.getNonDeletedElements(),
            )
          : this.state),
        showHyperlinkPopup: false,
      },
      () => {
        this.setState({
          contextMenu: { top, left, items: this.getContextMenuItems(type) },
        });
      },
    );
  };

  private maybeDragNewGenericElement = (
    pointerDownState: PointerDownState,
    event: MouseEvent | KeyboardEvent,
  ): void => {
    const draggingElement = this.state.draggingElement;
    const pointerCoords = pointerDownState.lastCoords;
    if (!draggingElement) {
      return;
    }
    if (
      draggingElement.type === "selection" &&
      this.state.activeTool.type !== "eraser"
    ) {
      dragNewElement(
        draggingElement,
        this.state.activeTool.type,
        pointerDownState.origin.x,
        pointerDownState.origin.y,
        pointerCoords.x,
        pointerCoords.y,
        distance(pointerDownState.origin.x, pointerCoords.x),
        distance(pointerDownState.origin.y, pointerCoords.y),
        shouldMaintainAspectRatio(event),
        shouldResizeFromCenter(event),
      );
    } else {
      const [gridX, gridY] = getGridPoint(
        pointerCoords.x,
        pointerCoords.y,
        this.state.gridSize,
      );

      const image =
        isInitializedImageElement(draggingElement) &&
        this.imageCache.get(draggingElement.fileId)?.image;
      const aspectRatio =
        image && !(image instanceof Promise)
          ? image.width / image.height
          : null;

      dragNewElement(
        draggingElement,
        this.state.activeTool.type,
        pointerDownState.originInGrid.x,
        pointerDownState.originInGrid.y,
        gridX,
        gridY,
        distance(pointerDownState.originInGrid.x, gridX),
        distance(pointerDownState.originInGrid.y, gridY),
        isImageElement(draggingElement)
          ? !shouldMaintainAspectRatio(event)
          : shouldMaintainAspectRatio(event),
        shouldResizeFromCenter(event),
        aspectRatio,
      );

      this.maybeSuggestBindingForAll([draggingElement]);
    }
  };

  private maybeHandleResize = (
    pointerDownState: PointerDownState,
    event: MouseEvent | KeyboardEvent,
  ): boolean => {
    const selectedElements = getSelectedElements(
      this.scene.getNonDeletedElements(),
      this.state,
    );
    const transformHandleType = pointerDownState.resize.handleType;
    this.setState({
      // TODO: rename this state field to "isScaling" to distinguish
      // it from the generic "isResizing" which includes scaling and
      // rotating
      isResizing: transformHandleType && transformHandleType !== "rotation",
      isRotating: transformHandleType === "rotation",
    });
    const pointerCoords = pointerDownState.lastCoords;
    const [resizeX, resizeY] = getGridPoint(
      pointerCoords.x - pointerDownState.resize.offset.x,
      pointerCoords.y - pointerDownState.resize.offset.y,
      this.state.gridSize,
    );
    if (
      transformElements(
        pointerDownState,
        transformHandleType,
        selectedElements,
        pointerDownState.resize.arrowDirection,
        shouldRotateWithDiscreteAngle(event),
        shouldResizeFromCenter(event),
        selectedElements.length === 1 && isImageElement(selectedElements[0])
          ? !shouldMaintainAspectRatio(event)
          : shouldMaintainAspectRatio(event),
        resizeX,
        resizeY,
        pointerDownState.resize.center.x,
        pointerDownState.resize.center.y,
      )
    ) {
      this.maybeSuggestBindingForAll(selectedElements);
      return true;
    }
    return false;
  };

  private getContextMenuItems = (
    type: "canvas" | "element",
  ): ContextMenuItems => {
    const options: ContextMenuItems = [];

    options.push(actionCopyAsPng, actionCopyAsSvg);

    // canvas contextMenu
    // -------------------------------------------------------------------------

    if (type === "canvas") {
      if (this.state.viewModeEnabled) {
        return [
          ...options,
          actionToggleGridMode,
          actionToggleZenMode,
          actionToggleViewMode,
          actionToggleStats,
        ];
      }

      return [
        actionPaste,
        CONTEXT_MENU_SEPARATOR,
        actionCopyAsPng,
        actionCopyAsSvg,
        copyText,
        CONTEXT_MENU_SEPARATOR,
        actionSelectAll,
        CONTEXT_MENU_SEPARATOR,
        actionToggleGridMode,
        actionToggleZenMode,
        actionToggleViewMode,
        actionToggleStats,
      ];
<<<<<<< HEAD

      if (this.state.viewModeEnabled) {
        ContextMenu.push({
          options: viewModeOptions,
          top,
          left,
          actionManager: this.actionManager,
          appState: this.state,
          container: this.excalidrawContainerRef.current!,
          elements,
        });
      } else {
        ContextMenu.push({
          options: [
            true && //zsviczian this.device.isMobile
              navigator.clipboard && {
                trackEvent: false,
                name: "paste",
                perform: (elements, appStates) => {
                  this.pasteFromClipboard(null);
                  return {
                    commitToHistory: false,
                  };
                },
                contextItemLabel: "labels.paste",
              },
            true && navigator.clipboard && separator, //zsviczian this.device.isMobile
            probablySupportsClipboardBlob &&
              elements.length > 0 &&
              actionCopyAsPng,
            probablySupportsClipboardWriteText &&
              elements.length > 0 &&
              actionCopyAsSvg,
            probablySupportsClipboardWriteText &&
              selectedElements.length > 0 &&
              copyText,
            ((probablySupportsClipboardBlob && elements.length > 0) ||
              (probablySupportsClipboardWriteText && elements.length > 0)) &&
              separator,
            actionSelectAll,
            separator,
            typeof this.props.gridModeEnabled === "undefined" &&
              actionToggleGridMode,
            typeof this.props.zenModeEnabled === "undefined" &&
              actionToggleZenMode,
            typeof this.props.viewModeEnabled === "undefined" &&
              actionToggleViewMode,
            actionToggleStats,
          ],
          top,
          left,
          actionManager: this.actionManager,
          appState: this.state,
          container: this.excalidrawContainerRef.current!,
          elements,
        });
      }
    } else if (type === "element") {
      if (this.state.viewModeEnabled) {
        ContextMenu.push({
          options: [navigator.clipboard && actionCopy, ...options],
          top,
          left,
          actionManager: this.actionManager,
          appState: this.state,
          container: this.excalidrawContainerRef.current!,
          elements,
        });
      } else {
        ContextMenu.push({
          options: [
            true && actionCut, //zsviczian this.device.isMobile
            true && navigator.clipboard && actionCopy, //zsviczian this.device.isMobile
            true && //zsviczian this.device.isMobile
              navigator.clipboard && {
                name: "paste",
                trackEvent: false,
                perform: (elements, appStates) => {
                  this.pasteFromClipboard(null);
                  return {
                    commitToHistory: false,
                  };
                },
                contextItemLabel: "labels.paste",
              },
            true && separator, //zsviczian this.device.isMobile
            ...options,
            separator,
            actionCopyStyles,
            actionPasteStyles,
            separator,
            maybeGroupAction && actionGroup,
            mayBeAllowUnbinding && actionUnbindText,
            mayBeAllowBinding && actionBindText,
            maybeUngroupAction && actionUngroup,
            (maybeGroupAction || maybeUngroupAction) && separator,
            actionAddToLibrary,
            separator,
            actionSendBackward,
            actionBringForward,
            actionSendToBack,
            actionBringToFront,
            separator,
            maybeFlipHorizontal && actionFlipHorizontal,
            maybeFlipVertical && actionFlipVertical,
            (maybeFlipHorizontal || maybeFlipVertical) && separator,
            mayBeAllowToggleLineEditing && actionToggleLinearEditor,
            actionLink.contextItemPredicate(elements, this.state) && actionLink,
            actionDuplicateSelection,
            actionToggleLock,
            separator,
            actionDeleteSelected,
          ],
          top,
          left,
          actionManager: this.actionManager,
          appState: this.state,
          container: this.excalidrawContainerRef.current!,
          elements,
        });
      }
=======
>>>>>>> 2595e0de
    }

    // element contextMenu
    // -------------------------------------------------------------------------

    options.push(copyText);

    if (this.state.viewModeEnabled) {
      return [actionCopy, ...options];
    }

    return [
      actionCut,
      actionCopy,
      actionPaste,
      CONTEXT_MENU_SEPARATOR,
      ...options,
      CONTEXT_MENU_SEPARATOR,
      actionCopyStyles,
      actionPasteStyles,
      CONTEXT_MENU_SEPARATOR,
      actionGroup,
      actionUnbindText,
      actionBindText,
      actionUngroup,
      CONTEXT_MENU_SEPARATOR,
      actionAddToLibrary,
      CONTEXT_MENU_SEPARATOR,
      actionSendBackward,
      actionBringForward,
      actionSendToBack,
      actionBringToFront,
      CONTEXT_MENU_SEPARATOR,
      actionFlipHorizontal,
      actionFlipVertical,
      CONTEXT_MENU_SEPARATOR,
      actionToggleLinearEditor,
      actionLink,
      actionDuplicateSelection,
      actionToggleLock,
      CONTEXT_MENU_SEPARATOR,
      actionDeleteSelected,
    ];
  };

  private handleWheel = withBatchedUpdates((event: WheelEvent) => {
    event.preventDefault();
    if (isPanning) {
      return;
    }

    const { deltaX, deltaY } = event;
    // note that event.ctrlKey is necessary to handle pinch zooming
    if (event.metaKey || event.ctrlKey) {
      const sign = Math.sign(deltaY);
      const MAX_STEP = ZOOM_STEP * 100;
      const absDelta = Math.abs(deltaY);
      let delta = deltaY;
      if (absDelta > MAX_STEP) {
        delta = MAX_STEP * sign;
      }

      let newZoom = this.state.zoom.value - delta / 100;
      // increase zoom steps the more zoomed-in we are (applies to >100% only)
      newZoom +=
        Math.log10(Math.max(1, this.state.zoom.value)) *
        -sign *
        // reduced amplification for small deltas (small movements on a trackpad)
        Math.min(1, absDelta / 20);

      this.setState((state) => ({
        ...getStateForZoom(
          {
            viewportX: cursorX,
            viewportY: cursorY,
            nextZoom: getNormalizedZoom(newZoom),
          },
          state,
        ),
        shouldCacheIgnoreZoom: true,
      }));
      this.resetShouldCacheIgnoreZoomDebounced();
      return;
    }

    // scroll horizontally when shift pressed
    if (event.shiftKey) {
      this.setState(({ zoom, scrollX }) => ({
        // on Mac, shift+wheel tends to result in deltaX
        scrollX: scrollX - (deltaY || deltaX) / zoom.value,
      }));
      return;
    }

    this.setState(({ zoom, scrollX, scrollY }) => ({
      scrollX: scrollX - deltaX / zoom.value,
      scrollY: scrollY - deltaY / zoom.value,
    }));
  });

  private getTextWysiwygSnappedToCenterPosition(
    x: number,
    y: number,
    appState: AppState,
    container?: ExcalidrawTextContainer | null,
  ) {
    if (container) {
      let elementCenterX = container.x + container.width / 2;
      let elementCenterY = container.y + container.height / 2;

      const elementCenter = getContainerCenter(container, appState);
      if (elementCenter) {
        elementCenterX = elementCenter.x;
        elementCenterY = elementCenter.y;
      }
      const distanceToCenter = Math.hypot(
        x - elementCenterX,
        y - elementCenterY,
      );
      const isSnappedToCenter =
        distanceToCenter < TEXT_TO_CENTER_SNAP_THRESHOLD;
      if (isSnappedToCenter) {
        const { x: viewportX, y: viewportY } = sceneCoordsToViewportCoords(
          { sceneX: elementCenterX, sceneY: elementCenterY },
          appState,
        );
        return { viewportX, viewportY, elementCenterX, elementCenterY };
      }
    }
  }

  private savePointer = (x: number, y: number, button: "up" | "down") => {
    if (!x || !y) {
      return;
    }
    const pointer = viewportCoordsToSceneCoords(
      { clientX: x, clientY: y },
      this.state,
    );

    if (isNaN(pointer.x) || isNaN(pointer.y)) {
      // sometimes the pointer goes off screen
    }

    this.props.onPointerUpdate?.({
      pointer,
      button,
      pointersMap: gesture.pointers,
    });
  };

  private resetShouldCacheIgnoreZoomDebounced = debounce(() => {
    if (!this.unmounted) {
      this.setState({ shouldCacheIgnoreZoom: false });
    }
  }, 300);

  private updateDOMRect = (cb?: () => void) => {
    if (this.excalidrawContainerRef?.current) {
      const excalidrawContainer = this.excalidrawContainerRef.current;
      const {
        width,
        height,
        left: offsetLeft,
        top: offsetTop,
      } = excalidrawContainer.getBoundingClientRect();
      const {
        width: currentWidth,
        height: currentHeight,
        offsetTop: currentOffsetTop,
        offsetLeft: currentOffsetLeft,
      } = this.state;

      if (
        width === currentWidth &&
        height === currentHeight &&
        offsetLeft === currentOffsetLeft &&
        offsetTop === currentOffsetTop
      ) {
        if (cb) {
          cb();
        }
        return;
      }

      //zsviczian
      if (width === 0 || height === 0) {
        if (cb) {
          cb();
        }
        return;
      }

      this.setState(
        {
          width,
          height,
          offsetLeft,
          offsetTop,
        },
        () => {
          cb && cb();
        },
      );
    }
  };

  public refresh = () => {
    this.setState({ ...this.getCanvasOffsets() });
  };

  private getCanvasOffsets(): Pick<AppState, "offsetTop" | "offsetLeft"> {
    if (this.excalidrawContainerRef?.current) {
      const excalidrawContainer = this.excalidrawContainerRef.current;
      const { left, top } = excalidrawContainer.getBoundingClientRect();
      return {
        offsetLeft: left,
        offsetTop: top,
      };
    }
    return {
      offsetLeft: 0,
      offsetTop: 0,
    };
  }

  private async updateLanguage() {
    const currentLang =
      languages.find((lang) => lang.code === this.props.langCode) ||
      defaultLang;
    await setLanguage(currentLang);
    this.setAppState({});
  }
}

// -----------------------------------------------------------------------------
// TEST HOOKS
// -----------------------------------------------------------------------------

declare global {
  interface Window {
    h: {
      elements: readonly ExcalidrawElement[];
      state: AppState;
      setState: React.Component<any, AppState>["setState"];
      app: InstanceType<typeof App>;
      history: History;
    };
  }
}

if (
  process.env.NODE_ENV === ENV.TEST ||
  process.env.NODE_ENV === ENV.DEVELOPMENT
) {
  window.h = window.h || ({} as Window["h"]);

  Object.defineProperties(window.h, {
    elements: {
      configurable: true,
      get() {
        return this.app?.scene.getElementsIncludingDeleted();
      },
      set(elements: ExcalidrawElement[]) {
        return this.app?.scene.replaceAllElements(elements);
      },
    },
  });
}

export default App;<|MERGE_RESOLUTION|>--- conflicted
+++ resolved
@@ -3542,9 +3542,7 @@
   private handleCanvasPointerDown = (
     event: React.PointerEvent<HTMLCanvasElement>,
   ) => {
-<<<<<<< HEAD
     this.focusContainer(); //zsviczian
-=======
     // since contextMenu options are potentially evaluated on each render,
     // and an contextMenu action may depend on selection state, we must
     // close the contextMenu before we update the selection on pointerDown
@@ -3552,7 +3550,6 @@
     if (this.state.contextMenu) {
       this.setState({ contextMenu: null });
     }
->>>>>>> 2595e0de
 
     // remove any active selection when we start to interact with canvas
     // (mainly, we care about removing selection outside the component which
@@ -6372,130 +6369,6 @@
         actionToggleViewMode,
         actionToggleStats,
       ];
-<<<<<<< HEAD
-
-      if (this.state.viewModeEnabled) {
-        ContextMenu.push({
-          options: viewModeOptions,
-          top,
-          left,
-          actionManager: this.actionManager,
-          appState: this.state,
-          container: this.excalidrawContainerRef.current!,
-          elements,
-        });
-      } else {
-        ContextMenu.push({
-          options: [
-            true && //zsviczian this.device.isMobile
-              navigator.clipboard && {
-                trackEvent: false,
-                name: "paste",
-                perform: (elements, appStates) => {
-                  this.pasteFromClipboard(null);
-                  return {
-                    commitToHistory: false,
-                  };
-                },
-                contextItemLabel: "labels.paste",
-              },
-            true && navigator.clipboard && separator, //zsviczian this.device.isMobile
-            probablySupportsClipboardBlob &&
-              elements.length > 0 &&
-              actionCopyAsPng,
-            probablySupportsClipboardWriteText &&
-              elements.length > 0 &&
-              actionCopyAsSvg,
-            probablySupportsClipboardWriteText &&
-              selectedElements.length > 0 &&
-              copyText,
-            ((probablySupportsClipboardBlob && elements.length > 0) ||
-              (probablySupportsClipboardWriteText && elements.length > 0)) &&
-              separator,
-            actionSelectAll,
-            separator,
-            typeof this.props.gridModeEnabled === "undefined" &&
-              actionToggleGridMode,
-            typeof this.props.zenModeEnabled === "undefined" &&
-              actionToggleZenMode,
-            typeof this.props.viewModeEnabled === "undefined" &&
-              actionToggleViewMode,
-            actionToggleStats,
-          ],
-          top,
-          left,
-          actionManager: this.actionManager,
-          appState: this.state,
-          container: this.excalidrawContainerRef.current!,
-          elements,
-        });
-      }
-    } else if (type === "element") {
-      if (this.state.viewModeEnabled) {
-        ContextMenu.push({
-          options: [navigator.clipboard && actionCopy, ...options],
-          top,
-          left,
-          actionManager: this.actionManager,
-          appState: this.state,
-          container: this.excalidrawContainerRef.current!,
-          elements,
-        });
-      } else {
-        ContextMenu.push({
-          options: [
-            true && actionCut, //zsviczian this.device.isMobile
-            true && navigator.clipboard && actionCopy, //zsviczian this.device.isMobile
-            true && //zsviczian this.device.isMobile
-              navigator.clipboard && {
-                name: "paste",
-                trackEvent: false,
-                perform: (elements, appStates) => {
-                  this.pasteFromClipboard(null);
-                  return {
-                    commitToHistory: false,
-                  };
-                },
-                contextItemLabel: "labels.paste",
-              },
-            true && separator, //zsviczian this.device.isMobile
-            ...options,
-            separator,
-            actionCopyStyles,
-            actionPasteStyles,
-            separator,
-            maybeGroupAction && actionGroup,
-            mayBeAllowUnbinding && actionUnbindText,
-            mayBeAllowBinding && actionBindText,
-            maybeUngroupAction && actionUngroup,
-            (maybeGroupAction || maybeUngroupAction) && separator,
-            actionAddToLibrary,
-            separator,
-            actionSendBackward,
-            actionBringForward,
-            actionSendToBack,
-            actionBringToFront,
-            separator,
-            maybeFlipHorizontal && actionFlipHorizontal,
-            maybeFlipVertical && actionFlipVertical,
-            (maybeFlipHorizontal || maybeFlipVertical) && separator,
-            mayBeAllowToggleLineEditing && actionToggleLinearEditor,
-            actionLink.contextItemPredicate(elements, this.state) && actionLink,
-            actionDuplicateSelection,
-            actionToggleLock,
-            separator,
-            actionDeleteSelected,
-          ],
-          top,
-          left,
-          actionManager: this.actionManager,
-          appState: this.state,
-          container: this.excalidrawContainerRef.current!,
-          elements,
-        });
-      }
-=======
->>>>>>> 2595e0de
     }
 
     // element contextMenu
