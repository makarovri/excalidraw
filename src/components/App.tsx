import React, { useContext } from "react";
import { RoughCanvas } from "roughjs/bin/canvas";
import rough from "roughjs/bin/rough";
import clsx from "clsx";
import { supported as fsSupported } from "browser-fs-access";
import { nanoid } from "nanoid";

import {
  actionAddToLibrary,
  actionBringForward,
  actionBringToFront,
  actionCopy,
  actionCopyAsPng,
  actionCopyAsSvg,
  actionCopyStyles,
  actionCut,
  actionDeleteSelected,
  actionDuplicateSelection,
  actionFinalize,
  actionFlipHorizontal,
  actionFlipVertical,
  actionGroup,
  actionPasteStyles,
  actionSelectAll,
  actionSendBackward,
  actionSendToBack,
  actionToggleGridMode,
  actionToggleStats,
  actionToggleZenMode,
  actionUngroup,
} from "../actions";
import { createRedoAction, createUndoAction } from "../actions/actionHistory";
import { ActionManager } from "../actions/manager";
import { actions } from "../actions/register";
import { ActionResult } from "../actions/types";
import { trackEvent } from "../analytics";
import { getDefaultAppState } from "../appState";
import {
  copyToClipboard,
  parseClipboard,
  probablySupportsClipboardBlob,
  probablySupportsClipboardWriteText,
} from "../clipboard";
import {
  APP_NAME,
  CURSOR_TYPE,
  DEFAULT_UI_OPTIONS,
  DEFAULT_VERTICAL_ALIGN,
  DRAGGING_THRESHOLD,
  ELEMENT_SHIFT_TRANSLATE_AMOUNT,
  ELEMENT_TRANSLATE_AMOUNT,
  ENV,
  EVENT,
  GRID_SIZE,
  LINE_CONFIRM_THRESHOLD,
  MIME_TYPES,
  MQ_MAX_HEIGHT_LANDSCAPE,
  MQ_MAX_WIDTH_LANDSCAPE,
  MQ_MAX_WIDTH_PORTRAIT,
  POINTER_BUTTON,
  SCROLL_TIMEOUT,
  TAP_TWICE_TIMEOUT,
  TEXT_TO_CENTER_SNAP_THRESHOLD,
  TOUCH_CTX_MENU_TIMEOUT,
  URL_HASH_KEYS,
  URL_QUERY_KEYS,
  ZOOM_STEP,
} from "../constants";
import { loadFromBlob } from "../data";
import { isValidLibrary } from "../data/json";
import Library from "../data/library";
import { restore, restoreElements } from "../data/restore";
import {
  dragNewElement,
  dragSelectedElements,
  duplicateElement,
  getCommonBounds,
  getCursorForResizingElement,
  getDragOffsetXY,
  getElementWithTransformHandleType,
  getNormalizedDimensions,
  getPerfectElementSize,
  getResizeArrowDirection,
  getResizeOffsetXY,
  getTransformHandleTypeFromCoords,
  hitTest,
  isHittingElementBoundingBoxWithoutHittingElement,
  isInvisiblySmallElement,
  isNonDeletedElement,
  isTextElement,
  newElement,
  newLinearElement,
  newTextElement,
  textWysiwyg,
  transformElements,
  updateTextElement,
} from "../element";
import {
  bindOrUnbindSelectedElements,
  fixBindingsAfterDeletion,
  fixBindingsAfterDuplication,
  getEligibleElementsForBinding,
  getHoveredElementForBinding,
  isBindingEnabled,
  isLinearElementSimpleAndAlreadyBound,
  maybeBindLinearElement,
  shouldEnableBindingForPointerEvent,
  unbindLinearElements,
  updateBoundElements,
} from "../element/binding";
import { LinearElementEditor } from "../element/linearElementEditor";
import { mutateElement } from "../element/mutateElement";
import { deepCopyElement, newFreeDrawElement } from "../element/newElement";
import {
  isBindingElement,
  isBindingElementType,
  isLinearElement,
  isLinearElementType,
} from "../element/typeChecks";
import {
  ExcalidrawBindableElement,
  ExcalidrawElement,
  ExcalidrawFreeDrawElement,
  ExcalidrawGenericElement,
  ExcalidrawLinearElement,
  ExcalidrawTextElement,
  NonDeleted,
} from "../element/types";
import { getCenter, getDistance } from "../gesture";
import {
  editGroupForSelectedElement,
  getElementsInGroup,
  getSelectedGroupIdForElement,
  getSelectedGroupIds,
  isElementInGroup,
  isSelectedViaGroup,
  selectGroupsForSelectedElements,
} from "../groups";
import History from "../history";
import { defaultLang, getLanguage, languages, setLanguage, t } from "../i18n";
import {
  CODES,
  getResizeCenterPointKey,
  getResizeWithSidesSameLengthKey,
  getRotateWithDiscreteAngleKey,
  isArrowKey,
  KEYS,
} from "../keys";
import { distance2d, getGridPoint, isPathALoop } from "../math";
import { renderScene } from "../renderer";
import { invalidateShapeForElement } from "../renderer/renderElement";
import {
  calculateScrollCenter,
  getElementContainingPosition,
  getElementsAtPosition,
  getElementsWithinSelection,
  getNormalizedZoom,
  getSelectedElements,
  isOverScrollBars,
  isSomeElementSelected,
} from "../scene";
import Scene from "../scene/Scene";
import { SceneState, ScrollBars } from "../scene/types";
import { getNewZoom } from "../scene/zoom";
import { findShapeByKey } from "../shapes";
import {
  AppProps,
  AppState,
  ExcalidrawImperativeAPI,
  Gesture,
  GestureEvent,
  LibraryItems,
  PointerDownState,
  SceneData,
} from "../types";
import {
  debounce,
  distance,
  getNearestScrollableContainer,
  isInputLike,
  isToolIcon,
  isWritableElement,
  resetCursor,
  resolvablePromise,
  sceneCoordsToViewportCoords,
  setCursor,
  setCursorForShape,
  tupleToCoors,
  viewportCoordsToSceneCoords,
  withBatchedUpdates,
} from "../utils";
import ContextMenu, { ContextMenuOption } from "./ContextMenu";
import LayerUI from "./LayerUI";
import { Stats } from "./Stats";
import { Toast } from "./Toast";
import { actionToggleViewMode } from "../actions/actionToggleViewMode";

const IsMobileContext = React.createContext(false);
export const useIsMobile = () => useContext(IsMobileContext);
const ExcalidrawContainerContext = React.createContext<{
  container: HTMLDivElement | null;
  id: string | null;
}>({ container: null, id: null });
export const useExcalidrawContainer = () =>
  useContext(ExcalidrawContainerContext);

let didTapTwice: boolean = false;
let tappedTwiceTimer = 0;
let cursorX = 0;
let cursorY = 0;
let isHoldingSpace: boolean = false;
let isPanning: boolean = false;
let isDraggingScrollBar: boolean = false;
let currentScrollBars: ScrollBars = { horizontal: null, vertical: null };
let touchTimeout = 0;
let invalidateContextMenu = false;

let lastPointerUp: ((event: any) => void) | null = null;
const gesture: Gesture = {
  pointers: new Map(),
  lastCenter: null,
  initialDistance: null,
  initialScale: null,
};

class App extends React.Component<AppProps, AppState> {
  canvas: HTMLCanvasElement | null = null;
  rc: RoughCanvas | null = null;
  unmounted: boolean = false;
  actionManager: ActionManager;
  isMobile = false;
  detachIsMobileMqHandler?: () => void;

  private excalidrawContainerRef = React.createRef<HTMLDivElement>();

  public static defaultProps: Partial<AppProps> = {
    // needed for tests to pass since we directly render App in many tests
    UIOptions: DEFAULT_UI_OPTIONS,
  };

  private scene: Scene;
  private resizeObserver: ResizeObserver | undefined;
  private nearestScrollableContainer: HTMLElement | Document | undefined;
  public library: Library;
  public libraryItemsFromStorage: LibraryItems | undefined;
  private id: string;
  private history: History;
  private excalidrawContainerValue: {
    container: HTMLDivElement | null;
    id: string;
  };

  constructor(props: AppProps) {
    super(props);
    const defaultAppState = getDefaultAppState();
    const {
      excalidrawRef,
      viewModeEnabled = false,
      zenModeEnabled = false,
      gridModeEnabled = false,
      theme = defaultAppState.theme,
      name = defaultAppState.name,
    } = props;
    this.state = {
      ...defaultAppState,
      theme,
      isLoading: true,
      ...this.getCanvasOffsets(),
      viewModeEnabled,
      zenModeEnabled,
      gridSize: gridModeEnabled ? GRID_SIZE : null,
      name,
      width: window.innerWidth,
      height: window.innerHeight,
    };

    this.id = nanoid();

    if (excalidrawRef) {
      const readyPromise =
        ("current" in excalidrawRef && excalidrawRef.current?.readyPromise) ||
        resolvablePromise<ExcalidrawImperativeAPI>();

      const api: ExcalidrawImperativeAPI = {
        ready: true,
        readyPromise,
        updateScene: this.updateScene,
        resetScene: this.resetScene,
        getSceneElementsIncludingDeleted: this.getSceneElementsIncludingDeleted,
        history: {
          clear: this.resetHistory,
        },
        scrollToContent: this.scrollToContent,
        getSceneElements: this.getSceneElements,
        getAppState: () => this.state,
        refresh: this.refresh,
        importLibrary: this.importLibraryFromUrl,
        setToastMessage: this.setToastMessage,
        id: this.id,
      } as const;
      if (typeof excalidrawRef === "function") {
        excalidrawRef(api);
      } else {
        excalidrawRef.current = api;
      }
      readyPromise.resolve(api);
    }

    this.excalidrawContainerValue = {
      container: this.excalidrawContainerRef.current,
      id: this.id,
    };

    this.scene = new Scene();
    this.library = new Library(this);
    this.history = new History();
    this.actionManager = new ActionManager(
      this.syncActionResult,
      () => this.state,
      () => this.scene.getElementsIncludingDeleted(),
      this,
    );
    this.actionManager.registerAll(actions);

    this.actionManager.registerAction(createUndoAction(this.history));
    this.actionManager.registerAction(createRedoAction(this.history));
  }

  private renderCanvas() {
    const canvasScale = window.devicePixelRatio;
    const {
      width: canvasDOMWidth,
      height: canvasDOMHeight,
      viewModeEnabled,
    } = this.state;
    const canvasWidth = canvasDOMWidth * canvasScale;
    const canvasHeight = canvasDOMHeight * canvasScale;
    if (viewModeEnabled) {
      return (
        <canvas
          className="excalidraw__canvas"
          style={{
            width: canvasDOMWidth,
            height: canvasDOMHeight,
            cursor: "grabbing",
          }}
          width={canvasWidth}
          height={canvasHeight}
          ref={this.handleCanvasRef}
          onContextMenu={this.handleCanvasContextMenu}
          onPointerMove={this.handleCanvasPointerMove}
          onPointerUp={this.removePointer}
          onPointerCancel={this.removePointer}
          onTouchMove={this.handleTouchMove}
          onPointerDown={this.handleCanvasPointerDown}
        >
          {t("labels.drawingCanvas")}
        </canvas>
      );
    }
    return (
      <canvas
        className="excalidraw__canvas"
        style={{
          width: canvasDOMWidth,
          height: canvasDOMHeight,
        }}
        width={canvasWidth}
        height={canvasHeight}
        ref={this.handleCanvasRef}
        onContextMenu={this.handleCanvasContextMenu}
        onPointerDown={this.handleCanvasPointerDown}
        onDoubleClick={this.handleCanvasDoubleClick}
        onPointerMove={this.handleCanvasPointerMove}
        onPointerUp={this.removePointer}
        onPointerCancel={this.removePointer}
        onTouchMove={this.handleTouchMove}
      >
        {t("labels.drawingCanvas")}
      </canvas>
    );
  }

  public render() {
    const { zenModeEnabled, viewModeEnabled } = this.state;

    const {
<<<<<<< HEAD
      /* onCollabButtonClick, */
      onExportToBackend,
      renderTopRight,
=======
      onCollabButtonClick,
      renderTopRightUI,
>>>>>>> 93251098
      renderFooter,
      renderCustomStats,
    } = this.props;

    return (
      <div
        className={clsx("excalidraw excalidraw-container", {
          "excalidraw--view-mode": viewModeEnabled,
          "excalidraw--mobile": this.isMobile,
        })}
        ref={this.excalidrawContainerRef}
        onDrop={this.handleAppOnDrop}
        tabIndex={0}
        onKeyDown={
          this.props.handleKeyboardGlobally ? undefined : this.onKeyDown
        }
      >
        <ExcalidrawContainerContext.Provider
          value={this.excalidrawContainerValue}
        >
          <IsMobileContext.Provider value={this.isMobile}>
            <LayerUI
              canvas={this.canvas}
              appState={this.state}
              setAppState={this.setAppState}
              actionManager={this.actionManager}
              elements={this.scene.getElements()}
              /* onCollabButtonClick={onCollabButtonClick} */
              onLockToggle={this.toggleLock}
              onInsertElements={(elements) =>
                this.addElementsFromPasteOrLibrary({
                  elements,
                  position: "center",
                })
              }
              zenModeEnabled={zenModeEnabled}
              toggleZenMode={this.toggleZenMode}
              langCode={getLanguage().code}
              isCollaborating={this.props.isCollaborating || false}
              renderTopRightUI={renderTopRightUI}
              renderCustomFooter={renderFooter}
              viewModeEnabled={viewModeEnabled}
              showExitZenModeBtn={
                typeof this.props?.zenModeEnabled === "undefined" &&
                zenModeEnabled
              }
              showThemeBtn={
                typeof this.props?.theme === "undefined" &&
                this.props.UIOptions.canvasActions.theme
              }
              libraryReturnUrl={this.props.libraryReturnUrl}
              UIOptions={this.props.UIOptions}
              focusContainer={this.focusContainer}
              library={this.library}
              id={this.id}
            />
            <div className="excalidraw-textEditorContainer" />
            <div className="excalidraw-contextMenuContainer" />
            {this.state.showStats && (
              <Stats
                appState={this.state}
                setAppState={this.setAppState}
                elements={this.scene.getElements()}
                onClose={this.toggleStats}
                renderCustomStats={renderCustomStats}
              />
            )}
            {this.state.toastMessage !== null && (
              <Toast
                message={this.state.toastMessage}
                clearToast={this.clearToast}
              />
            )}
            <main>{this.renderCanvas()}</main>
          </IsMobileContext.Provider>
        </ExcalidrawContainerContext.Provider>
      </div>
    );
  }

  public focusContainer = () => {
    if (this.props.autoFocus) {
      this.excalidrawContainerRef.current?.focus();
    }
  };

  public getSceneElementsIncludingDeleted = () => {
    return this.scene.getElementsIncludingDeleted();
  };

  public getSceneElements = () => {
    return this.scene.getElements();
  };

  private syncActionResult = withBatchedUpdates(
    (actionResult: ActionResult) => {
      if (this.unmounted || actionResult === false) {
        return;
      }

      let editingElement: AppState["editingElement"] | null = null;
      if (actionResult.elements) {
        actionResult.elements.forEach((element) => {
          if (
            this.state.editingElement?.id === element.id &&
            this.state.editingElement !== element &&
            isNonDeletedElement(element)
          ) {
            editingElement = element;
          }
        });
        this.scene.replaceAllElements(actionResult.elements);
        if (actionResult.commitToHistory) {
          this.history.resumeRecording();
        }
      }

      if (actionResult.appState || editingElement) {
        if (actionResult.commitToHistory) {
          this.history.resumeRecording();
        }

        let viewModeEnabled = actionResult?.appState?.viewModeEnabled || false;
        let zenModeEnabled = actionResult?.appState?.zenModeEnabled || false;
        let gridSize = actionResult?.appState?.gridSize || null;
        let theme = actionResult?.appState?.theme || "light";
        let name = actionResult?.appState?.name ?? this.state.name;
        if (typeof this.props.viewModeEnabled !== "undefined") {
          viewModeEnabled = this.props.viewModeEnabled;
        }

        if (typeof this.props.zenModeEnabled !== "undefined") {
          zenModeEnabled = this.props.zenModeEnabled;
        }

        if (typeof this.props.gridModeEnabled !== "undefined") {
          gridSize = this.props.gridModeEnabled ? GRID_SIZE : null;
        }

        if (typeof this.props.theme !== "undefined") {
          theme = this.props.theme;
        }

        if (typeof this.props.name !== "undefined") {
          name = this.props.name;
        }
        this.setState(
          (state) => {
            // using Object.assign instead of spread to fool TS 4.2.2+ into
            // regarding the resulting type as not containing undefined
            // (which the following expression will never contain)
            return Object.assign(actionResult.appState || {}, {
              editingElement:
                editingElement || actionResult.appState?.editingElement || null,
              viewModeEnabled,
              zenModeEnabled,
              gridSize,
              theme,
              name,
            });
          },
          () => {
            if (actionResult.syncHistory) {
              this.history.setCurrentState(
                this.state,
                this.scene.getElementsIncludingDeleted(),
              );
            }
          },
        );
      }
    },
  );

  // Lifecycle

  private onBlur = withBatchedUpdates(() => {
    isHoldingSpace = false;
    this.setState({ isBindingEnabled: true });
  });

  private onUnload = () => {
    this.onBlur();
  };

  private disableEvent: EventHandlerNonNull = (event) => {
    event.preventDefault();
  };

  private onFontLoaded = () => {
    this.scene.getElementsIncludingDeleted().forEach((element) => {
      if (isTextElement(element)) {
        invalidateShapeForElement(element);
      }
    });
    this.onSceneUpdated();
  };

  private importLibraryFromUrl = async (url: string, token?: string | null) => {
    if (window.location.hash.includes(URL_HASH_KEYS.addLibrary)) {
      const hash = new URLSearchParams(window.location.hash.slice(1));
      hash.delete(URL_HASH_KEYS.addLibrary);
      window.history.replaceState({}, APP_NAME, `#${hash.toString()}`);
    } else if (window.location.search.includes(URL_QUERY_KEYS.addLibrary)) {
      const query = new URLSearchParams(window.location.search);
      query.delete(URL_QUERY_KEYS.addLibrary);
      window.history.replaceState({}, APP_NAME, `?${query.toString()}`);
    }

    try {
      const request = await fetch(decodeURIComponent(url));
      const blob = await request.blob();
      const json = JSON.parse(await blob.text());
      if (!isValidLibrary(json)) {
        throw new Error();
      }
      if (
        token === this.id ||
        window.confirm(
          t("alerts.confirmAddLibrary", { numShapes: json.library.length }),
        )
      ) {
        await this.library.importLibrary(blob);
        // hack to rerender the library items after import
        if (this.state.isLibraryOpen) {
          this.setState({ isLibraryOpen: false });
        }
        this.setState({ isLibraryOpen: true });
      }
    } catch (error) {
      window.alert(t("alerts.errorLoadingLibrary"));
      console.error(error);
    } finally {
      this.focusContainer();
    }
  };

  private resetHistory = () => {
    this.history.clear();
  };

  /**
   * Resets scene & history.
   * ! Do not use to clear scene user action !
   */
  private resetScene = withBatchedUpdates(
    (opts?: { resetLoadingState: boolean }) => {
      this.scene.replaceAllElements([]);
      this.setState((state) => ({
        ...getDefaultAppState(),
        isLoading: opts?.resetLoadingState ? false : state.isLoading,
        theme: this.state.theme,
      }));
      this.resetHistory();
    },
  );

  private initializeScene = async () => {
    if ("launchQueue" in window && "LaunchParams" in window) {
      (window as any).launchQueue.setConsumer(
        async (launchParams: { files: any[] }) => {
          if (!launchParams.files.length) {
            return;
          }
          const fileHandle = launchParams.files[0];
          const blob: Blob = await fileHandle.getFile();
          blob.handle = fileHandle;
          loadFromBlob(blob, this.state)
            .then(({ elements, appState }) =>
              this.syncActionResult({
                elements,
                appState: {
                  ...(appState || this.state),
                  isLoading: false,
                },
                commitToHistory: true,
              }),
            )
            .catch((error) => {
              this.setState({ isLoading: false, errorMessage: error.message });
            });
        },
      );
    }

    if (!this.state.isLoading) {
      this.setState({ isLoading: true });
    }
    let initialData = null;
    try {
      initialData = (await this.props.initialData) || null;
      if (initialData?.libraryItems) {
        this.libraryItemsFromStorage = initialData.libraryItems;
      }
    } catch (error) {
      console.error(error);
      initialData = {
        appState: {
          errorMessage:
            error.message ||
            "Encountered an error during importing or restoring scene data",
        },
      };
    }

    const scene = restore(initialData, null);
    scene.appState = {
      ...scene.appState,
      isLoading: false,
    };
    if (initialData?.scrollToContent) {
      scene.appState = {
        ...scene.appState,
        ...calculateScrollCenter(
          scene.elements,
          {
            ...scene.appState,
            width: this.state.width,
            height: this.state.height,
            offsetTop: this.state.offsetTop,
            offsetLeft: this.state.offsetLeft,
          },
          null,
        ),
      };
    }

    this.resetHistory();
    this.syncActionResult({
      ...scene,
      commitToHistory: true,
    });

    const libraryUrl =
      // current
      new URLSearchParams(window.location.hash.slice(1)).get(
        URL_HASH_KEYS.addLibrary,
      ) ||
      // legacy, kept for compat reasons
      new URLSearchParams(window.location.search).get(
        URL_QUERY_KEYS.addLibrary,
      );

    if (libraryUrl) {
      await this.importLibraryFromUrl(libraryUrl);
    }
  };

  public async componentDidMount() {
    this.excalidrawContainerValue.container = this.excalidrawContainerRef.current;

    if (
      process.env.NODE_ENV === ENV.TEST ||
      process.env.NODE_ENV === ENV.DEVELOPMENT
    ) {
      const setState = this.setState.bind(this);
      Object.defineProperties(window.h, {
        state: {
          configurable: true,
          get: () => {
            return this.state;
          },
        },
        setState: {
          configurable: true,
          value: (...args: Parameters<typeof setState>) => {
            return this.setState(...args);
          },
        },
        app: {
          configurable: true,
          value: this,
        },
        history: {
          configurable: true,
          value: this.history,
        },
      });
    }

    this.scene.addCallback(this.onSceneUpdated);
    this.addEventListeners();

    if (this.excalidrawContainerRef.current) {
      this.focusContainer();
    }

    if ("ResizeObserver" in window && this.excalidrawContainerRef?.current) {
      this.resizeObserver = new ResizeObserver(() => {
        // compute isMobile state
        // ---------------------------------------------------------------------
        const {
          width,
          height,
        } = this.excalidrawContainerRef.current!.getBoundingClientRect();
        this.isMobile =
          width < MQ_MAX_WIDTH_PORTRAIT ||
          (height < MQ_MAX_HEIGHT_LANDSCAPE && width < MQ_MAX_WIDTH_LANDSCAPE);
        // refresh offsets
        // ---------------------------------------------------------------------
        this.updateDOMRect();
      });
      this.resizeObserver?.observe(this.excalidrawContainerRef.current);
    } else if (window.matchMedia) {
      const mediaQuery = window.matchMedia(
        `(max-width: ${MQ_MAX_WIDTH_PORTRAIT}px), (max-height: ${MQ_MAX_HEIGHT_LANDSCAPE}px) and (max-width: ${MQ_MAX_WIDTH_LANDSCAPE}px)`,
      );
      const handler = () => (this.isMobile = mediaQuery.matches);
      mediaQuery.addListener(handler);
      this.detachIsMobileMqHandler = () => mediaQuery.removeListener(handler);
    }

    const searchParams = new URLSearchParams(window.location.search.slice(1));

    if (searchParams.has("web-share-target")) {
      // Obtain a file that was shared via the Web Share Target API.
      this.restoreFileFromShare();
    } else {
      this.updateDOMRect(this.initializeScene);
    }
  }

  public componentWillUnmount() {
    this.resizeObserver?.disconnect();
    this.unmounted = true;
    this.removeEventListeners();
    this.scene.destroy();
    clearTimeout(touchTimeout);
    touchTimeout = 0;
  }

  private onResize = withBatchedUpdates(() => {
    this.scene
      .getElementsIncludingDeleted()
      .forEach((element) => invalidateShapeForElement(element));
    this.setState({});
  });

  private removeEventListeners() {
    document.removeEventListener(EVENT.COPY, this.onCopy);
    document.removeEventListener(EVENT.PASTE, this.pasteFromClipboard);
    document.removeEventListener(EVENT.CUT, this.onCut);
    this.nearestScrollableContainer?.removeEventListener(
      EVENT.SCROLL,
      this.onScroll,
    );
    document.removeEventListener(EVENT.KEYDOWN, this.onKeyDown, false);
    document.removeEventListener(
      EVENT.MOUSE_MOVE,
      this.updateCurrentCursorPosition,
      false,
    );
    document.removeEventListener(EVENT.KEYUP, this.onKeyUp);
    window.removeEventListener(EVENT.RESIZE, this.onResize, false);
    window.removeEventListener(EVENT.UNLOAD, this.onUnload, false);
    window.removeEventListener(EVENT.BLUR, this.onBlur, false);
    window.removeEventListener(EVENT.DRAG_OVER, this.disableEvent, false);
    window.removeEventListener(EVENT.DROP, this.disableEvent, false);

    document.removeEventListener(
      EVENT.GESTURE_START,
      this.onGestureStart as any,
      false,
    );
    document.removeEventListener(
      EVENT.GESTURE_CHANGE,
      this.onGestureChange as any,
      false,
    );
    document.removeEventListener(
      EVENT.GESTURE_END,
      this.onGestureEnd as any,
      false,
    );

    this.detachIsMobileMqHandler?.();
  }

  private addEventListeners() {
    this.removeEventListeners();
    document.addEventListener(EVENT.COPY, this.onCopy);
    if (this.props.handleKeyboardGlobally) {
      document.addEventListener(EVENT.KEYDOWN, this.onKeyDown, false);
    }
    document.addEventListener(EVENT.KEYUP, this.onKeyUp, { passive: true });
    document.addEventListener(
      EVENT.MOUSE_MOVE,
      this.updateCurrentCursorPosition,
    );
    // rerender text elements on font load to fix #637 && #1553
    document.fonts?.addEventListener?.("loadingdone", this.onFontLoaded);
    // Safari-only desktop pinch zoom
    document.addEventListener(
      EVENT.GESTURE_START,
      this.onGestureStart as any,
      false,
    );
    document.addEventListener(
      EVENT.GESTURE_CHANGE,
      this.onGestureChange as any,
      false,
    );
    document.addEventListener(
      EVENT.GESTURE_END,
      this.onGestureEnd as any,
      false,
    );
    if (this.state.viewModeEnabled) {
      return;
    }

    document.addEventListener(EVENT.PASTE, this.pasteFromClipboard);
    document.addEventListener(EVENT.CUT, this.onCut);
    if (this.props.detectScroll) {
      this.nearestScrollableContainer = getNearestScrollableContainer(
        this.excalidrawContainerRef.current!,
      );
      this.nearestScrollableContainer.addEventListener(
        EVENT.SCROLL,
        this.onScroll,
      );
    }
    window.addEventListener(EVENT.RESIZE, this.onResize, false);
    window.addEventListener(EVENT.UNLOAD, this.onUnload, false);
    window.addEventListener(EVENT.BLUR, this.onBlur, false);
    window.addEventListener(EVENT.DRAG_OVER, this.disableEvent, false);
    window.addEventListener(EVENT.DROP, this.disableEvent, false);
  }

  componentDidUpdate(prevProps: AppProps, prevState: AppState) {
    if (prevProps.langCode !== this.props.langCode) {
      this.updateLanguage();
    }

    if (prevProps.viewModeEnabled !== this.props.viewModeEnabled) {
      this.setState(
        { viewModeEnabled: !!this.props.viewModeEnabled },
        this.addEventListeners,
      );
    }

    if (prevState.viewModeEnabled !== this.state.viewModeEnabled) {
      this.addEventListeners();
    }

    if (prevProps.zenModeEnabled !== this.props.zenModeEnabled) {
      this.setState({ zenModeEnabled: !!this.props.zenModeEnabled });
    }

    if (prevProps.theme !== this.props.theme && this.props.theme) {
      this.setState({ theme: this.props.theme });
    }

    if (prevProps.gridModeEnabled !== this.props.gridModeEnabled) {
      this.setState({
        gridSize: this.props.gridModeEnabled ? GRID_SIZE : null,
      });
    }

    if (this.props.name && prevProps.name !== this.props.name) {
      this.setState({
        name: this.props.name,
      });
    }

    this.excalidrawContainerRef.current?.classList.toggle(
      "theme--dark",
      this.state.theme === "dark",
    );

    if (
      this.state.editingLinearElement &&
      !this.state.selectedElementIds[this.state.editingLinearElement.elementId]
    ) {
      // defer so that the commitToHistory flag isn't reset via current update
      setTimeout(() => {
        this.actionManager.executeAction(actionFinalize);
      });
    }
    const { multiElement } = prevState;
    if (
      prevState.elementType !== this.state.elementType &&
      multiElement != null &&
      isBindingEnabled(this.state) &&
      isBindingElement(multiElement)
    ) {
      maybeBindLinearElement(
        multiElement,
        this.state,
        this.scene,
        tupleToCoors(
          LinearElementEditor.getPointAtIndexGlobalCoordinates(
            multiElement,
            -1,
          ),
        ),
      );
    }

    const cursorButton: {
      [id: string]: string | undefined;
    } = {};
    const pointerViewportCoords: SceneState["remotePointerViewportCoords"] = {};
    const remoteSelectedElementIds: SceneState["remoteSelectedElementIds"] = {};
    const pointerUsernames: { [id: string]: string } = {};
    const pointerUserStates: { [id: string]: string } = {};
    this.state.collaborators.forEach((user, socketId) => {
      if (user.selectedElementIds) {
        for (const id of Object.keys(user.selectedElementIds)) {
          if (!(id in remoteSelectedElementIds)) {
            remoteSelectedElementIds[id] = [];
          }
          remoteSelectedElementIds[id].push(socketId);
        }
      }
      if (!user.pointer) {
        return;
      }
      if (user.username) {
        pointerUsernames[socketId] = user.username;
      }
      if (user.userState) {
        pointerUserStates[socketId] = user.userState;
      }
      pointerViewportCoords[socketId] = sceneCoordsToViewportCoords(
        {
          sceneX: user.pointer.x,
          sceneY: user.pointer.y,
        },
        this.state,
      );
      cursorButton[socketId] = user.button;
    });
    const elements = this.scene.getElements();
    const { atLeastOneVisibleElement, scrollBars } = renderScene(
      elements.filter((element) => {
        // don't render text element that's being currently edited (it's
        // rendered on remote only)
        return (
          !this.state.editingElement ||
          this.state.editingElement.type !== "text" ||
          element.id !== this.state.editingElement.id
        );
      }),
      this.state,
      this.state.selectionElement,
      window.devicePixelRatio,
      this.rc!,
      this.canvas!,
      {
        scrollX: this.state.scrollX,
        scrollY: this.state.scrollY,
        viewBackgroundColor: this.state.viewBackgroundColor,
        zoom: this.state.zoom,
        remotePointerViewportCoords: pointerViewportCoords,
        remotePointerButton: cursorButton,
        remoteSelectedElementIds,
        remotePointerUsernames: pointerUsernames,
        remotePointerUserStates: pointerUserStates,
        shouldCacheIgnoreZoom: this.state.shouldCacheIgnoreZoom,
      },
      {
        renderOptimizations: true,
        renderScrollbars: !this.isMobile,
      },
    );
    if (scrollBars) {
      currentScrollBars = scrollBars;
    }
    const scrolledOutside =
      // hide when editing text
      this.state.editingElement?.type === "text"
        ? false
        : !atLeastOneVisibleElement && elements.length > 0;
    if (this.state.scrolledOutside !== scrolledOutside) {
      this.setState({ scrolledOutside });
    }

    this.history.record(this.state, this.scene.getElementsIncludingDeleted());

    // Do not notify consumers if we're still loading the scene. Among other
    // potential issues, this fixes a case where the tab isn't focused during
    // init, which would trigger onChange with empty elements, which would then
    // override whatever is in localStorage currently.
    if (!this.state.isLoading) {
      this.props.onChange?.(
        this.scene.getElementsIncludingDeleted(),
        this.state,
      );
    }
  }

  private onScroll = debounce(() => {
    const { offsetTop, offsetLeft } = this.getCanvasOffsets();
    this.setState((state) => {
      if (state.offsetLeft === offsetLeft && state.offsetTop === offsetTop) {
        return null;
      }
      return { offsetTop, offsetLeft };
    });
  }, SCROLL_TIMEOUT);

  // Copy/paste

  private onCut = withBatchedUpdates((event: ClipboardEvent) => {
    const isExcalidrawActive = this.excalidrawContainerRef.current?.contains(
      document.activeElement,
    );
    if (!isExcalidrawActive || isWritableElement(event.target)) {
      return;
    }
    this.cutAll();
    event.preventDefault();
  });

  private onCopy = withBatchedUpdates((event: ClipboardEvent) => {
    const isExcalidrawActive = this.excalidrawContainerRef.current?.contains(
      document.activeElement,
    );
    if (!isExcalidrawActive || isWritableElement(event.target)) {
      return;
    }
    this.copyAll();
    event.preventDefault();
  });

  private cutAll = () => {
    this.copyAll();
    this.actionManager.executeAction(actionDeleteSelected);
  };

  private copyAll = () => {
    copyToClipboard(this.scene.getElements(), this.state);
  };

  private static resetTapTwice() {
    didTapTwice = false;
  }

  private onTapStart = (event: TouchEvent) => {
    if (!didTapTwice) {
      didTapTwice = true;
      clearTimeout(tappedTwiceTimer);
      tappedTwiceTimer = window.setTimeout(
        App.resetTapTwice,
        TAP_TWICE_TIMEOUT,
      );
      return;
    }
    // insert text only if we tapped twice with a single finger
    // event.touches.length === 1 will also prevent inserting text when user's zooming
    if (didTapTwice && event.touches.length === 1) {
      const [touch] = event.touches;
      // @ts-ignore
      this.handleCanvasDoubleClick({
        clientX: touch.clientX,
        clientY: touch.clientY,
      });
      didTapTwice = false;
      clearTimeout(tappedTwiceTimer);
    }
    event.preventDefault();
    if (event.touches.length === 2) {
      this.setState({
        selectedElementIds: {},
      });
    }
  };

  private onTapEnd = (event: TouchEvent) => {
    if (event.touches.length > 0) {
      this.setState({
        previousSelectedElementIds: {},
        selectedElementIds: this.state.previousSelectedElementIds,
      });
    }
  };

  private pasteFromClipboard = withBatchedUpdates(
    async (event: ClipboardEvent | null) => {
      // #686
      const target = document.activeElement;
      const isExcalidrawActive = this.excalidrawContainerRef.current?.contains(
        target,
      );
      if (!isExcalidrawActive) {
        return;
      }

      const elementUnderCursor = document.elementFromPoint(cursorX, cursorY);
      if (
        // if no ClipboardEvent supplied, assume we're pasting via contextMenu
        // thus these checks don't make sense
        event &&
        (!(elementUnderCursor instanceof HTMLCanvasElement) ||
          isWritableElement(target))
      ) {
        return;
      }
      const data = await parseClipboard(event);
      if (this.props.onPaste) {
        if (await this.props.onPaste(data, event)) {
          return;
        }
      }
      if (data.errorMessage) {
        this.setState({ errorMessage: data.errorMessage });
      } else if (data.spreadsheet) {
        this.setState({
          pasteDialog: {
            data: data.spreadsheet,
            shown: true,
          },
        });
      } else if (data.elements) {
        this.addElementsFromPasteOrLibrary({
          elements: restoreElements(data.elements),
          position: "cursor",
        });
      } else if (data.text) {
        this.addTextFromPaste(data.text);
      }
      this.selectShapeTool("selection");
      event?.preventDefault();
    },
  );

  private addElementsFromPasteOrLibrary = (opts: {
    elements: readonly ExcalidrawElement[];
    position: { clientX: number; clientY: number } | "cursor" | "center";
  }) => {
    const elements = restoreElements(opts.elements);
    const [minX, minY, maxX, maxY] = getCommonBounds(elements);

    const elementsCenterX = distance(minX, maxX) / 2;
    const elementsCenterY = distance(minY, maxY) / 2;

    const clientX =
      typeof opts.position === "object"
        ? opts.position.clientX
        : opts.position === "cursor"
        ? cursorX
        : this.state.width / 2 + this.state.offsetLeft;
    const clientY =
      typeof opts.position === "object"
        ? opts.position.clientY
        : opts.position === "cursor"
        ? cursorY
        : this.state.height / 2 + this.state.offsetTop;

    const { x, y } = viewportCoordsToSceneCoords(
      { clientX, clientY },
      this.state,
    );

    const dx = x - elementsCenterX;
    const dy = y - elementsCenterY;
    const groupIdMap = new Map();

    const [gridX, gridY] = getGridPoint(dx, dy, this.state.gridSize);

    const oldIdToDuplicatedId = new Map();
    const newElements = elements.map((element) => {
      const newElement = duplicateElement(
        this.state.editingGroupId,
        groupIdMap,
        element,
        {
          x: element.x + gridX - minX,
          y: element.y + gridY - minY,
        },
      );
      oldIdToDuplicatedId.set(element.id, newElement.id);
      return newElement;
    });
    const nextElements = [
      ...this.scene.getElementsIncludingDeleted(),
      ...newElements,
    ];
    fixBindingsAfterDuplication(nextElements, elements, oldIdToDuplicatedId);

    this.scene.replaceAllElements(nextElements);
    this.history.resumeRecording();
    this.setState(
      selectGroupsForSelectedElements(
        {
          ...this.state,
          isLibraryOpen: false,
          selectedElementIds: newElements.reduce((map, element) => {
            map[element.id] = true;
            return map;
          }, {} as any),
          selectedGroupIds: {},
        },
        this.scene.getElements(),
      ),
    );
  };

  private addTextFromPaste(text: any) {
    const { x, y } = viewportCoordsToSceneCoords(
      { clientX: cursorX, clientY: cursorY },
      this.state,
    );

    const element = newTextElement({
      x,
      y,
      strokeColor: this.state.currentItemStrokeColor,
      backgroundColor: this.state.currentItemBackgroundColor,
      fillStyle: this.state.currentItemFillStyle,
      strokeWidth: this.state.currentItemStrokeWidth,
      strokeStyle: this.state.currentItemStrokeStyle,
      roughness: this.state.currentItemRoughness,
      opacity: this.state.currentItemOpacity,
      strokeSharpness: this.state.currentItemStrokeSharpness,
      text,
      fontSize: this.state.currentItemFontSize,
      fontFamily: this.state.currentItemFontFamily,
      textAlign: this.state.currentItemTextAlign,
      verticalAlign: DEFAULT_VERTICAL_ALIGN,
    });

    this.scene.replaceAllElements([
      ...this.scene.getElementsIncludingDeleted(),
      element,
    ]);
    this.setState({ selectedElementIds: { [element.id]: true } });
    this.history.resumeRecording();
  }

  // Collaboration

  setAppState = (obj: any) => {
    this.setState(obj);
  };

  removePointer = (event: React.PointerEvent<HTMLElement>) => {
    // remove touch handler for context menu on touch devices
    if (event.pointerType === "touch" && touchTimeout) {
      clearTimeout(touchTimeout);
      touchTimeout = 0;
      invalidateContextMenu = false;
    }

    gesture.pointers.delete(event.pointerId);
  };

  toggleLock = () => {
    this.setState((prevState) => {
      return {
        elementLocked: !prevState.elementLocked,
        elementType: prevState.elementLocked
          ? "selection"
          : prevState.elementType,
      };
    });
  };

  toggleZenMode = () => {
    this.actionManager.executeAction(actionToggleZenMode);
  };

  toggleStats = () => {
    if (!this.state.showStats) {
      trackEvent("dialog", "stats");
    }
    this.actionManager.executeAction(actionToggleStats);
  };

  scrollToContent = (
    target:
      | ExcalidrawElement
      | readonly ExcalidrawElement[] = this.scene.getElements(),
  ) => {
    this.setState({
      ...calculateScrollCenter(
        Array.isArray(target) ? target : [target],
        this.state,
        this.canvas,
      ),
    });
  };

  clearToast = () => {
    this.setState({ toastMessage: null });
  };

  setToastMessage = (toastMessage: string) => {
    this.setState({ toastMessage });
  };

  restoreFileFromShare = async () => {
    try {
      const webShareTargetCache = await caches.open("web-share-target");

      const file = await webShareTargetCache.match("shared-file");
      if (file) {
        const blob = await file.blob();
        this.loadFileToCanvas(blob);
        await webShareTargetCache.delete("shared-file");
        window.history.replaceState(null, APP_NAME, window.location.pathname);
      }
    } catch (error) {
      this.setState({ errorMessage: error.message });
    }
  };

  public updateScene = withBatchedUpdates(
    <K extends keyof AppState>(sceneData: {
      elements?: SceneData["elements"];
      appState?: Pick<AppState, K> | null;
      collaborators?: SceneData["collaborators"];
      commitToHistory?: SceneData["commitToHistory"];
    }) => {
      if (sceneData.commitToHistory) {
        this.history.resumeRecording();
      }

      if (sceneData.appState) {
        this.setState(sceneData.appState);
      }

      if (sceneData.elements) {
        this.scene.replaceAllElements(sceneData.elements);
      }

      if (sceneData.collaborators) {
        this.setState({ collaborators: sceneData.collaborators });
      }
    },
  );

  private onSceneUpdated = () => {
    this.setState({});
  };

  private updateCurrentCursorPosition = withBatchedUpdates(
    (event: MouseEvent) => {
      cursorX = event.clientX;
      cursorY = event.clientY;
    },
  );

  // Input handling

  private onKeyDown = withBatchedUpdates(
    (event: React.KeyboardEvent | KeyboardEvent) => {
      // normalize `event.key` when CapsLock is pressed #2372
      if (
        "Proxy" in window &&
        ((!event.shiftKey && /^[A-Z]$/.test(event.key)) ||
          (event.shiftKey && /^[a-z]$/.test(event.key)))
      ) {
        event = new Proxy(event, {
          get(ev: any, prop) {
            const value = ev[prop];
            if (typeof value === "function") {
              // fix for Proxies hijacking `this`
              return value.bind(ev);
            }
            return prop === "key"
              ? // CapsLock inverts capitalization based on ShiftKey, so invert
                // it back
                event.shiftKey
                ? ev.key.toUpperCase()
                : ev.key.toLowerCase()
              : value;
          },
        });
      }

      if (
        (isWritableElement(event.target) && event.key !== KEYS.ESCAPE) ||
        // case: using arrows to move between buttons
        (isArrowKey(event.key) && isInputLike(event.target))
      ) {
        return;
      }

      if (event.key === KEYS.QUESTION_MARK) {
        this.setState({
          showHelpDialog: true,
        });
      }

      if (this.actionManager.handleKeyDown(event)) {
        return;
      }

      if (this.state.viewModeEnabled) {
        return;
      }

      if (event[KEYS.CTRL_OR_CMD] && this.state.isBindingEnabled) {
        this.setState({ isBindingEnabled: false });
      }

      if (event.code === CODES.NINE) {
        this.setState({ isLibraryOpen: !this.state.isLibraryOpen });
      }

      if (isArrowKey(event.key)) {
        const step =
          (this.state.gridSize &&
            (event.shiftKey
              ? ELEMENT_TRANSLATE_AMOUNT
              : this.state.gridSize)) ||
          (event.shiftKey
            ? ELEMENT_SHIFT_TRANSLATE_AMOUNT
            : ELEMENT_TRANSLATE_AMOUNT);

        const selectedElements = this.scene
          .getElements()
          .filter((element) => this.state.selectedElementIds[element.id]);

        let offsetX = 0;
        let offsetY = 0;

        if (event.key === KEYS.ARROW_LEFT) {
          offsetX = -step;
        } else if (event.key === KEYS.ARROW_RIGHT) {
          offsetX = step;
        } else if (event.key === KEYS.ARROW_UP) {
          offsetY = -step;
        } else if (event.key === KEYS.ARROW_DOWN) {
          offsetY = step;
        }

        selectedElements.forEach((element) => {
          mutateElement(element, {
            x: element.x + offsetX,
            y: element.y + offsetY,
          });

          updateBoundElements(element, {
            simultaneouslyUpdated: selectedElements,
          });
        });

        this.maybeSuggestBindingForAll(selectedElements);

        event.preventDefault();
      } else if (event.key === KEYS.ENTER) {
        const selectedElements = getSelectedElements(
          this.scene.getElements(),
          this.state,
        );

        if (
          selectedElements.length === 1 &&
          isLinearElement(selectedElements[0])
        ) {
          if (
            !this.state.editingLinearElement ||
            this.state.editingLinearElement.elementId !== selectedElements[0].id
          ) {
            this.history.resumeRecording();
            this.setState({
              editingLinearElement: new LinearElementEditor(
                selectedElements[0],
                this.scene,
              ),
            });
          }
        } else if (
          selectedElements.length === 1 &&
          !isLinearElement(selectedElements[0])
        ) {
          const selectedElement = selectedElements[0];
          this.startTextEditing({
            sceneX: selectedElement.x + selectedElement.width / 2,
            sceneY: selectedElement.y + selectedElement.height / 2,
          });
          event.preventDefault();
          return;
        }
      } else if (
        !event.ctrlKey &&
        !event.altKey &&
        !event.metaKey &&
        this.state.draggingElement === null
      ) {
        const shape = findShapeByKey(event.key);
        if (shape) {
          this.selectShapeTool(shape);
        } else if (event.key === KEYS.Q) {
          this.toggleLock();
        }
      }
      if (event.key === KEYS.SPACE && gesture.pointers.size === 0) {
        isHoldingSpace = true;
        setCursor(this.canvas, CURSOR_TYPE.GRABBING);
      }

      if (event.key === KEYS.G || event.key === KEYS.S) {
        const selectedElements = getSelectedElements(
          this.scene.getElements(),
          this.state,
        );
        if (selectedElements.length) {
          if (event.key === KEYS.G) {
            this.setState({ openPopup: "backgroundColorPicker" });
          }
          if (event.key === KEYS.S) {
            this.setState({ openPopup: "strokeColorPicker" });
          }
        }
      }
    },
  );

  private onKeyUp = withBatchedUpdates((event: KeyboardEvent) => {
    if (event.key === KEYS.SPACE) {
      if (this.state.elementType === "selection") {
        resetCursor(this.canvas);
      } else {
        setCursorForShape(this.canvas, this.state.elementType);
        this.setState({
          selectedElementIds: {},
          selectedGroupIds: {},
          editingGroupId: null,
        });
      }
      isHoldingSpace = false;
    }
    if (!event[KEYS.CTRL_OR_CMD] && !this.state.isBindingEnabled) {
      this.setState({ isBindingEnabled: true });
    }
    if (isArrowKey(event.key)) {
      const selectedElements = getSelectedElements(
        this.scene.getElements(),
        this.state,
      );
      isBindingEnabled(this.state)
        ? bindOrUnbindSelectedElements(selectedElements)
        : unbindLinearElements(selectedElements);
      this.setState({ suggestedBindings: [] });
    }
  });

  private selectShapeTool(elementType: AppState["elementType"]) {
    if (!isHoldingSpace) {
      setCursorForShape(this.canvas, elementType);
    }
    if (isToolIcon(document.activeElement)) {
      this.focusContainer();
    }
    if (!isLinearElementType(elementType)) {
      this.setState({ suggestedBindings: [] });
    }
    if (elementType !== "selection") {
      this.setState({
        elementType,
        selectedElementIds: {},
        selectedGroupIds: {},
        editingGroupId: null,
      });
    } else {
      this.setState({ elementType });
    }
  }

  private onGestureStart = withBatchedUpdates((event: GestureEvent) => {
    event.preventDefault();
    this.setState({
      selectedElementIds: {},
    });
    gesture.initialScale = this.state.zoom.value;
  });

  private onGestureChange = withBatchedUpdates((event: GestureEvent) => {
    event.preventDefault();

    // onGestureChange only has zoom factor but not the center.
    // If we're on iPad or iPhone, then we recognize multi-touch and will
    // zoom in at the right location on the touchMove handler already.
    // On Macbook, we don't have those events so will zoom in at the
    // current location instead.
    if (gesture.pointers.size === 2) {
      return;
    }

    const initialScale = gesture.initialScale;
    if (initialScale) {
      this.setState(({ zoom, offsetLeft, offsetTop }) => ({
        zoom: getNewZoom(
          getNormalizedZoom(initialScale * event.scale),
          zoom,
          { left: offsetLeft, top: offsetTop },
          { x: cursorX, y: cursorY },
        ),
      }));
    }
  });

  private onGestureEnd = withBatchedUpdates((event: GestureEvent) => {
    event.preventDefault();
    this.setState({
      previousSelectedElementIds: {},
      selectedElementIds: this.state.previousSelectedElementIds,
    });
    gesture.initialScale = null;
  });

  private handleTextWysiwyg(
    element: ExcalidrawTextElement,
    {
      isExistingElement = false,
    }: {
      isExistingElement?: boolean;
    },
  ) {
    const updateElement = (text: string, isDeleted = false) => {
      this.scene.replaceAllElements([
        ...this.scene.getElementsIncludingDeleted().map((_element) => {
          if (_element.id === element.id && isTextElement(_element)) {
            return updateTextElement(_element, {
              text,
              isDeleted,
            });
          }
          return _element;
        }),
      ]);
    };

    textWysiwyg({
      id: element.id,
      appState: this.state,
      canvas: this.canvas,
      getViewportCoords: (x, y) => {
        const { x: viewportX, y: viewportY } = sceneCoordsToViewportCoords(
          {
            sceneX: x,
            sceneY: y,
          },
          this.state,
        );
        return [
          viewportX - this.state.offsetLeft,
          viewportY - this.state.offsetTop,
        ];
      },
      onChange: withBatchedUpdates((text) => {
        updateElement(text);
        if (isNonDeletedElement(element)) {
          updateBoundElements(element);
        }
      }),
      onSubmit: withBatchedUpdates(({ text, viaKeyboard }) => {
        const isDeleted = !text.trim();
        updateElement(text, isDeleted);
        // select the created text element only if submitting via keyboard
        // (when submitting via click it should act as signal to deselect)
        if (!isDeleted && viaKeyboard) {
          this.setState((prevState) => ({
            selectedElementIds: {
              ...prevState.selectedElementIds,
              [element.id]: true,
            },
          }));
        } else {
          fixBindingsAfterDeletion(this.scene.getElements(), [element]);
        }
        if (!isDeleted || isExistingElement) {
          this.history.resumeRecording();
        }

        this.setState({
          draggingElement: null,
          editingElement: null,
        });
        if (this.state.elementLocked) {
          setCursorForShape(this.canvas, this.state.elementType);
        }

        this.focusContainer();
      }),
      element,
      excalidrawContainer: this.excalidrawContainerRef.current,
    });
    // deselect all other elements when inserting text
    this.setState({
      selectedElementIds: {},
      selectedGroupIds: {},
      editingGroupId: null,
    });

    // do an initial update to re-initialize element position since we were
    // modifying element's x/y for sake of editor (case: syncing to remote)
    updateElement(element.text);
  }

  private getTextElementAtPosition(
    x: number,
    y: number,
  ): NonDeleted<ExcalidrawTextElement> | null {
    const element = this.getElementAtPosition(x, y);

    if (element && isTextElement(element) && !element.isDeleted) {
      return element;
    }
    return null;
  }

  private getElementAtPosition(
    x: number,
    y: number,
    opts?: {
      /** if true, returns the first selected element (with highest z-index)
        of all hit elements */
      preferSelected?: boolean;
    },
  ): NonDeleted<ExcalidrawElement> | null {
    const allHitElements = this.getElementsAtPosition(x, y);
    if (allHitElements.length > 1) {
      if (opts?.preferSelected) {
        for (let index = allHitElements.length - 1; index > -1; index--) {
          if (this.state.selectedElementIds[allHitElements[index].id]) {
            return allHitElements[index];
          }
        }
      }
      const elementWithHighestZIndex =
        allHitElements[allHitElements.length - 1];
      // If we're hitting element with highest z-index only on its bounding box
      // while also hitting other element figure, the latter should be considered.
      return isHittingElementBoundingBoxWithoutHittingElement(
        elementWithHighestZIndex,
        this.state,
        x,
        y,
      )
        ? allHitElements[allHitElements.length - 2]
        : elementWithHighestZIndex;
    }
    if (allHitElements.length === 1) {
      return allHitElements[0];
    }
    return null;
  }

  private getElementsAtPosition(
    x: number,
    y: number,
  ): NonDeleted<ExcalidrawElement>[] {
    return getElementsAtPosition(this.scene.getElements(), (element) =>
      hitTest(element, this.state, x, y),
    );
  }

  private startTextEditing = ({
    sceneX,
    sceneY,
    insertAtParentCenter = true,
  }: {
    /** X position to insert text at */
    sceneX: number;
    /** Y position to insert text at */
    sceneY: number;
    /** whether to attempt to insert at element center if applicable */
    insertAtParentCenter?: boolean;
  }) => {
    const existingTextElement = this.getTextElementAtPosition(sceneX, sceneY);

    const parentCenterPosition =
      insertAtParentCenter &&
      this.getTextWysiwygSnappedToCenterPosition(
        sceneX,
        sceneY,
        this.state,
        this.canvas,
        window.devicePixelRatio,
      );

    const element = existingTextElement
      ? existingTextElement
      : newTextElement({
          x: parentCenterPosition
            ? parentCenterPosition.elementCenterX
            : sceneX,
          y: parentCenterPosition
            ? parentCenterPosition.elementCenterY
            : sceneY,
          strokeColor: this.state.currentItemStrokeColor,
          backgroundColor: this.state.currentItemBackgroundColor,
          fillStyle: this.state.currentItemFillStyle,
          strokeWidth: this.state.currentItemStrokeWidth,
          strokeStyle: this.state.currentItemStrokeStyle,
          roughness: this.state.currentItemRoughness,
          opacity: this.state.currentItemOpacity,
          strokeSharpness: this.state.currentItemStrokeSharpness,
          text: "",
          fontSize: this.state.currentItemFontSize,
          fontFamily: this.state.currentItemFontFamily,
          textAlign: parentCenterPosition
            ? "center"
            : this.state.currentItemTextAlign,
          verticalAlign: parentCenterPosition
            ? "middle"
            : DEFAULT_VERTICAL_ALIGN,
        });

    this.setState({ editingElement: element });

    if (existingTextElement) {
      // if text element is no longer centered to a container, reset
      // verticalAlign to default because it's currently internal-only
      if (!parentCenterPosition || element.textAlign !== "center") {
        mutateElement(element, { verticalAlign: DEFAULT_VERTICAL_ALIGN });
      }
    } else {
      this.scene.replaceAllElements([
        ...this.scene.getElementsIncludingDeleted(),
        element,
      ]);

      // case: creating new text not centered to parent elemenent → offset Y
      // so that the text is centered to cursor position
      if (!parentCenterPosition) {
        mutateElement(element, {
          y: element.y - element.baseline / 2,
        });
      }
    }

    this.setState({
      editingElement: element,
    });

    this.handleTextWysiwyg(element, {
      isExistingElement: !!existingTextElement,
    });
  };

  private handleCanvasDoubleClick = (
    event: React.MouseEvent<HTMLCanvasElement>,
  ) => {
    // case: double-clicking with arrow/line tool selected would both create
    // text and enter multiElement mode
    if (this.state.multiElement) {
      return;
    }
    // we should only be able to double click when mode is selection
    if (this.state.elementType !== "selection") {
      return;
    }

    const selectedElements = getSelectedElements(
      this.scene.getElements(),
      this.state,
    );

    if (selectedElements.length === 1 && isLinearElement(selectedElements[0])) {
      if (
        !this.state.editingLinearElement ||
        this.state.editingLinearElement.elementId !== selectedElements[0].id
      ) {
        this.history.resumeRecording();
        this.setState({
          editingLinearElement: new LinearElementEditor(
            selectedElements[0],
            this.scene,
          ),
        });
      }
      return;
    }

    resetCursor(this.canvas);

    const { x: sceneX, y: sceneY } = viewportCoordsToSceneCoords(
      event,
      this.state,
    );

    const selectedGroupIds = getSelectedGroupIds(this.state);

    if (selectedGroupIds.length > 0) {
      const hitElement = this.getElementAtPosition(sceneX, sceneY);

      const selectedGroupId =
        hitElement &&
        getSelectedGroupIdForElement(hitElement, this.state.selectedGroupIds);

      if (selectedGroupId) {
        this.setState((prevState) =>
          selectGroupsForSelectedElements(
            {
              ...prevState,
              editingGroupId: selectedGroupId,
              selectedElementIds: { [hitElement!.id]: true },
              selectedGroupIds: {},
            },
            this.scene.getElements(),
          ),
        );
        return;
      }
    }

    resetCursor(this.canvas);
    if (!event[KEYS.CTRL_OR_CMD] && !this.state.viewModeEnabled) {
      this.startTextEditing({
        sceneX,
        sceneY,
        insertAtParentCenter: !event.altKey,
      });
    }
  };

  private handleCanvasPointerMove = (
    event: React.PointerEvent<HTMLCanvasElement>,
  ) => {
    this.savePointer(event.clientX, event.clientY, this.state.cursorButton);

    if (gesture.pointers.has(event.pointerId)) {
      gesture.pointers.set(event.pointerId, {
        x: event.clientX,
        y: event.clientY,
      });
    }

    const initialScale = gesture.initialScale;
    if (
      gesture.pointers.size === 2 &&
      gesture.lastCenter &&
      initialScale &&
      gesture.initialDistance
    ) {
      const center = getCenter(gesture.pointers);
      const deltaX = center.x - gesture.lastCenter.x;
      const deltaY = center.y - gesture.lastCenter.y;
      gesture.lastCenter = center;

      const distance = getDistance(Array.from(gesture.pointers.values()));
      const scaleFactor = distance / gesture.initialDistance;

      this.setState(({ zoom, scrollX, scrollY, offsetLeft, offsetTop }) => ({
        scrollX: scrollX + deltaX / zoom.value,
        scrollY: scrollY + deltaY / zoom.value,
        zoom: getNewZoom(
          getNormalizedZoom(initialScale * scaleFactor),
          zoom,
          { left: offsetLeft, top: offsetTop },
          center,
        ),
        shouldCacheIgnoreZoom: true,
      }));
      this.resetShouldCacheIgnoreZoomDebounced();
    } else {
      gesture.lastCenter = gesture.initialDistance = gesture.initialScale = null;
    }

    if (isHoldingSpace || isPanning || isDraggingScrollBar) {
      return;
    }

    const isPointerOverScrollBars = isOverScrollBars(
      currentScrollBars,
      event.clientX - this.state.offsetLeft,
      event.clientY - this.state.offsetTop,
    );
    const isOverScrollBar = isPointerOverScrollBars.isOverEither;
    if (!this.state.draggingElement && !this.state.multiElement) {
      if (isOverScrollBar) {
        resetCursor(this.canvas);
      } else {
        setCursorForShape(this.canvas, this.state.elementType);
      }
    }

    const scenePointer = viewportCoordsToSceneCoords(event, this.state);
    const { x: scenePointerX, y: scenePointerY } = scenePointer;

    if (
      this.state.editingLinearElement &&
      !this.state.editingLinearElement.isDragging
    ) {
      const editingLinearElement = LinearElementEditor.handlePointerMove(
        event,
        scenePointerX,
        scenePointerY,
        this.state.editingLinearElement,
        this.state.gridSize,
      );
      if (editingLinearElement !== this.state.editingLinearElement) {
        this.setState({ editingLinearElement });
      }
      if (editingLinearElement.lastUncommittedPoint != null) {
        this.maybeSuggestBindingAtCursor(scenePointer);
      } else {
        this.setState({ suggestedBindings: [] });
      }
    }

    if (isBindingElementType(this.state.elementType)) {
      // Hovering with a selected tool or creating new linear element via click
      // and point
      const { draggingElement } = this.state;
      if (isBindingElement(draggingElement)) {
        this.maybeSuggestBindingForLinearElementAtCursor(
          draggingElement,
          "end",
          scenePointer,
          this.state.startBoundElement,
        );
      } else {
        this.maybeSuggestBindingAtCursor(scenePointer);
      }
    }

    if (this.state.multiElement) {
      const { multiElement } = this.state;
      const { x: rx, y: ry } = multiElement;

      const { points, lastCommittedPoint } = multiElement;
      const lastPoint = points[points.length - 1];

      setCursorForShape(this.canvas, this.state.elementType);

      if (lastPoint === lastCommittedPoint) {
        // if we haven't yet created a temp point and we're beyond commit-zone
        // threshold, add a point
        if (
          distance2d(
            scenePointerX - rx,
            scenePointerY - ry,
            lastPoint[0],
            lastPoint[1],
          ) >= LINE_CONFIRM_THRESHOLD
        ) {
          mutateElement(multiElement, {
            points: [...points, [scenePointerX - rx, scenePointerY - ry]],
          });
        } else {
          setCursor(this.canvas, CURSOR_TYPE.POINTER);
          // in this branch, we're inside the commit zone, and no uncommitted
          // point exists. Thus do nothing (don't add/remove points).
        }
      } else if (
        points.length > 2 &&
        lastCommittedPoint &&
        distance2d(
          scenePointerX - rx,
          scenePointerY - ry,
          lastCommittedPoint[0],
          lastCommittedPoint[1],
        ) < LINE_CONFIRM_THRESHOLD
      ) {
        setCursor(this.canvas, CURSOR_TYPE.POINTER);
        mutateElement(multiElement, {
          points: points.slice(0, -1),
        });
      } else {
        if (isPathALoop(points, this.state.zoom.value)) {
          setCursor(this.canvas, CURSOR_TYPE.POINTER);
        }
        // update last uncommitted point
        mutateElement(multiElement, {
          points: [
            ...points.slice(0, -1),
            [scenePointerX - rx, scenePointerY - ry],
          ],
        });
      }

      return;
    }

    const hasDeselectedButton = Boolean(event.buttons);
    if (
      hasDeselectedButton ||
      (this.state.elementType !== "selection" &&
        this.state.elementType !== "text")
    ) {
      return;
    }

    const elements = this.scene.getElements();

    const selectedElements = getSelectedElements(elements, this.state);
    if (
      selectedElements.length === 1 &&
      !isOverScrollBar &&
      !this.state.editingLinearElement
    ) {
      const elementWithTransformHandleType = getElementWithTransformHandleType(
        elements,
        this.state,
        scenePointerX,
        scenePointerY,
        this.state.zoom,
        event.pointerType,
      );
      if (
        elementWithTransformHandleType &&
        elementWithTransformHandleType.transformHandleType
      ) {
        setCursor(
          this.canvas,
          getCursorForResizingElement(elementWithTransformHandleType),
        );
        return;
      }
    } else if (selectedElements.length > 1 && !isOverScrollBar) {
      const transformHandleType = getTransformHandleTypeFromCoords(
        getCommonBounds(selectedElements),
        scenePointerX,
        scenePointerY,
        this.state.zoom,
        event.pointerType,
      );
      if (transformHandleType) {
        setCursor(
          this.canvas,
          getCursorForResizingElement({
            transformHandleType,
          }),
        );
        return;
      }
    }

    const hitElement = this.getElementAtPosition(
      scenePointer.x,
      scenePointer.y,
    );
    if (this.state.elementType === "text") {
      setCursor(
        this.canvas,
        isTextElement(hitElement) ? CURSOR_TYPE.TEXT : CURSOR_TYPE.CROSSHAIR,
      );
    } else if (isOverScrollBar) {
      setCursor(this.canvas, CURSOR_TYPE.AUTO);
    } else if (
      // if using cmd/ctrl, we're not dragging
      !event[KEYS.CTRL_OR_CMD] &&
      (hitElement ||
        this.isHittingCommonBoundingBoxOfSelectedElements(
          scenePointer,
          selectedElements,
        ))
    ) {
      setCursor(this.canvas, CURSOR_TYPE.MOVE);
    } else {
      setCursor(this.canvas, CURSOR_TYPE.AUTO);
    }
  };

  // set touch moving for mobile context menu
  private handleTouchMove = (event: React.TouchEvent<HTMLCanvasElement>) => {
    invalidateContextMenu = true;
  };

  private handleCanvasPointerDown = (
    event: React.PointerEvent<HTMLCanvasElement>,
  ) => {
    // remove any active selection when we start to interact with canvas
    // (mainly, we care about removing selection outside the component which
    //  would prevent our copy handling otherwise)
    const selection = document.getSelection();
    if (selection?.anchorNode) {
      selection.removeAllRanges();
    }

    this.maybeOpenContextMenuAfterPointerDownOnTouchDevices(event);
    this.maybeCleanupAfterMissingPointerUp(event);

    if (isPanning) {
      return;
    }

    this.setState({
      lastPointerDownWith: event.pointerType,
      cursorButton: "down",
    });
    this.savePointer(event.clientX, event.clientY, "down");

    if (this.handleCanvasPanUsingWheelOrSpaceDrag(event)) {
      return;
    }

    // only handle left mouse button or touch
    if (
      event.button !== POINTER_BUTTON.MAIN &&
      event.button !== POINTER_BUTTON.TOUCH
    ) {
      return;
    }

    this.updateGestureOnPointerDown(event);

    // don't select while panning
    if (gesture.pointers.size > 1) {
      return;
    }

    // State for the duration of a pointer interaction, which starts with a
    // pointerDown event, ends with a pointerUp event (or another pointerDown)
    const pointerDownState = this.initialPointerDownState(event);

    if (this.handleDraggingScrollBar(event, pointerDownState)) {
      return;
    }

    this.clearSelectionIfNotUsingSelection();
    this.updateBindingEnabledOnPointerMove(event);

    if (this.handleSelectionOnPointerDown(event, pointerDownState)) {
      return;
    }

    if (this.state.elementType === "text") {
      this.handleTextOnPointerDown(event, pointerDownState);
      return;
    } else if (
      this.state.elementType === "arrow" ||
      this.state.elementType === "line"
    ) {
      this.handleLinearElementOnPointerDown(
        event,
        this.state.elementType,
        pointerDownState,
      );
    } else if (this.state.elementType === "freedraw") {
      this.handleFreeDrawElementOnPointerDown(
        event,
        this.state.elementType,
        pointerDownState,
      );
    } else {
      this.createGenericElementOnPointerDown(
        this.state.elementType,
        pointerDownState,
      );
    }

    const onPointerMove = this.onPointerMoveFromPointerDownHandler(
      pointerDownState,
    );

    const onPointerUp = this.onPointerUpFromPointerDownHandler(
      pointerDownState,
    );

    const onKeyDown = this.onKeyDownFromPointerDownHandler(pointerDownState);
    const onKeyUp = this.onKeyUpFromPointerDownHandler(pointerDownState);

    lastPointerUp = onPointerUp;

    if (!this.state.viewModeEnabled) {
      window.addEventListener(EVENT.POINTER_MOVE, onPointerMove);
      window.addEventListener(EVENT.POINTER_UP, onPointerUp);
      window.addEventListener(EVENT.KEYDOWN, onKeyDown);
      window.addEventListener(EVENT.KEYUP, onKeyUp);
      pointerDownState.eventListeners.onMove = onPointerMove;
      pointerDownState.eventListeners.onUp = onPointerUp;
      pointerDownState.eventListeners.onKeyUp = onKeyUp;
      pointerDownState.eventListeners.onKeyDown = onKeyDown;
    }
  };

  private maybeOpenContextMenuAfterPointerDownOnTouchDevices = (
    event: React.PointerEvent<HTMLCanvasElement>,
  ): void => {
    // deal with opening context menu on touch devices
    if (event.pointerType === "touch") {
      invalidateContextMenu = false;

      if (touchTimeout) {
        // If there's already a touchTimeout, this means that there's another
        // touch down and we are doing another touch, so we shouldn't open the
        // context menu.
        invalidateContextMenu = true;
      } else {
        // open the context menu with the first touch's clientX and clientY
        // if the touch is not moving
        touchTimeout = window.setTimeout(() => {
          touchTimeout = 0;
          if (!invalidateContextMenu) {
            this.handleCanvasContextMenu(event);
          }
        }, TOUCH_CTX_MENU_TIMEOUT);
      }
    }
  };

  private maybeCleanupAfterMissingPointerUp(
    event: React.PointerEvent<HTMLCanvasElement>,
  ): void {
    if (lastPointerUp !== null) {
      // Unfortunately, sometimes we don't get a pointerup after a pointerdown,
      // this can happen when a contextual menu or alert is triggered. In order to avoid
      // being in a weird state, we clean up on the next pointerdown
      lastPointerUp(event);
    }
  }

  // Returns whether the event is a panning
  private handleCanvasPanUsingWheelOrSpaceDrag = (
    event: React.PointerEvent<HTMLCanvasElement>,
  ): boolean => {
    if (
      !(
        gesture.pointers.size === 0 &&
        (event.button === POINTER_BUTTON.WHEEL ||
          (event.button === POINTER_BUTTON.MAIN && isHoldingSpace) ||
          this.state.viewModeEnabled)
      )
    ) {
      return false;
    }
    isPanning = true;

    let nextPastePrevented = false;
    const isLinux = /Linux/.test(window.navigator.platform);

    setCursor(this.canvas, CURSOR_TYPE.GRABBING);
    let { clientX: lastX, clientY: lastY } = event;
    const onPointerMove = withBatchedUpdates((event: PointerEvent) => {
      const deltaX = lastX - event.clientX;
      const deltaY = lastY - event.clientY;
      lastX = event.clientX;
      lastY = event.clientY;

      /*
       * Prevent paste event if we move while middle clicking on Linux.
       * See issue #1383.
       */
      if (
        isLinux &&
        !nextPastePrevented &&
        (Math.abs(deltaX) > 1 || Math.abs(deltaY) > 1)
      ) {
        nextPastePrevented = true;

        /* Prevent the next paste event */
        const preventNextPaste = (event: ClipboardEvent) => {
          document.body.removeEventListener(EVENT.PASTE, preventNextPaste);
          event.stopPropagation();
        };

        /*
         * Reenable next paste in case of disabled middle click paste for
         * any reason:
         * - rigth click paste
         * - empty clipboard
         */
        const enableNextPaste = () => {
          setTimeout(() => {
            document.body.removeEventListener(EVENT.PASTE, preventNextPaste);
            window.removeEventListener(EVENT.POINTER_UP, enableNextPaste);
          }, 100);
        };

        document.body.addEventListener(EVENT.PASTE, preventNextPaste);
        window.addEventListener(EVENT.POINTER_UP, enableNextPaste);
      }

      this.setState({
        scrollX: this.state.scrollX - deltaX / this.state.zoom.value,
        scrollY: this.state.scrollY - deltaY / this.state.zoom.value,
      });
    });
    const teardown = withBatchedUpdates(
      (lastPointerUp = () => {
        lastPointerUp = null;
        isPanning = false;
        if (!isHoldingSpace) {
          setCursorForShape(this.canvas, this.state.elementType);
        }
        this.setState({
          cursorButton: "up",
        });
        this.savePointer(event.clientX, event.clientY, "up");
        window.removeEventListener(EVENT.POINTER_MOVE, onPointerMove);
        window.removeEventListener(EVENT.POINTER_UP, teardown);
        window.removeEventListener(EVENT.BLUR, teardown);
      }),
    );
    window.addEventListener(EVENT.BLUR, teardown);
    window.addEventListener(EVENT.POINTER_MOVE, onPointerMove, {
      passive: true,
    });
    window.addEventListener(EVENT.POINTER_UP, teardown);
    return true;
  };

  private updateGestureOnPointerDown(
    event: React.PointerEvent<HTMLCanvasElement>,
  ): void {
    gesture.pointers.set(event.pointerId, {
      x: event.clientX,
      y: event.clientY,
    });

    if (gesture.pointers.size === 2) {
      gesture.lastCenter = getCenter(gesture.pointers);
      gesture.initialScale = this.state.zoom.value;
      gesture.initialDistance = getDistance(
        Array.from(gesture.pointers.values()),
      );
    }
  }

  private initialPointerDownState(
    event: React.PointerEvent<HTMLCanvasElement>,
  ): PointerDownState {
    const origin = viewportCoordsToSceneCoords(event, this.state);
    const selectedElements = getSelectedElements(
      this.scene.getElements(),
      this.state,
    );
    const [minX, minY, maxX, maxY] = getCommonBounds(selectedElements);

    return {
      origin,
      withCmdOrCtrl: event[KEYS.CTRL_OR_CMD],
      originInGrid: tupleToCoors(
        getGridPoint(origin.x, origin.y, this.state.gridSize),
      ),
      scrollbars: isOverScrollBars(
        currentScrollBars,
        event.clientX - this.state.offsetLeft,
        event.clientY - this.state.offsetTop,
      ),
      // we need to duplicate because we'll be updating this state
      lastCoords: { ...origin },
      originalElements: this.scene.getElements().reduce((acc, element) => {
        acc.set(element.id, deepCopyElement(element));
        return acc;
      }, new Map() as PointerDownState["originalElements"]),
      resize: {
        handleType: false,
        isResizing: false,
        offset: { x: 0, y: 0 },
        arrowDirection: "origin",
        center: { x: (maxX + minX) / 2, y: (maxY + minY) / 2 },
      },
      hit: {
        element: null,
        allHitElements: [],
        wasAddedToSelection: false,
        hasBeenDuplicated: false,
        hasHitCommonBoundingBoxOfSelectedElements: this.isHittingCommonBoundingBoxOfSelectedElements(
          origin,
          selectedElements,
        ),
      },
      drag: {
        hasOccurred: false,
        offset: null,
      },
      eventListeners: {
        onMove: null,
        onUp: null,
        onKeyUp: null,
        onKeyDown: null,
      },
    };
  }

  // Returns whether the event is a dragging a scrollbar
  private handleDraggingScrollBar(
    event: React.PointerEvent<HTMLCanvasElement>,
    pointerDownState: PointerDownState,
  ): boolean {
    if (
      !(pointerDownState.scrollbars.isOverEither && !this.state.multiElement)
    ) {
      return false;
    }
    isDraggingScrollBar = true;
    pointerDownState.lastCoords.x = event.clientX;
    pointerDownState.lastCoords.y = event.clientY;
    const onPointerMove = withBatchedUpdates((event: PointerEvent) => {
      const target = event.target;
      if (!(target instanceof HTMLElement)) {
        return;
      }

      this.handlePointerMoveOverScrollbars(event, pointerDownState);
    });

    const onPointerUp = withBatchedUpdates(() => {
      isDraggingScrollBar = false;
      setCursorForShape(this.canvas, this.state.elementType);
      lastPointerUp = null;
      this.setState({
        cursorButton: "up",
      });
      this.savePointer(event.clientX, event.clientY, "up");
      window.removeEventListener(EVENT.POINTER_MOVE, onPointerMove);
      window.removeEventListener(EVENT.POINTER_UP, onPointerUp);
    });

    lastPointerUp = onPointerUp;

    window.addEventListener(EVENT.POINTER_MOVE, onPointerMove);
    window.addEventListener(EVENT.POINTER_UP, onPointerUp);
    return true;
  }

  private clearSelectionIfNotUsingSelection = (): void => {
    if (this.state.elementType !== "selection") {
      this.setState({
        selectedElementIds: {},
        selectedGroupIds: {},
        editingGroupId: null,
      });
    }
  };

  /**
   * @returns whether the pointer event has been completely handled
   */
  private handleSelectionOnPointerDown = (
    event: React.PointerEvent<HTMLCanvasElement>,
    pointerDownState: PointerDownState,
  ): boolean => {
    if (this.state.elementType === "selection") {
      const elements = this.scene.getElements();
      const selectedElements = getSelectedElements(elements, this.state);
      if (selectedElements.length === 1 && !this.state.editingLinearElement) {
        const elementWithTransformHandleType = getElementWithTransformHandleType(
          elements,
          this.state,
          pointerDownState.origin.x,
          pointerDownState.origin.y,
          this.state.zoom,
          event.pointerType,
        );
        if (elementWithTransformHandleType != null) {
          this.setState({
            resizingElement: elementWithTransformHandleType.element,
          });
          pointerDownState.resize.handleType =
            elementWithTransformHandleType.transformHandleType;
        }
      } else if (selectedElements.length > 1) {
        pointerDownState.resize.handleType = getTransformHandleTypeFromCoords(
          getCommonBounds(selectedElements),
          pointerDownState.origin.x,
          pointerDownState.origin.y,
          this.state.zoom,
          event.pointerType,
        );
      }
      if (pointerDownState.resize.handleType) {
        setCursor(
          this.canvas,
          getCursorForResizingElement({
            transformHandleType: pointerDownState.resize.handleType,
          }),
        );
        pointerDownState.resize.isResizing = true;
        pointerDownState.resize.offset = tupleToCoors(
          getResizeOffsetXY(
            pointerDownState.resize.handleType,
            selectedElements,
            pointerDownState.origin.x,
            pointerDownState.origin.y,
          ),
        );
        if (
          selectedElements.length === 1 &&
          isLinearElement(selectedElements[0]) &&
          selectedElements[0].points.length === 2
        ) {
          pointerDownState.resize.arrowDirection = getResizeArrowDirection(
            pointerDownState.resize.handleType,
            selectedElements[0],
          );
        }
      } else {
        if (this.state.editingLinearElement) {
          const ret = LinearElementEditor.handlePointerDown(
            event,
            this.state,
            (appState) => this.setState(appState),
            this.history,
            pointerDownState.origin,
          );
          if (ret.hitElement) {
            pointerDownState.hit.element = ret.hitElement;
          }
          if (ret.didAddPoint) {
            return true;
          }
        }

        // hitElement may already be set above, so check first
        pointerDownState.hit.element =
          pointerDownState.hit.element ??
          this.getElementAtPosition(
            pointerDownState.origin.x,
            pointerDownState.origin.y,
          );

        // For overlapped elements one position may hit
        // multiple elements
        pointerDownState.hit.allHitElements = this.getElementsAtPosition(
          pointerDownState.origin.x,
          pointerDownState.origin.y,
        );

        const hitElement = pointerDownState.hit.element;
        const someHitElementIsSelected = pointerDownState.hit.allHitElements.some(
          (element) => this.isASelectedElement(element),
        );
        if (
          (hitElement === null || !someHitElementIsSelected) &&
          !event.shiftKey &&
          !pointerDownState.hit.hasHitCommonBoundingBoxOfSelectedElements
        ) {
          this.clearSelection(hitElement);
        }

        // If we click on something
        if (hitElement != null) {
          // on CMD/CTRL, drill down to hit element regardless of groups etc.
          if (event[KEYS.CTRL_OR_CMD]) {
            if (!this.state.selectedElementIds[hitElement.id]) {
              pointerDownState.hit.wasAddedToSelection = true;
            }
            this.setState((prevState) => ({
              ...editGroupForSelectedElement(prevState, hitElement),
              previousSelectedElementIds: this.state.selectedElementIds,
            }));
            // mark as not completely handled so as to allow dragging etc.
            return false;
          }

          // deselect if item is selected
          // if shift is not clicked, this will always return true
          // otherwise, it will trigger selection based on current
          // state of the box
          if (!this.state.selectedElementIds[hitElement.id]) {
            // if we are currently editing a group, exiting editing mode and deselect the group.
            if (
              this.state.editingGroupId &&
              !isElementInGroup(hitElement, this.state.editingGroupId)
            ) {
              this.setState({
                selectedElementIds: {},
                selectedGroupIds: {},
                editingGroupId: null,
              });
            }

            // Add hit element to selection. At this point if we're not holding
            // SHIFT the previously selected element(s) were deselected above
            // (make sure you use setState updater to use latest state)
            if (
              !someHitElementIsSelected &&
              !pointerDownState.hit.hasHitCommonBoundingBoxOfSelectedElements
            ) {
              this.setState((prevState) => {
                return selectGroupsForSelectedElements(
                  {
                    ...prevState,
                    selectedElementIds: {
                      ...prevState.selectedElementIds,
                      [hitElement.id]: true,
                    },
                  },
                  this.scene.getElements(),
                );
              });
              pointerDownState.hit.wasAddedToSelection = true;
            }
          }
        }

        this.setState({
          previousSelectedElementIds: this.state.selectedElementIds,
        });
      }
    }
    return false;
  };

  private isASelectedElement(hitElement: ExcalidrawElement | null): boolean {
    return hitElement != null && this.state.selectedElementIds[hitElement.id];
  }

  private isHittingCommonBoundingBoxOfSelectedElements(
    point: Readonly<{ x: number; y: number }>,
    selectedElements: readonly ExcalidrawElement[],
  ): boolean {
    if (selectedElements.length < 2) {
      return false;
    }

    // How many pixels off the shape boundary we still consider a hit
    const threshold = 10 / this.state.zoom.value;
    const [x1, y1, x2, y2] = getCommonBounds(selectedElements);
    return (
      point.x > x1 - threshold &&
      point.x < x2 + threshold &&
      point.y > y1 - threshold &&
      point.y < y2 + threshold
    );
  }

  private handleTextOnPointerDown = (
    event: React.PointerEvent<HTMLCanvasElement>,
    pointerDownState: PointerDownState,
  ): void => {
    // if we're currently still editing text, clicking outside
    // should only finalize it, not create another (irrespective
    // of state.elementLocked)
    if (this.state.editingElement?.type === "text") {
      return;
    }

    this.startTextEditing({
      sceneX: pointerDownState.origin.x,
      sceneY: pointerDownState.origin.y,
      insertAtParentCenter: !event.altKey,
    });

    resetCursor(this.canvas);
    if (!this.state.elementLocked) {
      this.setState({
        elementType: "selection",
      });
    }
  };

  private handleFreeDrawElementOnPointerDown = (
    event: React.PointerEvent<HTMLCanvasElement>,
    elementType: ExcalidrawFreeDrawElement["type"],
    pointerDownState: PointerDownState,
  ) => {
    // Begin a mark capture. This does not have to update state yet.
    const [gridX, gridY] = getGridPoint(
      pointerDownState.origin.x,
      pointerDownState.origin.y,
      null,
    );

    const element = newFreeDrawElement({
      type: elementType,
      x: gridX,
      y: gridY,
      strokeColor: this.state.currentItemStrokeColor,
      backgroundColor: this.state.currentItemBackgroundColor,
      fillStyle: this.state.currentItemFillStyle,
      strokeWidth: this.state.currentItemStrokeWidth,
      strokeStyle: this.state.currentItemStrokeStyle,
      roughness: this.state.currentItemRoughness,
      opacity: this.state.currentItemOpacity,
      strokeSharpness: this.state.currentItemLinearStrokeSharpness,
      simulatePressure: event.pressure === 0.5,
    });

    this.setState((prevState) => ({
      selectedElementIds: {
        ...prevState.selectedElementIds,
        [element.id]: false,
      },
    }));

    const pressures = element.simulatePressure
      ? element.pressures
      : [...element.pressures, event.pressure];

    mutateElement(element, {
      points: [[0, 0]],
      pressures,
    });

    const boundElement = getHoveredElementForBinding(
      pointerDownState.origin,
      this.scene,
    );
    this.scene.replaceAllElements([
      ...this.scene.getElementsIncludingDeleted(),
      element,
    ]);
    this.setState({
      draggingElement: element,
      editingElement: element,
      startBoundElement: boundElement,
      suggestedBindings: [],
    });
  };

  private handleLinearElementOnPointerDown = (
    event: React.PointerEvent<HTMLCanvasElement>,
    elementType: ExcalidrawLinearElement["type"],
    pointerDownState: PointerDownState,
  ): void => {
    if (this.state.multiElement) {
      const { multiElement } = this.state;

      // finalize if completing a loop
      if (
        multiElement.type === "line" &&
        isPathALoop(multiElement.points, this.state.zoom.value)
      ) {
        mutateElement(multiElement, {
          lastCommittedPoint:
            multiElement.points[multiElement.points.length - 1],
        });
        this.actionManager.executeAction(actionFinalize);
        return;
      }

      const { x: rx, y: ry, lastCommittedPoint } = multiElement;

      // clicking inside commit zone → finalize arrow
      if (
        multiElement.points.length > 1 &&
        lastCommittedPoint &&
        distance2d(
          pointerDownState.origin.x - rx,
          pointerDownState.origin.y - ry,
          lastCommittedPoint[0],
          lastCommittedPoint[1],
        ) < LINE_CONFIRM_THRESHOLD
      ) {
        this.actionManager.executeAction(actionFinalize);
        return;
      }

      this.setState((prevState) => ({
        selectedElementIds: {
          ...prevState.selectedElementIds,
          [multiElement.id]: true,
        },
      }));
      // clicking outside commit zone → update reference for last committed
      // point
      mutateElement(multiElement, {
        lastCommittedPoint: multiElement.points[multiElement.points.length - 1],
      });
      setCursor(this.canvas, CURSOR_TYPE.POINTER);
    } else {
      const [gridX, gridY] = getGridPoint(
        pointerDownState.origin.x,
        pointerDownState.origin.y,
        this.state.gridSize,
      );

      /* If arrow is pre-arrowheads, it will have undefined for both start and end arrowheads.
      If so, we want it to be null for start and "arrow" for end. If the linear item is not
      an arrow, we want it to be null for both. Otherwise, we want it to use the
      values from appState. */

      const { currentItemStartArrowhead, currentItemEndArrowhead } = this.state;
      const [startArrowhead, endArrowhead] =
        elementType === "arrow"
          ? [currentItemStartArrowhead, currentItemEndArrowhead]
          : [null, null];

      const element = newLinearElement({
        type: elementType,
        x: gridX,
        y: gridY,
        strokeColor: this.state.currentItemStrokeColor,
        backgroundColor: this.state.currentItemBackgroundColor,
        fillStyle: this.state.currentItemFillStyle,
        strokeWidth: this.state.currentItemStrokeWidth,
        strokeStyle: this.state.currentItemStrokeStyle,
        roughness: this.state.currentItemRoughness,
        opacity: this.state.currentItemOpacity,
        strokeSharpness: this.state.currentItemLinearStrokeSharpness,
        startArrowhead,
        endArrowhead,
      });
      this.setState((prevState) => ({
        selectedElementIds: {
          ...prevState.selectedElementIds,
          [element.id]: false,
        },
      }));
      mutateElement(element, {
        points: [...element.points, [0, 0]],
      });
      const boundElement = getHoveredElementForBinding(
        pointerDownState.origin,
        this.scene,
      );
      this.scene.replaceAllElements([
        ...this.scene.getElementsIncludingDeleted(),
        element,
      ]);
      this.setState({
        draggingElement: element,
        editingElement: element,
        startBoundElement: boundElement,
        suggestedBindings: [],
      });
    }
  };

  private createGenericElementOnPointerDown = (
    elementType: ExcalidrawGenericElement["type"],
    pointerDownState: PointerDownState,
  ): void => {
    const [gridX, gridY] = getGridPoint(
      pointerDownState.origin.x,
      pointerDownState.origin.y,
      this.state.gridSize,
    );
    const element = newElement({
      type: elementType,
      x: gridX,
      y: gridY,
      strokeColor: this.state.currentItemStrokeColor,
      backgroundColor: this.state.currentItemBackgroundColor,
      fillStyle: this.state.currentItemFillStyle,
      strokeWidth: this.state.currentItemStrokeWidth,
      strokeStyle: this.state.currentItemStrokeStyle,
      roughness: this.state.currentItemRoughness,
      opacity: this.state.currentItemOpacity,
      strokeSharpness: this.state.currentItemStrokeSharpness,
    });

    if (element.type === "selection") {
      this.setState({
        selectionElement: element,
        draggingElement: element,
      });
    } else {
      this.scene.replaceAllElements([
        ...this.scene.getElementsIncludingDeleted(),
        element,
      ]);
      this.setState({
        multiElement: null,
        draggingElement: element,
        editingElement: element,
      });
    }
  };

  private onKeyDownFromPointerDownHandler(
    pointerDownState: PointerDownState,
  ): (event: KeyboardEvent) => void {
    return withBatchedUpdates((event: KeyboardEvent) => {
      if (this.maybeHandleResize(pointerDownState, event)) {
        return;
      }
      this.maybeDragNewGenericElement(pointerDownState, event);
    });
  }

  private onKeyUpFromPointerDownHandler(
    pointerDownState: PointerDownState,
  ): (event: KeyboardEvent) => void {
    return withBatchedUpdates((event: KeyboardEvent) => {
      // Prevents focus from escaping excalidraw tab
      event.key === KEYS.ALT && event.preventDefault();
      if (this.maybeHandleResize(pointerDownState, event)) {
        return;
      }
      this.maybeDragNewGenericElement(pointerDownState, event);
    });
  }

  private onPointerMoveFromPointerDownHandler(
    pointerDownState: PointerDownState,
  ): (event: PointerEvent) => void {
    return withBatchedUpdates((event: PointerEvent) => {
      // We need to initialize dragOffsetXY only after we've updated
      // `state.selectedElementIds` on pointerDown. Doing it here in pointerMove
      // event handler should hopefully ensure we're already working with
      // the updated state.
      if (pointerDownState.drag.offset === null) {
        pointerDownState.drag.offset = tupleToCoors(
          getDragOffsetXY(
            getSelectedElements(this.scene.getElements(), this.state),
            pointerDownState.origin.x,
            pointerDownState.origin.y,
          ),
        );
      }

      const target = event.target;
      if (!(target instanceof HTMLElement)) {
        return;
      }

      if (this.handlePointerMoveOverScrollbars(event, pointerDownState)) {
        return;
      }

      const pointerCoords = viewportCoordsToSceneCoords(event, this.state);
      const [gridX, gridY] = getGridPoint(
        pointerCoords.x,
        pointerCoords.y,
        this.state.gridSize,
      );

      // for arrows/lines, don't start dragging until a given threshold
      // to ensure we don't create a 2-point arrow by mistake when
      // user clicks mouse in a way that it moves a tiny bit (thus
      // triggering pointermove)
      if (
        !pointerDownState.drag.hasOccurred &&
        (this.state.elementType === "arrow" ||
          this.state.elementType === "line")
      ) {
        if (
          distance2d(
            pointerCoords.x,
            pointerCoords.y,
            pointerDownState.origin.x,
            pointerDownState.origin.y,
          ) < DRAGGING_THRESHOLD
        ) {
          return;
        }
      }

      if (pointerDownState.resize.isResizing) {
        pointerDownState.lastCoords.x = pointerCoords.x;
        pointerDownState.lastCoords.y = pointerCoords.y;
        if (this.maybeHandleResize(pointerDownState, event)) {
          return true;
        }
      }

      if (this.state.editingLinearElement) {
        const didDrag = LinearElementEditor.handlePointDragging(
          this.state,
          (appState) => this.setState(appState),
          pointerCoords.x,
          pointerCoords.y,
          (element, startOrEnd) => {
            this.maybeSuggestBindingForLinearElementAtCursor(
              element,
              startOrEnd,
              pointerCoords,
            );
          },
        );

        if (didDrag) {
          pointerDownState.lastCoords.x = pointerCoords.x;
          pointerDownState.lastCoords.y = pointerCoords.y;
          return;
        }
      }

      const hasHitASelectedElement = pointerDownState.hit.allHitElements.some(
        (element) => this.isASelectedElement(element),
      );

      if (
        hasHitASelectedElement ||
        pointerDownState.hit.hasHitCommonBoundingBoxOfSelectedElements
      ) {
        // Marking that click was used for dragging to check
        // if elements should be deselected on pointerup
        pointerDownState.drag.hasOccurred = true;
        const selectedElements = getSelectedElements(
          this.scene.getElements(),
          this.state,
        );
        // prevent dragging even if we're no longer holding cmd/ctrl otherwise
        // it would have weird results (stuff jumping all over the screen)
        if (selectedElements.length > 0 && !pointerDownState.withCmdOrCtrl) {
          const [dragX, dragY] = getGridPoint(
            pointerCoords.x - pointerDownState.drag.offset.x,
            pointerCoords.y - pointerDownState.drag.offset.y,
            this.state.gridSize,
          );

          const [dragDistanceX, dragDistanceY] = [
            Math.abs(pointerCoords.x - pointerDownState.origin.x),
            Math.abs(pointerCoords.y - pointerDownState.origin.y),
          ];

          // We only drag in one direction if shift is pressed
          const lockDirection = event.shiftKey;

          dragSelectedElements(
            pointerDownState,
            selectedElements,
            dragX,
            dragY,
            this.scene,
            lockDirection,
            dragDistanceX,
            dragDistanceY,
          );
          this.maybeSuggestBindingForAll(selectedElements);

          // We duplicate the selected element if alt is pressed on pointer move
          if (event.altKey && !pointerDownState.hit.hasBeenDuplicated) {
            // Move the currently selected elements to the top of the z index stack, and
            // put the duplicates where the selected elements used to be.
            // (the origin point where the dragging started)

            pointerDownState.hit.hasBeenDuplicated = true;

            const nextElements = [];
            const elementsToAppend = [];
            const groupIdMap = new Map();
            const oldIdToDuplicatedId = new Map();
            const hitElement = pointerDownState.hit.element;
            for (const element of this.scene.getElementsIncludingDeleted()) {
              if (
                this.state.selectedElementIds[element.id] ||
                // case: the state.selectedElementIds might not have been
                // updated yet by the time this mousemove event is fired
                (element.id === hitElement?.id &&
                  pointerDownState.hit.wasAddedToSelection)
              ) {
                const duplicatedElement = duplicateElement(
                  this.state.editingGroupId,
                  groupIdMap,
                  element,
                );
                const [originDragX, originDragY] = getGridPoint(
                  pointerDownState.origin.x - pointerDownState.drag.offset.x,
                  pointerDownState.origin.y - pointerDownState.drag.offset.y,
                  this.state.gridSize,
                );
                mutateElement(duplicatedElement, {
                  x: duplicatedElement.x + (originDragX - dragX),
                  y: duplicatedElement.y + (originDragY - dragY),
                });
                nextElements.push(duplicatedElement);
                elementsToAppend.push(element);
                oldIdToDuplicatedId.set(element.id, duplicatedElement.id);
              } else {
                nextElements.push(element);
              }
            }
            const nextSceneElements = [...nextElements, ...elementsToAppend];
            fixBindingsAfterDuplication(
              nextSceneElements,
              elementsToAppend,
              oldIdToDuplicatedId,
              "duplicatesServeAsOld",
            );
            this.scene.replaceAllElements(nextSceneElements);
          }
          return;
        }
      }

      // It is very important to read this.state within each move event,
      // otherwise we would read a stale one!
      const draggingElement = this.state.draggingElement;
      if (!draggingElement) {
        return;
      }

      if (draggingElement.type === "freedraw") {
        const points = draggingElement.points;
        const dx = pointerCoords.x - draggingElement.x;
        const dy = pointerCoords.y - draggingElement.y;

        const pressures = draggingElement.simulatePressure
          ? draggingElement.pressures
          : [...draggingElement.pressures, event.pressure];

        mutateElement(draggingElement, {
          points: [...points, [dx, dy]],
          pressures,
        });
      } else if (isLinearElement(draggingElement)) {
        pointerDownState.drag.hasOccurred = true;
        const points = draggingElement.points;
        let dx = gridX - draggingElement.x;
        let dy = gridY - draggingElement.y;

        if (getRotateWithDiscreteAngleKey(event) && points.length === 2) {
          ({ width: dx, height: dy } = getPerfectElementSize(
            this.state.elementType,
            dx,
            dy,
          ));
        }

        if (points.length === 1) {
          mutateElement(draggingElement, { points: [...points, [dx, dy]] });
        } else if (points.length > 1) {
          mutateElement(draggingElement, {
            points: [...points.slice(0, -1), [dx, dy]],
          });
        }

        if (isBindingElement(draggingElement)) {
          // When creating a linear element by dragging
          this.maybeSuggestBindingForLinearElementAtCursor(
            draggingElement,
            "end",
            pointerCoords,
            this.state.startBoundElement,
          );
        }
      } else {
        pointerDownState.lastCoords.x = pointerCoords.x;
        pointerDownState.lastCoords.y = pointerCoords.y;
        this.maybeDragNewGenericElement(pointerDownState, event);
      }

      if (this.state.elementType === "selection") {
        const elements = this.scene.getElements();
        if (!event.shiftKey && isSomeElementSelected(elements, this.state)) {
          if (pointerDownState.withCmdOrCtrl && pointerDownState.hit.element) {
            this.setState((prevState) =>
              selectGroupsForSelectedElements(
                {
                  ...prevState,
                  selectedElementIds: {
                    [pointerDownState.hit.element!.id]: true,
                  },
                },
                this.scene.getElements(),
              ),
            );
          } else {
            this.setState({
              selectedElementIds: {},
              selectedGroupIds: {},
              editingGroupId: null,
            });
          }
        }
        const elementsWithinSelection = getElementsWithinSelection(
          elements,
          draggingElement,
        );
        this.setState((prevState) =>
          selectGroupsForSelectedElements(
            {
              ...prevState,
              selectedElementIds: {
                ...prevState.selectedElementIds,
                ...elementsWithinSelection.reduce((map, element) => {
                  map[element.id] = true;
                  return map;
                }, {} as any),
                ...(pointerDownState.hit.element
                  ? {
                      // if using ctrl/cmd, select the hitElement only if we
                      // haven't box-selected anything else
                      [pointerDownState.hit.element
                        .id]: !elementsWithinSelection.length,
                    }
                  : null),
              },
            },
            this.scene.getElements(),
          ),
        );
      }
    });
  }

  // Returns whether the pointer move happened over either scrollbar
  private handlePointerMoveOverScrollbars(
    event: PointerEvent,
    pointerDownState: PointerDownState,
  ): boolean {
    if (pointerDownState.scrollbars.isOverHorizontal) {
      const x = event.clientX;
      const dx = x - pointerDownState.lastCoords.x;
      this.setState({
        scrollX: this.state.scrollX - dx / this.state.zoom.value,
      });
      pointerDownState.lastCoords.x = x;
      return true;
    }

    if (pointerDownState.scrollbars.isOverVertical) {
      const y = event.clientY;
      const dy = y - pointerDownState.lastCoords.y;
      this.setState({
        scrollY: this.state.scrollY - dy / this.state.zoom.value,
      });
      pointerDownState.lastCoords.y = y;
      return true;
    }
    return false;
  }

  private onPointerUpFromPointerDownHandler(
    pointerDownState: PointerDownState,
  ): (event: PointerEvent) => void {
    return withBatchedUpdates((childEvent: PointerEvent) => {
      const {
        draggingElement,
        resizingElement,
        multiElement,
        elementType,
        elementLocked,
        isResizing,
        isRotating,
      } = this.state;

      this.setState({
        isResizing: false,
        isRotating: false,
        resizingElement: null,
        selectionElement: null,
        cursorButton: "up",
        // text elements are reset on finalize, and resetting on pointerup
        // may cause issues with double taps
        editingElement:
          multiElement || isTextElement(this.state.editingElement)
            ? this.state.editingElement
            : null,
      });

      this.savePointer(childEvent.clientX, childEvent.clientY, "up");

      // Handle end of dragging a point of a linear element, might close a loop
      // and sets binding element
      if (this.state.editingLinearElement) {
        const editingLinearElement = LinearElementEditor.handlePointerUp(
          childEvent,
          this.state.editingLinearElement,
          this.state,
        );
        if (editingLinearElement !== this.state.editingLinearElement) {
          this.setState({
            editingLinearElement,
            suggestedBindings: [],
          });
        }
      }

      lastPointerUp = null;

      window.removeEventListener(
        EVENT.POINTER_MOVE,
        pointerDownState.eventListeners.onMove!,
      );
      window.removeEventListener(
        EVENT.POINTER_UP,
        pointerDownState.eventListeners.onUp!,
      );
      window.removeEventListener(
        EVENT.KEYDOWN,
        pointerDownState.eventListeners.onKeyDown!,
      );
      window.removeEventListener(
        EVENT.KEYUP,
        pointerDownState.eventListeners.onKeyUp!,
      );

      if (draggingElement?.type === "freedraw") {
        const pointerCoords = viewportCoordsToSceneCoords(
          childEvent,
          this.state,
        );

        const points = draggingElement.points;
        let dx = pointerCoords.x - draggingElement.x;
        let dy = pointerCoords.y - draggingElement.y;

        // Allows dots to avoid being flagged as infinitely small
        if (dx === points[0][0] && dy === points[0][1]) {
          dy += 0.0001;
          dx += 0.0001;
        }

        const pressures = draggingElement.simulatePressure
          ? []
          : [...draggingElement.pressures, childEvent.pressure];

        mutateElement(draggingElement, {
          points: [...points, [dx, dy]],
          pressures,
        });

        this.actionManager.executeAction(actionFinalize);

        return;
      }

      if (isLinearElement(draggingElement)) {
        if (draggingElement!.points.length > 1) {
          this.history.resumeRecording();
        }
        const pointerCoords = viewportCoordsToSceneCoords(
          childEvent,
          this.state,
        );

        if (
          !pointerDownState.drag.hasOccurred &&
          draggingElement &&
          !multiElement
        ) {
          mutateElement(draggingElement, {
            points: [
              ...draggingElement.points,
              [
                pointerCoords.x - draggingElement.x,
                pointerCoords.y - draggingElement.y,
              ],
            ],
          });
          this.setState({
            multiElement: draggingElement,
            editingElement: this.state.draggingElement,
          });
        } else if (pointerDownState.drag.hasOccurred && !multiElement) {
          if (
            isBindingEnabled(this.state) &&
            isBindingElement(draggingElement)
          ) {
            maybeBindLinearElement(
              draggingElement,
              this.state,
              this.scene,
              pointerCoords,
            );
          }
          this.setState({ suggestedBindings: [], startBoundElement: null });
          if (!elementLocked) {
            resetCursor(this.canvas);
            this.setState((prevState) => ({
              draggingElement: null,
              elementType: "selection",
              selectedElementIds: {
                ...prevState.selectedElementIds,
                [this.state.draggingElement!.id]: true,
              },
            }));
          } else {
            this.setState((prevState) => ({
              draggingElement: null,
              selectedElementIds: {
                ...prevState.selectedElementIds,
                [this.state.draggingElement!.id]: true,
              },
            }));
          }
        }
        return;
      }

      if (
        elementType !== "selection" &&
        draggingElement &&
        isInvisiblySmallElement(draggingElement)
      ) {
        // remove invisible element which was added in onPointerDown
        this.scene.replaceAllElements(
          this.scene.getElementsIncludingDeleted().slice(0, -1),
        );
        this.setState({
          draggingElement: null,
        });
        return;
      }

      if (draggingElement) {
        mutateElement(
          draggingElement,
          getNormalizedDimensions(draggingElement),
        );
      }

      if (resizingElement) {
        this.history.resumeRecording();
      }

      if (resizingElement && isInvisiblySmallElement(resizingElement)) {
        this.scene.replaceAllElements(
          this.scene
            .getElementsIncludingDeleted()
            .filter((el) => el.id !== resizingElement.id),
        );
      }

      // Code below handles selection when element(s) weren't
      // drag or added to selection on pointer down phase.
      const hitElement = pointerDownState.hit.element;
      if (
        hitElement &&
        !pointerDownState.drag.hasOccurred &&
        !pointerDownState.hit.wasAddedToSelection
      ) {
        if (childEvent.shiftKey) {
          if (this.state.selectedElementIds[hitElement.id]) {
            if (isSelectedViaGroup(this.state, hitElement)) {
              // We want to unselect all groups hitElement is part of
              // as well as all elements that are part of the groups
              // hitElement is part of
              const idsOfSelectedElementsThatAreInGroups = hitElement.groupIds
                .flatMap((groupId) =>
                  getElementsInGroup(this.scene.getElements(), groupId),
                )
                .map((element) => ({ [element.id]: false }))
                .reduce((prevId, acc) => ({ ...prevId, ...acc }), {});

              this.setState((_prevState) => ({
                selectedGroupIds: {
                  ..._prevState.selectedElementIds,
                  ...hitElement.groupIds
                    .map((gId) => ({ [gId]: false }))
                    .reduce((prev, acc) => ({ ...prev, ...acc }), {}),
                },
                selectedElementIds: {
                  ..._prevState.selectedElementIds,
                  ...idsOfSelectedElementsThatAreInGroups,
                },
              }));
            } else {
              // remove element from selection while
              // keeping prev elements selected
              this.setState((prevState) =>
                selectGroupsForSelectedElements(
                  {
                    ...prevState,
                    selectedElementIds: {
                      ...prevState.selectedElementIds,
                      [hitElement!.id]: false,
                    },
                  },
                  this.scene.getElements(),
                ),
              );
            }
          } else {
            // add element to selection while
            // keeping prev elements selected
            this.setState((_prevState) => ({
              selectedElementIds: {
                ..._prevState.selectedElementIds,
                [hitElement!.id]: true,
              },
            }));
          }
        } else {
          this.setState((prevState) => ({
            ...selectGroupsForSelectedElements(
              {
                ...prevState,
                selectedElementIds: { [hitElement.id]: true },
              },
              this.scene.getElements(),
            ),
          }));
        }
      }

      if (
        !this.state.editingLinearElement &&
        !pointerDownState.drag.hasOccurred &&
        !this.state.isResizing &&
        ((hitElement &&
          isHittingElementBoundingBoxWithoutHittingElement(
            hitElement,
            this.state,
            pointerDownState.origin.x,
            pointerDownState.origin.y,
          )) ||
          (!hitElement &&
            pointerDownState.hit.hasHitCommonBoundingBoxOfSelectedElements))
      ) {
        // Deselect selected elements
        this.setState({
          selectedElementIds: {},
          selectedGroupIds: {},
          editingGroupId: null,
        });

        return;
      }

      if (!elementLocked && elementType !== "freedraw" && draggingElement) {
        this.setState((prevState) => ({
          selectedElementIds: {
            ...prevState.selectedElementIds,
            [draggingElement.id]: true,
          },
        }));
      }

      if (
        elementType !== "selection" ||
        isSomeElementSelected(this.scene.getElements(), this.state)
      ) {
        this.history.resumeRecording();
      }

      if (pointerDownState.drag.hasOccurred || isResizing || isRotating) {
        (isBindingEnabled(this.state)
          ? bindOrUnbindSelectedElements
          : unbindLinearElements)(
          getSelectedElements(this.scene.getElements(), this.state),
        );
      }

      if (!elementLocked && elementType !== "freedraw") {
        resetCursor(this.canvas);
        this.setState({
          draggingElement: null,
          suggestedBindings: [],
          elementType: "selection",
        });
      } else {
        this.setState({
          draggingElement: null,
          suggestedBindings: [],
        });
      }
    });
  }

  private updateBindingEnabledOnPointerMove = (
    event: React.PointerEvent<HTMLCanvasElement>,
  ) => {
    const shouldEnableBinding = shouldEnableBindingForPointerEvent(event);
    if (this.state.isBindingEnabled !== shouldEnableBinding) {
      this.setState({ isBindingEnabled: shouldEnableBinding });
    }
  };

  private maybeSuggestBindingAtCursor = (pointerCoords: {
    x: number;
    y: number;
  }): void => {
    const hoveredBindableElement = getHoveredElementForBinding(
      pointerCoords,
      this.scene,
    );
    this.setState({
      suggestedBindings:
        hoveredBindableElement != null ? [hoveredBindableElement] : [],
    });
  };

  private maybeSuggestBindingForLinearElementAtCursor = (
    linearElement: NonDeleted<ExcalidrawLinearElement>,
    startOrEnd: "start" | "end",
    pointerCoords: {
      x: number;
      y: number;
    },
    // During line creation the start binding hasn't been written yet
    // into `linearElement`
    oppositeBindingBoundElement?: ExcalidrawBindableElement | null,
  ): void => {
    const hoveredBindableElement = getHoveredElementForBinding(
      pointerCoords,
      this.scene,
    );
    this.setState({
      suggestedBindings:
        hoveredBindableElement != null &&
        !isLinearElementSimpleAndAlreadyBound(
          linearElement,
          oppositeBindingBoundElement?.id,
          hoveredBindableElement,
        )
          ? [hoveredBindableElement]
          : [],
    });
  };

  private maybeSuggestBindingForAll(
    selectedElements: NonDeleted<ExcalidrawElement>[],
  ): void {
    const suggestedBindings = getEligibleElementsForBinding(selectedElements);
    this.setState({ suggestedBindings });
  }

  private clearSelection(hitElement: ExcalidrawElement | null): void {
    this.setState((prevState) => ({
      selectedElementIds: {},
      selectedGroupIds: {},
      // Continue editing the same group if the user selected a different
      // element from it
      editingGroupId:
        prevState.editingGroupId &&
        hitElement != null &&
        isElementInGroup(hitElement, prevState.editingGroupId)
          ? prevState.editingGroupId
          : null,
    }));
    this.setState({
      selectedElementIds: {},
      previousSelectedElementIds: this.state.selectedElementIds,
    });
  }

  private handleCanvasRef = (canvas: HTMLCanvasElement) => {
    // canvas is null when unmounting
    if (canvas !== null) {
      this.canvas = canvas;
      this.rc = rough.canvas(this.canvas);

      this.canvas.addEventListener(EVENT.WHEEL, this.handleWheel, {
        passive: false,
      });
      this.canvas.addEventListener(EVENT.TOUCH_START, this.onTapStart);
      this.canvas.addEventListener(EVENT.TOUCH_END, this.onTapEnd);
    } else {
      this.canvas?.removeEventListener(EVENT.WHEEL, this.handleWheel);
      this.canvas?.removeEventListener(EVENT.TOUCH_START, this.onTapStart);
      this.canvas?.removeEventListener(EVENT.TOUCH_END, this.onTapEnd);
    }
  };

  private handleAppOnDrop = async (event: React.DragEvent<HTMLDivElement>) => {
    try {
      const file = event.dataTransfer.files[0];
      if (file?.type === "image/png" || file?.type === "image/svg+xml") {
        const { elements, appState } = await loadFromBlob(file, this.state);
        this.syncActionResult({
          elements,
          appState: {
            ...(appState || this.state),
            isLoading: false,
          },
          commitToHistory: true,
        });
        return;
      }
    } catch (error) {
      return this.setState({
        isLoading: false,
        errorMessage: error.message,
      });
    }

    const libraryShapes = event.dataTransfer.getData(MIME_TYPES.excalidrawlib);
    if (libraryShapes !== "") {
      this.addElementsFromPasteOrLibrary({
        elements: JSON.parse(libraryShapes),
        position: event,
      });
      return;
    }

    const file = event.dataTransfer?.files[0];
    if (
      file?.type === MIME_TYPES.excalidrawlib ||
      file?.name?.endsWith(".excalidrawlib")
    ) {
      this.library
        .importLibrary(file)
        .then(() => {
          // Close and then open to get the libraries updated
          this.setState({ isLibraryOpen: false });
          this.setState({ isLibraryOpen: true });
        })
        .catch((error) =>
          this.setState({ isLoading: false, errorMessage: error.message }),
        );
      // default: assume an Excalidraw file regardless of extension/MimeType
    } else {
      this.setState({ isLoading: true });
      if (fsSupported) {
        try {
          // This will only work as of Chrome 86,
          // but can be safely ignored on older releases.
          const item = event.dataTransfer.items[0];
          (file as any).handle = await (item as any).getAsFileSystemHandle();
        } catch (error) {
          console.warn(error.name, error.message);
        }
      }
      await this.loadFileToCanvas(file);
    }
  };

  loadFileToCanvas = (file: Blob) => {
    loadFromBlob(file, this.state)
      .then(({ elements, appState }) =>
        this.syncActionResult({
          elements,
          appState: {
            ...(appState || this.state),
            isLoading: false,
          },
          commitToHistory: true,
        }),
      )
      .catch((error) => {
        this.setState({ isLoading: false, errorMessage: error.message });
      });
  };

  private handleCanvasContextMenu = (
    event: React.PointerEvent<HTMLCanvasElement>,
  ) => {
    event.preventDefault();

    const { x, y } = viewportCoordsToSceneCoords(event, this.state);
    const element = this.getElementAtPosition(x, y, { preferSelected: true });

    const type = element ? "element" : "canvas";

    const container = this.excalidrawContainerRef.current!;
    const {
      top: offsetTop,
      left: offsetLeft,
    } = container.getBoundingClientRect();
    const left = event.clientX - offsetLeft;
    const top = event.clientY - offsetTop;

    if (element && !this.state.selectedElementIds[element.id]) {
      this.setState({ selectedElementIds: { [element.id]: true } }, () => {
        this._openContextMenu({ top, left }, type);
      });
    } else {
      this._openContextMenu({ top, left }, type);
    }
  };

  private maybeDragNewGenericElement = (
    pointerDownState: PointerDownState,
    event: MouseEvent | KeyboardEvent,
  ): void => {
    const draggingElement = this.state.draggingElement;
    const pointerCoords = pointerDownState.lastCoords;
    if (!draggingElement) {
      return;
    }
    if (draggingElement.type === "selection") {
      dragNewElement(
        draggingElement,
        this.state.elementType,
        pointerDownState.origin.x,
        pointerDownState.origin.y,
        pointerCoords.x,
        pointerCoords.y,
        distance(pointerDownState.origin.x, pointerCoords.x),
        distance(pointerDownState.origin.y, pointerCoords.y),
        getResizeWithSidesSameLengthKey(event),
        getResizeCenterPointKey(event),
      );
    } else {
      const [gridX, gridY] = getGridPoint(
        pointerCoords.x,
        pointerCoords.y,
        this.state.gridSize,
      );
      dragNewElement(
        draggingElement,
        this.state.elementType,
        pointerDownState.originInGrid.x,
        pointerDownState.originInGrid.y,
        gridX,
        gridY,
        distance(pointerDownState.originInGrid.x, gridX),
        distance(pointerDownState.originInGrid.y, gridY),
        getResizeWithSidesSameLengthKey(event),
        getResizeCenterPointKey(event),
      );
      this.maybeSuggestBindingForAll([draggingElement]);
    }
  };

  private maybeHandleResize = (
    pointerDownState: PointerDownState,
    event: MouseEvent | KeyboardEvent,
  ): boolean => {
    const selectedElements = getSelectedElements(
      this.scene.getElements(),
      this.state,
    );
    const transformHandleType = pointerDownState.resize.handleType;
    this.setState({
      // TODO: rename this state field to "isScaling" to distinguish
      // it from the generic "isResizing" which includes scaling and
      // rotating
      isResizing: transformHandleType && transformHandleType !== "rotation",
      isRotating: transformHandleType === "rotation",
    });
    const pointerCoords = pointerDownState.lastCoords;
    const [resizeX, resizeY] = getGridPoint(
      pointerCoords.x - pointerDownState.resize.offset.x,
      pointerCoords.y - pointerDownState.resize.offset.y,
      this.state.gridSize,
    );
    if (
      transformElements(
        pointerDownState,
        transformHandleType,
        selectedElements,
        pointerDownState.resize.arrowDirection,
        getRotateWithDiscreteAngleKey(event),
        getResizeCenterPointKey(event),
        getResizeWithSidesSameLengthKey(event),
        resizeX,
        resizeY,
        pointerDownState.resize.center.x,
        pointerDownState.resize.center.y,
      )
    ) {
      this.maybeSuggestBindingForAll(selectedElements);
      return true;
    }
    return false;
  };

  /** @private use this.handleCanvasContextMenu */
  private _openContextMenu = (
    {
      left,
      top,
    }: {
      left: number;
      top: number;
    },
    type: "canvas" | "element",
  ) => {
    const maybeGroupAction = actionGroup.contextItemPredicate!(
      this.actionManager.getElementsIncludingDeleted(),
      this.actionManager.getAppState(),
    );

    const maybeUngroupAction = actionUngroup.contextItemPredicate!(
      this.actionManager.getElementsIncludingDeleted(),
      this.actionManager.getAppState(),
    );

    const maybeFlipHorizontal = actionFlipHorizontal.contextItemPredicate!(
      this.actionManager.getElementsIncludingDeleted(),
      this.actionManager.getAppState(),
    );

    const maybeFlipVertical = actionFlipVertical.contextItemPredicate!(
      this.actionManager.getElementsIncludingDeleted(),
      this.actionManager.getAppState(),
    );

    const separator = "separator";

    const elements = this.scene.getElements();

    const options: ContextMenuOption[] = [];
    if (probablySupportsClipboardBlob && elements.length > 0) {
      options.push(actionCopyAsPng);
    }

    if (probablySupportsClipboardWriteText && elements.length > 0) {
      options.push(actionCopyAsSvg);
    }
    if (type === "canvas") {
      const viewModeOptions = [
        ...options,
        typeof this.props.gridModeEnabled === "undefined" &&
          actionToggleGridMode,
        typeof this.props.zenModeEnabled === "undefined" && actionToggleZenMode,
        typeof this.props.viewModeEnabled === "undefined" &&
          actionToggleViewMode,
        actionToggleStats,
      ];

      ContextMenu.push({
        options: viewModeOptions,
        top,
        left,
        actionManager: this.actionManager,
        appState: this.state,
        container: this.excalidrawContainerRef.current!,
      });

      if (this.state.viewModeEnabled) {
        return;
      }

      ContextMenu.push({
        options: [
          this.isMobile &&
            navigator.clipboard && {
              name: "paste",
              perform: (elements, appStates) => {
                this.pasteFromClipboard(null);
                return {
                  commitToHistory: false,
                };
              },
              contextItemLabel: "labels.paste",
            },
          this.isMobile && navigator.clipboard && separator,
          probablySupportsClipboardBlob &&
            elements.length > 0 &&
            actionCopyAsPng,
          probablySupportsClipboardWriteText &&
            elements.length > 0 &&
            actionCopyAsSvg,
          ((probablySupportsClipboardBlob && elements.length > 0) ||
            (probablySupportsClipboardWriteText && elements.length > 0)) &&
            separator,
          actionSelectAll,
          separator,
          typeof this.props.gridModeEnabled === "undefined" &&
            actionToggleGridMode,
          typeof this.props.zenModeEnabled === "undefined" &&
            actionToggleZenMode,
          typeof this.props.viewModeEnabled === "undefined" &&
            actionToggleViewMode,
          actionToggleStats,
        ],
        top,
        left,
        actionManager: this.actionManager,
        appState: this.state,
        container: this.excalidrawContainerRef.current!,
      });
      return;
    }

    if (this.state.viewModeEnabled) {
      ContextMenu.push({
        options: [navigator.clipboard && actionCopy, ...options],
        top,
        left,
        actionManager: this.actionManager,
        appState: this.state,
        container: this.excalidrawContainerRef.current!,
      });
      return;
    }

    ContextMenu.push({
      options: [
        this.isMobile && actionCut,
        this.isMobile && navigator.clipboard && actionCopy,
        this.isMobile &&
          navigator.clipboard && {
            name: "paste",
            perform: (elements, appStates) => {
              this.pasteFromClipboard(null);
              return {
                commitToHistory: false,
              };
            },
            contextItemLabel: "labels.paste",
          },
        this.isMobile && separator,
        ...options,
        separator,
        actionCopyStyles,
        actionPasteStyles,
        separator,
        maybeGroupAction && actionGroup,
        maybeUngroupAction && actionUngroup,
        (maybeGroupAction || maybeUngroupAction) && separator,
        actionAddToLibrary,
        separator,
        actionSendBackward,
        actionBringForward,
        actionSendToBack,
        actionBringToFront,
        separator,
        maybeFlipHorizontal && actionFlipHorizontal,
        maybeFlipVertical && actionFlipVertical,
        (maybeFlipHorizontal || maybeFlipVertical) && separator,
        actionDuplicateSelection,
        actionDeleteSelected,
      ],
      top,
      left,
      actionManager: this.actionManager,
      appState: this.state,
      container: this.excalidrawContainerRef.current!,
    });
  };

  private handleWheel = withBatchedUpdates((event: WheelEvent) => {
    event.preventDefault();

    if (isPanning) {
      return;
    }

    const { deltaX, deltaY } = event;
    const { selectedElementIds, previousSelectedElementIds } = this.state;
    // note that event.ctrlKey is necessary to handle pinch zooming
    if (event.metaKey || event.ctrlKey) {
      const sign = Math.sign(deltaY);
      const MAX_STEP = 10;
      let delta = Math.abs(deltaY);
      if (delta > MAX_STEP) {
        delta = MAX_STEP;
      }
      delta *= sign;
      if (Object.keys(previousSelectedElementIds).length !== 0) {
        setTimeout(() => {
          this.setState({
            selectedElementIds: previousSelectedElementIds,
            previousSelectedElementIds: {},
          });
        }, 1000);
      }

      let newZoom = this.state.zoom.value - delta / 100;
      // increase zoom steps the more zoomed-in we are (applies to >100% only)
      newZoom += Math.log10(Math.max(1, this.state.zoom.value)) * -sign;
      // round to nearest step
      newZoom = Math.round(newZoom * ZOOM_STEP * 100) / (ZOOM_STEP * 100);

      this.setState(({ zoom, offsetLeft, offsetTop }) => ({
        zoom: getNewZoom(
          getNormalizedZoom(newZoom),
          zoom,
          { left: offsetLeft, top: offsetTop },
          {
            x: cursorX,
            y: cursorY,
          },
        ),
        selectedElementIds: {},
        previousSelectedElementIds:
          Object.keys(selectedElementIds).length !== 0
            ? selectedElementIds
            : previousSelectedElementIds,
        shouldCacheIgnoreZoom: true,
      }));
      this.resetShouldCacheIgnoreZoomDebounced();
      return;
    }

    // scroll horizontally when shift pressed
    if (event.shiftKey) {
      this.setState(({ zoom, scrollX }) => ({
        // on Mac, shift+wheel tends to result in deltaX
        scrollX: scrollX - (deltaY || deltaX) / zoom.value,
      }));
      return;
    }

    this.setState(({ zoom, scrollX, scrollY }) => ({
      scrollX: scrollX - deltaX / zoom.value,
      scrollY: scrollY - deltaY / zoom.value,
    }));
  });

  private getTextWysiwygSnappedToCenterPosition(
    x: number,
    y: number,
    appState: AppState,
    canvas: HTMLCanvasElement | null,
    scale: number,
  ) {
    const elementClickedInside = getElementContainingPosition(
      this.scene
        .getElementsIncludingDeleted()
        .filter((element) => !isTextElement(element)),
      x,
      y,
    );
    if (elementClickedInside) {
      const elementCenterX =
        elementClickedInside.x + elementClickedInside.width / 2;
      const elementCenterY =
        elementClickedInside.y + elementClickedInside.height / 2;
      const distanceToCenter = Math.hypot(
        x - elementCenterX,
        y - elementCenterY,
      );
      const isSnappedToCenter =
        distanceToCenter < TEXT_TO_CENTER_SNAP_THRESHOLD;
      if (isSnappedToCenter) {
        const { x: viewportX, y: viewportY } = sceneCoordsToViewportCoords(
          { sceneX: elementCenterX, sceneY: elementCenterY },
          appState,
        );
        return { viewportX, viewportY, elementCenterX, elementCenterY };
      }
    }
  }

  private savePointer = (x: number, y: number, button: "up" | "down") => {
    if (!x || !y) {
      return;
    }
    const pointer = viewportCoordsToSceneCoords(
      { clientX: x, clientY: y },
      this.state,
    );

    if (isNaN(pointer.x) || isNaN(pointer.y)) {
      // sometimes the pointer goes off screen
    }

    this.props.onPointerUpdate?.({
      pointer,
      button,
      pointersMap: gesture.pointers,
    });
  };

  private resetShouldCacheIgnoreZoomDebounced = debounce(() => {
    if (!this.unmounted) {
      this.setState({ shouldCacheIgnoreZoom: false });
    }
  }, 300);

  private updateDOMRect = (cb?: () => void) => {
    if (this.excalidrawContainerRef?.current) {
      const excalidrawContainer = this.excalidrawContainerRef.current;
      const {
        width,
        height,
        left: offsetLeft,
        top: offsetTop,
      } = excalidrawContainer.getBoundingClientRect();
      const {
        width: currentWidth,
        height: currentHeight,
        offsetTop: currentOffsetTop,
        offsetLeft: currentOffsetLeft,
      } = this.state;

      if (
        width === currentWidth &&
        height === currentHeight &&
        offsetLeft === currentOffsetLeft &&
        offsetTop === currentOffsetTop
      ) {
        if (cb) {
          cb();
        }
        return;
      }

      this.setState(
        {
          width,
          height,
          offsetLeft,
          offsetTop,
        },
        () => {
          cb && cb();
        },
      );
    }
  };

  public refresh = () => {
    this.setState({ ...this.getCanvasOffsets() });
  };

  private getCanvasOffsets(): Pick<AppState, "offsetTop" | "offsetLeft"> {
    if (this.excalidrawContainerRef?.current) {
      const excalidrawContainer = this.excalidrawContainerRef.current;
      const { left, top } = excalidrawContainer.getBoundingClientRect();
      return {
        offsetLeft: left,
        offsetTop: top,
      };
    }
    return {
      offsetLeft: 0,
      offsetTop: 0,
    };
  }

  private async updateLanguage() {
    const currentLang =
      languages.find((lang) => lang.code === this.props.langCode) ||
      defaultLang;
    await setLanguage(currentLang);
    this.setAppState({});
  }
}

// -----------------------------------------------------------------------------
// TEST HOOKS
// -----------------------------------------------------------------------------

declare global {
  interface Window {
    h: {
      elements: readonly ExcalidrawElement[];
      state: AppState;
      setState: React.Component<any, AppState>["setState"];
      app: InstanceType<typeof App>;
      history: History;
    };
  }
}

if (
  process.env.NODE_ENV === ENV.TEST ||
  process.env.NODE_ENV === ENV.DEVELOPMENT
) {
  window.h = window.h || ({} as Window["h"]);

  Object.defineProperties(window.h, {
    elements: {
      configurable: true,
      get() {
        return this.app.scene.getElementsIncludingDeleted();
      },
      set(elements: ExcalidrawElement[]) {
        return this.app.scene.replaceAllElements(elements);
      },
    },
  });
}
export default App;<|MERGE_RESOLUTION|>--- conflicted
+++ resolved
@@ -385,14 +385,8 @@
     const { zenModeEnabled, viewModeEnabled } = this.state;
 
     const {
-<<<<<<< HEAD
-      /* onCollabButtonClick, */
-      onExportToBackend,
-      renderTopRight,
-=======
-      onCollabButtonClick,
+      // onCollabButtonClick,
       renderTopRightUI,
->>>>>>> 93251098
       renderFooter,
       renderCustomStats,
     } = this.props;
