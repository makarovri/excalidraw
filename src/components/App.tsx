import React, { useContext } from "react";
import { flushSync } from "react-dom";

import { RoughCanvas } from "roughjs/bin/canvas";
import rough from "roughjs/bin/rough";
import clsx from "clsx";
import { nanoid } from "nanoid";

import {
  actionAddToLibrary,
  actionBringForward,
  actionBringToFront,
  actionCopy,
  actionCopyAsPng,
  actionCopyAsSvg,
  copyText,
  actionCopyStyles,
  actionCut,
  actionDeleteSelected,
  actionDuplicateSelection,
  actionFinalize,
  actionFlipHorizontal,
  actionFlipVertical,
  actionGroup,
  actionPasteStyles,
  actionSelectAll,
  actionSendBackward,
  actionSendToBack,
  actionToggleGridMode,
  actionToggleStats,
  actionToggleZenMode,
  actionUnbindText,
  actionBindText,
  actionUngroup,
  actionLink,
  actionToggleElementLock,
  actionToggleLinearEditor,
} from "../actions";
import { createRedoAction, createUndoAction } from "../actions/actionHistory";
import { ActionManager } from "../actions/manager";
import { actions } from "../actions/register";
import { ActionResult } from "../actions/types";
import { trackEvent } from "../analytics";
import {
  getDefaultAppState,
  isEraserActive,
  isHandToolActive,
} from "../appState";
import { parseClipboard } from "../clipboard";
import {
  APP_NAME,
  CURSOR_TYPE,
  DEFAULT_MAX_IMAGE_WIDTH_OR_HEIGHT,
  DEFAULT_UI_OPTIONS,
  DEFAULT_VERTICAL_ALIGN,
  DRAGGING_THRESHOLD,
  ELEMENT_READY_TO_ERASE_OPACITY,
  ELEMENT_SHIFT_TRANSLATE_AMOUNT,
  ELEMENT_TRANSLATE_AMOUNT,
  ENV,
  EVENT,
  FRAME_STYLE,
  EXPORT_IMAGE_TYPES,
  GRID_SIZE,
  IMAGE_MIME_TYPES,
  IMAGE_RENDER_TIMEOUT,
  isAndroid,
  isBrave,
  LINE_CONFIRM_THRESHOLD,
  MAX_ALLOWED_FILE_BYTES,
  MIME_TYPES,
  MQ_MAX_HEIGHT_LANDSCAPE,
  MQ_MAX_WIDTH_LANDSCAPE,
  MQ_MAX_WIDTH_PORTRAIT,
  MQ_RIGHT_SIDEBAR_MIN_WIDTH,
  MQ_SM_MAX_WIDTH,
  POINTER_BUTTON,
  ROUNDNESS,
  SCROLL_TIMEOUT,
  TAP_TWICE_TIMEOUT,
  TEXT_TO_CENTER_SNAP_THRESHOLD,
  THEME,
  THEME_FILTER,
  TOUCH_CTX_MENU_TIMEOUT,
  VERTICAL_ALIGN,
  ZOOM_STEP,
} from "../constants";
import { exportCanvas, loadFromBlob } from "../data";
import Library, { distributeLibraryItemsOnSquareGrid } from "../data/library";
import { restore, restoreElements } from "../data/restore";
import {
  dragNewElement,
  dragSelectedElements,
  duplicateElement,
  getCommonBounds,
  getCursorForResizingElement,
  getDragOffsetXY,
  getElementWithTransformHandleType,
  getNormalizedDimensions,
  getResizeArrowDirection,
  getResizeOffsetXY,
  getLockedLinearCursorAlignSize,
  getTransformHandleTypeFromCoords,
  hitTest,
  isHittingElementBoundingBoxWithoutHittingElement,
  isInvisiblySmallElement,
  isNonDeletedElement,
  isTextElement,
  newElement,
  newLinearElement,
  newTextElement,
  newImageElement,
  textWysiwyg,
  transformElements,
  updateTextElement,
  redrawTextBoundingBox,
} from "../element";
import {
  bindOrUnbindLinearElement,
  bindOrUnbindSelectedElements,
  fixBindingsAfterDeletion,
  fixBindingsAfterDuplication,
  getEligibleElementsForBinding,
  getHoveredElementForBinding,
  isBindingEnabled,
  isLinearElementSimpleAndAlreadyBound,
  maybeBindLinearElement,
  shouldEnableBindingForPointerEvent,
  unbindLinearElements,
  updateBoundElements,
} from "../element/binding";
import { LinearElementEditor } from "../element/linearElementEditor";
import { mutateElement, newElementWith } from "../element/mutateElement";
import {
  deepCopyElement,
  duplicateElements,
  newFrameElement,
  newFreeDrawElement,
} from "../element/newElement";
import {
  hasBoundTextElement,
  isArrowElement,
  isBindingElement,
  isBindingElementType,
  isBoundToContainer,
  isFrameElement,
  isImageElement,
  isInitializedImageElement,
  isLinearElement,
  isLinearElementType,
  isUsingAdaptiveRadius,
} from "../element/typeChecks";
import {
  ExcalidrawBindableElement,
  ExcalidrawElement,
  ExcalidrawFreeDrawElement,
  ExcalidrawGenericElement,
  ExcalidrawLinearElement,
  ExcalidrawTextElement,
  NonDeleted,
  InitializedExcalidrawImageElement,
  ExcalidrawImageElement,
  FileId,
  NonDeletedExcalidrawElement,
  ExcalidrawTextContainer,
  ExcalidrawFrameElement,
} from "../element/types";
import { getCenter, getDistance } from "../gesture";
import {
  editGroupForSelectedElement,
  getElementsInGroup,
  getSelectedGroupIdForElement,
  getSelectedGroupIds,
  isElementInGroup,
  isSelectedViaGroup,
  selectGroupsForSelectedElements,
} from "../groups";
import History from "../history";
import { defaultLang, getLanguage, languages, setLanguage, t } from "../i18n";
import {
  CODES,
  shouldResizeFromCenter,
  shouldMaintainAspectRatio,
  shouldRotateWithDiscreteAngle,
  isArrowKey,
  KEYS,
} from "../keys";
import { distance2d, getGridPoint, isPathALoop } from "../math";
import { isVisibleElement, renderScene } from "../renderer/renderScene";
import { invalidateShapeForElement } from "../renderer/renderElement";
import {
  calculateScrollCenter,
  getElementsAtPosition,
  getElementsWithinSelection,
  getNormalizedZoom,
  getSelectedElements,
  hasBackground,
  isOverScrollBars,
  isSomeElementSelected,
} from "../scene";
import Scene from "../scene/Scene";
import { RenderConfig, ScrollBars } from "../scene/types";
import { getStateForZoom } from "../scene/zoom";
import { findShapeByKey, SHAPES } from "../shapes";
import {
  AppClassProperties,
  AppProps,
  AppState,
  BinaryFileData,
  DataURL,
  ExcalidrawImperativeAPI,
  BinaryFiles,
  Gesture,
  GestureEvent,
  LibraryItems,
  PointerDownState,
  SceneData,
  Device,
  FrameNameBoundsCache,
  SidebarName,
  SidebarTabName,
} from "../types";
import {
  debounce,
  distance,
  getFontString,
  getNearestScrollableContainer,
  isInputLike,
  isToolIcon,
  isWritableElement,
  resetCursor,
  resolvablePromise,
  sceneCoordsToViewportCoords,
  setCursor,
  setCursorForShape,
  tupleToCoors,
  viewportCoordsToSceneCoords,
  withBatchedUpdates,
  wrapEvent,
  withBatchedUpdatesThrottled,
  updateObject,
  setEraserCursor,
  updateActiveTool,
  getShortcutKey,
  isTransparent,
  easeToValuesRAF,
  muteFSAbortError,
} from "../utils";
import {
  ContextMenu,
  ContextMenuItems,
  CONTEXT_MENU_SEPARATOR,
} from "./ContextMenu";
import LayerUI from "./LayerUI";
import { Toast } from "./Toast";
import { actionToggleViewMode } from "../actions/actionToggleViewMode";
import {
  dataURLToFile,
  generateIdFromFile,
  getDataURL,
  getFileFromEvent,
  isImageFileHandle,
  isSupportedImageFile,
  loadSceneOrLibraryFromBlob,
  normalizeFile,
  parseLibraryJSON,
  resizeImageFile,
  SVGStringToFile,
} from "../data/blob";
import {
  getInitializedImageElements,
  loadHTMLImageElement,
  normalizeSVG,
  updateImageCache as _updateImageCache,
} from "../element/image";
import throttle from "lodash.throttle";
import { fileOpen, FileSystemHandle } from "../data/filesystem";
import {
  bindTextToShapeAfterDuplication,
  getApproxMinLineHeight,
  getApproxMinLineWidth,
  getBoundTextElement,
  getContainerCenter,
  getContainerDims,
  getContainerElement,
  getDefaultLineHeight,
  getLineHeightInPx,
  getTextBindableContainerAtPosition,
  isMeasureTextSupported,
  isValidTextContainer,
} from "../element/textElement";
import { isHittingElementNotConsideringBoundingBox } from "../element/collision";
import {
  normalizeLink,
  showHyperlinkTooltip,
  hideHyperlinkToolip,
  Hyperlink,
  isPointHittingLinkIcon,
  isLocalLink,
} from "../element/Hyperlink";
import { shouldShowBoundingBox } from "../element/transformHandles";
import { actionUnlockAllElements } from "../actions/actionElementLock";
import { Fonts } from "../scene/Fonts";
import {
  getFrameElements,
  isCursorInFrame,
  bindElementsToFramesAfterDuplication,
  addElementsToFrame,
  replaceAllElementsInFrame,
  removeElementsFromFrame,
  getElementsInResizingFrame,
  getElementsInNewFrame,
  getContainingFrame,
  elementOverlapsWithFrame,
  updateFrameMembershipOfSelectedElements,
  isElementInFrame,
} from "../frame";
import { excludeElementsInFramesFromSelection } from "../scene/selection";
import { actionPaste } from "../actions/actionClipboard";
import {
  actionRemoveAllElementsFromFrame,
  actionSelectAllElementsInFrame,
} from "../actions/actionFrame";
import {
  actionToggleHandTool,
  zoomToFitElements,
} from "../actions/actionCanvas";
import { jotaiStore } from "../jotai";
import { activeConfirmDialogAtom } from "./ActiveConfirmDialog";
import { actionWrapTextInContainer } from "../actions/actionBoundText";
import BraveMeasureTextError from "./BraveMeasureTextError";
<<<<<<< HEAD
import { cropElement, onElementCropped } from "../element/cropElement";
=======
import { activeEyeDropperAtom } from "./EyeDropper";

const AppContext = React.createContext<AppClassProperties>(null!);
const AppPropsContext = React.createContext<AppProps>(null!);
>>>>>>> 6de6a96a

const deviceContextInitialValue = {
  isSmScreen: false,
  isMobile: false,
  isTouchScreen: false,
  canDeviceFitSidebar: false,
  isLandscape: false,
};
const DeviceContext = React.createContext<Device>(deviceContextInitialValue);
DeviceContext.displayName = "DeviceContext";

export const ExcalidrawContainerContext = React.createContext<{
  container: HTMLDivElement | null;
  id: string | null;
}>({ container: null, id: null });
ExcalidrawContainerContext.displayName = "ExcalidrawContainerContext";

const ExcalidrawElementsContext = React.createContext<
  readonly NonDeletedExcalidrawElement[]
>([]);
ExcalidrawElementsContext.displayName = "ExcalidrawElementsContext";

const ExcalidrawAppStateContext = React.createContext<AppState>({
  ...getDefaultAppState(),
  width: 0,
  height: 0,
  offsetLeft: 0,
  offsetTop: 0,
});
ExcalidrawAppStateContext.displayName = "ExcalidrawAppStateContext";

const ExcalidrawSetAppStateContext = React.createContext<
  React.Component<any, AppState>["setState"]
>(() => {
  console.warn("unitialized ExcalidrawSetAppStateContext context!");
});
ExcalidrawSetAppStateContext.displayName = "ExcalidrawSetAppStateContext";

const ExcalidrawActionManagerContext = React.createContext<ActionManager>(
  null!,
);
ExcalidrawActionManagerContext.displayName = "ExcalidrawActionManagerContext";

export const useApp = () => useContext(AppContext);
export const useAppProps = () => useContext(AppPropsContext);
export const useDevice = () => useContext<Device>(DeviceContext);
export const useExcalidrawContainer = () =>
  useContext(ExcalidrawContainerContext);
export const useExcalidrawElements = () =>
  useContext(ExcalidrawElementsContext);
export const useExcalidrawAppState = () =>
  useContext(ExcalidrawAppStateContext);
export const useExcalidrawSetAppState = () =>
  useContext(ExcalidrawSetAppStateContext);
export const useExcalidrawActionManager = () =>
  useContext(ExcalidrawActionManagerContext);

let didTapTwice: boolean = false;
let tappedTwiceTimer = 0;
let isHoldingSpace: boolean = false;
let isPanning: boolean = false;
let isDraggingScrollBar: boolean = false;
let currentScrollBars: ScrollBars = { horizontal: null, vertical: null };
let touchTimeout = 0;
let invalidateContextMenu = false;

// remove this hack when we can sync render & resizeObserver (state update)
// to rAF. See #5439
let THROTTLE_NEXT_RENDER = true;

let IS_PLAIN_PASTE = false;
let IS_PLAIN_PASTE_TIMER = 0;
let PLAIN_PASTE_TOAST_SHOWN = false;

let lastPointerUp: ((event: any) => void) | null = null;
const gesture: Gesture = {
  pointers: new Map(),
  lastCenter: null,
  initialDistance: null,
  initialScale: null,
};

class App extends React.Component<AppProps, AppState> {
  canvas: AppClassProperties["canvas"] = null;
  rc: RoughCanvas | null = null;
  unmounted: boolean = false;
  actionManager: ActionManager;
  device: Device = deviceContextInitialValue;
  detachIsMobileMqHandler?: () => void;

  private excalidrawContainerRef = React.createRef<HTMLDivElement>();

  public static defaultProps: Partial<AppProps> = {
    // needed for tests to pass since we directly render App in many tests
    UIOptions: DEFAULT_UI_OPTIONS,
  };

  public scene: Scene;
  private fonts: Fonts;
  private resizeObserver: ResizeObserver | undefined;
  private nearestScrollableContainer: HTMLElement | Document | undefined;
  public library: AppClassProperties["library"];
  public libraryItemsFromStorage: LibraryItems | undefined;
  public id: string;
  private history: History;
  private excalidrawContainerValue: {
    container: HTMLDivElement | null;
    id: string;
  };

  public files: BinaryFiles = {};
  public imageCache: AppClassProperties["imageCache"] = new Map();

  hitLinkElement?: NonDeletedExcalidrawElement;
  lastPointerDown: React.PointerEvent<HTMLElement> | null = null;
  lastPointerUp: React.PointerEvent<HTMLElement> | PointerEvent | null = null;
  lastViewportPosition = { x: 0, y: 0 };

  constructor(props: AppProps) {
    super(props);
    const defaultAppState = getDefaultAppState();
    const {
      excalidrawRef,
      viewModeEnabled = false,
      zenModeEnabled = false,
      gridModeEnabled = false,
      theme = defaultAppState.theme,
      name = defaultAppState.name,
    } = props;
    this.state = {
      ...defaultAppState,
      theme,
      isLoading: true,
      ...this.getCanvasOffsets(),
      viewModeEnabled,
      zenModeEnabled,
      gridSize: gridModeEnabled ? GRID_SIZE : null,
      name,
      width: window.innerWidth,
      height: window.innerHeight,
      showHyperlinkPopup: false,
      defaultSidebarDockedPreference: false,
    };

    this.id = nanoid();
    this.library = new Library(this);
    if (excalidrawRef) {
      const readyPromise =
        ("current" in excalidrawRef && excalidrawRef.current?.readyPromise) ||
        resolvablePromise<ExcalidrawImperativeAPI>();

      const api: ExcalidrawImperativeAPI = {
        ready: true,
        readyPromise,
        updateScene: this.updateScene,
        updateLibrary: this.library.updateLibrary,
        addFiles: this.addFiles,
        resetScene: this.resetScene,
        getSceneElementsIncludingDeleted: this.getSceneElementsIncludingDeleted,
        history: {
          clear: this.resetHistory,
        },
        scrollToContent: this.scrollToContent,
        getSceneElements: this.getSceneElements,
        getAppState: () => this.state,
        getFiles: () => this.files,
        refresh: this.refresh,
        setToast: this.setToast,
        id: this.id,
        setActiveTool: this.setActiveTool,
        setCursor: this.setCursor,
        resetCursor: this.resetCursor,
        toggleFrameRendering: this.toggleFrameRendering,
        toggleSidebar: this.toggleSidebar,
      } as const;
      if (typeof excalidrawRef === "function") {
        excalidrawRef(api);
      } else {
        excalidrawRef.current = api;
      }
      readyPromise.resolve(api);
    }

    this.excalidrawContainerValue = {
      container: this.excalidrawContainerRef.current,
      id: this.id,
    };

    this.scene = new Scene();
    this.fonts = new Fonts({
      scene: this.scene,
      onSceneUpdated: this.onSceneUpdated,
    });
    this.history = new History();
    this.actionManager = new ActionManager(
      this.syncActionResult,
      () => this.state,
      () => this.scene.getElementsIncludingDeleted(),
      this,
    );
    this.actionManager.registerAll(actions);

    this.actionManager.registerAction(createUndoAction(this.history));
    this.actionManager.registerAction(createRedoAction(this.history));
  }

  private renderCanvas() {
    const canvasScale = window.devicePixelRatio;
    const {
      width: canvasDOMWidth,
      height: canvasDOMHeight,
      viewModeEnabled,
    } = this.state;
    const canvasWidth = canvasDOMWidth * canvasScale;
    const canvasHeight = canvasDOMHeight * canvasScale;
    if (viewModeEnabled) {
      return (
        <canvas
          className="excalidraw__canvas"
          style={{
            width: canvasDOMWidth,
            height: canvasDOMHeight,
            cursor: CURSOR_TYPE.GRAB,
          }}
          width={canvasWidth}
          height={canvasHeight}
          ref={this.handleCanvasRef}
          onContextMenu={(event: React.PointerEvent<HTMLCanvasElement>) =>
            this.handleCanvasContextMenu(event)
          }
          onPointerMove={this.handleCanvasPointerMove}
          onPointerUp={this.handleCanvasPointerUp}
          onPointerCancel={this.removePointer}
          onTouchMove={this.handleTouchMove}
          onPointerDown={this.handleCanvasPointerDown}
        >
          {t("labels.drawingCanvas")}
        </canvas>
      );
    }
    return (
      <canvas
        className="excalidraw__canvas"
        style={{
          width: canvasDOMWidth,
          height: canvasDOMHeight,
        }}
        width={canvasWidth}
        height={canvasHeight}
        ref={this.handleCanvasRef}
        onContextMenu={(event: React.PointerEvent<HTMLCanvasElement>) =>
          this.handleCanvasContextMenu(event)
        }
        onPointerDown={this.handleCanvasPointerDown}
        onDoubleClick={this.handleCanvasDoubleClick}
        onPointerMove={this.handleCanvasPointerMove}
        onPointerUp={this.handleCanvasPointerUp}
        onPointerCancel={this.removePointer}
        onTouchMove={this.handleTouchMove}
      >
        {t("labels.drawingCanvas")}
      </canvas>
    );
  }

  private getFrameNameDOMId = (frameElement: ExcalidrawElement) => {
    return `${this.id}-frame-name-${frameElement.id}`;
  };

  frameNameBoundsCache: FrameNameBoundsCache = {
    get: (frameElement) => {
      let bounds = this.frameNameBoundsCache._cache.get(frameElement.id);
      if (
        !bounds ||
        bounds.zoom !== this.state.zoom.value ||
        bounds.versionNonce !== frameElement.versionNonce
      ) {
        const frameNameDiv = document.getElementById(
          this.getFrameNameDOMId(frameElement),
        );

        if (frameNameDiv) {
          const box = frameNameDiv.getBoundingClientRect();
          const boxSceneTopLeft = viewportCoordsToSceneCoords(
            { clientX: box.x, clientY: box.y },
            this.state,
          );
          const boxSceneBottomRight = viewportCoordsToSceneCoords(
            { clientX: box.right, clientY: box.bottom },
            this.state,
          );

          bounds = {
            x: boxSceneTopLeft.x,
            y: boxSceneTopLeft.y,
            width: boxSceneBottomRight.x - boxSceneTopLeft.x,
            height: boxSceneBottomRight.y - boxSceneTopLeft.y,
            angle: 0,
            zoom: this.state.zoom.value,
            versionNonce: frameElement.versionNonce,
          };

          this.frameNameBoundsCache._cache.set(frameElement.id, bounds);

          return bounds;
        }
        return null;
      }

      return bounds;
    },
    /**
     * @private
     */
    _cache: new Map(),
  };

  private renderFrameNames = () => {
    if (!this.state.shouldRenderFrames) {
      return null;
    }

    const isDarkTheme = this.state.theme === "dark";

    return this.scene.getNonDeletedFrames().map((f, index) => {
      if (
        !this.canvas ||
        !isVisibleElement(
          f,
          this.canvas.width / window.devicePixelRatio,
          this.canvas.height / window.devicePixelRatio,
          {
            offsetLeft: this.state.offsetLeft,
            offsetTop: this.state.offsetTop,
            scrollX: this.state.scrollX,
            scrollY: this.state.scrollY,
            zoom: this.state.zoom,
          },
        )
      ) {
        // if frame not visible, don't render its name
        return null;
      }

      const { x: x1, y: y1 } = sceneCoordsToViewportCoords(
        { sceneX: f.x, sceneY: f.y },
        this.state,
      );

      const { x: x2 } = sceneCoordsToViewportCoords(
        { sceneX: f.x + f.width, sceneY: f.y + f.height },
        this.state,
      );

      const FRAME_NAME_GAP = 20;
      const FRAME_NAME_EDIT_PADDING = 6;

      const reset = () => {
        if (f.name?.trim() === "") {
          mutateElement(f, { name: null });
        }

        this.setState({ editingFrame: null });
      };

      let frameNameJSX;

      if (f.id === this.state.editingFrame) {
        const frameNameInEdit = f.name == null ? `Frame ${index + 1}` : f.name;

        frameNameJSX = (
          <input
            autoFocus
            value={frameNameInEdit}
            onChange={(e) => {
              mutateElement(f, {
                name: e.target.value,
              });
            }}
            onBlur={() => reset()}
            onKeyDown={(event) => {
              // for some inexplicable reason, `onBlur` triggered on ESC
              // does not reset `state.editingFrame` despite being called,
              // and we need to reset it here as well
              if (event.key === KEYS.ESCAPE || event.key === KEYS.ENTER) {
                reset();
              }
            }}
            style={{
              background: this.state.viewBackgroundColor,
              filter: isDarkTheme ? THEME_FILTER : "none",
              zIndex: 2,
              border: "none",
              display: "block",
              padding: `${FRAME_NAME_EDIT_PADDING}px`,
              borderRadius: 4,
              boxShadow: "inset 0 0 0 1px var(--color-primary)",
              fontFamily: "Assistant",
              fontSize: "14px",
              transform: `translateY(-${FRAME_NAME_EDIT_PADDING}px)`,
              color: "var(--color-gray-80)",
              overflow: "hidden",
              maxWidth: `${Math.min(
                x2 - x1 - FRAME_NAME_EDIT_PADDING,
                document.body.clientWidth - x1 - FRAME_NAME_EDIT_PADDING,
              )}px`,
            }}
            size={frameNameInEdit.length + 1 || 1}
            dir="auto"
            autoComplete="off"
            autoCapitalize="off"
            autoCorrect="off"
          />
        );
      } else {
        frameNameJSX =
          f.name == null || f.name.trim() === ""
            ? `Frame ${index + 1}`
            : f.name.trim();
      }

      return (
        <div
          id={this.getFrameNameDOMId(f)}
          key={f.id}
          style={{
            position: "absolute",
            top: `${y1 - FRAME_NAME_GAP - this.state.offsetTop}px`,
            left: `${
              x1 -
              this.state.offsetLeft -
              (this.state.editingFrame === f.id ? FRAME_NAME_EDIT_PADDING : 0)
            }px`,
            zIndex: 2,
            fontSize: "14px",
            color: isDarkTheme
              ? "var(--color-gray-60)"
              : "var(--color-gray-50)",
            width: "max-content",
            maxWidth: `${x2 - x1 + FRAME_NAME_EDIT_PADDING * 2}px`,
            overflow: f.id === this.state.editingFrame ? "visible" : "hidden",
            whiteSpace: "nowrap",
            textOverflow: "ellipsis",
            cursor: CURSOR_TYPE.MOVE,
            // disable all interaction (e.g. cursor change) when in view
            // mode
            pointerEvents: this.state.viewModeEnabled ? "none" : "all",
          }}
          onPointerDown={(event) => this.handleCanvasPointerDown(event)}
          onWheel={(event) => this.handleWheel(event)}
          onContextMenu={(event: React.PointerEvent<HTMLDivElement>) => {
            this.handleCanvasContextMenu(event);
          }}
          onDoubleClick={() => {
            this.setState({
              editingFrame: f.id,
            });
          }}
        >
          {frameNameJSX}
        </div>
      );
    });
  };

  public render() {
    const selectedElement = getSelectedElements(
      this.scene.getNonDeletedElements(),
      this.state,
    );
    const { renderTopRightUI, renderCustomStats } = this.props;

    return (
      <div
        className={clsx("excalidraw excalidraw-container", {
          "excalidraw--view-mode": this.state.viewModeEnabled,
          "excalidraw--mobile": this.device.isMobile,
        })}
        ref={this.excalidrawContainerRef}
        onDrop={this.handleAppOnDrop}
        tabIndex={0}
        onKeyDown={
          this.props.handleKeyboardGlobally ? undefined : this.onKeyDown
        }
      >
        <AppContext.Provider value={this}>
          <AppPropsContext.Provider value={this.props}>
            <ExcalidrawContainerContext.Provider
              value={this.excalidrawContainerValue}
            >
              <DeviceContext.Provider value={this.device}>
                <ExcalidrawSetAppStateContext.Provider value={this.setAppState}>
                  <ExcalidrawAppStateContext.Provider value={this.state}>
                    <ExcalidrawElementsContext.Provider
                      value={this.scene.getNonDeletedElements()}
                    >
                      <ExcalidrawActionManagerContext.Provider
                        value={this.actionManager}
                      >
                        <LayerUI
                          canvas={this.canvas}
                          appState={this.state}
                          files={this.files}
                          setAppState={this.setAppState}
                          actionManager={this.actionManager}
                          elements={this.scene.getNonDeletedElements()}
                          onLockToggle={this.toggleLock}
                          onPenModeToggle={this.togglePenMode}
                          onHandToolToggle={this.onHandToolToggle}
                          langCode={getLanguage().code}
                          renderTopRightUI={renderTopRightUI}
                          renderCustomStats={renderCustomStats}
                          showExitZenModeBtn={
                            typeof this.props?.zenModeEnabled === "undefined" &&
                            this.state.zenModeEnabled
                          }
                          UIOptions={this.props.UIOptions}
                          onImageAction={this.onImageAction}
                          onExportImage={this.onExportImage}
                          renderWelcomeScreen={
                            !this.state.isLoading &&
                            this.state.showWelcomeScreen &&
                            this.state.activeTool.type === "selection" &&
                            !this.state.zenModeEnabled &&
                            !this.scene.getElementsIncludingDeleted().length
                          }
                        >
                          {this.props.children}
                        </LayerUI>
                        <div className="excalidraw-textEditorContainer" />
                        <div className="excalidraw-contextMenuContainer" />
                        <div className="excalidraw-eye-dropper-container" />
                        {selectedElement.length === 1 &&
                          !this.state.contextMenu &&
                          this.state.showHyperlinkPopup && (
                            <Hyperlink
                              key={selectedElement[0].id}
                              element={selectedElement[0]}
                              setAppState={this.setAppState}
                              onLinkOpen={this.props.onLinkOpen}
                            />
                          )}
                        {this.state.toast !== null && (
                          <Toast
                            message={this.state.toast.message}
                            onClose={() => this.setToast(null)}
                            duration={this.state.toast.duration}
                            closable={this.state.toast.closable}
                          />
                        )}
                        {this.state.contextMenu && (
                          <ContextMenu
                            items={this.state.contextMenu.items}
                            top={this.state.contextMenu.top}
                            left={this.state.contextMenu.left}
                            actionManager={this.actionManager}
                          />
                        )}
                        <main>{this.renderCanvas()}</main>
                        {this.renderFrameNames()}
                      </ExcalidrawActionManagerContext.Provider>
                    </ExcalidrawElementsContext.Provider>
                  </ExcalidrawAppStateContext.Provider>
                </ExcalidrawSetAppStateContext.Provider>
              </DeviceContext.Provider>
            </ExcalidrawContainerContext.Provider>
          </AppPropsContext.Provider>
        </AppContext.Provider>
      </div>
    );
  }

  public focusContainer: AppClassProperties["focusContainer"] = () => {
    this.excalidrawContainerRef.current?.focus();
  };

  public getSceneElementsIncludingDeleted = () => {
    return this.scene.getElementsIncludingDeleted();
  };

  public getSceneElements = () => {
    return this.scene.getNonDeletedElements();
  };

  public onInsertElements = (elements: readonly ExcalidrawElement[]) => {
    this.addElementsFromPasteOrLibrary({
      elements,
      position: "center",
      files: null,
    });
  };

  public onExportImage = async (
    type: keyof typeof EXPORT_IMAGE_TYPES,
    elements: readonly NonDeletedExcalidrawElement[],
  ) => {
    trackEvent("export", type, "ui");
    const fileHandle = await exportCanvas(
      type,
      elements,
      this.state,
      this.files,
      {
        exportBackground: this.state.exportBackground,
        name: this.state.name,
        viewBackgroundColor: this.state.viewBackgroundColor,
      },
    )
      .catch(muteFSAbortError)
      .catch((error) => {
        console.error(error);
        this.setState({ errorMessage: error.message });
      });

    if (
      this.state.exportEmbedScene &&
      fileHandle &&
      isImageFileHandle(fileHandle)
    ) {
      this.setState({ fileHandle });
    }
  };

  private openEyeDropper = ({ type }: { type: "stroke" | "background" }) => {
    jotaiStore.set(activeEyeDropperAtom, {
      swapPreviewOnAlt: true,
      previewType: type === "stroke" ? "strokeColor" : "backgroundColor",
      onSelect: (color, event) => {
        const shouldUpdateStrokeColor =
          (type === "background" && event.altKey) ||
          (type === "stroke" && !event.altKey);
        const selectedElements = getSelectedElements(
          this.scene.getElementsIncludingDeleted(),
          this.state,
        );
        if (
          !selectedElements.length ||
          this.state.activeTool.type !== "selection"
        ) {
          if (shouldUpdateStrokeColor) {
            this.setState({
              currentItemStrokeColor: color,
            });
          } else {
            this.setState({
              currentItemBackgroundColor: color,
            });
          }
        } else {
          this.updateScene({
            elements: this.scene.getElementsIncludingDeleted().map((el) => {
              if (this.state.selectedElementIds[el.id]) {
                return newElementWith(el, {
                  [shouldUpdateStrokeColor ? "strokeColor" : "backgroundColor"]:
                    color,
                });
              }
              return el;
            }),
          });
        }
      },
      keepOpenOnAlt: false,
    });
  };

  private syncActionResult = withBatchedUpdates(
    (actionResult: ActionResult) => {
      if (this.unmounted || actionResult === false) {
        return;
      }

      let editingElement: AppState["editingElement"] | null = null;
      if (actionResult.elements) {
        actionResult.elements.forEach((element) => {
          if (
            this.state.editingElement?.id === element.id &&
            this.state.editingElement !== element &&
            isNonDeletedElement(element)
          ) {
            editingElement = element;
          }
        });
        this.scene.replaceAllElements(actionResult.elements);
        if (actionResult.commitToHistory) {
          this.history.resumeRecording();
        }
      }

      if (actionResult.files) {
        this.files = actionResult.replaceFiles
          ? actionResult.files
          : { ...this.files, ...actionResult.files };
        this.addNewImagesToImageCache();
      }

      if (actionResult.appState || editingElement || this.state.contextMenu) {
        if (actionResult.commitToHistory) {
          this.history.resumeRecording();
        }

        let viewModeEnabled = actionResult?.appState?.viewModeEnabled || false;
        let zenModeEnabled = actionResult?.appState?.zenModeEnabled || false;
        let gridSize = actionResult?.appState?.gridSize || null;
        const theme =
          actionResult?.appState?.theme || this.props.theme || THEME.LIGHT;
        let name = actionResult?.appState?.name ?? this.state.name;
        const errorMessage =
          actionResult?.appState?.errorMessage ?? this.state.errorMessage;
        if (typeof this.props.viewModeEnabled !== "undefined") {
          viewModeEnabled = this.props.viewModeEnabled;
        }

        if (typeof this.props.zenModeEnabled !== "undefined") {
          zenModeEnabled = this.props.zenModeEnabled;
        }

        if (typeof this.props.gridModeEnabled !== "undefined") {
          gridSize = this.props.gridModeEnabled ? GRID_SIZE : null;
        }

        if (typeof this.props.name !== "undefined") {
          name = this.props.name;
        }

        editingElement =
          editingElement || actionResult.appState?.editingElement || null;

        if (editingElement?.isDeleted) {
          editingElement = null;
        }

        this.setState(
          (state) => {
            // using Object.assign instead of spread to fool TS 4.2.2+ into
            // regarding the resulting type as not containing undefined
            // (which the following expression will never contain)
            return Object.assign(actionResult.appState || {}, {
              // NOTE this will prevent opening context menu using an action
              // or programmatically from the host, so it will need to be
              // rewritten later
              contextMenu: null,
              editingElement,
              viewModeEnabled,
              zenModeEnabled,
              gridSize,
              theme,
              name,
              errorMessage,
            });
          },
          () => {
            if (actionResult.syncHistory) {
              this.history.setCurrentState(
                this.state,
                this.scene.getElementsIncludingDeleted(),
              );
            }
          },
        );
      }
    },
  );

  // Lifecycle

  private onBlur = withBatchedUpdates(() => {
    isHoldingSpace = false;
    this.setState({ isBindingEnabled: true });
  });

  private onUnload = () => {
    this.onBlur();
  };

  private disableEvent: EventListener = (event) => {
    event.preventDefault();
  };

  private resetHistory = () => {
    this.history.clear();
  };

  /**
   * Resets scene & history.
   * ! Do not use to clear scene user action !
   */
  private resetScene = withBatchedUpdates(
    (opts?: { resetLoadingState: boolean }) => {
      this.scene.replaceAllElements([]);
      this.setState((state) => ({
        ...getDefaultAppState(),
        isLoading: opts?.resetLoadingState ? false : state.isLoading,
        theme: this.state.theme,
      }));
      this.resetHistory();
    },
  );

  private initializeScene = async () => {
    if ("launchQueue" in window && "LaunchParams" in window) {
      (window as any).launchQueue.setConsumer(
        async (launchParams: { files: any[] }) => {
          if (!launchParams.files.length) {
            return;
          }
          const fileHandle = launchParams.files[0];
          const blob: Blob = await fileHandle.getFile();
          this.loadFileToCanvas(
            new File([blob], blob.name || "", { type: blob.type }),
            fileHandle,
          );
        },
      );
    }

    if (this.props.theme) {
      this.setState({ theme: this.props.theme });
    }
    if (!this.state.isLoading) {
      this.setState({ isLoading: true });
    }
    let initialData = null;
    try {
      initialData = (await this.props.initialData) || null;
      if (initialData?.libraryItems) {
        this.library
          .updateLibrary({
            libraryItems: initialData.libraryItems,
            merge: true,
          })
          .catch((error) => {
            console.error(error);
          });
      }
    } catch (error: any) {
      console.error(error);
      initialData = {
        appState: {
          errorMessage:
            error.message ||
            "Encountered an error during importing or restoring scene data",
        },
      };
    }
    const scene = restore(initialData, null, null, { repairBindings: true });
    scene.appState = {
      ...scene.appState,
      theme: this.props.theme || scene.appState.theme,
      // we're falling back to current (pre-init) state when deciding
      // whether to open the library, to handle a case where we
      // update the state outside of initialData (e.g. when loading the app
      // with a library install link, which should auto-open the library)
      openSidebar: scene.appState?.openSidebar || this.state.openSidebar,
      activeTool:
        scene.appState.activeTool.type === "image"
          ? { ...scene.appState.activeTool, type: "selection" }
          : scene.appState.activeTool,
      isLoading: false,
      toast: this.state.toast,
    };
    if (initialData?.scrollToContent) {
      scene.appState = {
        ...scene.appState,
        ...calculateScrollCenter(
          scene.elements,
          {
            ...scene.appState,
            width: this.state.width,
            height: this.state.height,
            offsetTop: this.state.offsetTop,
            offsetLeft: this.state.offsetLeft,
          },
          null,
        ),
      };
    }
    // FontFaceSet loadingdone event we listen on may not always fire
    // (looking at you Safari), so on init we manually load fonts for current
    // text elements on canvas, and rerender them once done. This also
    // seems faster even in browsers that do fire the loadingdone event.
    this.fonts.loadFontsForElements(scene.elements);

    this.resetHistory();
    this.syncActionResult({
      ...scene,
      commitToHistory: true,
    });
  };

  private refreshDeviceState = (container: HTMLDivElement) => {
    const { width, height } = container.getBoundingClientRect();
    const sidebarBreakpoint =
      this.props.UIOptions.dockedSidebarBreakpoint != null
        ? this.props.UIOptions.dockedSidebarBreakpoint
        : MQ_RIGHT_SIDEBAR_MIN_WIDTH;
    this.device = updateObject(this.device, {
      isLandscape: width > height,
      isSmScreen: width < MQ_SM_MAX_WIDTH,
      isMobile:
        width < MQ_MAX_WIDTH_PORTRAIT ||
        (height < MQ_MAX_HEIGHT_LANDSCAPE && width < MQ_MAX_WIDTH_LANDSCAPE),
      canDeviceFitSidebar: width > sidebarBreakpoint,
    });
  };

  public async componentDidMount() {
    this.unmounted = false;
    this.excalidrawContainerValue.container =
      this.excalidrawContainerRef.current;

    if (
      process.env.NODE_ENV === ENV.TEST ||
      process.env.NODE_ENV === ENV.DEVELOPMENT
    ) {
      const setState = this.setState.bind(this);
      Object.defineProperties(window.h, {
        state: {
          configurable: true,
          get: () => {
            return this.state;
          },
        },
        setState: {
          configurable: true,
          value: (...args: Parameters<typeof setState>) => {
            return this.setState(...args);
          },
        },
        app: {
          configurable: true,
          value: this,
        },
        history: {
          configurable: true,
          value: this.history,
        },
      });
    }

    this.scene.addCallback(this.onSceneUpdated);
    this.addEventListeners();

    if (this.props.autoFocus && this.excalidrawContainerRef.current) {
      this.focusContainer();
    }

    if (
      this.excalidrawContainerRef.current &&
      // bounding rects don't work in tests so updating
      // the state on init would result in making the test enviro run
      // in mobile breakpoint (0 width/height), making everything fail
      process.env.NODE_ENV !== "test"
    ) {
      this.refreshDeviceState(this.excalidrawContainerRef.current);
    }

    if ("ResizeObserver" in window && this.excalidrawContainerRef?.current) {
      this.resizeObserver = new ResizeObserver(() => {
        THROTTLE_NEXT_RENDER = false;
        // recompute device dimensions state
        // ---------------------------------------------------------------------
        this.refreshDeviceState(this.excalidrawContainerRef.current!);
        // refresh offsets
        // ---------------------------------------------------------------------
        this.updateDOMRect();
      });
      this.resizeObserver?.observe(this.excalidrawContainerRef.current);
    } else if (window.matchMedia) {
      const mdScreenQuery = window.matchMedia(
        `(max-width: ${MQ_MAX_WIDTH_PORTRAIT}px), (max-height: ${MQ_MAX_HEIGHT_LANDSCAPE}px) and (max-width: ${MQ_MAX_WIDTH_LANDSCAPE}px)`,
      );
      const smScreenQuery = window.matchMedia(
        `(max-width: ${MQ_SM_MAX_WIDTH}px)`,
      );
      const canDeviceFitSidebarMediaQuery = window.matchMedia(
        `(min-width: ${
          // NOTE this won't update if a different breakpoint is supplied
          // after mount
          this.props.UIOptions.dockedSidebarBreakpoint != null
            ? this.props.UIOptions.dockedSidebarBreakpoint
            : MQ_RIGHT_SIDEBAR_MIN_WIDTH
        }px)`,
      );
      const handler = () => {
        this.excalidrawContainerRef.current!.getBoundingClientRect();
        this.device = updateObject(this.device, {
          isSmScreen: smScreenQuery.matches,
          isMobile: mdScreenQuery.matches,
          canDeviceFitSidebar: canDeviceFitSidebarMediaQuery.matches,
        });
      };
      mdScreenQuery.addListener(handler);
      this.detachIsMobileMqHandler = () =>
        mdScreenQuery.removeListener(handler);
    }

    const searchParams = new URLSearchParams(window.location.search.slice(1));

    if (searchParams.has("web-share-target")) {
      // Obtain a file that was shared via the Web Share Target API.
      this.restoreFileFromShare();
    } else {
      this.updateDOMRect(this.initializeScene);
    }

    // note that this check seems to always pass in localhost
    if (isBrave() && !isMeasureTextSupported()) {
      this.setState({
        errorMessage: <BraveMeasureTextError />,
      });
    }
  }

  public componentWillUnmount() {
    this.files = {};
    this.imageCache.clear();
    this.resizeObserver?.disconnect();
    this.unmounted = true;
    this.removeEventListeners();
    this.scene.destroy();
    this.library.destroy();
    clearTimeout(touchTimeout);
    touchTimeout = 0;
  }

  private onResize = withBatchedUpdates(() => {
    this.scene
      .getElementsIncludingDeleted()
      .forEach((element) => invalidateShapeForElement(element));
    this.setState({});
  });

  private removeEventListeners() {
    document.removeEventListener(EVENT.POINTER_UP, this.removePointer);
    document.removeEventListener(EVENT.COPY, this.onCopy);
    document.removeEventListener(EVENT.PASTE, this.pasteFromClipboard);
    document.removeEventListener(EVENT.CUT, this.onCut);
    this.excalidrawContainerRef.current?.removeEventListener(
      EVENT.WHEEL,
      this.onWheel,
    );
    this.nearestScrollableContainer?.removeEventListener(
      EVENT.SCROLL,
      this.onScroll,
    );
    document.removeEventListener(EVENT.KEYDOWN, this.onKeyDown, false);
    document.removeEventListener(
      EVENT.MOUSE_MOVE,
      this.updateCurrentCursorPosition,
      false,
    );
    document.removeEventListener(EVENT.KEYUP, this.onKeyUp);
    window.removeEventListener(EVENT.RESIZE, this.onResize, false);
    window.removeEventListener(EVENT.UNLOAD, this.onUnload, false);
    window.removeEventListener(EVENT.BLUR, this.onBlur, false);
    this.excalidrawContainerRef.current?.removeEventListener(
      EVENT.DRAG_OVER,
      this.disableEvent,
      false,
    );
    this.excalidrawContainerRef.current?.removeEventListener(
      EVENT.DROP,
      this.disableEvent,
      false,
    );

    document.removeEventListener(
      EVENT.GESTURE_START,
      this.onGestureStart as any,
      false,
    );
    document.removeEventListener(
      EVENT.GESTURE_CHANGE,
      this.onGestureChange as any,
      false,
    );
    document.removeEventListener(
      EVENT.GESTURE_END,
      this.onGestureEnd as any,
      false,
    );

    this.detachIsMobileMqHandler?.();
  }

  private addEventListeners() {
    this.removeEventListeners();
    document.addEventListener(EVENT.POINTER_UP, this.removePointer); // #3553
    document.addEventListener(EVENT.COPY, this.onCopy);
    this.excalidrawContainerRef.current?.addEventListener(
      EVENT.WHEEL,
      this.onWheel,
      { passive: false },
    );

    if (this.props.handleKeyboardGlobally) {
      document.addEventListener(EVENT.KEYDOWN, this.onKeyDown, false);
    }
    document.addEventListener(EVENT.KEYUP, this.onKeyUp, { passive: true });
    document.addEventListener(
      EVENT.MOUSE_MOVE,
      this.updateCurrentCursorPosition,
    );
    // rerender text elements on font load to fix #637 && #1553
    document.fonts?.addEventListener?.("loadingdone", (event) => {
      const loadedFontFaces = (event as FontFaceSetLoadEvent).fontfaces;
      this.fonts.onFontsLoaded(loadedFontFaces);
    });

    // Safari-only desktop pinch zoom
    document.addEventListener(
      EVENT.GESTURE_START,
      this.onGestureStart as any,
      false,
    );
    document.addEventListener(
      EVENT.GESTURE_CHANGE,
      this.onGestureChange as any,
      false,
    );
    document.addEventListener(
      EVENT.GESTURE_END,
      this.onGestureEnd as any,
      false,
    );
    if (this.state.viewModeEnabled) {
      return;
    }

    document.addEventListener(EVENT.PASTE, this.pasteFromClipboard);
    document.addEventListener(EVENT.CUT, this.onCut);
    if (this.props.detectScroll) {
      this.nearestScrollableContainer = getNearestScrollableContainer(
        this.excalidrawContainerRef.current!,
      );
      this.nearestScrollableContainer.addEventListener(
        EVENT.SCROLL,
        this.onScroll,
      );
    }
    window.addEventListener(EVENT.RESIZE, this.onResize, false);
    window.addEventListener(EVENT.UNLOAD, this.onUnload, false);
    window.addEventListener(EVENT.BLUR, this.onBlur, false);
    this.excalidrawContainerRef.current?.addEventListener(
      EVENT.DRAG_OVER,
      this.disableEvent,
      false,
    );
    this.excalidrawContainerRef.current?.addEventListener(
      EVENT.DROP,
      this.disableEvent,
      false,
    );
  }

  componentDidUpdate(prevProps: AppProps, prevState: AppState) {
    if (
      !this.state.showWelcomeScreen &&
      !this.scene.getElementsIncludingDeleted().length
    ) {
      this.setState({ showWelcomeScreen: true });
    }

    if (
      this.excalidrawContainerRef.current &&
      prevProps.UIOptions.dockedSidebarBreakpoint !==
        this.props.UIOptions.dockedSidebarBreakpoint
    ) {
      this.refreshDeviceState(this.excalidrawContainerRef.current);
    }

    if (
      prevState.scrollX !== this.state.scrollX ||
      prevState.scrollY !== this.state.scrollY
    ) {
      this.props?.onScrollChange?.(this.state.scrollX, this.state.scrollY);
    }

    if (
      Object.keys(this.state.selectedElementIds).length &&
      isEraserActive(this.state)
    ) {
      this.setState({
        activeTool: updateActiveTool(this.state, { type: "selection" }),
      });
    }
    if (
      this.state.activeTool.type === "eraser" &&
      prevState.theme !== this.state.theme
    ) {
      setEraserCursor(this.canvas, this.state.theme);
    }
    // Hide hyperlink popup if shown when element type is not selection
    if (
      prevState.activeTool.type === "selection" &&
      this.state.activeTool.type !== "selection" &&
      this.state.showHyperlinkPopup
    ) {
      this.setState({ showHyperlinkPopup: false });
    }
    if (prevProps.langCode !== this.props.langCode) {
      this.updateLanguage();
    }

    if (prevProps.viewModeEnabled !== this.props.viewModeEnabled) {
      this.setState({ viewModeEnabled: !!this.props.viewModeEnabled });
    }

    if (prevState.viewModeEnabled !== this.state.viewModeEnabled) {
      this.addEventListeners();
      this.deselectElements();
    }

    if (prevProps.zenModeEnabled !== this.props.zenModeEnabled) {
      this.setState({ zenModeEnabled: !!this.props.zenModeEnabled });
    }

    if (prevProps.theme !== this.props.theme && this.props.theme) {
      this.setState({ theme: this.props.theme });
    }

    if (prevProps.gridModeEnabled !== this.props.gridModeEnabled) {
      this.setState({
        gridSize: this.props.gridModeEnabled ? GRID_SIZE : null,
      });
    }

    if (this.props.name && prevProps.name !== this.props.name) {
      this.setState({
        name: this.props.name,
      });
    }

    this.excalidrawContainerRef.current?.classList.toggle(
      "theme--dark",
      this.state.theme === "dark",
    );

    if (
      this.state.editingLinearElement &&
      !this.state.selectedElementIds[this.state.editingLinearElement.elementId]
    ) {
      // defer so that the commitToHistory flag isn't reset via current update
      setTimeout(() => {
        // execute only if the condition still holds when the deferred callback
        // executes (it can be scheduled multiple times depending on how
        // many times the component renders)
        this.state.editingLinearElement &&
          this.actionManager.executeAction(actionFinalize);
      });
    }

    // failsafe in case the state is being updated in incorrect order resulting
    // in the editingElement being now a deleted element
    if (this.state.editingElement?.isDeleted) {
      this.setState({ editingElement: null });
    }

    if (
      this.state.selectedLinearElement &&
      !this.state.selectedElementIds[this.state.selectedLinearElement.elementId]
    ) {
      // To make sure `selectedLinearElement` is in sync with `selectedElementIds`, however this shouldn't be needed once
      // we have a single API to update `selectedElementIds`
      this.setState({ selectedLinearElement: null });
    }

    const { multiElement } = prevState;
    if (
      prevState.activeTool !== this.state.activeTool &&
      multiElement != null &&
      isBindingEnabled(this.state) &&
      isBindingElement(multiElement, false)
    ) {
      maybeBindLinearElement(
        multiElement,
        this.state,
        this.scene,
        tupleToCoors(
          LinearElementEditor.getPointAtIndexGlobalCoordinates(
            multiElement,
            -1,
          ),
        ),
      );
    }
    this.renderScene();
    this.history.record(this.state, this.scene.getElementsIncludingDeleted());

    // Do not notify consumers if we're still loading the scene. Among other
    // potential issues, this fixes a case where the tab isn't focused during
    // init, which would trigger onChange with empty elements, which would then
    // override whatever is in localStorage currently.
    if (!this.state.isLoading) {
      this.props.onChange?.(
        this.scene.getElementsIncludingDeleted(),
        this.state,
        this.files,
      );
    }
  }

  private renderScene = () => {
    const cursorButton: {
      [id: string]: string | undefined;
    } = {};
    const pointerViewportCoords: RenderConfig["remotePointerViewportCoords"] =
      {};
    const remoteSelectedElementIds: RenderConfig["remoteSelectedElementIds"] =
      {};
    const pointerUsernames: { [id: string]: string } = {};
    const pointerUserStates: { [id: string]: string } = {};
    this.state.collaborators.forEach((user, socketId) => {
      if (user.selectedElementIds) {
        for (const id of Object.keys(user.selectedElementIds)) {
          if (!(id in remoteSelectedElementIds)) {
            remoteSelectedElementIds[id] = [];
          }
          remoteSelectedElementIds[id].push(socketId);
        }
      }
      if (!user.pointer) {
        return;
      }
      if (user.username) {
        pointerUsernames[socketId] = user.username;
      }
      if (user.userState) {
        pointerUserStates[socketId] = user.userState;
      }
      pointerViewportCoords[socketId] = sceneCoordsToViewportCoords(
        {
          sceneX: user.pointer.x,
          sceneY: user.pointer.y,
        },
        this.state,
      );
      cursorButton[socketId] = user.button;
    });

    const renderingElements = this.scene
      .getNonDeletedElements()
      .filter((element) => {
        if (isImageElement(element)) {
          if (
            // not placed on canvas yet (but in elements array)
            this.state.pendingImageElementId === element.id
          ) {
            return false;
          }
        }
        // don't render text element that's being currently edited (it's
        // rendered on remote only)
        return (
          !this.state.editingElement ||
          this.state.editingElement.type !== "text" ||
          element.id !== this.state.editingElement.id
        );
      });

    const selectionColor = getComputedStyle(
      document.querySelector(".excalidraw")!,
    ).getPropertyValue("--color-selection");

    renderScene(
      {
        elements: renderingElements,
        appState: this.state,
        scale: window.devicePixelRatio,
        rc: this.rc!,
        canvas: this.canvas!,
        renderConfig: {
          selectionColor,
          scrollX: this.state.scrollX,
          scrollY: this.state.scrollY,
          viewBackgroundColor: this.state.viewBackgroundColor,
          zoom: this.state.zoom,
          remotePointerViewportCoords: pointerViewportCoords,
          remotePointerButton: cursorButton,
          remoteSelectedElementIds,
          remotePointerUsernames: pointerUsernames,
          remotePointerUserStates: pointerUserStates,
          shouldCacheIgnoreZoom: this.state.shouldCacheIgnoreZoom,
          theme: this.state.theme,
          imageCache: this.imageCache,
          isExporting: false,
          renderScrollbars: !this.device.isMobile,
        },
        callback: ({ atLeastOneVisibleElement, scrollBars }) => {
          if (scrollBars) {
            currentScrollBars = scrollBars;
          }
          const scrolledOutside =
            // hide when editing text
            isTextElement(this.state.editingElement)
              ? false
              : !atLeastOneVisibleElement && renderingElements.length > 0;
          if (this.state.scrolledOutside !== scrolledOutside) {
            this.setState({ scrolledOutside });
          }

          this.scheduleImageRefresh();
        },
      },
      THROTTLE_NEXT_RENDER && window.EXCALIDRAW_THROTTLE_RENDER === true,
    );

    if (!THROTTLE_NEXT_RENDER) {
      THROTTLE_NEXT_RENDER = true;
    }
  };

  private onScroll = debounce(() => {
    const { offsetTop, offsetLeft } = this.getCanvasOffsets();
    this.setState((state) => {
      if (state.offsetLeft === offsetLeft && state.offsetTop === offsetTop) {
        return null;
      }
      return { offsetTop, offsetLeft };
    });
  }, SCROLL_TIMEOUT);

  // Copy/paste

  private onCut = withBatchedUpdates((event: ClipboardEvent) => {
    const isExcalidrawActive = this.excalidrawContainerRef.current?.contains(
      document.activeElement,
    );
    if (!isExcalidrawActive || isWritableElement(event.target)) {
      return;
    }
    this.cutAll();
    event.preventDefault();
    event.stopPropagation();
  });

  private onCopy = withBatchedUpdates((event: ClipboardEvent) => {
    const isExcalidrawActive = this.excalidrawContainerRef.current?.contains(
      document.activeElement,
    );
    if (!isExcalidrawActive || isWritableElement(event.target)) {
      return;
    }
    this.copyAll();
    event.preventDefault();
    event.stopPropagation();
  });

  private cutAll = () => {
    this.actionManager.executeAction(actionCut, "keyboard");
  };

  private copyAll = () => {
    this.actionManager.executeAction(actionCopy, "keyboard");
  };

  private static resetTapTwice() {
    didTapTwice = false;
  }

  private onTapStart = (event: TouchEvent) => {
    // fix for Apple Pencil Scribble
    // On Android, preventing the event would disable contextMenu on tap-hold
    if (!isAndroid) {
      event.preventDefault();
    }

    if (!didTapTwice) {
      didTapTwice = true;
      clearTimeout(tappedTwiceTimer);
      tappedTwiceTimer = window.setTimeout(
        App.resetTapTwice,
        TAP_TWICE_TIMEOUT,
      );
      return;
    }
    // insert text only if we tapped twice with a single finger
    // event.touches.length === 1 will also prevent inserting text when user's zooming
    if (didTapTwice && event.touches.length === 1) {
      const [touch] = event.touches;
      // @ts-ignore
      this.handleCanvasDoubleClick({
        clientX: touch.clientX,
        clientY: touch.clientY,
      });
      didTapTwice = false;
      clearTimeout(tappedTwiceTimer);
    }
    if (isAndroid) {
      event.preventDefault();
    }

    if (event.touches.length === 2) {
      this.setState({
        selectedElementIds: {},
      });
    }
  };

  private onTapEnd = (event: TouchEvent) => {
    this.resetContextMenuTimer();
    if (event.touches.length > 0) {
      this.setState({
        previousSelectedElementIds: {},
        selectedElementIds: this.state.previousSelectedElementIds,
      });
    } else {
      gesture.pointers.clear();
    }
  };

  public pasteFromClipboard = withBatchedUpdates(
    async (event: ClipboardEvent | null) => {
      const isPlainPaste = !!(IS_PLAIN_PASTE && event);

      // #686
      const target = document.activeElement;
      const isExcalidrawActive =
        this.excalidrawContainerRef.current?.contains(target);
      if (event && !isExcalidrawActive) {
        return;
      }

      const elementUnderCursor = document.elementFromPoint(
        this.lastViewportPosition.x,
        this.lastViewportPosition.y,
      );
      if (
        event &&
        (!(elementUnderCursor instanceof HTMLCanvasElement) ||
          isWritableElement(target))
      ) {
        return;
      }

      // must be called in the same frame (thus before any awaits) as the paste
      // event else some browsers (FF...) will clear the clipboardData
      // (something something security)
      let file = event?.clipboardData?.files[0];

      const data = await parseClipboard(event, isPlainPaste);

      if (!file && data.text && !isPlainPaste) {
        const string = data.text.trim();
        if (string.startsWith("<svg") && string.endsWith("</svg>")) {
          // ignore SVG validation/normalization which will be done during image
          // initialization
          file = SVGStringToFile(string);
        }
      }

      // prefer spreadsheet data over image file (MS Office/Libre Office)
      if (isSupportedImageFile(file) && !data.spreadsheet) {
        const { x: sceneX, y: sceneY } = viewportCoordsToSceneCoords(
          {
            clientX: this.lastViewportPosition.x,
            clientY: this.lastViewportPosition.y,
          },
          this.state,
        );

        const imageElement = this.createImageElement({ sceneX, sceneY });
        this.insertImageElement(imageElement, file);
        this.initializeImageDimensions(imageElement);
        this.setState({ selectedElementIds: { [imageElement.id]: true } });

        return;
      }

      if (this.props.onPaste) {
        try {
          if ((await this.props.onPaste(data, event)) === false) {
            return;
          }
        } catch (error: any) {
          console.error(error);
        }
      }

      if (data.errorMessage) {
        this.setState({ errorMessage: data.errorMessage });
      } else if (data.spreadsheet && !isPlainPaste) {
        this.setState({
          pasteDialog: {
            data: data.spreadsheet,
            shown: true,
          },
        });
      } else if (data.elements) {
        // TODO remove formatting from elements if isPlainPaste
        this.addElementsFromPasteOrLibrary({
          elements: data.elements,
          files: data.files || null,
          position: "cursor",
          retainSeed: isPlainPaste,
        });
      } else if (data.text) {
        this.addTextFromPaste(data.text, isPlainPaste);
      }
      this.setActiveTool({ type: "selection" });
      event?.preventDefault();
    },
  );

  private addElementsFromPasteOrLibrary = (opts: {
    elements: readonly ExcalidrawElement[];
    files: BinaryFiles | null;
    position: { clientX: number; clientY: number } | "cursor" | "center";
    retainSeed?: boolean;
  }) => {
    const elements = restoreElements(opts.elements, null);
    const [minX, minY, maxX, maxY] = getCommonBounds(elements);

    const elementsCenterX = distance(minX, maxX) / 2;
    const elementsCenterY = distance(minY, maxY) / 2;

    const clientX =
      typeof opts.position === "object"
        ? opts.position.clientX
        : opts.position === "cursor"
        ? this.lastViewportPosition.x
        : this.state.width / 2 + this.state.offsetLeft;
    const clientY =
      typeof opts.position === "object"
        ? opts.position.clientY
        : opts.position === "cursor"
        ? this.lastViewportPosition.y
        : this.state.height / 2 + this.state.offsetTop;

    const { x, y } = viewportCoordsToSceneCoords(
      { clientX, clientY },
      this.state,
    );

    const dx = x - elementsCenterX;
    const dy = y - elementsCenterY;

    const [gridX, gridY] = getGridPoint(dx, dy, this.state.gridSize);

    const newElements = duplicateElements(
      elements.map((element) => {
        return newElementWith(element, {
          x: element.x + gridX - minX,
          y: element.y + gridY - minY,
        });
      }),
      {
        randomizeSeed: !opts.retainSeed,
      },
    );

    const nextElements = [
      ...this.scene.getElementsIncludingDeleted(),
      ...newElements,
    ];

    this.scene.replaceAllElements(nextElements);

    newElements.forEach((newElement) => {
      if (isTextElement(newElement) && isBoundToContainer(newElement)) {
        const container = getContainerElement(newElement);
        redrawTextBoundingBox(newElement, container);
      }
    });

    if (opts.files) {
      this.files = { ...this.files, ...opts.files };
    }

    this.history.resumeRecording();

    const nextElementsToSelect =
      excludeElementsInFramesFromSelection(newElements);

    this.setState(
      selectGroupsForSelectedElements(
        {
          ...this.state,
          // keep sidebar (presumably the library) open if it's docked and
          // can fit.
          //
          // Note, we should close the sidebar only if we're dropping items
          // from library, not when pasting from clipboard. Alas.
          openSidebar:
            this.state.openSidebar &&
            this.device.canDeviceFitSidebar &&
            this.state.defaultSidebarDockedPreference
              ? this.state.openSidebar
              : null,
          selectedElementIds: nextElementsToSelect.reduce(
            (acc: Record<ExcalidrawElement["id"], true>, element) => {
              if (!isBoundToContainer(element)) {
                acc[element.id] = true;
              }
              return acc;
            },
            {},
          ),
          selectedGroupIds: {},
        },
        this.scene.getNonDeletedElements(),
      ),
      () => {
        if (opts.files) {
          this.addNewImagesToImageCache();
        }
      },
    );
    this.setActiveTool({ type: "selection" });
  };

  private addTextFromPaste(text: string, isPlainPaste = false) {
    const { x, y } = viewportCoordsToSceneCoords(
      {
        clientX: this.lastViewportPosition.x,
        clientY: this.lastViewportPosition.y,
      },
      this.state,
    );

    const textElementProps = {
      x,
      y,
      strokeColor: this.state.currentItemStrokeColor,
      backgroundColor: this.state.currentItemBackgroundColor,
      fillStyle: this.state.currentItemFillStyle,
      strokeWidth: this.state.currentItemStrokeWidth,
      strokeStyle: this.state.currentItemStrokeStyle,
      roundness: null,
      roughness: this.state.currentItemRoughness,
      opacity: this.state.currentItemOpacity,
      text,
      fontSize: this.state.currentItemFontSize,
      fontFamily: this.state.currentItemFontFamily,
      textAlign: this.state.currentItemTextAlign,
      verticalAlign: DEFAULT_VERTICAL_ALIGN,
      locked: false,
    };

    const LINE_GAP = 10;
    let currentY = y;

    const lines = isPlainPaste ? [text] : text.split("\n");
    const textElements = lines.reduce(
      (acc: ExcalidrawTextElement[], line, idx) => {
        const text = line.trim();

        const lineHeight = getDefaultLineHeight(textElementProps.fontFamily);
        if (text.length) {
          const topLayerFrame = this.getTopLayerFrameAtSceneCoords({
            x,
            y: currentY,
          });

          const element = newTextElement({
            ...textElementProps,
            x,
            y: currentY,
            text,
            lineHeight,
            frameId: topLayerFrame ? topLayerFrame.id : null,
          });
          acc.push(element);
          currentY += element.height + LINE_GAP;
        } else {
          const prevLine = lines[idx - 1]?.trim();
          // add paragraph only if previous line was not empty, IOW don't add
          // more than one empty line
          if (prevLine) {
            currentY +=
              getLineHeightInPx(textElementProps.fontSize, lineHeight) +
              LINE_GAP;
          }
        }

        return acc;
      },
      [],
    );

    if (textElements.length === 0) {
      return;
    }

    const frameId = textElements[0].frameId;

    if (frameId) {
      this.scene.insertElementsAtIndex(
        textElements,
        this.scene.getElementIndex(frameId),
      );
    } else {
      this.scene.replaceAllElements([
        ...this.scene.getElementsIncludingDeleted(),
        ...textElements,
      ]);
    }

    this.setState({
      selectedElementIds: Object.fromEntries(
        textElements.map((el) => [el.id, true]),
      ),
    });

    if (
      !isPlainPaste &&
      textElements.length > 1 &&
      PLAIN_PASTE_TOAST_SHOWN === false &&
      !this.device.isMobile
    ) {
      this.setToast({
        message: t("toast.pasteAsSingleElement", {
          shortcut: getShortcutKey("CtrlOrCmd+Shift+V"),
        }),
        duration: 5000,
      });
      PLAIN_PASTE_TOAST_SHOWN = true;
    }

    this.history.resumeRecording();
  }

  setAppState: React.Component<any, AppState>["setState"] = (
    state,
    callback,
  ) => {
    this.setState(state, callback);
  };

  removePointer = (event: React.PointerEvent<HTMLElement> | PointerEvent) => {
    if (touchTimeout) {
      this.resetContextMenuTimer();
    }

    gesture.pointers.delete(event.pointerId);
  };

  toggleLock = (source: "keyboard" | "ui" = "ui") => {
    if (!this.state.activeTool.locked) {
      trackEvent(
        "toolbar",
        "toggleLock",
        `${source} (${this.device.isMobile ? "mobile" : "desktop"})`,
      );
    }
    this.setState((prevState) => {
      return {
        activeTool: {
          ...prevState.activeTool,
          ...updateActiveTool(
            this.state,
            prevState.activeTool.locked
              ? { type: "selection" }
              : prevState.activeTool,
          ),
          locked: !prevState.activeTool.locked,
        },
      };
    });
  };

  toggleFrameRendering = () => {
    this.setState((prevState) => {
      return {
        shouldRenderFrames: !prevState.shouldRenderFrames,
      };
    });
  };

  togglePenMode = () => {
    this.setState((prevState) => {
      return {
        penMode: !prevState.penMode,
      };
    });
  };

  onHandToolToggle = () => {
    this.actionManager.executeAction(actionToggleHandTool);
  };

  /**
   * Zooms on canvas viewport center
   */
  zoomCanvas = (
    /** decimal fraction between 0.1 (10% zoom) and 30 (3000% zoom) */
    value: number,
  ) => {
    this.setState({
      ...getStateForZoom(
        {
          viewportX: this.state.width / 2 + this.state.offsetLeft,
          viewportY: this.state.height / 2 + this.state.offsetTop,
          nextZoom: getNormalizedZoom(value),
        },
        this.state,
      ),
    });
  };

  private cancelInProgresAnimation: (() => void) | null = null;

  scrollToContent = (
    target:
      | ExcalidrawElement
      | readonly ExcalidrawElement[] = this.scene.getNonDeletedElements(),
    opts?: { fitToContent?: boolean; animate?: boolean; duration?: number },
  ) => {
    this.cancelInProgresAnimation?.();

    // convert provided target into ExcalidrawElement[] if necessary
    const targets = Array.isArray(target) ? target : [target];

    let zoom = this.state.zoom;
    let scrollX = this.state.scrollX;
    let scrollY = this.state.scrollY;

    if (opts?.fitToContent) {
      // compute an appropriate viewport location (scroll X, Y) and zoom level
      // that fit the target elements on the scene
      const { appState } = zoomToFitElements(targets, this.state, false);
      zoom = appState.zoom;
      scrollX = appState.scrollX;
      scrollY = appState.scrollY;
    } else {
      // compute only the viewport location, without any zoom adjustment
      const scroll = calculateScrollCenter(targets, this.state, this.canvas);
      scrollX = scroll.scrollX;
      scrollY = scroll.scrollY;
    }

    // when animating, we use RequestAnimationFrame to prevent the animation
    // from slowing down other processes
    if (opts?.animate) {
      const origScrollX = this.state.scrollX;
      const origScrollY = this.state.scrollY;

      // zoom animation could become problematic on scenes with large number
      // of elements, setting it to its final value to improve user experience.
      //
      // using zoomCanvas() to zoom on current viewport center
      this.zoomCanvas(zoom.value);

      const cancel = easeToValuesRAF(
        [origScrollX, origScrollY],
        [scrollX, scrollY],
        (scrollX, scrollY) => this.setState({ scrollX, scrollY }),
        { duration: opts?.duration ?? 500 },
      );
      this.cancelInProgresAnimation = () => {
        cancel();
        this.cancelInProgresAnimation = null;
      };
    } else {
      this.setState({ scrollX, scrollY, zoom });
    }
  };

  /** use when changing scrollX/scrollY/zoom based on user interaction */
  private translateCanvas: React.Component<any, AppState>["setState"] = (
    state,
  ) => {
    this.cancelInProgresAnimation?.();
    this.setState(state);
  };

  setToast = (
    toast: {
      message: string;
      closable?: boolean;
      duration?: number;
    } | null,
  ) => {
    this.setState({ toast });
  };

  restoreFileFromShare = async () => {
    try {
      const webShareTargetCache = await caches.open("web-share-target");

      const response = await webShareTargetCache.match("shared-file");
      if (response) {
        const blob = await response.blob();
        const file = new File([blob], blob.name || "", { type: blob.type });
        this.loadFileToCanvas(file, null);
        await webShareTargetCache.delete("shared-file");
        window.history.replaceState(null, APP_NAME, window.location.pathname);
      }
    } catch (error: any) {
      this.setState({ errorMessage: error.message });
    }
  };

  /** adds supplied files to existing files in the appState */
  public addFiles: ExcalidrawImperativeAPI["addFiles"] = withBatchedUpdates(
    (files) => {
      const filesMap = files.reduce((acc, fileData) => {
        acc.set(fileData.id, fileData);
        return acc;
      }, new Map<FileId, BinaryFileData>());

      this.files = { ...this.files, ...Object.fromEntries(filesMap) };

      this.scene.getNonDeletedElements().forEach((element) => {
        if (
          isInitializedImageElement(element) &&
          filesMap.has(element.fileId)
        ) {
          this.imageCache.delete(element.fileId);
          invalidateShapeForElement(element);
        }
      });
      this.scene.informMutation();

      this.addNewImagesToImageCache();
    },
  );

  public updateScene = withBatchedUpdates(
    <K extends keyof AppState>(sceneData: {
      elements?: SceneData["elements"];
      appState?: Pick<AppState, K> | null;
      collaborators?: SceneData["collaborators"];
      commitToHistory?: SceneData["commitToHistory"];
    }) => {
      if (sceneData.commitToHistory) {
        this.history.resumeRecording();
      }

      if (sceneData.appState) {
        this.setState(sceneData.appState);
      }

      if (sceneData.elements) {
        this.scene.replaceAllElements(sceneData.elements);
      }

      if (sceneData.collaborators) {
        this.setState({ collaborators: sceneData.collaborators });
      }
    },
  );

  private onSceneUpdated = () => {
    this.setState({});
  };

  /**
   * @returns whether the menu was toggled on or off
   */
  public toggleSidebar = ({
    name,
    tab,
    force,
  }: {
    name: SidebarName;
    tab?: SidebarTabName;
    force?: boolean;
  }): boolean => {
    let nextName;
    if (force === undefined) {
      nextName = this.state.openSidebar?.name === name ? null : name;
    } else {
      nextName = force ? name : null;
    }
    this.setState({ openSidebar: nextName ? { name: nextName, tab } : null });

    return !!nextName;
  };

  private updateCurrentCursorPosition = withBatchedUpdates(
    (event: MouseEvent) => {
      this.lastViewportPosition.x = event.clientX;
      this.lastViewportPosition.y = event.clientY;
    },
  );

  // Input handling
  private onKeyDown = withBatchedUpdates(
    (event: React.KeyboardEvent | KeyboardEvent) => {
      // normalize `event.key` when CapsLock is pressed #2372

      if (
        "Proxy" in window &&
        ((!event.shiftKey && /^[A-Z]$/.test(event.key)) ||
          (event.shiftKey && /^[a-z]$/.test(event.key)))
      ) {
        event = new Proxy(event, {
          get(ev: any, prop) {
            const value = ev[prop];
            if (typeof value === "function") {
              // fix for Proxies hijacking `this`
              return value.bind(ev);
            }
            return prop === "key"
              ? // CapsLock inverts capitalization based on ShiftKey, so invert
                // it back
                event.shiftKey
                ? ev.key.toUpperCase()
                : ev.key.toLowerCase()
              : value;
          },
        });
      }

      if (event[KEYS.CTRL_OR_CMD] && event.key.toLowerCase() === KEYS.V) {
        IS_PLAIN_PASTE = event.shiftKey;
        clearTimeout(IS_PLAIN_PASTE_TIMER);
        // reset (100ms to be safe that we it runs after the ensuing
        // paste event). Though, technically unnecessary to reset since we
        // (re)set the flag before each paste event.
        IS_PLAIN_PASTE_TIMER = window.setTimeout(() => {
          IS_PLAIN_PASTE = false;
        }, 100);
      }

      // prevent browser zoom in input fields
      if (event[KEYS.CTRL_OR_CMD] && isWritableElement(event.target)) {
        if (event.code === CODES.MINUS || event.code === CODES.EQUAL) {
          event.preventDefault();
          return;
        }
      }

      // bail if
      if (
        // inside an input
        (isWritableElement(event.target) &&
          // unless pressing escape (finalize action)
          event.key !== KEYS.ESCAPE) ||
        // or unless using arrows (to move between buttons)
        (isArrowKey(event.key) && isInputLike(event.target))
      ) {
        return;
      }

      if (event.key === KEYS.QUESTION_MARK) {
        this.setState({
          openDialog: "help",
        });
        return;
      } else if (
        event.key.toLowerCase() === KEYS.E &&
        event.shiftKey &&
        event[KEYS.CTRL_OR_CMD]
      ) {
        event.preventDefault();
        this.setState({ openDialog: "imageExport" });
        return;
      }

      if (event.key === KEYS.PAGE_UP || event.key === KEYS.PAGE_DOWN) {
        let offset =
          (event.shiftKey ? this.state.width : this.state.height) /
          this.state.zoom.value;
        if (event.key === KEYS.PAGE_DOWN) {
          offset = -offset;
        }
        if (event.shiftKey) {
          this.translateCanvas((state) => ({
            scrollX: state.scrollX + offset,
          }));
        } else {
          this.translateCanvas((state) => ({
            scrollY: state.scrollY + offset,
          }));
        }
      }

      if (this.actionManager.handleKeyDown(event)) {
        return;
      }

      if (this.state.viewModeEnabled) {
        return;
      }

      if (event[KEYS.CTRL_OR_CMD] && this.state.isBindingEnabled) {
        this.setState({ isBindingEnabled: false });
      }

      if (isArrowKey(event.key)) {
        const step =
          (this.state.gridSize &&
            (event.shiftKey
              ? ELEMENT_TRANSLATE_AMOUNT
              : this.state.gridSize)) ||
          (event.shiftKey
            ? ELEMENT_SHIFT_TRANSLATE_AMOUNT
            : ELEMENT_TRANSLATE_AMOUNT);

        let offsetX = 0;
        let offsetY = 0;

        if (event.key === KEYS.ARROW_LEFT) {
          offsetX = -step;
        } else if (event.key === KEYS.ARROW_RIGHT) {
          offsetX = step;
        } else if (event.key === KEYS.ARROW_UP) {
          offsetY = -step;
        } else if (event.key === KEYS.ARROW_DOWN) {
          offsetY = step;
        }

        const selectedElements = getSelectedElements(
          this.scene.getNonDeletedElements(),
          this.state,
          {
            includeBoundTextElement: true,
            includeElementsInFrames: true,
          },
        );

        selectedElements.forEach((element) => {
          mutateElement(element, {
            x: element.x + offsetX,
            y: element.y + offsetY,
          });

          updateBoundElements(element, {
            simultaneouslyUpdated: selectedElements,
          });
        });

        this.maybeSuggestBindingForAll(selectedElements);

        event.preventDefault();
      } else if (event.key === KEYS.ENTER) {
        const selectedElements = getSelectedElements(
          this.scene.getNonDeletedElements(),
          this.state,
        );
        if (selectedElements.length === 1) {
          const selectedElement = selectedElements[0];
          if (event[KEYS.CTRL_OR_CMD]) {
            if (isLinearElement(selectedElement)) {
              if (
                !this.state.editingLinearElement ||
                this.state.editingLinearElement.elementId !==
                  selectedElements[0].id
              ) {
                this.history.resumeRecording();
                this.setState({
                  editingLinearElement: new LinearElementEditor(
                    selectedElement,
                    this.scene,
                  ),
                });
              }
            }
          } else if (
            isTextElement(selectedElement) ||
            isValidTextContainer(selectedElement)
          ) {
            let container;
            if (!isTextElement(selectedElement)) {
              container = selectedElement as ExcalidrawTextContainer;
            }
            const midPoint = getContainerCenter(selectedElement, this.state);
            const sceneX = midPoint.x;
            const sceneY = midPoint.y;
            this.startTextEditing({
              sceneX,
              sceneY,
              container,
            });
            event.preventDefault();
            return;
          } else if (isFrameElement(selectedElement)) {
            this.setState({
              editingFrame: selectedElement.id,
            });
          }
        }
      } else if (
        !event.ctrlKey &&
        !event.altKey &&
        !event.metaKey &&
        this.state.draggingElement === null
      ) {
        const shape = findShapeByKey(event.key);
        if (shape) {
          if (this.state.activeTool.type !== shape) {
            trackEvent(
              "toolbar",
              shape,
              `keyboard (${this.device.isMobile ? "mobile" : "desktop"})`,
            );
          }
          this.setActiveTool({ type: shape });
          event.stopPropagation();
        } else if (event.key === KEYS.Q) {
          this.toggleLock("keyboard");
          event.stopPropagation();
        }
      }
      if (event.key === KEYS.SPACE && gesture.pointers.size === 0) {
        isHoldingSpace = true;
        setCursor(this.canvas, CURSOR_TYPE.GRAB);
        event.preventDefault();
      }

      if (
        (event.key === KEYS.G || event.key === KEYS.S) &&
        !event.altKey &&
        !event[KEYS.CTRL_OR_CMD]
      ) {
        const selectedElements = getSelectedElements(
          this.scene.getNonDeletedElements(),
          this.state,
        );
        if (
          this.state.activeTool.type === "selection" &&
          !selectedElements.length
        ) {
          return;
        }

        if (
          event.key === KEYS.G &&
          (hasBackground(this.state.activeTool.type) ||
            selectedElements.some((element) => hasBackground(element.type)))
        ) {
          this.setState({ openPopup: "elementBackground" });
          event.stopPropagation();
        }
        if (event.key === KEYS.S) {
          this.setState({ openPopup: "elementStroke" });
          event.stopPropagation();
        }
      }

      if (
        event[KEYS.CTRL_OR_CMD] &&
        (event.key === KEYS.BACKSPACE || event.key === KEYS.DELETE)
      ) {
        jotaiStore.set(activeConfirmDialogAtom, "clearCanvas");
      }

      // eye dropper
      // -----------------------------------------------------------------------
      const lowerCased = event.key.toLocaleLowerCase();
      const isPickingStroke = lowerCased === KEYS.S && event.shiftKey;
      const isPickingBackground =
        event.key === KEYS.I || (lowerCased === KEYS.G && event.shiftKey);

      if (isPickingStroke || isPickingBackground) {
        this.openEyeDropper({
          type: isPickingStroke ? "stroke" : "background",
        });
      }
      // -----------------------------------------------------------------------
    },
  );

  private onWheel = withBatchedUpdates((event: WheelEvent) => {
    // prevent browser pinch zoom on DOM elements
    if (!(event.target instanceof HTMLCanvasElement) && event.ctrlKey) {
      event.preventDefault();
    }
  });

  private onKeyUp = withBatchedUpdates((event: KeyboardEvent) => {
    if (event.key === KEYS.SPACE) {
      if (this.state.viewModeEnabled) {
        setCursor(this.canvas, CURSOR_TYPE.GRAB);
      } else if (this.state.activeTool.type === "selection") {
        resetCursor(this.canvas);
      } else {
        setCursorForShape(this.canvas, this.state);
        this.setState({
          selectedElementIds: {},
          selectedGroupIds: {},
          editingGroupId: null,
        });
      }
      isHoldingSpace = false;
    }
    if (!event[KEYS.CTRL_OR_CMD] && !this.state.isBindingEnabled) {
      this.setState({ isBindingEnabled: true });
    }
    if (isArrowKey(event.key)) {
      const selectedElements = getSelectedElements(
        this.scene.getNonDeletedElements(),
        this.state,
      );
      isBindingEnabled(this.state)
        ? bindOrUnbindSelectedElements(selectedElements)
        : unbindLinearElements(selectedElements);
      this.setState({ suggestedBindings: [] });
    }
  });

  private setActiveTool = (
    tool:
      | { type: typeof SHAPES[number]["value"] | "eraser" | "hand" | "frame" }
      | { type: "custom"; customType: string },
  ) => {
    const nextActiveTool = updateActiveTool(this.state, tool);
    if (nextActiveTool.type === "hand") {
      setCursor(this.canvas, CURSOR_TYPE.GRAB);
    } else if (!isHoldingSpace) {
      setCursorForShape(this.canvas, this.state);
    }
    if (isToolIcon(document.activeElement)) {
      this.focusContainer();
    }
    if (!isLinearElementType(nextActiveTool.type)) {
      this.setState({ suggestedBindings: [] });
    }
    if (nextActiveTool.type === "image") {
      this.onImageAction();
    }
    if (nextActiveTool.type !== "selection") {
      this.setState({
        activeTool: nextActiveTool,
        selectedElementIds: {},
        selectedGroupIds: {},
        editingGroupId: null,
      });
    } else {
      this.setState({ activeTool: nextActiveTool });
    }
  };

  private setCursor = (cursor: string) => {
    setCursor(this.canvas, cursor);
  };

  private resetCursor = () => {
    resetCursor(this.canvas);
  };
  /**
   * returns whether user is making a gesture with >= 2 fingers (points)
   * on o touch screen (not on a trackpad). Currently only relates to Darwin
   * (iOS/iPadOS,MacOS), but may work on other devices in the future if
   * GestureEvent is standardized.
   */
  private isTouchScreenMultiTouchGesture = () => {
    // we don't want to deselect when using trackpad, and multi-point gestures
    // only work on touch screens, so checking for >= pointers means we're on a
    // touchscreen
    return gesture.pointers.size >= 2;
  };

  // fires only on Safari
  private onGestureStart = withBatchedUpdates((event: GestureEvent) => {
    event.preventDefault();

    // we only want to deselect on touch screens because user may have selected
    // elements by mistake while zooming
    if (this.isTouchScreenMultiTouchGesture()) {
      this.setState({
        selectedElementIds: {},
      });
    }
    gesture.initialScale = this.state.zoom.value;
  });

  // fires only on Safari
  private onGestureChange = withBatchedUpdates((event: GestureEvent) => {
    event.preventDefault();

    // onGestureChange only has zoom factor but not the center.
    // If we're on iPad or iPhone, then we recognize multi-touch and will
    // zoom in at the right location in the touchmove handler
    // (handleCanvasPointerMove).
    //
    // On Macbook trackpad, we don't have those events so will zoom in at the
    // current location instead.
    //
    // As such, bail from this handler on touch devices.
    if (this.isTouchScreenMultiTouchGesture()) {
      return;
    }

    const initialScale = gesture.initialScale;
    if (initialScale) {
      this.setState((state) => ({
        ...getStateForZoom(
          {
            viewportX: this.lastViewportPosition.x,
            viewportY: this.lastViewportPosition.y,
            nextZoom: getNormalizedZoom(initialScale * event.scale),
          },
          state,
        ),
      }));
    }
  });

  // fires only on Safari
  private onGestureEnd = withBatchedUpdates((event: GestureEvent) => {
    event.preventDefault();
    // reselect elements only on touch screens (see onGestureStart)
    if (this.isTouchScreenMultiTouchGesture()) {
      this.setState({
        previousSelectedElementIds: {},
        selectedElementIds: this.state.previousSelectedElementIds,
      });
    }
    gesture.initialScale = null;
  });

  private handleTextWysiwyg(
    element: ExcalidrawTextElement,
    {
      isExistingElement = false,
    }: {
      isExistingElement?: boolean;
    },
  ) {
    const updateElement = (
      text: string,
      originalText: string,
      isDeleted: boolean,
    ) => {
      this.scene.replaceAllElements([
        ...this.scene.getElementsIncludingDeleted().map((_element) => {
          if (_element.id === element.id && isTextElement(_element)) {
            return updateTextElement(_element, {
              text,
              isDeleted,
              originalText,
            });
          }
          return _element;
        }),
      ]);
    };

    textWysiwyg({
      id: element.id,
      canvas: this.canvas,
      getViewportCoords: (x, y) => {
        const { x: viewportX, y: viewportY } = sceneCoordsToViewportCoords(
          {
            sceneX: x,
            sceneY: y,
          },
          this.state,
        );
        return [
          viewportX - this.state.offsetLeft,
          viewportY - this.state.offsetTop,
        ];
      },
      onChange: withBatchedUpdates((text) => {
        updateElement(text, text, false);
        if (isNonDeletedElement(element)) {
          updateBoundElements(element);
        }
      }),
      onSubmit: withBatchedUpdates(({ text, viaKeyboard, originalText }) => {
        const isDeleted = !text.trim();
        updateElement(text, originalText, isDeleted);
        // select the created text element only if submitting via keyboard
        // (when submitting via click it should act as signal to deselect)
        if (!isDeleted && viaKeyboard) {
          const elementIdToSelect = element.containerId
            ? element.containerId
            : element.id;
          this.setState((prevState) => ({
            selectedElementIds: {
              ...prevState.selectedElementIds,
              [elementIdToSelect]: true,
            },
          }));
        }
        if (isDeleted) {
          fixBindingsAfterDeletion(this.scene.getNonDeletedElements(), [
            element,
          ]);
        }
        if (!isDeleted || isExistingElement) {
          this.history.resumeRecording();
        }

        this.setState({
          draggingElement: null,
          editingElement: null,
        });
        if (this.state.activeTool.locked) {
          setCursorForShape(this.canvas, this.state);
        }

        this.focusContainer();
      }),
      element,
      excalidrawContainer: this.excalidrawContainerRef.current,
      app: this,
    });
    // deselect all other elements when inserting text
    this.deselectElements();

    // do an initial update to re-initialize element position since we were
    // modifying element's x/y for sake of editor (case: syncing to remote)
    updateElement(element.text, element.originalText, false);
  }

  private deselectElements() {
    this.setState({
      selectedElementIds: {},
      selectedGroupIds: {},
      editingGroupId: null,
    });
  }

  private getTextElementAtPosition(
    x: number,
    y: number,
  ): NonDeleted<ExcalidrawTextElement> | null {
    const element = this.getElementAtPosition(x, y, {
      includeBoundTextElement: true,
    });
    if (element && isTextElement(element) && !element.isDeleted) {
      return element;
    }
    return null;
  }

  private getElementAtPosition(
    x: number,
    y: number,
    opts?: {
      /** if true, returns the first selected element (with highest z-index)
        of all hit elements */
      preferSelected?: boolean;
      includeBoundTextElement?: boolean;
      includeLockedElements?: boolean;
    },
  ): NonDeleted<ExcalidrawElement> | null {
    const allHitElements = this.getElementsAtPosition(
      x,
      y,
      opts?.includeBoundTextElement,
      opts?.includeLockedElements,
    );
    if (allHitElements.length > 1) {
      if (opts?.preferSelected) {
        for (let index = allHitElements.length - 1; index > -1; index--) {
          if (this.state.selectedElementIds[allHitElements[index].id]) {
            return allHitElements[index];
          }
        }
      }
      const elementWithHighestZIndex =
        allHitElements[allHitElements.length - 1];
      // If we're hitting element with highest z-index only on its bounding box
      // while also hitting other element figure, the latter should be considered.
      return isHittingElementBoundingBoxWithoutHittingElement(
        elementWithHighestZIndex,
        this.state,
        this.frameNameBoundsCache,
        x,
        y,
      )
        ? allHitElements[allHitElements.length - 2]
        : elementWithHighestZIndex;
    }
    if (allHitElements.length === 1) {
      return allHitElements[0];
    }
    return null;
  }

  private getElementsAtPosition(
    x: number,
    y: number,
    includeBoundTextElement: boolean = false,
    includeLockedElements: boolean = false,
  ): NonDeleted<ExcalidrawElement>[] {
    const elements =
      includeBoundTextElement && includeLockedElements
        ? this.scene.getNonDeletedElements()
        : this.scene
            .getNonDeletedElements()
            .filter(
              (element) =>
                (includeLockedElements || !element.locked) &&
                (includeBoundTextElement ||
                  !(isTextElement(element) && element.containerId)),
            );

    return getElementsAtPosition(elements, (element) =>
      hitTest(element, this.state, this.frameNameBoundsCache, x, y),
    ).filter((element) => {
      // hitting a frame's element from outside the frame is not considered a hit
      const containingFrame = getContainingFrame(element);
      return containingFrame && this.state.shouldRenderFrames
        ? isCursorInFrame({ x, y }, containingFrame)
        : true;
    });
  }

  private startTextEditing = ({
    sceneX,
    sceneY,
    insertAtParentCenter = true,
    container,
  }: {
    /** X position to insert text at */
    sceneX: number;
    /** Y position to insert text at */
    sceneY: number;
    /** whether to attempt to insert at element center if applicable */
    insertAtParentCenter?: boolean;
    container?: ExcalidrawTextContainer | null;
  }) => {
    let shouldBindToContainer = false;

    let parentCenterPosition =
      insertAtParentCenter &&
      this.getTextWysiwygSnappedToCenterPosition(
        sceneX,
        sceneY,
        this.state,
        container,
      );
    if (container && parentCenterPosition) {
      shouldBindToContainer = true;
    }
    let existingTextElement: NonDeleted<ExcalidrawTextElement> | null = null;

    const selectedElements = getSelectedElements(
      this.scene.getNonDeletedElements(),
      this.state,
    );

    if (selectedElements.length === 1) {
      if (isTextElement(selectedElements[0])) {
        existingTextElement = selectedElements[0];
      } else if (container) {
        existingTextElement = getBoundTextElement(selectedElements[0]);
      } else {
        existingTextElement = this.getTextElementAtPosition(sceneX, sceneY);
      }
    } else {
      existingTextElement = this.getTextElementAtPosition(sceneX, sceneY);
    }

    const fontFamily =
      existingTextElement?.fontFamily || this.state.currentItemFontFamily;

    const lineHeight =
      existingTextElement?.lineHeight || getDefaultLineHeight(fontFamily);
    const fontSize = this.state.currentItemFontSize;

    if (
      !existingTextElement &&
      shouldBindToContainer &&
      container &&
      !isArrowElement(container)
    ) {
      const fontString = {
        fontSize,
        fontFamily,
      };
      const minWidth = getApproxMinLineWidth(
        getFontString(fontString),
        lineHeight,
      );
      const minHeight = getApproxMinLineHeight(fontSize, lineHeight);
      const containerDims = getContainerDims(container);
      const newHeight = Math.max(containerDims.height, minHeight);
      const newWidth = Math.max(containerDims.width, minWidth);
      mutateElement(container, { height: newHeight, width: newWidth });
      sceneX = container.x + newWidth / 2;
      sceneY = container.y + newHeight / 2;
      if (parentCenterPosition) {
        parentCenterPosition = this.getTextWysiwygSnappedToCenterPosition(
          sceneX,
          sceneY,
          this.state,
          container,
        );
      }
    }

    const topLayerFrame = this.getTopLayerFrameAtSceneCoords({
      x: sceneX,
      y: sceneY,
    });

    const element = existingTextElement
      ? existingTextElement
      : newTextElement({
          x: parentCenterPosition
            ? parentCenterPosition.elementCenterX
            : sceneX,
          y: parentCenterPosition
            ? parentCenterPosition.elementCenterY
            : sceneY,
          strokeColor: this.state.currentItemStrokeColor,
          backgroundColor: this.state.currentItemBackgroundColor,
          fillStyle: this.state.currentItemFillStyle,
          strokeWidth: this.state.currentItemStrokeWidth,
          strokeStyle: this.state.currentItemStrokeStyle,
          roughness: this.state.currentItemRoughness,
          opacity: this.state.currentItemOpacity,
          text: "",
          fontSize,
          fontFamily,
          textAlign: parentCenterPosition
            ? "center"
            : this.state.currentItemTextAlign,
          verticalAlign: parentCenterPosition
            ? VERTICAL_ALIGN.MIDDLE
            : DEFAULT_VERTICAL_ALIGN,
          containerId: shouldBindToContainer ? container?.id : undefined,
          groupIds: container?.groupIds ?? [],
          lineHeight,
          angle: container?.angle ?? 0,
          frameId: topLayerFrame ? topLayerFrame.id : null,
        });

    if (!existingTextElement && shouldBindToContainer && container) {
      mutateElement(container, {
        boundElements: (container.boundElements || []).concat({
          type: "text",
          id: element.id,
        }),
      });
    }
    this.setState({ editingElement: element });

    if (!existingTextElement) {
      if (container && shouldBindToContainer) {
        const containerIndex = this.scene.getElementIndex(container.id);
        this.scene.insertElementAtIndex(element, containerIndex + 1);
      } else {
        this.scene.addNewElement(element);
      }
    }

    this.setState({
      editingElement: element,
    });

    this.handleTextWysiwyg(element, {
      isExistingElement: !!existingTextElement,
    });
  };

  private handleCanvasDoubleClick = (
    event: React.MouseEvent<HTMLCanvasElement>,
  ) => {
    // case: double-clicking with arrow/line tool selected would both create
    // text and enter multiElement mode
    if (this.state.multiElement) {
      return;
    }
    // we should only be able to double click when mode is selection
    if (this.state.activeTool.type !== "selection") {
      return;
    }

    const selectedElements = getSelectedElements(
      this.scene.getNonDeletedElements(),
      this.state,
    );

    if (selectedElements.length === 1 && isLinearElement(selectedElements[0])) {
      if (
        event[KEYS.CTRL_OR_CMD] &&
        (!this.state.editingLinearElement ||
          this.state.editingLinearElement.elementId !== selectedElements[0].id)
      ) {
        this.history.resumeRecording();
        this.setState({
          editingLinearElement: new LinearElementEditor(
            selectedElements[0],
            this.scene,
          ),
        });
        return;
      } else if (
        this.state.editingLinearElement &&
        this.state.editingLinearElement.elementId === selectedElements[0].id
      ) {
        return;
      }
    }

    resetCursor(this.canvas);

    let { x: sceneX, y: sceneY } = viewportCoordsToSceneCoords(
      event,
      this.state,
    );

    const selectedGroupIds = getSelectedGroupIds(this.state);

    if (selectedGroupIds.length > 0) {
      const hitElement = this.getElementAtPosition(sceneX, sceneY);

      const selectedGroupId =
        hitElement &&
        getSelectedGroupIdForElement(hitElement, this.state.selectedGroupIds);

      if (selectedGroupId) {
        this.setState((prevState) =>
          selectGroupsForSelectedElements(
            {
              ...prevState,
              editingGroupId: selectedGroupId,
              selectedElementIds: { [hitElement!.id]: true },
              selectedGroupIds: {},
            },
            this.scene.getNonDeletedElements(),
          ),
        );
        return;
      }
    }

    resetCursor(this.canvas);
    if (!event[KEYS.CTRL_OR_CMD] && !this.state.viewModeEnabled) {
      const container = getTextBindableContainerAtPosition(
        this.scene.getNonDeletedElements(),
        this.state,
        sceneX,
        sceneY,
      );
      if (container) {
        if (
          hasBoundTextElement(container) ||
          !isTransparent(container.backgroundColor) ||
          isHittingElementNotConsideringBoundingBox(
            container,
            this.state,
            this.frameNameBoundsCache,
            [sceneX, sceneY],
          )
        ) {
          const midPoint = getContainerCenter(container, this.state);

          sceneX = midPoint.x;
          sceneY = midPoint.y;
        }
      }
      this.startTextEditing({
        sceneX,
        sceneY,
        insertAtParentCenter: !event.altKey,
        container,
      });
    }
  };

  private getElementLinkAtPosition = (
    scenePointer: Readonly<{ x: number; y: number }>,
    hitElement: NonDeletedExcalidrawElement | null,
  ): ExcalidrawElement | undefined => {
    // Reversing so we traverse the elements in decreasing order
    // of z-index
    const elements = this.scene.getNonDeletedElements().slice().reverse();
    let hitElementIndex = Infinity;

    return elements.find((element, index) => {
      if (hitElement && element.id === hitElement.id) {
        hitElementIndex = index;
      }
      return (
        element.link &&
        index <= hitElementIndex &&
        isPointHittingLinkIcon(
          element,
          this.state,
          [scenePointer.x, scenePointer.y],
          this.device.isMobile,
        )
      );
    });
  };

  private redirectToLink = (
    event: React.PointerEvent<HTMLCanvasElement>,
    isTouchScreen: boolean,
  ) => {
    const draggedDistance = distance2d(
      this.lastPointerDown!.clientX,
      this.lastPointerDown!.clientY,
      this.lastPointerUp!.clientX,
      this.lastPointerUp!.clientY,
    );
    if (
      !this.hitLinkElement ||
      // For touch screen allow dragging threshold else strict check
      (isTouchScreen && draggedDistance > DRAGGING_THRESHOLD) ||
      (!isTouchScreen && draggedDistance !== 0)
    ) {
      return;
    }
    const lastPointerDownCoords = viewportCoordsToSceneCoords(
      this.lastPointerDown!,
      this.state,
    );
    const lastPointerDownHittingLinkIcon = isPointHittingLinkIcon(
      this.hitLinkElement,
      this.state,
      [lastPointerDownCoords.x, lastPointerDownCoords.y],
      this.device.isMobile,
    );
    const lastPointerUpCoords = viewportCoordsToSceneCoords(
      this.lastPointerUp!,
      this.state,
    );
    const lastPointerUpHittingLinkIcon = isPointHittingLinkIcon(
      this.hitLinkElement,
      this.state,
      [lastPointerUpCoords.x, lastPointerUpCoords.y],
      this.device.isMobile,
    );
    if (lastPointerDownHittingLinkIcon && lastPointerUpHittingLinkIcon) {
      const url = this.hitLinkElement.link;
      if (url) {
        let customEvent;
        if (this.props.onLinkOpen) {
          customEvent = wrapEvent(EVENT.EXCALIDRAW_LINK, event.nativeEvent);
          this.props.onLinkOpen(this.hitLinkElement, customEvent);
        }
        if (!customEvent?.defaultPrevented) {
          const target = isLocalLink(url) ? "_self" : "_blank";
          const newWindow = window.open(undefined, target);
          // https://mathiasbynens.github.io/rel-noopener/
          if (newWindow) {
            newWindow.opener = null;
            newWindow.location = normalizeLink(url);
          }
        }
      }
    }
  };

  private getTopLayerFrameAtSceneCoords = (sceneCoords: {
    x: number;
    y: number;
  }) => {
    const frames = this.scene
      .getNonDeletedFrames()
      .filter((frame) =>
        isCursorInFrame(sceneCoords, frame as ExcalidrawFrameElement),
      );

    return frames.length ? frames[frames.length - 1] : null;
  };

  private handleCanvasPointerMove = (
    event: React.PointerEvent<HTMLCanvasElement>,
  ) => {
    this.savePointer(event.clientX, event.clientY, this.state.cursorButton);

    if (gesture.pointers.has(event.pointerId)) {
      gesture.pointers.set(event.pointerId, {
        x: event.clientX,
        y: event.clientY,
      });
    }

    const initialScale = gesture.initialScale;
    if (
      gesture.pointers.size === 2 &&
      gesture.lastCenter &&
      initialScale &&
      gesture.initialDistance
    ) {
      const center = getCenter(gesture.pointers);
      const deltaX = center.x - gesture.lastCenter.x;
      const deltaY = center.y - gesture.lastCenter.y;
      gesture.lastCenter = center;

      const distance = getDistance(Array.from(gesture.pointers.values()));
      const scaleFactor =
        this.state.activeTool.type === "freedraw" && this.state.penMode
          ? 1
          : distance / gesture.initialDistance;

      const nextZoom = scaleFactor
        ? getNormalizedZoom(initialScale * scaleFactor)
        : this.state.zoom.value;

      this.setState((state) => {
        const zoomState = getStateForZoom(
          {
            viewportX: center.x,
            viewportY: center.y,
            nextZoom,
          },
          state,
        );

        this.translateCanvas({
          zoom: zoomState.zoom,
          scrollX: zoomState.scrollX + deltaX / nextZoom,
          scrollY: zoomState.scrollY + deltaY / nextZoom,
          shouldCacheIgnoreZoom: true,
        });
      });
      this.resetShouldCacheIgnoreZoomDebounced();
    } else {
      gesture.lastCenter =
        gesture.initialDistance =
        gesture.initialScale =
          null;
    }

    if (
      isHoldingSpace ||
      isPanning ||
      isDraggingScrollBar ||
      isHandToolActive(this.state)
    ) {
      return;
    }

    const isPointerOverScrollBars = isOverScrollBars(
      currentScrollBars,
      event.clientX - this.state.offsetLeft,
      event.clientY - this.state.offsetTop,
    );
    const isOverScrollBar = isPointerOverScrollBars.isOverEither;
    if (!this.state.draggingElement && !this.state.multiElement) {
      if (isOverScrollBar) {
        resetCursor(this.canvas);
      } else {
        setCursorForShape(this.canvas, this.state);
      }
    }

    const scenePointer = viewportCoordsToSceneCoords(event, this.state);
    const { x: scenePointerX, y: scenePointerY } = scenePointer;

    if (
      this.state.editingLinearElement &&
      !this.state.editingLinearElement.isDragging
    ) {
      const editingLinearElement = LinearElementEditor.handlePointerMove(
        event,
        scenePointerX,
        scenePointerY,
        this.state,
      );

      if (
        editingLinearElement &&
        editingLinearElement !== this.state.editingLinearElement
      ) {
        // Since we are reading from previous state which is not possible with
        // automatic batching in React 18 hence using flush sync to synchronously
        // update the state. Check https://github.com/excalidraw/excalidraw/pull/5508 for more details.
        flushSync(() => {
          this.setState({
            editingLinearElement,
          });
        });
      }
      if (editingLinearElement?.lastUncommittedPoint != null) {
        this.maybeSuggestBindingAtCursor(scenePointer);
      } else {
        // causes stack overflow if not sync
        flushSync(() => {
          this.setState({ suggestedBindings: [] });
        });
      }
    }

    if (isBindingElementType(this.state.activeTool.type)) {
      // Hovering with a selected tool or creating new linear element via click
      // and point
      const { draggingElement } = this.state;
      if (isBindingElement(draggingElement, false)) {
        this.maybeSuggestBindingsForLinearElementAtCoords(
          draggingElement,
          [scenePointer],
          this.state.startBoundElement,
        );
      } else {
        this.maybeSuggestBindingAtCursor(scenePointer);
      }
    }

    if (this.state.multiElement) {
      const { multiElement } = this.state;
      const { x: rx, y: ry } = multiElement;

      const { points, lastCommittedPoint } = multiElement;
      const lastPoint = points[points.length - 1];

      setCursorForShape(this.canvas, this.state);

      if (lastPoint === lastCommittedPoint) {
        // if we haven't yet created a temp point and we're beyond commit-zone
        // threshold, add a point
        if (
          distance2d(
            scenePointerX - rx,
            scenePointerY - ry,
            lastPoint[0],
            lastPoint[1],
          ) >= LINE_CONFIRM_THRESHOLD
        ) {
          mutateElement(multiElement, {
            points: [...points, [scenePointerX - rx, scenePointerY - ry]],
          });
        } else {
          setCursor(this.canvas, CURSOR_TYPE.POINTER);
          // in this branch, we're inside the commit zone, and no uncommitted
          // point exists. Thus do nothing (don't add/remove points).
        }
      } else if (
        points.length > 2 &&
        lastCommittedPoint &&
        distance2d(
          scenePointerX - rx,
          scenePointerY - ry,
          lastCommittedPoint[0],
          lastCommittedPoint[1],
        ) < LINE_CONFIRM_THRESHOLD
      ) {
        setCursor(this.canvas, CURSOR_TYPE.POINTER);
        mutateElement(multiElement, {
          points: points.slice(0, -1),
        });
      } else {
        const [gridX, gridY] = getGridPoint(
          scenePointerX,
          scenePointerY,
          this.state.gridSize,
        );

        const [lastCommittedX, lastCommittedY] =
          multiElement?.lastCommittedPoint ?? [0, 0];

        let dxFromLastCommitted = gridX - rx - lastCommittedX;
        let dyFromLastCommitted = gridY - ry - lastCommittedY;

        if (shouldRotateWithDiscreteAngle(event)) {
          ({ width: dxFromLastCommitted, height: dyFromLastCommitted } =
            getLockedLinearCursorAlignSize(
              // actual coordinate of the last committed point
              lastCommittedX + rx,
              lastCommittedY + ry,
              // cursor-grid coordinate
              gridX,
              gridY,
            ));
        }

        if (isPathALoop(points, this.state.zoom.value)) {
          setCursor(this.canvas, CURSOR_TYPE.POINTER);
        }
        // update last uncommitted point
        mutateElement(multiElement, {
          points: [
            ...points.slice(0, -1),
            [
              lastCommittedX + dxFromLastCommitted,
              lastCommittedY + dyFromLastCommitted,
            ],
          ],
        });
      }

      return;
    }

    const hasDeselectedButton = Boolean(event.buttons);
    if (
      hasDeselectedButton ||
      (this.state.activeTool.type !== "selection" &&
        this.state.activeTool.type !== "text" &&
        this.state.activeTool.type !== "eraser")
    ) {
      return;
    }

    const elements = this.scene.getNonDeletedElements();

    const selectedElements = getSelectedElements(elements, this.state);
    if (
      selectedElements.length === 1 &&
      !isOverScrollBar &&
      !this.state.editingLinearElement
    ) {
      const elementWithTransformHandleType = getElementWithTransformHandleType(
        elements,
        this.state,
        scenePointerX,
        scenePointerY,
        this.state.zoom,
        event.pointerType,
      );
      if (
        elementWithTransformHandleType &&
        elementWithTransformHandleType.transformHandleType
      ) {
        setCursor(
          this.canvas,
          getCursorForResizingElement(elementWithTransformHandleType),
        );
        return;
      }
    } else if (selectedElements.length > 1 && !isOverScrollBar) {
      const transformHandleType = getTransformHandleTypeFromCoords(
        getCommonBounds(selectedElements),
        scenePointerX,
        scenePointerY,
        this.state.zoom,
        event.pointerType,
      );
      if (transformHandleType) {
        setCursor(
          this.canvas,
          getCursorForResizingElement({
            transformHandleType,
          }),
        );
        return;
      }
    }

    const hitElement = this.getElementAtPosition(
      scenePointer.x,
      scenePointer.y,
    );
    this.hitLinkElement = this.getElementLinkAtPosition(
      scenePointer,
      hitElement,
    );
    if (isEraserActive(this.state)) {
      return;
    }
    if (
      this.hitLinkElement &&
      !this.state.selectedElementIds[this.hitLinkElement.id]
    ) {
      setCursor(this.canvas, CURSOR_TYPE.POINTER);
      showHyperlinkTooltip(this.hitLinkElement, this.state);
    } else {
      hideHyperlinkToolip();
      if (
        hitElement &&
        hitElement.link &&
        this.state.selectedElementIds[hitElement.id] &&
        !this.state.contextMenu &&
        !this.state.showHyperlinkPopup
      ) {
        this.setState({ showHyperlinkPopup: "info" });
      } else if (this.state.activeTool.type === "text") {
        setCursor(
          this.canvas,
          isTextElement(hitElement) ? CURSOR_TYPE.TEXT : CURSOR_TYPE.CROSSHAIR,
        );
      } else if (this.state.viewModeEnabled) {
        setCursor(this.canvas, CURSOR_TYPE.GRAB);
      } else if (isOverScrollBar) {
        setCursor(this.canvas, CURSOR_TYPE.AUTO);
      } else if (this.state.selectedLinearElement) {
        this.handleHoverSelectedLinearElement(
          this.state.selectedLinearElement,
          scenePointerX,
          scenePointerY,
        );
      } else if (
        // if using cmd/ctrl, we're not dragging
        !event[KEYS.CTRL_OR_CMD]
      ) {
        if (
          (hitElement ||
            this.isHittingCommonBoundingBoxOfSelectedElements(
              scenePointer,
              selectedElements,
            )) &&
          !hitElement?.locked
        ) {
          setCursor(this.canvas, CURSOR_TYPE.MOVE);
        }
      } else {
        setCursor(this.canvas, CURSOR_TYPE.AUTO);
      }
    }
  };

  private handleEraser = (
    event: PointerEvent,
    pointerDownState: PointerDownState,
    scenePointer: { x: number; y: number },
  ) => {
    const updateElementIds = (elements: ExcalidrawElement[]) => {
      elements.forEach((element) => {
        if (element.locked) {
          return;
        }

        idsToUpdate.push(element.id);
        if (event.altKey) {
          if (
            pointerDownState.elementIdsToErase[element.id] &&
            pointerDownState.elementIdsToErase[element.id].erase
          ) {
            pointerDownState.elementIdsToErase[element.id].erase = false;
          }
        } else if (!pointerDownState.elementIdsToErase[element.id]) {
          pointerDownState.elementIdsToErase[element.id] = {
            erase: true,
            opacity: element.opacity,
          };
        }
      });
    };

    const idsToUpdate: Array<string> = [];

    const distance = distance2d(
      pointerDownState.lastCoords.x,
      pointerDownState.lastCoords.y,
      scenePointer.x,
      scenePointer.y,
    );
    const threshold = 10 / this.state.zoom.value;
    const point = { ...pointerDownState.lastCoords };
    let samplingInterval = 0;
    while (samplingInterval <= distance) {
      const hitElements = this.getElementsAtPosition(point.x, point.y);
      updateElementIds(hitElements);

      // Exit since we reached current point
      if (samplingInterval === distance) {
        break;
      }

      // Calculate next point in the line at a distance of sampling interval
      samplingInterval = Math.min(samplingInterval + threshold, distance);

      const distanceRatio = samplingInterval / distance;
      const nextX =
        (1 - distanceRatio) * point.x + distanceRatio * scenePointer.x;
      const nextY =
        (1 - distanceRatio) * point.y + distanceRatio * scenePointer.y;
      point.x = nextX;
      point.y = nextY;
    }

    const elements = this.scene.getElementsIncludingDeleted().map((ele) => {
      const id =
        isBoundToContainer(ele) && idsToUpdate.includes(ele.containerId)
          ? ele.containerId
          : ele.id;
      if (idsToUpdate.includes(id)) {
        if (event.altKey) {
          if (
            pointerDownState.elementIdsToErase[id] &&
            pointerDownState.elementIdsToErase[id].erase === false
          ) {
            return newElementWith(ele, {
              opacity: pointerDownState.elementIdsToErase[id].opacity,
            });
          }
        } else {
          return newElementWith(ele, {
            opacity: ELEMENT_READY_TO_ERASE_OPACITY,
          });
        }
      }
      return ele;
    });

    this.scene.replaceAllElements(elements);

    pointerDownState.lastCoords.x = scenePointer.x;
    pointerDownState.lastCoords.y = scenePointer.y;
  };
  // set touch moving for mobile context menu
  private handleTouchMove = (event: React.TouchEvent<HTMLCanvasElement>) => {
    invalidateContextMenu = true;
  };

  handleHoverSelectedLinearElement(
    linearElementEditor: LinearElementEditor,
    scenePointerX: number,
    scenePointerY: number,
  ) {
    const element = LinearElementEditor.getElement(
      linearElementEditor.elementId,
    );

    const boundTextElement = getBoundTextElement(element);

    if (!element) {
      return;
    }
    if (this.state.selectedLinearElement) {
      let hoverPointIndex = -1;
      let segmentMidPointHoveredCoords = null;
      if (
        isHittingElementNotConsideringBoundingBox(
          element,
          this.state,
          this.frameNameBoundsCache,
          [scenePointerX, scenePointerY],
        )
      ) {
        hoverPointIndex = LinearElementEditor.getPointIndexUnderCursor(
          element,
          this.state.zoom,
          scenePointerX,
          scenePointerY,
        );
        segmentMidPointHoveredCoords =
          LinearElementEditor.getSegmentMidpointHitCoords(
            linearElementEditor,
            { x: scenePointerX, y: scenePointerY },
            this.state,
          );

        if (hoverPointIndex >= 0 || segmentMidPointHoveredCoords) {
          setCursor(this.canvas, CURSOR_TYPE.POINTER);
        } else {
          setCursor(this.canvas, CURSOR_TYPE.MOVE);
        }
      } else if (
        shouldShowBoundingBox([element], this.state) &&
        isHittingElementBoundingBoxWithoutHittingElement(
          element,
          this.state,
          this.frameNameBoundsCache,
          scenePointerX,
          scenePointerY,
        )
      ) {
        setCursor(this.canvas, CURSOR_TYPE.MOVE);
      } else if (
        boundTextElement &&
        hitTest(
          boundTextElement,
          this.state,
          this.frameNameBoundsCache,
          scenePointerX,
          scenePointerY,
        )
      ) {
        setCursor(this.canvas, CURSOR_TYPE.MOVE);
      }

      if (
        this.state.selectedLinearElement.hoverPointIndex !== hoverPointIndex
      ) {
        this.setState({
          selectedLinearElement: {
            ...this.state.selectedLinearElement,
            hoverPointIndex,
          },
        });
      }

      if (
        !LinearElementEditor.arePointsEqual(
          this.state.selectedLinearElement.segmentMidPointHoveredCoords,
          segmentMidPointHoveredCoords,
        )
      ) {
        this.setState({
          selectedLinearElement: {
            ...this.state.selectedLinearElement,
            segmentMidPointHoveredCoords,
          },
        });
      }
    } else {
      setCursor(this.canvas, CURSOR_TYPE.AUTO);
    }
  }
  private handleCanvasPointerDown = (
    event: React.PointerEvent<HTMLElement>,
  ) => {
    // since contextMenu options are potentially evaluated on each render,
    // and an contextMenu action may depend on selection state, we must
    // close the contextMenu before we update the selection on pointerDown
    // (e.g. resetting selection)
    if (this.state.contextMenu) {
      this.setState({ contextMenu: null });
    }

    this.updateGestureOnPointerDown(event);

    // if dragging element is freedraw and another pointerdown event occurs
    // a second finger is on the screen
    // discard the freedraw element if it is very short because it is likely
    // just a spike, otherwise finalize the freedraw element when the second
    // finger is lifted
    if (
      event.pointerType === "touch" &&
      this.state.draggingElement &&
      this.state.draggingElement.type === "freedraw"
    ) {
      const element = this.state.draggingElement as ExcalidrawFreeDrawElement;
      this.updateScene({
        ...(element.points.length < 10
          ? {
              elements: this.scene
                .getElementsIncludingDeleted()
                .filter((el) => el.id !== element.id),
            }
          : {}),
        appState: {
          draggingElement: null,
          editingElement: null,
          startBoundElement: null,
          suggestedBindings: [],
          selectedElementIds: Object.keys(this.state.selectedElementIds)
            .filter((key) => key !== element.id)
            .reduce((obj: { [id: string]: boolean }, key) => {
              obj[key] = this.state.selectedElementIds[key];
              return obj;
            }, {}),
        },
      });
      return;
    }

    // remove any active selection when we start to interact with canvas
    // (mainly, we care about removing selection outside the component which
    //  would prevent our copy handling otherwise)
    const selection = document.getSelection();
    if (selection?.anchorNode) {
      selection.removeAllRanges();
    }
    this.maybeOpenContextMenuAfterPointerDownOnTouchDevices(event);
    this.maybeCleanupAfterMissingPointerUp(event);

    //fires only once, if pen is detected, penMode is enabled
    //the user can disable this by toggling the penMode button
    if (!this.state.penDetected && event.pointerType === "pen") {
      this.setState((prevState) => {
        return {
          penMode: true,
          penDetected: true,
        };
      });
    }

    if (
      !this.device.isTouchScreen &&
      ["pen", "touch"].includes(event.pointerType)
    ) {
      this.device = updateObject(this.device, { isTouchScreen: true });
    }

    if (isPanning) {
      return;
    }

    this.lastPointerDown = event;
    this.setState({
      lastPointerDownWith: event.pointerType,
      cursorButton: "down",
    });
    this.savePointer(event.clientX, event.clientY, "down");

    if (this.handleCanvasPanUsingWheelOrSpaceDrag(event)) {
      return;
    }

    // only handle left mouse button or touch
    if (
      event.button !== POINTER_BUTTON.MAIN &&
      event.button !== POINTER_BUTTON.TOUCH
    ) {
      return;
    }

    // don't select while panning
    if (gesture.pointers.size > 1) {
      return;
    }

    // State for the duration of a pointer interaction, which starts with a
    // pointerDown event, ends with a pointerUp event (or another pointerDown)
    const pointerDownState = this.initialPointerDownState(event);

    this.setState({
      selectedElementsAreBeingDragged: false,
    });

    if (this.handleDraggingScrollBar(event, pointerDownState)) {
      return;
    }

    this.clearSelectionIfNotUsingSelection();
    this.updateBindingEnabledOnPointerMove(event);

    const pointerDownHandled: boolean = this.handleSelectionOnPointerDown(
      event,
      pointerDownState,
    );

    const cropModeState: boolean = this.queryCropModeState(
      pointerDownState,
      this.state,
    );
    this.setState({ croppingModeEnabled: cropModeState });

    if (pointerDownHandled) {
      return;
    }

    const allowOnPointerDown =
      !this.state.penMode ||
      event.pointerType !== "touch" ||
      this.state.activeTool.type === "selection" ||
      this.state.activeTool.type === "text" ||
      this.state.activeTool.type === "image";

    if (!allowOnPointerDown) {
      return;
    }

    if (this.state.activeTool.type === "text") {
      this.handleTextOnPointerDown(event, pointerDownState);
      return;
    } else if (
      this.state.activeTool.type === "arrow" ||
      this.state.activeTool.type === "line"
    ) {
      this.handleLinearElementOnPointerDown(
        event,
        this.state.activeTool.type,
        pointerDownState,
      );
    } else if (this.state.activeTool.type === "image") {
      // reset image preview on pointerdown
      setCursor(this.canvas, CURSOR_TYPE.CROSSHAIR);

      // retrieve the latest element as the state may be stale
      const pendingImageElement =
        this.state.pendingImageElementId &&
        this.scene.getElement(this.state.pendingImageElementId);

      if (!pendingImageElement) {
        return;
      }

      this.setState({
        draggingElement: pendingImageElement,
        editingElement: pendingImageElement,
        pendingImageElementId: null,
        multiElement: null,
      });

      const { x, y } = viewportCoordsToSceneCoords(event, this.state);
      mutateElement(pendingImageElement, {
        x,
        y,
      });
    } else if (this.state.activeTool.type === "freedraw") {
      this.handleFreeDrawElementOnPointerDown(
        event,
        this.state.activeTool.type,
        pointerDownState,
      );
    } else if (this.state.activeTool.type === "custom") {
      setCursor(this.canvas, CURSOR_TYPE.AUTO);
    } else if (this.state.activeTool.type === "frame") {
      this.createFrameElementOnPointerDown(pointerDownState);
    } else if (
      this.state.activeTool.type !== "eraser" &&
      this.state.activeTool.type !== "hand"
    ) {
      this.createGenericElementOnPointerDown(
        this.state.activeTool.type,
        pointerDownState,
      );
    }

    this.props?.onPointerDown?.(this.state.activeTool, pointerDownState);

    const onPointerMove =
      this.onPointerMoveFromPointerDownHandler(pointerDownState);

    const onPointerUp =
      this.onPointerUpFromPointerDownHandler(pointerDownState);

    const onKeyDown = this.onKeyDownFromPointerDownHandler(pointerDownState);
    const onKeyUp = this.onKeyUpFromPointerDownHandler(pointerDownState);

    lastPointerUp = onPointerUp;

    if (!this.state.viewModeEnabled) {
      window.addEventListener(EVENT.POINTER_MOVE, onPointerMove);
      window.addEventListener(EVENT.POINTER_UP, onPointerUp);
      window.addEventListener(EVENT.KEYDOWN, onKeyDown);
      window.addEventListener(EVENT.KEYUP, onKeyUp);
      pointerDownState.eventListeners.onMove = onPointerMove;
      pointerDownState.eventListeners.onUp = onPointerUp;
      pointerDownState.eventListeners.onKeyUp = onKeyUp;
      pointerDownState.eventListeners.onKeyDown = onKeyDown;
    }
  };

  private handleCanvasPointerUp = (
    event: React.PointerEvent<HTMLCanvasElement>,
  ) => {
    this.lastPointerUp = event;

    if (this.device.isTouchScreen) {
      const scenePointer = viewportCoordsToSceneCoords(
        { clientX: event.clientX, clientY: event.clientY },
        this.state,
      );
      const hitElement = this.getElementAtPosition(
        scenePointer.x,
        scenePointer.y,
      );
      this.hitLinkElement = this.getElementLinkAtPosition(
        scenePointer,
        hitElement,
      );
    }
    if (
      this.hitLinkElement &&
      !this.state.selectedElementIds[this.hitLinkElement.id]
    ) {
      this.redirectToLink(event, this.device.isTouchScreen);
    }

    this.removePointer(event);
  };

  private maybeOpenContextMenuAfterPointerDownOnTouchDevices = (
    event: React.PointerEvent<HTMLElement>,
  ): void => {
    // deal with opening context menu on touch devices
    if (event.pointerType === "touch") {
      invalidateContextMenu = false;

      if (touchTimeout) {
        // If there's already a touchTimeout, this means that there's another
        // touch down and we are doing another touch, so we shouldn't open the
        // context menu.
        invalidateContextMenu = true;
      } else {
        // open the context menu with the first touch's clientX and clientY
        // if the touch is not moving
        touchTimeout = window.setTimeout(() => {
          touchTimeout = 0;
          if (!invalidateContextMenu) {
            this.handleCanvasContextMenu(event);
          }
        }, TOUCH_CTX_MENU_TIMEOUT);
      }
    }
  };

  private resetContextMenuTimer = () => {
    clearTimeout(touchTimeout);
    touchTimeout = 0;
    invalidateContextMenu = false;
  };

  private maybeCleanupAfterMissingPointerUp(
    event: React.PointerEvent<HTMLElement>,
  ): void {
    if (lastPointerUp !== null) {
      // Unfortunately, sometimes we don't get a pointerup after a pointerdown,
      // this can happen when a contextual menu or alert is triggered. In order to avoid
      // being in a weird state, we clean up on the next pointerdown
      lastPointerUp(event);
    }
  }

  // Returns whether the event is a panning
  private handleCanvasPanUsingWheelOrSpaceDrag = (
    event: React.PointerEvent<HTMLElement>,
  ): boolean => {
    if (
      !(
        gesture.pointers.size <= 1 &&
        (event.button === POINTER_BUTTON.WHEEL ||
          (event.button === POINTER_BUTTON.MAIN && isHoldingSpace) ||
          isHandToolActive(this.state) ||
          this.state.viewModeEnabled)
      ) ||
      isTextElement(this.state.editingElement)
    ) {
      return false;
    }
    isPanning = true;
    event.preventDefault();

    let nextPastePrevented = false;
    const isLinux = /Linux/.test(window.navigator.platform);

    setCursor(this.canvas, CURSOR_TYPE.GRABBING);
    let { clientX: lastX, clientY: lastY } = event;
    const onPointerMove = withBatchedUpdatesThrottled((event: PointerEvent) => {
      const deltaX = lastX - event.clientX;
      const deltaY = lastY - event.clientY;
      lastX = event.clientX;
      lastY = event.clientY;

      /*
       * Prevent paste event if we move while middle clicking on Linux.
       * See issue #1383.
       */
      if (
        isLinux &&
        !nextPastePrevented &&
        (Math.abs(deltaX) > 1 || Math.abs(deltaY) > 1)
      ) {
        nextPastePrevented = true;

        /* Prevent the next paste event */
        const preventNextPaste = (event: ClipboardEvent) => {
          document.body.removeEventListener(EVENT.PASTE, preventNextPaste);
          event.stopPropagation();
        };

        /*
         * Reenable next paste in case of disabled middle click paste for
         * any reason:
         * - right click paste
         * - empty clipboard
         */
        const enableNextPaste = () => {
          setTimeout(() => {
            document.body.removeEventListener(EVENT.PASTE, preventNextPaste);
            window.removeEventListener(EVENT.POINTER_UP, enableNextPaste);
          }, 100);
        };

        document.body.addEventListener(EVENT.PASTE, preventNextPaste);
        window.addEventListener(EVENT.POINTER_UP, enableNextPaste);
      }

      this.translateCanvas({
        scrollX: this.state.scrollX - deltaX / this.state.zoom.value,
        scrollY: this.state.scrollY - deltaY / this.state.zoom.value,
      });
    });
    const teardown = withBatchedUpdates(
      (lastPointerUp = () => {
        lastPointerUp = null;
        isPanning = false;
        if (!isHoldingSpace) {
          if (this.state.viewModeEnabled) {
            setCursor(this.canvas, CURSOR_TYPE.GRAB);
          } else {
            setCursorForShape(this.canvas, this.state);
          }
        }
        this.setState({
          cursorButton: "up",
        });
        this.savePointer(event.clientX, event.clientY, "up");
        window.removeEventListener(EVENT.POINTER_MOVE, onPointerMove);
        window.removeEventListener(EVENT.POINTER_UP, teardown);
        window.removeEventListener(EVENT.BLUR, teardown);
        onPointerMove.flush();
      }),
    );
    window.addEventListener(EVENT.BLUR, teardown);
    window.addEventListener(EVENT.POINTER_MOVE, onPointerMove, {
      passive: true,
    });
    window.addEventListener(EVENT.POINTER_UP, teardown);
    return true;
  };

  private updateGestureOnPointerDown(
    event: React.PointerEvent<HTMLElement>,
  ): void {
    gesture.pointers.set(event.pointerId, {
      x: event.clientX,
      y: event.clientY,
    });

    if (gesture.pointers.size === 2) {
      gesture.lastCenter = getCenter(gesture.pointers);
      gesture.initialScale = this.state.zoom.value;
      gesture.initialDistance = getDistance(
        Array.from(gesture.pointers.values()),
      );
    }
  }

  private initialPointerDownState(
    event: React.PointerEvent<HTMLElement>,
  ): PointerDownState {
    const origin = viewportCoordsToSceneCoords(event, this.state);
    const selectedElements = getSelectedElements(
      this.scene.getNonDeletedElements(),
      this.state,
    );
    const [minX, minY, maxX, maxY] = getCommonBounds(selectedElements);

    return {
      origin,
      withCmdOrCtrl: event[KEYS.CTRL_OR_CMD],
      originInGrid: tupleToCoors(
        getGridPoint(origin.x, origin.y, this.state.gridSize),
      ),
      scrollbars: isOverScrollBars(
        currentScrollBars,
        event.clientX - this.state.offsetLeft,
        event.clientY - this.state.offsetTop,
      ),
      // we need to duplicate because we'll be updating this state
      lastCoords: { ...origin },
      originalElements: this.scene
        .getNonDeletedElements()
        .reduce((acc, element) => {
          acc.set(element.id, deepCopyElement(element));
          return acc;
        }, new Map() as PointerDownState["originalElements"]),
      resize: {
        handleType: false,
        isResizing: false,
        offset: { x: 0, y: 0 },
        arrowDirection: "origin",
        center: { x: (maxX + minX) / 2, y: (maxY + minY) / 2 },
      },
      crop: {
        handleType: false,
        isCropping: false,
        offset: { x: 0, y: 0 },
        complete: false,
      },
      hit: {
        element: null,
        allHitElements: [],
        wasAddedToSelection: false,
        hasBeenDuplicated: false,
        hasHitCommonBoundingBoxOfSelectedElements:
          this.isHittingCommonBoundingBoxOfSelectedElements(
            origin,
            selectedElements,
          ),
      },
      drag: {
        hasOccurred: false,
        offset: null,
      },
      eventListeners: {
        onMove: null,
        onUp: null,
        onKeyUp: null,
        onKeyDown: null,
      },
      boxSelection: {
        hasOccurred: false,
      },
      elementIdsToErase: {},
    };
  }

  // Returns whether the event is a dragging a scrollbar
  private handleDraggingScrollBar(
    event: React.PointerEvent<HTMLElement>,
    pointerDownState: PointerDownState,
  ): boolean {
    if (
      !(pointerDownState.scrollbars.isOverEither && !this.state.multiElement)
    ) {
      return false;
    }
    isDraggingScrollBar = true;
    pointerDownState.lastCoords.x = event.clientX;
    pointerDownState.lastCoords.y = event.clientY;
    const onPointerMove = withBatchedUpdatesThrottled((event: PointerEvent) => {
      const target = event.target;
      if (!(target instanceof HTMLElement)) {
        return;
      }

      this.handlePointerMoveOverScrollbars(event, pointerDownState);
    });

    const onPointerUp = withBatchedUpdates(() => {
      isDraggingScrollBar = false;
      setCursorForShape(this.canvas, this.state);
      lastPointerUp = null;
      this.setState({
        cursorButton: "up",
      });
      this.savePointer(event.clientX, event.clientY, "up");
      window.removeEventListener(EVENT.POINTER_MOVE, onPointerMove);
      window.removeEventListener(EVENT.POINTER_UP, onPointerUp);
      onPointerMove.flush();
    });

    lastPointerUp = onPointerUp;

    window.addEventListener(EVENT.POINTER_MOVE, onPointerMove);
    window.addEventListener(EVENT.POINTER_UP, onPointerUp);
    return true;
  }

  private clearSelectionIfNotUsingSelection = (): void => {
    if (this.state.activeTool.type !== "selection") {
      this.setState({
        selectedElementIds: {},
        selectedGroupIds: {},
        editingGroupId: null,
      });
    }
  };

  /**
   * @returns whether the pointer event has been completely handled
   */
  private handleSelectionOnPointerDown = (
    event: React.PointerEvent<HTMLElement>,
    pointerDownState: PointerDownState,
  ): boolean => {
    if (this.state.activeTool.type === "selection") {
      const elements = this.scene.getNonDeletedElements();
      const selectedElements = getSelectedElements(elements, this.state);
      if (selectedElements.length === 1 && !this.state.editingLinearElement) {
        const elementWithTransformHandleType =
          getElementWithTransformHandleType(
            elements,
            this.state,
            pointerDownState.origin.x,
            pointerDownState.origin.y,
            this.state.zoom,
            event.pointerType,
          );

        if (elementWithTransformHandleType != null) {
          if (
            elementWithTransformHandleType.transformHandleType === "rotation"
          ) {
            this.setState({
              resizingElement: elementWithTransformHandleType.element,
            });
            pointerDownState.resize.handleType =
              elementWithTransformHandleType.transformHandleType;
          } else if (this.state.croppingModeEnabled) {
            this.setState({
              croppingElement: elementWithTransformHandleType.element,
            });
            pointerDownState.crop.handleType =
              elementWithTransformHandleType.transformHandleType;
          } else {
            this.setState({
              resizingElement: elementWithTransformHandleType.element,
            });
            pointerDownState.resize.handleType =
              elementWithTransformHandleType.transformHandleType;
          }
        }
      } else if (selectedElements.length > 1) {
        pointerDownState.resize.handleType = getTransformHandleTypeFromCoords(
          getCommonBounds(selectedElements),
          pointerDownState.origin.x,
          pointerDownState.origin.y,
          this.state.zoom,
          event.pointerType,
        );
      }
      if (pointerDownState.resize.handleType) {
        pointerDownState.resize.isResizing = true;
        pointerDownState.resize.offset = tupleToCoors(
          getResizeOffsetXY(
            pointerDownState.resize.handleType,
            selectedElements,
            pointerDownState.origin.x,
            pointerDownState.origin.y,
          ),
        );
        if (
          selectedElements.length === 1 &&
          isLinearElement(selectedElements[0]) &&
          selectedElements[0].points.length === 2
        ) {
          pointerDownState.resize.arrowDirection = getResizeArrowDirection(
            pointerDownState.resize.handleType,
            selectedElements[0],
          );
        }
      } else if (pointerDownState.crop.handleType) {
        pointerDownState.crop.isCropping = true;
        pointerDownState.crop.offset = tupleToCoors(
          getResizeOffsetXY(
            pointerDownState.crop.handleType,
            selectedElements,
            pointerDownState.origin.x,
            pointerDownState.origin.y,
          ),
        );
      } else {
        if (this.state.selectedLinearElement) {
          const linearElementEditor =
            this.state.editingLinearElement || this.state.selectedLinearElement;
          const ret = LinearElementEditor.handlePointerDown(
            event,
            this.state,
            this.history,
            pointerDownState.origin,
            linearElementEditor,
          );
          if (ret.hitElement) {
            pointerDownState.hit.element = ret.hitElement;
          }
          if (ret.linearElementEditor) {
            this.setState({ selectedLinearElement: ret.linearElementEditor });

            if (this.state.editingLinearElement) {
              this.setState({ editingLinearElement: ret.linearElementEditor });
            }
          }
          if (ret.didAddPoint) {
            return true;
          }
        }
        // hitElement may already be set above, so check first
        pointerDownState.hit.element =
          pointerDownState.hit.element ??
          this.getElementAtPosition(
            pointerDownState.origin.x,
            pointerDownState.origin.y,
          );

        if (pointerDownState.hit.element) {
          // Early return if pointer is hitting link icon
          const hitLinkElement = this.getElementLinkAtPosition(
            {
              x: pointerDownState.origin.x,
              y: pointerDownState.origin.y,
            },
            pointerDownState.hit.element,
          );
          if (hitLinkElement) {
            return false;
          }
        }

        // For overlapped elements one position may hit
        // multiple elements
        pointerDownState.hit.allHitElements = this.getElementsAtPosition(
          pointerDownState.origin.x,
          pointerDownState.origin.y,
        );

        const hitElement = pointerDownState.hit.element;
        const someHitElementIsSelected =
          pointerDownState.hit.allHitElements.some((element) =>
            this.isASelectedElement(element),
          );
        if (
          (hitElement === null || !someHitElementIsSelected) &&
          !event.shiftKey &&
          !pointerDownState.hit.hasHitCommonBoundingBoxOfSelectedElements
        ) {
          this.clearSelection(hitElement);
        }

        if (this.state.editingLinearElement) {
          this.setState({
            selectedElementIds: {
              [this.state.editingLinearElement.elementId]: true,
            },
          });
          // If we click on something
        } else if (hitElement != null) {
          // on CMD/CTRL, drill down to hit element regardless of groups etc.
          if (event[KEYS.CTRL_OR_CMD]) {
            if (!this.state.selectedElementIds[hitElement.id]) {
              pointerDownState.hit.wasAddedToSelection = true;
            }
            this.setState((prevState) => ({
              ...editGroupForSelectedElement(prevState, hitElement),
              previousSelectedElementIds: this.state.selectedElementIds,
            }));
            // mark as not completely handled so as to allow dragging etc.
            return false;
          }

          // deselect if item is selected
          // if shift is not clicked, this will always return true
          // otherwise, it will trigger selection based on current
          // state of the box
          if (!this.state.selectedElementIds[hitElement.id]) {
            // if we are currently editing a group, exiting editing mode and deselect the group.
            if (
              this.state.editingGroupId &&
              !isElementInGroup(hitElement, this.state.editingGroupId)
            ) {
              this.setState({
                selectedElementIds: {},
                selectedGroupIds: {},
                editingGroupId: null,
              });
            }

            // Add hit element to selection. At this point if we're not holding
            // SHIFT the previously selected element(s) were deselected above
            // (make sure you use setState updater to use latest state)
            // With shift-selection, we want to make sure that frames and their containing
            // elements are not selected at the same time.
            if (
              !someHitElementIsSelected &&
              !pointerDownState.hit.hasHitCommonBoundingBoxOfSelectedElements
            ) {
              this.setState((prevState) => {
                const nextSelectedElementIds = {
                  ...prevState.selectedElementIds,
                  [hitElement.id]: true,
                };

                const previouslySelectedElements: ExcalidrawElement[] = [];

                Object.keys(prevState.selectedElementIds).forEach((id) => {
                  const element = this.scene.getElement(id);
                  element && previouslySelectedElements.push(element);
                });

                // if hitElement is frame, deselect all of its elements if they are selected
                if (hitElement.type === "frame") {
                  getFrameElements(
                    previouslySelectedElements,
                    hitElement.id,
                  ).forEach((element) => {
                    nextSelectedElementIds[element.id] = false;
                  });
                } else if (hitElement.frameId) {
                  // if hitElement is in a frame and its frame has been selected
                  // disable selection for the given element
                  if (nextSelectedElementIds[hitElement.frameId]) {
                    nextSelectedElementIds[hitElement.id] = false;
                  }
                } else {
                  // hitElement is neither a frame nor an element in a frame
                  // but since hitElement could be in a group with some frames
                  // this means selecting hitElement will have the frames selected as well
                  // because we want to keep the invariant:
                  // - frames and their elements are not selected at the same time
                  // we deselect elements in those frames that were previously selected

                  const groupIds = hitElement.groupIds;
                  const framesInGroups = new Set(
                    groupIds
                      .flatMap((gid) =>
                        getElementsInGroup(
                          this.scene.getNonDeletedElements(),
                          gid,
                        ),
                      )
                      .filter((element) => element.type === "frame")
                      .map((frame) => frame.id),
                  );

                  if (framesInGroups.size > 0) {
                    previouslySelectedElements.forEach((element) => {
                      if (
                        element.frameId &&
                        framesInGroups.has(element.frameId)
                      ) {
                        // deselect element and groups containing the element
                        nextSelectedElementIds[element.id] = false;
                        element.groupIds
                          .flatMap((gid) =>
                            getElementsInGroup(
                              this.scene.getNonDeletedElements(),
                              gid,
                            ),
                          )
                          .forEach(
                            (element) =>
                              (nextSelectedElementIds[element.id] = false),
                          );
                      }
                    });
                  }
                }

                return selectGroupsForSelectedElements(
                  {
                    ...prevState,
                    selectedElementIds: nextSelectedElementIds,
                    showHyperlinkPopup: hitElement.link ? "info" : false,
                  },
                  this.scene.getNonDeletedElements(),
                );
              });
              pointerDownState.hit.wasAddedToSelection = true;
            }
          }
        }

        this.setState({
          previousSelectedElementIds: this.state.selectedElementIds,
        });
      }
    }
    return false;
  };

  private isASelectedElement(hitElement: ExcalidrawElement | null): boolean {
    return hitElement != null && this.state.selectedElementIds[hitElement.id];
  }

  private isHittingCommonBoundingBoxOfSelectedElements(
    point: Readonly<{ x: number; y: number }>,
    selectedElements: readonly ExcalidrawElement[],
  ): boolean {
    if (selectedElements.length < 2) {
      return false;
    }

    // How many pixels off the shape boundary we still consider a hit
    const threshold = 10 / this.state.zoom.value;
    const [x1, y1, x2, y2] = getCommonBounds(selectedElements);
    return (
      point.x > x1 - threshold &&
      point.x < x2 + threshold &&
      point.y > y1 - threshold &&
      point.y < y2 + threshold
    );
  }

  private handleTextOnPointerDown = (
    event: React.PointerEvent<HTMLElement>,
    pointerDownState: PointerDownState,
  ): void => {
    // if we're currently still editing text, clicking outside
    // should only finalize it, not create another (irrespective
    // of state.activeTool.locked)
    if (isTextElement(this.state.editingElement)) {
      return;
    }
    let sceneX = pointerDownState.origin.x;
    let sceneY = pointerDownState.origin.y;

    const element = this.getElementAtPosition(sceneX, sceneY, {
      includeBoundTextElement: true,
    });

    let container = getTextBindableContainerAtPosition(
      this.scene.getNonDeletedElements(),
      this.state,
      sceneX,
      sceneY,
    );

    if (hasBoundTextElement(element)) {
      container = element as ExcalidrawTextContainer;
      sceneX = element.x + element.width / 2;
      sceneY = element.y + element.height / 2;
    }
    this.startTextEditing({
      sceneX,
      sceneY,
      insertAtParentCenter: !event.altKey,
      container,
    });

    resetCursor(this.canvas);
    if (!this.state.activeTool.locked) {
      this.setState({
        activeTool: updateActiveTool(this.state, { type: "selection" }),
      });
    }
  };

  private handleFreeDrawElementOnPointerDown = (
    event: React.PointerEvent<HTMLElement>,
    elementType: ExcalidrawFreeDrawElement["type"],
    pointerDownState: PointerDownState,
  ) => {
    // Begin a mark capture. This does not have to update state yet.
    const [gridX, gridY] = getGridPoint(
      pointerDownState.origin.x,
      pointerDownState.origin.y,
      null,
    );

    const topLayerFrame = this.getTopLayerFrameAtSceneCoords({
      x: gridX,
      y: gridY,
    });

    const element = newFreeDrawElement({
      type: elementType,
      x: gridX,
      y: gridY,
      strokeColor: this.state.currentItemStrokeColor,
      backgroundColor: this.state.currentItemBackgroundColor,
      fillStyle: this.state.currentItemFillStyle,
      strokeWidth: this.state.currentItemStrokeWidth,
      strokeStyle: this.state.currentItemStrokeStyle,
      roughness: this.state.currentItemRoughness,
      opacity: this.state.currentItemOpacity,
      roundness: null,
      simulatePressure: event.pressure === 0.5,
      locked: false,
      frameId: topLayerFrame ? topLayerFrame.id : null,
    });

    this.setState((prevState) => ({
      selectedElementIds: {
        ...prevState.selectedElementIds,
        [element.id]: false,
      },
    }));

    const pressures = element.simulatePressure
      ? element.pressures
      : [...element.pressures, event.pressure];

    mutateElement(element, {
      points: [[0, 0]],
      pressures,
    });

    const boundElement = getHoveredElementForBinding(
      pointerDownState.origin,
      this.scene,
    );
    this.scene.addNewElement(element);
    this.setState({
      draggingElement: element,
      editingElement: element,
      startBoundElement: boundElement,
      suggestedBindings: [],
    });
  };

  private createImageElement = ({
    sceneX,
    sceneY,
  }: {
    sceneX: number;
    sceneY: number;
  }) => {
    const [gridX, gridY] = getGridPoint(sceneX, sceneY, this.state.gridSize);

    const topLayerFrame = this.getTopLayerFrameAtSceneCoords({
      x: gridX,
      y: gridY,
    });

    const element = newImageElement({
      type: "image",
      x: gridX,
      y: gridY,
      strokeColor: this.state.currentItemStrokeColor,
      backgroundColor: this.state.currentItemBackgroundColor,
      fillStyle: this.state.currentItemFillStyle,
      strokeWidth: this.state.currentItemStrokeWidth,
      strokeStyle: this.state.currentItemStrokeStyle,
      roughness: this.state.currentItemRoughness,
      roundness: null,
      opacity: this.state.currentItemOpacity,
      locked: false,
      frameId: topLayerFrame ? topLayerFrame.id : null,
    });

    return element;
  };

  private handleLinearElementOnPointerDown = (
    event: React.PointerEvent<HTMLElement>,
    elementType: ExcalidrawLinearElement["type"],
    pointerDownState: PointerDownState,
  ): void => {
    if (this.state.multiElement) {
      const { multiElement } = this.state;

      // finalize if completing a loop
      if (
        multiElement.type === "line" &&
        isPathALoop(multiElement.points, this.state.zoom.value)
      ) {
        mutateElement(multiElement, {
          lastCommittedPoint:
            multiElement.points[multiElement.points.length - 1],
        });
        this.actionManager.executeAction(actionFinalize);
        return;
      }

      const { x: rx, y: ry, lastCommittedPoint } = multiElement;

      // clicking inside commit zone → finalize arrow
      if (
        multiElement.points.length > 1 &&
        lastCommittedPoint &&
        distance2d(
          pointerDownState.origin.x - rx,
          pointerDownState.origin.y - ry,
          lastCommittedPoint[0],
          lastCommittedPoint[1],
        ) < LINE_CONFIRM_THRESHOLD
      ) {
        this.actionManager.executeAction(actionFinalize);
        return;
      }

      this.setState((prevState) => ({
        selectedElementIds: {
          ...prevState.selectedElementIds,
          [multiElement.id]: true,
        },
      }));
      // clicking outside commit zone → update reference for last committed
      // point
      mutateElement(multiElement, {
        lastCommittedPoint: multiElement.points[multiElement.points.length - 1],
      });
      setCursor(this.canvas, CURSOR_TYPE.POINTER);
    } else {
      const [gridX, gridY] = getGridPoint(
        pointerDownState.origin.x,
        pointerDownState.origin.y,
        this.state.gridSize,
      );

      const topLayerFrame = this.getTopLayerFrameAtSceneCoords({
        x: gridX,
        y: gridY,
      });

      /* If arrow is pre-arrowheads, it will have undefined for both start and end arrowheads.
      If so, we want it to be null for start and "arrow" for end. If the linear item is not
      an arrow, we want it to be null for both. Otherwise, we want it to use the
      values from appState. */

      const { currentItemStartArrowhead, currentItemEndArrowhead } = this.state;
      const [startArrowhead, endArrowhead] =
        elementType === "arrow"
          ? [currentItemStartArrowhead, currentItemEndArrowhead]
          : [null, null];

      const element = newLinearElement({
        type: elementType,
        x: gridX,
        y: gridY,
        strokeColor: this.state.currentItemStrokeColor,
        backgroundColor: this.state.currentItemBackgroundColor,
        fillStyle: this.state.currentItemFillStyle,
        strokeWidth: this.state.currentItemStrokeWidth,
        strokeStyle: this.state.currentItemStrokeStyle,
        roughness: this.state.currentItemRoughness,
        opacity: this.state.currentItemOpacity,
        roundness:
          this.state.currentItemRoundness === "round"
            ? { type: ROUNDNESS.PROPORTIONAL_RADIUS }
            : null,
        startArrowhead,
        endArrowhead,
        locked: false,
        frameId: topLayerFrame ? topLayerFrame.id : null,
      });
      this.setState((prevState) => ({
        selectedElementIds: {
          ...prevState.selectedElementIds,
          [element.id]: false,
        },
      }));
      mutateElement(element, {
        points: [...element.points, [0, 0]],
      });
      const boundElement = getHoveredElementForBinding(
        pointerDownState.origin,
        this.scene,
      );

      this.scene.addNewElement(element);
      this.setState({
        draggingElement: element,
        editingElement: element,
        startBoundElement: boundElement,
        suggestedBindings: [],
      });
    }
  };

  private createGenericElementOnPointerDown = (
    elementType: ExcalidrawGenericElement["type"],
    pointerDownState: PointerDownState,
  ): void => {
    const [gridX, gridY] = getGridPoint(
      pointerDownState.origin.x,
      pointerDownState.origin.y,
      this.state.gridSize,
    );

    const topLayerFrame = this.getTopLayerFrameAtSceneCoords({
      x: gridX,
      y: gridY,
    });

    const element = newElement({
      type: elementType,
      x: gridX,
      y: gridY,
      strokeColor: this.state.currentItemStrokeColor,
      backgroundColor: this.state.currentItemBackgroundColor,
      fillStyle: this.state.currentItemFillStyle,
      strokeWidth: this.state.currentItemStrokeWidth,
      strokeStyle: this.state.currentItemStrokeStyle,
      roughness: this.state.currentItemRoughness,
      opacity: this.state.currentItemOpacity,
      roundness:
        this.state.currentItemRoundness === "round"
          ? {
              type: isUsingAdaptiveRadius(elementType)
                ? ROUNDNESS.ADAPTIVE_RADIUS
                : ROUNDNESS.PROPORTIONAL_RADIUS,
            }
          : null,
      locked: false,
      frameId: topLayerFrame ? topLayerFrame.id : null,
    });

    if (element.type === "selection") {
      this.setState({
        selectionElement: element,
        draggingElement: element,
      });
    } else {
      this.scene.addNewElement(element);
      this.setState({
        multiElement: null,
        draggingElement: element,
        editingElement: element,
      });
    }
  };

  private createFrameElementOnPointerDown = (
    pointerDownState: PointerDownState,
  ): void => {
    const [gridX, gridY] = getGridPoint(
      pointerDownState.origin.x,
      pointerDownState.origin.y,
      this.state.gridSize,
    );

    const frame = newFrameElement({
      x: gridX,
      y: gridY,
      opacity: this.state.currentItemOpacity,
      locked: false,
      ...FRAME_STYLE,
    });

    this.scene.replaceAllElements([
      ...this.scene.getElementsIncludingDeleted(),
      frame,
    ]);

    this.setState({
      multiElement: null,
      draggingElement: frame,
      editingElement: frame,
    });
  };

  private onKeyDownFromPointerDownHandler(
    pointerDownState: PointerDownState,
  ): (event: KeyboardEvent) => void {
    return withBatchedUpdates((event: KeyboardEvent) => {
      if (this.maybeHandleResize(pointerDownState, event)) {
        return;
      }
      this.maybeDragNewGenericElement(pointerDownState, event);
    });
  }

  private onKeyUpFromPointerDownHandler(
    pointerDownState: PointerDownState,
  ): (event: KeyboardEvent) => void {
    return withBatchedUpdates((event: KeyboardEvent) => {
      // Prevents focus from escaping excalidraw tab
      event.key === KEYS.ALT && event.preventDefault();
      if (this.maybeHandleResize(pointerDownState, event)) {
        return;
      }
      this.maybeDragNewGenericElement(pointerDownState, event);
    });
  }

  private onPointerMoveFromPointerDownHandler(
    pointerDownState: PointerDownState,
  ) {
    return withBatchedUpdatesThrottled((event: PointerEvent) => {
      // We need to initialize dragOffsetXY only after we've updated
      // `state.selectedElementIds` on pointerDown. Doing it here in pointerMove
      // event handler should hopefully ensure we're already working with
      // the updated state.
      if (pointerDownState.drag.offset === null) {
        pointerDownState.drag.offset = tupleToCoors(
          getDragOffsetXY(
            getSelectedElements(this.scene.getNonDeletedElements(), this.state),
            pointerDownState.origin.x,
            pointerDownState.origin.y,
          ),
        );
      }
      const target = event.target;
      if (!(target instanceof HTMLElement)) {
        return;
      }

      if (this.handlePointerMoveOverScrollbars(event, pointerDownState)) {
        return;
      }

      const pointerCoords = viewportCoordsToSceneCoords(event, this.state);

      if (isEraserActive(this.state)) {
        this.handleEraser(event, pointerDownState, pointerCoords);
        return;
      }

      const [gridX, gridY] = getGridPoint(
        pointerCoords.x,
        pointerCoords.y,
        this.state.gridSize,
      );

      // for arrows/lines, don't start dragging until a given threshold
      // to ensure we don't create a 2-point arrow by mistake when
      // user clicks mouse in a way that it moves a tiny bit (thus
      // triggering pointermove)
      if (
        !pointerDownState.drag.hasOccurred &&
        (this.state.activeTool.type === "arrow" ||
          this.state.activeTool.type === "line")
      ) {
        if (
          distance2d(
            pointerCoords.x,
            pointerCoords.y,
            pointerDownState.origin.x,
            pointerDownState.origin.y,
          ) < DRAGGING_THRESHOLD
        ) {
          return;
        }
      }

      if (pointerDownState.resize.isResizing) {
        pointerDownState.lastCoords.x = pointerCoords.x;
        pointerDownState.lastCoords.y = pointerCoords.y;
        if (this.maybeHandleResize(pointerDownState, event)) {
          return true;
        }
      }

      if (pointerDownState.crop.isCropping) {
        pointerDownState.lastCoords.x = pointerCoords.x;
        pointerDownState.lastCoords.y = pointerCoords.y;
        if (this.maybeHandleCrop(pointerDownState, event)) {
          return true;
        }
      }

      if (this.state.selectedLinearElement) {
        const linearElementEditor =
          this.state.editingLinearElement || this.state.selectedLinearElement;

        if (
          LinearElementEditor.shouldAddMidpoint(
            this.state.selectedLinearElement,
            pointerCoords,
            this.state,
          )
        ) {
          const ret = LinearElementEditor.addMidpoint(
            this.state.selectedLinearElement,
            pointerCoords,
            this.state,
          );
          if (!ret) {
            return;
          }

          // Since we are reading from previous state which is not possible with
          // automatic batching in React 18 hence using flush sync to synchronously
          // update the state. Check https://github.com/excalidraw/excalidraw/pull/5508 for more details.

          flushSync(() => {
            if (this.state.selectedLinearElement) {
              this.setState({
                selectedLinearElement: {
                  ...this.state.selectedLinearElement,
                  pointerDownState: ret.pointerDownState,
                  selectedPointsIndices: ret.selectedPointsIndices,
                },
              });
            }
            if (this.state.editingLinearElement) {
              this.setState({
                editingLinearElement: {
                  ...this.state.editingLinearElement,
                  pointerDownState: ret.pointerDownState,
                  selectedPointsIndices: ret.selectedPointsIndices,
                },
              });
            }
          });

          return;
        } else if (
          linearElementEditor.pointerDownState.segmentMidpoint.value !== null &&
          !linearElementEditor.pointerDownState.segmentMidpoint.added
        ) {
          return;
        }

        const didDrag = LinearElementEditor.handlePointDragging(
          event,
          this.state,
          pointerCoords.x,
          pointerCoords.y,
          (element, pointsSceneCoords) => {
            this.maybeSuggestBindingsForLinearElementAtCoords(
              element,
              pointsSceneCoords,
            );
          },
          linearElementEditor,
        );
        if (didDrag) {
          pointerDownState.lastCoords.x = pointerCoords.x;
          pointerDownState.lastCoords.y = pointerCoords.y;
          pointerDownState.drag.hasOccurred = true;
          if (
            this.state.editingLinearElement &&
            !this.state.editingLinearElement.isDragging
          ) {
            this.setState({
              editingLinearElement: {
                ...this.state.editingLinearElement,
                isDragging: true,
              },
            });
          }
          if (!this.state.selectedLinearElement.isDragging) {
            this.setState({
              selectedLinearElement: {
                ...this.state.selectedLinearElement,
                isDragging: true,
              },
            });
          }
          return;
        }
      }

      const hasHitASelectedElement = pointerDownState.hit.allHitElements.some(
        (element) => this.isASelectedElement(element),
      );

      const isSelectingPointsInLineEditor =
        this.state.editingLinearElement &&
        event.shiftKey &&
        this.state.editingLinearElement.elementId ===
          pointerDownState.hit.element?.id;
      if (
        (hasHitASelectedElement ||
          pointerDownState.hit.hasHitCommonBoundingBoxOfSelectedElements) &&
        !isSelectingPointsInLineEditor
      ) {
        const selectedElements = getSelectedElements(
          this.scene.getNonDeletedElements(),
          this.state,
        );

        if (selectedElements.every((element) => element.locked)) {
          return;
        }

        const selectedElementsHasAFrame = selectedElements.find((e) =>
          isFrameElement(e),
        );
        const topLayerFrame = this.getTopLayerFrameAtSceneCoords(pointerCoords);
        this.setState({
          frameToHighlight:
            topLayerFrame && !selectedElementsHasAFrame ? topLayerFrame : null,
        });

        // Marking that click was used for dragging to check
        // if elements should be deselected on pointerup
        pointerDownState.drag.hasOccurred = true;
        this.setState({
          selectedElementsAreBeingDragged: true,
        });
        // prevent dragging even if we're no longer holding cmd/ctrl otherwise
        // it would have weird results (stuff jumping all over the screen)
        // Checking for editingElement to avoid jump while editing on mobile #6503
        if (
          selectedElements.length > 0 &&
          !pointerDownState.withCmdOrCtrl &&
          !this.state.editingElement
        ) {
          const [dragX, dragY] = getGridPoint(
            pointerCoords.x - pointerDownState.drag.offset.x,
            pointerCoords.y - pointerDownState.drag.offset.y,
            this.state.gridSize,
          );

          const [dragDistanceX, dragDistanceY] = [
            Math.abs(pointerCoords.x - pointerDownState.origin.x),
            Math.abs(pointerCoords.y - pointerDownState.origin.y),
          ];

          // We only drag in one direction if shift is pressed
          const lockDirection = event.shiftKey;
          // when we're editing the name of a frame, we want the user to be
          // able to select and interact with the text input
          !this.state.editingFrame &&
            dragSelectedElements(
              pointerDownState,
              selectedElements,
              dragX,
              dragY,
              lockDirection,
              dragDistanceX,
              dragDistanceY,
              this.state,
              this.scene,
            );
          this.maybeSuggestBindingForAll(selectedElements);

          // We duplicate the selected element if alt is pressed on pointer move
          if (event.altKey && !pointerDownState.hit.hasBeenDuplicated) {
            // Move the currently selected elements to the top of the z index stack, and
            // put the duplicates where the selected elements used to be.
            // (the origin point where the dragging started)

            pointerDownState.hit.hasBeenDuplicated = true;

            const nextElements = [];
            const elementsToAppend = [];
            const groupIdMap = new Map();
            const oldIdToDuplicatedId = new Map();
            const hitElement = pointerDownState.hit.element;
            const elements = this.scene.getElementsIncludingDeleted();
            const selectedElementIds: Array<ExcalidrawElement["id"]> =
              getSelectedElements(elements, this.state, {
                includeBoundTextElement: true,
                includeElementsInFrames: true,
              }).map((element) => element.id);

            for (const element of elements) {
              if (
                selectedElementIds.includes(element.id) ||
                // case: the state.selectedElementIds might not have been
                // updated yet by the time this mousemove event is fired
                (element.id === hitElement?.id &&
                  pointerDownState.hit.wasAddedToSelection)
              ) {
                const duplicatedElement = duplicateElement(
                  this.state.editingGroupId,
                  groupIdMap,
                  element,
                );
                const [originDragX, originDragY] = getGridPoint(
                  pointerDownState.origin.x - pointerDownState.drag.offset.x,
                  pointerDownState.origin.y - pointerDownState.drag.offset.y,
                  this.state.gridSize,
                );
                mutateElement(duplicatedElement, {
                  x: duplicatedElement.x + (originDragX - dragX),
                  y: duplicatedElement.y + (originDragY - dragY),
                });
                nextElements.push(duplicatedElement);
                elementsToAppend.push(element);
                oldIdToDuplicatedId.set(element.id, duplicatedElement.id);
              } else {
                nextElements.push(element);
              }
            }
            const nextSceneElements = [...nextElements, ...elementsToAppend];
            bindTextToShapeAfterDuplication(
              nextElements,
              elementsToAppend,
              oldIdToDuplicatedId,
            );
            fixBindingsAfterDuplication(
              nextSceneElements,
              elementsToAppend,
              oldIdToDuplicatedId,
              "duplicatesServeAsOld",
            );
            bindElementsToFramesAfterDuplication(
              nextSceneElements,
              elementsToAppend,
              oldIdToDuplicatedId,
            );
            this.scene.replaceAllElements(nextSceneElements);
          }
          return;
        }
      }

      // It is very important to read this.state within each move event,
      // otherwise we would read a stale one!
      const draggingElement = this.state.draggingElement;
      if (!draggingElement) {
        return;
      }

      if (draggingElement.type === "freedraw") {
        const points = draggingElement.points;
        const dx = pointerCoords.x - draggingElement.x;
        const dy = pointerCoords.y - draggingElement.y;

        const lastPoint = points.length > 0 && points[points.length - 1];
        const discardPoint =
          lastPoint && lastPoint[0] === dx && lastPoint[1] === dy;

        if (!discardPoint) {
          const pressures = draggingElement.simulatePressure
            ? draggingElement.pressures
            : [...draggingElement.pressures, event.pressure];

          mutateElement(draggingElement, {
            points: [...points, [dx, dy]],
            pressures,
          });
        }
      } else if (isLinearElement(draggingElement)) {
        pointerDownState.drag.hasOccurred = true;
        this.setState({
          selectedElementsAreBeingDragged: true,
        });
        const points = draggingElement.points;
        let dx = gridX - draggingElement.x;
        let dy = gridY - draggingElement.y;

        if (shouldRotateWithDiscreteAngle(event) && points.length === 2) {
          ({ width: dx, height: dy } = getLockedLinearCursorAlignSize(
            draggingElement.x,
            draggingElement.y,
            pointerCoords.x,
            pointerCoords.y,
          ));
        }

        if (points.length === 1) {
          mutateElement(draggingElement, {
            points: [...points, [dx, dy]],
          });
        } else if (points.length === 2) {
          mutateElement(draggingElement, {
            points: [...points.slice(0, -1), [dx, dy]],
          });
        }

        if (isBindingElement(draggingElement, false)) {
          // When creating a linear element by dragging
          this.maybeSuggestBindingsForLinearElementAtCoords(
            draggingElement,
            [pointerCoords],
            this.state.startBoundElement,
          );
        }
      } else {
        pointerDownState.lastCoords.x = pointerCoords.x;
        pointerDownState.lastCoords.y = pointerCoords.y;
        this.maybeDragNewGenericElement(pointerDownState, event);
      }

      if (this.state.activeTool.type === "selection") {
        pointerDownState.boxSelection.hasOccurred = true;

        const elements = this.scene.getNonDeletedElements();
        if (
          !event.shiftKey &&
          // allows for box-selecting points (without shift)
          !this.state.editingLinearElement &&
          isSomeElementSelected(elements, this.state)
        ) {
          if (pointerDownState.withCmdOrCtrl && pointerDownState.hit.element) {
            this.setState((prevState) =>
              selectGroupsForSelectedElements(
                {
                  ...prevState,
                  selectedElementIds: {
                    [pointerDownState.hit.element!.id]: true,
                  },
                },
                this.scene.getNonDeletedElements(),
              ),
            );
          } else {
            this.setState({
              selectedElementIds: {},
              selectedGroupIds: {},
              editingGroupId: null,
            });
          }
        }
        // box-select line editor points
        if (this.state.editingLinearElement) {
          LinearElementEditor.handleBoxSelection(
            event,
            this.state,
            this.setState.bind(this),
          );
          // regular box-select
        } else {
          const elementsWithinSelection = getElementsWithinSelection(
            elements,
            draggingElement,
          );
          this.setState((prevState) =>
            selectGroupsForSelectedElements(
              {
                ...prevState,
                selectedElementIds: {
                  ...prevState.selectedElementIds,
                  ...elementsWithinSelection.reduce(
                    (acc: Record<ExcalidrawElement["id"], true>, element) => {
                      acc[element.id] = true;
                      return acc;
                    },
                    {},
                  ),
                  ...(pointerDownState.hit.element
                    ? {
                        // if using ctrl/cmd, select the hitElement only if we
                        // haven't box-selected anything else
                        [pointerDownState.hit.element.id]:
                          !elementsWithinSelection.length,
                      }
                    : null),
                },
                showHyperlinkPopup:
                  elementsWithinSelection.length === 1 &&
                  elementsWithinSelection[0].link
                    ? "info"
                    : false,
                // select linear element only when we haven't box-selected anything else
                selectedLinearElement:
                  elementsWithinSelection.length === 1 &&
                  isLinearElement(elementsWithinSelection[0])
                    ? new LinearElementEditor(
                        elementsWithinSelection[0],
                        this.scene,
                      )
                    : null,
              },
              this.scene.getNonDeletedElements(),
            ),
          );
        }
      }
    });
  }

  // Returns whether the pointer move happened over either scrollbar
  private handlePointerMoveOverScrollbars(
    event: PointerEvent,
    pointerDownState: PointerDownState,
  ): boolean {
    if (pointerDownState.scrollbars.isOverHorizontal) {
      const x = event.clientX;
      const dx = x - pointerDownState.lastCoords.x;
      this.translateCanvas({
        scrollX: this.state.scrollX - dx / this.state.zoom.value,
      });
      pointerDownState.lastCoords.x = x;
      return true;
    }

    if (pointerDownState.scrollbars.isOverVertical) {
      const y = event.clientY;
      const dy = y - pointerDownState.lastCoords.y;
      this.translateCanvas({
        scrollY: this.state.scrollY - dy / this.state.zoom.value,
      });
      pointerDownState.lastCoords.y = y;
      return true;
    }
    return false;
  }

  private onPointerUpFromPointerDownHandler(
    pointerDownState: PointerDownState,
  ): (event: PointerEvent) => void {
    return withBatchedUpdates((childEvent: PointerEvent) => {
      if (pointerDownState.eventListeners.onMove) {
        pointerDownState.eventListeners.onMove.flush();
      }

      const {
        draggingElement,
        resizingElement,
        multiElement,
        activeTool,
        isResizing,
        isRotating,
        isCropping,
      } = this.state;
      this.setState({
        isResizing: false,
        isRotating: false,
        isCropping: false,
        resizingElement: null,
        selectionElement: null,
        frameToHighlight: null,
        elementsToHighlight: null,
        cursorButton: "up",
        // text elements are reset on finalize, and resetting on pointerup
        // may cause issues with double taps
        editingElement:
          multiElement || isTextElement(this.state.editingElement)
            ? this.state.editingElement
            : null,
      });

      if (pointerDownState.crop.isCropping) {
        const elementThatWasJustCropped = this.state
          .croppingElement as ExcalidrawImageElement;
        if (elementThatWasJustCropped) {
          const elementState = pointerDownState.originalElements.get(
            elementThatWasJustCropped.id,
          );
          if (elementState) {
            if (pointerDownState.crop.handleType) {
              onElementCropped(
                elementThatWasJustCropped,
                pointerDownState.crop.handleType,
                elementState,
              );
              pointerDownState.crop.complete = true;
            }
          }
        }
      }

      this.savePointer(childEvent.clientX, childEvent.clientY, "up");

      this.setState({
        selectedElementsAreBeingDragged: false,
      });

      // Handle end of dragging a point of a linear element, might close a loop
      // and sets binding element
      if (this.state.editingLinearElement) {
        if (
          !pointerDownState.boxSelection.hasOccurred &&
          pointerDownState.hit?.element?.id !==
            this.state.editingLinearElement.elementId
        ) {
          this.actionManager.executeAction(actionFinalize);
        } else {
          const editingLinearElement = LinearElementEditor.handlePointerUp(
            childEvent,
            this.state.editingLinearElement,
            this.state,
          );
          if (editingLinearElement !== this.state.editingLinearElement) {
            this.setState({
              editingLinearElement,
              suggestedBindings: [],
            });
          }
        }
      } else if (this.state.selectedLinearElement) {
        if (
          pointerDownState.hit?.element?.id !==
          this.state.selectedLinearElement.elementId
        ) {
          const selectedELements = getSelectedElements(
            this.scene.getNonDeletedElements(),
            this.state,
          );
          // set selectedLinearElement to null if there is more than one element selected since we don't want to show linear element handles
          if (selectedELements.length > 1) {
            this.setState({ selectedLinearElement: null });
          }
        } else {
          const linearElementEditor = LinearElementEditor.handlePointerUp(
            childEvent,
            this.state.selectedLinearElement,
            this.state,
          );

          const { startBindingElement, endBindingElement } =
            linearElementEditor;
          const element = this.scene.getElement(linearElementEditor.elementId);
          if (isBindingElement(element)) {
            bindOrUnbindLinearElement(
              element,
              startBindingElement,
              endBindingElement,
            );
          }

          if (linearElementEditor !== this.state.selectedLinearElement) {
            this.setState({
              selectedLinearElement: {
                ...linearElementEditor,
                selectedPointsIndices: null,
              },
              suggestedBindings: [],
            });
          }
        }
      }

      lastPointerUp = null;

      window.removeEventListener(
        EVENT.POINTER_MOVE,
        pointerDownState.eventListeners.onMove!,
      );
      window.removeEventListener(
        EVENT.POINTER_UP,
        pointerDownState.eventListeners.onUp!,
      );
      window.removeEventListener(
        EVENT.KEYDOWN,
        pointerDownState.eventListeners.onKeyDown!,
      );
      window.removeEventListener(
        EVENT.KEYUP,
        pointerDownState.eventListeners.onKeyUp!,
      );

      if (this.state.pendingImageElementId) {
        this.setState({ pendingImageElementId: null });
      }

      if (draggingElement?.type === "freedraw") {
        const pointerCoords = viewportCoordsToSceneCoords(
          childEvent,
          this.state,
        );

        const points = draggingElement.points;
        let dx = pointerCoords.x - draggingElement.x;
        let dy = pointerCoords.y - draggingElement.y;

        // Allows dots to avoid being flagged as infinitely small
        if (dx === points[0][0] && dy === points[0][1]) {
          dy += 0.0001;
          dx += 0.0001;
        }

        const pressures = draggingElement.simulatePressure
          ? []
          : [...draggingElement.pressures, childEvent.pressure];

        mutateElement(draggingElement, {
          points: [...points, [dx, dy]],
          pressures,
          lastCommittedPoint: [dx, dy],
        });

        this.actionManager.executeAction(actionFinalize);

        return;
      }
      if (isImageElement(draggingElement)) {
        const imageElement = draggingElement;
        try {
          this.initializeImageDimensions(imageElement);
          this.setState(
            { selectedElementIds: { [imageElement.id]: true } },
            () => {
              this.actionManager.executeAction(actionFinalize);
            },
          );
        } catch (error: any) {
          console.error(error);
          this.scene.replaceAllElements(
            this.scene
              .getElementsIncludingDeleted()
              .filter((el) => el.id !== imageElement.id),
          );
          this.actionManager.executeAction(actionFinalize);
        }
        return;
      }

      if (isLinearElement(draggingElement)) {
        if (draggingElement!.points.length > 1) {
          this.history.resumeRecording();
        }
        const pointerCoords = viewportCoordsToSceneCoords(
          childEvent,
          this.state,
        );

        if (
          !pointerDownState.drag.hasOccurred &&
          draggingElement &&
          !multiElement
        ) {
          mutateElement(draggingElement, {
            points: [
              ...draggingElement.points,
              [
                pointerCoords.x - draggingElement.x,
                pointerCoords.y - draggingElement.y,
              ],
            ],
          });
          this.setState({
            multiElement: draggingElement,
            editingElement: this.state.draggingElement,
          });
        } else if (pointerDownState.drag.hasOccurred && !multiElement) {
          if (
            isBindingEnabled(this.state) &&
            isBindingElement(draggingElement, false)
          ) {
            maybeBindLinearElement(
              draggingElement,
              this.state,
              this.scene,
              pointerCoords,
            );
          }
          this.setState({ suggestedBindings: [], startBoundElement: null });
          if (!activeTool.locked) {
            resetCursor(this.canvas);
            this.setState((prevState) => ({
              draggingElement: null,
              activeTool: updateActiveTool(this.state, {
                type: "selection",
              }),
              selectedElementIds: {
                ...prevState.selectedElementIds,
                [draggingElement.id]: true,
              },
              selectedLinearElement: new LinearElementEditor(
                draggingElement,
                this.scene,
              ),
            }));
          } else {
            this.setState((prevState) => ({
              draggingElement: null,
            }));
          }
        }
        return;
      }

      if (
        activeTool.type !== "selection" &&
        draggingElement &&
        isInvisiblySmallElement(draggingElement)
      ) {
        // remove invisible element which was added in onPointerDown
        this.scene.replaceAllElements(
          this.scene.getElementsIncludingDeleted().slice(0, -1),
        );
        this.setState({
          draggingElement: null,
        });
        return;
      }

      if (draggingElement) {
        if (pointerDownState.drag.hasOccurred) {
          const sceneCoords = viewportCoordsToSceneCoords(
            childEvent,
            this.state,
          );

          // when editing the points of a linear element, we check if the
          // linear element still is in the frame afterwards
          // if not, the linear element will be removed from its frame (if any)
          if (
            this.state.selectedLinearElement &&
            this.state.selectedLinearElement.isDragging
          ) {
            const linearElement = this.scene.getElement(
              this.state.selectedLinearElement.elementId,
            );

            if (linearElement?.frameId) {
              const frame = getContainingFrame(linearElement);

              if (frame && linearElement) {
                if (!elementOverlapsWithFrame(linearElement, frame)) {
                  // remove the linear element from all groups
                  // before removing it from the frame as well
                  mutateElement(linearElement, {
                    groupIds: [],
                  });

                  this.scene.replaceAllElements(
                    removeElementsFromFrame(
                      this.scene.getElementsIncludingDeleted(),
                      [linearElement],
                      this.state,
                    ),
                  );
                }
              }
            }
          } else {
            // update the relationships between selected elements and frames
            const topLayerFrame =
              this.getTopLayerFrameAtSceneCoords(sceneCoords);

            const selectedElements = getSelectedElements(
              this.scene.getNonDeletedElements(),
              this.state,
            );
            let nextElements = this.scene.getElementsIncludingDeleted();

            const updateGroupIdsAfterEditingGroup = (
              elements: ExcalidrawElement[],
            ) => {
              if (elements.length > 0) {
                for (const element of elements) {
                  const index = element.groupIds.indexOf(
                    this.state.editingGroupId!,
                  );

                  mutateElement(
                    element,
                    {
                      groupIds: element.groupIds.slice(0, index),
                    },
                    false,
                  );
                }

                nextElements.forEach((element) => {
                  if (
                    element.groupIds.length &&
                    getElementsInGroup(
                      nextElements,
                      element.groupIds[element.groupIds.length - 1],
                    ).length < 2
                  ) {
                    mutateElement(
                      element,
                      {
                        groupIds: [],
                      },
                      false,
                    );
                  }
                });

                this.setState({
                  editingGroupId: null,
                });
              }
            };

            if (
              topLayerFrame &&
              !this.state.selectedElementIds[topLayerFrame.id]
            ) {
              const elementsToAdd = selectedElements.filter(
                (element) =>
                  element.frameId !== topLayerFrame.id &&
                  isElementInFrame(element, nextElements, this.state),
              );

              if (this.state.editingGroupId) {
                updateGroupIdsAfterEditingGroup(elementsToAdd);
              }

              nextElements = addElementsToFrame(
                nextElements,
                elementsToAdd,
                topLayerFrame,
              );
            } else if (!topLayerFrame) {
              if (this.state.editingGroupId) {
                const elementsToRemove = selectedElements.filter(
                  (element) =>
                    element.frameId &&
                    !isElementInFrame(element, nextElements, this.state),
                );

                updateGroupIdsAfterEditingGroup(elementsToRemove);
              }
            }

            nextElements = updateFrameMembershipOfSelectedElements(
              this.scene.getElementsIncludingDeleted(),
              this.state,
            );

            this.scene.replaceAllElements(nextElements);
          }
        }

        if (draggingElement.type === "frame") {
          const elementsInsideFrame = getElementsInNewFrame(
            this.scene.getElementsIncludingDeleted(),
            draggingElement,
          );

          this.scene.replaceAllElements(
            addElementsToFrame(
              this.scene.getElementsIncludingDeleted(),
              elementsInsideFrame,
              draggingElement,
            ),
          );
        }

        mutateElement(
          draggingElement,
          getNormalizedDimensions(draggingElement),
        );
      }

      if (resizingElement) {
        this.history.resumeRecording();
      }

      if (resizingElement && isInvisiblySmallElement(resizingElement)) {
        this.scene.replaceAllElements(
          this.scene
            .getElementsIncludingDeleted()
            .filter((el) => el.id !== resizingElement.id),
        );
      }

      // handle frame membership for resizing frames and/or selected elements
      if (pointerDownState.resize.isResizing) {
        let nextElements = updateFrameMembershipOfSelectedElements(
          this.scene.getElementsIncludingDeleted(),
          this.state,
        );

        const selectedFrames = getSelectedElements(
          this.scene.getElementsIncludingDeleted(),
          this.state,
        ).filter(
          (element) => element.type === "frame",
        ) as ExcalidrawFrameElement[];

        for (const frame of selectedFrames) {
          nextElements = replaceAllElementsInFrame(
            nextElements,
            getElementsInResizingFrame(
              this.scene.getElementsIncludingDeleted(),
              frame,
              this.state,
            ),
            frame,
            this.state,
          );
        }

        this.scene.replaceAllElements(nextElements);
      }

      // Code below handles selection when element(s) weren't
      // drag or added to selection on pointer down phase.
      const hitElement = pointerDownState.hit.element;
      if (
        this.state.selectedLinearElement?.elementId !== hitElement?.id &&
        isLinearElement(hitElement)
      ) {
        const selectedELements = getSelectedElements(
          this.scene.getNonDeletedElements(),
          this.state,
        );
        // set selectedLinearElement when no other element selected except
        // the one we've hit
        if (selectedELements.length === 1) {
          this.setState({
            selectedLinearElement: new LinearElementEditor(
              hitElement,
              this.scene,
            ),
          });
        }
      }
      if (isEraserActive(this.state)) {
        const draggedDistance = distance2d(
          this.lastPointerDown!.clientX,
          this.lastPointerDown!.clientY,
          this.lastPointerUp!.clientX,
          this.lastPointerUp!.clientY,
        );

        if (draggedDistance === 0) {
          const scenePointer = viewportCoordsToSceneCoords(
            {
              clientX: this.lastPointerUp!.clientX,
              clientY: this.lastPointerUp!.clientY,
            },
            this.state,
          );
          const hitElements = this.getElementsAtPosition(
            scenePointer.x,
            scenePointer.y,
          );
          hitElements.forEach(
            (hitElement) =>
              (pointerDownState.elementIdsToErase[hitElement.id] = {
                erase: true,
                opacity: hitElement.opacity,
              }),
          );
        }
        this.eraseElements(pointerDownState);
        return;
      } else if (Object.keys(pointerDownState.elementIdsToErase).length) {
        this.restoreReadyToEraseElements(pointerDownState);
      }

      if (
        hitElement &&
        !pointerDownState.drag.hasOccurred &&
        !pointerDownState.hit.wasAddedToSelection &&
        // if we're editing a line, pointerup shouldn't switch selection if
        // box selected
        (!this.state.editingLinearElement ||
          !pointerDownState.boxSelection.hasOccurred)
      ) {
        // when inside line editor, shift selects points instead
        if (childEvent.shiftKey && !this.state.editingLinearElement) {
          if (this.state.selectedElementIds[hitElement.id]) {
            if (isSelectedViaGroup(this.state, hitElement)) {
              // We want to unselect all groups hitElement is part of
              // as well as all elements that are part of the groups
              // hitElement is part of
              const idsOfSelectedElementsThatAreInGroups = hitElement.groupIds
                .flatMap((groupId) =>
                  getElementsInGroup(
                    this.scene.getNonDeletedElements(),
                    groupId,
                  ),
                )
                .map((element) => ({ [element.id]: false }))
                .reduce((prevId, acc) => ({ ...prevId, ...acc }), {});

              this.setState((_prevState) => ({
                selectedGroupIds: {
                  ..._prevState.selectedElementIds,
                  ...hitElement.groupIds
                    .map((gId) => ({ [gId]: false }))
                    .reduce((prev, acc) => ({ ...prev, ...acc }), {}),
                },
                selectedElementIds: {
                  ..._prevState.selectedElementIds,
                  ...idsOfSelectedElementsThatAreInGroups,
                },
              }));
              // if not gragging a linear element point (outside editor)
            } else if (!this.state.selectedLinearElement?.isDragging) {
              // remove element from selection while
              // keeping prev elements selected

              this.setState((prevState) => {
                const newSelectedElementIds = {
                  ...prevState.selectedElementIds,
                  [hitElement!.id]: false,
                };
                const newSelectedElements = getSelectedElements(
                  this.scene.getNonDeletedElements(),
                  { ...prevState, selectedElementIds: newSelectedElementIds },
                );

                return selectGroupsForSelectedElements(
                  {
                    ...prevState,
                    selectedElementIds: newSelectedElementIds,
                    // set selectedLinearElement only if thats the only element selected
                    selectedLinearElement:
                      newSelectedElements.length === 1 &&
                      isLinearElement(newSelectedElements[0])
                        ? new LinearElementEditor(
                            newSelectedElements[0],
                            this.scene,
                          )
                        : prevState.selectedLinearElement,
                  },
                  this.scene.getNonDeletedElements(),
                );
              });
            }
          } else if (
            hitElement.frameId &&
            this.state.selectedElementIds[hitElement.frameId]
          ) {
            // when hitElement is part of a selected frame, deselect the frame
            // to avoid frame and containing elements selected simultaneously
            this.setState((prevState) => {
              const nextSelectedElementIds = {
                ...prevState.selectedElementIds,
                [hitElement.id]: true,
                // deselect the frame
                [hitElement.frameId!]: false,
              };

              // deselect groups containing the frame
              (this.scene.getElement(hitElement.frameId!)?.groupIds ?? [])
                .flatMap((gid) =>
                  getElementsInGroup(this.scene.getNonDeletedElements(), gid),
                )
                .forEach(
                  (element) => (nextSelectedElementIds[element.id] = false),
                );

              return selectGroupsForSelectedElements(
                {
                  ...prevState,
                  selectedElementIds: nextSelectedElementIds,
                  showHyperlinkPopup: hitElement.link ? "info" : false,
                },
                this.scene.getNonDeletedElements(),
              );
            });
          } else {
            // add element to selection while keeping prev elements selected
            this.setState((_prevState) => ({
              selectedElementIds: {
                ..._prevState.selectedElementIds,
                [hitElement!.id]: true,
              },
            }));
          }
        } else {
          this.setState((prevState) => ({
            ...selectGroupsForSelectedElements(
              {
                ...prevState,
                selectedElementIds: { [hitElement.id]: true },
                selectedLinearElement:
                  isLinearElement(hitElement) &&
                  // Don't set `selectedLinearElement` if its same as the hitElement, this is mainly to prevent resetting the `hoverPointIndex` to -1.
                  // Future we should update the API to take care of setting the correct `hoverPointIndex` when initialized
                  prevState.selectedLinearElement?.elementId !== hitElement.id
                    ? new LinearElementEditor(hitElement, this.scene)
                    : prevState.selectedLinearElement,
              },
              this.scene.getNonDeletedElements(),
            ),
          }));
        }
      }

      if (
        !pointerDownState.drag.hasOccurred &&
        !this.state.isResizing &&
        ((hitElement &&
          isHittingElementBoundingBoxWithoutHittingElement(
            hitElement,
            this.state,
            this.frameNameBoundsCache,
            pointerDownState.origin.x,
            pointerDownState.origin.y,
          )) ||
          (!hitElement &&
            pointerDownState.hit.hasHitCommonBoundingBoxOfSelectedElements))
      ) {
        if (this.state.editingLinearElement) {
          this.setState({ editingLinearElement: null });
        } else {
          // Deselect selected elements
          this.setState({
            selectedElementIds: {},
            selectedGroupIds: {},
            editingGroupId: null,
          });
        }
        return;
      }

      if (
        !activeTool.locked &&
        activeTool.type !== "freedraw" &&
        draggingElement
      ) {
        this.setState((prevState) => ({
          selectedElementIds: {
            ...prevState.selectedElementIds,
            [draggingElement.id]: true,
          },
        }));
      }

      if (
        activeTool.type !== "selection" ||
        isSomeElementSelected(this.scene.getNonDeletedElements(), this.state)
      ) {
        this.history.resumeRecording();
      }

      if (
        pointerDownState.drag.hasOccurred ||
        isResizing ||
        isRotating ||
        isCropping
      ) {
        (isBindingEnabled(this.state)
          ? bindOrUnbindSelectedElements
          : unbindLinearElements)(
          getSelectedElements(this.scene.getNonDeletedElements(), this.state),
        );
      }

      if (!activeTool.locked && activeTool.type !== "freedraw") {
        resetCursor(this.canvas);
        this.setState({
          draggingElement: null,
          suggestedBindings: [],
          activeTool: updateActiveTool(this.state, { type: "selection" }),
        });
      } else {
        this.setState({
          draggingElement: null,
          suggestedBindings: [],
        });
      }
    });
  }

  private restoreReadyToEraseElements = (
    pointerDownState: PointerDownState,
  ) => {
    const elements = this.scene.getElementsIncludingDeleted().map((ele) => {
      if (
        pointerDownState.elementIdsToErase[ele.id] &&
        pointerDownState.elementIdsToErase[ele.id].erase
      ) {
        return newElementWith(ele, {
          opacity: pointerDownState.elementIdsToErase[ele.id].opacity,
        });
      } else if (
        isBoundToContainer(ele) &&
        pointerDownState.elementIdsToErase[ele.containerId] &&
        pointerDownState.elementIdsToErase[ele.containerId].erase
      ) {
        return newElementWith(ele, {
          opacity: pointerDownState.elementIdsToErase[ele.containerId].opacity,
        });
      } else if (
        ele.frameId &&
        pointerDownState.elementIdsToErase[ele.frameId] &&
        pointerDownState.elementIdsToErase[ele.frameId].erase
      ) {
        return newElementWith(ele, {
          opacity: pointerDownState.elementIdsToErase[ele.frameId].opacity,
        });
      }
      return ele;
    });

    this.scene.replaceAllElements(elements);
  };

  private eraseElements = (pointerDownState: PointerDownState) => {
    const elements = this.scene.getElementsIncludingDeleted().map((ele) => {
      if (
        pointerDownState.elementIdsToErase[ele.id] &&
        pointerDownState.elementIdsToErase[ele.id].erase
      ) {
        return newElementWith(ele, { isDeleted: true });
      } else if (
        isBoundToContainer(ele) &&
        pointerDownState.elementIdsToErase[ele.containerId] &&
        pointerDownState.elementIdsToErase[ele.containerId].erase
      ) {
        return newElementWith(ele, { isDeleted: true });
      } else if (
        ele.frameId &&
        pointerDownState.elementIdsToErase[ele.frameId] &&
        pointerDownState.elementIdsToErase[ele.frameId].erase
      ) {
        return newElementWith(ele, { isDeleted: true });
      }
      return ele;
    });

    this.history.resumeRecording();
    this.scene.replaceAllElements(elements);
  };

  private initializeImage = async ({
    imageFile,
    imageElement: _imageElement,
    showCursorImagePreview = false,
  }: {
    imageFile: File;
    imageElement: ExcalidrawImageElement;
    showCursorImagePreview?: boolean;
  }) => {
    // at this point this should be guaranteed image file, but we do this check
    // to satisfy TS down the line
    if (!isSupportedImageFile(imageFile)) {
      throw new Error(t("errors.unsupportedFileType"));
    }
    const mimeType = imageFile.type;

    setCursor(this.canvas, "wait");

    if (mimeType === MIME_TYPES.svg) {
      try {
        imageFile = SVGStringToFile(
          await normalizeSVG(await imageFile.text()),
          imageFile.name,
        );
      } catch (error: any) {
        console.warn(error);
        throw new Error(t("errors.svgImageInsertError"));
      }
    }

    // generate image id (by default the file digest) before any
    // resizing/compression takes place to keep it more portable
    const fileId = await ((this.props.generateIdForFile?.(
      imageFile,
    ) as Promise<FileId>) || generateIdFromFile(imageFile));

    if (!fileId) {
      console.warn(
        "Couldn't generate file id or the supplied `generateIdForFile` didn't resolve to one.",
      );
      throw new Error(t("errors.imageInsertError"));
    }

    const existingFileData = this.files[fileId];
    if (!existingFileData?.dataURL) {
      try {
        imageFile = await resizeImageFile(imageFile, {
          maxWidthOrHeight: DEFAULT_MAX_IMAGE_WIDTH_OR_HEIGHT,
        });
      } catch (error: any) {
        console.error("error trying to resing image file on insertion", error);
      }

      if (imageFile.size > MAX_ALLOWED_FILE_BYTES) {
        throw new Error(
          t("errors.fileTooBig", {
            maxSize: `${Math.trunc(MAX_ALLOWED_FILE_BYTES / 1024 / 1024)}MB`,
          }),
        );
      }
    }

    if (showCursorImagePreview) {
      const dataURL = this.files[fileId]?.dataURL;
      // optimization so that we don't unnecessarily resize the original
      // full-size file for cursor preview
      // (it's much faster to convert the resized dataURL to File)
      const resizedFile = dataURL && dataURLToFile(dataURL);

      this.setImagePreviewCursor(resizedFile || imageFile);
    }

    const dataURL =
      this.files[fileId]?.dataURL || (await getDataURL(imageFile));

    const imageElement = mutateElement(
      _imageElement,
      {
        fileId,
      },
      false,
    ) as NonDeleted<InitializedExcalidrawImageElement>;

    return new Promise<NonDeleted<InitializedExcalidrawImageElement>>(
      async (resolve, reject) => {
        try {
          this.files = {
            ...this.files,
            [fileId]: {
              mimeType,
              id: fileId,
              dataURL,
              created: Date.now(),
              lastRetrieved: Date.now(),
            },
          };
          const cachedImageData = this.imageCache.get(fileId);
          if (!cachedImageData) {
            this.addNewImagesToImageCache();
            await this.updateImageCache([imageElement]);
          }
          if (cachedImageData?.image instanceof Promise) {
            await cachedImageData.image;
          }
          if (
            this.state.pendingImageElementId !== imageElement.id &&
            this.state.draggingElement?.id !== imageElement.id
          ) {
            this.initializeImageDimensions(imageElement, true);
          }
          resolve(imageElement);
        } catch (error: any) {
          console.error(error);
          reject(new Error(t("errors.imageInsertError")));
        } finally {
          if (!showCursorImagePreview) {
            resetCursor(this.canvas);
          }
        }
      },
    );
  };

  /**
   * inserts image into elements array and rerenders
   */
  private insertImageElement = async (
    imageElement: ExcalidrawImageElement,
    imageFile: File,
    showCursorImagePreview?: boolean,
  ) => {
    this.scene.addNewElement(imageElement);

    try {
      await this.initializeImage({
        imageFile,
        imageElement,
        showCursorImagePreview,
      });
    } catch (error: any) {
      mutateElement(imageElement, {
        isDeleted: true,
      });
      this.actionManager.executeAction(actionFinalize);
      this.setState({
        errorMessage: error.message || t("errors.imageInsertError"),
      });
    }
  };

  private setImagePreviewCursor = async (imageFile: File) => {
    // mustn't be larger than 128 px
    // https://developer.mozilla.org/en-US/docs/Web/CSS/CSS_Basic_User_Interface/Using_URL_values_for_the_cursor_property
    const cursorImageSizePx = 96;

    const imagePreview = await resizeImageFile(imageFile, {
      maxWidthOrHeight: cursorImageSizePx,
    });

    let previewDataURL = await getDataURL(imagePreview);

    // SVG cannot be resized via `resizeImageFile` so we resize by rendering to
    // a small canvas
    if (imageFile.type === MIME_TYPES.svg) {
      const img = await loadHTMLImageElement(previewDataURL);

      let height = Math.min(img.height, cursorImageSizePx);
      let width = height * (img.width / img.height);

      if (width > cursorImageSizePx) {
        width = cursorImageSizePx;
        height = width * (img.height / img.width);
      }

      const canvas = document.createElement("canvas");
      canvas.height = height;
      canvas.width = width;
      const context = canvas.getContext("2d")!;

      context.drawImage(img, 0, 0, width, height);

      previewDataURL = canvas.toDataURL(MIME_TYPES.svg) as DataURL;
    }

    if (this.state.pendingImageElementId) {
      setCursor(this.canvas, `url(${previewDataURL}) 4 4, auto`);
    }
  };

  private onImageAction = async (
    { insertOnCanvasDirectly } = { insertOnCanvasDirectly: false },
  ) => {
    try {
      const clientX = this.state.width / 2 + this.state.offsetLeft;
      const clientY = this.state.height / 2 + this.state.offsetTop;

      const { x, y } = viewportCoordsToSceneCoords(
        { clientX, clientY },
        this.state,
      );

      const imageFile = await fileOpen({
        description: "Image",
        extensions: Object.keys(
          IMAGE_MIME_TYPES,
        ) as (keyof typeof IMAGE_MIME_TYPES)[],
      });

      const imageElement = this.createImageElement({
        sceneX: x,
        sceneY: y,
      });

      if (insertOnCanvasDirectly) {
        this.insertImageElement(imageElement, imageFile);
        this.initializeImageDimensions(imageElement);
        this.setState(
          {
            selectedElementIds: { [imageElement.id]: true },
          },
          () => {
            this.actionManager.executeAction(actionFinalize);
          },
        );
      } else {
        this.setState(
          {
            pendingImageElementId: imageElement.id,
          },
          () => {
            this.insertImageElement(
              imageElement,
              imageFile,
              /* showCursorImagePreview */ true,
            );
          },
        );
      }
    } catch (error: any) {
      if (error.name !== "AbortError") {
        console.error(error);
      } else {
        console.warn(error);
      }
      this.setState(
        {
          pendingImageElementId: null,
          editingElement: null,
          activeTool: updateActiveTool(this.state, { type: "selection" }),
        },
        () => {
          this.actionManager.executeAction(actionFinalize);
        },
      );
    }
  };

  private initializeImageDimensions = (
    imageElement: ExcalidrawImageElement,
    forceNaturalSize = false,
  ) => {
    const image =
      isInitializedImageElement(imageElement) &&
      this.imageCache.get(imageElement.fileId)?.image;

    if (!image || image instanceof Promise) {
      if (
        imageElement.width < DRAGGING_THRESHOLD / this.state.zoom.value &&
        imageElement.height < DRAGGING_THRESHOLD / this.state.zoom.value
      ) {
        const placeholderSize = 100 / this.state.zoom.value;
        mutateElement(imageElement, {
          x: imageElement.x - placeholderSize / 2,
          y: imageElement.y - placeholderSize / 2,
          width: placeholderSize,
          height: placeholderSize,
        });
      }

      return;
    }

    if (
      forceNaturalSize ||
      // if user-created bounding box is below threshold, assume the
      // intention was to click instead of drag, and use the image's
      // intrinsic size
      (imageElement.width < DRAGGING_THRESHOLD / this.state.zoom.value &&
        imageElement.height < DRAGGING_THRESHOLD / this.state.zoom.value)
    ) {
      const minHeight = Math.max(this.state.height - 120, 160);
      // max 65% of canvas height, clamped to <300px, vh - 120px>
      const maxHeight = Math.min(
        minHeight,
        Math.floor(this.state.height * 0.5) / this.state.zoom.value,
      );

      const height = Math.min(image.naturalHeight, maxHeight);
      const width = height * (image.naturalWidth / image.naturalHeight);

      // add current imageElement width/height to account for previous centering
      // of the placeholder image
      const x = imageElement.x + imageElement.width / 2 - width / 2;
      const y = imageElement.y + imageElement.height / 2 - height / 2;

      mutateElement(imageElement, {
        x,
        y,
        width,
        height,
        widthAtCreation: width,
        heightAtCreation: height,
        underlyingImageWidth: image.naturalWidth,
        underlyingImageHeight: image.naturalHeight,
        xToPullFromImage: 0,
        yToPullFromImage: 0,
        wToPullFromImage: image.naturalWidth,
        hToPullFromImage: image.naturalHeight,
        rescaleX: 1,
        rescaleY: 1,
      });
    }
  };

  /** updates image cache, refreshing updated elements and/or setting status
      to error for images that fail during <img> element creation */
  private updateImageCache = async (
    elements: readonly InitializedExcalidrawImageElement[],
    files = this.files,
  ) => {
    const { updatedFiles, erroredFiles } = await _updateImageCache({
      imageCache: this.imageCache,
      fileIds: elements.map((element) => element.fileId),
      files,
    });
    if (updatedFiles.size || erroredFiles.size) {
      for (const element of elements) {
        if (updatedFiles.has(element.fileId)) {
          invalidateShapeForElement(element);
        }
      }
    }
    if (erroredFiles.size) {
      this.scene.replaceAllElements(
        this.scene.getElementsIncludingDeleted().map((element) => {
          if (
            isInitializedImageElement(element) &&
            erroredFiles.has(element.fileId)
          ) {
            return newElementWith(element, {
              status: "error",
            });
          }
          return element;
        }),
      );
    }

    return { updatedFiles, erroredFiles };
  };

  /** adds new images to imageCache and re-renders if needed */
  private addNewImagesToImageCache = async (
    imageElements: InitializedExcalidrawImageElement[] = getInitializedImageElements(
      this.scene.getNonDeletedElements(),
    ),
    files: BinaryFiles = this.files,
  ) => {
    const uncachedImageElements = imageElements.filter(
      (element) => !element.isDeleted && !this.imageCache.has(element.fileId),
    );

    if (uncachedImageElements.length) {
      const { updatedFiles } = await this.updateImageCache(
        uncachedImageElements,
        files,
      );
      if (updatedFiles.size) {
        this.scene.informMutation();
      }
    }
  };

  /** generally you should use `addNewImagesToImageCache()` directly if you need
   *  to render new images. This is just a failsafe  */
  private scheduleImageRefresh = throttle(() => {
    this.addNewImagesToImageCache();
  }, IMAGE_RENDER_TIMEOUT);

  private updateBindingEnabledOnPointerMove = (
    event: React.PointerEvent<HTMLElement>,
  ) => {
    const shouldEnableBinding = shouldEnableBindingForPointerEvent(event);
    if (this.state.isBindingEnabled !== shouldEnableBinding) {
      this.setState({ isBindingEnabled: shouldEnableBinding });
    }
  };

  private maybeSuggestBindingAtCursor = (pointerCoords: {
    x: number;
    y: number;
  }): void => {
    const hoveredBindableElement = getHoveredElementForBinding(
      pointerCoords,
      this.scene,
    );
    this.setState({
      suggestedBindings:
        hoveredBindableElement != null ? [hoveredBindableElement] : [],
    });
  };

  private maybeSuggestBindingsForLinearElementAtCoords = (
    linearElement: NonDeleted<ExcalidrawLinearElement>,
    /** scene coords */
    pointerCoords: {
      x: number;
      y: number;
    }[],
    // During line creation the start binding hasn't been written yet
    // into `linearElement`
    oppositeBindingBoundElement?: ExcalidrawBindableElement | null,
  ): void => {
    if (!pointerCoords.length) {
      return;
    }

    const suggestedBindings = pointerCoords.reduce(
      (acc: NonDeleted<ExcalidrawBindableElement>[], coords) => {
        const hoveredBindableElement = getHoveredElementForBinding(
          coords,
          this.scene,
        );
        if (
          hoveredBindableElement != null &&
          !isLinearElementSimpleAndAlreadyBound(
            linearElement,
            oppositeBindingBoundElement?.id,
            hoveredBindableElement,
          )
        ) {
          acc.push(hoveredBindableElement);
        }
        return acc;
      },
      [],
    );

    this.setState({ suggestedBindings });
  };

  private maybeSuggestBindingForAll(
    selectedElements: NonDeleted<ExcalidrawElement>[],
  ): void {
    const suggestedBindings = getEligibleElementsForBinding(selectedElements);
    this.setState({ suggestedBindings });
  }

  private clearSelection(hitElement: ExcalidrawElement | null): void {
    this.setState((prevState) => ({
      selectedElementIds: {},
      selectedGroupIds: {},
      // Continue editing the same group if the user selected a different
      // element from it
      editingGroupId:
        prevState.editingGroupId &&
        hitElement != null &&
        isElementInGroup(hitElement, prevState.editingGroupId)
          ? prevState.editingGroupId
          : null,
    }));
    this.setState({
      selectedElementIds: {},
      previousSelectedElementIds: this.state.selectedElementIds,
    });
  }

  private handleCanvasRef = (canvas: HTMLCanvasElement) => {
    // canvas is null when unmounting
    if (canvas !== null) {
      this.canvas = canvas;
      this.rc = rough.canvas(this.canvas);

      this.canvas.addEventListener(EVENT.WHEEL, this.handleWheel, {
        passive: false,
      });
      this.canvas.addEventListener(EVENT.TOUCH_START, this.onTapStart);
      this.canvas.addEventListener(EVENT.TOUCH_END, this.onTapEnd);
    } else {
      this.canvas?.removeEventListener(EVENT.WHEEL, this.handleWheel);
      this.canvas?.removeEventListener(EVENT.TOUCH_START, this.onTapStart);
      this.canvas?.removeEventListener(EVENT.TOUCH_END, this.onTapEnd);
    }
  };

  private handleAppOnDrop = async (event: React.DragEvent<HTMLDivElement>) => {
    // must be retrieved first, in the same frame
    const { file, fileHandle } = await getFileFromEvent(event);

    try {
      if (isSupportedImageFile(file)) {
        // first attempt to decode scene from the image if it's embedded
        // ---------------------------------------------------------------------

        if (file?.type === MIME_TYPES.png || file?.type === MIME_TYPES.svg) {
          try {
            const scene = await loadFromBlob(
              file,
              this.state,
              this.scene.getElementsIncludingDeleted(),
              fileHandle,
            );
            this.syncActionResult({
              ...scene,
              appState: {
                ...(scene.appState || this.state),
                isLoading: false,
              },
              replaceFiles: true,
              commitToHistory: true,
            });
            return;
          } catch (error: any) {
            if (error.name !== "EncodingError") {
              throw error;
            }
          }
        }

        // if no scene is embedded or we fail for whatever reason, fall back
        // to importing as regular image
        // ---------------------------------------------------------------------

        const { x: sceneX, y: sceneY } = viewportCoordsToSceneCoords(
          event,
          this.state,
        );

        const imageElement = this.createImageElement({ sceneX, sceneY });
        this.insertImageElement(imageElement, file);
        this.initializeImageDimensions(imageElement);
        this.setState({ selectedElementIds: { [imageElement.id]: true } });

        return;
      }
    } catch (error: any) {
      return this.setState({
        isLoading: false,
        errorMessage: error.message,
      });
    }

    const libraryJSON = event.dataTransfer.getData(MIME_TYPES.excalidrawlib);
    if (libraryJSON && typeof libraryJSON === "string") {
      try {
        const libraryItems = parseLibraryJSON(libraryJSON);
        this.addElementsFromPasteOrLibrary({
          elements: distributeLibraryItemsOnSquareGrid(libraryItems),
          position: event,
          files: null,
        });
      } catch (error: any) {
        this.setState({ errorMessage: error.message });
      }
      return;
    }

    if (file) {
      // atetmpt to parse an excalidraw/excalidrawlib file
      await this.loadFileToCanvas(file, fileHandle);
    }
  };

  loadFileToCanvas = async (
    file: File,
    fileHandle: FileSystemHandle | null,
  ) => {
    file = await normalizeFile(file);
    try {
      const ret = await loadSceneOrLibraryFromBlob(
        file,
        this.state,
        this.scene.getElementsIncludingDeleted(),
        fileHandle,
      );
      if (ret.type === MIME_TYPES.excalidraw) {
        this.setState({ isLoading: true });
        this.syncActionResult({
          ...ret.data,
          appState: {
            ...(ret.data.appState || this.state),
            isLoading: false,
          },
          replaceFiles: true,
          commitToHistory: true,
        });
      } else if (ret.type === MIME_TYPES.excalidrawlib) {
        await this.library
          .updateLibrary({
            libraryItems: file,
            merge: true,
            openLibraryMenu: true,
          })
          .catch((error) => {
            console.error(error);
            this.setState({ errorMessage: t("errors.importLibraryError") });
          });
      }
    } catch (error: any) {
      this.setState({ isLoading: false, errorMessage: error.message });
    }
  };

  private handleCanvasContextMenu = (
    event: React.PointerEvent<HTMLElement>,
  ) => {
    event.preventDefault();

    if (
      (event.nativeEvent.pointerType === "touch" ||
        (event.nativeEvent.pointerType === "pen" &&
          // always allow if user uses a pen secondary button
          event.button !== POINTER_BUTTON.SECONDARY)) &&
      this.state.activeTool.type !== "selection"
    ) {
      return;
    }

    const { x, y } = viewportCoordsToSceneCoords(event, this.state);
    const element = this.getElementAtPosition(x, y, {
      preferSelected: true,
      includeLockedElements: true,
    });

    const selectedElements = getSelectedElements(
      this.scene.getNonDeletedElements(),
      this.state,
    );
    const isHittignCommonBoundBox =
      this.isHittingCommonBoundingBoxOfSelectedElements(
        { x, y },
        selectedElements,
      );

    const type = element || isHittignCommonBoundBox ? "element" : "canvas";

    const container = this.excalidrawContainerRef.current!;
    const { top: offsetTop, left: offsetLeft } =
      container.getBoundingClientRect();
    const left = event.clientX - offsetLeft;
    const top = event.clientY - offsetTop;

    trackEvent("contextMenu", "openContextMenu", type);

    this.setState(
      {
        ...(element && !this.state.selectedElementIds[element.id]
          ? selectGroupsForSelectedElements(
              {
                ...this.state,
                selectedElementIds: { [element.id]: true },
                selectedLinearElement: isLinearElement(element)
                  ? new LinearElementEditor(element, this.scene)
                  : null,
              },
              this.scene.getNonDeletedElements(),
            )
          : this.state),
        showHyperlinkPopup: false,
      },
      () => {
        this.setState({
          contextMenu: { top, left, items: this.getContextMenuItems(type) },
        });
      },
    );
  };

  private maybeDragNewGenericElement = (
    pointerDownState: PointerDownState,
    event: MouseEvent | KeyboardEvent,
  ): void => {
    const draggingElement = this.state.draggingElement;
    const pointerCoords = pointerDownState.lastCoords;
    if (!draggingElement) {
      return;
    }
    if (
      draggingElement.type === "selection" &&
      this.state.activeTool.type !== "eraser"
    ) {
      dragNewElement(
        draggingElement,
        this.state.activeTool.type,
        pointerDownState.origin.x,
        pointerDownState.origin.y,
        pointerCoords.x,
        pointerCoords.y,
        distance(pointerDownState.origin.x, pointerCoords.x),
        distance(pointerDownState.origin.y, pointerCoords.y),
        shouldMaintainAspectRatio(event),
        shouldResizeFromCenter(event),
      );
    } else {
      const [gridX, gridY] = getGridPoint(
        pointerCoords.x,
        pointerCoords.y,
        this.state.gridSize,
      );

      const image =
        isInitializedImageElement(draggingElement) &&
        this.imageCache.get(draggingElement.fileId)?.image;
      const aspectRatio =
        image && !(image instanceof Promise)
          ? image.width / image.height
          : null;

      dragNewElement(
        draggingElement,
        this.state.activeTool.type,
        pointerDownState.originInGrid.x,
        pointerDownState.originInGrid.y,
        gridX,
        gridY,
        distance(pointerDownState.originInGrid.x, gridX),
        distance(pointerDownState.originInGrid.y, gridY),
        isImageElement(draggingElement)
          ? !shouldMaintainAspectRatio(event)
          : shouldMaintainAspectRatio(event),
        shouldResizeFromCenter(event),
        aspectRatio,
      );

      this.maybeSuggestBindingForAll([draggingElement]);

      // highlight elements that are to be added to frames on frames creation
      if (this.state.activeTool.type === "frame") {
        this.setState({
          elementsToHighlight: getElementsInResizingFrame(
            this.scene.getNonDeletedElements(),
            draggingElement as ExcalidrawFrameElement,
            this.state,
          ),
        });
      }
    }
  };

  private queryCropModeState(
    pointerDownState: PointerDownState,
    appState: AppState,
  ): boolean {
    if (pointerDownState.crop.isCropping) {
      return true;
    }

    if (!appState.croppingModeEnabled) {
      return false;
    }

    if (pointerDownState.resize.handleType === "rotation") {
      return true; // maintain crop mode while performing a rotation
    }

    const allHitElements = pointerDownState.hit?.allHitElements;
    if (!allHitElements) {
      return false;
    }

    if (allHitElements.length !== 1) {
      return false;
    }

    const hitElement = allHitElements[0];
    if (hitElement.type !== "image") {
      return false;
    }

    // allow crop mode to continue on multiple selections to the same element.
    // but, if you change selection to another element, drop cropping mode, even
    // if that other element is an image
    const lastElementThatHadAnActualCrop = this.state.croppingElement;
    if (lastElementThatHadAnActualCrop?.id === hitElement.id) {
      return true;
    }

    return false;
  }

  private maybeHandleCrop = (
    pointerDownState: PointerDownState,
    event: MouseEvent | KeyboardEvent,
  ): boolean => {
    if (pointerDownState.crop.complete) {
      return true;
    }
    const selectedElements = getSelectedElements(
      this.scene.getNonDeletedElements(),
      this.state,
    );

    if (selectedElements.length > 1) {
      // don't see much sense in allowing multi-crop, that would be weird
      return false;
    }

    const transformHandleType = pointerDownState.crop.handleType;
    const pointerCoords = pointerDownState.lastCoords;
    const [x, y] = getGridPoint(
      pointerCoords.x - pointerDownState.crop.offset.x,
      pointerCoords.y - pointerDownState.crop.offset.y,
      this.state.gridSize,
    );

    const elementToCrop = selectedElements[0] as ExcalidrawImageElement;
    const stateAtCropStart = pointerDownState.originalElements.get(
      elementToCrop.id,
    )!;
    if (transformHandleType) {
      cropElement(elementToCrop, transformHandleType, stateAtCropStart, x, y);
      return true;
    }

    return false;
  };

  private maybeHandleResize = (
    pointerDownState: PointerDownState,
    event: MouseEvent | KeyboardEvent,
  ): boolean => {
    const selectedElements = getSelectedElements(
      this.scene.getNonDeletedElements(),
      this.state,
    );
<<<<<<< HEAD
=======
    const selectedFrames = selectedElements.filter(
      (element) => element.type === "frame",
    ) as ExcalidrawFrameElement[];
>>>>>>> 6de6a96a

    const transformHandleType = pointerDownState.resize.handleType;

    if (selectedFrames.length > 0 && transformHandleType === "rotation") {
      return false;
    }

    this.setState({
      // TODO: rename this state field to "isScaling" to distinguish
      // it from the generic "isResizing" which includes scaling and
      // rotating
      isResizing: transformHandleType && transformHandleType !== "rotation",
      isRotating: transformHandleType === "rotation",
    });
    const pointerCoords = pointerDownState.lastCoords;
    const [resizeX, resizeY] = getGridPoint(
      pointerCoords.x - pointerDownState.resize.offset.x,
      pointerCoords.y - pointerDownState.resize.offset.y,
      this.state.gridSize,
    );

<<<<<<< HEAD
=======
    const frameElementsOffsetsMap = new Map<
      string,
      {
        x: number;
        y: number;
      }
    >();

    selectedFrames.forEach((frame) => {
      const elementsInFrame = getFrameElements(
        this.scene.getNonDeletedElements(),
        frame.id,
      );

      elementsInFrame.forEach((element) => {
        frameElementsOffsetsMap.set(frame.id + element.id, {
          x: element.x - frame.x,
          y: element.y - frame.y,
        });
      });
    });

>>>>>>> 6de6a96a
    if (
      transformElements(
        pointerDownState,
        transformHandleType,
        selectedElements,
        pointerDownState.resize.arrowDirection,
        shouldRotateWithDiscreteAngle(event),
        shouldResizeFromCenter(event),
        selectedElements.length === 1 && isImageElement(selectedElements[0])
          ? !shouldMaintainAspectRatio(event)
          : shouldMaintainAspectRatio(event),
        resizeX,
        resizeY,
        pointerDownState.resize.center.x,
        pointerDownState.resize.center.y,
      )
    ) {
      this.maybeSuggestBindingForAll(selectedElements);

      const elementsToHighlight = new Set<ExcalidrawElement>();
      selectedFrames.forEach((frame) => {
        const elementsInFrame = getFrameElements(
          this.scene.getNonDeletedElements(),
          frame.id,
        );

        // keep elements' positions relative to their frames on frames resizing
        if (transformHandleType) {
          if (transformHandleType.includes("w")) {
            elementsInFrame.forEach((element) => {
              mutateElement(element, {
                x:
                  frame.x +
                  (frameElementsOffsetsMap.get(frame.id + element.id)?.x || 0),
                y:
                  frame.y +
                  (frameElementsOffsetsMap.get(frame.id + element.id)?.y || 0),
              });
            });
          }
          if (transformHandleType.includes("n")) {
            elementsInFrame.forEach((element) => {
              mutateElement(element, {
                x:
                  frame.x +
                  (frameElementsOffsetsMap.get(frame.id + element.id)?.x || 0),
                y:
                  frame.y +
                  (frameElementsOffsetsMap.get(frame.id + element.id)?.y || 0),
              });
            });
          }
        }

        getElementsInResizingFrame(
          this.scene.getNonDeletedElements(),
          frame,
          this.state,
        ).forEach((element) => elementsToHighlight.add(element));
      });

      this.setState({
        elementsToHighlight: [...elementsToHighlight],
      });

      return true;
    }
    return false;
  };

  private getContextMenuItems = (
    type: "canvas" | "element",
  ): ContextMenuItems => {
    const options: ContextMenuItems = [];

    options.push(actionCopyAsPng, actionCopyAsSvg);

    // canvas contextMenu
    // -------------------------------------------------------------------------

    if (type === "canvas") {
      if (this.state.viewModeEnabled) {
        return [
          ...options,
          actionToggleGridMode,
          actionToggleZenMode,
          actionToggleViewMode,
          actionToggleStats,
        ];
      }

      return [
        actionPaste,
        CONTEXT_MENU_SEPARATOR,
        actionCopyAsPng,
        actionCopyAsSvg,
        copyText,
        CONTEXT_MENU_SEPARATOR,
        actionSelectAll,
        actionUnlockAllElements,
        CONTEXT_MENU_SEPARATOR,
        actionToggleGridMode,
        actionToggleZenMode,
        actionToggleViewMode,
        actionToggleStats,
      ];
    }

    // element contextMenu
    // -------------------------------------------------------------------------

    options.push(copyText);

    if (this.state.viewModeEnabled) {
      return [actionCopy, ...options];
    }

    return [
      actionCut,
      actionCopy,
      actionPaste,
      actionSelectAllElementsInFrame,
      actionRemoveAllElementsFromFrame,
      CONTEXT_MENU_SEPARATOR,
      ...options,
      CONTEXT_MENU_SEPARATOR,
      actionCopyStyles,
      actionPasteStyles,
      CONTEXT_MENU_SEPARATOR,
      actionGroup,
      actionUnbindText,
      actionBindText,
      actionWrapTextInContainer,
      actionUngroup,
      CONTEXT_MENU_SEPARATOR,
      actionAddToLibrary,
      CONTEXT_MENU_SEPARATOR,
      actionSendBackward,
      actionBringForward,
      actionSendToBack,
      actionBringToFront,
      CONTEXT_MENU_SEPARATOR,
      actionFlipHorizontal,
      actionFlipVertical,
      CONTEXT_MENU_SEPARATOR,
      actionToggleLinearEditor,
      actionLink,
      actionDuplicateSelection,
      actionToggleElementLock,
      CONTEXT_MENU_SEPARATOR,
      actionDeleteSelected,
    ];
  };

  private handleWheel = withBatchedUpdates(
    (event: WheelEvent | React.WheelEvent<HTMLDivElement>) => {
      event.preventDefault();
      if (isPanning) {
        return;
      }

      const { deltaX, deltaY } = event;
      // note that event.ctrlKey is necessary to handle pinch zooming
      if (event.metaKey || event.ctrlKey) {
        const sign = Math.sign(deltaY);
        const MAX_STEP = ZOOM_STEP * 100;
        const absDelta = Math.abs(deltaY);
        let delta = deltaY;
        if (absDelta > MAX_STEP) {
          delta = MAX_STEP * sign;
        }

        let newZoom = this.state.zoom.value - delta / 100;
        // increase zoom steps the more zoomed-in we are (applies to >100% only)
        newZoom +=
          Math.log10(Math.max(1, this.state.zoom.value)) *
          -sign *
          // reduced amplification for small deltas (small movements on a trackpad)
          Math.min(1, absDelta / 20);

        this.translateCanvas((state) => ({
          ...getStateForZoom(
            {
              viewportX: this.lastViewportPosition.x,
              viewportY: this.lastViewportPosition.y,
              nextZoom: getNormalizedZoom(newZoom),
            },
            state,
          ),
          shouldCacheIgnoreZoom: true,
        }));
        this.resetShouldCacheIgnoreZoomDebounced();
        return;
      }

      // scroll horizontally when shift pressed
      if (event.shiftKey) {
        this.translateCanvas(({ zoom, scrollX }) => ({
          // on Mac, shift+wheel tends to result in deltaX
          scrollX: scrollX - (deltaY || deltaX) / zoom.value,
        }));
        return;
      }

      this.translateCanvas(({ zoom, scrollX, scrollY }) => ({
        scrollX: scrollX - deltaX / zoom.value,
        scrollY: scrollY - deltaY / zoom.value,
      }));
    },
  );

  private getTextWysiwygSnappedToCenterPosition(
    x: number,
    y: number,
    appState: AppState,
    container?: ExcalidrawTextContainer | null,
  ) {
    if (container) {
      let elementCenterX = container.x + container.width / 2;
      let elementCenterY = container.y + container.height / 2;

      const elementCenter = getContainerCenter(container, appState);
      if (elementCenter) {
        elementCenterX = elementCenter.x;
        elementCenterY = elementCenter.y;
      }
      const distanceToCenter = Math.hypot(
        x - elementCenterX,
        y - elementCenterY,
      );
      const isSnappedToCenter =
        distanceToCenter < TEXT_TO_CENTER_SNAP_THRESHOLD;
      if (isSnappedToCenter) {
        const { x: viewportX, y: viewportY } = sceneCoordsToViewportCoords(
          { sceneX: elementCenterX, sceneY: elementCenterY },
          appState,
        );
        return { viewportX, viewportY, elementCenterX, elementCenterY };
      }
    }
  }

  private savePointer = (x: number, y: number, button: "up" | "down") => {
    if (!x || !y) {
      return;
    }
    const pointer = viewportCoordsToSceneCoords(
      { clientX: x, clientY: y },
      this.state,
    );

    if (isNaN(pointer.x) || isNaN(pointer.y)) {
      // sometimes the pointer goes off screen
    }

    this.props.onPointerUpdate?.({
      pointer,
      button,
      pointersMap: gesture.pointers,
    });
  };

  private resetShouldCacheIgnoreZoomDebounced = debounce(() => {
    if (!this.unmounted) {
      this.setState({ shouldCacheIgnoreZoom: false });
    }
  }, 300);

  private updateDOMRect = (cb?: () => void) => {
    if (this.excalidrawContainerRef?.current) {
      const excalidrawContainer = this.excalidrawContainerRef.current;
      const {
        width,
        height,
        left: offsetLeft,
        top: offsetTop,
      } = excalidrawContainer.getBoundingClientRect();
      const {
        width: currentWidth,
        height: currentHeight,
        offsetTop: currentOffsetTop,
        offsetLeft: currentOffsetLeft,
      } = this.state;

      if (
        width === currentWidth &&
        height === currentHeight &&
        offsetLeft === currentOffsetLeft &&
        offsetTop === currentOffsetTop
      ) {
        if (cb) {
          cb();
        }
        return;
      }

      this.setState(
        {
          width,
          height,
          offsetLeft,
          offsetTop,
        },
        () => {
          cb && cb();
        },
      );
    }
  };

  public refresh = () => {
    this.setState({ ...this.getCanvasOffsets() });
  };

  private getCanvasOffsets(): Pick<AppState, "offsetTop" | "offsetLeft"> {
    if (this.excalidrawContainerRef?.current) {
      const excalidrawContainer = this.excalidrawContainerRef.current;
      const { left, top } = excalidrawContainer.getBoundingClientRect();
      return {
        offsetLeft: left,
        offsetTop: top,
      };
    }
    return {
      offsetLeft: 0,
      offsetTop: 0,
    };
  }

  private async updateLanguage() {
    const currentLang =
      languages.find((lang) => lang.code === this.props.langCode) ||
      defaultLang;
    await setLanguage(currentLang);
    this.setAppState({});
  }
}

// -----------------------------------------------------------------------------
// TEST HOOKS
// -----------------------------------------------------------------------------

declare global {
  interface Window {
    h: {
      elements: readonly ExcalidrawElement[];
      state: AppState;
      setState: React.Component<any, AppState>["setState"];
      app: InstanceType<typeof App>;
      history: History;
    };
  }
}

if (
  process.env.NODE_ENV === ENV.TEST ||
  process.env.NODE_ENV === ENV.DEVELOPMENT
) {
  window.h = window.h || ({} as Window["h"]);

  Object.defineProperties(window.h, {
    elements: {
      configurable: true,
      get() {
        return this.app?.scene.getElementsIncludingDeleted();
      },
      set(elements: ExcalidrawElement[]) {
        return this.app?.scene.replaceAllElements(elements);
      },
    },
  });
}

export default App;<|MERGE_RESOLUTION|>--- conflicted
+++ resolved
@@ -329,14 +329,11 @@
 import { activeConfirmDialogAtom } from "./ActiveConfirmDialog";
 import { actionWrapTextInContainer } from "../actions/actionBoundText";
 import BraveMeasureTextError from "./BraveMeasureTextError";
-<<<<<<< HEAD
 import { cropElement, onElementCropped } from "../element/cropElement";
-=======
 import { activeEyeDropperAtom } from "./EyeDropper";
 
 const AppContext = React.createContext<AppClassProperties>(null!);
 const AppPropsContext = React.createContext<AppProps>(null!);
->>>>>>> 6de6a96a
 
 const deviceContextInitialValue = {
   isSmScreen: false,
@@ -7257,12 +7254,10 @@
       this.scene.getNonDeletedElements(),
       this.state,
     );
-<<<<<<< HEAD
-=======
+
     const selectedFrames = selectedElements.filter(
       (element) => element.type === "frame",
     ) as ExcalidrawFrameElement[];
->>>>>>> 6de6a96a
 
     const transformHandleType = pointerDownState.resize.handleType;
 
@@ -7284,8 +7279,6 @@
       this.state.gridSize,
     );
 
-<<<<<<< HEAD
-=======
     const frameElementsOffsetsMap = new Map<
       string,
       {
@@ -7308,7 +7301,6 @@
       });
     });
 
->>>>>>> 6de6a96a
     if (
       transformElements(
         pointerDownState,
