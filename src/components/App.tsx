--- conflicted
+++ resolved
@@ -366,9 +366,7 @@
 import { StaticCanvas, InteractiveCanvas } from "./canvases";
 import { Renderer } from "../scene/Renderer";
 import { ShapeCache } from "../scene/ShapeCache";
-<<<<<<< HEAD
 import MermaidToExcalidraw from "./MermaidToExcalidraw";
-=======
 import { LaserToolOverlay } from "./LaserTool/LaserTool";
 import { LaserPathManager } from "./LaserTool/LaserPathManager";
 import {
@@ -378,7 +376,6 @@
   setCursorForShape,
 } from "../cursor";
 import { Emitter } from "../emitter";
->>>>>>> afea0df1
 
 const AppContext = React.createContext<AppClassProperties>(null!);
 const AppPropsContext = React.createContext<AppProps>(null!);
@@ -3263,19 +3260,6 @@
     }
   });
 
-<<<<<<< HEAD
-  public setActiveTool = (
-    tool:
-      | {
-          type:
-            | typeof SHAPES[number]["value"]
-            | "eraser"
-            | "hand"
-            | "frame"
-            | "embeddable";
-        }
-      | { type: "custom"; customType: string },
-=======
   setActiveTool = (
     tool: (
       | (
@@ -3287,7 +3271,6 @@
         )
       | { type: "custom"; customType: string }
     ) & { locked?: boolean },
->>>>>>> afea0df1
   ) => {
     const nextActiveTool = updateActiveTool(this.state, tool);
     if (nextActiveTool.type === "hand") {
