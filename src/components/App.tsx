import React, { useContext } from "react";
import { RoughCanvas } from "roughjs/bin/canvas";
import rough from "roughjs/bin/rough";
import clsx from "clsx";
import { nanoid } from "nanoid";

import {
  actionAddToLibrary,
  actionBringForward,
  actionBringToFront,
  actionCopy,
  actionCopyAsPng,
  actionCopyAsSvg,
  copyText,
  actionCopyStyles,
  actionCut,
  actionDeleteSelected,
  actionDuplicateSelection,
  actionFinalize,
  actionFlipHorizontal,
  actionFlipVertical,
  actionGroup,
  actionPasteStyles,
  actionSelectAll,
  actionSendBackward,
  actionSendToBack,
  actionToggleGridMode,
  actionToggleStats,
  actionToggleZenMode,
  actionUnbindText,
  actionBindText,
  actionUngroup,
  actionLink,
  actionToggleLock,
} from "../actions";
import { createRedoAction, createUndoAction } from "../actions/actionHistory";
import { ActionManager } from "../actions/manager";
import { actions } from "../actions/register";
import { ActionResult } from "../actions/types";
import { trackEvent } from "../analytics";
import { getDefaultAppState, isEraserActive } from "../appState";
import {
  parseClipboard,
  probablySupportsClipboardBlob,
  probablySupportsClipboardWriteText,
} from "../clipboard";
import {
  APP_NAME,
  CURSOR_TYPE,
  DEFAULT_MAX_IMAGE_WIDTH_OR_HEIGHT,
  DEFAULT_UI_OPTIONS,
  DEFAULT_VERTICAL_ALIGN,
  DRAGGING_THRESHOLD,
  ELEMENT_READY_TO_ERASE_OPACITY,
  ELEMENT_SHIFT_TRANSLATE_AMOUNT,
  ELEMENT_TRANSLATE_AMOUNT,
  ENV,
  EVENT,
  GRID_SIZE,
  IMAGE_RENDER_TIMEOUT,
  LINE_CONFIRM_THRESHOLD,
  MAX_ALLOWED_FILE_BYTES,
  MIME_TYPES,
  MQ_MAX_HEIGHT_LANDSCAPE,
  MQ_MAX_WIDTH_LANDSCAPE,
  MQ_MAX_WIDTH_PORTRAIT,
  MQ_RIGHT_SIDEBAR_MIN_WIDTH,
  MQ_SM_MAX_WIDTH,
  POINTER_BUTTON,
  SCROLL_TIMEOUT,
  TAP_TWICE_TIMEOUT,
  TEXT_TO_CENTER_SNAP_THRESHOLD,
  THEME,
  TOUCH_CTX_MENU_TIMEOUT,
  VERTICAL_ALIGN,
} from "../constants";
import { loadFromBlob } from "../data";
import Library, { distributeLibraryItemsOnSquareGrid } from "../data/library";
import { restore, restoreElements } from "../data/restore";
import {
  dragNewElement,
  dragSelectedElements,
  duplicateElement,
  getCommonBounds,
  getCursorForResizingElement,
  getDragOffsetXY,
  getElementWithTransformHandleType,
  getNonDeletedElements,
  getNormalizedDimensions,
  getPerfectElementSize,
  getResizeArrowDirection,
  getResizeOffsetXY,
  getTransformHandleTypeFromCoords,
  hitTest,
  isHittingElementBoundingBoxWithoutHittingElement,
  isInvisiblySmallElement,
  isNonDeletedElement,
  isTextElement,
  newElement,
  newLinearElement,
  newTextElement,
  newImageElement,
  textWysiwyg,
  transformElements,
  updateTextElement,
} from "../element";
import {
  bindOrUnbindSelectedElements,
  fixBindingsAfterDeletion,
  fixBindingsAfterDuplication,
  getEligibleElementsForBinding,
  getHoveredElementForBinding,
  isBindingEnabled,
  isLinearElementSimpleAndAlreadyBound,
  maybeBindLinearElement,
  shouldEnableBindingForPointerEvent,
  unbindLinearElements,
  updateBoundElements,
} from "../element/binding";
import { LinearElementEditor } from "../element/linearElementEditor";
import { mutateElement, newElementWith } from "../element/mutateElement";
import { deepCopyElement, newFreeDrawElement } from "../element/newElement";
import {
  hasBoundTextElement,
  isBindingElement,
  isBindingElementType,
  isBoundToContainer,
  isImageElement,
  isInitializedImageElement,
  isLinearElement,
  isLinearElementType,
  isTextBindableContainer,
} from "../element/typeChecks";
import {
  ExcalidrawBindableElement,
  ExcalidrawElement,
  ExcalidrawFreeDrawElement,
  ExcalidrawGenericElement,
  ExcalidrawLinearElement,
  ExcalidrawTextElement,
  NonDeleted,
  InitializedExcalidrawImageElement,
  ExcalidrawImageElement,
  FileId,
  NonDeletedExcalidrawElement,
  ExcalidrawTextContainer,
} from "../element/types";
import { getCenter, getDistance } from "../gesture";
import {
  editGroupForSelectedElement,
  getElementsInGroup,
  getSelectedGroupIdForElement,
  getSelectedGroupIds,
  isElementInGroup,
  isSelectedViaGroup,
  selectGroupsForSelectedElements,
} from "../groups";
import History from "../history";
import { defaultLang, getLanguage, languages, setLanguage, t } from "../i18n";
import {
  CODES,
  shouldResizeFromCenter,
  shouldMaintainAspectRatio,
  shouldRotateWithDiscreteAngle,
  isArrowKey,
  KEYS,
  isAndroid,
} from "../keys";
import { distance2d, getGridPoint, isPathALoop } from "../math";
import { renderScene } from "../renderer";
import { invalidateShapeForElement } from "../renderer/renderElement";
import {
  calculateScrollCenter,
  getTextBindableContainerAtPosition,
  getElementsAtPosition,
  getElementsWithinSelection,
  getNormalizedZoom,
  getSelectedElements,
  hasBackground,
  isOverScrollBars,
  isSomeElementSelected,
} from "../scene";
import Scene from "../scene/Scene";
import { RenderConfig, ScrollBars } from "../scene/types";
import { getStateForZoom } from "../scene/zoom";
import { findShapeByKey, SHAPES } from "../shapes";
import {
  AppClassProperties,
  AppProps,
  AppState,
  BinaryFileData,
  DataURL,
  ExcalidrawImperativeAPI,
  BinaryFiles,
  Gesture,
  GestureEvent,
  LibraryItems,
  PointerDownState,
  SceneData,
  Device,
} from "../types";
import {
  debounce,
  distance,
  getFontString,
  getNearestScrollableContainer,
  isInputLike,
  isToolIcon,
  isWritableElement,
  resetCursor,
  resolvablePromise,
  sceneCoordsToViewportCoords,
  setCursor,
  setCursorForShape,
  tupleToCoors,
  viewportCoordsToSceneCoords,
  withBatchedUpdates,
  wrapEvent,
  withBatchedUpdatesThrottled,
  updateObject,
  setEraserCursor,
  updateActiveTool,
} from "../utils";
import ContextMenu, { ContextMenuOption } from "./ContextMenu";
import LayerUI from "./LayerUI";
import { Toast } from "./Toast";
import { actionToggleViewMode } from "../actions/actionToggleViewMode";
import { getCustomActions, registerCustomSubtypes } from "../subtypes";
import {
  dataURLToFile,
  generateIdFromFile,
  getDataURL,
  getFileFromEvent,
  isSupportedImageFile,
  loadSceneOrLibraryFromBlob,
  normalizeFile,
  parseLibraryJSON,
  resizeImageFile,
  SVGStringToFile,
} from "../data/blob";
import {
  getInitializedImageElements,
  loadHTMLImageElement,
  normalizeSVG,
  updateImageCache as _updateImageCache,
} from "../element/image";
import throttle from "lodash.throttle";
import { fileOpen, FileSystemHandle } from "../data/filesystem";
import {
  bindTextToShapeAfterDuplication,
  getApproxMinLineHeight,
  getApproxMinLineWidth,
  getBoundTextElement,
  getContainerElement,
  redrawTextBoundingBox,
} from "../element/textElement";
import { isHittingElementNotConsideringBoundingBox } from "../element/collision";
import {
  normalizeLink,
  showHyperlinkTooltip,
  hideHyperlinkToolip,
  Hyperlink,
  isPointHittingLinkIcon,
  isLocalLink,
} from "../element/Hyperlink";

const deviceContextInitialValue = {
  isSmScreen: false,
  isMobile: false,
  isTouchScreen: false,
  canDeviceFitSidebar: false,
};
const DeviceContext = React.createContext<Device>(deviceContextInitialValue);
export const useDevice = () => useContext<Device>(DeviceContext);
const ExcalidrawContainerContext = React.createContext<{
  container: HTMLDivElement | null;
  id: string | null;
}>({ container: null, id: null });
export const useExcalidrawContainer = () =>
  useContext(ExcalidrawContainerContext);

let refreshTimer = 0;
let didTapTwice: boolean = false;
let tappedTwiceTimer = 0;
let cursorX = 0;
let cursorY = 0;
let isHoldingSpace: boolean = false;
let isPanning: boolean = false;
let isDraggingScrollBar: boolean = false;
let currentScrollBars: ScrollBars = { horizontal: null, vertical: null };
let touchTimeout = 0;
let invalidateContextMenu = false;

let lastPointerUp: ((event: any) => void) | null = null;
const gesture: Gesture = {
  pointers: new Map(),
  lastCenter: null,
  initialDistance: null,
  initialScale: null,
};

class App extends React.Component<AppProps, AppState> {
  canvas: AppClassProperties["canvas"] = null;
  rc: RoughCanvas | null = null;
  unmounted: boolean = false;
  actionManager: ActionManager;
  device: Device = deviceContextInitialValue;
  detachIsMobileMqHandler?: () => void;

  private excalidrawContainerRef = React.createRef<HTMLDivElement>();

  public static defaultProps: Partial<AppProps> = {
    // needed for tests to pass since we directly render App in many tests
    UIOptions: DEFAULT_UI_OPTIONS,
  };

  public scene: Scene;
  private resizeObserver: ResizeObserver | undefined;
  private nearestScrollableContainer: HTMLElement | Document | undefined;
  public library: AppClassProperties["library"];
  public libraryItemsFromStorage: LibraryItems | undefined;
  private id: string;
  private history: History;
  private excalidrawContainerValue: {
    container: HTMLDivElement | null;
    id: string;
  };

  public files: BinaryFiles = {};
  public imageCache: AppClassProperties["imageCache"] = new Map();

  hitLinkElement?: NonDeletedExcalidrawElement;
  lastPointerDown: React.PointerEvent<HTMLCanvasElement> | null = null;
  lastPointerUp: React.PointerEvent<HTMLElement> | PointerEvent | null = null;
  contextMenuOpen: boolean = false;
  lastScenePointer: { x: number; y: number } | null = null;

  constructor(props: AppProps) {
    super(props);
    const defaultAppState = getDefaultAppState();
    const {
      excalidrawRef,
      viewModeEnabled = false,
      zenModeEnabled = false,
      gridModeEnabled = false,
      theme = defaultAppState.theme,
      name = defaultAppState.name,
    } = props;
    this.state = {
      ...defaultAppState,
      theme,
      isLoading: true,
      ...this.getCanvasOffsets(),
      viewModeEnabled,
      zenModeEnabled,
      gridSize: gridModeEnabled ? GRID_SIZE : null,
      name,
      width: window.innerWidth,
      height: window.innerHeight,
      showHyperlinkPopup: false,
      isLibraryMenuDocked: false,
    };

    this.id = nanoid();

    this.library = new Library(this);
    if (excalidrawRef) {
      const readyPromise =
        ("current" in excalidrawRef && excalidrawRef.current?.readyPromise) ||
        resolvablePromise<ExcalidrawImperativeAPI>();

      const api: ExcalidrawImperativeAPI = {
        ready: true,
        readyPromise,
        updateScene: this.updateScene,
        updateLibrary: this.library.updateLibrary,
        addFiles: this.addFiles,
        resetScene: this.resetScene,
        getSceneElementsIncludingDeleted: this.getSceneElementsIncludingDeleted,
        history: {
          clear: this.resetHistory,
        },
        scrollToContent: this.scrollToContent,
        getSceneElements: this.getSceneElements,
        getAppState: () => this.state,
        getFiles: () => this.files,
        refresh: this.refresh,
        setToastMessage: this.setToastMessage,
        id: this.id,
        setActiveTool: this.setActiveTool,
        setCursor: this.setCursor,
        resetCursor: this.resetCursor,
      } as const;
      if (typeof excalidrawRef === "function") {
        excalidrawRef(api);
      } else {
        excalidrawRef.current = api;
      }
      readyPromise.resolve(api);
    }

    this.excalidrawContainerValue = {
      container: this.excalidrawContainerRef.current,
      id: this.id,
    };

    this.scene = new Scene();

    // Call this method after finishing any async loading for
    // subtypes of ExcalidrawElement if the newly loaded code
    // would change the rendering.
    const refresh = (isCustomSubtype: Function) => {
      const elements = this.scene.getElementsIncludingDeleted();
      let refreshNeeded = false;
      getNonDeletedElements(elements).forEach((element) => {
        // If the element is of the subtype that was just
        // registered, update the element's dimensions, mark the
        // element for a re-render, and mark the scene for a refresh.
        if (isCustomSubtype(element)) {
          invalidateShapeForElement(element);
          if (isTextElement(element)) {
            redrawTextBoundingBox(element, getContainerElement(element));
          }
          refreshNeeded = true;
        }
      });
      // If there are any elements of the just-registered subtype,
      // refresh the scene to re-render each such element.
      if (refreshNeeded) {
        this.setState({});
      }
    };
    registerCustomSubtypes(refresh);

    this.history = new History();
    this.actionManager = new ActionManager(
      this.syncActionResult,
      () => this.state,
      () => this.scene.getElementsIncludingDeleted(),
      this,
    );
    this.actionManager.registerAll(actions);

    this.actionManager.registerAction(createUndoAction(this.history));
    this.actionManager.registerAction(createRedoAction(this.history));
  }

  private renderCanvas() {
    const canvasScale = window.devicePixelRatio;
    const {
      width: canvasDOMWidth,
      height: canvasDOMHeight,
      viewModeEnabled,
    } = this.state;
    const canvasWidth = canvasDOMWidth * canvasScale;
    const canvasHeight = canvasDOMHeight * canvasScale;
    if (viewModeEnabled) {
      return (
        <canvas
          className="excalidraw__canvas"
          style={{
            width: canvasDOMWidth,
            height: canvasDOMHeight,
            cursor: CURSOR_TYPE.GRAB,
          }}
          width={canvasWidth}
          height={canvasHeight}
          ref={this.handleCanvasRef}
          onContextMenu={this.handleCanvasContextMenu}
          onPointerMove={this.handleCanvasPointerMove}
          onPointerUp={this.handleCanvasPointerUp}
          onPointerCancel={this.removePointer}
          onTouchMove={this.handleTouchMove}
          onPointerDown={this.handleCanvasPointerDown}
        >
          {t("labels.drawingCanvas")}
        </canvas>
      );
    }
    return (
      <canvas
        className="excalidraw__canvas"
        style={{
          width: canvasDOMWidth,
          height: canvasDOMHeight,
        }}
        width={canvasWidth}
        height={canvasHeight}
        ref={this.handleCanvasRef}
        onContextMenu={this.handleCanvasContextMenu}
        onPointerDown={this.handleCanvasPointerDown}
        onDoubleClick={this.handleCanvasDoubleClick}
        onPointerMove={this.handleCanvasPointerMove}
        onPointerUp={this.handleCanvasPointerUp}
        onPointerCancel={this.removePointer}
        onTouchMove={this.handleTouchMove}
      >
        {t("labels.drawingCanvas")}
      </canvas>
    );
  }

  public render() {
    const { zenModeEnabled, viewModeEnabled } = this.state;
    const selectedElement = getSelectedElements(
      this.scene.getNonDeletedElements(),
      this.state,
    );
    const {
      onCollabButtonClick,
      renderTopRightUI,
      renderFooter,
      renderCustomStats,
    } = this.props;

    return (
      <div
        className={clsx("excalidraw excalidraw-container", {
          "excalidraw--view-mode": viewModeEnabled,
          "excalidraw--mobile": this.device.isMobile,
        })}
        ref={this.excalidrawContainerRef}
        onDrop={this.handleAppOnDrop}
        tabIndex={0}
        onKeyDown={
          this.props.handleKeyboardGlobally ? undefined : this.onKeyDown
        }
      >
        <ExcalidrawContainerContext.Provider
          value={this.excalidrawContainerValue}
        >
          <DeviceContext.Provider value={this.device}>
            <LayerUI
              canvas={this.canvas}
              appState={this.state}
              files={this.files}
              setAppState={this.setAppState}
              actionManager={this.actionManager}
              elements={this.scene.getNonDeletedElements()}
              onCollabButtonClick={onCollabButtonClick}
              onLockToggle={this.toggleLock}
              onPenModeToggle={this.togglePenMode}
              onInsertElements={(elements) =>
                this.addElementsFromPasteOrLibrary({
                  elements,
                  position: "center",
                  files: null,
                })
              }
              zenModeEnabled={zenModeEnabled}
              toggleZenMode={this.toggleZenMode}
              langCode={getLanguage().code}
              isCollaborating={this.props.isCollaborating}
              renderTopRightUI={renderTopRightUI}
              renderCustomFooter={renderFooter}
              renderCustomStats={renderCustomStats}
              viewModeEnabled={viewModeEnabled}
              showExitZenModeBtn={
                typeof this.props?.zenModeEnabled === "undefined" &&
                zenModeEnabled
              }
              showThemeBtn={
                typeof this.props?.theme === "undefined" &&
                this.props.UIOptions.canvasActions.theme
              }
              libraryReturnUrl={this.props.libraryReturnUrl}
              UIOptions={this.props.UIOptions}
              focusContainer={this.focusContainer}
              library={this.library}
              id={this.id}
              onImageAction={this.onImageAction}
            />
            <div className="excalidraw-textEditorContainer" />
            <div className="excalidraw-contextMenuContainer" />
            {selectedElement.length === 1 && this.state.showHyperlinkPopup && (
              <Hyperlink
                key={selectedElement[0].id}
                element={selectedElement[0]}
                appState={this.state}
                setAppState={this.setAppState}
                onLinkOpen={this.props.onLinkOpen}
              />
            )}
            {this.state.toastMessage !== null && (
              <Toast
                message={this.state.toastMessage}
                clearToast={this.clearToast}
              />
            )}
            <main>{this.renderCanvas()}</main>
          </DeviceContext.Provider>
        </ExcalidrawContainerContext.Provider>
      </div>
    );
  }

  public focusContainer: AppClassProperties["focusContainer"] = () => {
    if (this.props.autoFocus) {
      this.excalidrawContainerRef.current?.focus();
    }
  };

  public getSceneElementsIncludingDeleted = () => {
    return this.scene.getElementsIncludingDeleted();
  };

  public getSceneElements = () => {
    return this.scene.getNonDeletedElements();
  };

  private syncActionResult = withBatchedUpdates(
    (actionResult: ActionResult) => {
      // Since context menu closes when action triggered so setting to false
      this.contextMenuOpen = false;
      if (this.unmounted || actionResult === false) {
        return;
      }

      let editingElement: AppState["editingElement"] | null = null;
      if (actionResult.elements) {
        actionResult.elements.forEach((element) => {
          if (
            this.state.editingElement?.id === element.id &&
            this.state.editingElement !== element &&
            isNonDeletedElement(element)
          ) {
            editingElement = element;
          }
        });
        this.scene.replaceAllElements(actionResult.elements);
        if (actionResult.commitToHistory) {
          this.history.resumeRecording();
        }
      }

      if (actionResult.files) {
        this.files = actionResult.replaceFiles
          ? actionResult.files
          : { ...this.files, ...actionResult.files };
        this.addNewImagesToImageCache();
      }

      if (actionResult.appState || editingElement) {
        if (actionResult.commitToHistory) {
          this.history.resumeRecording();
        }

        let viewModeEnabled = actionResult?.appState?.viewModeEnabled || false;
        let zenModeEnabled = actionResult?.appState?.zenModeEnabled || false;
        let gridSize = actionResult?.appState?.gridSize || null;
        let theme = actionResult?.appState?.theme || THEME.LIGHT;
        let name = actionResult?.appState?.name ?? this.state.name;
        if (typeof this.props.viewModeEnabled !== "undefined") {
          viewModeEnabled = this.props.viewModeEnabled;
        }

        if (typeof this.props.zenModeEnabled !== "undefined") {
          zenModeEnabled = this.props.zenModeEnabled;
        }

        if (typeof this.props.gridModeEnabled !== "undefined") {
          gridSize = this.props.gridModeEnabled ? GRID_SIZE : null;
        }

        if (typeof this.props.theme !== "undefined") {
          theme = this.props.theme;
        }

        if (typeof this.props.name !== "undefined") {
          name = this.props.name;
        }
        this.setState(
          (state) => {
            // using Object.assign instead of spread to fool TS 4.2.2+ into
            // regarding the resulting type as not containing undefined
            // (which the following expression will never contain)
            return Object.assign(actionResult.appState || {}, {
              editingElement:
                editingElement || actionResult.appState?.editingElement || null,
              viewModeEnabled,
              zenModeEnabled,
              gridSize,
              theme,
              name,
            });
          },
          () => {
            if (actionResult.syncHistory) {
              this.history.setCurrentState(
                this.state,
                this.scene.getElementsIncludingDeleted(),
              );
            }
          },
        );
      }
    },
  );

  // Lifecycle

  private onBlur = withBatchedUpdates(() => {
    isHoldingSpace = false;
    this.setState({ isBindingEnabled: true });
  });

  private onUnload = () => {
    this.onBlur();
  };

  private disableEvent: EventListener = (event) => {
    event.preventDefault();
  };

  private onFontLoaded = () => {
    this.scene.getElementsIncludingDeleted().forEach((element) => {
      if (isTextElement(element)) {
        invalidateShapeForElement(element);
      }
    });
    this.onSceneUpdated();
  };

  private resetHistory = () => {
    this.history.clear();
  };

  /**
   * Resets scene & history.
   * ! Do not use to clear scene user action !
   */
  private resetScene = withBatchedUpdates(
    (opts?: { resetLoadingState: boolean }) => {
      this.scene.replaceAllElements([]);
      this.setState((state) => ({
        ...getDefaultAppState(),
        isLoading: opts?.resetLoadingState ? false : state.isLoading,
        theme: this.state.theme,
      }));
      this.resetHistory();
    },
  );

  private initializeScene = async () => {
    if ("launchQueue" in window && "LaunchParams" in window) {
      (window as any).launchQueue.setConsumer(
        async (launchParams: { files: any[] }) => {
          if (!launchParams.files.length) {
            return;
          }
          const fileHandle = launchParams.files[0];
          const blob: Blob = await fileHandle.getFile();
          this.loadFileToCanvas(
            new File([blob], blob.name || "", { type: blob.type }),
            fileHandle,
          );
        },
      );
    }

    if (!this.state.isLoading) {
      this.setState({ isLoading: true });
    }
    let initialData = null;
    try {
      initialData = (await this.props.initialData) || null;
      if (initialData?.libraryItems) {
        this.library
          .updateLibrary({
            libraryItems: initialData.libraryItems,
            merge: true,
          })
          .catch((error) => {
            console.error(error);
          });
      }
    } catch (error: any) {
      console.error(error);
      initialData = {
        appState: {
          errorMessage:
            error.message ||
            "Encountered an error during importing or restoring scene data",
        },
      };
    }
    const scene = restore(initialData, null, null);
    scene.appState = {
      ...scene.appState,
      // we're falling back to current (pre-init) state when deciding
      // whether to open the library, to handle a case where we
      // update the state outside of initialData (e.g. when loading the app
      // with a library install link, which should auto-open the library)
      isLibraryOpen:
        initialData?.appState?.isLibraryOpen || this.state.isLibraryOpen,
      activeTool:
        scene.appState.activeTool.type === "image"
          ? { ...scene.appState.activeTool, type: "selection" }
          : scene.appState.activeTool,
      isLoading: false,
    };
    if (initialData?.scrollToContent) {
      scene.appState = {
        ...scene.appState,
        ...calculateScrollCenter(
          scene.elements,
          {
            ...scene.appState,
            width: this.state.width,
            height: this.state.height,
            offsetTop: this.state.offsetTop,
            offsetLeft: this.state.offsetLeft,
          },
          null,
        ),
      };
    }

    this.resetHistory();
    this.syncActionResult({
      ...scene,
      commitToHistory: true,
    });
  };

  private refreshDeviceState = (container: HTMLDivElement) => {
    const { width, height } = container.getBoundingClientRect();
    const sidebarBreakpoint =
      this.props.UIOptions.dockedSidebarBreakpoint != null
        ? this.props.UIOptions.dockedSidebarBreakpoint
        : MQ_RIGHT_SIDEBAR_MIN_WIDTH;
    this.device = updateObject(this.device, {
      isSmScreen: width < MQ_SM_MAX_WIDTH,
      isMobile:
        width < MQ_MAX_WIDTH_PORTRAIT ||
        (height < MQ_MAX_HEIGHT_LANDSCAPE && width < MQ_MAX_WIDTH_LANDSCAPE),
      canDeviceFitSidebar: width > sidebarBreakpoint,
    });
  };

  public async componentDidMount() {
    this.unmounted = false;
    this.excalidrawContainerValue.container =
      this.excalidrawContainerRef.current;

    if (
      process.env.NODE_ENV === ENV.TEST ||
      process.env.NODE_ENV === ENV.DEVELOPMENT
    ) {
      const setState = this.setState.bind(this);
      Object.defineProperties(window.h, {
        state: {
          configurable: true,
          get: () => {
            return this.state;
          },
        },
        setState: {
          configurable: true,
          value: (...args: Parameters<typeof setState>) => {
            return this.setState(...args);
          },
        },
        app: {
          configurable: true,
          value: this,
        },
        history: {
          configurable: true,
          value: this.history,
        },
      });
    }

    this.scene.addCallback(this.onSceneUpdated);
    this.addEventListeners();

    if (this.excalidrawContainerRef.current) {
      this.focusContainer();
    }

    if (
      this.excalidrawContainerRef.current &&
      // bounding rects don't work in tests so updating
      // the state on init would result in making the test enviro run
      // in mobile breakpoint (0 width/height), making everything fail
      process.env.NODE_ENV !== "test"
    ) {
      this.refreshDeviceState(this.excalidrawContainerRef.current);
    }

    if ("ResizeObserver" in window && this.excalidrawContainerRef?.current) {
      this.resizeObserver = new ResizeObserver(() => {
        // recompute device dimensions state
        // ---------------------------------------------------------------------
        this.refreshDeviceState(this.excalidrawContainerRef.current!);
        // refresh offsets
        // ---------------------------------------------------------------------
        this.updateDOMRect();
      });
      this.resizeObserver?.observe(this.excalidrawContainerRef.current);
    } else if (window.matchMedia) {
      const mdScreenQuery = window.matchMedia(
        `(max-width: ${MQ_MAX_WIDTH_PORTRAIT}px), (max-height: ${MQ_MAX_HEIGHT_LANDSCAPE}px) and (max-width: ${MQ_MAX_WIDTH_LANDSCAPE}px)`,
      );
      const smScreenQuery = window.matchMedia(
        `(max-width: ${MQ_SM_MAX_WIDTH}px)`,
      );
      const canDeviceFitSidebarMediaQuery = window.matchMedia(
        `(min-width: ${
          // NOTE this won't update if a different breakpoint is supplied
          // after mount
          this.props.UIOptions.dockedSidebarBreakpoint != null
            ? this.props.UIOptions.dockedSidebarBreakpoint
            : MQ_RIGHT_SIDEBAR_MIN_WIDTH
        }px)`,
      );
      const handler = () => {
        this.excalidrawContainerRef.current!.getBoundingClientRect();
        this.device = updateObject(this.device, {
          isSmScreen: smScreenQuery.matches,
          isMobile: mdScreenQuery.matches,
          canDeviceFitSidebar: canDeviceFitSidebarMediaQuery.matches,
        });
      };
      mdScreenQuery.addListener(handler);
      this.detachIsMobileMqHandler = () =>
        mdScreenQuery.removeListener(handler);
    }

    const searchParams = new URLSearchParams(window.location.search.slice(1));

    if (searchParams.has("web-share-target")) {
      // Obtain a file that was shared via the Web Share Target API.
      this.restoreFileFromShare();
    } else {
      this.updateDOMRect(this.initializeScene);
    }
  }

  public componentWillUnmount() {
    this.files = {};
    this.imageCache.clear();
    this.resizeObserver?.disconnect();
    this.unmounted = true;
    this.removeEventListeners();
    this.scene.destroy();
    clearTimeout(touchTimeout);
    touchTimeout = 0;
  }

  private onResize = withBatchedUpdates(() => {
    this.scene
      .getElementsIncludingDeleted()
      .forEach((element) => invalidateShapeForElement(element));
    this.setState({});
  });

  private removeEventListeners() {
    document.removeEventListener(EVENT.POINTER_UP, this.removePointer);
    document.removeEventListener(EVENT.COPY, this.onCopy);
    document.removeEventListener(EVENT.PASTE, this.pasteFromClipboard);
    document.removeEventListener(EVENT.CUT, this.onCut);
    this.nearestScrollableContainer?.removeEventListener(
      EVENT.SCROLL,
      this.onScroll,
    );
    document.removeEventListener(EVENT.KEYDOWN, this.onKeyDown, false);
    document.removeEventListener(
      EVENT.MOUSE_MOVE,
      this.updateCurrentCursorPosition,
      false,
    );
    document.removeEventListener(EVENT.KEYUP, this.onKeyUp);
    window.removeEventListener(EVENT.RESIZE, this.onResize, false);
    window.removeEventListener(EVENT.UNLOAD, this.onUnload, false);
    window.removeEventListener(EVENT.BLUR, this.onBlur, false);
    this.excalidrawContainerRef.current?.removeEventListener(
      EVENT.DRAG_OVER,
      this.disableEvent,
      false,
    );
    this.excalidrawContainerRef.current?.removeEventListener(
      EVENT.DROP,
      this.disableEvent,
      false,
    );

    document.removeEventListener(
      EVENT.GESTURE_START,
      this.onGestureStart as any,
      false,
    );
    document.removeEventListener(
      EVENT.GESTURE_CHANGE,
      this.onGestureChange as any,
      false,
    );
    document.removeEventListener(
      EVENT.GESTURE_END,
      this.onGestureEnd as any,
      false,
    );

    this.detachIsMobileMqHandler?.();
  }

  private addEventListeners() {
    this.removeEventListeners();
    document.addEventListener(EVENT.POINTER_UP, this.removePointer); // #3553
    document.addEventListener(EVENT.COPY, this.onCopy);
    if (this.props.handleKeyboardGlobally) {
      document.addEventListener(EVENT.KEYDOWN, this.onKeyDown, false);
    }
    document.addEventListener(EVENT.KEYUP, this.onKeyUp, { passive: true });
    document.addEventListener(
      EVENT.MOUSE_MOVE,
      this.updateCurrentCursorPosition,
    );
    // rerender text elements on font load to fix #637 && #1553
    document.fonts?.addEventListener?.("loadingdone", this.onFontLoaded);
    // Safari-only desktop pinch zoom
    document.addEventListener(
      EVENT.GESTURE_START,
      this.onGestureStart as any,
      false,
    );
    document.addEventListener(
      EVENT.GESTURE_CHANGE,
      this.onGestureChange as any,
      false,
    );
    document.addEventListener(
      EVENT.GESTURE_END,
      this.onGestureEnd as any,
      false,
    );
    if (this.state.viewModeEnabled) {
      return;
    }

    document.addEventListener(EVENT.PASTE, this.pasteFromClipboard);
    document.addEventListener(EVENT.CUT, this.onCut);
    if (this.props.detectScroll) {
      this.nearestScrollableContainer = getNearestScrollableContainer(
        this.excalidrawContainerRef.current!,
      );
      this.nearestScrollableContainer.addEventListener(
        EVENT.SCROLL,
        this.onScroll,
      );
    }
    window.addEventListener(EVENT.RESIZE, this.onResize, false);
    window.addEventListener(EVENT.UNLOAD, this.onUnload, false);
    window.addEventListener(EVENT.BLUR, this.onBlur, false);
    this.excalidrawContainerRef.current?.addEventListener(
      EVENT.DRAG_OVER,
      this.disableEvent,
      false,
    );
    this.excalidrawContainerRef.current?.addEventListener(
      EVENT.DROP,
      this.disableEvent,
      false,
    );
  }

  componentDidUpdate(prevProps: AppProps, prevState: AppState) {
    if (
      this.excalidrawContainerRef.current &&
      prevProps.UIOptions.dockedSidebarBreakpoint !==
        this.props.UIOptions.dockedSidebarBreakpoint
    ) {
      this.refreshDeviceState(this.excalidrawContainerRef.current);
    }

    if (
      prevState.scrollX !== this.state.scrollX ||
      prevState.scrollY !== this.state.scrollY
    ) {
      this.props?.onScrollChange?.(this.state.scrollX, this.state.scrollY);
    }

    if (
      Object.keys(this.state.selectedElementIds).length &&
      isEraserActive(this.state)
    ) {
      this.setState({
        activeTool: updateActiveTool(this.state, { type: "selection" }),
      });
    }
    if (
      this.state.activeTool.type === "eraser" &&
      prevState.theme !== this.state.theme
    ) {
      setEraserCursor(this.canvas, this.state.theme);
    }
    // Hide hyperlink popup if shown when element type is not selection
    if (
      prevState.activeTool.type === "selection" &&
      this.state.activeTool.type !== "selection" &&
      this.state.showHyperlinkPopup
    ) {
      this.setState({ showHyperlinkPopup: false });
    }
    if (prevProps.langCode !== this.props.langCode) {
      this.updateLanguage();
    }

    if (prevProps.viewModeEnabled !== this.props.viewModeEnabled) {
      this.setState({ viewModeEnabled: !!this.props.viewModeEnabled });
    }

    if (prevState.viewModeEnabled !== this.state.viewModeEnabled) {
      this.addEventListeners();
      this.deselectElements();
    }

    if (prevProps.zenModeEnabled !== this.props.zenModeEnabled) {
      this.setState({ zenModeEnabled: !!this.props.zenModeEnabled });
    }

    if (prevProps.theme !== this.props.theme && this.props.theme) {
      this.setState({ theme: this.props.theme });
    }

    if (prevProps.gridModeEnabled !== this.props.gridModeEnabled) {
      this.setState({
        gridSize: this.props.gridModeEnabled ? GRID_SIZE : null,
      });
    }

    if (this.props.name && prevProps.name !== this.props.name) {
      this.setState({
        name: this.props.name,
      });
    }

    this.excalidrawContainerRef.current?.classList.toggle(
      "theme--dark",
      this.state.theme === "dark",
    );

    if (
      this.state.editingLinearElement &&
      !this.state.selectedElementIds[this.state.editingLinearElement.elementId]
    ) {
      // defer so that the commitToHistory flag isn't reset via current update
      setTimeout(() => {
        this.actionManager.executeAction(actionFinalize);
      });
    }
    const { multiElement } = prevState;
    if (
      prevState.activeTool !== this.state.activeTool &&
      multiElement != null &&
      isBindingEnabled(this.state) &&
      isBindingElement(multiElement, false)
    ) {
      maybeBindLinearElement(
        multiElement,
        this.state,
        this.scene,
        tupleToCoors(
          LinearElementEditor.getPointAtIndexGlobalCoordinates(
            multiElement,
            -1,
          ),
        ),
      );
    }

    const cursorButton: {
      [id: string]: string | undefined;
    } = {};
    const pointerViewportCoords: RenderConfig["remotePointerViewportCoords"] =
      {};
    const remoteSelectedElementIds: RenderConfig["remoteSelectedElementIds"] =
      {};
    const pointerUsernames: { [id: string]: string } = {};
    const pointerUserStates: { [id: string]: string } = {};
    this.state.collaborators.forEach((user, socketId) => {
      if (user.selectedElementIds) {
        for (const id of Object.keys(user.selectedElementIds)) {
          if (!(id in remoteSelectedElementIds)) {
            remoteSelectedElementIds[id] = [];
          }
          remoteSelectedElementIds[id].push(socketId);
        }
      }
      if (!user.pointer) {
        return;
      }
      if (user.username) {
        pointerUsernames[socketId] = user.username;
      }
      if (user.userState) {
        pointerUserStates[socketId] = user.userState;
      }
      pointerViewportCoords[socketId] = sceneCoordsToViewportCoords(
        {
          sceneX: user.pointer.x,
          sceneY: user.pointer.y,
        },
        this.state,
      );
      cursorButton[socketId] = user.button;
    });
    const refresh = () => {
      // If a scene refresh is cued, restart the countdown.
      // This way we are not calling this.setState({}) once per
      // ExcalidrawElement. The countdown improves performance
      // when there are large numbers of ExcalidrawElements
      // executing this refresh() callback.
      if (refreshTimer !== 0) {
        window.clearTimeout(refreshTimer);
      }
      refreshTimer = window.setTimeout(() => {
        this.setState({});
        window.clearTimeout(refreshTimer);
      }, 50);
    };
    const renderingElements = this.scene
      .getNonDeletedElements()
      .filter((element) => {
        if (isImageElement(element)) {
          if (
            // not placed on canvas yet (but in elements array)
            this.state.pendingImageElementId === element.id
          ) {
            return false;
          }
        }
        // don't render text element that's being currently edited (it's
        // rendered on remote only)
        return (
          !this.state.editingElement ||
          this.state.editingElement.type !== "text" ||
          element.id !== this.state.editingElement.id
        );
      });
    const { atLeastOneVisibleElement, scrollBars } = renderScene(
      renderingElements,
      this.state,
      this.state.selectionElement,
      window.devicePixelRatio,
      this.rc!,
      this.canvas!,
      {
        scrollX: this.state.scrollX,
        scrollY: this.state.scrollY,
        viewBackgroundColor: this.state.viewBackgroundColor,
        zoom: this.state.zoom,
        remotePointerViewportCoords: pointerViewportCoords,
        remotePointerButton: cursorButton,
        remoteSelectedElementIds,
        remotePointerUsernames: pointerUsernames,
        remotePointerUserStates: pointerUserStates,
        shouldCacheIgnoreZoom: this.state.shouldCacheIgnoreZoom,
        theme: this.state.theme,
        imageCache: this.imageCache,
        isExporting: false,
<<<<<<< HEAD
        renderScrollbars: !this.deviceType.isMobile,
        renderCb: refresh,
=======
        renderScrollbars: !this.device.isMobile,
>>>>>>> cdf352d4
      },
    );

    if (scrollBars) {
      currentScrollBars = scrollBars;
    }
    const scrolledOutside =
      // hide when editing text
      isTextElement(this.state.editingElement)
        ? false
        : !atLeastOneVisibleElement && renderingElements.length > 0;
    if (this.state.scrolledOutside !== scrolledOutside) {
      this.setState({ scrolledOutside });
    }

    this.history.record(this.state, this.scene.getElementsIncludingDeleted());

    this.scheduleImageRefresh();

    // Do not notify consumers if we're still loading the scene. Among other
    // potential issues, this fixes a case where the tab isn't focused during
    // init, which would trigger onChange with empty elements, which would then
    // override whatever is in localStorage currently.
    if (!this.state.isLoading) {
      this.props.onChange?.(
        this.scene.getElementsIncludingDeleted(),
        this.state,
        this.files,
      );
    }
  }

  private onScroll = debounce(() => {
    const { offsetTop, offsetLeft } = this.getCanvasOffsets();
    this.setState((state) => {
      if (state.offsetLeft === offsetLeft && state.offsetTop === offsetTop) {
        return null;
      }
      return { offsetTop, offsetLeft };
    });
  }, SCROLL_TIMEOUT);

  // Copy/paste

  private onCut = withBatchedUpdates((event: ClipboardEvent) => {
    const isExcalidrawActive = this.excalidrawContainerRef.current?.contains(
      document.activeElement,
    );
    if (!isExcalidrawActive || isWritableElement(event.target)) {
      return;
    }
    this.cutAll();
    event.preventDefault();
    event.stopPropagation();
  });

  private onCopy = withBatchedUpdates((event: ClipboardEvent) => {
    const isExcalidrawActive = this.excalidrawContainerRef.current?.contains(
      document.activeElement,
    );
    if (!isExcalidrawActive || isWritableElement(event.target)) {
      return;
    }
    this.copyAll();
    event.preventDefault();
    event.stopPropagation();
  });

  private cutAll = () => {
    this.actionManager.executeAction(actionCut, "keyboard");
  };

  private copyAll = () => {
    this.actionManager.executeAction(actionCopy, "keyboard");
  };

  private static resetTapTwice() {
    didTapTwice = false;
  }

  private onTapStart = (event: TouchEvent) => {
    // fix for Apple Pencil Scribble
    // On Android, preventing the event would disable contextMenu on tap-hold
    if (!isAndroid) {
      event.preventDefault();
    }

    if (!didTapTwice) {
      didTapTwice = true;
      clearTimeout(tappedTwiceTimer);
      tappedTwiceTimer = window.setTimeout(
        App.resetTapTwice,
        TAP_TWICE_TIMEOUT,
      );
      return;
    }
    // insert text only if we tapped twice with a single finger
    // event.touches.length === 1 will also prevent inserting text when user's zooming
    if (didTapTwice && event.touches.length === 1) {
      const [touch] = event.touches;
      // @ts-ignore
      this.handleCanvasDoubleClick({
        clientX: touch.clientX,
        clientY: touch.clientY,
      });
      didTapTwice = false;
      clearTimeout(tappedTwiceTimer);
    }
    if (isAndroid) {
      event.preventDefault();
    }

    if (event.touches.length === 2) {
      this.setState({
        selectedElementIds: {},
      });
    }
  };

  private onTapEnd = (event: TouchEvent) => {
    this.resetContextMenuTimer();
    if (event.touches.length > 0) {
      this.setState({
        previousSelectedElementIds: {},
        selectedElementIds: this.state.previousSelectedElementIds,
      });
    } else {
      gesture.pointers.clear();
    }
  };

  private pasteFromClipboard = withBatchedUpdates(
    async (event: ClipboardEvent | null) => {
      // #686
      const target = document.activeElement;
      const isExcalidrawActive =
        this.excalidrawContainerRef.current?.contains(target);
      if (!isExcalidrawActive) {
        return;
      }

      const elementUnderCursor = document.elementFromPoint(cursorX, cursorY);
      if (
        // if no ClipboardEvent supplied, assume we're pasting via contextMenu
        // thus these checks don't make sense
        event &&
        (!(elementUnderCursor instanceof HTMLCanvasElement) ||
          isWritableElement(target))
      ) {
        return;
      }

      // must be called in the same frame (thus before any awaits) as the paste
      // event else some browsers (FF...) will clear the clipboardData
      // (something something security)
      let file = event?.clipboardData?.files[0];

      const data = await parseClipboard(event, this.state);

      if (!file && data.text) {
        const string = data.text.trim();
        if (string.startsWith("<svg") && string.endsWith("</svg>")) {
          // ignore SVG validation/normalization which will be done during image
          // initialization
          file = SVGStringToFile(string);
        }
      }

      // prefer spreadsheet data over image file (MS Office/Libre Office)
      if (isSupportedImageFile(file) && !data.spreadsheet) {
        const { x: sceneX, y: sceneY } = viewportCoordsToSceneCoords(
          { clientX: cursorX, clientY: cursorY },
          this.state,
        );

        const imageElement = this.createImageElement({ sceneX, sceneY });
        this.insertImageElement(imageElement, file);
        this.initializeImageDimensions(imageElement);
        this.setState({ selectedElementIds: { [imageElement.id]: true } });

        return;
      }

      if (this.props.onPaste) {
        try {
          if ((await this.props.onPaste(data, event)) === false) {
            return;
          }
        } catch (error: any) {
          console.error(error);
        }
      }
      if (data.errorMessage) {
        this.setState({ errorMessage: data.errorMessage });
      } else if (data.spreadsheet) {
        this.setState({
          pasteDialog: {
            data: data.spreadsheet,
            shown: true,
          },
        });
      } else if (data.elements) {
        this.addElementsFromPasteOrLibrary({
          elements: data.elements,
          files: data.files || null,
          position: "cursor",
        });
      } else if (data.text) {
        this.addTextFromPaste(data.text);
      }
      this.setActiveTool({ type: "selection" });
      event?.preventDefault();
    },
  );

  private addElementsFromPasteOrLibrary = (opts: {
    elements: readonly ExcalidrawElement[];
    files: BinaryFiles | null;
    position: { clientX: number; clientY: number } | "cursor" | "center";
  }) => {
    const elements = restoreElements(opts.elements, null);
    const [minX, minY, maxX, maxY] = getCommonBounds(elements);

    const elementsCenterX = distance(minX, maxX) / 2;
    const elementsCenterY = distance(minY, maxY) / 2;

    const clientX =
      typeof opts.position === "object"
        ? opts.position.clientX
        : opts.position === "cursor"
        ? cursorX
        : this.state.width / 2 + this.state.offsetLeft;
    const clientY =
      typeof opts.position === "object"
        ? opts.position.clientY
        : opts.position === "cursor"
        ? cursorY
        : this.state.height / 2 + this.state.offsetTop;

    const { x, y } = viewportCoordsToSceneCoords(
      { clientX, clientY },
      this.state,
    );

    const dx = x - elementsCenterX;
    const dy = y - elementsCenterY;
    const groupIdMap = new Map();

    const [gridX, gridY] = getGridPoint(dx, dy, this.state.gridSize);

    const oldIdToDuplicatedId = new Map();
    const newElements = elements.map((element) => {
      const newElement = duplicateElement(
        this.state.editingGroupId,
        groupIdMap,
        element,
        {
          x: element.x + gridX - minX,
          y: element.y + gridY - minY,
        },
      );
      oldIdToDuplicatedId.set(element.id, newElement.id);
      return newElement;
    });
    bindTextToShapeAfterDuplication(newElements, elements, oldIdToDuplicatedId);
    const nextElements = [
      ...this.scene.getElementsIncludingDeleted(),
      ...newElements,
    ];
    fixBindingsAfterDuplication(nextElements, elements, oldIdToDuplicatedId);

    if (opts.files) {
      this.files = { ...this.files, ...opts.files };
    }

    this.scene.replaceAllElements(nextElements);
    this.history.resumeRecording();

    this.setState(
      selectGroupsForSelectedElements(
        {
          ...this.state,
          isLibraryOpen:
            this.state.isLibraryOpen && this.device.canDeviceFitSidebar
              ? this.state.isLibraryMenuDocked
              : false,
          selectedElementIds: newElements.reduce((map, element) => {
            if (!isBoundToContainer(element)) {
              map[element.id] = true;
            }
            return map;
          }, {} as any),
          selectedGroupIds: {},
        },
        this.scene.getNonDeletedElements(),
      ),
      () => {
        if (opts.files) {
          this.addNewImagesToImageCache();
        }
      },
    );
    this.setActiveTool({ type: "selection" });
  };

  private addTextFromPaste(text: any) {
    const { x, y } = viewportCoordsToSceneCoords(
      { clientX: cursorX, clientY: cursorY },
      this.state,
    );

    const element = newTextElement({
      x,
      y,
      strokeColor: this.state.currentItemStrokeColor,
      backgroundColor: this.state.currentItemBackgroundColor,
      fillStyle: this.state.currentItemFillStyle,
      strokeWidth: this.state.currentItemStrokeWidth,
      strokeStyle: this.state.currentItemStrokeStyle,
      roughness: this.state.currentItemRoughness,
      opacity: this.state.currentItemOpacity,
      strokeSharpness: this.state.currentItemStrokeSharpness,
      text,
      fontSize: this.state.currentItemFontSize,
      fontFamily: this.state.currentItemFontFamily,
      textAlign: this.state.currentItemTextAlign,
      verticalAlign: DEFAULT_VERTICAL_ALIGN,
      subtype: this.state.customSubtype,
      customProps: this.state.customProps,
      locked: false,
    });

    this.scene.replaceAllElements([
      ...this.scene.getElementsIncludingDeleted(),
      element,
    ]);
    this.setState({ selectedElementIds: { [element.id]: true } });
    this.history.resumeRecording();
  }

  // Collaboration

  setAppState = (obj: any) => {
    this.setState(obj);
  };

  removePointer = (event: React.PointerEvent<HTMLElement> | PointerEvent) => {
    if (touchTimeout) {
      this.resetContextMenuTimer();
    }

    gesture.pointers.delete(event.pointerId);
  };

  toggleLock = (source: "keyboard" | "ui" = "ui") => {
    if (!this.state.activeTool.locked) {
      trackEvent(
        "toolbar",
        "toggleLock",
        `${source} (${this.device.isMobile ? "mobile" : "desktop"})`,
      );
    }
    this.setState((prevState) => {
      return {
        activeTool: {
          ...prevState.activeTool,
          ...updateActiveTool(
            this.state,
            prevState.activeTool.locked
              ? { type: "selection" }
              : prevState.activeTool,
          ),
          locked: !prevState.activeTool.locked,
        },
      };
    });
  };

  togglePenMode = () => {
    this.setState((prevState) => {
      return {
        penMode: !prevState.penMode,
      };
    });
  };

  toggleZenMode = () => {
    this.actionManager.executeAction(actionToggleZenMode);
  };

  scrollToContent = (
    target:
      | ExcalidrawElement
      | readonly ExcalidrawElement[] = this.scene.getNonDeletedElements(),
  ) => {
    this.setState({
      ...calculateScrollCenter(
        Array.isArray(target) ? target : [target],
        this.state,
        this.canvas,
      ),
    });
  };

  clearToast = () => {
    this.setState({ toastMessage: null });
  };

  setToastMessage = (toastMessage: string) => {
    this.setState({ toastMessage });
  };

  restoreFileFromShare = async () => {
    try {
      const webShareTargetCache = await caches.open("web-share-target");

      const response = await webShareTargetCache.match("shared-file");
      if (response) {
        const blob = await response.blob();
        const file = new File([blob], blob.name || "", { type: blob.type });
        this.loadFileToCanvas(file, null);
        await webShareTargetCache.delete("shared-file");
        window.history.replaceState(null, APP_NAME, window.location.pathname);
      }
    } catch (error: any) {
      this.setState({ errorMessage: error.message });
    }
  };

  /** adds supplied files to existing files in the appState */
  public addFiles: ExcalidrawImperativeAPI["addFiles"] = withBatchedUpdates(
    (files) => {
      const filesMap = files.reduce((acc, fileData) => {
        acc.set(fileData.id, fileData);
        return acc;
      }, new Map<FileId, BinaryFileData>());

      this.files = { ...this.files, ...Object.fromEntries(filesMap) };

      this.scene.getNonDeletedElements().forEach((element) => {
        if (
          isInitializedImageElement(element) &&
          filesMap.has(element.fileId)
        ) {
          this.imageCache.delete(element.fileId);
          invalidateShapeForElement(element);
        }
      });
      this.scene.informMutation();

      this.addNewImagesToImageCache();
    },
  );

  public updateScene = withBatchedUpdates(
    <K extends keyof AppState>(sceneData: {
      elements?: SceneData["elements"];
      appState?: Pick<AppState, K> | null;
      collaborators?: SceneData["collaborators"];
      commitToHistory?: SceneData["commitToHistory"];
    }) => {
      if (sceneData.commitToHistory) {
        this.history.resumeRecording();
      }

      if (sceneData.appState) {
        this.setState(sceneData.appState);
      }

      if (sceneData.elements) {
        this.scene.replaceAllElements(sceneData.elements);
      }

      if (sceneData.collaborators) {
        this.setState({ collaborators: sceneData.collaborators });
      }
    },
  );

  private onSceneUpdated = () => {
    this.setState({});
  };

  private updateCurrentCursorPosition = withBatchedUpdates(
    (event: MouseEvent) => {
      cursorX = event.clientX;
      cursorY = event.clientY;
    },
  );

  // Input handling

  private onKeyDown = withBatchedUpdates(
    (event: React.KeyboardEvent | KeyboardEvent) => {
      // normalize `event.key` when CapsLock is pressed #2372
      if (
        "Proxy" in window &&
        ((!event.shiftKey && /^[A-Z]$/.test(event.key)) ||
          (event.shiftKey && /^[a-z]$/.test(event.key)))
      ) {
        event = new Proxy(event, {
          get(ev: any, prop) {
            const value = ev[prop];
            if (typeof value === "function") {
              // fix for Proxies hijacking `this`
              return value.bind(ev);
            }
            return prop === "key"
              ? // CapsLock inverts capitalization based on ShiftKey, so invert
                // it back
                event.shiftKey
                ? ev.key.toUpperCase()
                : ev.key.toLowerCase()
              : value;
          },
        });
      }

      if (
        (isWritableElement(event.target) &&
          !event[KEYS.CTRL_OR_CMD] &&
          event.key !== KEYS.ESCAPE) ||
        // case: using arrows to move between buttons
        (isArrowKey(event.key) && isInputLike(event.target))
      ) {
        return;
      }

      if (event.key === KEYS.QUESTION_MARK) {
        this.setState({
          showHelpDialog: true,
        });
      }

      if (this.actionManager.handleKeyDown(event)) {
        return;
      }

      if (this.state.viewModeEnabled) {
        return;
      }

      if (event[KEYS.CTRL_OR_CMD] && this.state.isBindingEnabled) {
        this.setState({ isBindingEnabled: false });
      }

      if (event.code === CODES.ZERO) {
        const nextState = !this.state.isLibraryOpen;
        this.setState({ isLibraryOpen: nextState });
        // track only openings
        if (nextState) {
          trackEvent(
            "library",
            "toggleLibrary (open)",
            `keyboard (${this.device.isMobile ? "mobile" : "desktop"})`,
          );
        }
      }

      if (isArrowKey(event.key)) {
        const step =
          (this.state.gridSize &&
            (event.shiftKey
              ? ELEMENT_TRANSLATE_AMOUNT
              : this.state.gridSize)) ||
          (event.shiftKey
            ? ELEMENT_SHIFT_TRANSLATE_AMOUNT
            : ELEMENT_TRANSLATE_AMOUNT);

        const selectedElements = getSelectedElements(
          this.scene.getNonDeletedElements(),
          this.state,
          true,
        );

        let offsetX = 0;
        let offsetY = 0;

        if (event.key === KEYS.ARROW_LEFT) {
          offsetX = -step;
        } else if (event.key === KEYS.ARROW_RIGHT) {
          offsetX = step;
        } else if (event.key === KEYS.ARROW_UP) {
          offsetY = -step;
        } else if (event.key === KEYS.ARROW_DOWN) {
          offsetY = step;
        }

        selectedElements.forEach((element) => {
          mutateElement(element, {
            x: element.x + offsetX,
            y: element.y + offsetY,
          });

          updateBoundElements(element, {
            simultaneouslyUpdated: selectedElements,
          });
        });

        this.maybeSuggestBindingForAll(selectedElements);

        event.preventDefault();
      } else if (event.key === KEYS.ENTER) {
        const selectedElements = getSelectedElements(
          this.scene.getNonDeletedElements(),
          this.state,
        );

        if (
          selectedElements.length === 1 &&
          isLinearElement(selectedElements[0])
        ) {
          if (
            !this.state.editingLinearElement ||
            this.state.editingLinearElement.elementId !== selectedElements[0].id
          ) {
            this.history.resumeRecording();
            this.setState({
              editingLinearElement: new LinearElementEditor(
                selectedElements[0],
                this.scene,
              ),
            });
          }
        } else if (
          selectedElements.length === 1 &&
          !isLinearElement(selectedElements[0])
        ) {
          const selectedElement = selectedElements[0];

          this.startTextEditing({
            sceneX: selectedElement.x + selectedElement.width / 2,
            sceneY: selectedElement.y + selectedElement.height / 2,
            shouldBind: true,
          });
          event.preventDefault();
          return;
        }
      } else if (
        !event.ctrlKey &&
        !event.altKey &&
        !event.metaKey &&
        this.state.draggingElement === null
      ) {
        const shape = findShapeByKey(event.key);
        if (shape) {
          if (this.state.activeTool.type !== shape) {
            trackEvent(
              "toolbar",
              shape,
              `keyboard (${this.device.isMobile ? "mobile" : "desktop"})`,
            );
          }
          this.setActiveTool({ type: shape });
          event.stopPropagation();
        } else if (event.key === KEYS.Q) {
          this.toggleLock("keyboard");
          event.stopPropagation();
        }
      }
      if (event.key === KEYS.SPACE && gesture.pointers.size === 0) {
        isHoldingSpace = true;
        setCursor(this.canvas, CURSOR_TYPE.GRABBING);
        event.preventDefault();
      }

      if (
        (event.key === KEYS.G || event.key === KEYS.S) &&
        !event.altKey &&
        !event[KEYS.CTRL_OR_CMD]
      ) {
        const selectedElements = getSelectedElements(
          this.scene.getNonDeletedElements(),
          this.state,
        );
        if (
          this.state.activeTool.type === "selection" &&
          !selectedElements.length
        ) {
          return;
        }

        if (
          event.key === KEYS.G &&
          (hasBackground(this.state.activeTool.type) ||
            selectedElements.some((element) => hasBackground(element.type)))
        ) {
          this.setState({ openPopup: "backgroundColorPicker" });
          event.stopPropagation();
        }
        if (event.key === KEYS.S) {
          this.setState({ openPopup: "strokeColorPicker" });
          event.stopPropagation();
        }
      }
    },
  );

  private onKeyUp = withBatchedUpdates((event: KeyboardEvent) => {
    if (event.key === KEYS.SPACE) {
      if (this.state.viewModeEnabled) {
        setCursor(this.canvas, CURSOR_TYPE.GRAB);
      } else if (this.state.activeTool.type === "selection") {
        resetCursor(this.canvas);
      } else {
        setCursorForShape(this.canvas, this.state);
        this.setState({
          selectedElementIds: {},
          selectedGroupIds: {},
          editingGroupId: null,
        });
      }
      isHoldingSpace = false;
    }
    if (!event[KEYS.CTRL_OR_CMD] && !this.state.isBindingEnabled) {
      this.setState({ isBindingEnabled: true });
    }
    if (isArrowKey(event.key)) {
      const selectedElements = getSelectedElements(
        this.scene.getNonDeletedElements(),
        this.state,
      );
      isBindingEnabled(this.state)
        ? bindOrUnbindSelectedElements(selectedElements)
        : unbindLinearElements(selectedElements);
      this.setState({ suggestedBindings: [] });
    }
  });

  private setActiveTool = (
    tool:
      | { type: typeof SHAPES[number]["value"] | "eraser" }
      | { type: "custom"; customType: string },
  ) => {
    const nextActiveTool = updateActiveTool(this.state, tool);
    if (!isHoldingSpace) {
      setCursorForShape(this.canvas, this.state);
    }
    if (isToolIcon(document.activeElement)) {
      this.focusContainer();
    }
    if (!isLinearElementType(nextActiveTool.type)) {
      this.setState({ suggestedBindings: [] });
    }
    if (nextActiveTool.type === "image") {
      this.onImageAction();
    }
    if (nextActiveTool.type !== "selection") {
      this.setState({
        activeTool: nextActiveTool,
        selectedElementIds: {},
        selectedGroupIds: {},
        editingGroupId: null,
      });
    } else {
      this.setState({ activeTool: nextActiveTool });
    }
  };

  private setCursor = (cursor: string) => {
    setCursor(this.canvas, cursor);
  };

  private resetCursor = () => {
    resetCursor(this.canvas);
  };
  /**
   * returns whether user is making a gesture with >= 2 fingers (points)
   * on o touch screen (not on a trackpad). Currently only relates to Darwin
   * (iOS/iPadOS,MacOS), but may work on other devices in the future if
   * GestureEvent is standardized.
   */
  private isTouchScreenMultiTouchGesture = () => {
    // we don't want to deselect when using trackpad, and multi-point gestures
    // only work on touch screens, so checking for >= pointers means we're on a
    // touchscreen
    return gesture.pointers.size >= 2;
  };

  // fires only on Safari
  private onGestureStart = withBatchedUpdates((event: GestureEvent) => {
    event.preventDefault();

    // we only want to deselect on touch screens because user may have selected
    // elements by mistake while zooming
    if (this.isTouchScreenMultiTouchGesture()) {
      this.setState({
        selectedElementIds: {},
      });
    }
    gesture.initialScale = this.state.zoom.value;
  });

  // fires only on Safari
  private onGestureChange = withBatchedUpdates((event: GestureEvent) => {
    event.preventDefault();

    // onGestureChange only has zoom factor but not the center.
    // If we're on iPad or iPhone, then we recognize multi-touch and will
    // zoom in at the right location in the touchmove handler
    // (handleCanvasPointerMove).
    //
    // On Macbook trackpad, we don't have those events so will zoom in at the
    // current location instead.
    //
    // As such, bail from this handler on touch devices.
    if (this.isTouchScreenMultiTouchGesture()) {
      return;
    }

    const initialScale = gesture.initialScale;
    if (initialScale) {
      this.setState((state) => ({
        ...getStateForZoom(
          {
            viewportX: cursorX,
            viewportY: cursorY,
            nextZoom: getNormalizedZoom(initialScale * event.scale),
          },
          state,
        ),
      }));
    }
  });

  // fires only on Safari
  private onGestureEnd = withBatchedUpdates((event: GestureEvent) => {
    event.preventDefault();
    // reselect elements only on touch screens (see onGestureStart)
    if (this.isTouchScreenMultiTouchGesture()) {
      this.setState({
        previousSelectedElementIds: {},
        selectedElementIds: this.state.previousSelectedElementIds,
      });
    }
    gesture.initialScale = null;
  });

  private handleTextWysiwyg(
    element: ExcalidrawTextElement,
    {
      isExistingElement = false,
    }: {
      isExistingElement?: boolean;
    },
  ) {
    const updateElement = (
      text: string,
      originalText: string,
      isDeleted: boolean,
    ) => {
      this.scene.replaceAllElements([
        ...this.scene.getElementsIncludingDeleted().map((_element) => {
          if (_element.id === element.id && isTextElement(_element)) {
            return updateTextElement(_element, {
              text,
              isDeleted,
              originalText,
            });
          }
          return _element;
        }),
      ]);
    };

    textWysiwyg({
      id: element.id,
      canvas: this.canvas,
      getViewportCoords: (x, y) => {
        const { x: viewportX, y: viewportY } = sceneCoordsToViewportCoords(
          {
            sceneX: x,
            sceneY: y,
          },
          this.state,
        );
        return [
          viewportX - this.state.offsetLeft,
          viewportY - this.state.offsetTop,
        ];
      },
      onChange: withBatchedUpdates((text) => {
        updateElement(text, text, false);
        if (isNonDeletedElement(element)) {
          updateBoundElements(element);
        }
      }),
      onSubmit: withBatchedUpdates(({ text, viaKeyboard, originalText }) => {
        const isDeleted = !text.trim();
        updateElement(text, originalText, isDeleted);
        // select the created text element only if submitting via keyboard
        // (when submitting via click it should act as signal to deselect)
        if (!isDeleted && viaKeyboard) {
          const elementIdToSelect = element.containerId
            ? element.containerId
            : element.id;
          this.setState((prevState) => ({
            selectedElementIds: {
              ...prevState.selectedElementIds,
              [elementIdToSelect]: true,
            },
          }));
        }
        if (isDeleted) {
          fixBindingsAfterDeletion(this.scene.getNonDeletedElements(), [
            element,
          ]);
        }
        if (!isDeleted || isExistingElement) {
          this.history.resumeRecording();
        }

        this.setState({
          draggingElement: null,
          editingElement: null,
        });
        if (this.state.activeTool.locked) {
          setCursorForShape(this.canvas, this.state);
        }

        this.focusContainer();
      }),
      element,
      excalidrawContainer: this.excalidrawContainerRef.current,
      app: this,
    });
    // deselect all other elements when inserting text
    this.deselectElements();

    // do an initial update to re-initialize element position since we were
    // modifying element's x/y for sake of editor (case: syncing to remote)
    updateElement(element.text, element.originalText, false);
  }

  private deselectElements() {
    this.setState({
      selectedElementIds: {},
      selectedGroupIds: {},
      editingGroupId: null,
    });
  }

  private getTextElementAtPosition(
    x: number,
    y: number,
  ): NonDeleted<ExcalidrawTextElement> | null {
    const element = this.getElementAtPosition(x, y, {
      includeBoundTextElement: true,
    });

    if (element && isTextElement(element) && !element.isDeleted) {
      return element;
    }
    return null;
  }

  private getElementAtPosition(
    x: number,
    y: number,
    opts?: {
      /** if true, returns the first selected element (with highest z-index)
        of all hit elements */
      preferSelected?: boolean;
      includeBoundTextElement?: boolean;
      includeLockedElements?: boolean;
    },
  ): NonDeleted<ExcalidrawElement> | null {
    const allHitElements = this.getElementsAtPosition(
      x,
      y,
      opts?.includeBoundTextElement,
      opts?.includeLockedElements,
    );
    if (allHitElements.length > 1) {
      if (opts?.preferSelected) {
        for (let index = allHitElements.length - 1; index > -1; index--) {
          if (this.state.selectedElementIds[allHitElements[index].id]) {
            return allHitElements[index];
          }
        }
      }
      const elementWithHighestZIndex =
        allHitElements[allHitElements.length - 1];
      // If we're hitting element with highest z-index only on its bounding box
      // while also hitting other element figure, the latter should be considered.
      return isHittingElementBoundingBoxWithoutHittingElement(
        elementWithHighestZIndex,
        this.state,
        x,
        y,
      )
        ? allHitElements[allHitElements.length - 2]
        : elementWithHighestZIndex;
    }
    if (allHitElements.length === 1) {
      return allHitElements[0];
    }
    return null;
  }

  private getElementsAtPosition(
    x: number,
    y: number,
    includeBoundTextElement: boolean = false,
    includeLockedElements: boolean = false,
  ): NonDeleted<ExcalidrawElement>[] {
    const elements =
      includeBoundTextElement && includeLockedElements
        ? this.scene.getNonDeletedElements()
        : this.scene
            .getNonDeletedElements()
            .filter(
              (element) =>
                (includeLockedElements || !element.locked) &&
                (includeBoundTextElement ||
                  !(isTextElement(element) && element.containerId)),
            );

    return getElementsAtPosition(elements, (element) =>
      hitTest(element, this.state, x, y),
    );
  }

  private startTextEditing = ({
    sceneX,
    sceneY,
    shouldBind,
    insertAtParentCenter = true,
  }: {
    /** X position to insert text at */
    sceneX: number;
    /** Y position to insert text at */
    sceneY: number;
    shouldBind: boolean;
    /** whether to attempt to insert at element center if applicable */
    insertAtParentCenter?: boolean;
  }) => {
    let parentCenterPosition =
      insertAtParentCenter &&
      this.getTextWysiwygSnappedToCenterPosition(
        sceneX,
        sceneY,
        this.state,
        this.canvas,
        window.devicePixelRatio,
      );

    let existingTextElement: NonDeleted<ExcalidrawTextElement> | null = null;
    let container: ExcalidrawTextContainer | null = null;

    const selectedElements = getSelectedElements(
      this.scene.getNonDeletedElements(),
      this.state,
    );

    if (selectedElements.length === 1) {
      if (isTextElement(selectedElements[0])) {
        existingTextElement = selectedElements[0];
      } else if (isTextBindableContainer(selectedElements[0], false)) {
        existingTextElement = getBoundTextElement(selectedElements[0]);
      } else {
        existingTextElement = this.getTextElementAtPosition(sceneX, sceneY);
      }
    } else {
      existingTextElement = this.getTextElementAtPosition(sceneX, sceneY);
    }

    // bind to container when shouldBind is true or
    // clicked on center of container
    if (
      !container &&
      !existingTextElement &&
      (shouldBind || parentCenterPosition)
    ) {
      container = getTextBindableContainerAtPosition(
        this.scene
          .getNonDeletedElements()
          .filter(
            (ele) =>
              isTextBindableContainer(ele, false) && !getBoundTextElement(ele),
          ),
        sceneX,
        sceneY,
      );
    }

    if (!existingTextElement && container) {
      const fontString = {
        fontSize: this.state.currentItemFontSize,
        fontFamily: this.state.currentItemFontFamily,
      };
      const minWidth = getApproxMinLineWidth(getFontString(fontString));
      const minHeight = getApproxMinLineHeight(getFontString(fontString));
      const newHeight = Math.max(container.height, minHeight);
      const newWidth = Math.max(container.width, minWidth);
      mutateElement(container, { height: newHeight, width: newWidth });
      sceneX = container.x + newWidth / 2;
      sceneY = container.y + newHeight / 2;
      if (parentCenterPosition) {
        parentCenterPosition = this.getTextWysiwygSnappedToCenterPosition(
          sceneX,
          sceneY,
          this.state,
          this.canvas,
          window.devicePixelRatio,
        );
      }
    }

    const element = existingTextElement
      ? existingTextElement
      : newTextElement({
          x: parentCenterPosition
            ? parentCenterPosition.elementCenterX
            : sceneX,
          y: parentCenterPosition
            ? parentCenterPosition.elementCenterY
            : sceneY,
          strokeColor: this.state.currentItemStrokeColor,
          backgroundColor: this.state.currentItemBackgroundColor,
          fillStyle: this.state.currentItemFillStyle,
          strokeWidth: this.state.currentItemStrokeWidth,
          strokeStyle: this.state.currentItemStrokeStyle,
          roughness: this.state.currentItemRoughness,
          opacity: this.state.currentItemOpacity,
          strokeSharpness: this.state.currentItemStrokeSharpness,
          text: "",
          fontSize: this.state.currentItemFontSize,
          fontFamily: this.state.currentItemFontFamily,
          textAlign: parentCenterPosition
            ? "center"
            : this.state.currentItemTextAlign,
          verticalAlign: parentCenterPosition
            ? VERTICAL_ALIGN.MIDDLE
            : DEFAULT_VERTICAL_ALIGN,
          subtype: this.state.customSubtype,
          customProps: this.state.customProps,
          containerId: container?.id ?? undefined,
          groupIds: container?.groupIds ?? [],
          locked: false,
        });

    this.setState({ editingElement: element });

    if (!existingTextElement) {
      this.scene.replaceAllElements([
        ...this.scene.getElementsIncludingDeleted(),
        element,
      ]);

      // case: creating new text not centered to parent element → offset Y
      // so that the text is centered to cursor position
      if (!parentCenterPosition) {
        mutateElement(element, {
          y: element.y - element.baseline / 2,
        });
      }
    }

    this.setState({
      editingElement: element,
    });

    this.handleTextWysiwyg(element, {
      isExistingElement: !!existingTextElement,
    });
  };

  private handleCanvasDoubleClick = (
    event: React.MouseEvent<HTMLCanvasElement>,
  ) => {
    // case: double-clicking with arrow/line tool selected would both create
    // text and enter multiElement mode
    if (this.state.multiElement) {
      return;
    }
    // we should only be able to double click when mode is selection
    if (this.state.activeTool.type !== "selection") {
      return;
    }

    const selectedElements = getSelectedElements(
      this.scene.getNonDeletedElements(),
      this.state,
    );

    if (selectedElements.length === 1 && isLinearElement(selectedElements[0])) {
      if (
        !this.state.editingLinearElement ||
        this.state.editingLinearElement.elementId !== selectedElements[0].id
      ) {
        this.history.resumeRecording();
        this.setState({
          editingLinearElement: new LinearElementEditor(
            selectedElements[0],
            this.scene,
          ),
        });
      }
      return;
    }

    resetCursor(this.canvas);

    let { x: sceneX, y: sceneY } = viewportCoordsToSceneCoords(
      event,
      this.state,
    );

    const selectedGroupIds = getSelectedGroupIds(this.state);

    if (selectedGroupIds.length > 0) {
      const hitElement = this.getElementAtPosition(sceneX, sceneY);

      const selectedGroupId =
        hitElement &&
        getSelectedGroupIdForElement(hitElement, this.state.selectedGroupIds);

      if (selectedGroupId) {
        this.setState((prevState) =>
          selectGroupsForSelectedElements(
            {
              ...prevState,
              editingGroupId: selectedGroupId,
              selectedElementIds: { [hitElement!.id]: true },
              selectedGroupIds: {},
            },
            this.scene.getNonDeletedElements(),
          ),
        );
        return;
      }
    }

    resetCursor(this.canvas);
    if (!event[KEYS.CTRL_OR_CMD] && !this.state.viewModeEnabled) {
      const selectedElements = getSelectedElements(
        this.scene.getNonDeletedElements(),
        this.state,
      );
      if (selectedElements.length === 1) {
        const selectedElement = selectedElements[0];
        const canBindText = hasBoundTextElement(selectedElement);
        if (canBindText) {
          sceneX = selectedElement.x + selectedElement.width / 2;
          sceneY = selectedElement.y + selectedElement.height / 2;
        }
      }
      this.startTextEditing({
        sceneX,
        sceneY,
        shouldBind: false,
        insertAtParentCenter: !event.altKey,
      });
    }
  };

  private getElementLinkAtPosition = (
    scenePointer: Readonly<{ x: number; y: number }>,
    hitElement: NonDeletedExcalidrawElement | null,
  ): ExcalidrawElement | undefined => {
    // Reversing so we traverse the elements in decreasing order
    // of z-index
    const elements = this.scene.getNonDeletedElements().slice().reverse();
    let hitElementIndex = Infinity;

    return elements.find((element, index) => {
      if (hitElement && element.id === hitElement.id) {
        hitElementIndex = index;
      }
      return (
        element.link &&
        index <= hitElementIndex &&
        isPointHittingLinkIcon(
          element,
          this.state,
          [scenePointer.x, scenePointer.y],
          this.device.isMobile,
        )
      );
    });
  };

  private redirectToLink = (
    event: React.PointerEvent<HTMLCanvasElement>,
    isTouchScreen: boolean,
  ) => {
    const draggedDistance = distance2d(
      this.lastPointerDown!.clientX,
      this.lastPointerDown!.clientY,
      this.lastPointerUp!.clientX,
      this.lastPointerUp!.clientY,
    );
    if (
      !this.hitLinkElement ||
      // For touch screen allow dragging threshold else strict check
      (isTouchScreen && draggedDistance > DRAGGING_THRESHOLD) ||
      (!isTouchScreen && draggedDistance !== 0)
    ) {
      return;
    }
    const lastPointerDownCoords = viewportCoordsToSceneCoords(
      this.lastPointerDown!,
      this.state,
    );
    const lastPointerDownHittingLinkIcon = isPointHittingLinkIcon(
      this.hitLinkElement,
      this.state,
      [lastPointerDownCoords.x, lastPointerDownCoords.y],
      this.device.isMobile,
    );
    const lastPointerUpCoords = viewportCoordsToSceneCoords(
      this.lastPointerUp!,
      this.state,
    );
    const lastPointerUpHittingLinkIcon = isPointHittingLinkIcon(
      this.hitLinkElement,
      this.state,
      [lastPointerUpCoords.x, lastPointerUpCoords.y],
      this.device.isMobile,
    );
    if (lastPointerDownHittingLinkIcon && lastPointerUpHittingLinkIcon) {
      const url = this.hitLinkElement.link;
      if (url) {
        let customEvent;
        if (this.props.onLinkOpen) {
          customEvent = wrapEvent(EVENT.EXCALIDRAW_LINK, event.nativeEvent);
          this.props.onLinkOpen(this.hitLinkElement, customEvent);
        }
        if (!customEvent?.defaultPrevented) {
          const target = isLocalLink(url) ? "_self" : "_blank";
          const newWindow = window.open(undefined, target);
          // https://mathiasbynens.github.io/rel-noopener/
          if (newWindow) {
            newWindow.opener = null;
            newWindow.location = normalizeLink(url);
          }
        }
      }
    }
  };

  private handleCanvasPointerMove = (
    event: React.PointerEvent<HTMLCanvasElement>,
  ) => {
    this.savePointer(event.clientX, event.clientY, this.state.cursorButton);
    if (gesture.pointers.has(event.pointerId)) {
      gesture.pointers.set(event.pointerId, {
        x: event.clientX,
        y: event.clientY,
      });
    }

    const initialScale = gesture.initialScale;
    if (
      gesture.pointers.size === 2 &&
      gesture.lastCenter &&
      initialScale &&
      gesture.initialDistance
    ) {
      const center = getCenter(gesture.pointers);
      const deltaX = center.x - gesture.lastCenter.x;
      const deltaY = center.y - gesture.lastCenter.y;
      gesture.lastCenter = center;

      const distance = getDistance(Array.from(gesture.pointers.values()));
      const scaleFactor =
        this.state.activeTool.type === "freedraw" && this.state.penMode
          ? 1
          : distance / gesture.initialDistance;

      const nextZoom = scaleFactor
        ? getNormalizedZoom(initialScale * scaleFactor)
        : this.state.zoom.value;

      this.setState((state) => {
        const zoomState = getStateForZoom(
          {
            viewportX: center.x,
            viewportY: center.y,
            nextZoom,
          },
          state,
        );

        return {
          zoom: zoomState.zoom,
          scrollX: zoomState.scrollX + deltaX / nextZoom,
          scrollY: zoomState.scrollY + deltaY / nextZoom,
          shouldCacheIgnoreZoom: true,
        };
      });
      this.resetShouldCacheIgnoreZoomDebounced();
    } else {
      gesture.lastCenter =
        gesture.initialDistance =
        gesture.initialScale =
          null;
    }

    if (isHoldingSpace || isPanning || isDraggingScrollBar) {
      return;
    }

    const isPointerOverScrollBars = isOverScrollBars(
      currentScrollBars,
      event.clientX - this.state.offsetLeft,
      event.clientY - this.state.offsetTop,
    );
    const isOverScrollBar = isPointerOverScrollBars.isOverEither;
    if (!this.state.draggingElement && !this.state.multiElement) {
      if (isOverScrollBar) {
        resetCursor(this.canvas);
      } else {
        setCursorForShape(this.canvas, this.state);
      }
    }

    const scenePointer = viewportCoordsToSceneCoords(event, this.state);
    const { x: scenePointerX, y: scenePointerY } = scenePointer;

    if (
      this.state.editingLinearElement &&
      !this.state.editingLinearElement.isDragging
    ) {
      const editingLinearElement = LinearElementEditor.handlePointerMove(
        event,
        scenePointerX,
        scenePointerY,
        this.state.editingLinearElement,
        this.state.gridSize,
      );
      if (editingLinearElement !== this.state.editingLinearElement) {
        this.setState({ editingLinearElement });
      }
      if (editingLinearElement.lastUncommittedPoint != null) {
        this.maybeSuggestBindingAtCursor(scenePointer);
      } else {
        this.setState({ suggestedBindings: [] });
      }
    }

    if (isBindingElementType(this.state.activeTool.type)) {
      // Hovering with a selected tool or creating new linear element via click
      // and point
      const { draggingElement } = this.state;
      if (isBindingElement(draggingElement, false)) {
        this.maybeSuggestBindingsForLinearElementAtCoords(
          draggingElement,
          [scenePointer],
          this.state.startBoundElement,
        );
      } else {
        this.maybeSuggestBindingAtCursor(scenePointer);
      }
    }

    if (this.state.multiElement) {
      const { multiElement } = this.state;
      const { x: rx, y: ry } = multiElement;

      const { points, lastCommittedPoint } = multiElement;
      const lastPoint = points[points.length - 1];

      setCursorForShape(this.canvas, this.state);

      if (lastPoint === lastCommittedPoint) {
        // if we haven't yet created a temp point and we're beyond commit-zone
        // threshold, add a point
        if (
          distance2d(
            scenePointerX - rx,
            scenePointerY - ry,
            lastPoint[0],
            lastPoint[1],
          ) >= LINE_CONFIRM_THRESHOLD
        ) {
          mutateElement(multiElement, {
            points: [...points, [scenePointerX - rx, scenePointerY - ry]],
          });
        } else {
          setCursor(this.canvas, CURSOR_TYPE.POINTER);
          // in this branch, we're inside the commit zone, and no uncommitted
          // point exists. Thus do nothing (don't add/remove points).
        }
      } else if (
        points.length > 2 &&
        lastCommittedPoint &&
        distance2d(
          scenePointerX - rx,
          scenePointerY - ry,
          lastCommittedPoint[0],
          lastCommittedPoint[1],
        ) < LINE_CONFIRM_THRESHOLD
      ) {
        setCursor(this.canvas, CURSOR_TYPE.POINTER);
        mutateElement(multiElement, {
          points: points.slice(0, -1),
        });
      } else {
        if (isPathALoop(points, this.state.zoom.value)) {
          setCursor(this.canvas, CURSOR_TYPE.POINTER);
        }
        // update last uncommitted point
        mutateElement(multiElement, {
          points: [
            ...points.slice(0, -1),
            [scenePointerX - rx, scenePointerY - ry],
          ],
        });
      }

      return;
    }

    const hasDeselectedButton = Boolean(event.buttons);
    if (
      hasDeselectedButton ||
      (this.state.activeTool.type !== "selection" &&
        this.state.activeTool.type !== "text" &&
        this.state.activeTool.type !== "eraser")
    ) {
      return;
    }

    const elements = this.scene.getNonDeletedElements();

    const selectedElements = getSelectedElements(elements, this.state);
    if (
      selectedElements.length === 1 &&
      !isOverScrollBar &&
      !this.state.editingLinearElement
    ) {
      const elementWithTransformHandleType = getElementWithTransformHandleType(
        elements,
        this.state,
        scenePointerX,
        scenePointerY,
        this.state.zoom,
        event.pointerType,
      );
      if (
        elementWithTransformHandleType &&
        elementWithTransformHandleType.transformHandleType
      ) {
        setCursor(
          this.canvas,
          getCursorForResizingElement(elementWithTransformHandleType),
        );
        return;
      }
    } else if (selectedElements.length > 1 && !isOverScrollBar) {
      const transformHandleType = getTransformHandleTypeFromCoords(
        getCommonBounds(selectedElements),
        scenePointerX,
        scenePointerY,
        this.state.zoom,
        event.pointerType,
      );
      if (transformHandleType) {
        setCursor(
          this.canvas,
          getCursorForResizingElement({
            transformHandleType,
          }),
        );
        return;
      }
    }

    const hitElement = this.getElementAtPosition(
      scenePointer.x,
      scenePointer.y,
    );
    this.hitLinkElement = this.getElementLinkAtPosition(
      scenePointer,
      hitElement,
    );
    if (isEraserActive(this.state)) {
      return;
    }
    if (
      this.hitLinkElement &&
      !this.state.selectedElementIds[this.hitLinkElement.id]
    ) {
      setCursor(this.canvas, CURSOR_TYPE.POINTER);
      showHyperlinkTooltip(this.hitLinkElement, this.state);
    } else {
      hideHyperlinkToolip();
      if (
        hitElement &&
        hitElement.link &&
        this.state.selectedElementIds[hitElement.id] &&
        !this.contextMenuOpen &&
        !this.state.showHyperlinkPopup
      ) {
        this.setState({ showHyperlinkPopup: "info" });
      } else if (this.state.activeTool.type === "text") {
        setCursor(
          this.canvas,
          isTextElement(hitElement) ? CURSOR_TYPE.TEXT : CURSOR_TYPE.CROSSHAIR,
        );
      } else if (this.state.viewModeEnabled) {
        setCursor(this.canvas, CURSOR_TYPE.GRAB);
      } else if (isOverScrollBar) {
        setCursor(this.canvas, CURSOR_TYPE.AUTO);
      } else if (this.state.editingLinearElement) {
        const element = LinearElementEditor.getElement(
          this.state.editingLinearElement.elementId,
        );

        if (
          element &&
          isHittingElementNotConsideringBoundingBox(element, this.state, [
            scenePointer.x,
            scenePointer.y,
          ])
        ) {
          setCursor(this.canvas, CURSOR_TYPE.MOVE);
        } else {
          setCursor(this.canvas, CURSOR_TYPE.AUTO);
        }
      } else if (
        // if using cmd/ctrl, we're not dragging
        !event[KEYS.CTRL_OR_CMD] &&
        (hitElement ||
          this.isHittingCommonBoundingBoxOfSelectedElements(
            scenePointer,
            selectedElements,
          )) &&
        !hitElement?.locked
      ) {
        setCursor(this.canvas, CURSOR_TYPE.MOVE);
      } else {
        setCursor(this.canvas, CURSOR_TYPE.AUTO);
      }
    }
  };

  private handleEraser = (
    event: PointerEvent,
    pointerDownState: PointerDownState,
    scenePointer: { x: number; y: number },
  ) => {
    const updateElementIds = (elements: ExcalidrawElement[]) => {
      elements.forEach((element) => {
        if (element.locked) {
          return;
        }

        idsToUpdate.push(element.id);
        if (event.altKey) {
          if (
            pointerDownState.elementIdsToErase[element.id] &&
            pointerDownState.elementIdsToErase[element.id].erase
          ) {
            pointerDownState.elementIdsToErase[element.id].erase = false;
          }
        } else if (!pointerDownState.elementIdsToErase[element.id]) {
          pointerDownState.elementIdsToErase[element.id] = {
            erase: true,
            opacity: element.opacity,
          };
        }
      });
    };

    const idsToUpdate: Array<string> = [];

    const distance = distance2d(
      pointerDownState.lastCoords.x,
      pointerDownState.lastCoords.y,
      scenePointer.x,
      scenePointer.y,
    );
    const threshold = 10 / this.state.zoom.value;
    const point = { ...pointerDownState.lastCoords };
    let samplingInterval = 0;
    while (samplingInterval <= distance) {
      const hitElements = this.getElementsAtPosition(point.x, point.y);
      updateElementIds(hitElements);

      // Exit since we reached current point
      if (samplingInterval === distance) {
        break;
      }

      // Calculate next point in the line at a distance of sampling interval
      samplingInterval = Math.min(samplingInterval + threshold, distance);

      const distanceRatio = samplingInterval / distance;
      const nextX =
        (1 - distanceRatio) * point.x + distanceRatio * scenePointer.x;
      const nextY =
        (1 - distanceRatio) * point.y + distanceRatio * scenePointer.y;
      point.x = nextX;
      point.y = nextY;
    }

    const elements = this.scene.getElementsIncludingDeleted().map((ele) => {
      const id =
        isBoundToContainer(ele) && idsToUpdate.includes(ele.containerId)
          ? ele.containerId
          : ele.id;
      if (idsToUpdate.includes(id)) {
        if (event.altKey) {
          if (
            pointerDownState.elementIdsToErase[id] &&
            pointerDownState.elementIdsToErase[id].erase === false
          ) {
            return newElementWith(ele, {
              opacity: pointerDownState.elementIdsToErase[id].opacity,
            });
          }
        } else {
          return newElementWith(ele, {
            opacity: ELEMENT_READY_TO_ERASE_OPACITY,
          });
        }
      }
      return ele;
    });

    this.scene.replaceAllElements(elements);

    pointerDownState.lastCoords.x = scenePointer.x;
    pointerDownState.lastCoords.y = scenePointer.y;
  };
  // set touch moving for mobile context menu
  private handleTouchMove = (event: React.TouchEvent<HTMLCanvasElement>) => {
    invalidateContextMenu = true;
  };

  private handleCanvasPointerDown = (
    event: React.PointerEvent<HTMLCanvasElement>,
  ) => {
    // remove any active selection when we start to interact with canvas
    // (mainly, we care about removing selection outside the component which
    //  would prevent our copy handling otherwise)
    const selection = document.getSelection();
    if (selection?.anchorNode) {
      selection.removeAllRanges();
    }
    this.maybeOpenContextMenuAfterPointerDownOnTouchDevices(event);
    this.maybeCleanupAfterMissingPointerUp(event);

    //fires only once, if pen is detected, penMode is enabled
    //the user can disable this by toggling the penMode button
    if (!this.state.penDetected && event.pointerType === "pen") {
      this.setState((prevState) => {
        return {
          penMode: true,
          penDetected: true,
        };
      });
    }

    if (
      !this.device.isTouchScreen &&
      ["pen", "touch"].includes(event.pointerType)
    ) {
      this.device = updateObject(this.device, { isTouchScreen: true });
    }

    if (isPanning) {
      return;
    }

    this.lastPointerDown = event;
    this.setState({
      lastPointerDownWith: event.pointerType,
      cursorButton: "down",
    });
    this.savePointer(event.clientX, event.clientY, "down");

    this.updateGestureOnPointerDown(event);

    if (this.handleCanvasPanUsingWheelOrSpaceDrag(event)) {
      return;
    }

    // only handle left mouse button or touch
    if (
      event.button !== POINTER_BUTTON.MAIN &&
      event.button !== POINTER_BUTTON.TOUCH
    ) {
      return;
    }

    // don't select while panning
    if (gesture.pointers.size > 1) {
      return;
    }

    // State for the duration of a pointer interaction, which starts with a
    // pointerDown event, ends with a pointerUp event (or another pointerDown)
    const pointerDownState = this.initialPointerDownState(event);

    if (this.handleDraggingScrollBar(event, pointerDownState)) {
      return;
    }

    // Since context menu closes on pointer down so setting to false
    this.contextMenuOpen = false;
    this.clearSelectionIfNotUsingSelection();
    this.updateBindingEnabledOnPointerMove(event);

    if (this.handleSelectionOnPointerDown(event, pointerDownState)) {
      return;
    }

    const allowOnPointerDown =
      !this.state.penMode ||
      event.pointerType !== "touch" ||
      this.state.activeTool.type === "selection" ||
      this.state.activeTool.type === "text" ||
      this.state.activeTool.type === "image";

    if (!allowOnPointerDown) {
      return;
    }

    if (this.state.activeTool.type === "text") {
      this.handleTextOnPointerDown(event, pointerDownState);
      return;
    } else if (
      this.state.activeTool.type === "arrow" ||
      this.state.activeTool.type === "line"
    ) {
      this.handleLinearElementOnPointerDown(
        event,
        this.state.activeTool.type,
        pointerDownState,
      );
    } else if (this.state.activeTool.type === "image") {
      // reset image preview on pointerdown
      setCursor(this.canvas, CURSOR_TYPE.CROSSHAIR);

      // retrieve the latest element as the state may be stale
      const pendingImageElement =
        this.state.pendingImageElementId &&
        this.scene.getElement(this.state.pendingImageElementId);

      if (!pendingImageElement) {
        return;
      }

      this.setState({
        draggingElement: pendingImageElement,
        editingElement: pendingImageElement,
        pendingImageElementId: null,
        multiElement: null,
      });

      const { x, y } = viewportCoordsToSceneCoords(event, this.state);
      mutateElement(pendingImageElement, {
        x,
        y,
      });
    } else if (this.state.activeTool.type === "freedraw") {
      this.handleFreeDrawElementOnPointerDown(
        event,
        this.state.activeTool.type,
        pointerDownState,
      );
    } else if (this.state.activeTool.type === "custom") {
      setCursor(this.canvas, CURSOR_TYPE.AUTO);
    } else if (this.state.activeTool.type !== "eraser") {
      this.createGenericElementOnPointerDown(
        this.state.activeTool.type,
        pointerDownState,
      );
    }

    this.props?.onPointerDown?.(this.state.activeTool, pointerDownState);

    const onPointerMove =
      this.onPointerMoveFromPointerDownHandler(pointerDownState);

    const onPointerUp =
      this.onPointerUpFromPointerDownHandler(pointerDownState);

    const onKeyDown = this.onKeyDownFromPointerDownHandler(pointerDownState);
    const onKeyUp = this.onKeyUpFromPointerDownHandler(pointerDownState);

    lastPointerUp = onPointerUp;

    if (!this.state.viewModeEnabled) {
      window.addEventListener(EVENT.POINTER_MOVE, onPointerMove);
      window.addEventListener(EVENT.POINTER_UP, onPointerUp);
      window.addEventListener(EVENT.KEYDOWN, onKeyDown);
      window.addEventListener(EVENT.KEYUP, onKeyUp);
      pointerDownState.eventListeners.onMove = onPointerMove;
      pointerDownState.eventListeners.onUp = onPointerUp;
      pointerDownState.eventListeners.onKeyUp = onKeyUp;
      pointerDownState.eventListeners.onKeyDown = onKeyDown;
    }
  };

  private handleCanvasPointerUp = (
    event: React.PointerEvent<HTMLCanvasElement>,
  ) => {
    this.lastPointerUp = event;
    if (this.device.isTouchScreen) {
      const scenePointer = viewportCoordsToSceneCoords(
        { clientX: event.clientX, clientY: event.clientY },
        this.state,
      );
      const hitElement = this.getElementAtPosition(
        scenePointer.x,
        scenePointer.y,
      );
      this.hitLinkElement = this.getElementLinkAtPosition(
        scenePointer,
        hitElement,
      );
    }
    if (
      this.hitLinkElement &&
      !this.state.selectedElementIds[this.hitLinkElement.id]
    ) {
      this.redirectToLink(event, this.device.isTouchScreen);
    }

    this.removePointer(event);
  };

  private maybeOpenContextMenuAfterPointerDownOnTouchDevices = (
    event: React.PointerEvent<HTMLCanvasElement>,
  ): void => {
    // deal with opening context menu on touch devices
    if (event.pointerType === "touch") {
      invalidateContextMenu = false;

      if (touchTimeout) {
        // If there's already a touchTimeout, this means that there's another
        // touch down and we are doing another touch, so we shouldn't open the
        // context menu.
        invalidateContextMenu = true;
      } else {
        // open the context menu with the first touch's clientX and clientY
        // if the touch is not moving
        touchTimeout = window.setTimeout(() => {
          touchTimeout = 0;
          if (!invalidateContextMenu) {
            this.handleCanvasContextMenu(event);
          }
        }, TOUCH_CTX_MENU_TIMEOUT);
      }
    }
  };

  private resetContextMenuTimer = () => {
    clearTimeout(touchTimeout);
    touchTimeout = 0;
    invalidateContextMenu = false;
  };

  private maybeCleanupAfterMissingPointerUp(
    event: React.PointerEvent<HTMLCanvasElement>,
  ): void {
    if (lastPointerUp !== null) {
      // Unfortunately, sometimes we don't get a pointerup after a pointerdown,
      // this can happen when a contextual menu or alert is triggered. In order to avoid
      // being in a weird state, we clean up on the next pointerdown
      lastPointerUp(event);
    }
  }

  // Returns whether the event is a panning
  private handleCanvasPanUsingWheelOrSpaceDrag = (
    event: React.PointerEvent<HTMLCanvasElement>,
  ): boolean => {
    if (
      !(
        gesture.pointers.size <= 1 &&
        (event.button === POINTER_BUTTON.WHEEL ||
          (event.button === POINTER_BUTTON.MAIN && isHoldingSpace) ||
          this.state.viewModeEnabled)
      ) ||
      isTextElement(this.state.editingElement)
    ) {
      return false;
    }
    isPanning = true;
    event.preventDefault();

    let nextPastePrevented = false;
    const isLinux = /Linux/.test(window.navigator.platform);

    setCursor(this.canvas, CURSOR_TYPE.GRABBING);
    let { clientX: lastX, clientY: lastY } = event;
    const onPointerMove = withBatchedUpdatesThrottled((event: PointerEvent) => {
      const deltaX = lastX - event.clientX;
      const deltaY = lastY - event.clientY;
      lastX = event.clientX;
      lastY = event.clientY;

      /*
       * Prevent paste event if we move while middle clicking on Linux.
       * See issue #1383.
       */
      if (
        isLinux &&
        !nextPastePrevented &&
        (Math.abs(deltaX) > 1 || Math.abs(deltaY) > 1)
      ) {
        nextPastePrevented = true;

        /* Prevent the next paste event */
        const preventNextPaste = (event: ClipboardEvent) => {
          document.body.removeEventListener(EVENT.PASTE, preventNextPaste);
          event.stopPropagation();
        };

        /*
         * Reenable next paste in case of disabled middle click paste for
         * any reason:
         * - right click paste
         * - empty clipboard
         */
        const enableNextPaste = () => {
          setTimeout(() => {
            document.body.removeEventListener(EVENT.PASTE, preventNextPaste);
            window.removeEventListener(EVENT.POINTER_UP, enableNextPaste);
          }, 100);
        };

        document.body.addEventListener(EVENT.PASTE, preventNextPaste);
        window.addEventListener(EVENT.POINTER_UP, enableNextPaste);
      }

      this.setState({
        scrollX: this.state.scrollX - deltaX / this.state.zoom.value,
        scrollY: this.state.scrollY - deltaY / this.state.zoom.value,
      });
    });
    const teardown = withBatchedUpdates(
      (lastPointerUp = () => {
        lastPointerUp = null;
        isPanning = false;
        if (!isHoldingSpace) {
          if (this.state.viewModeEnabled) {
            setCursor(this.canvas, CURSOR_TYPE.GRAB);
          } else {
            setCursorForShape(this.canvas, this.state);
          }
        }
        this.setState({
          cursorButton: "up",
        });
        this.savePointer(event.clientX, event.clientY, "up");
        window.removeEventListener(EVENT.POINTER_MOVE, onPointerMove);
        window.removeEventListener(EVENT.POINTER_UP, teardown);
        window.removeEventListener(EVENT.BLUR, teardown);
        onPointerMove.flush();
      }),
    );
    window.addEventListener(EVENT.BLUR, teardown);
    window.addEventListener(EVENT.POINTER_MOVE, onPointerMove, {
      passive: true,
    });
    window.addEventListener(EVENT.POINTER_UP, teardown);
    return true;
  };

  private updateGestureOnPointerDown(
    event: React.PointerEvent<HTMLCanvasElement>,
  ): void {
    gesture.pointers.set(event.pointerId, {
      x: event.clientX,
      y: event.clientY,
    });

    if (gesture.pointers.size === 2) {
      gesture.lastCenter = getCenter(gesture.pointers);
      gesture.initialScale = this.state.zoom.value;
      gesture.initialDistance = getDistance(
        Array.from(gesture.pointers.values()),
      );
    }
  }

  private initialPointerDownState(
    event: React.PointerEvent<HTMLCanvasElement>,
  ): PointerDownState {
    const origin = viewportCoordsToSceneCoords(event, this.state);
    const selectedElements = getSelectedElements(
      this.scene.getNonDeletedElements(),
      this.state,
    );
    const [minX, minY, maxX, maxY] = getCommonBounds(selectedElements);

    return {
      origin,
      withCmdOrCtrl: event[KEYS.CTRL_OR_CMD],
      originInGrid: tupleToCoors(
        getGridPoint(origin.x, origin.y, this.state.gridSize),
      ),
      scrollbars: isOverScrollBars(
        currentScrollBars,
        event.clientX - this.state.offsetLeft,
        event.clientY - this.state.offsetTop,
      ),
      // we need to duplicate because we'll be updating this state
      lastCoords: { ...origin },
      originalElements: this.scene
        .getNonDeletedElements()
        .reduce((acc, element) => {
          acc.set(element.id, deepCopyElement(element));
          return acc;
        }, new Map() as PointerDownState["originalElements"]),
      resize: {
        handleType: false,
        isResizing: false,
        offset: { x: 0, y: 0 },
        arrowDirection: "origin",
        center: { x: (maxX + minX) / 2, y: (maxY + minY) / 2 },
      },
      hit: {
        element: null,
        allHitElements: [],
        wasAddedToSelection: false,
        hasBeenDuplicated: false,
        hasHitCommonBoundingBoxOfSelectedElements:
          this.isHittingCommonBoundingBoxOfSelectedElements(
            origin,
            selectedElements,
          ),
        hasHitElementInside: false,
      },
      drag: {
        hasOccurred: false,
        offset: null,
      },
      eventListeners: {
        onMove: null,
        onUp: null,
        onKeyUp: null,
        onKeyDown: null,
      },
      boxSelection: {
        hasOccurred: false,
      },
      elementIdsToErase: {},
    };
  }

  // Returns whether the event is a dragging a scrollbar
  private handleDraggingScrollBar(
    event: React.PointerEvent<HTMLCanvasElement>,
    pointerDownState: PointerDownState,
  ): boolean {
    if (
      !(pointerDownState.scrollbars.isOverEither && !this.state.multiElement)
    ) {
      return false;
    }
    isDraggingScrollBar = true;
    pointerDownState.lastCoords.x = event.clientX;
    pointerDownState.lastCoords.y = event.clientY;
    const onPointerMove = withBatchedUpdatesThrottled((event: PointerEvent) => {
      const target = event.target;
      if (!(target instanceof HTMLElement)) {
        return;
      }

      this.handlePointerMoveOverScrollbars(event, pointerDownState);
    });

    const onPointerUp = withBatchedUpdates(() => {
      isDraggingScrollBar = false;
      setCursorForShape(this.canvas, this.state);
      lastPointerUp = null;
      this.setState({
        cursorButton: "up",
      });
      this.savePointer(event.clientX, event.clientY, "up");
      window.removeEventListener(EVENT.POINTER_MOVE, onPointerMove);
      window.removeEventListener(EVENT.POINTER_UP, onPointerUp);
      onPointerMove.flush();
    });

    lastPointerUp = onPointerUp;

    window.addEventListener(EVENT.POINTER_MOVE, onPointerMove);
    window.addEventListener(EVENT.POINTER_UP, onPointerUp);
    return true;
  }

  private clearSelectionIfNotUsingSelection = (): void => {
    if (this.state.activeTool.type !== "selection") {
      this.setState({
        selectedElementIds: {},
        selectedGroupIds: {},
        editingGroupId: null,
      });
    }
  };

  /**
   * @returns whether the pointer event has been completely handled
   */
  private handleSelectionOnPointerDown = (
    event: React.PointerEvent<HTMLCanvasElement>,
    pointerDownState: PointerDownState,
  ): boolean => {
    if (this.state.activeTool.type === "selection") {
      const elements = this.scene.getNonDeletedElements();
      const selectedElements = getSelectedElements(elements, this.state);
      if (selectedElements.length === 1 && !this.state.editingLinearElement) {
        const elementWithTransformHandleType =
          getElementWithTransformHandleType(
            elements,
            this.state,
            pointerDownState.origin.x,
            pointerDownState.origin.y,
            this.state.zoom,
            event.pointerType,
          );
        if (elementWithTransformHandleType != null) {
          this.setState({
            resizingElement: elementWithTransformHandleType.element,
          });
          pointerDownState.resize.handleType =
            elementWithTransformHandleType.transformHandleType;
        }
      } else if (selectedElements.length > 1) {
        pointerDownState.resize.handleType = getTransformHandleTypeFromCoords(
          getCommonBounds(selectedElements),
          pointerDownState.origin.x,
          pointerDownState.origin.y,
          this.state.zoom,
          event.pointerType,
        );
      }
      if (pointerDownState.resize.handleType) {
        setCursor(
          this.canvas,
          getCursorForResizingElement({
            transformHandleType: pointerDownState.resize.handleType,
          }),
        );
        pointerDownState.resize.isResizing = true;
        pointerDownState.resize.offset = tupleToCoors(
          getResizeOffsetXY(
            pointerDownState.resize.handleType,
            selectedElements,
            pointerDownState.origin.x,
            pointerDownState.origin.y,
          ),
        );
        if (
          selectedElements.length === 1 &&
          isLinearElement(selectedElements[0]) &&
          selectedElements[0].points.length === 2
        ) {
          pointerDownState.resize.arrowDirection = getResizeArrowDirection(
            pointerDownState.resize.handleType,
            selectedElements[0],
          );
        }
      } else {
        if (this.state.editingLinearElement) {
          const ret = LinearElementEditor.handlePointerDown(
            event,
            this.state,
            (appState) => this.setState(appState),
            this.history,
            pointerDownState.origin,
          );
          if (ret.hitElement) {
            pointerDownState.hit.element = ret.hitElement;
          }
          if (ret.didAddPoint) {
            return true;
          }
        }
        // hitElement may already be set above, so check first
        pointerDownState.hit.element =
          pointerDownState.hit.element ??
          this.getElementAtPosition(
            pointerDownState.origin.x,
            pointerDownState.origin.y,
          );

        if (pointerDownState.hit.element) {
          // Early return if pointer is hitting link icon
          if (
            isPointHittingLinkIcon(
              pointerDownState.hit.element,
              this.state,
              [pointerDownState.origin.x, pointerDownState.origin.y],
              this.device.isMobile,
            )
          ) {
            return false;
          }
          pointerDownState.hit.hasHitElementInside =
            isHittingElementNotConsideringBoundingBox(
              pointerDownState.hit.element,
              this.state,
              [pointerDownState.origin.x, pointerDownState.origin.y],
            );
        }

        // For overlapped elements one position may hit
        // multiple elements
        pointerDownState.hit.allHitElements = this.getElementsAtPosition(
          pointerDownState.origin.x,
          pointerDownState.origin.y,
        );

        const hitElement = pointerDownState.hit.element;
        const someHitElementIsSelected =
          pointerDownState.hit.allHitElements.some((element) =>
            this.isASelectedElement(element),
          );
        if (
          (hitElement === null || !someHitElementIsSelected) &&
          !event.shiftKey &&
          !pointerDownState.hit.hasHitCommonBoundingBoxOfSelectedElements
        ) {
          this.clearSelection(hitElement);
        }

        if (this.state.editingLinearElement) {
          this.setState({
            selectedElementIds: {
              [this.state.editingLinearElement.elementId]: true,
            },
          });
          // If we click on something
        } else if (hitElement != null) {
          // on CMD/CTRL, drill down to hit element regardless of groups etc.
          if (event[KEYS.CTRL_OR_CMD]) {
            if (!this.state.selectedElementIds[hitElement.id]) {
              pointerDownState.hit.wasAddedToSelection = true;
            }
            this.setState((prevState) => ({
              ...editGroupForSelectedElement(prevState, hitElement),
              previousSelectedElementIds: this.state.selectedElementIds,
            }));
            // mark as not completely handled so as to allow dragging etc.
            return false;
          }

          // deselect if item is selected
          // if shift is not clicked, this will always return true
          // otherwise, it will trigger selection based on current
          // state of the box
          if (!this.state.selectedElementIds[hitElement.id]) {
            // if we are currently editing a group, exiting editing mode and deselect the group.
            if (
              this.state.editingGroupId &&
              !isElementInGroup(hitElement, this.state.editingGroupId)
            ) {
              this.setState({
                selectedElementIds: {},
                selectedGroupIds: {},
                editingGroupId: null,
              });
            }

            // Add hit element to selection. At this point if we're not holding
            // SHIFT the previously selected element(s) were deselected above
            // (make sure you use setState updater to use latest state)
            if (
              !someHitElementIsSelected &&
              !pointerDownState.hit.hasHitCommonBoundingBoxOfSelectedElements
            ) {
              this.setState((prevState) => {
                return selectGroupsForSelectedElements(
                  {
                    ...prevState,
                    selectedElementIds: {
                      ...prevState.selectedElementIds,
                      [hitElement.id]: true,
                    },
                    showHyperlinkPopup: hitElement.link ? "info" : false,
                  },
                  this.scene.getNonDeletedElements(),
                );
              });
              pointerDownState.hit.wasAddedToSelection = true;
            }
          }
        }

        this.setState({
          previousSelectedElementIds: this.state.selectedElementIds,
        });
      }
    }
    return false;
  };

  private isASelectedElement(hitElement: ExcalidrawElement | null): boolean {
    return hitElement != null && this.state.selectedElementIds[hitElement.id];
  }

  private isHittingCommonBoundingBoxOfSelectedElements(
    point: Readonly<{ x: number; y: number }>,
    selectedElements: readonly ExcalidrawElement[],
  ): boolean {
    if (selectedElements.length < 2) {
      return false;
    }

    // How many pixels off the shape boundary we still consider a hit
    const threshold = 10 / this.state.zoom.value;
    const [x1, y1, x2, y2] = getCommonBounds(selectedElements);
    return (
      point.x > x1 - threshold &&
      point.x < x2 + threshold &&
      point.y > y1 - threshold &&
      point.y < y2 + threshold
    );
  }

  private handleTextOnPointerDown = (
    event: React.PointerEvent<HTMLCanvasElement>,
    pointerDownState: PointerDownState,
  ): void => {
    // if we're currently still editing text, clicking outside
    // should only finalize it, not create another (irrespective
    // of state.activeTool.locked)
    if (isTextElement(this.state.editingElement)) {
      return;
    }
    let sceneX = pointerDownState.origin.x;
    let sceneY = pointerDownState.origin.y;

    const element = this.getElementAtPosition(sceneX, sceneY, {
      includeBoundTextElement: true,
    });

    const canBindText = hasBoundTextElement(element);
    if (canBindText) {
      sceneX = element.x + element.width / 2;
      sceneY = element.y + element.height / 2;
    }
    this.startTextEditing({
      sceneX,
      sceneY,
      shouldBind: false,
      insertAtParentCenter: !event.altKey,
    });

    resetCursor(this.canvas);
    if (!this.state.activeTool.locked) {
      this.setState({
        activeTool: updateActiveTool(this.state, { type: "selection" }),
      });
    }
  };

  private handleFreeDrawElementOnPointerDown = (
    event: React.PointerEvent<HTMLCanvasElement>,
    elementType: ExcalidrawFreeDrawElement["type"],
    pointerDownState: PointerDownState,
  ) => {
    // Begin a mark capture. This does not have to update state yet.
    const [gridX, gridY] = getGridPoint(
      pointerDownState.origin.x,
      pointerDownState.origin.y,
      null,
    );

    const element = newFreeDrawElement({
      type: elementType,
      x: gridX,
      y: gridY,
      strokeColor: this.state.currentItemStrokeColor,
      backgroundColor: this.state.currentItemBackgroundColor,
      fillStyle: this.state.currentItemFillStyle,
      strokeWidth: this.state.currentItemStrokeWidth,
      strokeStyle: this.state.currentItemStrokeStyle,
      roughness: this.state.currentItemRoughness,
      opacity: this.state.currentItemOpacity,
      strokeSharpness: this.state.currentItemLinearStrokeSharpness,
      simulatePressure: event.pressure === 0.5,
      locked: false,
    });

    this.setState((prevState) => ({
      selectedElementIds: {
        ...prevState.selectedElementIds,
        [element.id]: false,
      },
    }));

    const pressures = element.simulatePressure
      ? element.pressures
      : [...element.pressures, event.pressure];

    mutateElement(element, {
      points: [[0, 0]],
      pressures,
    });

    const boundElement = getHoveredElementForBinding(
      pointerDownState.origin,
      this.scene,
    );
    this.scene.replaceAllElements([
      ...this.scene.getElementsIncludingDeleted(),
      element,
    ]);
    this.setState({
      draggingElement: element,
      editingElement: element,
      startBoundElement: boundElement,
      suggestedBindings: [],
    });
  };

  private createImageElement = ({
    sceneX,
    sceneY,
  }: {
    sceneX: number;
    sceneY: number;
  }) => {
    const [gridX, gridY] = getGridPoint(sceneX, sceneY, this.state.gridSize);

    const element = newImageElement({
      type: "image",
      x: gridX,
      y: gridY,
      strokeColor: this.state.currentItemStrokeColor,
      backgroundColor: this.state.currentItemBackgroundColor,
      fillStyle: this.state.currentItemFillStyle,
      strokeWidth: this.state.currentItemStrokeWidth,
      strokeStyle: this.state.currentItemStrokeStyle,
      roughness: this.state.currentItemRoughness,
      opacity: this.state.currentItemOpacity,
      strokeSharpness: this.state.currentItemLinearStrokeSharpness,
      locked: false,
    });

    return element;
  };

  private handleLinearElementOnPointerDown = (
    event: React.PointerEvent<HTMLCanvasElement>,
    elementType: ExcalidrawLinearElement["type"],
    pointerDownState: PointerDownState,
  ): void => {
    if (this.state.multiElement) {
      const { multiElement } = this.state;

      // finalize if completing a loop
      if (
        multiElement.type === "line" &&
        isPathALoop(multiElement.points, this.state.zoom.value)
      ) {
        mutateElement(multiElement, {
          lastCommittedPoint:
            multiElement.points[multiElement.points.length - 1],
        });
        this.actionManager.executeAction(actionFinalize);
        return;
      }

      const { x: rx, y: ry, lastCommittedPoint } = multiElement;

      // clicking inside commit zone → finalize arrow
      if (
        multiElement.points.length > 1 &&
        lastCommittedPoint &&
        distance2d(
          pointerDownState.origin.x - rx,
          pointerDownState.origin.y - ry,
          lastCommittedPoint[0],
          lastCommittedPoint[1],
        ) < LINE_CONFIRM_THRESHOLD
      ) {
        this.actionManager.executeAction(actionFinalize);
        return;
      }

      this.setState((prevState) => ({
        selectedElementIds: {
          ...prevState.selectedElementIds,
          [multiElement.id]: true,
        },
      }));
      // clicking outside commit zone → update reference for last committed
      // point
      mutateElement(multiElement, {
        lastCommittedPoint: multiElement.points[multiElement.points.length - 1],
      });
      setCursor(this.canvas, CURSOR_TYPE.POINTER);
    } else {
      const [gridX, gridY] = getGridPoint(
        pointerDownState.origin.x,
        pointerDownState.origin.y,
        this.state.gridSize,
      );

      /* If arrow is pre-arrowheads, it will have undefined for both start and end arrowheads.
      If so, we want it to be null for start and "arrow" for end. If the linear item is not
      an arrow, we want it to be null for both. Otherwise, we want it to use the
      values from appState. */

      const { currentItemStartArrowhead, currentItemEndArrowhead } = this.state;
      const [startArrowhead, endArrowhead] =
        elementType === "arrow"
          ? [currentItemStartArrowhead, currentItemEndArrowhead]
          : [null, null];

      const element = newLinearElement({
        type: elementType,
        x: gridX,
        y: gridY,
        strokeColor: this.state.currentItemStrokeColor,
        backgroundColor: this.state.currentItemBackgroundColor,
        fillStyle: this.state.currentItemFillStyle,
        strokeWidth: this.state.currentItemStrokeWidth,
        strokeStyle: this.state.currentItemStrokeStyle,
        roughness: this.state.currentItemRoughness,
        opacity: this.state.currentItemOpacity,
        strokeSharpness: this.state.currentItemLinearStrokeSharpness,
        startArrowhead,
        endArrowhead,
        locked: false,
      });
      this.setState((prevState) => ({
        selectedElementIds: {
          ...prevState.selectedElementIds,
          [element.id]: false,
        },
      }));
      mutateElement(element, {
        points: [...element.points, [0, 0]],
      });
      const boundElement = getHoveredElementForBinding(
        pointerDownState.origin,
        this.scene,
      );
      this.scene.replaceAllElements([
        ...this.scene.getElementsIncludingDeleted(),
        element,
      ]);
      this.setState({
        draggingElement: element,
        editingElement: element,
        startBoundElement: boundElement,
        suggestedBindings: [],
      });
    }
  };

  private createGenericElementOnPointerDown = (
    elementType: ExcalidrawGenericElement["type"],
    pointerDownState: PointerDownState,
  ): void => {
    const [gridX, gridY] = getGridPoint(
      pointerDownState.origin.x,
      pointerDownState.origin.y,
      this.state.gridSize,
    );
    const element = newElement({
      type: elementType,
      x: gridX,
      y: gridY,
      strokeColor: this.state.currentItemStrokeColor,
      backgroundColor: this.state.currentItemBackgroundColor,
      fillStyle: this.state.currentItemFillStyle,
      strokeWidth: this.state.currentItemStrokeWidth,
      strokeStyle: this.state.currentItemStrokeStyle,
      roughness: this.state.currentItemRoughness,
      opacity: this.state.currentItemOpacity,
      strokeSharpness: this.state.currentItemStrokeSharpness,
      locked: false,
    });

    if (element.type === "selection") {
      this.setState({
        selectionElement: element,
        draggingElement: element,
      });
    } else {
      this.scene.replaceAllElements([
        ...this.scene.getElementsIncludingDeleted(),
        element,
      ]);
      this.setState({
        multiElement: null,
        draggingElement: element,
        editingElement: element,
      });
    }
  };

  private onKeyDownFromPointerDownHandler(
    pointerDownState: PointerDownState,
  ): (event: KeyboardEvent) => void {
    return withBatchedUpdates((event: KeyboardEvent) => {
      if (this.maybeHandleResize(pointerDownState, event)) {
        return;
      }
      this.maybeDragNewGenericElement(pointerDownState, event);
    });
  }

  private onKeyUpFromPointerDownHandler(
    pointerDownState: PointerDownState,
  ): (event: KeyboardEvent) => void {
    return withBatchedUpdates((event: KeyboardEvent) => {
      // Prevents focus from escaping excalidraw tab
      event.key === KEYS.ALT && event.preventDefault();
      if (this.maybeHandleResize(pointerDownState, event)) {
        return;
      }
      this.maybeDragNewGenericElement(pointerDownState, event);
    });
  }

  private onPointerMoveFromPointerDownHandler(
    pointerDownState: PointerDownState,
  ) {
    return withBatchedUpdatesThrottled((event: PointerEvent) => {
      // We need to initialize dragOffsetXY only after we've updated
      // `state.selectedElementIds` on pointerDown. Doing it here in pointerMove
      // event handler should hopefully ensure we're already working with
      // the updated state.
      if (pointerDownState.drag.offset === null) {
        pointerDownState.drag.offset = tupleToCoors(
          getDragOffsetXY(
            getSelectedElements(this.scene.getNonDeletedElements(), this.state),
            pointerDownState.origin.x,
            pointerDownState.origin.y,
          ),
        );
      }
      const target = event.target;
      if (!(target instanceof HTMLElement)) {
        return;
      }

      if (this.handlePointerMoveOverScrollbars(event, pointerDownState)) {
        return;
      }

      const pointerCoords = viewportCoordsToSceneCoords(event, this.state);

      if (isEraserActive(this.state)) {
        this.handleEraser(event, pointerDownState, pointerCoords);
        return;
      }

      const [gridX, gridY] = getGridPoint(
        pointerCoords.x,
        pointerCoords.y,
        this.state.gridSize,
      );

      // for arrows/lines, don't start dragging until a given threshold
      // to ensure we don't create a 2-point arrow by mistake when
      // user clicks mouse in a way that it moves a tiny bit (thus
      // triggering pointermove)
      if (
        !pointerDownState.drag.hasOccurred &&
        (this.state.activeTool.type === "arrow" ||
          this.state.activeTool.type === "line")
      ) {
        if (
          distance2d(
            pointerCoords.x,
            pointerCoords.y,
            pointerDownState.origin.x,
            pointerDownState.origin.y,
          ) < DRAGGING_THRESHOLD
        ) {
          return;
        }
      }

      if (pointerDownState.resize.isResizing) {
        pointerDownState.lastCoords.x = pointerCoords.x;
        pointerDownState.lastCoords.y = pointerCoords.y;
        if (this.maybeHandleResize(pointerDownState, event)) {
          return true;
        }
      }

      if (this.state.editingLinearElement) {
        const didDrag = LinearElementEditor.handlePointDragging(
          this.state,
          (appState) => this.setState(appState),
          pointerCoords.x,
          pointerCoords.y,
          (element, pointsSceneCoords) => {
            this.maybeSuggestBindingsForLinearElementAtCoords(
              element,
              pointsSceneCoords,
            );
          },
        );

        if (didDrag) {
          pointerDownState.lastCoords.x = pointerCoords.x;
          pointerDownState.lastCoords.y = pointerCoords.y;
          return;
        }
      }

      const hasHitASelectedElement = pointerDownState.hit.allHitElements.some(
        (element) => this.isASelectedElement(element),
      );

      if (
        (hasHitASelectedElement ||
          pointerDownState.hit.hasHitCommonBoundingBoxOfSelectedElements) &&
        // this allows for box-selecting points when clicking inside the
        // line's bounding box
        (!this.state.editingLinearElement || !event.shiftKey) &&
        // box-selecting without shift when editing line, not clicking on a line
        (!this.state.editingLinearElement ||
          this.state.editingLinearElement?.elementId !==
            pointerDownState.hit.element?.id ||
          pointerDownState.hit.hasHitElementInside)
      ) {
        const selectedElements = getSelectedElements(
          this.scene.getNonDeletedElements(),
          this.state,
        );
        if (selectedElements.every((element) => element.locked)) {
          return;
        }
        // Marking that click was used for dragging to check
        // if elements should be deselected on pointerup
        pointerDownState.drag.hasOccurred = true;
        // prevent dragging even if we're no longer holding cmd/ctrl otherwise
        // it would have weird results (stuff jumping all over the screen)
        if (selectedElements.length > 0 && !pointerDownState.withCmdOrCtrl) {
          const [dragX, dragY] = getGridPoint(
            pointerCoords.x - pointerDownState.drag.offset.x,
            pointerCoords.y - pointerDownState.drag.offset.y,
            this.state.gridSize,
          );

          const [dragDistanceX, dragDistanceY] = [
            Math.abs(pointerCoords.x - pointerDownState.origin.x),
            Math.abs(pointerCoords.y - pointerDownState.origin.y),
          ];

          // We only drag in one direction if shift is pressed
          const lockDirection = event.shiftKey;

          dragSelectedElements(
            pointerDownState,
            selectedElements,
            dragX,
            dragY,
            lockDirection,
            dragDistanceX,
            dragDistanceY,
            this.state,
          );
          this.maybeSuggestBindingForAll(selectedElements);

          // We duplicate the selected element if alt is pressed on pointer move
          if (event.altKey && !pointerDownState.hit.hasBeenDuplicated) {
            // Move the currently selected elements to the top of the z index stack, and
            // put the duplicates where the selected elements used to be.
            // (the origin point where the dragging started)

            pointerDownState.hit.hasBeenDuplicated = true;

            const nextElements = [];
            const elementsToAppend = [];
            const groupIdMap = new Map();
            const oldIdToDuplicatedId = new Map();
            const hitElement = pointerDownState.hit.element;
            const elements = this.scene.getElementsIncludingDeleted();
            const selectedElementIds: Array<ExcalidrawElement["id"]> =
              getSelectedElements(elements, this.state, true).map(
                (element) => element.id,
              );

            for (const element of elements) {
              if (
                selectedElementIds.includes(element.id) ||
                // case: the state.selectedElementIds might not have been
                // updated yet by the time this mousemove event is fired
                (element.id === hitElement?.id &&
                  pointerDownState.hit.wasAddedToSelection)
              ) {
                const duplicatedElement = duplicateElement(
                  this.state.editingGroupId,
                  groupIdMap,
                  element,
                );
                const [originDragX, originDragY] = getGridPoint(
                  pointerDownState.origin.x - pointerDownState.drag.offset.x,
                  pointerDownState.origin.y - pointerDownState.drag.offset.y,
                  this.state.gridSize,
                );
                mutateElement(duplicatedElement, {
                  x: duplicatedElement.x + (originDragX - dragX),
                  y: duplicatedElement.y + (originDragY - dragY),
                });
                nextElements.push(duplicatedElement);
                elementsToAppend.push(element);
                oldIdToDuplicatedId.set(element.id, duplicatedElement.id);
              } else {
                nextElements.push(element);
              }
            }
            const nextSceneElements = [...nextElements, ...elementsToAppend];
            bindTextToShapeAfterDuplication(
              nextElements,
              elementsToAppend,
              oldIdToDuplicatedId,
            );
            fixBindingsAfterDuplication(
              nextSceneElements,
              elementsToAppend,
              oldIdToDuplicatedId,
              "duplicatesServeAsOld",
            );
            this.scene.replaceAllElements(nextSceneElements);
          }
          return;
        }
      }

      // It is very important to read this.state within each move event,
      // otherwise we would read a stale one!
      const draggingElement = this.state.draggingElement;
      if (!draggingElement) {
        return;
      }

      if (draggingElement.type === "freedraw") {
        const points = draggingElement.points;
        const dx = pointerCoords.x - draggingElement.x;
        const dy = pointerCoords.y - draggingElement.y;

        const lastPoint = points.length > 0 && points[points.length - 1];
        const discardPoint =
          lastPoint && lastPoint[0] === dx && lastPoint[1] === dy;

        if (!discardPoint) {
          const pressures = draggingElement.simulatePressure
            ? draggingElement.pressures
            : [...draggingElement.pressures, event.pressure];

          mutateElement(draggingElement, {
            points: [...points, [dx, dy]],
            pressures,
          });
        }
      } else if (isLinearElement(draggingElement)) {
        pointerDownState.drag.hasOccurred = true;
        const points = draggingElement.points;
        let dx = gridX - draggingElement.x;
        let dy = gridY - draggingElement.y;

        if (shouldRotateWithDiscreteAngle(event) && points.length === 2) {
          ({ width: dx, height: dy } = getPerfectElementSize(
            this.state.activeTool.type,
            dx,
            dy,
          ));
        }

        if (points.length === 1) {
          mutateElement(draggingElement, { points: [...points, [dx, dy]] });
        } else if (points.length > 1) {
          mutateElement(draggingElement, {
            points: [...points.slice(0, -1), [dx, dy]],
          });
        }

        if (isBindingElement(draggingElement, false)) {
          // When creating a linear element by dragging
          this.maybeSuggestBindingsForLinearElementAtCoords(
            draggingElement,
            [pointerCoords],
            this.state.startBoundElement,
          );
        }
      } else {
        pointerDownState.lastCoords.x = pointerCoords.x;
        pointerDownState.lastCoords.y = pointerCoords.y;
        this.maybeDragNewGenericElement(pointerDownState, event);
      }

      if (this.state.activeTool.type === "selection") {
        pointerDownState.boxSelection.hasOccurred = true;

        const elements = this.scene.getNonDeletedElements();
        if (
          !event.shiftKey &&
          // allows for box-selecting points (without shift)
          !this.state.editingLinearElement &&
          isSomeElementSelected(elements, this.state)
        ) {
          if (pointerDownState.withCmdOrCtrl && pointerDownState.hit.element) {
            this.setState((prevState) =>
              selectGroupsForSelectedElements(
                {
                  ...prevState,
                  selectedElementIds: {
                    [pointerDownState.hit.element!.id]: true,
                  },
                },
                this.scene.getNonDeletedElements(),
              ),
            );
          } else {
            this.setState({
              selectedElementIds: {},
              selectedGroupIds: {},
              editingGroupId: null,
            });
          }
        }
        // box-select line editor points
        if (this.state.editingLinearElement) {
          LinearElementEditor.handleBoxSelection(
            event,
            this.state,
            this.setState.bind(this),
          );
          // regular box-select
        } else {
          const elementsWithinSelection = getElementsWithinSelection(
            elements,
            draggingElement,
          );
          this.setState((prevState) =>
            selectGroupsForSelectedElements(
              {
                ...prevState,
                selectedElementIds: {
                  ...prevState.selectedElementIds,
                  ...elementsWithinSelection.reduce((map, element) => {
                    map[element.id] = true;
                    return map;
                  }, {} as any),
                  ...(pointerDownState.hit.element
                    ? {
                        // if using ctrl/cmd, select the hitElement only if we
                        // haven't box-selected anything else
                        [pointerDownState.hit.element.id]:
                          !elementsWithinSelection.length,
                      }
                    : null),
                },
                showHyperlinkPopup:
                  elementsWithinSelection.length === 1 &&
                  elementsWithinSelection[0].link
                    ? "info"
                    : false,
              },
              this.scene.getNonDeletedElements(),
            ),
          );
        }
      }
    });
  }

  // Returns whether the pointer move happened over either scrollbar
  private handlePointerMoveOverScrollbars(
    event: PointerEvent,
    pointerDownState: PointerDownState,
  ): boolean {
    if (pointerDownState.scrollbars.isOverHorizontal) {
      const x = event.clientX;
      const dx = x - pointerDownState.lastCoords.x;
      this.setState({
        scrollX: this.state.scrollX - dx / this.state.zoom.value,
      });
      pointerDownState.lastCoords.x = x;
      return true;
    }

    if (pointerDownState.scrollbars.isOverVertical) {
      const y = event.clientY;
      const dy = y - pointerDownState.lastCoords.y;
      this.setState({
        scrollY: this.state.scrollY - dy / this.state.zoom.value,
      });
      pointerDownState.lastCoords.y = y;
      return true;
    }
    return false;
  }

  private onPointerUpFromPointerDownHandler(
    pointerDownState: PointerDownState,
  ): (event: PointerEvent) => void {
    return withBatchedUpdates((childEvent: PointerEvent) => {
      const {
        draggingElement,
        resizingElement,
        multiElement,
        activeTool,
        isResizing,
        isRotating,
      } = this.state;
      this.setState({
        isResizing: false,
        isRotating: false,
        resizingElement: null,
        selectionElement: null,
        cursorButton: "up",
        // text elements are reset on finalize, and resetting on pointerup
        // may cause issues with double taps
        editingElement:
          multiElement || isTextElement(this.state.editingElement)
            ? this.state.editingElement
            : null,
      });

      this.savePointer(childEvent.clientX, childEvent.clientY, "up");

      // Handle end of dragging a point of a linear element, might close a loop
      // and sets binding element
      if (this.state.editingLinearElement) {
        if (
          !pointerDownState.boxSelection.hasOccurred &&
          (pointerDownState.hit?.element?.id !==
            this.state.editingLinearElement.elementId ||
            !pointerDownState.hit.hasHitElementInside)
        ) {
          this.actionManager.executeAction(actionFinalize);
        } else {
          const editingLinearElement = LinearElementEditor.handlePointerUp(
            childEvent,
            this.state.editingLinearElement,
            this.state,
          );
          if (editingLinearElement !== this.state.editingLinearElement) {
            this.setState({
              editingLinearElement,
              suggestedBindings: [],
            });
          }
        }
      }

      lastPointerUp = null;

      if (pointerDownState.eventListeners.onMove) {
        pointerDownState.eventListeners.onMove.flush();
      }

      window.removeEventListener(
        EVENT.POINTER_MOVE,
        pointerDownState.eventListeners.onMove!,
      );
      window.removeEventListener(
        EVENT.POINTER_UP,
        pointerDownState.eventListeners.onUp!,
      );
      window.removeEventListener(
        EVENT.KEYDOWN,
        pointerDownState.eventListeners.onKeyDown!,
      );
      window.removeEventListener(
        EVENT.KEYUP,
        pointerDownState.eventListeners.onKeyUp!,
      );

      if (this.state.pendingImageElementId) {
        this.setState({ pendingImageElementId: null });
      }

      if (draggingElement?.type === "freedraw") {
        const pointerCoords = viewportCoordsToSceneCoords(
          childEvent,
          this.state,
        );

        const points = draggingElement.points;
        let dx = pointerCoords.x - draggingElement.x;
        let dy = pointerCoords.y - draggingElement.y;

        // Allows dots to avoid being flagged as infinitely small
        if (dx === points[0][0] && dy === points[0][1]) {
          dy += 0.0001;
          dx += 0.0001;
        }

        const pressures = draggingElement.simulatePressure
          ? []
          : [...draggingElement.pressures, childEvent.pressure];

        mutateElement(draggingElement, {
          points: [...points, [dx, dy]],
          pressures,
          lastCommittedPoint: [dx, dy],
        });

        this.actionManager.executeAction(actionFinalize);

        return;
      }
      if (isImageElement(draggingElement)) {
        const imageElement = draggingElement;
        try {
          this.initializeImageDimensions(imageElement);
          this.setState(
            { selectedElementIds: { [imageElement.id]: true } },
            () => {
              this.actionManager.executeAction(actionFinalize);
            },
          );
        } catch (error: any) {
          console.error(error);
          this.scene.replaceAllElements(
            this.scene
              .getElementsIncludingDeleted()
              .filter((el) => el.id !== imageElement.id),
          );
          this.actionManager.executeAction(actionFinalize);
        }
        return;
      }

      if (isLinearElement(draggingElement)) {
        if (draggingElement!.points.length > 1) {
          this.history.resumeRecording();
        }
        const pointerCoords = viewportCoordsToSceneCoords(
          childEvent,
          this.state,
        );

        if (
          !pointerDownState.drag.hasOccurred &&
          draggingElement &&
          !multiElement
        ) {
          mutateElement(draggingElement, {
            points: [
              ...draggingElement.points,
              [
                pointerCoords.x - draggingElement.x,
                pointerCoords.y - draggingElement.y,
              ],
            ],
          });
          this.setState({
            multiElement: draggingElement,
            editingElement: this.state.draggingElement,
          });
        } else if (pointerDownState.drag.hasOccurred && !multiElement) {
          if (
            isBindingEnabled(this.state) &&
            isBindingElement(draggingElement, false)
          ) {
            maybeBindLinearElement(
              draggingElement,
              this.state,
              this.scene,
              pointerCoords,
            );
          }
          this.setState({ suggestedBindings: [], startBoundElement: null });
          if (!activeTool.locked) {
            resetCursor(this.canvas);
            this.setState((prevState) => ({
              draggingElement: null,
              activeTool: updateActiveTool(this.state, {
                type: "selection",
              }),
              selectedElementIds: {
                ...prevState.selectedElementIds,
                [draggingElement.id]: true,
              },
            }));
          } else {
            this.setState((prevState) => ({
              draggingElement: null,
              selectedElementIds: {
                ...prevState.selectedElementIds,
                [draggingElement.id]: true,
              },
            }));
          }
        }
        return;
      }

      if (
        activeTool.type !== "selection" &&
        draggingElement &&
        isInvisiblySmallElement(draggingElement)
      ) {
        // remove invisible element which was added in onPointerDown
        this.scene.replaceAllElements(
          this.scene.getElementsIncludingDeleted().slice(0, -1),
        );
        this.setState({
          draggingElement: null,
        });
        return;
      }

      if (draggingElement) {
        mutateElement(
          draggingElement,
          getNormalizedDimensions(draggingElement),
        );
      }

      if (resizingElement) {
        this.history.resumeRecording();
      }

      if (resizingElement && isInvisiblySmallElement(resizingElement)) {
        this.scene.replaceAllElements(
          this.scene
            .getElementsIncludingDeleted()
            .filter((el) => el.id !== resizingElement.id),
        );
      }

      // Code below handles selection when element(s) weren't
      // drag or added to selection on pointer down phase.
      const hitElement = pointerDownState.hit.element;
      if (isEraserActive(this.state)) {
        const draggedDistance = distance2d(
          this.lastPointerDown!.clientX,
          this.lastPointerDown!.clientY,
          this.lastPointerUp!.clientX,
          this.lastPointerUp!.clientY,
        );

        if (draggedDistance === 0) {
          const scenePointer = viewportCoordsToSceneCoords(
            {
              clientX: this.lastPointerUp!.clientX,
              clientY: this.lastPointerUp!.clientY,
            },
            this.state,
          );
          const hitElements = this.getElementsAtPosition(
            scenePointer.x,
            scenePointer.y,
          );
          hitElements.forEach(
            (hitElement) =>
              (pointerDownState.elementIdsToErase[hitElement.id] = {
                erase: true,
                opacity: hitElement.opacity,
              }),
          );
        }
        this.eraseElements(pointerDownState);
        return;
      } else if (Object.keys(pointerDownState.elementIdsToErase).length) {
        this.restoreReadyToEraseElements(pointerDownState);
      }

      if (
        hitElement &&
        !pointerDownState.drag.hasOccurred &&
        !pointerDownState.hit.wasAddedToSelection &&
        // if we're editing a line, pointerup shouldn't switch selection if
        // box selected
        (!this.state.editingLinearElement ||
          !pointerDownState.boxSelection.hasOccurred)
      ) {
        // when inside line editor, shift selects points instead
        if (childEvent.shiftKey && !this.state.editingLinearElement) {
          if (this.state.selectedElementIds[hitElement.id]) {
            if (isSelectedViaGroup(this.state, hitElement)) {
              // We want to unselect all groups hitElement is part of
              // as well as all elements that are part of the groups
              // hitElement is part of
              const idsOfSelectedElementsThatAreInGroups = hitElement.groupIds
                .flatMap((groupId) =>
                  getElementsInGroup(
                    this.scene.getNonDeletedElements(),
                    groupId,
                  ),
                )
                .map((element) => ({ [element.id]: false }))
                .reduce((prevId, acc) => ({ ...prevId, ...acc }), {});

              this.setState((_prevState) => ({
                selectedGroupIds: {
                  ..._prevState.selectedElementIds,
                  ...hitElement.groupIds
                    .map((gId) => ({ [gId]: false }))
                    .reduce((prev, acc) => ({ ...prev, ...acc }), {}),
                },
                selectedElementIds: {
                  ..._prevState.selectedElementIds,
                  ...idsOfSelectedElementsThatAreInGroups,
                },
              }));
            } else {
              // remove element from selection while
              // keeping prev elements selected
              this.setState((prevState) =>
                selectGroupsForSelectedElements(
                  {
                    ...prevState,
                    selectedElementIds: {
                      ...prevState.selectedElementIds,
                      [hitElement!.id]: false,
                    },
                  },
                  this.scene.getNonDeletedElements(),
                ),
              );
            }
          } else {
            // add element to selection while
            // keeping prev elements selected

            this.setState((_prevState) => ({
              selectedElementIds: {
                ..._prevState.selectedElementIds,
                [hitElement!.id]: true,
              },
            }));
          }
        } else {
          this.setState((prevState) => ({
            ...selectGroupsForSelectedElements(
              {
                ...prevState,
                selectedElementIds: { [hitElement.id]: true },
              },
              this.scene.getNonDeletedElements(),
            ),
          }));
        }
      }

      if (
        !this.state.editingLinearElement &&
        !pointerDownState.drag.hasOccurred &&
        !this.state.isResizing &&
        ((hitElement &&
          isHittingElementBoundingBoxWithoutHittingElement(
            hitElement,
            this.state,
            pointerDownState.origin.x,
            pointerDownState.origin.y,
          )) ||
          (!hitElement &&
            pointerDownState.hit.hasHitCommonBoundingBoxOfSelectedElements))
      ) {
        // Deselect selected elements
        this.setState({
          selectedElementIds: {},
          selectedGroupIds: {},
          editingGroupId: null,
        });

        return;
      }

      if (
        !activeTool.locked &&
        activeTool.type !== "freedraw" &&
        draggingElement
      ) {
        this.setState((prevState) => ({
          selectedElementIds: {
            ...prevState.selectedElementIds,
            [draggingElement.id]: true,
          },
        }));
      }

      if (
        activeTool.type !== "selection" ||
        isSomeElementSelected(this.scene.getNonDeletedElements(), this.state)
      ) {
        this.history.resumeRecording();
      }

      if (pointerDownState.drag.hasOccurred || isResizing || isRotating) {
        (isBindingEnabled(this.state)
          ? bindOrUnbindSelectedElements
          : unbindLinearElements)(
          getSelectedElements(this.scene.getNonDeletedElements(), this.state),
        );
      }

      if (!activeTool.locked && activeTool.type !== "freedraw") {
        resetCursor(this.canvas);
        this.setState({
          draggingElement: null,
          suggestedBindings: [],
          activeTool: updateActiveTool(this.state, { type: "selection" }),
        });
      } else {
        this.setState({
          draggingElement: null,
          suggestedBindings: [],
        });
      }
    });
  }

  private restoreReadyToEraseElements = (
    pointerDownState: PointerDownState,
  ) => {
    const elements = this.scene.getElementsIncludingDeleted().map((ele) => {
      if (
        pointerDownState.elementIdsToErase[ele.id] &&
        pointerDownState.elementIdsToErase[ele.id].erase
      ) {
        return newElementWith(ele, {
          opacity: pointerDownState.elementIdsToErase[ele.id].opacity,
        });
      } else if (
        isBoundToContainer(ele) &&
        pointerDownState.elementIdsToErase[ele.containerId] &&
        pointerDownState.elementIdsToErase[ele.containerId].erase
      ) {
        return newElementWith(ele, {
          opacity: pointerDownState.elementIdsToErase[ele.containerId].opacity,
        });
      }
      return ele;
    });

    this.scene.replaceAllElements(elements);
  };

  private eraseElements = (pointerDownState: PointerDownState) => {
    const elements = this.scene.getElementsIncludingDeleted().map((ele) => {
      if (
        pointerDownState.elementIdsToErase[ele.id] &&
        pointerDownState.elementIdsToErase[ele.id].erase
      ) {
        return newElementWith(ele, { isDeleted: true });
      } else if (
        isBoundToContainer(ele) &&
        pointerDownState.elementIdsToErase[ele.containerId] &&
        pointerDownState.elementIdsToErase[ele.containerId].erase
      ) {
        return newElementWith(ele, { isDeleted: true });
      }
      return ele;
    });

    this.history.resumeRecording();
    this.scene.replaceAllElements(elements);
  };

  private initializeImage = async ({
    imageFile,
    imageElement: _imageElement,
    showCursorImagePreview = false,
  }: {
    imageFile: File;
    imageElement: ExcalidrawImageElement;
    showCursorImagePreview?: boolean;
  }) => {
    // at this point this should be guaranteed image file, but we do this check
    // to satisfy TS down the line
    if (!isSupportedImageFile(imageFile)) {
      throw new Error(t("errors.unsupportedFileType"));
    }
    const mimeType = imageFile.type;

    setCursor(this.canvas, "wait");

    if (mimeType === MIME_TYPES.svg) {
      try {
        imageFile = SVGStringToFile(
          await normalizeSVG(await imageFile.text()),
          imageFile.name,
        );
      } catch (error: any) {
        console.warn(error);
        throw new Error(t("errors.svgImageInsertError"));
      }
    }

    // generate image id (by default the file digest) before any
    // resizing/compression takes place to keep it more portable
    const fileId = await ((this.props.generateIdForFile?.(
      imageFile,
    ) as Promise<FileId>) || generateIdFromFile(imageFile));

    if (!fileId) {
      console.warn(
        "Couldn't generate file id or the supplied `generateIdForFile` didn't resolve to one.",
      );
      throw new Error(t("errors.imageInsertError"));
    }

    const existingFileData = this.files[fileId];
    if (!existingFileData?.dataURL) {
      try {
        imageFile = await resizeImageFile(imageFile, {
          maxWidthOrHeight: DEFAULT_MAX_IMAGE_WIDTH_OR_HEIGHT,
        });
      } catch (error: any) {
        console.error("error trying to resing image file on insertion", error);
      }

      if (imageFile.size > MAX_ALLOWED_FILE_BYTES) {
        throw new Error(
          t("errors.fileTooBig", {
            maxSize: `${Math.trunc(MAX_ALLOWED_FILE_BYTES / 1024 / 1024)}MB`,
          }),
        );
      }
    }

    if (showCursorImagePreview) {
      const dataURL = this.files[fileId]?.dataURL;
      // optimization so that we don't unnecessarily resize the original
      // full-size file for cursor preview
      // (it's much faster to convert the resized dataURL to File)
      const resizedFile = dataURL && dataURLToFile(dataURL);

      this.setImagePreviewCursor(resizedFile || imageFile);
    }

    const dataURL =
      this.files[fileId]?.dataURL || (await getDataURL(imageFile));

    const imageElement = mutateElement(
      _imageElement,
      {
        fileId,
      },
      false,
    ) as NonDeleted<InitializedExcalidrawImageElement>;

    return new Promise<NonDeleted<InitializedExcalidrawImageElement>>(
      async (resolve, reject) => {
        try {
          this.files = {
            ...this.files,
            [fileId]: {
              mimeType,
              id: fileId,
              dataURL,
              created: Date.now(),
            },
          };
          const cachedImageData = this.imageCache.get(fileId);
          if (!cachedImageData) {
            this.addNewImagesToImageCache();
            await this.updateImageCache([imageElement]);
          }
          if (cachedImageData?.image instanceof Promise) {
            await cachedImageData.image;
          }
          if (
            this.state.pendingImageElementId !== imageElement.id &&
            this.state.draggingElement?.id !== imageElement.id
          ) {
            this.initializeImageDimensions(imageElement, true);
          }
          resolve(imageElement);
        } catch (error: any) {
          console.error(error);
          reject(new Error(t("errors.imageInsertError")));
        } finally {
          if (!showCursorImagePreview) {
            resetCursor(this.canvas);
          }
        }
      },
    );
  };

  /**
   * inserts image into elements array and rerenders
   */
  private insertImageElement = async (
    imageElement: ExcalidrawImageElement,
    imageFile: File,
    showCursorImagePreview?: boolean,
  ) => {
    this.scene.replaceAllElements([
      ...this.scene.getElementsIncludingDeleted(),
      imageElement,
    ]);

    try {
      await this.initializeImage({
        imageFile,
        imageElement,
        showCursorImagePreview,
      });
    } catch (error: any) {
      mutateElement(imageElement, {
        isDeleted: true,
      });
      this.actionManager.executeAction(actionFinalize);
      this.setState({
        errorMessage: error.message || t("errors.imageInsertError"),
      });
    }
  };

  private setImagePreviewCursor = async (imageFile: File) => {
    // mustn't be larger than 128 px
    // https://developer.mozilla.org/en-US/docs/Web/CSS/CSS_Basic_User_Interface/Using_URL_values_for_the_cursor_property
    const cursorImageSizePx = 96;

    const imagePreview = await resizeImageFile(imageFile, {
      maxWidthOrHeight: cursorImageSizePx,
    });

    let previewDataURL = await getDataURL(imagePreview);

    // SVG cannot be resized via `resizeImageFile` so we resize by rendering to
    // a small canvas
    if (imageFile.type === MIME_TYPES.svg) {
      const img = await loadHTMLImageElement(previewDataURL);

      let height = Math.min(img.height, cursorImageSizePx);
      let width = height * (img.width / img.height);

      if (width > cursorImageSizePx) {
        width = cursorImageSizePx;
        height = width * (img.height / img.width);
      }

      const canvas = document.createElement("canvas");
      canvas.height = height;
      canvas.width = width;
      const context = canvas.getContext("2d")!;

      context.drawImage(img, 0, 0, width, height);

      previewDataURL = canvas.toDataURL(MIME_TYPES.svg) as DataURL;
    }

    if (this.state.pendingImageElementId) {
      setCursor(this.canvas, `url(${previewDataURL}) 4 4, auto`);
    }
  };

  private onImageAction = async (
    { insertOnCanvasDirectly } = { insertOnCanvasDirectly: false },
  ) => {
    try {
      const clientX = this.state.width / 2 + this.state.offsetLeft;
      const clientY = this.state.height / 2 + this.state.offsetTop;

      const { x, y } = viewportCoordsToSceneCoords(
        { clientX, clientY },
        this.state,
      );

      const imageFile = await fileOpen({
        description: "Image",
        extensions: ["jpg", "png", "svg", "gif"],
      });

      const imageElement = this.createImageElement({
        sceneX: x,
        sceneY: y,
      });

      if (insertOnCanvasDirectly) {
        this.insertImageElement(imageElement, imageFile);
        this.initializeImageDimensions(imageElement);
        this.setState(
          {
            selectedElementIds: { [imageElement.id]: true },
          },
          () => {
            this.actionManager.executeAction(actionFinalize);
          },
        );
      } else {
        this.setState(
          {
            pendingImageElementId: imageElement.id,
          },
          () => {
            this.insertImageElement(
              imageElement,
              imageFile,
              /* showCursorImagePreview */ true,
            );
          },
        );
      }
    } catch (error: any) {
      if (error.name !== "AbortError") {
        console.error(error);
      } else {
        console.warn(error);
      }
      this.setState(
        {
          pendingImageElementId: null,
          editingElement: null,
          activeTool: updateActiveTool(this.state, { type: "selection" }),
        },
        () => {
          this.actionManager.executeAction(actionFinalize);
        },
      );
    }
  };

  private initializeImageDimensions = (
    imageElement: ExcalidrawImageElement,
    forceNaturalSize = false,
  ) => {
    const image =
      isInitializedImageElement(imageElement) &&
      this.imageCache.get(imageElement.fileId)?.image;

    if (!image || image instanceof Promise) {
      if (
        imageElement.width < DRAGGING_THRESHOLD / this.state.zoom.value &&
        imageElement.height < DRAGGING_THRESHOLD / this.state.zoom.value
      ) {
        const placeholderSize = 100 / this.state.zoom.value;
        mutateElement(imageElement, {
          x: imageElement.x - placeholderSize / 2,
          y: imageElement.y - placeholderSize / 2,
          width: placeholderSize,
          height: placeholderSize,
        });
      }

      return;
    }

    if (
      forceNaturalSize ||
      // if user-created bounding box is below threshold, assume the
      // intention was to click instead of drag, and use the image's
      // intrinsic size
      (imageElement.width < DRAGGING_THRESHOLD / this.state.zoom.value &&
        imageElement.height < DRAGGING_THRESHOLD / this.state.zoom.value)
    ) {
      const minHeight = Math.max(this.state.height - 120, 160);
      // max 65% of canvas height, clamped to <300px, vh - 120px>
      const maxHeight = Math.min(
        minHeight,
        Math.floor(this.state.height * 0.5) / this.state.zoom.value,
      );

      const height = Math.min(image.naturalHeight, maxHeight);
      const width = height * (image.naturalWidth / image.naturalHeight);

      // add current imageElement width/height to account for previous centering
      // of the placeholder image
      const x = imageElement.x + imageElement.width / 2 - width / 2;
      const y = imageElement.y + imageElement.height / 2 - height / 2;

      mutateElement(imageElement, { x, y, width, height });
    }
  };

  /** updates image cache, refreshing updated elements and/or setting status
      to error for images that fail during <img> element creation */
  private updateImageCache = async (
    elements: readonly InitializedExcalidrawImageElement[],
    files = this.files,
  ) => {
    const { updatedFiles, erroredFiles } = await _updateImageCache({
      imageCache: this.imageCache,
      fileIds: elements.map((element) => element.fileId),
      files,
    });
    if (updatedFiles.size || erroredFiles.size) {
      for (const element of elements) {
        if (updatedFiles.has(element.fileId)) {
          invalidateShapeForElement(element);
        }
      }
    }
    if (erroredFiles.size) {
      this.scene.replaceAllElements(
        this.scene.getElementsIncludingDeleted().map((element) => {
          if (
            isInitializedImageElement(element) &&
            erroredFiles.has(element.fileId)
          ) {
            return newElementWith(element, {
              status: "error",
            });
          }
          return element;
        }),
      );
    }

    return { updatedFiles, erroredFiles };
  };

  /** adds new images to imageCache and re-renders if needed */
  private addNewImagesToImageCache = async (
    imageElements: InitializedExcalidrawImageElement[] = getInitializedImageElements(
      this.scene.getNonDeletedElements(),
    ),
    files: BinaryFiles = this.files,
  ) => {
    const uncachedImageElements = imageElements.filter(
      (element) => !element.isDeleted && !this.imageCache.has(element.fileId),
    );

    if (uncachedImageElements.length) {
      const { updatedFiles } = await this.updateImageCache(
        uncachedImageElements,
        files,
      );
      if (updatedFiles.size) {
        this.scene.informMutation();
      }
    }
  };

  /** generally you should use `addNewImagesToImageCache()` directly if you need
   *  to render new images. This is just a failsafe  */
  private scheduleImageRefresh = throttle(() => {
    this.addNewImagesToImageCache();
  }, IMAGE_RENDER_TIMEOUT);

  private updateBindingEnabledOnPointerMove = (
    event: React.PointerEvent<HTMLCanvasElement>,
  ) => {
    const shouldEnableBinding = shouldEnableBindingForPointerEvent(event);
    if (this.state.isBindingEnabled !== shouldEnableBinding) {
      this.setState({ isBindingEnabled: shouldEnableBinding });
    }
  };

  private maybeSuggestBindingAtCursor = (pointerCoords: {
    x: number;
    y: number;
  }): void => {
    const hoveredBindableElement = getHoveredElementForBinding(
      pointerCoords,
      this.scene,
    );
    this.setState({
      suggestedBindings:
        hoveredBindableElement != null ? [hoveredBindableElement] : [],
    });
  };

  private maybeSuggestBindingsForLinearElementAtCoords = (
    linearElement: NonDeleted<ExcalidrawLinearElement>,
    /** scene coords */
    pointerCoords: {
      x: number;
      y: number;
    }[],
    // During line creation the start binding hasn't been written yet
    // into `linearElement`
    oppositeBindingBoundElement?: ExcalidrawBindableElement | null,
  ): void => {
    if (!pointerCoords.length) {
      return;
    }

    const suggestedBindings = pointerCoords.reduce(
      (acc: NonDeleted<ExcalidrawBindableElement>[], coords) => {
        const hoveredBindableElement = getHoveredElementForBinding(
          coords,
          this.scene,
        );
        if (
          hoveredBindableElement != null &&
          !isLinearElementSimpleAndAlreadyBound(
            linearElement,
            oppositeBindingBoundElement?.id,
            hoveredBindableElement,
          )
        ) {
          acc.push(hoveredBindableElement);
        }
        return acc;
      },
      [],
    );

    this.setState({ suggestedBindings });
  };

  private maybeSuggestBindingForAll(
    selectedElements: NonDeleted<ExcalidrawElement>[],
  ): void {
    const suggestedBindings = getEligibleElementsForBinding(selectedElements);
    this.setState({ suggestedBindings });
  }

  private clearSelection(hitElement: ExcalidrawElement | null): void {
    this.setState((prevState) => ({
      selectedElementIds: {},
      selectedGroupIds: {},
      // Continue editing the same group if the user selected a different
      // element from it
      editingGroupId:
        prevState.editingGroupId &&
        hitElement != null &&
        isElementInGroup(hitElement, prevState.editingGroupId)
          ? prevState.editingGroupId
          : null,
    }));
    this.setState({
      selectedElementIds: {},
      previousSelectedElementIds: this.state.selectedElementIds,
    });
  }

  private handleCanvasRef = (canvas: HTMLCanvasElement) => {
    // canvas is null when unmounting
    if (canvas !== null) {
      this.canvas = canvas;
      this.rc = rough.canvas(this.canvas);

      this.canvas.addEventListener(EVENT.WHEEL, this.handleWheel, {
        passive: false,
      });
      this.canvas.addEventListener(EVENT.TOUCH_START, this.onTapStart);
      this.canvas.addEventListener(EVENT.TOUCH_END, this.onTapEnd);
    } else {
      this.canvas?.removeEventListener(EVENT.WHEEL, this.handleWheel);
      this.canvas?.removeEventListener(EVENT.TOUCH_START, this.onTapStart);
      this.canvas?.removeEventListener(EVENT.TOUCH_END, this.onTapEnd);
    }
  };

  private handleAppOnDrop = async (event: React.DragEvent<HTMLDivElement>) => {
    // must be retrieved first, in the same frame
    const { file, fileHandle } = await getFileFromEvent(event);

    try {
      if (isSupportedImageFile(file)) {
        // first attempt to decode scene from the image if it's embedded
        // ---------------------------------------------------------------------

        if (file?.type === MIME_TYPES.png || file?.type === MIME_TYPES.svg) {
          try {
            const scene = await loadFromBlob(
              file,
              this.state,
              this.scene.getElementsIncludingDeleted(),
              fileHandle,
            );
            this.syncActionResult({
              ...scene,
              appState: {
                ...(scene.appState || this.state),
                isLoading: false,
              },
              replaceFiles: true,
              commitToHistory: true,
            });
            return;
          } catch (error: any) {
            if (error.name !== "EncodingError") {
              throw error;
            }
          }
        }

        // if no scene is embedded or we fail for whatever reason, fall back
        // to importing as regular image
        // ---------------------------------------------------------------------

        const { x: sceneX, y: sceneY } = viewportCoordsToSceneCoords(
          event,
          this.state,
        );

        const imageElement = this.createImageElement({ sceneX, sceneY });
        this.insertImageElement(imageElement, file);
        this.initializeImageDimensions(imageElement);
        this.setState({ selectedElementIds: { [imageElement.id]: true } });

        return;
      }
    } catch (error: any) {
      return this.setState({
        isLoading: false,
        errorMessage: error.message,
      });
    }

    const libraryJSON = event.dataTransfer.getData(MIME_TYPES.excalidrawlib);
    if (libraryJSON && typeof libraryJSON === "string") {
      try {
        const libraryItems = parseLibraryJSON(libraryJSON);
        this.addElementsFromPasteOrLibrary({
          elements: distributeLibraryItemsOnSquareGrid(libraryItems),
          position: event,
          files: null,
        });
      } catch (error: any) {
        this.setState({ errorMessage: error.message });
      }
      return;
    }

    if (file) {
      // atetmpt to parse an excalidraw/excalidrawlib file
      await this.loadFileToCanvas(file, fileHandle);
    }
  };

  loadFileToCanvas = async (
    file: File,
    fileHandle: FileSystemHandle | null,
  ) => {
    file = await normalizeFile(file);
    try {
      const ret = await loadSceneOrLibraryFromBlob(
        file,
        this.state,
        this.scene.getElementsIncludingDeleted(),
        fileHandle,
      );
      if (ret.type === MIME_TYPES.excalidraw) {
        this.setState({ isLoading: true });
        this.syncActionResult({
          ...ret.data,
          appState: {
            ...(ret.data.appState || this.state),
            isLoading: false,
          },
          replaceFiles: true,
          commitToHistory: true,
        });
      } else if (ret.type === MIME_TYPES.excalidrawlib) {
        await this.library
          .updateLibrary({
            libraryItems: file,
            merge: true,
            openLibraryMenu: true,
          })
          .catch((error) => {
            console.error(error);
            this.setState({ errorMessage: t("errors.importLibraryError") });
          });
      }
    } catch (error: any) {
      this.setState({ isLoading: false, errorMessage: error.message });
    }
  };

  private handleCanvasContextMenu = (
    event: React.PointerEvent<HTMLCanvasElement>,
  ) => {
    event.preventDefault();

    if (
      (event.nativeEvent.pointerType === "touch" ||
        (event.nativeEvent.pointerType === "pen" &&
          // always allow if user uses a pen secondary button
          event.button !== POINTER_BUTTON.SECONDARY)) &&
      this.state.activeTool.type !== "selection"
    ) {
      return;
    }

    const { x, y } = viewportCoordsToSceneCoords(event, this.state);
    const element = this.getElementAtPosition(x, y, {
      preferSelected: true,
      includeLockedElements: true,
    });

    const type = element ? "element" : "canvas";

    const container = this.excalidrawContainerRef.current!;
    const { top: offsetTop, left: offsetLeft } =
      container.getBoundingClientRect();
    const left = event.clientX - offsetLeft;
    const top = event.clientY - offsetTop;

    if (element && !this.state.selectedElementIds[element.id]) {
      this.setState(
        selectGroupsForSelectedElements(
          {
            ...this.state,
            selectedElementIds: { [element.id]: true },
          },
          this.scene.getNonDeletedElements(),
        ),
        () => {
          this._openContextMenu({ top, left }, type);
        },
      );
    } else {
      this._openContextMenu({ top, left }, type);
    }
  };

  private maybeDragNewGenericElement = (
    pointerDownState: PointerDownState,
    event: MouseEvent | KeyboardEvent,
  ): void => {
    const draggingElement = this.state.draggingElement;
    const pointerCoords = pointerDownState.lastCoords;
    if (!draggingElement) {
      return;
    }
    if (
      draggingElement.type === "selection" &&
      this.state.activeTool.type !== "eraser"
    ) {
      dragNewElement(
        draggingElement,
        this.state.activeTool.type,
        pointerDownState.origin.x,
        pointerDownState.origin.y,
        pointerCoords.x,
        pointerCoords.y,
        distance(pointerDownState.origin.x, pointerCoords.x),
        distance(pointerDownState.origin.y, pointerCoords.y),
        shouldMaintainAspectRatio(event),
        shouldResizeFromCenter(event),
      );
    } else {
      const [gridX, gridY] = getGridPoint(
        pointerCoords.x,
        pointerCoords.y,
        this.state.gridSize,
      );

      const image =
        isInitializedImageElement(draggingElement) &&
        this.imageCache.get(draggingElement.fileId)?.image;
      const aspectRatio =
        image && !(image instanceof Promise)
          ? image.width / image.height
          : null;

      dragNewElement(
        draggingElement,
        this.state.activeTool.type,
        pointerDownState.originInGrid.x,
        pointerDownState.originInGrid.y,
        gridX,
        gridY,
        distance(pointerDownState.originInGrid.x, gridX),
        distance(pointerDownState.originInGrid.y, gridY),
        isImageElement(draggingElement)
          ? !shouldMaintainAspectRatio(event)
          : shouldMaintainAspectRatio(event),
        shouldResizeFromCenter(event),
        aspectRatio,
      );

      this.maybeSuggestBindingForAll([draggingElement]);
    }
  };

  private maybeHandleResize = (
    pointerDownState: PointerDownState,
    event: MouseEvent | KeyboardEvent,
  ): boolean => {
    const selectedElements = getSelectedElements(
      this.scene.getNonDeletedElements(),
      this.state,
    );
    const transformHandleType = pointerDownState.resize.handleType;
    this.setState({
      // TODO: rename this state field to "isScaling" to distinguish
      // it from the generic "isResizing" which includes scaling and
      // rotating
      isResizing: transformHandleType && transformHandleType !== "rotation",
      isRotating: transformHandleType === "rotation",
    });
    const pointerCoords = pointerDownState.lastCoords;
    const [resizeX, resizeY] = getGridPoint(
      pointerCoords.x - pointerDownState.resize.offset.x,
      pointerCoords.y - pointerDownState.resize.offset.y,
      this.state.gridSize,
    );
    if (
      transformElements(
        pointerDownState,
        transformHandleType,
        selectedElements,
        pointerDownState.resize.arrowDirection,
        shouldRotateWithDiscreteAngle(event),
        shouldResizeFromCenter(event),
        selectedElements.length === 1 && isImageElement(selectedElements[0])
          ? !shouldMaintainAspectRatio(event)
          : shouldMaintainAspectRatio(event),
        resizeX,
        resizeY,
        pointerDownState.resize.center.x,
        pointerDownState.resize.center.y,
      )
    ) {
      this.maybeSuggestBindingForAll(selectedElements);
      return true;
    }
    return false;
  };

  /** @private use this.handleCanvasContextMenu */
  private _openContextMenu = (
    {
      left,
      top,
    }: {
      left: number;
      top: number;
    },
    type: "canvas" | "element",
  ) => {
    if (this.state.showHyperlinkPopup) {
      this.setState({ showHyperlinkPopup: false });
    }
    this.contextMenuOpen = true;
    const maybeGroupAction = actionGroup.contextItemPredicate!(
      this.actionManager.getElementsIncludingDeleted(),
      this.actionManager.getAppState(),
    );

    const maybeUngroupAction = actionUngroup.contextItemPredicate!(
      this.actionManager.getElementsIncludingDeleted(),
      this.actionManager.getAppState(),
    );

    const maybeFlipHorizontal = actionFlipHorizontal.contextItemPredicate!(
      this.actionManager.getElementsIncludingDeleted(),
      this.actionManager.getAppState(),
    );

    const maybeFlipVertical = actionFlipVertical.contextItemPredicate!(
      this.actionManager.getElementsIncludingDeleted(),
      this.actionManager.getAppState(),
    );

    const maybeUse: boolean[] = [];
    getCustomActions().forEach((action) => {
      if (action.contextItemPredicate) {
        maybeUse.push(
          action.contextItemPredicate!(
            this.actionManager.getElementsIncludingDeleted(),
            this.actionManager.getAppState(),
          ),
        );
      }
    });
    const mayBeAllowUnbinding = actionUnbindText.contextItemPredicate(
      this.actionManager.getElementsIncludingDeleted(),
      this.actionManager.getAppState(),
    );

    const mayBeAllowBinding = actionBindText.contextItemPredicate(
      this.actionManager.getElementsIncludingDeleted(),
      this.actionManager.getAppState(),
    );

    const separator = "separator";

    const elements = this.scene.getNonDeletedElements();

    const selectedElements = getSelectedElements(
      this.scene.getNonDeletedElements(),
      this.state,
    );

    const options: ContextMenuOption[] = [];
    if (probablySupportsClipboardBlob && elements.length > 0) {
      options.push(actionCopyAsPng);
    }

    if (probablySupportsClipboardWriteText && elements.length > 0) {
      options.push(actionCopyAsSvg);
    }

    if (
      type === "element" &&
      copyText.contextItemPredicate(elements, this.state) &&
      probablySupportsClipboardWriteText
    ) {
      options.push(copyText);
    }
    if (type === "canvas") {
      const viewModeOptions = [
        ...options,
        typeof this.props.gridModeEnabled === "undefined" &&
          actionToggleGridMode,
        typeof this.props.zenModeEnabled === "undefined" && actionToggleZenMode,
        typeof this.props.viewModeEnabled === "undefined" &&
          actionToggleViewMode,
        actionToggleStats,
      ];

      if (this.state.viewModeEnabled) {
        ContextMenu.push({
          options: viewModeOptions,
          top,
          left,
          actionManager: this.actionManager,
          appState: this.state,
          container: this.excalidrawContainerRef.current!,
          elements,
        });
      } else {
        ContextMenu.push({
          options: [
            this.device.isMobile &&
              navigator.clipboard && {
                trackEvent: false,
                name: "paste",
                perform: (elements, appStates) => {
                  this.pasteFromClipboard(null);
                  return {
                    commitToHistory: false,
                  };
                },
                contextItemLabel: "labels.paste",
              },
            this.device.isMobile && navigator.clipboard && separator,
            probablySupportsClipboardBlob &&
              elements.length > 0 &&
              actionCopyAsPng,
            probablySupportsClipboardWriteText &&
              elements.length > 0 &&
              actionCopyAsSvg,
            probablySupportsClipboardWriteText &&
              selectedElements.length > 0 &&
              copyText,
            ((probablySupportsClipboardBlob && elements.length > 0) ||
              (probablySupportsClipboardWriteText && elements.length > 0)) &&
              separator,
            actionSelectAll,
            separator,
            typeof this.props.gridModeEnabled === "undefined" &&
              actionToggleGridMode,
            typeof this.props.zenModeEnabled === "undefined" &&
              actionToggleZenMode,
            typeof this.props.viewModeEnabled === "undefined" &&
              actionToggleViewMode,
            actionToggleStats,
          ],
          top,
          left,
          actionManager: this.actionManager,
          appState: this.state,
          container: this.excalidrawContainerRef.current!,
          elements,
        });
      }
    } else if (type === "element") {
      if (this.state.viewModeEnabled) {
        ContextMenu.push({
          options: [navigator.clipboard && actionCopy, ...options],
          top,
          left,
          actionManager: this.actionManager,
          appState: this.state,
          container: this.excalidrawContainerRef.current!,
          elements,
        });
      } else {
        let firstAdded = true;
        for (let index = 0; index < maybeUse.length; index++) {
          if (maybeUse[index]) {
            if (firstAdded) {
              options.push(separator);
              firstAdded = false;
            }
            options.push(getCustomActions()[index]);
          }
        }
        ContextMenu.push({
          options: [
            this.device.isMobile && actionCut,
            this.device.isMobile && navigator.clipboard && actionCopy,
            this.device.isMobile &&
              navigator.clipboard && {
                name: "paste",
                trackEvent: false,
                perform: (elements, appStates) => {
                  this.pasteFromClipboard(null);
                  return {
                    commitToHistory: false,
                  };
                },
                contextItemLabel: "labels.paste",
              },
            this.device.isMobile && separator,
            ...options,
            separator,
            actionCopyStyles,
            actionPasteStyles,
            separator,
            maybeGroupAction && actionGroup,
            mayBeAllowUnbinding && actionUnbindText,
            mayBeAllowBinding && actionBindText,
            maybeUngroupAction && actionUngroup,
            (maybeGroupAction || maybeUngroupAction) && separator,
            actionAddToLibrary,
            separator,
            actionSendBackward,
            actionBringForward,
            actionSendToBack,
            actionBringToFront,
            separator,
            maybeFlipHorizontal && actionFlipHorizontal,
            maybeFlipVertical && actionFlipVertical,
            (maybeFlipHorizontal || maybeFlipVertical) && separator,
            actionLink.contextItemPredicate(elements, this.state) && actionLink,
            actionDuplicateSelection,
            actionToggleLock,
            separator,
            actionDeleteSelected,
          ],
          top,
          left,
          actionManager: this.actionManager,
          appState: this.state,
          container: this.excalidrawContainerRef.current!,
          elements,
        });
      }
    }
  };

  private handleWheel = withBatchedUpdates((event: WheelEvent) => {
    event.preventDefault();

    if (isPanning) {
      return;
    }

    const { deltaX, deltaY } = event;
    // note that event.ctrlKey is necessary to handle pinch zooming
    if (event.metaKey || event.ctrlKey) {
      const sign = Math.sign(deltaY);
      const MAX_STEP = 10;
      const absDelta = Math.abs(deltaY);
      let delta = deltaY;
      if (absDelta > MAX_STEP) {
        delta = MAX_STEP * sign;
      }

      let newZoom = this.state.zoom.value - delta / 100;
      // increase zoom steps the more zoomed-in we are (applies to >100% only)
      newZoom +=
        Math.log10(Math.max(1, this.state.zoom.value)) *
        -sign *
        // reduced amplification for small deltas (small movements on a trackpad)
        Math.min(1, absDelta / 20);

      this.setState((state) => ({
        ...getStateForZoom(
          {
            viewportX: cursorX,
            viewportY: cursorY,
            nextZoom: getNormalizedZoom(newZoom),
          },
          state,
        ),
        shouldCacheIgnoreZoom: true,
      }));
      this.resetShouldCacheIgnoreZoomDebounced();
      return;
    }

    // scroll horizontally when shift pressed
    if (event.shiftKey) {
      this.setState(({ zoom, scrollX }) => ({
        // on Mac, shift+wheel tends to result in deltaX
        scrollX: scrollX - (deltaY || deltaX) / zoom.value,
      }));
      return;
    }

    this.setState(({ zoom, scrollX, scrollY }) => ({
      scrollX: scrollX - deltaX / zoom.value,
      scrollY: scrollY - deltaY / zoom.value,
    }));
  });

  private getTextWysiwygSnappedToCenterPosition(
    x: number,
    y: number,
    appState: AppState,
    canvas: HTMLCanvasElement | null,
    scale: number,
  ) {
    const elementClickedInside = getTextBindableContainerAtPosition(
      this.scene
        .getElementsIncludingDeleted()
        .filter((element) => !isTextElement(element)),
      x,
      y,
    );
    if (elementClickedInside) {
      const elementCenterX =
        elementClickedInside.x + elementClickedInside.width / 2;
      const elementCenterY =
        elementClickedInside.y + elementClickedInside.height / 2;
      const distanceToCenter = Math.hypot(
        x - elementCenterX,
        y - elementCenterY,
      );
      const isSnappedToCenter =
        distanceToCenter < TEXT_TO_CENTER_SNAP_THRESHOLD;
      if (isSnappedToCenter) {
        const { x: viewportX, y: viewportY } = sceneCoordsToViewportCoords(
          { sceneX: elementCenterX, sceneY: elementCenterY },
          appState,
        );
        return { viewportX, viewportY, elementCenterX, elementCenterY };
      }
    }
  }

  private savePointer = (x: number, y: number, button: "up" | "down") => {
    if (!x || !y) {
      return;
    }
    const pointer = viewportCoordsToSceneCoords(
      { clientX: x, clientY: y },
      this.state,
    );

    if (isNaN(pointer.x) || isNaN(pointer.y)) {
      // sometimes the pointer goes off screen
    }

    this.props.onPointerUpdate?.({
      pointer,
      button,
      pointersMap: gesture.pointers,
    });
  };

  private resetShouldCacheIgnoreZoomDebounced = debounce(() => {
    if (!this.unmounted) {
      this.setState({ shouldCacheIgnoreZoom: false });
    }
  }, 300);

  private updateDOMRect = (cb?: () => void) => {
    if (this.excalidrawContainerRef?.current) {
      const excalidrawContainer = this.excalidrawContainerRef.current;
      const {
        width,
        height,
        left: offsetLeft,
        top: offsetTop,
      } = excalidrawContainer.getBoundingClientRect();
      const {
        width: currentWidth,
        height: currentHeight,
        offsetTop: currentOffsetTop,
        offsetLeft: currentOffsetLeft,
      } = this.state;

      if (
        width === currentWidth &&
        height === currentHeight &&
        offsetLeft === currentOffsetLeft &&
        offsetTop === currentOffsetTop
      ) {
        if (cb) {
          cb();
        }
        return;
      }

      this.setState(
        {
          width,
          height,
          offsetLeft,
          offsetTop,
        },
        () => {
          cb && cb();
        },
      );
    }
  };

  public refresh = () => {
    this.setState({ ...this.getCanvasOffsets() });
  };

  private getCanvasOffsets(): Pick<AppState, "offsetTop" | "offsetLeft"> {
    if (this.excalidrawContainerRef?.current) {
      const excalidrawContainer = this.excalidrawContainerRef.current;
      const { left, top } = excalidrawContainer.getBoundingClientRect();
      return {
        offsetLeft: left,
        offsetTop: top,
      };
    }
    return {
      offsetLeft: 0,
      offsetTop: 0,
    };
  }

  private async updateLanguage() {
    const currentLang =
      languages.find((lang) => lang.code === this.props.langCode) ||
      defaultLang;
    await setLanguage(currentLang);
    this.setAppState({});
  }
}

// -----------------------------------------------------------------------------
// TEST HOOKS
// -----------------------------------------------------------------------------

declare global {
  interface Window {
    h: {
      elements: readonly ExcalidrawElement[];
      state: AppState;
      setState: React.Component<any, AppState>["setState"];
      app: InstanceType<typeof App>;
      history: History;
    };
  }
}

if (
  process.env.NODE_ENV === ENV.TEST ||
  process.env.NODE_ENV === ENV.DEVELOPMENT
) {
  window.h = window.h || ({} as Window["h"]);

  Object.defineProperties(window.h, {
    elements: {
      configurable: true,
      get() {
        return this.app?.scene.getElementsIncludingDeleted();
      },
      set(elements: ExcalidrawElement[]) {
        return this.app?.scene.replaceAllElements(elements);
      },
    },
  });
}
export default App;<|MERGE_RESOLUTION|>--- conflicted
+++ resolved
@@ -1260,12 +1260,8 @@
         theme: this.state.theme,
         imageCache: this.imageCache,
         isExporting: false,
-<<<<<<< HEAD
-        renderScrollbars: !this.deviceType.isMobile,
+        renderScrollbars: !this.device.isMobile,
         renderCb: refresh,
-=======
-        renderScrollbars: !this.device.isMobile,
->>>>>>> cdf352d4
       },
     );
 
