--- conflicted
+++ resolved
@@ -518,9 +518,7 @@
             />
             <div className="excalidraw-textEditorContainer" />
             <div className="excalidraw-contextMenuContainer" />
-<<<<<<< HEAD
             <div className="excalidraw-popupContainer" />
-=======
             {selectedElement.length === 1 && this.state.showHyperlinkPopup && (
               <Hyperlink
                 key={selectedElement[0].id}
@@ -529,7 +527,6 @@
                 setAppState={this.setAppState}
               />
             )}
->>>>>>> 00e30ca0
             {this.state.showStats && (
               <Stats
                 appState={this.state}
