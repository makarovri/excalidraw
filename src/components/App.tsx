--- conflicted
+++ resolved
@@ -1175,14 +1175,10 @@
     ) {
       // defer so that the commitToHistory flag isn't reset via current update
       setTimeout(() => {
-<<<<<<< HEAD
-        this.state.editingLinearElement && //zsviczian
-=======
         // execute only if the condition still holds when the deferred callback
         // executes (it can be scheduled multiple times depending on how
         // many times the component renders)
         this.state.editingLinearElement &&
->>>>>>> 4cb6f095
           this.actionManager.executeAction(actionFinalize);
       });
     }
