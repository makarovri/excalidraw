import React from "react";

import socketIOClient from "socket.io-client";
import rough from "roughjs/bin/rough";
import { RoughCanvas } from "roughjs/bin/canvas";
import { FlooredNumber, SocketUpdateData } from "../types";

import {
  newElement,
  newTextElement,
  duplicateElement,
  resizeTest,
  isInvisiblySmallElement,
  isTextElement,
  textWysiwyg,
  getCommonBounds,
  getCursorForResizingElement,
  getPerfectElementSize,
  normalizeDimensions,
  getElementMap,
  getDrawingVersion,
  getSyncableElements,
  newLinearElement,
  resizeElements,
  getElementWithResizeHandler,
  canResizeMutlipleElements,
  getResizeHandlerFromCoords,
  isNonDeletedElement,
} from "../element";
import {
  deleteSelectedElements,
  getElementsWithinSelection,
  isOverScrollBars,
  getElementAtPosition,
  getElementContainingPosition,
  getNormalizedZoom,
  getSelectedElements,
  globalSceneState,
  isSomeElementSelected,
  calculateScrollCenter,
} from "../scene";
import {
  decryptAESGEM,
  saveToLocalStorage,
  loadScene,
  loadFromBlob,
  SOCKET_SERVER,
  SocketUpdateDataSource,
  exportCanvas,
} from "../data";
import Portal from "./Portal";

import { renderScene } from "../renderer";
import { AppState, GestureEvent, Gesture } from "../types";
import {
  ExcalidrawElement,
  ExcalidrawTextElement,
  ResizeArrowFnType,
} from "../element/types";

import { distance2d, isPathALoop } from "../math";

import {
  isWritableElement,
  isInputLike,
  isToolIcon,
  debounce,
  distance,
  resetCursor,
  viewportCoordsToSceneCoords,
  sceneCoordsToViewportCoords,
  setCursorForShape,
} from "../utils";
import { KEYS, isArrowKey } from "../keys";

import { findShapeByKey, shapesShortcutKeys } from "../shapes";
import { createHistory, SceneHistory } from "../history";

import ContextMenu from "./ContextMenu";

import { ActionManager } from "../actions/manager";
import "../actions";
import { actions } from "../actions/register";

import { ActionResult } from "../actions/types";
import { getDefaultAppState } from "../appState";
import { t } from "../i18n";

import {
  copyToAppClipboard,
  getClipboardContent,
  probablySupportsClipboardBlob,
  probablySupportsClipboardWriteText,
} from "../clipboard";
import { normalizeScroll } from "../scene";
import { getCenter, getDistance } from "../gesture";
import { createUndoAction, createRedoAction } from "../actions/actionHistory";

import {
  CURSOR_TYPE,
  ELEMENT_SHIFT_TRANSLATE_AMOUNT,
  ELEMENT_TRANSLATE_AMOUNT,
  POINTER_BUTTON,
  DRAGGING_THRESHOLD,
  TEXT_TO_CENTER_SNAP_THRESHOLD,
  LINE_CONFIRM_THRESHOLD,
  SCENE,
  EVENT,
  ENV,
} from "../constants";
import {
  FONT_LOAD_THRESHOLD,
  INITAL_SCENE_UPDATE_TIMEOUT,
  TAP_TWICE_TIMEOUT,
} from "../time_constants";

import { LayerUI } from "./LayerUI";
import { ScrollBars, SceneState } from "../scene/types";
import { generateCollaborationLink, getCollaborationLinkData } from "../data";
import { mutateElement, newElementWith } from "../element/mutateElement";
import { invalidateShapeForElement } from "../renderer/renderElement";
import { unstable_batchedUpdates } from "react-dom";
import { SceneStateCallbackRemover } from "../scene/globalScene";
import { isLinearElement } from "../element/typeChecks";
import { actionFinalize } from "../actions";
import {
  restoreUsernameFromLocalStorage,
  saveUsernameToLocalStorage,
} from "../data/localStorage";

/**
 * @param func handler taking at most single parameter (event).
 */
const withBatchedUpdates = <
  TFunction extends ((event: any) => void) | (() => void)
<<<<<<< HEAD
>(
  func: Parameters<TFunction>["length"] extends 0 | 1 ? TFunction : never,
) => {
  return (
    ((event) => {
      unstable_batchedUpdates(func as TFunction, event);
    }) as TFunction
  );
};
=======
>(func: Parameters<TFunction>["length"] extends 0 | 1 ? TFunction : never) {
  return ((event) => {
    unstable_batchedUpdates(func as TFunction, event);
  }) as TFunction;
}
>>>>>>> 75e0163d

const { history } = createHistory();

let didTapTwice: boolean = false;
let tappedTwiceTimer = 0;
let cursorX = 0;
let cursorY = 0;
let isHoldingSpace: boolean = false;
let isPanning: boolean = false;
let isDraggingScrollBar: boolean = false;
let currentScrollBars: ScrollBars = { horizontal: null, vertical: null };

let lastPointerUp: ((event: any) => void) | null = null;
const gesture: Gesture = {
  pointers: new Map(),
  lastCenter: null,
  initialDistance: null,
  initialScale: null,
};

class App extends React.Component<any, AppState> {
  canvas: HTMLCanvasElement | null = null;
  rc: RoughCanvas | null = null;
  portal: Portal = new Portal();
  lastBroadcastedOrReceivedSceneVersion: number = -1;
  removeSceneCallback: SceneStateCallbackRemover | null = null;

  actionManager: ActionManager;
  canvasOnlyActions = ["selectAll"];

  public state: AppState = {
    ...getDefaultAppState(),
    isLoading: true,
  };

  constructor(props: any) {
    super(props);
    this.actionManager = new ActionManager(
      this.syncActionResult,
      () => this.state,
      () => globalSceneState.getElementsIncludingDeleted(),
    );
    this.actionManager.registerAll(actions);

    this.actionManager.registerAction(createUndoAction(history));
    this.actionManager.registerAction(createRedoAction(history));
  }

  public render() {
    const canvasDOMWidth = window.innerWidth;
    const canvasDOMHeight = window.innerHeight;

    const canvasScale = window.devicePixelRatio;

    const canvasWidth = canvasDOMWidth * canvasScale;
    const canvasHeight = canvasDOMHeight * canvasScale;

    return (
      <div className="container">
        <LayerUI
          canvas={this.canvas}
          appState={this.state}
          setAppState={this.setAppState}
          actionManager={this.actionManager}
          elements={globalSceneState.getElements()}
          onRoomCreate={this.openPortal}
          onRoomDestroy={this.closePortal}
          onUsernameChange={(username) => {
            saveUsernameToLocalStorage(username);
            this.setState({
              username,
            });
          }}
          onLockToggle={this.toggleLock}
        />
        <main>
          <canvas
            id="canvas"
            style={{
              width: canvasDOMWidth,
              height: canvasDOMHeight,
            }}
            width={canvasWidth}
            height={canvasHeight}
            ref={this.handleCanvasRef}
            onContextMenu={this.handleCanvasContextMenu}
            onPointerDown={this.handleCanvasPointerDown}
            onDoubleClick={this.handleCanvasDoubleClick}
            onPointerMove={this.handleCanvasPointerMove}
            onPointerUp={this.removePointer}
            onPointerCancel={this.removePointer}
            onDrop={this.handleCanvasOnDrop}
          >
            {t("labels.drawingCanvas")}
          </canvas>
        </main>
      </div>
    );
  }

  private syncActionResult = withBatchedUpdates((res: ActionResult) => {
    if (this.unmounted) {
      return;
    }

    let editingElement: AppState["editingElement"] | null = null;
    if (res.elements) {
      res.elements.forEach((element) => {
        if (
          this.state.editingElement?.id === element.id &&
          this.state.editingElement !== element &&
          isNonDeletedElement(element)
        ) {
          editingElement = element;
        }
      });
      globalSceneState.replaceAllElements(res.elements);
      if (res.commitToHistory) {
        history.resumeRecording();
      }
    }

    if (res.appState || editingElement) {
      if (res.commitToHistory) {
        history.resumeRecording();
      }
      this.setState((state) => ({
        ...res.appState,
        editingElement: editingElement || state.editingElement,
        isCollaborating: state.isCollaborating,
        collaborators: state.collaborators,
      }));
    }
  });

  // Lifecycle

  private onBlur = withBatchedUpdates(() => {
    isHoldingSpace = false;
    this.saveDebounced();
    this.saveDebounced.flush();
  });

  private onUnload = () => {
    this.destroySocketClient();
    this.onBlur();
  };

  private disableEvent: EventHandlerNonNull = (event) => {
    event.preventDefault();
  };

  private initializeScene = async () => {
    const searchParams = new URLSearchParams(window.location.search);
    const id = searchParams.get("id");
    const jsonMatch = window.location.hash.match(
      /^#json=([0-9]+),([a-zA-Z0-9_-]+)$/,
    );

    const isCollaborationScene = getCollaborationLinkData(window.location.href);

    if (!isCollaborationScene) {
      let scene: ResolutionType<typeof loadScene> | undefined;
      // Backwards compatibility with legacy url format
      if (id) {
        scene = await loadScene(id);
      } else if (jsonMatch) {
        scene = await loadScene(jsonMatch[1], jsonMatch[2]);
      } else {
        scene = await loadScene(null);
      }
      if (scene) {
        this.syncActionResult(scene);
      }
    }

    // rerender text elements on font load to fix #637
    try {
      await Promise.race([
        document.fonts?.ready?.then(() => {
          globalSceneState.getElementsIncludingDeleted().forEach((element) => {
            if (isTextElement(element)) {
              invalidateShapeForElement(element);
            }
          });
        }),
        // if fonts don't load in 1s for whatever reason, don't block the UI
        new Promise((resolve) => setTimeout(resolve, FONT_LOAD_THRESHOLD)),
      ]);
    } catch (error) {
      console.error(error);
    }

    if (this.state.isLoading) {
      this.setState({ isLoading: false });
    }

    // run this last else the `isLoading` state
    if (isCollaborationScene) {
      this.initializeSocketClient({ showLoadingState: true });
    }
  };

  private unmounted = false;

  public async componentDidMount() {
    if (
      process.env.NODE_ENV === "test" ||
      process.env.NODE_ENV === "development"
    ) {
      const setState = this.setState.bind(this);
      Object.defineProperties(window.h, {
        state: {
          configurable: true,
          get: () => {
            return this.state;
          },
        },
        setState: {
          configurable: true,
          value: (...args: Parameters<typeof setState>) => {
            return this.setState(...args);
          },
        },
        app: {
          configurable: true,
          value: this,
        },
      });
    }

    this.removeSceneCallback = globalSceneState.addCallback(
      this.onSceneUpdated,
    );

    document.addEventListener(EVENT.COPY, this.onCopy);
    document.addEventListener(EVENT.PASTE, this.pasteFromClipboard);
    document.addEventListener(EVENT.CUT, this.onCut);

    document.addEventListener(EVENT.KEYDOWN, this.onKeyDown, false);
    document.addEventListener(EVENT.KEYUP, this.onKeyUp, { passive: true });
    document.addEventListener(
      EVENT.MOUSE_MOVE,
      this.updateCurrentCursorPosition,
    );
    window.addEventListener(EVENT.RESIZE, this.onResize, false);
    window.addEventListener(EVENT.UNLOAD, this.onUnload, false);
    window.addEventListener(EVENT.BLUR, this.onBlur, false);
    window.addEventListener(EVENT.DRAG_OVER, this.disableEvent, false);
    window.addEventListener(EVENT.DROP, this.disableEvent, false);

    // Safari-only desktop pinch zoom
    document.addEventListener(
      EVENT.GESTURE_START,
      this.onGestureStart as any,
      false,
    );
    document.addEventListener(
      EVENT.GESTURE_CHANGE,
      this.onGestureChange as any,
      false,
    );
    document.addEventListener(
      EVENT.GESTURE_END,
      this.onGestureEnd as any,
      false,
    );
    window.addEventListener(EVENT.BEFORE_UNLOAD, this.beforeUnload);

    this.initializeScene();
  }

  public componentWillUnmount() {
    this.unmounted = true;
    this.removeSceneCallback!();

    document.removeEventListener(EVENT.COPY, this.onCopy);
    document.removeEventListener(EVENT.PASTE, this.pasteFromClipboard);
    document.removeEventListener(EVENT.CUT, this.onCut);

    document.removeEventListener(EVENT.KEYDOWN, this.onKeyDown, false);
    document.removeEventListener(
      EVENT.MOUSE_MOVE,
      this.updateCurrentCursorPosition,
      false,
    );
    document.removeEventListener(EVENT.KEYUP, this.onKeyUp);
    window.removeEventListener(EVENT.RESIZE, this.onResize, false);
    window.removeEventListener(EVENT.UNLOAD, this.onUnload, false);
    window.removeEventListener(EVENT.BLUR, this.onBlur, false);
    window.removeEventListener(EVENT.DRAG_OVER, this.disableEvent, false);
    window.removeEventListener(EVENT.DROP, this.disableEvent, false);

    document.removeEventListener(
      EVENT.GESTURE_START,
      this.onGestureStart as any,
      false,
    );
    document.removeEventListener(
      EVENT.GESTURE_CHANGE,
      this.onGestureChange as any,
      false,
    );
    document.removeEventListener(
      EVENT.GESTURE_END,
      this.onGestureEnd as any,
      false,
    );
    window.removeEventListener(EVENT.BEFORE_UNLOAD, this.beforeUnload);
  }
  private onResize = withBatchedUpdates(() => {
    globalSceneState
      .getElementsIncludingDeleted()
      .forEach((element) => invalidateShapeForElement(element));
    this.setState({});
  });

  private beforeUnload = withBatchedUpdates((event: BeforeUnloadEvent) => {
    if (
      this.state.isCollaborating &&
      globalSceneState.getElements().length > 0
    ) {
      event.preventDefault();
      // NOTE: modern browsers no longer allow showing a custom message here
      event.returnValue = "";
    }
  });

  componentDidUpdate() {
    if (this.state.isCollaborating && !this.portal.socket) {
      this.initializeSocketClient({ showLoadingState: true });
    }

    const cursorButton: {
      [id: string]: string | undefined;
    } = {};
    const pointerViewportCoords: SceneState["remotePointerViewportCoords"] = {};
    const remoteSelectedElementIds: SceneState["remoteSelectedElementIds"] = {};
    const pointerUsernames: { [id: string]: string } = {};
    this.state.collaborators.forEach((user, socketID) => {
      if (user.selectedElementIds) {
        for (const id of Object.keys(user.selectedElementIds)) {
          if (!(id in remoteSelectedElementIds)) {
            remoteSelectedElementIds[id] = [];
          }
          remoteSelectedElementIds[id].push(socketID);
        }
      }
      if (!user.pointer) {
        return;
      }
      if (user.username) {
        pointerUsernames[socketID] = user.username;
      }
      pointerViewportCoords[socketID] = sceneCoordsToViewportCoords(
        {
          sceneX: user.pointer.x,
          sceneY: user.pointer.y,
        },
        this.state,
        this.canvas,
        window.devicePixelRatio,
      );
      cursorButton[socketID] = user.button;
    });
    const elements = globalSceneState.getElements();
    const { atLeastOneVisibleElement, scrollBars } = renderScene(
      elements.filter((element) => {
        // don't render text element that's being currently edited (it's
        //  rendered on remote only)
        return (
          !this.state.editingElement ||
          this.state.editingElement.type !== "text" ||
          element.id !== this.state.editingElement.id
        );
      }),
      this.state,
      this.state.selectionElement,
      window.devicePixelRatio,
      this.rc!,
      this.canvas!,
      {
        scrollX: this.state.scrollX,
        scrollY: this.state.scrollY,
        viewBackgroundColor: this.state.viewBackgroundColor,
        zoom: this.state.zoom,
        remotePointerViewportCoords: pointerViewportCoords,
        remotePointerButton: cursorButton,
        remoteSelectedElementIds: remoteSelectedElementIds,
        remotePointerUsernames: pointerUsernames,
        shouldCacheIgnoreZoom: this.state.shouldCacheIgnoreZoom,
      },
      {
        renderOptimizations: true,
      },
    );
    if (scrollBars) {
      currentScrollBars = scrollBars;
    }
    const scrolledOutside = !atLeastOneVisibleElement && elements.length > 0;
    if (this.state.scrolledOutside !== scrolledOutside) {
      this.setState({ scrolledOutside: scrolledOutside });
    }
    this.saveDebounced();

    if (
      getDrawingVersion(globalSceneState.getElementsIncludingDeleted()) >
      this.lastBroadcastedOrReceivedSceneVersion
    ) {
      this.broadcastScene(SCENE.UPDATE);
    }

    history.record(this.state, globalSceneState.getElementsIncludingDeleted());
  }

  // Copy/paste

  private onCut = withBatchedUpdates((event: ClipboardEvent) => {
    if (isWritableElement(event.target)) {
      return;
    }
    this.copyAll();
    const { elements: nextElements, appState } = deleteSelectedElements(
      globalSceneState.getElementsIncludingDeleted(),
      this.state,
    );
    globalSceneState.replaceAllElements(nextElements);
    history.resumeRecording();
    this.setState({ ...appState });
    event.preventDefault();
  });

  private onCopy = withBatchedUpdates((event: ClipboardEvent) => {
    if (isWritableElement(event.target)) {
      return;
    }
    this.copyAll();
    event.preventDefault();
  });

  private copyAll = () => {
    copyToAppClipboard(globalSceneState.getElements(), this.state);
  };

  private copyToClipboardAsPng = () => {
    const elements = globalSceneState.getElements();

    const selectedElements = getSelectedElements(elements, this.state);
    exportCanvas(
      "clipboard",
      selectedElements.length ? selectedElements : elements,
      this.state,
      this.canvas!,
      this.state,
    );
  };

  private copyToClipboardAsSvg = () => {
    const selectedElements = getSelectedElements(
      globalSceneState.getElements(),
      this.state,
    );
    exportCanvas(
      "clipboard-svg",
      selectedElements.length
        ? selectedElements
        : globalSceneState.getElements(),
      this.state,
      this.canvas!,
      this.state,
    );
  };

  private resetTapTwice() {
    didTapTwice = false;
  }

  private onTapStart = (event: TouchEvent) => {
    if (!didTapTwice) {
      didTapTwice = true;
      clearTimeout(tappedTwiceTimer);
      tappedTwiceTimer = window.setTimeout(
        this.resetTapTwice,
        TAP_TWICE_TIMEOUT,
      );
      return;
    }
    // insert text only if we tapped twice with a single finger
    // event.touches.length === 1 will also prevent inserting text when user's zooming
    if (didTapTwice && event.touches.length === 1) {
      const [touch] = event.touches;
      // @ts-ignore
      this.handleCanvasDoubleClick({
        clientX: touch.clientX,
        clientY: touch.clientY,
      });
      didTapTwice = false;
      clearTimeout(tappedTwiceTimer);
    }
    event.preventDefault();
  };

  private pasteFromClipboard = withBatchedUpdates(
    async (event: ClipboardEvent | null) => {
      // #686
      const target = document.activeElement;
      const elementUnderCursor = document.elementFromPoint(cursorX, cursorY);
      if (
        // if no ClipboardEvent supplied, assume we're pasting via contextMenu
        //  thus these checks don't make sense
        event &&
        (!(elementUnderCursor instanceof HTMLCanvasElement) ||
          isWritableElement(target))
      ) {
        return;
      }
      const data = await getClipboardContent(event);
      if (data.elements) {
        this.addElementsFromPaste(data.elements);
      } else if (data.text) {
        this.addTextFromPaste(data.text);
      }
      this.selectShapeTool("selection");
      event?.preventDefault();
    },
  );

  private addElementsFromPaste = (
    clipboardElements: readonly ExcalidrawElement[],
  ) => {
    const [minX, minY, maxX, maxY] = getCommonBounds(clipboardElements);

    const elementsCenterX = distance(minX, maxX) / 2;
    const elementsCenterY = distance(minY, maxY) / 2;

    const { x, y } = viewportCoordsToSceneCoords(
      { clientX: cursorX, clientY: cursorY },
      this.state,
      this.canvas,
      window.devicePixelRatio,
    );

    const dx = x - elementsCenterX;
    const dy = y - elementsCenterY;

    const newElements = clipboardElements.map((element) =>
      duplicateElement(element, {
        x: element.x + dx - minX,
        y: element.y + dy - minY,
      }),
    );

    globalSceneState.replaceAllElements([
      ...globalSceneState.getElementsIncludingDeleted(),
      ...newElements,
    ]);
    history.resumeRecording();
    this.setState({
      selectedElementIds: newElements.reduce((map, element) => {
        map[element.id] = true;
        return map;
      }, {} as any),
    });
  };

  private addTextFromPaste(text: any) {
    const { x, y } = viewportCoordsToSceneCoords(
      { clientX: cursorX, clientY: cursorY },
      this.state,
      this.canvas,
      window.devicePixelRatio,
    );

    const element = newTextElement({
      x: x,
      y: y,
      strokeColor: this.state.currentItemStrokeColor,
      backgroundColor: this.state.currentItemBackgroundColor,
      fillStyle: this.state.currentItemFillStyle,
      strokeWidth: this.state.currentItemStrokeWidth,
      roughness: this.state.currentItemRoughness,
      opacity: this.state.currentItemOpacity,
      text: text,
      font: this.state.currentItemFont,
      textAlign: this.state.currentItemTextAlign,
    });

    globalSceneState.replaceAllElements([
      ...globalSceneState.getElementsIncludingDeleted(),
      element,
    ]);
    this.setState({ selectedElementIds: { [element.id]: true } });
    history.resumeRecording();
  }

  // Collaboration

  setAppState = (obj: any) => {
    this.setState(obj);
  };

  removePointer = (event: React.PointerEvent<HTMLElement>) => {
    gesture.pointers.delete(event.pointerId);
  };

  openPortal = async () => {
    window.history.pushState(
      {},
      "Excalidraw",
      await generateCollaborationLink(),
    );
    this.initializeSocketClient({ showLoadingState: false });
  };

  closePortal = () => {
    window.history.pushState({}, "Excalidraw", window.location.origin);
    this.destroySocketClient();
  };

  toggleLock = () => {
    this.setState((prevState) => ({
      elementLocked: !prevState.elementLocked,
      elementType: prevState.elementLocked
        ? "selection"
        : prevState.elementType,
    }));
  };

  private destroySocketClient = () => {
    this.setState({
      isCollaborating: false,
      collaborators: new Map(),
    });
    this.portal.close();
  };

  private initializeSocketClient = (opts: { showLoadingState: boolean }) => {
    if (this.portal.socket) {
      return;
    }
    const roomMatch = getCollaborationLinkData(window.location.href);
    if (roomMatch) {
      const initialize = () => {
        this.portal.socketInitialized = true;
        clearTimeout(initializationTimer);
        if (this.state.isLoading && !this.unmounted) {
          this.setState({ isLoading: false });
        }
      };
      // fallback in case you're not alone in the room but still don't receive
      //  initial SCENE_UPDATE message
      const initializationTimer = setTimeout(
        initialize,
        INITAL_SCENE_UPDATE_TIMEOUT,
      );

      const updateScene = (
        decryptedData: SocketUpdateDataSource[SCENE.INIT | SCENE.UPDATE],
        { scrollToContent = false }: { scrollToContent?: boolean } = {},
      ) => {
        const { elements: remoteElements } = decryptedData.payload;

        if (scrollToContent) {
          this.setState({
            ...this.state,
            ...calculateScrollCenter(
              remoteElements.filter((element: { isDeleted: boolean }) => {
                return !element.isDeleted;
              }),
            ),
          });
        }

        // Perform reconciliation - in collaboration, if we encounter
        // elements with more staler versions than ours, ignore them
        // and keep ours.
        if (
          globalSceneState.getElementsIncludingDeleted() == null ||
          globalSceneState.getElementsIncludingDeleted().length === 0
        ) {
          globalSceneState.replaceAllElements(remoteElements);
        } else {
          // create a map of ids so we don't have to iterate
          // over the array more than once.
          const localElementMap = getElementMap(
            globalSceneState.getElementsIncludingDeleted(),
          );

          // Reconcile
          const newElements = remoteElements
            .reduce((elements, element) => {
              // if the remote element references one that's currently
              //  edited on local, skip it (it'll be added in the next
              //  step)
              if (
                element.id === this.state.editingElement?.id ||
                element.id === this.state.resizingElement?.id ||
                element.id === this.state.draggingElement?.id
              ) {
                return elements;
              }

              if (
                localElementMap.hasOwnProperty(element.id) &&
                localElementMap[element.id].version > element.version
              ) {
                elements.push(localElementMap[element.id]);
                delete localElementMap[element.id];
              } else if (
                localElementMap.hasOwnProperty(element.id) &&
                localElementMap[element.id].version === element.version &&
                localElementMap[element.id].versionNonce !==
                  element.versionNonce
              ) {
                // resolve conflicting edits deterministically by taking the one with the lowest versionNonce
                if (
                  localElementMap[element.id].versionNonce <
                  element.versionNonce
                ) {
                  elements.push(localElementMap[element.id]);
                } else {
                  // it should be highly unlikely that the two versionNonces are the same. if we are
                  // really worried about this, we can replace the versionNonce with the socket id.
                  elements.push(element);
                }
                delete localElementMap[element.id];
              } else {
                elements.push(element);
                delete localElementMap[element.id];
              }

              return elements;
            }, [] as Mutable<typeof remoteElements>)
            // add local elements that weren't deleted or on remote
            .concat(...Object.values(localElementMap));

          // Avoid broadcasting to the rest of the collaborators the scene
          // we just received!
          // Note: this needs to be set before replaceAllElements as it
          // syncronously calls render.
          this.lastBroadcastedOrReceivedSceneVersion = getDrawingVersion(
            newElements,
          );

          globalSceneState.replaceAllElements(newElements);
        }

        // We haven't yet implemented multiplayer undo functionality, so we clear the undo stack
        // when we receive any messages from another peer. This UX can be pretty rough -- if you
        // undo, a user makes a change, and then try to redo, your element(s) will be lost. However,
        // right now we think this is the right tradeoff.
        history.clear();
        if (this.portal.socketInitialized === false) {
          initialize();
        }
      };

      this.portal.open(
        socketIOClient(SOCKET_SERVER),
        roomMatch[1],
        roomMatch[2],
      );

      this.portal.socket!.on("init-room", () => {
        if (this.portal.socket) {
          const username = restoreUsernameFromLocalStorage();

          this.portal.socket.emit("join-room", this.portal.roomID);

          if (username !== null) {
            this.setState({
              username,
            });
          }
        }
      });
      this.portal.socket!.on(
        "client-broadcast",
        async (encryptedData: ArrayBuffer, iv: Uint8Array) => {
          if (!this.portal.roomKey) {
            return;
          }
          const decryptedData = await decryptAESGEM(
            encryptedData,
            this.portal.roomKey,
            iv,
          );

          switch (decryptedData.type) {
            case "INVALID_RESPONSE":
              return;
            case SCENE.INIT: {
              if (!this.portal.socketInitialized) {
                updateScene(decryptedData, { scrollToContent: true });
              }
              break;
            }
            case SCENE.UPDATE:
              updateScene(decryptedData);
              break;
            case "MOUSE_LOCATION": {
              const {
                socketID,
                pointerCoords,
                button,
                username,
                selectedElementIds,
              } = decryptedData.payload;
              this.setState((state) => {
                if (!state.collaborators.has(socketID)) {
                  state.collaborators.set(socketID, {});
                }
                const user = state.collaborators.get(socketID)!;
                user.pointer = pointerCoords;
                user.button = button;
                user.selectedElementIds = selectedElementIds;
                user.username = username;
                state.collaborators.set(socketID, user);
                return state;
              });
              break;
            }
          }
        },
      );
      this.portal.socket!.on("first-in-room", () => {
        if (this.portal.socket) {
          this.portal.socket.off("first-in-room");
        }
        initialize();
      });
      this.portal.socket!.on("room-user-change", (clients: string[]) => {
        this.setState((state) => {
          const collaborators: typeof state.collaborators = new Map();
          for (const socketID of clients) {
            if (state.collaborators.has(socketID)) {
              collaborators.set(socketID, state.collaborators.get(socketID)!);
            } else {
              collaborators.set(socketID, {});
            }
          }
          return {
            ...state,
            collaborators,
          };
        });
      });
      this.portal.socket!.on("new-user", async (_socketID: string) => {
        this.broadcastScene(SCENE.INIT);
      });

      this.setState({
        isCollaborating: true,
        isLoading: opts.showLoadingState ? true : this.state.isLoading,
      });
    }
  };

  private broadcastMouseLocation = (payload: {
    pointerCoords: SocketUpdateDataSource["MOUSE_LOCATION"]["payload"]["pointerCoords"];
    button: SocketUpdateDataSource["MOUSE_LOCATION"]["payload"]["button"];
  }) => {
    if (this.portal.socket?.id) {
      const data: SocketUpdateDataSource["MOUSE_LOCATION"] = {
        type: "MOUSE_LOCATION",
        payload: {
          socketID: this.portal.socket.id,
          pointerCoords: payload.pointerCoords,
          button: payload.button || "up",
          selectedElementIds: this.state.selectedElementIds,
          username: this.state.username,
        },
      };
      return this.portal._broadcastSocketData(
        data as SocketUpdateData,
        true, // volatile
      );
    }
  };

  private broadcastScene = (sceneType: SCENE.INIT | SCENE.UPDATE) => {
    const data: SocketUpdateDataSource[typeof sceneType] = {
      type: sceneType,
      payload: {
        elements: getSyncableElements(
          globalSceneState.getElementsIncludingDeleted(),
        ),
      },
    };
    this.lastBroadcastedOrReceivedSceneVersion = Math.max(
      this.lastBroadcastedOrReceivedSceneVersion,
      getDrawingVersion(globalSceneState.getElementsIncludingDeleted()),
    );
    return this.portal._broadcastSocketData(data as SocketUpdateData);
  };

  private onSceneUpdated = () => {
    this.setState({});
  };

  private updateCurrentCursorPosition = withBatchedUpdates(
    (event: MouseEvent) => {
      cursorX = event.x;
      cursorY = event.y;
    },
  );

  // Input handling

  private onKeyDown = withBatchedUpdates((event: KeyboardEvent) => {
    if (
      (isWritableElement(event.target) && event.key !== KEYS.ESCAPE) ||
      // case: using arrows to move between buttons
      (isArrowKey(event.key) && isInputLike(event.target))
    ) {
      return;
    }

    if (event.key === KEYS.QUESTION_MARK) {
      this.setState({
        showShortcutsDialog: true,
      });
    }

    if (event.code === "KeyC" && event.altKey && event.shiftKey) {
      this.copyToClipboardAsPng();
      event.preventDefault();
      return;
    }

    if (this.actionManager.handleKeyDown(event)) {
      return;
    }

    const shape = findShapeByKey(event.key);

    if (isArrowKey(event.key)) {
      const step = event.shiftKey
        ? ELEMENT_SHIFT_TRANSLATE_AMOUNT
        : ELEMENT_TRANSLATE_AMOUNT;
      globalSceneState.replaceAllElements(
        globalSceneState.getElementsIncludingDeleted().map((el) => {
          if (this.state.selectedElementIds[el.id]) {
            const update: { x?: number; y?: number } = {};
            if (event.key === KEYS.ARROW_LEFT) {
              update.x = el.x - step;
            } else if (event.key === KEYS.ARROW_RIGHT) {
              update.x = el.x + step;
            } else if (event.key === KEYS.ARROW_UP) {
              update.y = el.y - step;
            } else if (event.key === KEYS.ARROW_DOWN) {
              update.y = el.y + step;
            }
            return newElementWith(el, update);
          }
          return el;
        }),
      );
      event.preventDefault();
    } else if (event.key === KEYS.ENTER) {
      const selectedElements = getSelectedElements(
        globalSceneState.getElements(),
        this.state,
      );

      if (
        selectedElements.length === 1 &&
        !isLinearElement(selectedElements[0])
      ) {
        const selectedElement = selectedElements[0];
        const x = selectedElement.x + selectedElement.width / 2;
        const y = selectedElement.y + selectedElement.height / 2;

        this.startTextEditing({
          x: x,
          y: y,
        });
        event.preventDefault();
        return;
      }
    } else if (
      !event.ctrlKey &&
      !event.altKey &&
      !event.metaKey &&
      this.state.draggingElement === null
    ) {
      if (shapesShortcutKeys.includes(event.key.toLowerCase())) {
        this.selectShapeTool(shape);
      } else if (event.key === "q") {
        this.toggleLock();
      }
    }
    if (event.key === KEYS.SPACE && gesture.pointers.size === 0) {
      isHoldingSpace = true;
      document.documentElement.style.cursor = CURSOR_TYPE.GRABBING;
    }
  });

  private onKeyUp = withBatchedUpdates((event: KeyboardEvent) => {
    if (event.key === KEYS.SPACE) {
      if (this.state.elementType === "selection") {
        resetCursor();
      } else {
        setCursorForShape(this.state.elementType);
        this.setState({ selectedElementIds: {} });
      }
      isHoldingSpace = false;
    }
  });

  private selectShapeTool(elementType: AppState["elementType"]) {
    if (!isHoldingSpace) {
      setCursorForShape(elementType);
    }
    if (isToolIcon(document.activeElement)) {
      document.activeElement.blur();
    }
    if (elementType !== "selection") {
      this.setState({ elementType, selectedElementIds: {} });
    } else {
      this.setState({ elementType });
    }
  }

  private onGestureStart = withBatchedUpdates((event: GestureEvent) => {
    event.preventDefault();
    gesture.initialScale = this.state.zoom;
  });

  private onGestureChange = withBatchedUpdates((event: GestureEvent) => {
    event.preventDefault();

    this.setState({
      zoom: getNormalizedZoom(gesture.initialScale! * event.scale),
    });
  });

  private onGestureEnd = withBatchedUpdates((event: GestureEvent) => {
    event.preventDefault();
    gesture.initialScale = null;
  });

  private setElements = (elements: readonly ExcalidrawElement[]) => {
    globalSceneState.replaceAllElements(elements);
  };

  private handleTextWysiwyg(
    element: ExcalidrawTextElement,
    {
      x,
      y,
      isExistingElement = false,
    }: { x: number; y: number; isExistingElement?: boolean },
  ) {
    const resetSelection = () => {
      this.setState({
        draggingElement: null,
        editingElement: null,
      });
    };

    const deleteElement = () => {
      globalSceneState.replaceAllElements([
        ...globalSceneState.getElementsIncludingDeleted().map((_element) => {
          if (_element.id === element.id) {
            return newElementWith(_element, { isDeleted: true });
          }
          return _element;
        }),
      ]);
    };

    const updateElement = (text: string) => {
      globalSceneState.replaceAllElements([
        ...globalSceneState.getElementsIncludingDeleted().map((_element) => {
          if (_element.id === element.id) {
            return newTextElement({
              ...(_element as ExcalidrawTextElement),
              x: element.x,
              y: element.y,
              text,
            });
          }
          return _element;
        }),
      ]);
    };

    textWysiwyg({
      id: element.id,
      x,
      y,
      initText: element.text,
      strokeColor: element.strokeColor,
      opacity: element.opacity,
      font: element.font,
      angle: element.angle,
      textAlign: element.textAlign,
      zoom: this.state.zoom,
      onChange: withBatchedUpdates((text) => {
        if (text) {
          updateElement(text);
        } else {
          deleteElement();
        }
      }),
      onSubmit: withBatchedUpdates((text) => {
        updateElement(text);
        this.setState((prevState) => ({
          selectedElementIds: {
            ...prevState.selectedElementIds,
            [element.id]: true,
          },
        }));
        if (this.state.elementLocked) {
          setCursorForShape(this.state.elementType);
        }
        history.resumeRecording();
        resetSelection();
      }),
      onCancel: withBatchedUpdates(() => {
        deleteElement();
        if (isExistingElement) {
          history.resumeRecording();
        }
        resetSelection();
      }),
    });
    // deselect all other elements when inserting text
    this.setState({ selectedElementIds: {} });

    // do an initial update to re-initialize element position since we were
    //  modifying element's x/y for sake of editor (case: syncing to remote)
    updateElement(element.text);
  }

  private startTextEditing = ({
    x,
    y,
    clientX,
    clientY,
    centerIfPossible = true,
  }: {
    x: number;
    y: number;
    clientX?: number;
    clientY?: number;
    centerIfPossible?: boolean;
  }) => {
    const elementAtPosition = getElementAtPosition(
      globalSceneState.getElements(),
      this.state,
      x,
      y,
      this.state.zoom,
    );

    const element =
      elementAtPosition && isTextElement(elementAtPosition)
        ? elementAtPosition
        : newTextElement({
            x: x,
            y: y,
            strokeColor: this.state.currentItemStrokeColor,
            backgroundColor: this.state.currentItemBackgroundColor,
            fillStyle: this.state.currentItemFillStyle,
            strokeWidth: this.state.currentItemStrokeWidth,
            roughness: this.state.currentItemRoughness,
            opacity: this.state.currentItemOpacity,
            text: "",
            font: this.state.currentItemFont,
            textAlign: this.state.currentItemTextAlign,
          });

    this.setState({ editingElement: element });

    let textX = clientX || x;
    let textY = clientY || y;

    let isExistingTextElement = false;

    if (elementAtPosition && isTextElement(elementAtPosition)) {
      isExistingTextElement = true;
      const centerElementX = elementAtPosition.x + elementAtPosition.width / 2;
      const centerElementY = elementAtPosition.y + elementAtPosition.height / 2;

      const {
        x: centerElementXInViewport,
        y: centerElementYInViewport,
      } = sceneCoordsToViewportCoords(
        { sceneX: centerElementX, sceneY: centerElementY },
        this.state,
        this.canvas,
        window.devicePixelRatio,
      );

      textX = centerElementXInViewport;
      textY = centerElementYInViewport;

      // x and y will change after calling newTextElement function
      mutateElement(element, {
        x: centerElementX,
        y: centerElementY,
      });
    } else {
      globalSceneState.replaceAllElements([
        ...globalSceneState.getElementsIncludingDeleted(),
        element,
      ]);

      if (centerIfPossible) {
        const snappedToCenterPosition = this.getTextWysiwygSnappedToCenterPosition(
          x,
          y,
          this.state,
          this.canvas,
          window.devicePixelRatio,
        );

        if (snappedToCenterPosition) {
          mutateElement(element, {
            x: snappedToCenterPosition.elementCenterX,
            y: snappedToCenterPosition.elementCenterY,
          });
          textX = snappedToCenterPosition.wysiwygX;
          textY = snappedToCenterPosition.wysiwygY;
        }
      }
    }

    this.setState({
      editingElement: element,
    });

    this.handleTextWysiwyg(element, {
      x: textX,
      y: textY,
      isExistingElement: isExistingTextElement,
    });
  };

  private handleCanvasDoubleClick = (
    event: React.MouseEvent<HTMLCanvasElement>,
  ) => {
    // case: double-clicking with arrow/line tool selected would both create
    //  text and enter multiElement mode
    if (this.state.multiElement) {
      return;
    }

    resetCursor();

    const { x, y } = viewportCoordsToSceneCoords(
      event,
      this.state,
      this.canvas,
      window.devicePixelRatio,
    );

    this.startTextEditing({
      x: x,
      y: y,
      clientX: event.clientX,
      clientY: event.clientY,
      centerIfPossible: !event.altKey,
    });
  };

  private handleCanvasPointerMove = (
    event: React.PointerEvent<HTMLCanvasElement>,
  ) => {
    this.savePointer(event.clientX, event.clientY, this.state.cursorButton);

    if (gesture.pointers.has(event.pointerId)) {
      gesture.pointers.set(event.pointerId, {
        x: event.clientX,
        y: event.clientY,
      });
    }

    if (gesture.pointers.size === 2) {
      const center = getCenter(gesture.pointers);
      const deltaX = center.x - gesture.lastCenter!.x;
      const deltaY = center.y - gesture.lastCenter!.y;
      gesture.lastCenter = center;

      const distance = getDistance(Array.from(gesture.pointers.values()));
      const scaleFactor = distance / gesture.initialDistance!;

      this.setState({
        scrollX: normalizeScroll(this.state.scrollX + deltaX / this.state.zoom),
        scrollY: normalizeScroll(this.state.scrollY + deltaY / this.state.zoom),
        zoom: getNormalizedZoom(gesture.initialScale! * scaleFactor),
        shouldCacheIgnoreZoom: true,
      });
      this.resetShouldCacheIgnoreZoomDebounced();
    } else {
      gesture.lastCenter = gesture.initialDistance = gesture.initialScale = null;
    }

    if (isHoldingSpace || isPanning || isDraggingScrollBar) {
      return;
    }
    const {
      isOverHorizontalScrollBar,
      isOverVerticalScrollBar,
    } = isOverScrollBars(currentScrollBars, event.clientX, event.clientY);
    const isOverScrollBar =
      isOverVerticalScrollBar || isOverHorizontalScrollBar;
    if (!this.state.draggingElement && !this.state.multiElement) {
      if (isOverScrollBar) {
        resetCursor();
      } else {
        setCursorForShape(this.state.elementType);
      }
    }

    const { x, y } = viewportCoordsToSceneCoords(
      event,
      this.state,
      this.canvas,
      window.devicePixelRatio,
    );
    if (this.state.multiElement) {
      const { multiElement } = this.state;
      const { x: rx, y: ry } = multiElement;

      const { points, lastCommittedPoint } = multiElement;
      const lastPoint = points[points.length - 1];

      setCursorForShape(this.state.elementType);

      if (lastPoint === lastCommittedPoint) {
        // if we haven't yet created a temp point and we're beyond commit-zone
        //  threshold, add a point
        if (
          distance2d(x - rx, y - ry, lastPoint[0], lastPoint[1]) >=
          LINE_CONFIRM_THRESHOLD
        ) {
          mutateElement(multiElement, {
            points: [...points, [x - rx, y - ry]],
          });
        } else {
          document.documentElement.style.cursor = CURSOR_TYPE.POINTER;
          // in this branch, we're inside the commit zone, and no uncommitted
          //  point exists. Thus do nothing (don't add/remove points).
        }
      } else {
        // cursor moved inside commit zone, and there's uncommitted point,
        //  thus remove it
        if (
          points.length > 2 &&
          lastCommittedPoint &&
          distance2d(
            x - rx,
            y - ry,
            lastCommittedPoint[0],
            lastCommittedPoint[1],
          ) < LINE_CONFIRM_THRESHOLD
        ) {
          document.documentElement.style.cursor = CURSOR_TYPE.POINTER;
          mutateElement(multiElement, {
            points: points.slice(0, -1),
          });
        } else {
          if (isPathALoop(points)) {
            document.documentElement.style.cursor = CURSOR_TYPE.POINTER;
          }
          // update last uncommitted point
          mutateElement(multiElement, {
            points: [...points.slice(0, -1), [x - rx, y - ry]],
          });
        }
      }
      return;
    }

    const hasDeselectedButton = Boolean(event.buttons);
    if (
      hasDeselectedButton ||
      (this.state.elementType !== "selection" &&
        this.state.elementType !== "text")
    ) {
      return;
    }

    const elements = globalSceneState.getElements();

    const selectedElements = getSelectedElements(elements, this.state);
    if (selectedElements.length === 1 && !isOverScrollBar) {
      const elementWithResizeHandler = getElementWithResizeHandler(
        elements,
        this.state,
        { x, y },
        this.state.zoom,
        event.pointerType,
      );
      if (elementWithResizeHandler && elementWithResizeHandler.resizeHandle) {
        document.documentElement.style.cursor = getCursorForResizingElement(
          elementWithResizeHandler,
        );
        return;
      }
    } else if (selectedElements.length > 1 && !isOverScrollBar) {
      if (canResizeMutlipleElements(selectedElements)) {
        const resizeHandle = getResizeHandlerFromCoords(
          getCommonBounds(selectedElements),
          { x, y },
          this.state.zoom,
          event.pointerType,
        );
        if (resizeHandle) {
          document.documentElement.style.cursor = getCursorForResizingElement({
            resizeHandle,
          });
          return;
        }
      }
    }
    const hitElement = getElementAtPosition(
      elements,
      this.state,
      x,
      y,
      this.state.zoom,
    );
    if (this.state.elementType === "text") {
      document.documentElement.style.cursor = isTextElement(hitElement)
        ? CURSOR_TYPE.TEXT
        : CURSOR_TYPE.CROSSHAIR;
    } else {
      document.documentElement.style.cursor =
        hitElement && !isOverScrollBar ? "move" : "";
    }
  };

  private handleCanvasPointerDown = (
    event: React.PointerEvent<HTMLCanvasElement>,
  ) => {
    event.persist();

    if (lastPointerUp !== null) {
      // Unfortunately, sometimes we don't get a pointerup after a pointerdown,
      // this can happen when a contextual menu or alert is triggered. In order to avoid
      // being in a weird state, we clean up on the next pointerdown
      lastPointerUp(event);
    }

    if (isPanning) {
      return;
    }

    this.setState({
      lastPointerDownWith: event.pointerType,
      cursorButton: "down",
    });
    this.savePointer(event.clientX, event.clientY, "down");

    // pan canvas on wheel button drag or space+drag
    if (
      gesture.pointers.size === 0 &&
      (event.button === POINTER_BUTTON.WHEEL ||
        (event.button === POINTER_BUTTON.MAIN && isHoldingSpace))
    ) {
      isPanning = true;

      let nextPastePrevented = false;
      const isLinux = /Linux/.test(window.navigator.platform);

      document.documentElement.style.cursor = CURSOR_TYPE.GRABBING;
      let { clientX: lastX, clientY: lastY } = event;
      const onPointerMove = withBatchedUpdates((event: PointerEvent) => {
        const deltaX = lastX - event.clientX;
        const deltaY = lastY - event.clientY;
        lastX = event.clientX;
        lastY = event.clientY;

        /*
         * Prevent paste event if we move while middle clicking on Linux.
         * See issue #1383.
         */
        if (
          isLinux &&
          !nextPastePrevented &&
          (Math.abs(deltaX) > 1 || Math.abs(deltaY) > 1)
        ) {
          nextPastePrevented = true;

          /* Prevent the next paste event */
          const preventNextPaste = (event: ClipboardEvent) => {
            document.body.removeEventListener(EVENT.PASTE, preventNextPaste);
            event.stopPropagation();
          };

          /*
           * Reenable next paste in case of disabled middle click paste for
           * any reason:
           * - rigth click paste
           * - empty clipboard
           */
          const enableNextPaste = () => {
            setTimeout(() => {
              document.body.removeEventListener(EVENT.PASTE, preventNextPaste);
              window.removeEventListener(EVENT.POINTER_UP, enableNextPaste);
            }, 100);
          };

          document.body.addEventListener(EVENT.PASTE, preventNextPaste);
          window.addEventListener(EVENT.POINTER_UP, enableNextPaste);
        }

        this.setState({
          scrollX: normalizeScroll(
            this.state.scrollX - deltaX / this.state.zoom,
          ),
          scrollY: normalizeScroll(
            this.state.scrollY - deltaY / this.state.zoom,
          ),
        });
      });
      const teardown = withBatchedUpdates(
        (lastPointerUp = () => {
          lastPointerUp = null;
          isPanning = false;
          if (!isHoldingSpace) {
            setCursorForShape(this.state.elementType);
          }
          this.setState({
            cursorButton: "up",
          });
          this.savePointer(event.clientX, event.clientY, "up");
          window.removeEventListener(EVENT.POINTER_MOVE, onPointerMove);
          window.removeEventListener(EVENT.POINTER_UP, teardown);
          window.removeEventListener(EVENT.BLUR, teardown);
        }),
      );
      window.addEventListener(EVENT.BLUR, teardown);
      window.addEventListener(EVENT.POINTER_MOVE, onPointerMove, {
        passive: true,
      });
      window.addEventListener(EVENT.POINTER_UP, teardown);
      return;
    }

    // only handle left mouse button or touch
    if (
      event.button !== POINTER_BUTTON.MAIN &&
      event.button !== POINTER_BUTTON.TOUCH
    ) {
      return;
    }

    gesture.pointers.set(event.pointerId, {
      x: event.clientX,
      y: event.clientY,
    });

    if (gesture.pointers.size === 2) {
      gesture.lastCenter = getCenter(gesture.pointers);
      gesture.initialScale = this.state.zoom;
      gesture.initialDistance = getDistance(
        Array.from(gesture.pointers.values()),
      );
    }

    // fixes pointermove causing selection of UI texts #32
    event.preventDefault();
    // Preventing the event above disables default behavior
    //  of defocusing potentially focused element, which is what we
    //  want when clicking inside the canvas.
    if (document.activeElement instanceof HTMLElement) {
      document.activeElement.blur();
    }

    // don't select while panning
    if (gesture.pointers.size > 1) {
      return;
    }

    // Handle scrollbars dragging
    const {
      isOverHorizontalScrollBar,
      isOverVerticalScrollBar,
    } = isOverScrollBars(currentScrollBars, event.clientX, event.clientY);

    const { x, y } = viewportCoordsToSceneCoords(
      event,
      this.state,
      this.canvas,
      window.devicePixelRatio,
    );
    let lastX = x;
    let lastY = y;

    if (
      (isOverHorizontalScrollBar || isOverVerticalScrollBar) &&
      !this.state.multiElement
    ) {
      isDraggingScrollBar = true;
      lastX = event.clientX;
      lastY = event.clientY;
      const onPointerMove = withBatchedUpdates((event: PointerEvent) => {
        const target = event.target;
        if (!(target instanceof HTMLElement)) {
          return;
        }

        if (isOverHorizontalScrollBar) {
          const x = event.clientX;
          const dx = x - lastX;
          this.setState({
            scrollX: normalizeScroll(this.state.scrollX - dx / this.state.zoom),
          });
          lastX = x;
          return;
        }

        if (isOverVerticalScrollBar) {
          const y = event.clientY;
          const dy = y - lastY;
          this.setState({
            scrollY: normalizeScroll(this.state.scrollY - dy / this.state.zoom),
          });
          lastY = y;
        }
      });

      const onPointerUp = withBatchedUpdates(() => {
        isDraggingScrollBar = false;
        setCursorForShape(this.state.elementType);
        lastPointerUp = null;
        this.setState({
          cursorButton: "up",
        });
        this.savePointer(event.clientX, event.clientY, "up");
        window.removeEventListener(EVENT.POINTER_MOVE, onPointerMove);
        window.removeEventListener(EVENT.POINTER_UP, onPointerUp);
      });

      lastPointerUp = onPointerUp;

      window.addEventListener(EVENT.POINTER_MOVE, onPointerMove);
      window.addEventListener(EVENT.POINTER_UP, onPointerUp);
      return;
    }

    const originX = x;
    const originY = y;

    type ResizeTestType = ReturnType<typeof resizeTest>;
    let resizeHandle: ResizeTestType = false;
    const setResizeHandle = (nextResizeHandle: ResizeTestType) => {
      resizeHandle = nextResizeHandle;
    };
    let isResizingElements = false;
    let draggingOccurred = false;
    let hitElement: ExcalidrawElement | null = null;
    let hitElementWasAddedToSelection = false;
    if (this.state.elementType === "selection") {
      const elements = globalSceneState.getElements();
      const selectedElements = getSelectedElements(elements, this.state);
      if (selectedElements.length === 1) {
        const elementWithResizeHandler = getElementWithResizeHandler(
          elements,
          this.state,
          { x, y },
          this.state.zoom,
          event.pointerType,
        );
        if (elementWithResizeHandler) {
          this.setState({
            resizingElement: elementWithResizeHandler
              ? elementWithResizeHandler.element
              : null,
          });
          resizeHandle = elementWithResizeHandler.resizeHandle;
          document.documentElement.style.cursor = getCursorForResizingElement(
            elementWithResizeHandler,
          );
          isResizingElements = true;
        }
      } else if (selectedElements.length > 1) {
        if (canResizeMutlipleElements(selectedElements)) {
          resizeHandle = getResizeHandlerFromCoords(
            getCommonBounds(selectedElements),
            { x, y },
            this.state.zoom,
            event.pointerType,
          );
          if (resizeHandle) {
            document.documentElement.style.cursor = getCursorForResizingElement(
              {
                resizeHandle,
              },
            );
            isResizingElements = true;
          }
        }
      }
      if (!isResizingElements) {
        hitElement = getElementAtPosition(
          elements,
          this.state,
          x,
          y,
          this.state.zoom,
        );
        // clear selection if shift is not clicked
        if (
          !(hitElement && this.state.selectedElementIds[hitElement.id]) &&
          !event.shiftKey
        ) {
          this.setState({ selectedElementIds: {} });
        }

        // If we click on something
        if (hitElement) {
          // deselect if item is selected
          // if shift is not clicked, this will always return true
          // otherwise, it will trigger selection based on current
          // state of the box
          if (!this.state.selectedElementIds[hitElement.id]) {
            this.setState((prevState) => ({
              selectedElementIds: {
                ...prevState.selectedElementIds,
                [hitElement!.id]: true,
              },
            }));
            globalSceneState.replaceAllElements(
              globalSceneState.getElementsIncludingDeleted(),
            );
            hitElementWasAddedToSelection = true;
          }
        }
      }
    } else {
      this.setState({ selectedElementIds: {} });
    }

    if (this.state.elementType === "text") {
      // if we're currently still editing text, clicking outside
      //  should only finalize it, not create another (irrespective
      //  of state.elementLocked)
      if (this.state.editingElement?.type === "text") {
        return;
      }

      const { x, y } = viewportCoordsToSceneCoords(
        event,
        this.state,
        this.canvas,
        window.devicePixelRatio,
      );

      this.startTextEditing({
        x: x,
        y: y,
        clientX: event.clientX,
        clientY: event.clientY,
        centerIfPossible: !event.altKey,
      });

      resetCursor();
      if (!this.state.elementLocked) {
        this.setState({
          elementType: "selection",
        });
      }
      return;
    } else if (
      this.state.elementType === "arrow" ||
      this.state.elementType === "line"
    ) {
      if (this.state.multiElement) {
        const { multiElement } = this.state;

        // finalize if completing a loop
        if (multiElement.type === "line" && isPathALoop(multiElement.points)) {
          mutateElement(multiElement, {
            lastCommittedPoint:
              multiElement.points[multiElement.points.length - 1],
          });
          this.actionManager.executeAction(actionFinalize);
          return;
        }

        const { x: rx, y: ry, lastCommittedPoint } = multiElement;

        // clicking inside commit zone → finalize arrow
        if (
          multiElement.points.length > 1 &&
          lastCommittedPoint &&
          distance2d(
            x - rx,
            y - ry,
            lastCommittedPoint[0],
            lastCommittedPoint[1],
          ) < LINE_CONFIRM_THRESHOLD
        ) {
          this.actionManager.executeAction(actionFinalize);
          return;
        }

        this.setState((prevState) => ({
          selectedElementIds: {
            ...prevState.selectedElementIds,
            [multiElement.id]: true,
          },
        }));
        // clicking outside commit zone → update reference for last committed
        //  point
        mutateElement(multiElement, {
          lastCommittedPoint:
            multiElement.points[multiElement.points.length - 1],
        });
        document.documentElement.style.cursor = CURSOR_TYPE.POINTER;
      } else {
        const element = newLinearElement({
          type: this.state.elementType,
          x: x,
          y: y,
          strokeColor: this.state.currentItemStrokeColor,
          backgroundColor: this.state.currentItemBackgroundColor,
          fillStyle: this.state.currentItemFillStyle,
          strokeWidth: this.state.currentItemStrokeWidth,
          roughness: this.state.currentItemRoughness,
          opacity: this.state.currentItemOpacity,
        });
        this.setState((prevState) => ({
          selectedElementIds: {
            ...prevState.selectedElementIds,
            [element.id]: false,
          },
        }));
        mutateElement(element, {
          points: [...element.points, [0, 0]],
        });
        globalSceneState.replaceAllElements([
          ...globalSceneState.getElementsIncludingDeleted(),
          element,
        ]);
        this.setState({
          draggingElement: element,
          editingElement: element,
        });
      }
    } else {
      const element = newElement({
        type: this.state.elementType,
        x: x,
        y: y,
        strokeColor: this.state.currentItemStrokeColor,
        backgroundColor: this.state.currentItemBackgroundColor,
        fillStyle: this.state.currentItemFillStyle,
        strokeWidth: this.state.currentItemStrokeWidth,
        roughness: this.state.currentItemRoughness,
        opacity: this.state.currentItemOpacity,
      });

      if (element.type === "selection") {
        this.setState({
          selectionElement: element,
          draggingElement: element,
        });
      } else {
        globalSceneState.replaceAllElements([
          ...globalSceneState.getElementsIncludingDeleted(),
          element,
        ]);
        this.setState({
          multiElement: null,
          draggingElement: element,
          editingElement: element,
        });
      }
    }

    let resizeArrowFn: ResizeArrowFnType | null = null;
    const setResizeArrrowFn = (fn: ResizeArrowFnType) => {
      resizeArrowFn = fn;
    };

    let selectedElementWasDuplicated = false;

    const onPointerMove = withBatchedUpdates((event: PointerEvent) => {
      const target = event.target;
      if (!(target instanceof HTMLElement)) {
        return;
      }

      if (isOverHorizontalScrollBar) {
        const x = event.clientX;
        const dx = x - lastX;
        this.setState({
          scrollX: normalizeScroll(this.state.scrollX - dx / this.state.zoom),
        });
        lastX = x;
        return;
      }

      if (isOverVerticalScrollBar) {
        const y = event.clientY;
        const dy = y - lastY;
        this.setState({
          scrollY: normalizeScroll(this.state.scrollY - dy / this.state.zoom),
        });
        lastY = y;
        return;
      }

      const { x, y } = viewportCoordsToSceneCoords(
        event,
        this.state,
        this.canvas,
        window.devicePixelRatio,
      );

      // for arrows, don't start dragging until a given threshold
      //  to ensure we don't create a 2-point arrow by mistake when
      //  user clicks mouse in a way that it moves a tiny bit (thus
      //  triggering pointermove)
      if (
        !draggingOccurred &&
        (this.state.elementType === "arrow" ||
          this.state.elementType === "line")
      ) {
        if (distance2d(x, y, originX, originY) < DRAGGING_THRESHOLD) {
          return;
        }
      }

      const resized =
        isResizingElements &&
        resizeElements(
          resizeHandle,
          setResizeHandle,
          this.state,
          this.setAppState,
          resizeArrowFn,
          setResizeArrrowFn,
          event,
          x,
          y,
          lastX,
          lastY,
        );
      if (resized) {
        lastX = x;
        lastY = y;
        return;
      }

      if (hitElement && this.state.selectedElementIds[hitElement.id]) {
        // Marking that click was used for dragging to check
        // if elements should be deselected on pointerup
        draggingOccurred = true;
        const selectedElements = getSelectedElements(
          globalSceneState.getElements(),
          this.state,
        );
        if (selectedElements.length > 0) {
          const { x, y } = viewportCoordsToSceneCoords(
            event,
            this.state,
            this.canvas,
            window.devicePixelRatio,
          );

          selectedElements.forEach((element) => {
            mutateElement(element, {
              x: element.x + x - lastX,
              y: element.y + y - lastY,
            });
          });
          lastX = x;
          lastY = y;

          // We duplicate the selected element if alt is pressed on pointer move
          if (event.altKey && !selectedElementWasDuplicated) {
            // Move the currently selected elements to the top of the z index stack, and
            // put the duplicates where the selected elements used to be.
            // (the origin point where the dragging started)

            selectedElementWasDuplicated = true;

            const nextElements = [];
            const elementsToAppend = [];
            for (const element of globalSceneState.getElementsIncludingDeleted()) {
              if (
                this.state.selectedElementIds[element.id] ||
                // case: the state.selectedElementIds might not have been
                //  updated yet by the time this mousemove event is fired
                (element.id === hitElement.id && hitElementWasAddedToSelection)
              ) {
                const duplicatedElement = duplicateElement(element);
                mutateElement(duplicatedElement, {
                  x: duplicatedElement.x + (originX - lastX),
                  y: duplicatedElement.y + (originY - lastY),
                });
                nextElements.push(duplicatedElement);
                elementsToAppend.push(element);
              } else {
                nextElements.push(element);
              }
            }
            globalSceneState.replaceAllElements([
              ...nextElements,
              ...elementsToAppend,
            ]);
          }
          return;
        }
      }

      // It is very important to read this.state within each move event,
      // otherwise we would read a stale one!
      const draggingElement = this.state.draggingElement;
      if (!draggingElement) {
        return;
      }

      let width = distance(originX, x);
      let height = distance(originY, y);

      if (isLinearElement(draggingElement)) {
        draggingOccurred = true;
        const points = draggingElement.points;
        let dx = x - draggingElement.x;
        let dy = y - draggingElement.y;

        if (event.shiftKey && points.length === 2) {
          ({ width: dx, height: dy } = getPerfectElementSize(
            this.state.elementType,
            dx,
            dy,
          ));
        }

        if (points.length === 1) {
          mutateElement(draggingElement, { points: [...points, [dx, dy]] });
        } else if (points.length > 1) {
          mutateElement(draggingElement, {
            points: [...points.slice(0, -1), [dx, dy]],
          });
        }
      } else {
        if (event.shiftKey) {
          ({ width, height } = getPerfectElementSize(
            this.state.elementType,
            width,
            y < originY ? -height : height,
          ));

          if (height < 0) {
            height = -height;
          }
        }

        mutateElement(draggingElement, {
          x: x < originX ? originX - width : originX,
          y: y < originY ? originY - height : originY,
          width: width,
          height: height,
        });
      }

      if (this.state.elementType === "selection") {
        const elements = globalSceneState.getElements();
        if (!event.shiftKey && isSomeElementSelected(elements, this.state)) {
          this.setState({ selectedElementIds: {} });
        }
        const elementsWithinSelection = getElementsWithinSelection(
          elements,
          draggingElement,
        );
        this.setState((prevState) => ({
          selectedElementIds: {
            ...prevState.selectedElementIds,
            ...elementsWithinSelection.reduce((map, element) => {
              map[element.id] = true;
              return map;
            }, {} as any),
          },
        }));
      }
    });

    const onPointerUp = withBatchedUpdates((childEvent: PointerEvent) => {
      const {
        draggingElement,
        resizingElement,
        multiElement,
        elementType,
        elementLocked,
      } = this.state;

      this.setState({
        isResizing: false,
        isRotating: false,
        resizingElement: null,
        selectionElement: null,
        cursorButton: "up",
        editingElement: multiElement ? this.state.editingElement : null,
      });

      this.savePointer(childEvent.clientX, childEvent.clientY, "up");

      resizeArrowFn = null;
      lastPointerUp = null;

      window.removeEventListener(EVENT.POINTER_MOVE, onPointerMove);
      window.removeEventListener(EVENT.POINTER_UP, onPointerUp);

      if (isLinearElement(draggingElement)) {
        if (draggingElement!.points.length > 1) {
          history.resumeRecording();
        }
        if (!draggingOccurred && draggingElement && !multiElement) {
          const { x, y } = viewportCoordsToSceneCoords(
            childEvent,
            this.state,
            this.canvas,
            window.devicePixelRatio,
          );
          mutateElement(draggingElement, {
            points: [
              ...draggingElement.points,
              [x - draggingElement.x, y - draggingElement.y],
            ],
          });
          this.setState({
            multiElement: draggingElement,
            editingElement: this.state.draggingElement,
          });
        } else if (draggingOccurred && !multiElement) {
          if (!elementLocked) {
            resetCursor();
            this.setState((prevState) => ({
              draggingElement: null,
              elementType: "selection",
              selectedElementIds: {
                ...prevState.selectedElementIds,
                [this.state.draggingElement!.id]: true,
              },
            }));
          } else {
            this.setState((prevState) => ({
              draggingElement: null,
              selectedElementIds: {
                ...prevState.selectedElementIds,
                [this.state.draggingElement!.id]: true,
              },
            }));
          }
        }
        return;
      }

      if (
        elementType !== "selection" &&
        draggingElement &&
        isInvisiblySmallElement(draggingElement)
      ) {
        // remove invisible element which was added in onPointerDown
        globalSceneState.replaceAllElements(
          globalSceneState.getElementsIncludingDeleted().slice(0, -1),
        );
        this.setState({
          draggingElement: null,
        });
        return;
      }

      normalizeDimensions(draggingElement);

      if (resizingElement) {
        history.resumeRecording();
      }

      if (resizingElement && isInvisiblySmallElement(resizingElement)) {
        globalSceneState.replaceAllElements(
          globalSceneState
            .getElementsIncludingDeleted()
            .filter((el) => el.id !== resizingElement.id),
        );
      }

      // If click occurred on already selected element
      // it is needed to remove selection from other elements
      // or if SHIFT or META key pressed remove selection
      // from hitted element
      //
      // If click occurred and elements were dragged or some element
      // was added to selection (on pointerdown phase) we need to keep
      // selection unchanged
      if (hitElement && !draggingOccurred && !hitElementWasAddedToSelection) {
        if (childEvent.shiftKey) {
          this.setState((prevState) => ({
            selectedElementIds: {
              ...prevState.selectedElementIds,
              [hitElement!.id]: false,
            },
          }));
        } else {
          this.setState((_prevState) => ({
            selectedElementIds: { [hitElement!.id]: true },
          }));
        }
      }

      if (draggingElement === null) {
        // if no element is clicked, clear the selection and redraw
        this.setState({ selectedElementIds: {} });
        return;
      }

      if (!elementLocked) {
        this.setState((prevState) => ({
          selectedElementIds: {
            ...prevState.selectedElementIds,
            [draggingElement.id]: true,
          },
        }));
      }

      if (
        elementType !== "selection" ||
        isSomeElementSelected(globalSceneState.getElements(), this.state)
      ) {
        history.resumeRecording();
      }

      if (!elementLocked) {
        resetCursor();
        this.setState({
          draggingElement: null,
          elementType: "selection",
        });
      } else {
        this.setState({
          draggingElement: null,
        });
      }
    });

    lastPointerUp = onPointerUp;

    window.addEventListener(EVENT.POINTER_MOVE, onPointerMove);
    window.addEventListener(EVENT.POINTER_UP, onPointerUp);
  };

  private handleCanvasRef = (canvas: HTMLCanvasElement) => {
    // canvas is null when unmounting
    if (canvas !== null) {
      this.canvas = canvas;
      this.rc = rough.canvas(this.canvas);

      this.canvas.addEventListener(EVENT.WHEEL, this.handleWheel, {
        passive: false,
      });
      this.canvas.addEventListener(EVENT.TOUCH_START, this.onTapStart);
    } else {
      this.canvas?.removeEventListener(EVENT.WHEEL, this.handleWheel);
      this.canvas?.removeEventListener(EVENT.TOUCH_START, this.onTapStart);
    }
  };

  private handleCanvasOnDrop = (event: React.DragEvent<HTMLCanvasElement>) => {
    const file = event.dataTransfer?.files[0];
    if (
      file?.type === "application/json" ||
      file?.name.endsWith(".excalidraw")
    ) {
      this.setState({ isLoading: true });
      loadFromBlob(file)
        .then(({ elements, appState }) =>
          this.syncActionResult({
            elements,
            appState: {
              ...(appState || this.state),
              isLoading: false,
            },
            commitToHistory: false,
          }),
        )
        .catch((error) => {
          this.setState({ isLoading: false, errorMessage: error.message });
        });
    } else {
      this.setState({
        isLoading: false,
        errorMessage: t("alerts.couldNotLoadInvalidFile"),
      });
    }
  };

  private handleCanvasContextMenu = (
    event: React.PointerEvent<HTMLCanvasElement>,
  ) => {
    event.preventDefault();

    const { x, y } = viewportCoordsToSceneCoords(
      event,
      this.state,
      this.canvas,
      window.devicePixelRatio,
    );

    const elements = globalSceneState.getElements();
    const element = getElementAtPosition(
      elements,
      this.state,
      x,
      y,
      this.state.zoom,
    );
    if (!element) {
      ContextMenu.push({
        options: [
          navigator.clipboard && {
            label: t("labels.paste"),
            action: () => this.pasteFromClipboard(null),
          },
          probablySupportsClipboardBlob &&
            elements.length > 0 && {
              label: t("labels.copyAsPng"),
              action: this.copyToClipboardAsPng,
            },
          probablySupportsClipboardWriteText &&
            elements.length > 0 && {
              label: t("labels.copyAsSvg"),
              action: this.copyToClipboardAsSvg,
            },
          ...this.actionManager.getContextMenuItems((action) =>
            this.canvasOnlyActions.includes(action.name),
          ),
        ],
        top: event.clientY,
        left: event.clientX,
      });
      return;
    }

    if (!this.state.selectedElementIds[element.id]) {
      this.setState({ selectedElementIds: { [element.id]: true } });
    }

    ContextMenu.push({
      options: [
        navigator.clipboard && {
          label: t("labels.copy"),
          action: this.copyAll,
        },
        navigator.clipboard && {
          label: t("labels.paste"),
          action: () => this.pasteFromClipboard(null),
        },
        probablySupportsClipboardBlob && {
          label: t("labels.copyAsPng"),
          action: this.copyToClipboardAsPng,
        },
        probablySupportsClipboardWriteText && {
          label: t("labels.copyAsSvg"),
          action: this.copyToClipboardAsSvg,
        },
        ...this.actionManager.getContextMenuItems(
          (action) => !this.canvasOnlyActions.includes(action.name),
        ),
      ],
      top: event.clientY,
      left: event.clientX,
    });
  };

  private handleWheel = withBatchedUpdates((event: WheelEvent) => {
    event.preventDefault();
    const { deltaX, deltaY } = event;

    // note that event.ctrlKey is necessary to handle pinch zooming
    if (event.metaKey || event.ctrlKey) {
      const sign = Math.sign(deltaY);
      const MAX_STEP = 10;
      let delta = Math.abs(deltaY);
      if (delta > MAX_STEP) {
        delta = MAX_STEP;
      }
      delta *= sign;
      this.setState(({ zoom }) => ({
        zoom: getNormalizedZoom(zoom - delta / 100),
      }));
      return;
    }

    this.setState(({ zoom, scrollX, scrollY }) => ({
      scrollX: normalizeScroll(scrollX - deltaX / zoom),
      scrollY: normalizeScroll(scrollY - deltaY / zoom),
    }));
  });

  private getTextWysiwygSnappedToCenterPosition(
    x: number,
    y: number,
    state: {
      scrollX: FlooredNumber;
      scrollY: FlooredNumber;
      zoom: number;
    },
    canvas: HTMLCanvasElement | null,
    scale: number,
  ) {
    const elementClickedInside = getElementContainingPosition(
      globalSceneState.getElementsIncludingDeleted(),
      x,
      y,
    );
    if (elementClickedInside) {
      const elementCenterX =
        elementClickedInside.x + elementClickedInside.width / 2;
      const elementCenterY =
        elementClickedInside.y + elementClickedInside.height / 2;
      const distanceToCenter = Math.hypot(
        x - elementCenterX,
        y - elementCenterY,
      );
      const isSnappedToCenter =
        distanceToCenter < TEXT_TO_CENTER_SNAP_THRESHOLD;
      if (isSnappedToCenter) {
        const { x: wysiwygX, y: wysiwygY } = sceneCoordsToViewportCoords(
          { sceneX: elementCenterX, sceneY: elementCenterY },
          state,
          canvas,
          scale,
        );
        return { wysiwygX, wysiwygY, elementCenterX, elementCenterY };
      }
    }
  }

  private savePointer = (x: number, y: number, button: "up" | "down") => {
    if (!x || !y) {
      return;
    }
    const pointerCoords = viewportCoordsToSceneCoords(
      { clientX: x, clientY: y },
      this.state,
      this.canvas,
      window.devicePixelRatio,
    );

    if (isNaN(pointerCoords.x) || isNaN(pointerCoords.y)) {
      // sometimes the pointer goes off screen
      return;
    }
    this.portal.socket &&
      // do not broadcast when more than 1 pointer since that shows flickering on the other side
      gesture.pointers.size < 2 &&
      this.broadcastMouseLocation({
        pointerCoords,
        button,
      });
  };

  private resetShouldCacheIgnoreZoomDebounced = debounce(() => {
    this.setState({ shouldCacheIgnoreZoom: false });
  }, 300);

  private saveDebounced = debounce(() => {
    saveToLocalStorage(
      globalSceneState.getElementsIncludingDeleted(),
      this.state,
    );
  }, 300);
}

// -----------------------------------------------------------------------------
// TEST HOOKS
// -----------------------------------------------------------------------------

declare global {
  interface Window {
    h: {
      elements: readonly ExcalidrawElement[];
      state: AppState;
      setState: React.Component<any, AppState>["setState"];
      history: SceneHistory;
      app: InstanceType<typeof App>;
    };
  }
}

if (
  process.env.NODE_ENV === ENV.TEST ||
  process.env.NODE_ENV === ENV.DEVELOPMENT
) {
  window.h = {} as Window["h"];

  Object.defineProperties(window.h, {
    elements: {
      get() {
        return globalSceneState.getElementsIncludingDeleted();
      },
      set(elements: ExcalidrawElement[]) {
        return globalSceneState.replaceAllElements(elements);
      },
    },
    history: {
      get: () => history,
    },
  });
}

export default App;<|MERGE_RESOLUTION|>--- conflicted
+++ resolved
@@ -133,23 +133,12 @@
  */
 const withBatchedUpdates = <
   TFunction extends ((event: any) => void) | (() => void)
-<<<<<<< HEAD
 >(
   func: Parameters<TFunction>["length"] extends 0 | 1 ? TFunction : never,
-) => {
-  return (
-    ((event) => {
-      unstable_batchedUpdates(func as TFunction, event);
-    }) as TFunction
-  );
-};
-=======
->(func: Parameters<TFunction>["length"] extends 0 | 1 ? TFunction : never) {
-  return ((event) => {
+) =>
+  ((event) => {
     unstable_batchedUpdates(func as TFunction, event);
   }) as TFunction;
-}
->>>>>>> 75e0163d
 
 const { history } = createHistory();
 
