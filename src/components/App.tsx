import React, { useContext } from "react";
import { flushSync } from "react-dom";

import { RoughCanvas } from "roughjs/bin/canvas";
import rough from "roughjs/bin/rough";
import clsx from "clsx";
import { nanoid } from "nanoid";

import {
  actionAddToLibrary,
  actionBringForward,
  actionBringToFront,
  actionCopy,
  actionCopyAsPng,
  actionCopyAsSvg,
  copyText,
  actionCopyStyles,
  actionCut,
  actionDeleteSelected,
  actionDuplicateSelection,
  actionFinalize,
  actionFlipHorizontal,
  actionFlipVertical,
  actionGroup,
  actionPasteStyles,
  actionSelectAll,
  actionSendBackward,
  actionSendToBack,
  actionToggleGridMode,
  actionToggleStats,
  actionToggleZenMode,
  actionUnbindText,
  actionBindText,
  actionUngroup,
  zoomToFitElements,
  actionLink,
  actionToggleLock,
  actionToggleLinearEditor,
} from "../actions";
import { createRedoAction, createUndoAction } from "../actions/actionHistory";
import { ActionManager } from "../actions/manager";
import { actions } from "../actions/register";
import { ActionResult } from "../actions/types";
import { trackEvent } from "../analytics";
import {
  getDefaultAppState,
  isEraserActive,
  isHandToolActive,
} from "../appState";
import { parseClipboard } from "../clipboard";
import {
  APP_NAME,
  CURSOR_TYPE,
  DEFAULT_MAX_IMAGE_WIDTH_OR_HEIGHT,
  DEFAULT_UI_OPTIONS,
  DEFAULT_VERTICAL_ALIGN,
  DRAGGING_THRESHOLD,
  ELEMENT_READY_TO_ERASE_OPACITY,
  ELEMENT_SHIFT_TRANSLATE_AMOUNT,
  ELEMENT_TRANSLATE_AMOUNT,
  ENV,
  EVENT,
  GRID_SIZE,
  IMAGE_RENDER_TIMEOUT,
  isAndroid,
  isBrave,
  LINE_CONFIRM_THRESHOLD,
  MAX_ALLOWED_FILE_BYTES,
  MIME_TYPES,
  MQ_MAX_HEIGHT_LANDSCAPE,
  MQ_MAX_WIDTH_LANDSCAPE,
  MQ_MAX_WIDTH_PORTRAIT,
  MQ_RIGHT_SIDEBAR_MIN_WIDTH,
  MQ_SM_MAX_WIDTH,
  POINTER_BUTTON,
  ROUNDNESS,
  SCROLL_TIMEOUT,
  TAP_TWICE_TIMEOUT,
  TEXT_TO_CENTER_SNAP_THRESHOLD,
  THEME,
  TOUCH_CTX_MENU_TIMEOUT,
  VERTICAL_ALIGN,
  ZOOM_STEP,
} from "../constants";
import { loadFromBlob } from "../data";
import Library, { distributeLibraryItemsOnSquareGrid } from "../data/library";
import { restore, RestoredDataState, restoreElements } from "../data/restore";
import {
  dragNewElement,
  dragSelectedElements,
  duplicateElement,
  getCommonBounds,
  getCursorForResizingElement,
  getDragOffsetXY,
  getElementWithTransformHandleType,
  getNormalizedDimensions,
  getResizeArrowDirection,
  getResizeOffsetXY,
  getLockedLinearCursorAlignSize,
  getTransformHandleTypeFromCoords,
  hitTest,
  isHittingElementBoundingBoxWithoutHittingElement,
  isInvisiblySmallElement,
  isNonDeletedElement,
  isTextElement,
  newElement,
  newLinearElement,
  newTextElement,
  newImageElement,
  textWysiwyg,
  transformElements,
  updateTextElement,
  redrawTextBoundingBox,
} from "../element";
import {
  bindOrUnbindLinearElement,
  bindOrUnbindSelectedElements,
  fixBindingsAfterDeletion,
  fixBindingsAfterDuplication,
  getEligibleElementsForBinding,
  getHoveredElementForBinding,
  isBindingEnabled,
  isLinearElementSimpleAndAlreadyBound,
  maybeBindLinearElement,
  shouldEnableBindingForPointerEvent,
  unbindLinearElements,
  updateBoundElements,
} from "../element/binding";
import { LinearElementEditor } from "../element/linearElementEditor";
import { mutateElement, newElementWith } from "../element/mutateElement";
import { deepCopyElement, newFreeDrawElement } from "../element/newElement";
import {
  hasBoundTextElement,
  isArrowElement,
  isBindingElement,
  isBindingElementType,
  isBoundToContainer,
  isImageElement,
  isInitializedImageElement,
  isLinearElement,
  isLinearElementType,
  isUsingAdaptiveRadius,
} from "../element/typeChecks";
import {
  ExcalidrawBindableElement,
  ExcalidrawElement,
  ExcalidrawFreeDrawElement,
  ExcalidrawGenericElement,
  ExcalidrawLinearElement,
  ExcalidrawTextElement,
  NonDeleted,
  InitializedExcalidrawImageElement,
  ExcalidrawImageElement,
  FileId,
  NonDeletedExcalidrawElement,
  ExcalidrawTextContainer,
} from "../element/types";
import { getCenter, getDistance } from "../gesture";
import {
  editGroupForSelectedElement,
  getElementsInGroup,
  getSelectedGroupIdForElement,
  getSelectedGroupIds,
  isElementInGroup,
  isSelectedViaGroup,
  selectGroupsForSelectedElements,
} from "../groups";
import History from "../history";
import { defaultLang, getLanguage, languages, setLanguage, t } from "../i18n";
import {
  CODES,
  shouldResizeFromCenter,
  shouldMaintainAspectRatio,
  shouldRotateWithDiscreteAngle,
  isArrowKey,
  KEYS,
} from "../keys";
import { distance2d, getGridPoint, isPathALoop, rotate } from "../math";
import { renderScene } from "../renderer/renderScene";
import { invalidateShapeForElement } from "../renderer/renderElement";
import {
  calculateScrollCenter,
  getElementsAtPosition,
  getElementsWithinSelection,
  getNormalizedZoom,
  getSelectedElements,
  hasBackground,
  isOverScrollBars,
  isSomeElementSelected,
} from "../scene";
import Scene from "../scene/Scene";
import { RenderConfig, ScrollBars } from "../scene/types";
import { getStateForZoom } from "../scene/zoom";
import { findShapeByKey, SHAPES } from "../shapes";
import {
  AppClassProperties,
  AppProps,
  AppState,
  BinaryFileData,
  DataURL,
  ExcalidrawImperativeAPI,
  BinaryFiles,
  Gesture,
  GestureEvent,
  LibraryItems,
  PointerDownState,
  SceneData,
  Device,
} from "../types";
import {
  debounce,
  distance,
  getFontString,
  getNearestScrollableContainer,
  isInputLike,
  isToolIcon,
  isWritableElement,
  resetCursor,
  resolvablePromise,
  sceneCoordsToViewportCoords,
  setCursor,
  setCursorForShape,
  tupleToCoors,
  viewportCoordsToSceneCoords,
  withBatchedUpdates,
  wrapEvent,
  withBatchedUpdatesThrottled,
  updateObject,
  setEraserCursor,
  updateActiveTool,
  getShortcutKey,
  isTransparent,
  easeToValuesRAF,
} from "../utils";
import {
  ContextMenu,
  ContextMenuItems,
  CONTEXT_MENU_SEPARATOR,
} from "./ContextMenu";
import LayerUI from "./LayerUI";
import { Toast } from "./Toast";
import { actionToggleViewMode } from "../actions/actionToggleViewMode";
import {
  dataURLToFile,
  generateIdFromFile,
  getDataURL,
  getFileFromEvent,
  isSupportedImageFile,
  loadSceneOrLibraryFromBlob,
  normalizeFile,
  parseLibraryJSON,
  resizeImageFile,
  SVGStringToFile,
} from "../data/blob";
import {
  getInitializedImageElements,
  loadHTMLImageElement,
  normalizeSVG,
  updateImageCache as _updateImageCache,
} from "../element/image";
import throttle from "lodash.throttle";
import { fileOpen, FileSystemHandle } from "../data/filesystem";
import {
  bindTextToShapeAfterDuplication,
  getApproxMinLineHeight,
  getApproxMinLineWidth,
  getBoundTextElement,
  getContainerCenter,
  getContainerDims,
  getContainerElement,
  getDefaultLineHeight,
  getLineHeightInPx,
  getTextBindableContainerAtPosition,
  isMeasureTextSupported,
  isValidTextContainer,
} from "../element/textElement";
import { isHittingElementNotConsideringBoundingBox } from "../element/collision";
import { resizeSingleElement } from "../element/resizeElements";
import {
  normalizeLink,
  showHyperlinkTooltip,
  hideHyperlinkToolip,
  Hyperlink,
  isPointHittingLinkIcon,
  isLocalLink,
} from "../element/Hyperlink";
import { ImportedDataState } from "../data/types"; //zsviczian
import { shouldShowBoundingBox } from "../element/transformHandles";
import { Fonts } from "../scene/Fonts";
import { actionPaste } from "../actions/actionClipboard";
import {
  actionToggleHandTool,
  zoomToFitElements,
} from "../actions/actionCanvas";
import { jotaiStore } from "../jotai";
import { activeConfirmDialogAtom } from "./ActiveConfirmDialog";
import { actionCreateContainerFromText } from "../actions/actionBoundText";
import BraveMeasureTextError from "./BraveMeasureTextError";
export let showFourthFont: boolean = false;

const deviceContextInitialValue = {
  isSmScreen: false,
  isMobile: false,
  isTouchScreen: false,
  canDeviceFitSidebar: false,
};
const DeviceContext = React.createContext<Device>(deviceContextInitialValue);
DeviceContext.displayName = "DeviceContext";

export const ExcalidrawContainerContext = React.createContext<{
  container: HTMLDivElement | null;
  id: string | null;
}>({ container: null, id: null });
ExcalidrawContainerContext.displayName = "ExcalidrawContainerContext";

const ExcalidrawElementsContext = React.createContext<
  readonly NonDeletedExcalidrawElement[]
>([]);
ExcalidrawElementsContext.displayName = "ExcalidrawElementsContext";

const ExcalidrawAppStateContext = React.createContext<AppState>({
  ...getDefaultAppState(),
  width: 0,
  height: 0,
  offsetLeft: 0,
  offsetTop: 0,
});
ExcalidrawAppStateContext.displayName = "ExcalidrawAppStateContext";

const ExcalidrawSetAppStateContext = React.createContext<
  React.Component<any, AppState>["setState"]
>(() => {
  console.warn("unitialized ExcalidrawSetAppStateContext context!");
});
ExcalidrawSetAppStateContext.displayName = "ExcalidrawSetAppStateContext";

const ExcalidrawActionManagerContext = React.createContext<ActionManager>(
  null!,
);
ExcalidrawActionManagerContext.displayName = "ExcalidrawActionManagerContext";

export const useDevice = () => useContext<Device>(DeviceContext);
export const useExcalidrawContainer = () =>
  useContext(ExcalidrawContainerContext);
export const useExcalidrawElements = () =>
  useContext(ExcalidrawElementsContext);
export const useExcalidrawAppState = () =>
  useContext(ExcalidrawAppStateContext);
export const useExcalidrawSetAppState = () =>
  useContext(ExcalidrawSetAppStateContext);
export const useExcalidrawActionManager = () =>
  useContext(ExcalidrawActionManagerContext);

let didTapTwice: boolean = false;
let tappedTwiceTimer = 0;
let cursorX = 0;
let cursorY = 0;
let isHoldingSpace: boolean = false;
let isPanning: boolean = false;
let isDraggingScrollBar: boolean = false;
let currentScrollBars: ScrollBars = { horizontal: null, vertical: null };
let touchTimeout = 0;
let invalidateContextMenu = false;

// remove this hack when we can sync render & resizeObserver (state update)
// to rAF. See #5439
let THROTTLE_NEXT_RENDER = true;

let IS_PLAIN_PASTE = false;
let IS_PLAIN_PASTE_TIMER = 0;
let PLAIN_PASTE_TOAST_SHOWN = false;

let lastPointerUp: ((event: any) => void) | null = null;
const gesture: Gesture = {
  pointers: new Map(),
  lastCenter: null,
  initialDistance: null,
  initialScale: null,
};

class App extends React.Component<AppProps, AppState> {
  canvas: AppClassProperties["canvas"] = null;
  rc: RoughCanvas | null = null;
  unmounted: boolean = false;
  actionManager: ActionManager;
  device: Device = deviceContextInitialValue;
  detachIsMobileMqHandler?: () => void;

  private excalidrawContainerRef = React.createRef<HTMLDivElement>();

  public static defaultProps: Partial<AppProps> = {
    // needed for tests to pass since we directly render App in many tests
    UIOptions: DEFAULT_UI_OPTIONS,
  };

  public scene: Scene;
  private fonts: Fonts;
  private resizeObserver: ResizeObserver | undefined;
  private nearestScrollableContainer: HTMLElement | Document | undefined;
  public library: AppClassProperties["library"];
  public libraryItemsFromStorage: LibraryItems | undefined;
  private id: string;
  private history: History;
  private excalidrawContainerValue: {
    container: HTMLDivElement | null;
    id: string;
  };

  public files: BinaryFiles = {};
  public imageCache: AppClassProperties["imageCache"] = new Map();

  hitLinkElement?: NonDeletedExcalidrawElement;
  lastPointerDown: React.PointerEvent<HTMLCanvasElement> | null = null;
  lastPointerUp: React.PointerEvent<HTMLElement> | PointerEvent | null = null;
  lastScenePointer: { x: number; y: number } | null = null;
  allowMobileMode: boolean = true; //zsviczian

  constructor(props: AppProps) {
    super(props);
    const defaultAppState = getDefaultAppState();
    const {
      excalidrawRef,
      viewModeEnabled = false,
      zenModeEnabled = false,
      gridModeEnabled = false,
      theme = defaultAppState.theme,
      name = defaultAppState.name,
      initState, //zsviczian
    } = props;
    this.state = {
      ...defaultAppState,
      theme,
      isLoading: true,
      ...this.getCanvasOffsets(),
      viewModeEnabled,
      zenModeEnabled,
      gridSize: gridModeEnabled ? GRID_SIZE : null,
      name,
      width: window.innerWidth,
      height: window.innerHeight,
      showHyperlinkPopup: false,
      isSidebarDocked: false,
      ...(initState ?? {}), //zsviczian
    };

    this.id = nanoid();
    this.library = new Library(this);
    if (excalidrawRef) {
      const readyPromise =
        ("current" in excalidrawRef && excalidrawRef.current?.readyPromise) ||
        resolvablePromise<ExcalidrawImperativeAPI>();

      const api: ExcalidrawImperativeAPI = {
        ready: true,
        readyPromise,
        updateScene: this.updateScene,
        updateLibrary: this.library.updateLibrary,
        addFiles: this.addFiles,
        resetScene: this.resetScene,
        getSceneElementsIncludingDeleted: this.getSceneElementsIncludingDeleted,
        history: {
          clear: this.resetHistory,
        },
        scrollToContent: this.scrollToContent,
        zoomToFit: this.zoomToFit, //zsviczian
        startLineEditor: this.startLineEditor, //zsviczian
        getSceneElements: this.getSceneElements,
        getAppState: () => this.state,
        getFiles: () => this.files,
        refresh: this.refresh,
        setToast: this.setToast,
        updateContainerSize: this.updateContainerSize, //zsviczian
        id: this.id,
        setLocalFont: this.setLocalFont, //zsviczian
        selectElements: this.selectElements, //zsviczian
        sendBackward: this.sendBackward, //zsviczian
        bringForward: this.bringForward, //zsviczian
        sendToBack: this.sendToBack, //zsviczian
        bringToFront: this.bringToFront, //zsviczian
        restore: this.restore, //zsviczian
        setMobileModeAllowed: this.setMobileModeAllowed, //zsviczian
        setActiveTool: this.setActiveTool,
        setCursor: this.setCursor,
        resetCursor: this.resetCursor,
        toggleMenu: this.toggleMenu,
      } as const;
      if (typeof excalidrawRef === "function") {
        excalidrawRef(api);
      } else {
        excalidrawRef.current = api;
      }
      readyPromise.resolve(api);
    }

    this.excalidrawContainerValue = {
      container: this.excalidrawContainerRef.current,
      id: this.id,
    };

    this.scene = new Scene();
    this.fonts = new Fonts({
      scene: this.scene,
      onSceneUpdated: this.onSceneUpdated,
    });
    this.history = new History();
    this.actionManager = new ActionManager(
      this.syncActionResult,
      () => this.state,
      () => this.scene.getElementsIncludingDeleted(),
      this,
    );
    this.actionManager.registerAll(actions);

    this.actionManager.registerAction(createUndoAction(this.history));
    this.actionManager.registerAction(createRedoAction(this.history));
  }

  private renderCanvas() {
    const canvasScale = window.devicePixelRatio;
    const {
      width: canvasDOMWidth,
      height: canvasDOMHeight,
      viewModeEnabled,
    } = this.state;
    const canvasWidth = canvasDOMWidth * canvasScale;
    const canvasHeight = canvasDOMHeight * canvasScale;
    if (viewModeEnabled) {
      return (
        <canvas
          className="excalidraw__canvas"
          style={{
            width: canvasDOMWidth,
            height: canvasDOMHeight,
            cursor: CURSOR_TYPE.GRAB,
          }}
          width={canvasWidth}
          height={canvasHeight}
          ref={this.handleCanvasRef}
          onContextMenu={this.handleCanvasContextMenu}
          onPointerMove={this.handleCanvasPointerMove}
          onPointerUp={this.handleCanvasPointerUp}
          onPointerCancel={this.removePointer}
          onTouchMove={this.handleTouchMove}
          onPointerDown={this.handleCanvasPointerDown}
        >
          {t("labels.drawingCanvas")}
        </canvas>
      );
    }
    return (
      <canvas
        className="excalidraw__canvas"
        style={{
          width: canvasDOMWidth,
          height: canvasDOMHeight,
        }}
        width={canvasWidth}
        height={canvasHeight}
        ref={this.handleCanvasRef}
        onContextMenu={this.handleCanvasContextMenu}
        onPointerDown={this.handleCanvasPointerDown}
        onDoubleClick={this.handleCanvasDoubleClick}
        onPointerMove={this.handleCanvasPointerMove}
        onPointerUp={this.handleCanvasPointerUp}
        onPointerCancel={this.removePointer}
        onTouchMove={this.handleTouchMove}
      >
        {t("labels.drawingCanvas")}
      </canvas>
    );
  }

  public render() {
    const selectedElement = getSelectedElements(
      this.scene.getNonDeletedElements(),
      this.state,
    );
    const { renderTopRightUI, renderCustomStats } = this.props;

    return (
      <div
        className={clsx("excalidraw excalidraw-container", {
          "excalidraw--view-mode": this.state.viewModeEnabled,
          "excalidraw--mobile":
            this.device.isMobile ||
            (!(this.state.viewModeEnabled || this.state.zenModeEnabled) &&
              this.state.trayModeEnabled), //zsviczian
        })}
        ref={this.excalidrawContainerRef}
        onDrop={this.handleAppOnDrop}
        tabIndex={0}
        onKeyDown={
          this.props.handleKeyboardGlobally ? undefined : this.onKeyDown
        }
      >
        <ExcalidrawContainerContext.Provider
          value={this.excalidrawContainerValue}
        >
          <DeviceContext.Provider value={this.device}>
            <ExcalidrawSetAppStateContext.Provider value={this.setAppState}>
              <ExcalidrawAppStateContext.Provider value={this.state}>
                <ExcalidrawElementsContext.Provider
                  value={this.scene.getNonDeletedElements()}
                >
                  <ExcalidrawActionManagerContext.Provider
                    value={this.actionManager}
                  >
                    <LayerUI
                      canvas={this.canvas}
                      appState={this.state}
                      files={this.files}
                      setAppState={this.setAppState}
                      actionManager={this.actionManager}
                      elements={this.scene.getNonDeletedElements()}
                      onLockToggle={this.toggleLock}
                      onPenModeToggle={this.togglePenMode}
                      onHandToolToggle={this.onHandToolToggle}
                      onInsertElements={(elements) =>
                        this.addElementsFromPasteOrLibrary({
                          elements,
                          position: "center",
                          files: null,
                        })
                      }
                      langCode={getLanguage().code}
                      renderTopRightUI={renderTopRightUI}
                      renderCustomStats={renderCustomStats}
                      renderCustomSidebar={this.props.renderSidebar}
                      showExitZenModeBtn={
                        typeof this.props?.zenModeEnabled === "undefined" &&
                        this.state.zenModeEnabled
                      }
                      libraryReturnUrl={this.props.libraryReturnUrl}
                      UIOptions={this.props.UIOptions}
                      focusContainer={this.focusContainer}
                      library={this.library}
                      id={this.id}
                      onImageAction={this.onImageAction}
                      renderWelcomeScreen={
                        !this.state.isLoading &&
                        this.state.showWelcomeScreen &&
                        this.state.activeTool.type === "selection" &&
                        !this.scene.getElementsIncludingDeleted().length
                      }
                    >
                      {this.props.children}
                    </LayerUI>
                    <div className="excalidraw-textEditorContainer" />
                    <div className="excalidraw-contextMenuContainer" />
                    {selectedElement.length === 1 &&
                      !this.state.contextMenu &&
                      this.state.showHyperlinkPopup && (
                        <Hyperlink
                          key={selectedElement[0].id}
                          element={selectedElement[0]}
                          setAppState={this.setAppState}
                          onLinkOpen={this.props.onLinkOpen}
                        />
                      )}
                    {this.state.toast !== null && (
                      <Toast
                        message={this.state.toast.message}
                        onClose={() => this.setToast(null)}
                        duration={this.state.toast.duration}
                        closable={this.state.toast.closable}
                      />
                    )}
                    {this.state.contextMenu && (
                      <ContextMenu
                        items={this.state.contextMenu.items}
                        top={this.state.contextMenu.top}
                        left={this.state.contextMenu.left}
                        actionManager={this.actionManager}
                      />
                    )}
                    <main>{this.renderCanvas()}</main>
                  </ExcalidrawActionManagerContext.Provider>
                </ExcalidrawElementsContext.Provider>{" "}
              </ExcalidrawAppStateContext.Provider>
            </ExcalidrawSetAppStateContext.Provider>
          </DeviceContext.Provider>
        </ExcalidrawContainerContext.Provider>
      </div>
    );
  }

  public focusContainer: AppClassProperties["focusContainer"] = () => {
    if (this.props.autoFocus) {
      this.excalidrawContainerRef.current?.focus();
    }
  };

  public getSceneElementsIncludingDeleted = () => {
    return this.scene.getElementsIncludingDeleted();
  };

  public getSceneElements = () => {
    return this.scene.getNonDeletedElements();
  };

  private syncActionResult = withBatchedUpdates(
    (actionResult: ActionResult) => {
      if (this.unmounted || actionResult === false) {
        return;
      }

      let editingElement: AppState["editingElement"] | null = null;
      if (actionResult.elements) {
        actionResult.elements.forEach((element) => {
          if (
            this.state.editingElement?.id === element.id &&
            this.state.editingElement !== element &&
            isNonDeletedElement(element)
          ) {
            editingElement = element;
          }
        });
        this.scene.replaceAllElements(actionResult.elements);
        if (actionResult.commitToHistory) {
          this.history.resumeRecording();
        }
      }

      if (actionResult.files) {
        this.files = actionResult.replaceFiles
          ? actionResult.files
          : { ...this.files, ...actionResult.files };
        this.addNewImagesToImageCache();
      }

      if (actionResult.appState || editingElement || this.state.contextMenu) {
        if (actionResult.commitToHistory) {
          this.history.resumeRecording();
        }

        let viewModeEnabled = actionResult?.appState?.viewModeEnabled || false;
        let zenModeEnabled = actionResult?.appState?.zenModeEnabled || false;
        let gridSize = actionResult?.appState?.gridSize || null;
        const theme =
          actionResult?.appState?.theme || this.props.theme || THEME.LIGHT;
        let name = actionResult?.appState?.name ?? this.state.name;
        const errorMessage =
          actionResult?.appState?.errorMessage ?? this.state.errorMessage;
        if (typeof this.props.viewModeEnabled !== "undefined") {
          viewModeEnabled = this.props.viewModeEnabled;
        }

        if (typeof this.props.zenModeEnabled !== "undefined") {
          zenModeEnabled = this.props.zenModeEnabled;
        }

        if (typeof this.props.gridModeEnabled !== "undefined") {
          gridSize = this.props.gridModeEnabled ? GRID_SIZE : null;
        }

        if (typeof this.props.name !== "undefined") {
          name = this.props.name;
        }
        this.setState(
          (state) => {
            // using Object.assign instead of spread to fool TS 4.2.2+ into
            // regarding the resulting type as not containing undefined
            // (which the following expression will never contain)
            return Object.assign(actionResult.appState || {}, {
              // NOTE this will prevent opening context menu using an action
              // or programmatically from the host, so it will need to be
              // rewritten later
              contextMenu: null,
              editingElement:
                editingElement || actionResult.appState?.editingElement || null,
              viewModeEnabled,
              zenModeEnabled,
              gridSize,
              theme,
              name,
              errorMessage,
            });
          },
          () => {
            if (actionResult.syncHistory) {
              this.history.setCurrentState(
                this.state,
                this.scene.getElementsIncludingDeleted(),
              );
            }
          },
        );
      }
    },
  );

  // Lifecycle

  private onBlur = withBatchedUpdates(() => {
    isHoldingSpace = false;
    this.setState({ isBindingEnabled: true });
  });

  private onUnload = () => {
    this.onBlur();
  };

  private disableEvent: EventListener = (event) => {
    event.preventDefault();
  };

  private resetHistory = () => {
    this.history.clear();
  };

  /**
   * Resets scene & history.
   * ! Do not use to clear scene user action !
   */
  private resetScene = withBatchedUpdates(
    (opts?: { resetLoadingState: boolean }) => {
      this.scene.replaceAllElements([]);
      this.setState((state) => ({
        ...getDefaultAppState(),
        isLoading: opts?.resetLoadingState ? false : state.isLoading,
        theme: this.state.theme,
      }));
      this.resetHistory();
    },
  );

  private initializeScene = async () => {
    if ("launchQueue" in window && "LaunchParams" in window) {
      (window as any).launchQueue.setConsumer(
        async (launchParams: { files: any[] }) => {
          if (!launchParams.files.length) {
            return;
          }
          const fileHandle = launchParams.files[0];
          const blob: Blob = await fileHandle.getFile();
          this.loadFileToCanvas(
            new File([blob], blob.name || "", { type: blob.type }),
            fileHandle,
          );
        },
      );
    }

    if (this.props.theme) {
      this.setState({ theme: this.props.theme });
    }
    if (!this.state.isLoading) {
      this.setState({ isLoading: true });
    }
    let initialData = null;
    try {
      initialData = (await this.props.initialData) || null;
      if (initialData?.libraryItems) {
        this.library
          .updateLibrary({
            libraryItems: initialData.libraryItems,
            merge: true,
          })
          .catch((error) => {
            console.error(error);
          });
      }
    } catch (error: any) {
      console.error(error);
      initialData = {
        appState: {
          errorMessage:
            error.message ||
            "Encountered an error during importing or restoring scene data",
        },
      };
    }
    const scene = restore(initialData, null, null, { repairBindings: true });
    scene.appState = {
      ...scene.appState,
      theme: this.props.theme || scene.appState.theme,
      // we're falling back to current (pre-init) state when deciding
      // whether to open the library, to handle a case where we
      // update the state outside of initialData (e.g. when loading the app
      // with a library install link, which should auto-open the library)
      openSidebar: scene.appState?.openSidebar || this.state.openSidebar,
      activeTool:
        scene.appState.activeTool.type === "image"
          ? { ...scene.appState.activeTool, type: "selection" }
          : scene.appState.activeTool,
      isLoading: false,
      toast: this.state.toast,
    };
    if (initialData?.scrollToContent) {
      scene.appState = {
        ...scene.appState,
        ...calculateScrollCenter(
          scene.elements,
          {
            ...scene.appState,
            width: this.state.width,
            height: this.state.height,
            offsetTop: this.state.offsetTop,
            offsetLeft: this.state.offsetLeft,
          },
          null,
        ),
      };
    }
    // FontFaceSet loadingdone event we listen on may not always fire
    // (looking at you Safari), so on init we manually load fonts for current
    // text elements on canvas, and rerender them once done. This also
    // seems faster even in browsers that do fire the loadingdone event.
    this.fonts.loadFontsForElements(scene.elements);

    this.resetHistory();
    this.syncActionResult({
      ...scene,
      commitToHistory: true,
    });
  };

  private refreshDeviceState = (container: HTMLDivElement) => {
    const { width, height } = container.getBoundingClientRect();
    const sidebarBreakpoint =
      this.props.UIOptions.dockedSidebarBreakpoint != null
        ? this.props.UIOptions.dockedSidebarBreakpoint
        : MQ_RIGHT_SIDEBAR_MIN_WIDTH;
    this.device = updateObject(this.device, {
      isSmScreen: width < MQ_SM_MAX_WIDTH,
      isMobile:
        this.allowMobileMode && //zsviczian
        (width < MQ_MAX_WIDTH_PORTRAIT ||
          (height < MQ_MAX_HEIGHT_LANDSCAPE && width < MQ_MAX_WIDTH_LANDSCAPE)),
      canDeviceFitSidebar: width > sidebarBreakpoint,
    });
  };

  public async componentDidMount() {
    this.unmounted = false;
    this.excalidrawContainerValue.container =
      this.excalidrawContainerRef.current;

    if (
      process.env.NODE_ENV === ENV.TEST ||
      process.env.NODE_ENV === ENV.DEVELOPMENT
    ) {
      const setState = this.setState.bind(this);
      Object.defineProperties(window.h, {
        state: {
          configurable: true,
          get: () => {
            return this.state;
          },
        },
        setState: {
          configurable: true,
          value: (...args: Parameters<typeof setState>) => {
            return this.setState(...args);
          },
        },
        app: {
          configurable: true,
          value: this,
        },
        history: {
          configurable: true,
          value: this.history,
        },
      });
    }

    this.scene.addCallback(this.onSceneUpdated);
    this.addEventListeners();

    if (this.excalidrawContainerRef.current) {
      this.focusContainer();
    }

    if (
      this.excalidrawContainerRef.current &&
      // bounding rects don't work in tests so updating
      // the state on init would result in making the test enviro run
      // in mobile breakpoint (0 width/height), making everything fail
      process.env.NODE_ENV !== "test"
    ) {
      this.refreshDeviceState(this.excalidrawContainerRef.current);
    }

    if ("ResizeObserver" in window && this.excalidrawContainerRef?.current) {
      this.resizeObserver = new ResizeObserver(() => {
        THROTTLE_NEXT_RENDER = false;
        // recompute device dimensions state
        // ---------------------------------------------------------------------
        this.refreshDeviceState(this.excalidrawContainerRef.current!);
        // refresh offsets
        // ---------------------------------------------------------------------
        this.updateDOMRect();
      });
      this.resizeObserver?.observe(this.excalidrawContainerRef.current);
    } else if (window.matchMedia) {
      const mdScreenQuery = window.matchMedia(
        `(max-width: ${MQ_MAX_WIDTH_PORTRAIT}px), (max-height: ${MQ_MAX_HEIGHT_LANDSCAPE}px) and (max-width: ${MQ_MAX_WIDTH_LANDSCAPE}px)`,
      );
      const smScreenQuery = window.matchMedia(
        `(max-width: ${MQ_SM_MAX_WIDTH}px)`,
      );
      const canDeviceFitSidebarMediaQuery = window.matchMedia(
        `(min-width: ${
          // NOTE this won't update if a different breakpoint is supplied
          // after mount
          this.props.UIOptions.dockedSidebarBreakpoint != null
            ? this.props.UIOptions.dockedSidebarBreakpoint
            : MQ_RIGHT_SIDEBAR_MIN_WIDTH
        }px)`,
      );
      const handler = () => {
        this.excalidrawContainerRef.current!.getBoundingClientRect();
        this.device = updateObject(this.device, {
          isSmScreen: smScreenQuery.matches,
          isMobile: mdScreenQuery.matches && this.allowMobileMode, //zsviczian
          canDeviceFitSidebar: canDeviceFitSidebarMediaQuery.matches,
        });
      };
      mdScreenQuery.addListener(handler);
      this.detachIsMobileMqHandler = () =>
        mdScreenQuery.removeListener(handler);
    }

    const searchParams = new URLSearchParams(window.location.search.slice(1));

    if (searchParams.has("web-share-target")) {
      // Obtain a file that was shared via the Web Share Target API.
      this.restoreFileFromShare();
    } else {
      this.updateDOMRect(this.initializeScene);
    }

    // note that this check seems to always pass in localhost
    if (isBrave() && !isMeasureTextSupported()) {
      this.setState({
        errorMessage: <BraveMeasureTextError />,
      });
    }
  }

  public componentWillUnmount() {
    this.files = {};
    this.imageCache.clear();
    this.resizeObserver?.disconnect();
    this.unmounted = true;
    this.removeEventListeners();
    this.scene.destroy();
    clearTimeout(touchTimeout);
    touchTimeout = 0;
  }

  private onResize = withBatchedUpdates(() => {
    this.scene
      .getElementsIncludingDeleted()
      .forEach((element) => invalidateShapeForElement(element));
    this.setState({});
  });

  private removeEventListeners() {
    document.removeEventListener(EVENT.POINTER_UP, this.removePointer);
    document.removeEventListener(EVENT.COPY, this.onCopy);
    document.removeEventListener(EVENT.PASTE, this.pasteFromClipboard);
    document.removeEventListener(EVENT.CUT, this.onCut);
    this.excalidrawContainerRef.current?.removeEventListener(
      EVENT.WHEEL,
      this.onWheel,
    );
    this.nearestScrollableContainer?.removeEventListener(
      EVENT.SCROLL,
      this.onScroll,
    );
    document.removeEventListener(EVENT.KEYDOWN, this.onKeyDown, false);
    document.removeEventListener(
      EVENT.MOUSE_MOVE,
      this.updateCurrentCursorPosition,
      false,
    );
    document.removeEventListener(EVENT.KEYUP, this.onKeyUp);
    window.removeEventListener(EVENT.RESIZE, this.onResize, false);
    window.removeEventListener(EVENT.UNLOAD, this.onUnload, false);
    window.removeEventListener(EVENT.BLUR, this.onBlur, false);
    this.excalidrawContainerRef.current?.removeEventListener(
      EVENT.DRAG_OVER,
      this.disableEvent,
      false,
    );
    this.excalidrawContainerRef.current?.removeEventListener(
      EVENT.DROP,
      this.disableEvent,
      false,
    );

    document.removeEventListener(
      EVENT.GESTURE_START,
      this.onGestureStart as any,
      false,
    );
    document.removeEventListener(
      EVENT.GESTURE_CHANGE,
      this.onGestureChange as any,
      false,
    );
    document.removeEventListener(
      EVENT.GESTURE_END,
      this.onGestureEnd as any,
      false,
    );

    this.detachIsMobileMqHandler?.();
  }

  private addEventListeners() {
    this.removeEventListeners();
    document.addEventListener(EVENT.POINTER_UP, this.removePointer); // #3553
    document.addEventListener(EVENT.COPY, this.onCopy);
    this.excalidrawContainerRef.current?.addEventListener(
      EVENT.WHEEL,
      this.onWheel,
      { passive: false },
    );

    if (this.props.handleKeyboardGlobally) {
      document.addEventListener(EVENT.KEYDOWN, this.onKeyDown, false);
    }
    document.addEventListener(EVENT.KEYUP, this.onKeyUp, { passive: true });
    document.addEventListener(
      EVENT.MOUSE_MOVE,
      this.updateCurrentCursorPosition,
    );
    // rerender text elements on font load to fix #637 && #1553
    document.fonts?.addEventListener?.("loadingdone", (event) => {
      const loadedFontFaces = (event as FontFaceSetLoadEvent).fontfaces;
      this.fonts.onFontsLoaded(loadedFontFaces);
    });

    // Safari-only desktop pinch zoom
    document.addEventListener(
      EVENT.GESTURE_START,
      this.onGestureStart as any,
      false,
    );
    document.addEventListener(
      EVENT.GESTURE_CHANGE,
      this.onGestureChange as any,
      false,
    );
    document.addEventListener(
      EVENT.GESTURE_END,
      this.onGestureEnd as any,
      false,
    );
    if (this.state.viewModeEnabled) {
      return;
    }

    document.addEventListener(EVENT.PASTE, this.pasteFromClipboard);
    document.addEventListener(EVENT.CUT, this.onCut);
    if (this.props.detectScroll) {
      this.nearestScrollableContainer = getNearestScrollableContainer(
        this.excalidrawContainerRef.current!,
      );
      this.nearestScrollableContainer.addEventListener(
        EVENT.SCROLL,
        this.onScroll,
      );
    }
    window.addEventListener(EVENT.RESIZE, this.onResize, false);
    window.addEventListener(EVENT.UNLOAD, this.onUnload, false);
    window.addEventListener(EVENT.BLUR, this.onBlur, false);
    this.excalidrawContainerRef.current?.addEventListener(
      EVENT.DRAG_OVER,
      this.disableEvent,
      false,
    );
    this.excalidrawContainerRef.current?.addEventListener(
      EVENT.DROP,
      this.disableEvent,
      false,
    );
  }

  componentDidUpdate(prevProps: AppProps, prevState: AppState) {
    if (
      !this.state.showWelcomeScreen &&
      !this.scene.getElementsIncludingDeleted().length
    ) {
      this.setState({ showWelcomeScreen: true });
    }

    if (
      this.excalidrawContainerRef.current &&
      prevProps.UIOptions.dockedSidebarBreakpoint !==
        this.props.UIOptions.dockedSidebarBreakpoint
    ) {
      this.refreshDeviceState(this.excalidrawContainerRef.current);
    }

    if (
      prevState.scrollX !== this.state.scrollX ||
      prevState.scrollY !== this.state.scrollY
    ) {
      this.props?.onScrollChange?.(this.state.scrollX, this.state.scrollY);
    }

    if (
      Object.keys(this.state.selectedElementIds).length &&
      isEraserActive(this.state)
    ) {
      this.setState({
        activeTool: updateActiveTool(this.state, { type: "selection" }),
      });
    }
    if (
      this.state.activeTool.type === "eraser" &&
      prevState.theme !== this.state.theme
    ) {
      setEraserCursor(this.canvas, this.state.theme);
    }
    // Hide hyperlink popup if shown when element type is not selection
    if (
      prevState.activeTool.type === "selection" &&
      this.state.activeTool.type !== "selection" &&
      this.state.showHyperlinkPopup
    ) {
      this.setState({ showHyperlinkPopup: false });
    }
    if (prevProps.langCode !== this.props.langCode) {
      this.updateLanguage();
    }

    if (prevProps.viewModeEnabled !== this.props.viewModeEnabled) {
      this.setState({ viewModeEnabled: !!this.props.viewModeEnabled });
    }

    if (prevState.viewModeEnabled !== this.state.viewModeEnabled) {
      this.addEventListeners();
      this.deselectElements();
    }

    if (prevProps.zenModeEnabled !== this.props.zenModeEnabled) {
      this.setState({ zenModeEnabled: !!this.props.zenModeEnabled });
    }

    if (prevProps.theme !== this.props.theme && this.props.theme) {
      this.setState({ theme: this.props.theme });
    }

    if (prevProps.gridModeEnabled !== this.props.gridModeEnabled) {
      this.setState({
        gridSize: this.props.gridModeEnabled ? GRID_SIZE : null,
      });
    }

    if (this.props.name && prevProps.name !== this.props.name) {
      this.setState({
        name: this.props.name,
      });
    }

    this.excalidrawContainerRef.current?.classList.toggle(
      "theme--dark",
      this.state.theme === "dark",
    );

    if (
      this.state.editingLinearElement &&
      !this.state.selectedElementIds[this.state.editingLinearElement.elementId]
    ) {
      // defer so that the commitToHistory flag isn't reset via current update
      setTimeout(() => {
        // execute only if the condition still holds when the deferred callback
        // executes (it can be scheduled multiple times depending on how
        // many times the component renders)
        this.state.editingLinearElement &&
          this.actionManager.executeAction(actionFinalize);
      });
    }

    if (
      this.state.selectedLinearElement &&
      !this.state.selectedElementIds[this.state.selectedLinearElement.elementId]
    ) {
      // To make sure `selectedLinearElement` is in sync with `selectedElementIds`, however this shouldn't be needed once
      // we have a single API to update `selectedElementIds`
      this.setState({ selectedLinearElement: null });
    }

    const { multiElement } = prevState;
    if (
      prevState.activeTool !== this.state.activeTool &&
      multiElement != null &&
      isBindingEnabled(this.state) &&
      isBindingElement(multiElement, false)
    ) {
      maybeBindLinearElement(
        multiElement,
        this.state,
        this.scene,
        tupleToCoors(
          LinearElementEditor.getPointAtIndexGlobalCoordinates(
            multiElement,
            -1,
          ),
        ),
      );
    }
    this.renderScene();
    this.history.record(this.state, this.scene.getElementsIncludingDeleted());

    // Do not notify consumers if we're still loading the scene. Among other
    // potential issues, this fixes a case where the tab isn't focused during
    // init, which would trigger onChange with empty elements, which would then
    // override whatever is in localStorage currently.
    if (!this.state.isLoading) {
      this.props.onChange?.(
        this.scene.getElementsIncludingDeleted(),
        this.state,
        this.files,
      );
    }
  }

  private renderScene = () => {
    const cursorButton: {
      [id: string]: string | undefined;
    } = {};
    const pointerViewportCoords: RenderConfig["remotePointerViewportCoords"] =
      {};
    const remoteSelectedElementIds: RenderConfig["remoteSelectedElementIds"] =
      {};
    const pointerUsernames: { [id: string]: string } = {};
    const pointerUserStates: { [id: string]: string } = {};
    this.state.collaborators.forEach((user, socketId) => {
      if (user.selectedElementIds) {
        for (const id of Object.keys(user.selectedElementIds)) {
          if (!(id in remoteSelectedElementIds)) {
            remoteSelectedElementIds[id] = [];
          }
          remoteSelectedElementIds[id].push(socketId);
        }
      }
      if (!user.pointer) {
        return;
      }
      if (user.username) {
        pointerUsernames[socketId] = user.username;
      }
      if (user.userState) {
        pointerUserStates[socketId] = user.userState;
      }
      pointerViewportCoords[socketId] = sceneCoordsToViewportCoords(
        {
          sceneX: user.pointer.x,
          sceneY: user.pointer.y,
        },
        this.state,
      );
      cursorButton[socketId] = user.button;
    });

    const renderingElements = this.scene
      .getNonDeletedElements()
      .filter((element) => {
        if (isImageElement(element)) {
          if (
            // not placed on canvas yet (but in elements array)
            this.state.pendingImageElementId === element.id
          ) {
            return false;
          }
        }
        // don't render text element that's being currently edited (it's
        // rendered on remote only)
        return (
          !this.state.editingElement ||
          this.state.editingElement.type !== "text" ||
          element.id !== this.state.editingElement.id
        );
      });

    if (!document.querySelector(".excalidraw")) {
      return;
    } //zsviczian - address issue when moving excalidraw to a new window/document

    const selectionColor = getComputedStyle(
      document.querySelector(".excalidraw")!,
    ).getPropertyValue("--color-selection");

    renderScene(
      {
        elements: renderingElements,
        appState: this.state,
        scale: window.devicePixelRatio,
        rc: this.rc!,
        canvas: this.canvas!,
        renderConfig: {
          selectionColor,
          scrollX: this.state.scrollX,
          scrollY: this.state.scrollY,
          viewBackgroundColor: this.state.viewBackgroundColor,
          zoom: this.state.zoom,
          remotePointerViewportCoords: pointerViewportCoords,
          remotePointerButton: cursorButton,
          remoteSelectedElementIds,
          remotePointerUsernames: pointerUsernames,
          remotePointerUserStates: pointerUserStates,
          shouldCacheIgnoreZoom: this.state.shouldCacheIgnoreZoom,
          theme: this.state.theme,
          imageCache: this.imageCache,
          isExporting: false,
          renderScrollbars: !this.device.isMobile,
        },
        callback: ({ atLeastOneVisibleElement, scrollBars }) => {
          if (scrollBars) {
            currentScrollBars = scrollBars;
          }
          const scrolledOutside =
            // hide when editing text
            isTextElement(this.state.editingElement)
              ? false
              : !atLeastOneVisibleElement && renderingElements.length > 0;
          if (this.state.scrolledOutside !== scrolledOutside) {
            this.setState({ scrolledOutside });
          }

          this.scheduleImageRefresh();
        },
      },
      THROTTLE_NEXT_RENDER && window.EXCALIDRAW_THROTTLE_RENDER === true,
    );

    if (!THROTTLE_NEXT_RENDER) {
      THROTTLE_NEXT_RENDER = true;
    }
  };

  private onScroll = debounce(() => {
    const { offsetTop, offsetLeft } = this.getCanvasOffsets();
    this.setState((state) => {
      if (state.offsetLeft === offsetLeft && state.offsetTop === offsetTop) {
        return null;
      }
      return { offsetTop, offsetLeft };
    });
  }, SCROLL_TIMEOUT);

  // Copy/paste

  private onCut = withBatchedUpdates((event: ClipboardEvent) => {
    const isExcalidrawActive = this.excalidrawContainerRef.current?.contains(
      document.activeElement,
    );
    if (!isExcalidrawActive || isWritableElement(event.target)) {
      return;
    }
    this.cutAll();
    event.preventDefault();
    event.stopPropagation();
  });

  private onCopy = withBatchedUpdates((event: ClipboardEvent) => {
    const isExcalidrawActive = this.excalidrawContainerRef.current?.contains(
      document.activeElement,
    );
    if (!isExcalidrawActive || isWritableElement(event.target)) {
      return;
    }
    this.copyAll();
    event.preventDefault();
    event.stopPropagation();
  });

  private cutAll = () => {
    this.actionManager.executeAction(actionCut, "keyboard");
  };

  private copyAll = () => {
    this.actionManager.executeAction(actionCopy, "keyboard");
  };

  private static resetTapTwice() {
    didTapTwice = false;
  }

  private onTapStart = (event: TouchEvent) => {
    // fix for Apple Pencil Scribble
    // On Android, preventing the event would disable contextMenu on tap-hold
    if (!isAndroid) {
      event.preventDefault();
    }

    if (!didTapTwice) {
      didTapTwice = true;
      clearTimeout(tappedTwiceTimer);
      tappedTwiceTimer = window.setTimeout(
        App.resetTapTwice,
        TAP_TWICE_TIMEOUT,
      );
      return;
    }
    // insert text only if we tapped twice with a single finger
    // event.touches.length === 1 will also prevent inserting text when user's zooming
    if (didTapTwice && event.touches.length === 1) {
      const [touch] = event.touches;
      // @ts-ignore
      this.handleCanvasDoubleClick({
        clientX: touch.clientX,
        clientY: touch.clientY,
      });
      didTapTwice = false;
      clearTimeout(tappedTwiceTimer);
    }
    if (isAndroid) {
      event.preventDefault();
    }

    if (event.touches.length === 2) {
      this.setState({
        selectedElementIds: {},
      });
    }
  };

  private onTapEnd = (event: TouchEvent) => {
    this.resetContextMenuTimer();
    if (event.touches.length > 0) {
      this.setState({
        previousSelectedElementIds: {},
        selectedElementIds: this.state.previousSelectedElementIds,
      });
    } else {
      gesture.pointers.clear();
    }
  };

  public pasteFromClipboard = withBatchedUpdates(
    async (event: ClipboardEvent | null) => {
      const isPlainPaste = !!(IS_PLAIN_PASTE && event);

      // #686
      const target = document.activeElement;
      const isExcalidrawActive =
        this.excalidrawContainerRef.current?.contains(target);
      if (event && !isExcalidrawActive) {
        return;
      }

      const elementUnderCursor = document.elementFromPoint(cursorX, cursorY);
      if (
        event &&
        (!(elementUnderCursor instanceof HTMLCanvasElement) ||
          isWritableElement(target))
      ) {
        return;
      }

      // must be called in the same frame (thus before any awaits) as the paste
      // event else some browsers (FF...) will clear the clipboardData
      // (something something security)
      let file = event?.clipboardData?.files[0];

      const data = await parseClipboard(event, isPlainPaste);

      if (!file && data.text && !isPlainPaste) {
        const string = data.text.trim();
        if (string.startsWith("<svg") && string.endsWith("</svg>")) {
          // ignore SVG validation/normalization which will be done during image
          // initialization
          file = SVGStringToFile(string);
        }
      }

      // prefer spreadsheet data over image file (MS Office/Libre Office)
      if (isSupportedImageFile(file) && !data.spreadsheet) {
        const { x: sceneX, y: sceneY } = viewportCoordsToSceneCoords(
          { clientX: cursorX, clientY: cursorY },
          this.state,
        );

        const imageElement = this.createImageElement({ sceneX, sceneY });
        this.insertImageElement(imageElement, file);
        this.initializeImageDimensions(imageElement);
        this.setState({ selectedElementIds: { [imageElement.id]: true } });

        return;
      }

      if (this.props.onPaste) {
        try {
          if ((await this.props.onPaste(data, event)) === false) {
            return;
          }
        } catch (error: any) {
          console.error(error);
        }
      }

      if (data.errorMessage) {
        this.setState({ errorMessage: data.errorMessage });
      } else if (data.spreadsheet && !isPlainPaste) {
        this.setState({
          pasteDialog: {
            data: data.spreadsheet,
            shown: true,
          },
        });
      } else if (data.elements) {
        // TODO remove formatting from elements if isPlainPaste
        this.addElementsFromPasteOrLibrary({
          elements: data.elements,
          files: data.files || null,
          position: "cursor",
        });
      } else if (data.text) {
        this.addTextFromPaste(data.text, isPlainPaste);
      }
      this.setActiveTool({ type: "selection" });
      event?.preventDefault();
    },
  );

  private addElementsFromPasteOrLibrary = (opts: {
    elements: readonly ExcalidrawElement[];
    files: BinaryFiles | null;
    position: { clientX: number; clientY: number } | "cursor" | "center";
  }) => {
    const elements = restoreElements(opts.elements, null);
    const [minX, minY, maxX, maxY] = getCommonBounds(elements);

    const elementsCenterX = distance(minX, maxX) / 2;
    const elementsCenterY = distance(minY, maxY) / 2;

    const clientX =
      typeof opts.position === "object"
        ? opts.position.clientX
        : opts.position === "cursor"
        ? cursorX
        : this.state.width / 2 + this.state.offsetLeft;
    const clientY =
      typeof opts.position === "object"
        ? opts.position.clientY
        : opts.position === "cursor"
        ? cursorY
        : this.state.height / 2 + this.state.offsetTop;

    const { x, y } = viewportCoordsToSceneCoords(
      { clientX, clientY },
      this.state,
    );

    const dx = x - elementsCenterX;
    const dy = y - elementsCenterY;
    const groupIdMap = new Map();

    const [gridX, gridY] = getGridPoint(dx, dy, this.state.gridSize);

    const oldIdToDuplicatedId = new Map();
    const newElements = elements.map((element) => {
      const newElement = duplicateElement(
        this.state.editingGroupId,
        groupIdMap,
        element,
        {
          x: element.x + gridX - minX,
          y: element.y + gridY - minY,
        },
      );
      oldIdToDuplicatedId.set(element.id, newElement.id);
      return newElement;
    });

    bindTextToShapeAfterDuplication(newElements, elements, oldIdToDuplicatedId);
    const nextElements = [
      ...this.scene.getElementsIncludingDeleted(),
      ...newElements,
    ];
    fixBindingsAfterDuplication(nextElements, elements, oldIdToDuplicatedId);

    if (opts.files) {
      this.files = { ...this.files, ...opts.files };
    }

    this.scene.replaceAllElements(nextElements);

    newElements.forEach((newElement) => {
      if (isTextElement(newElement) && isBoundToContainer(newElement)) {
        const container = getContainerElement(newElement);
        redrawTextBoundingBox(newElement, container);
      }
    });

    this.history.resumeRecording();

    this.setState(
      selectGroupsForSelectedElements(
        {
          ...this.state,
          // keep sidebar (presumably the library) open if it's docked and
          // can fit.
          //
          // Note, we should close the sidebar only if we're dropping items
          // from library, not when pasting from clipboard. Alas.
          openSidebar:
            this.state.openSidebar &&
            this.device.canDeviceFitSidebar &&
            this.state.isSidebarDocked
              ? this.state.openSidebar
              : null,
          selectedElementIds: newElements.reduce(
            (acc: Record<ExcalidrawElement["id"], true>, element) => {
              if (!isBoundToContainer(element)) {
                acc[element.id] = true;
              }
              return acc;
            },
            {},
          ),
          selectedGroupIds: {},
        },
        this.scene.getNonDeletedElements(),
      ),
      () => {
        if (opts.files) {
          this.addNewImagesToImageCache();
        }
      },
    );
    this.setActiveTool({ type: "selection" });
  };

  private addTextFromPaste(text: string, isPlainPaste = false) {
    const { x, y } = viewportCoordsToSceneCoords(
      { clientX: cursorX, clientY: cursorY },
      this.state,
    );

    const textElementProps = {
      x,
      y,
      strokeColor: this.state.currentItemStrokeColor,
      backgroundColor: this.state.currentItemBackgroundColor,
      fillStyle: this.state.currentItemFillStyle,
      strokeWidth: this.state.currentItemStrokeWidth,
      strokeStyle: this.state.currentItemStrokeStyle,
      roundness: null,
      roughness: this.state.currentItemRoughness,
      opacity: this.state.currentItemOpacity,
      text,
      rawText: text,
      fontSize: this.state.currentItemFontSize,
      fontFamily: this.state.currentItemFontFamily,
      textAlign: this.state.currentItemTextAlign,
      verticalAlign: DEFAULT_VERTICAL_ALIGN,
      locked: false,
    };

    const LINE_GAP = 10;
    let currentY = y;

    const lines = isPlainPaste ? [text] : text.split("\n");
    const textElements = lines.reduce(
      (acc: ExcalidrawTextElement[], line, idx) => {
        const text = line.trim();

        const lineHeight = getDefaultLineHeight(textElementProps.fontFamily);
        if (text.length) {
          const element = newTextElement({
            ...textElementProps,
            x,
            y: currentY,
            text,
<<<<<<< HEAD
            rawText: text, //zsviczian
=======
            lineHeight,
>>>>>>> 25bb6738
          });
          acc.push(element);
          currentY += element.height + LINE_GAP;
        } else {
          const prevLine = lines[idx - 1]?.trim();
          // add paragraph only if previous line was not empty, IOW don't add
          // more than one empty line
          if (prevLine) {
            currentY +=
              getLineHeightInPx(textElementProps.fontSize, lineHeight) +
              LINE_GAP;
          }
        }

        return acc;
      },
      [],
    );

    if (textElements.length === 0) {
      return;
    }

    this.scene.replaceAllElements([
      ...this.scene.getElementsIncludingDeleted(),
      ...textElements,
    ]);

    this.setState({
      selectedElementIds: Object.fromEntries(
        textElements.map((el) => [el.id, true]),
      ),
    });

    if (
      !isPlainPaste &&
      textElements.length > 1 &&
      PLAIN_PASTE_TOAST_SHOWN === false &&
      !this.device.isMobile
    ) {
      this.setToast({
        message: t("toast.pasteAsSingleElement", {
          shortcut: getShortcutKey("CtrlOrCmd+Shift+V"),
        }),
        duration: 5000,
      });
      PLAIN_PASTE_TOAST_SHOWN = true;
    }

    this.history.resumeRecording();
  }

  setAppState: React.Component<any, AppState>["setState"] = (
    state,
    callback,
  ) => {
    this.setState(state, callback);
  };

  removePointer = (event: React.PointerEvent<HTMLElement> | PointerEvent) => {
    if (touchTimeout) {
      this.resetContextMenuTimer();
    }

    gesture.pointers.delete(event.pointerId);
  };

  toggleLock = (source: "keyboard" | "ui" = "ui") => {
    if (!this.state.activeTool.locked) {
      trackEvent(
        "toolbar",
        "toggleLock",
        `${source} (${this.device.isMobile ? "mobile" : "desktop"})`,
      );
    }
    this.setState((prevState) => {
      return {
        activeTool: {
          ...prevState.activeTool,
          ...updateActiveTool(
            this.state,
            prevState.activeTool.locked
              ? { type: "selection" }
              : prevState.activeTool,
          ),
          locked: !prevState.activeTool.locked,
        },
      };
    });
  };

  togglePenMode = () => {
    this.setState((prevState) => {
      return {
        penMode: !prevState.penMode,
      };
    });
  };

  onHandToolToggle = () => {
    this.actionManager.executeAction(actionToggleHandTool);
  };

  /**
   * Zooms on canvas viewport center
   */
  zoomCanvas = (
    /** decimal fraction between 0.1 (10% zoom) and 30 (3000% zoom) */
    value: number,
  ) => {
    this.setState({
      ...getStateForZoom(
        {
          viewportX: this.state.width / 2 + this.state.offsetLeft,
          viewportY: this.state.height / 2 + this.state.offsetTop,
          nextZoom: getNormalizedZoom(value),
        },
        this.state,
      ),
    });
  };

<<<<<<< HEAD
  //zsviczian
  zoomToFit = (
    target: readonly ExcalidrawElement[] = this.scene.getNonDeletedElements(),
    maxZoom: number = 1, //null will zoom to max based on viewport
    margin: number = 0.03, //percentage of viewport width&height
  ) => {
    if (!target) {
      target = this.scene.getNonDeletedElements();
    }
    if (target.length === 0) {
      maxZoom = 1;
    }
    this.setState(
      zoomToFitElements(target, this.state, false, maxZoom, margin).appState,
    );
  };

  //zsviczian
  startLineEditor = (
    el: ExcalidrawLinearElement,
    selectedPointsIndices: number[] | null = null,
  ) => {
    if (!el || !isLinearElement(el)) {
      return;
    }
    const editingLinearElement = new LinearElementEditor(el, this.scene);
    this.setState({
      selectedLinearElement: editingLinearElement,
      editingLinearElement: {
        ...editingLinearElement,
        selectedPointsIndices,
      },
    });
  };

  //zsviczian
  updateContainerSize = withBatchedUpdates(
    (containers: NonDeletedExcalidrawElement[]) => {
      containers.forEach((el: ExcalidrawElement) => {
        const [x, y] = rotate(
          el.x + el.width,
          el.y + el.height,
          el.x + el.width / 2,
          el.y + el.height / 2,
          el.angle,
        );
        resizeSingleElement(
          new Map().set(el.id, el),
          false,
          el,
          "se",
          true,
          x,
          y,
        );
      });
    },
  );

  //zsviczian
  restore = (data: ImportedDataState): RestoredDataState => {
    return restore(data, null, null);
=======
  private cancelInProgresAnimation: (() => void) | null = null;

  scrollToContent = (
    target:
      | ExcalidrawElement
      | readonly ExcalidrawElement[] = this.scene.getNonDeletedElements(),
    opts?: { fitToContent?: boolean; animate?: boolean; duration?: number },
  ) => {
    this.cancelInProgresAnimation?.();

    // convert provided target into ExcalidrawElement[] if necessary
    const targets = Array.isArray(target) ? target : [target];

    let zoom = this.state.zoom;
    let scrollX = this.state.scrollX;
    let scrollY = this.state.scrollY;

    if (opts?.fitToContent) {
      // compute an appropriate viewport location (scroll X, Y) and zoom level
      // that fit the target elements on the scene
      const { appState } = zoomToFitElements(targets, this.state, false);
      zoom = appState.zoom;
      scrollX = appState.scrollX;
      scrollY = appState.scrollY;
    } else {
      // compute only the viewport location, without any zoom adjustment
      const scroll = calculateScrollCenter(targets, this.state, this.canvas);
      scrollX = scroll.scrollX;
      scrollY = scroll.scrollY;
    }

    // when animating, we use RequestAnimationFrame to prevent the animation
    // from slowing down other processes
    if (opts?.animate) {
      const origScrollX = this.state.scrollX;
      const origScrollY = this.state.scrollY;

      // zoom animation could become problematic on scenes with large number
      // of elements, setting it to its final value to improve user experience.
      //
      // using zoomCanvas() to zoom on current viewport center
      this.zoomCanvas(zoom.value);

      const cancel = easeToValuesRAF(
        [origScrollX, origScrollY],
        [scrollX, scrollY],
        (scrollX, scrollY) => this.setState({ scrollX, scrollY }),
        { duration: opts?.duration ?? 500 },
      );
      this.cancelInProgresAnimation = () => {
        cancel();
        this.cancelInProgresAnimation = null;
      };
    } else {
      this.setState({ scrollX, scrollY, zoom });
    }
  };

  /** use when changing scrollX/scrollY/zoom based on user interaction */
  private translateCanvas: React.Component<any, AppState>["setState"] = (
    state,
  ) => {
    this.cancelInProgresAnimation?.();
    this.setState(state);
>>>>>>> 25bb6738
  };

  setToast = (
    toast: {
      message: string;
      closable?: boolean;
      duration?: number;
    } | null,
  ) => {
    this.setState({ toast });
  };

  restoreFileFromShare = async () => {
    try {
      const webShareTargetCache = await caches.open("web-share-target");

      const response = await webShareTargetCache.match("shared-file");
      if (response) {
        const blob = await response.blob();
        const file = new File([blob], blob.name || "", { type: blob.type });
        this.loadFileToCanvas(file, null);
        await webShareTargetCache.delete("shared-file");
        window.history.replaceState(null, APP_NAME, window.location.pathname);
      }
    } catch (error: any) {
      this.setState({ errorMessage: error.message });
    }
  };

  /** adds supplied files to existing files in the appState */
  public addFiles: ExcalidrawImperativeAPI["addFiles"] = withBatchedUpdates(
    (files) => {
      const filesMap = files.reduce((acc, fileData) => {
        acc.set(fileData.id, fileData);
        return acc;
      }, new Map<FileId, BinaryFileData>());

      this.files = { ...this.files, ...Object.fromEntries(filesMap) };

      this.scene.getNonDeletedElements().forEach((element) => {
        if (
          isInitializedImageElement(element) &&
          filesMap.has(element.fileId)
        ) {
          this.imageCache.delete(element.fileId);
          invalidateShapeForElement(element);
        }
      });
      this.scene.informMutation();

      this.addNewImagesToImageCache();
    },
  );

  //zsviczian https://github.com/zsviczian/excalibrain/issues/9
  public setMobileModeAllowed: ExcalidrawImperativeAPI["setMobileModeAllowed"] =
    (allow: boolean) => {
      const { width, height } =
        this.excalidrawContainerRef.current!.getBoundingClientRect();
      this.allowMobileMode = allow;
      if (allow) {
        this.device = updateObject(this.device, {
          isMobile:
            width < MQ_MAX_WIDTH_PORTRAIT ||
            (height < MQ_MAX_HEIGHT_LANDSCAPE &&
              width < MQ_MAX_WIDTH_LANDSCAPE),
        });
      } else {
        this.device = updateObject(this.device, {
          isMobile: false,
        });
      }
      this.forceUpdate();
    };

  //zsviczian
  public setLocalFont: ExcalidrawImperativeAPI["setLocalFont"] = (
    showOnPanel: boolean,
  ) => {
    showFourthFont = showOnPanel;
  };

  public selectElements: ExcalidrawImperativeAPI["selectElements"] = (
    elements: readonly ExcalidrawElement[],
  ) => {
    this.updateScene({
      appState: {
        ...this.state,
        editingGroupId: null,
        selectedElementIds: elements.reduce((map, element) => {
          map[element.id] = true;
          return map;
        }, {} as any),
      },
      commitToHistory: true,
    });
  };

  public bringToFront: ExcalidrawImperativeAPI["bringToFront"] = (
    elements: readonly ExcalidrawElement[],
  ) => {
    this.selectElements(elements);
    this.updateScene(
      actionBringToFront.perform(
        this.scene.getNonDeletedElements(),
        this.state,
      ),
    );
  };

  public bringForward: ExcalidrawImperativeAPI["bringForward"] = (
    elements: readonly ExcalidrawElement[],
  ) => {
    this.selectElements(elements);
    this.updateScene(
      actionBringForward.perform(
        this.scene.getNonDeletedElements(),
        this.state,
      ),
    );
  };

  public sendToBack: ExcalidrawImperativeAPI["sendToBack"] = (
    elements: readonly ExcalidrawElement[],
  ) => {
    this.selectElements(elements);
    this.updateScene(
      actionSendToBack.perform(this.scene.getNonDeletedElements(), this.state),
    );
  };

  public sendBackward: ExcalidrawImperativeAPI["sendBackward"] = (
    elements: readonly ExcalidrawElement[],
  ) => {
    this.selectElements(elements);
    this.updateScene(
      actionSendBackward.perform(
        this.scene.getNonDeletedElements(),
        this.state,
      ),
    );
  };

  public updateScene = withBatchedUpdates(
    <K extends keyof AppState>(sceneData: {
      elements?: SceneData["elements"];
      appState?: Pick<AppState, K> | null;
      collaborators?: SceneData["collaborators"];
      commitToHistory?: SceneData["commitToHistory"];
    }) => {
      if (sceneData.commitToHistory) {
        this.history.resumeRecording();
      }

      flushSync(() => {
        if (sceneData.appState) {
          this.setState(sceneData.appState);
        }
      });

      if (sceneData.elements) {
        this.scene.replaceAllElements(sceneData.elements);
      }

      if (sceneData.collaborators) {
        this.setState({ collaborators: sceneData.collaborators });
      }
    },
  );

  private onSceneUpdated = () => {
    this.setState({});
  };

  /**
   * @returns whether the menu was toggled on or off
   */
  public toggleMenu = (
    type: "library" | "customSidebar",
    force?: boolean,
  ): boolean => {
    if (type === "customSidebar" && !this.props.renderSidebar) {
      console.warn(
        `attempting to toggle "customSidebar", but no "props.renderSidebar" is defined`,
      );
      return false;
    }

    if (type === "library" || type === "customSidebar") {
      let nextValue;
      if (force === undefined) {
        nextValue = this.state.openSidebar === type ? null : type;
      } else {
        nextValue = force ? type : null;
      }
      this.setState({ openSidebar: nextValue });

      return !!nextValue;
    }

    return false;
  };

  private updateCurrentCursorPosition = withBatchedUpdates(
    (event: MouseEvent) => {
      cursorX = event.clientX;
      cursorY = event.clientY;
    },
  );

  // Input handling
  private onKeyDown = withBatchedUpdates(
    (event: React.KeyboardEvent | KeyboardEvent) => {
      // normalize `event.key` when CapsLock is pressed #2372

      if (
        "Proxy" in window &&
        ((!event.shiftKey && /^[A-Z]$/.test(event.key)) ||
          (event.shiftKey && /^[a-z]$/.test(event.key)))
      ) {
        event = new Proxy(event, {
          get(ev: any, prop) {
            const value = ev[prop];
            if (typeof value === "function") {
              // fix for Proxies hijacking `this`
              return value.bind(ev);
            }
            return prop === "key"
              ? // CapsLock inverts capitalization based on ShiftKey, so invert
                // it back
                event.shiftKey
                ? ev.key.toUpperCase()
                : ev.key.toLowerCase()
              : value;
          },
        });
      }

      if (event[KEYS.CTRL_OR_CMD] && event.key.toLowerCase() === KEYS.V) {
        IS_PLAIN_PASTE = event.shiftKey;
        clearTimeout(IS_PLAIN_PASTE_TIMER);
        // reset (100ms to be safe that we it runs after the ensuing
        // paste event). Though, technically unnecessary to reset since we
        // (re)set the flag before each paste event.
        IS_PLAIN_PASTE_TIMER = window.setTimeout(() => {
          IS_PLAIN_PASTE = false;
        }, 100);
      }

      // prevent browser zoom in input fields
      if (event[KEYS.CTRL_OR_CMD] && isWritableElement(event.target)) {
        if (event.code === CODES.MINUS || event.code === CODES.EQUAL) {
          event.preventDefault();
          return;
        }
      }

      // bail if
      if (
        // inside an input
        (isWritableElement(event.target) &&
          // unless pressing escape (finalize action)
          event.key !== KEYS.ESCAPE) ||
        // or unless using arrows (to move between buttons)
        (isArrowKey(event.key) && isInputLike(event.target))
      ) {
        return;
      }

      if (event.key === KEYS.QUESTION_MARK) {
        this.setState({
          openDialog: "help",
        });
        return;
      } else if (
        event.key.toLowerCase() === KEYS.E &&
        event.shiftKey &&
        event[KEYS.CTRL_OR_CMD]
      ) {
        this.setState({ openDialog: "imageExport" });
        return;
      }

      if (event.key === KEYS.PAGE_UP || event.key === KEYS.PAGE_DOWN) {
        let offset =
          (event.shiftKey ? this.state.width : this.state.height) /
          this.state.zoom.value;
        if (event.key === KEYS.PAGE_DOWN) {
          offset = -offset;
        }
        if (event.shiftKey) {
          this.translateCanvas((state) => ({
            scrollX: state.scrollX + offset,
          }));
        } else {
          this.translateCanvas((state) => ({
            scrollY: state.scrollY + offset,
          }));
        }
      }

      if (this.actionManager.handleKeyDown(event)) {
        return;
      }

      if (this.state.viewModeEnabled) {
        return;
      }

      if (event[KEYS.CTRL_OR_CMD] && this.state.isBindingEnabled) {
        this.setState({ isBindingEnabled: false });
      }

      if (isArrowKey(event.key)) {
        const step =
          (this.state.gridSize &&
            (event.shiftKey
              ? ELEMENT_TRANSLATE_AMOUNT
              : this.state.gridSize)) ||
          (event.shiftKey
            ? ELEMENT_SHIFT_TRANSLATE_AMOUNT
            : ELEMENT_TRANSLATE_AMOUNT);

        let offsetX = 0;
        let offsetY = 0;

        if (event.key === KEYS.ARROW_LEFT) {
          offsetX = -step;
        } else if (event.key === KEYS.ARROW_RIGHT) {
          offsetX = step;
        } else if (event.key === KEYS.ARROW_UP) {
          offsetY = -step;
        } else if (event.key === KEYS.ARROW_DOWN) {
          offsetY = step;
        }

        const selectedElements = getSelectedElements(
          this.scene.getNonDeletedElements(),
          this.state,
          true,
        );

        selectedElements.forEach((element) => {
          mutateElement(element, {
            x: element.x + offsetX,
            y: element.y + offsetY,
          });

          updateBoundElements(element, {
            simultaneouslyUpdated: selectedElements,
          });
        });

        this.maybeSuggestBindingForAll(selectedElements);

        event.preventDefault();
      } else if (event.key === KEYS.ENTER) {
        const selectedElements = getSelectedElements(
          this.scene.getNonDeletedElements(),
          this.state,
        );
        if (selectedElements.length === 1) {
          const selectedElement = selectedElements[0];
          if (event[KEYS.CTRL_OR_CMD]) {
            if (isLinearElement(selectedElement)) {
              if (
                !this.state.editingLinearElement ||
                this.state.editingLinearElement.elementId !==
                  selectedElements[0].id
              ) {
                this.history.resumeRecording();
                this.setState({
                  editingLinearElement: new LinearElementEditor(
                    selectedElement,
                    this.scene,
                  ),
                });
              }
            }
          } else if (
            isTextElement(selectedElement) ||
            isValidTextContainer(selectedElement)
          ) {
            let container;
            if (!isTextElement(selectedElement)) {
              container = selectedElement as ExcalidrawTextContainer;
            }
            const midPoint = getContainerCenter(selectedElement, this.state);
            const sceneX = midPoint.x;
            const sceneY = midPoint.y;
            this.startTextEditing({
              sceneX,
              sceneY,
              container,
            });
            event.preventDefault();
            return;
          }
        }
      } else if (
        !event.ctrlKey &&
        !event.altKey &&
        !event.metaKey &&
        this.state.draggingElement === null
      ) {
        const shape = findShapeByKey(event.key);
        if (shape) {
          if (this.state.activeTool.type !== shape) {
            trackEvent(
              "toolbar",
              shape,
              `keyboard (${this.device.isMobile ? "mobile" : "desktop"})`,
            );
          }
          this.setActiveTool({ type: shape });
          event.stopPropagation();
        } else if (event.key === KEYS.Q) {
          this.toggleLock("keyboard");
          event.stopPropagation();
        }
      }
      if (event.key === KEYS.SPACE && gesture.pointers.size === 0) {
        isHoldingSpace = true;
        setCursor(this.canvas, CURSOR_TYPE.GRAB);
        event.preventDefault();
      }

      if (
        (event.key === KEYS.G || event.key === KEYS.S) &&
        !event.altKey &&
        !event[KEYS.CTRL_OR_CMD]
      ) {
        const selectedElements = getSelectedElements(
          this.scene.getNonDeletedElements(),
          this.state,
        );
        if (
          this.state.activeTool.type === "selection" &&
          !selectedElements.length
        ) {
          return;
        }

        if (
          event.key === KEYS.G &&
          (hasBackground(this.state.activeTool.type) ||
            selectedElements.some((element) => hasBackground(element.type)))
        ) {
          this.setState({ openPopup: "backgroundColorPicker" });
          event.stopPropagation();
        }
        if (event.key === KEYS.S) {
          this.setState({ openPopup: "strokeColorPicker" });
          event.stopPropagation();
        }
      }

      if (
        event[KEYS.CTRL_OR_CMD] &&
        (event.key === KEYS.BACKSPACE || event.key === KEYS.DELETE)
      ) {
        jotaiStore.set(activeConfirmDialogAtom, "clearCanvas");
      }
    },
  );

  private onWheel = withBatchedUpdates((event: WheelEvent) => {
    // prevent browser pinch zoom on DOM elements
    if (!(event.target instanceof HTMLCanvasElement) && event.ctrlKey) {
      event.preventDefault();
    }
  });

  private onKeyUp = withBatchedUpdates((event: KeyboardEvent) => {
    if (event.key === KEYS.SPACE) {
      if (this.state.viewModeEnabled) {
        setCursor(this.canvas, CURSOR_TYPE.GRAB);
      } else if (this.state.activeTool.type === "selection") {
        resetCursor(this.canvas);
      } else {
        setCursorForShape(this.canvas, this.state);
        this.setState({
          selectedElementIds: {},
          selectedGroupIds: {},
          editingGroupId: null,
        });
      }
      isHoldingSpace = false;
    }
    if (!event[KEYS.CTRL_OR_CMD] && !this.state.isBindingEnabled) {
      this.setState({ isBindingEnabled: true });
    }
    if (isArrowKey(event.key)) {
      const selectedElements = getSelectedElements(
        this.scene.getNonDeletedElements(),
        this.state,
      );
      isBindingEnabled(this.state)
        ? bindOrUnbindSelectedElements(selectedElements)
        : unbindLinearElements(selectedElements);
      this.setState({ suggestedBindings: [] });
    }
  });

  private setActiveTool = (
    tool:
      | { type: typeof SHAPES[number]["value"] | "eraser" | "hand" }
      | { type: "custom"; customType: string },
  ) => {
    const nextActiveTool = updateActiveTool(this.state, tool);
    if (nextActiveTool.type === "hand") {
      setCursor(this.canvas, CURSOR_TYPE.GRAB);
    } else if (!isHoldingSpace) {
      setCursorForShape(this.canvas, this.state);
    }
    if (isToolIcon(document.activeElement)) {
      this.focusContainer();
    }
    if (!isLinearElementType(nextActiveTool.type)) {
      this.setState({ suggestedBindings: [] });
    }
    if (nextActiveTool.type === "image") {
      this.onImageAction();
    }
    if (nextActiveTool.type !== "selection") {
      this.setState({
        activeTool: nextActiveTool,
        selectedElementIds: {},
        selectedGroupIds: {},
        editingGroupId: null,
      });
    } else {
      this.setState({ activeTool: nextActiveTool });
    }
  };

  private setCursor = (cursor: string) => {
    setCursor(this.canvas, cursor);
  };

  private resetCursor = () => {
    resetCursor(this.canvas);
  };
  /**
   * returns whether user is making a gesture with >= 2 fingers (points)
   * on o touch screen (not on a trackpad). Currently only relates to Darwin
   * (iOS/iPadOS,MacOS), but may work on other devices in the future if
   * GestureEvent is standardized.
   */
  private isTouchScreenMultiTouchGesture = () => {
    // we don't want to deselect when using trackpad, and multi-point gestures
    // only work on touch screens, so checking for >= pointers means we're on a
    // touchscreen
    return gesture.pointers.size >= 2;
  };

  // fires only on Safari
  private onGestureStart = withBatchedUpdates((event: GestureEvent) => {
    event.preventDefault();

    // we only want to deselect on touch screens because user may have selected
    // elements by mistake while zooming
    if (this.isTouchScreenMultiTouchGesture()) {
      this.setState({
        selectedElementIds: {},
      });
    }
    gesture.initialScale = this.state.zoom.value;
  });

  // fires only on Safari
  private onGestureChange = withBatchedUpdates((event: GestureEvent) => {
    event.preventDefault();

    // onGestureChange only has zoom factor but not the center.
    // If we're on iPad or iPhone, then we recognize multi-touch and will
    // zoom in at the right location in the touchmove handler
    // (handleCanvasPointerMove).
    //
    // On Macbook trackpad, we don't have those events so will zoom in at the
    // current location instead.
    //
    // As such, bail from this handler on touch devices.
    if (this.isTouchScreenMultiTouchGesture()) {
      return;
    }

    const initialScale = gesture.initialScale;
    if (initialScale) {
      this.setState((state) => ({
        ...getStateForZoom(
          {
            viewportX: cursorX,
            viewportY: cursorY,
            nextZoom: getNormalizedZoom(initialScale * event.scale),
          },
          state,
        ),
      }));
    }
  });

  // fires only on Safari
  private onGestureEnd = withBatchedUpdates((event: GestureEvent) => {
    event.preventDefault();
    // reselect elements only on touch screens (see onGestureStart)
    if (this.isTouchScreenMultiTouchGesture()) {
      this.setState({
        previousSelectedElementIds: {},
        selectedElementIds: this.state.previousSelectedElementIds,
      });
    }
    gesture.initialScale = null;
  });

  private handleTextWysiwyg(
    element: ExcalidrawTextElement,
    {
      isExistingElement = false,
    }: {
      isExistingElement?: boolean;
    },
  ) {
    const updateElement = (
      text: string,
      originalText: string,
      isDeleted: boolean,
      rawText?: string,
      link?: string,
    ) => {
      this.scene.replaceAllElements([
        ...this.scene.getElementsIncludingDeleted().map((_element) => {
          if (_element.id === element.id && isTextElement(_element)) {
            return updateTextElement(_element, {
              text,
              isDeleted,
              originalText,
              rawText: rawText ?? originalText,
              link,
            });
          }
          return _element;
        }),
      ]);
    };

    if (isExistingElement && this.props.onBeforeTextEdit) {
      const text = this.props.onBeforeTextEdit(element);
      if (text) {
        this.scene.replaceAllElements([
          ...this.scene.getElementsIncludingDeleted().map((_element) => {
            if (_element.id === element.id && isTextElement(_element)) {
              element = updateTextElement(_element, {
                text,
                isDeleted: false,
                originalText: text,
              });
              return element;
            }
            return _element;
          }),
        ]);
      }
    }

    textWysiwyg({
      id: element.id,
      canvas: this.canvas,
      getViewportCoords: (x, y) => {
        const { x: viewportX, y: viewportY } = sceneCoordsToViewportCoords(
          {
            sceneX: x,
            sceneY: y,
          },
          this.state,
        );
        return [
          viewportX - this.state.offsetLeft,
          viewportY - this.state.offsetTop,
        ];
      },
      onChange: withBatchedUpdates((text) => {
        updateElement(text, text, false);
        if (isNonDeletedElement(element)) {
          updateBoundElements(element);
        }
      }),
      onSubmit: withBatchedUpdates(({ text, viaKeyboard, originalText }) => {
        const isDeleted = !text.trim();
        const rawText = originalText; //should this be originalText??
        let link = undefined;
        if (this.props.onBeforeTextSubmit) {
          const [updatedText, updatedOriginalText, l] =
            this.props.onBeforeTextSubmit(
              element,
              text,
              originalText,
              isDeleted,
            );
          text = updatedText ?? text;
          originalText = updatedOriginalText ?? originalText;
          link = l;
        }
        updateElement(text, originalText, isDeleted, rawText, link);
        // select the created text element only if submitting via keyboard
        // (when submitting via click it should act as signal to deselect)
        if (!isDeleted && viaKeyboard) {
          const elementIdToSelect = element.containerId
            ? element.containerId
            : element.id;
          this.setState((prevState) => ({
            selectedElementIds: {
              ...prevState.selectedElementIds,
              [elementIdToSelect]: true,
            },
          }));
        }
        if (isDeleted) {
          fixBindingsAfterDeletion(this.scene.getNonDeletedElements(), [
            element,
          ]);
        }
        if (!isDeleted || isExistingElement) {
          this.history.resumeRecording();
        }

        this.setState({
          draggingElement: null,
          editingElement: null,
        });
        if (this.state.activeTool.locked) {
          setCursorForShape(this.canvas, this.state);
        }

        this.focusContainer();
      }),
      element,
      excalidrawContainer: this.excalidrawContainerRef.current,
      app: this,
    });
    // deselect all other elements when inserting text
    this.deselectElements();

    // do an initial update to re-initialize element position since we were
    // modifying element's x/y for sake of editor (case: syncing to remote)
    updateElement(element.text, element.originalText, false);
  }

  private deselectElements() {
    this.setState({
      selectedElementIds: {},
      selectedGroupIds: {},
      editingGroupId: null,
    });
  }

  private getTextElementAtPosition(
    x: number,
    y: number,
  ): NonDeleted<ExcalidrawTextElement> | null {
    const element = this.getElementAtPosition(x, y, {
      includeBoundTextElement: true,
    });
    if (element && isTextElement(element) && !element.isDeleted) {
      return element;
    }
    return null;
  }

  private getElementAtPosition(
    x: number,
    y: number,
    opts?: {
      /** if true, returns the first selected element (with highest z-index)
        of all hit elements */
      preferSelected?: boolean;
      includeBoundTextElement?: boolean;
      includeLockedElements?: boolean;
    },
  ): NonDeleted<ExcalidrawElement> | null {
    const allHitElements = this.getElementsAtPosition(
      x,
      y,
      opts?.includeBoundTextElement,
      opts?.includeLockedElements,
    );
    if (allHitElements.length > 1) {
      if (opts?.preferSelected) {
        for (let index = allHitElements.length - 1; index > -1; index--) {
          if (this.state.selectedElementIds[allHitElements[index].id]) {
            return allHitElements[index];
          }
        }
      }
      const elementWithHighestZIndex =
        allHitElements[allHitElements.length - 1];
      // If we're hitting element with highest z-index only on its bounding box
      // while also hitting other element figure, the latter should be considered.
      return isHittingElementBoundingBoxWithoutHittingElement(
        elementWithHighestZIndex,
        this.state,
        x,
        y,
      )
        ? allHitElements[allHitElements.length - 2]
        : elementWithHighestZIndex;
    }
    if (allHitElements.length === 1) {
      return allHitElements[0];
    }
    return null;
  }

  private getElementsAtPosition(
    x: number,
    y: number,
    includeBoundTextElement: boolean = false,
    includeLockedElements: boolean = false,
  ): NonDeleted<ExcalidrawElement>[] {
    const elements =
      includeBoundTextElement && includeLockedElements
        ? this.scene.getNonDeletedElements()
        : this.scene
            .getNonDeletedElements()
            .filter(
              (element) =>
                (includeLockedElements || !element.locked) &&
                (includeBoundTextElement ||
                  !(isTextElement(element) && element.containerId)),
            );

    return getElementsAtPosition(elements, (element) =>
      hitTest(element, this.state, x, y),
    );
  }

  private startTextEditing = ({
    sceneX,
    sceneY,
    insertAtParentCenter = true,
    container,
  }: {
    /** X position to insert text at */
    sceneX: number;
    /** Y position to insert text at */
    sceneY: number;
    /** whether to attempt to insert at element center if applicable */
    insertAtParentCenter?: boolean;
    container?: ExcalidrawTextContainer | null;
  }) => {
    let shouldBindToContainer = false;

    let parentCenterPosition =
      insertAtParentCenter &&
      this.getTextWysiwygSnappedToCenterPosition(
        sceneX,
        sceneY,
        this.state,
        container,
      );
    if (container && parentCenterPosition) {
      shouldBindToContainer = true;
    }
    let existingTextElement: NonDeleted<ExcalidrawTextElement> | null = null;

    const selectedElements = getSelectedElements(
      this.scene.getNonDeletedElements(),
      this.state,
    );

    if (selectedElements.length === 1) {
      if (isTextElement(selectedElements[0])) {
        existingTextElement = selectedElements[0];
      } else if (container) {
        existingTextElement = getBoundTextElement(selectedElements[0]);
      } else {
        existingTextElement = this.getTextElementAtPosition(sceneX, sceneY);
      }
    } else {
      existingTextElement = this.getTextElementAtPosition(sceneX, sceneY);
    }

    const fontFamily =
      existingTextElement?.fontFamily || this.state.currentItemFontFamily;

    const lineHeight =
      existingTextElement?.lineHeight || getDefaultLineHeight(fontFamily);
    const fontSize = this.state.currentItemFontSize;

    if (
      !existingTextElement &&
      shouldBindToContainer &&
      container &&
      !isArrowElement(container)
    ) {
      const fontString = {
        fontSize,
        fontFamily,
      };
      const minWidth = getApproxMinLineWidth(
        getFontString(fontString),
        lineHeight,
      );
      const minHeight = getApproxMinLineHeight(fontSize, lineHeight);
      const containerDims = getContainerDims(container);
      const newHeight = Math.max(containerDims.height, minHeight);
      const newWidth = Math.max(containerDims.width, minWidth);
      mutateElement(container, { height: newHeight, width: newWidth });
      sceneX = container.x + newWidth / 2;
      sceneY = container.y + newHeight / 2;
      if (parentCenterPosition) {
        parentCenterPosition = this.getTextWysiwygSnappedToCenterPosition(
          sceneX,
          sceneY,
          this.state,
          container,
        );
      }
    }
    const element = existingTextElement
      ? existingTextElement
      : newTextElement({
          x: parentCenterPosition
            ? parentCenterPosition.elementCenterX
            : sceneX,
          y: parentCenterPosition
            ? parentCenterPosition.elementCenterY
            : sceneY,
          strokeColor: this.state.currentItemStrokeColor,
          backgroundColor: this.state.currentItemBackgroundColor,
          fillStyle: this.state.currentItemFillStyle,
          strokeWidth: this.state.currentItemStrokeWidth,
          strokeStyle: this.state.currentItemStrokeStyle,
          roughness: this.state.currentItemRoughness,
          opacity: this.state.currentItemOpacity,
          roundness: null,
          text: "",
<<<<<<< HEAD
          rawText: "",
          fontSize: this.state.currentItemFontSize,
          fontFamily: this.state.currentItemFontFamily,
=======
          fontSize,
          fontFamily,
>>>>>>> 25bb6738
          textAlign: parentCenterPosition
            ? "center"
            : this.state.currentItemTextAlign,
          verticalAlign: parentCenterPosition
            ? VERTICAL_ALIGN.MIDDLE
            : DEFAULT_VERTICAL_ALIGN,
          containerId: shouldBindToContainer ? container?.id : undefined,
          groupIds: container?.groupIds ?? [],
          locked: false,
          lineHeight,
        });

    if (!existingTextElement && shouldBindToContainer && container) {
      mutateElement(container, {
        boundElements: (container.boundElements || []).concat({
          type: "text",
          id: element.id,
        }),
      });
    }
    this.setState({ editingElement: element });

    if (!existingTextElement) {
      if (container && shouldBindToContainer) {
        const containerIndex = this.scene.getElementIndex(container.id);
        this.scene.insertElementAtIndex(element, containerIndex + 1);
      } else {
        this.scene.replaceAllElements([
          ...this.scene.getElementsIncludingDeleted(),
          element,
        ]);
      }
    }

    this.setState({
      editingElement: element,
    });

    this.handleTextWysiwyg(element, {
      isExistingElement: !!existingTextElement,
    });
  };

  private handleCanvasDoubleClick = (
    event: React.MouseEvent<HTMLCanvasElement>,
  ) => {
    // case: double-clicking with arrow/line tool selected would both create
    // text and enter multiElement mode
    if (this.state.multiElement) {
      return;
    }
    // we should only be able to double click when mode is selection
    if (this.state.activeTool.type !== "selection") {
      return;
    }

    const selectedElements = getSelectedElements(
      this.scene.getNonDeletedElements(),
      this.state,
    );

    if (selectedElements.length === 1 && isLinearElement(selectedElements[0])) {
      if (
        event[KEYS.CTRL_OR_CMD] &&
        (!this.state.editingLinearElement ||
          this.state.editingLinearElement.elementId !== selectedElements[0].id)
      ) {
        this.history.resumeRecording();
        this.setState({
          editingLinearElement: new LinearElementEditor(
            selectedElements[0],
            this.scene,
          ),
        });
        return;
      } else if (
        this.state.editingLinearElement &&
        this.state.editingLinearElement.elementId === selectedElements[0].id
      ) {
        return;
      }
    }

    resetCursor(this.canvas);

    let { x: sceneX, y: sceneY } = viewportCoordsToSceneCoords(
      event,
      this.state,
    );

    const selectedGroupIds = getSelectedGroupIds(this.state);

    if (selectedGroupIds.length > 0) {
      const hitElement = this.getElementAtPosition(sceneX, sceneY);

      const selectedGroupId =
        hitElement &&
        getSelectedGroupIdForElement(hitElement, this.state.selectedGroupIds);

      if (selectedGroupId) {
        this.setState((prevState) =>
          selectGroupsForSelectedElements(
            {
              ...prevState,
              editingGroupId: selectedGroupId,
              selectedElementIds: { [hitElement!.id]: true },
              selectedGroupIds: {},
            },
            this.scene.getNonDeletedElements(),
          ),
        );
        return;
      }
    }

    resetCursor(this.canvas);
    if (!event[KEYS.CTRL_OR_CMD] && !this.state.viewModeEnabled) {
      const container = getTextBindableContainerAtPosition(
        this.scene.getNonDeletedElements(),
        this.state,
        sceneX,
        sceneY,
      );
      if (container) {
        if (
          hasBoundTextElement(container) ||
          !isTransparent(container.backgroundColor) ||
          isHittingElementNotConsideringBoundingBox(container, this.state, [
            sceneX,
            sceneY,
          ])
        ) {
          const midPoint = getContainerCenter(container, this.state);

          sceneX = midPoint.x;
          sceneY = midPoint.y;
        }
      }
      this.startTextEditing({
        sceneX,
        sceneY,
        insertAtParentCenter: !event.altKey,
        container,
      });
    }
  };

  private getElementLinkAtPosition = (
    scenePointer: Readonly<{ x: number; y: number }>,
    hitElement: NonDeletedExcalidrawElement | null,
  ): ExcalidrawElement | undefined => {
    // Reversing so we traverse the elements in decreasing order
    // of z-index
    const elements = this.scene.getNonDeletedElements().slice().reverse();
    let hitElementIndex = Infinity;

    return elements.find((element, index) => {
      if (hitElement && element.id === hitElement.id) {
        hitElementIndex = index;
      }
      return (
        element.link &&
        index <= hitElementIndex &&
        isPointHittingLinkIcon(
          element,
          this.state,
          [scenePointer.x, scenePointer.y],
          this.device.isMobile,
        )
      );
    });
  };

  private redirectToLink = (
    event: React.PointerEvent<HTMLCanvasElement>,
    isTouchScreen: boolean,
  ) => {
    const draggedDistance = distance2d(
      this.lastPointerDown!.clientX,
      this.lastPointerDown!.clientY,
      this.lastPointerUp!.clientX,
      this.lastPointerUp!.clientY,
    );
    if (
      !this.hitLinkElement ||
      // For touch screen allow dragging threshold else strict check
      (isTouchScreen && draggedDistance > DRAGGING_THRESHOLD) ||
      (!isTouchScreen && draggedDistance !== 0)
    ) {
      return;
    }
    const lastPointerDownCoords = viewportCoordsToSceneCoords(
      this.lastPointerDown!,
      this.state,
    );
    const lastPointerDownHittingLinkIcon = isPointHittingLinkIcon(
      this.hitLinkElement,
      this.state,
      [lastPointerDownCoords.x, lastPointerDownCoords.y],
      this.device.isMobile,
    );
    const lastPointerUpCoords = viewportCoordsToSceneCoords(
      this.lastPointerUp!,
      this.state,
    );
    const lastPointerUpHittingLinkIcon = isPointHittingLinkIcon(
      this.hitLinkElement,
      this.state,
      [lastPointerUpCoords.x, lastPointerUpCoords.y],
      this.device.isMobile,
    );
    if (lastPointerDownHittingLinkIcon && lastPointerUpHittingLinkIcon) {
      const url = this.hitLinkElement.link;
      if (url) {
        let customEvent;
        if (this.props.onLinkOpen) {
          customEvent = wrapEvent(EVENT.EXCALIDRAW_LINK, event.nativeEvent);
          this.props.onLinkOpen(this.hitLinkElement, customEvent);
        }
        if (!customEvent?.defaultPrevented) {
          const target = isLocalLink(url) ? "_self" : "_blank";
          const newWindow = window.open(undefined, target);
          // https://mathiasbynens.github.io/rel-noopener/
          if (newWindow) {
            newWindow.opener = null;
            newWindow.location = normalizeLink(url);
          }
        }
      }
    }
  };

  private handleCanvasPointerMove = (
    event: React.PointerEvent<HTMLCanvasElement>,
  ) => {
    this.savePointer(event.clientX, event.clientY, this.state.cursorButton);

    if (gesture.pointers.has(event.pointerId)) {
      gesture.pointers.set(event.pointerId, {
        x: event.clientX,
        y: event.clientY,
      });
    }

    const initialScale = gesture.initialScale;
    if (
      gesture.pointers.size === 2 &&
      gesture.lastCenter &&
      initialScale &&
      gesture.initialDistance
    ) {
      const center = getCenter(gesture.pointers);
      const deltaX = center.x - gesture.lastCenter.x;
      const deltaY = center.y - gesture.lastCenter.y;
      gesture.lastCenter = center;

      const distance = getDistance(Array.from(gesture.pointers.values()));
      const scaleFactor =
        !this.state.allowPinchZoom && //zsviczian
        this.state.activeTool.type === "freedraw" &&
        this.state.penMode
          ? 1
          : distance / gesture.initialDistance;

      const nextZoom = scaleFactor
        ? getNormalizedZoom(initialScale * scaleFactor)
        : this.state.zoom.value;

      this.setState((state) => {
        const zoomState = getStateForZoom(
          {
            viewportX: center.x,
            viewportY: center.y,
            nextZoom,
          },
          state,
        );

        this.translateCanvas({
          zoom: zoomState.zoom,
          scrollX: zoomState.scrollX + deltaX / nextZoom,
          scrollY: zoomState.scrollY + deltaY / nextZoom,
          shouldCacheIgnoreZoom: true,
        });
      });
      this.resetShouldCacheIgnoreZoomDebounced();
    } else {
      gesture.lastCenter =
        gesture.initialDistance =
        gesture.initialScale =
          null;
    }

    if (
      isHoldingSpace ||
      isPanning ||
      isDraggingScrollBar ||
      isHandToolActive(this.state)
    ) {
      return;
    }

    const isPointerOverScrollBars = isOverScrollBars(
      currentScrollBars,
      event.clientX - this.state.offsetLeft,
      event.clientY - this.state.offsetTop,
    );
    const isOverScrollBar = isPointerOverScrollBars.isOverEither;
    if (!this.state.draggingElement && !this.state.multiElement) {
      if (isOverScrollBar) {
        resetCursor(this.canvas);
      } else {
        setCursorForShape(this.canvas, this.state);
      }
    }

    const scenePointer = viewportCoordsToSceneCoords(event, this.state);
    const { x: scenePointerX, y: scenePointerY } = scenePointer;

    if (
      this.state.editingLinearElement &&
      !this.state.editingLinearElement.isDragging
    ) {
      const editingLinearElement = LinearElementEditor.handlePointerMove(
        event,
        scenePointerX,
        scenePointerY,
        this.state,
      );

      if (
        editingLinearElement &&
        editingLinearElement !== this.state.editingLinearElement
      ) {
        // Since we are reading from previous state which is not possible with
        // automatic batching in React 18 hence using flush sync to synchronously
        // update the state. Check https://github.com/excalidraw/excalidraw/pull/5508 for more details.
        flushSync(() => {
          this.setState({
            editingLinearElement,
          });
        });
      }
      if (editingLinearElement?.lastUncommittedPoint != null) {
        this.maybeSuggestBindingAtCursor(scenePointer);
      } else {
        // causes stack overflow if not sync
        flushSync(() => {
          this.setState({ suggestedBindings: [] });
        });
      }
    }

    if (isBindingElementType(this.state.activeTool.type)) {
      // Hovering with a selected tool or creating new linear element via click
      // and point
      const { draggingElement } = this.state;
      if (isBindingElement(draggingElement, false)) {
        this.maybeSuggestBindingsForLinearElementAtCoords(
          draggingElement,
          [scenePointer],
          this.state.startBoundElement,
        );
      } else {
        this.maybeSuggestBindingAtCursor(scenePointer);
      }
    }

    if (this.state.multiElement) {
      const { multiElement } = this.state;
      const { x: rx, y: ry } = multiElement;

      const { points, lastCommittedPoint } = multiElement;
      const lastPoint = points[points.length - 1];

      setCursorForShape(this.canvas, this.state);

      if (lastPoint === lastCommittedPoint) {
        // if we haven't yet created a temp point and we're beyond commit-zone
        // threshold, add a point
        if (
          distance2d(
            scenePointerX - rx,
            scenePointerY - ry,
            lastPoint[0],
            lastPoint[1],
          ) >= LINE_CONFIRM_THRESHOLD
        ) {
          mutateElement(multiElement, {
            points: [...points, [scenePointerX - rx, scenePointerY - ry]],
          });
        } else {
          setCursor(this.canvas, CURSOR_TYPE.POINTER);
          // in this branch, we're inside the commit zone, and no uncommitted
          // point exists. Thus do nothing (don't add/remove points).
        }
      } else if (
        points.length > 2 &&
        lastCommittedPoint &&
        distance2d(
          scenePointerX - rx,
          scenePointerY - ry,
          lastCommittedPoint[0],
          lastCommittedPoint[1],
        ) < LINE_CONFIRM_THRESHOLD
      ) {
        setCursor(this.canvas, CURSOR_TYPE.POINTER);
        mutateElement(multiElement, {
          points: points.slice(0, -1),
        });
      } else {
        const [gridX, gridY] = getGridPoint(
          scenePointerX,
          scenePointerY,
          this.state.gridSize,
        );

        const [lastCommittedX, lastCommittedY] =
          multiElement?.lastCommittedPoint ?? [0, 0];

        let dxFromLastCommitted = gridX - rx - lastCommittedX;
        let dyFromLastCommitted = gridY - ry - lastCommittedY;

        if (shouldRotateWithDiscreteAngle(event)) {
          ({ width: dxFromLastCommitted, height: dyFromLastCommitted } =
            getLockedLinearCursorAlignSize(
              // actual coordinate of the last committed point
              lastCommittedX + rx,
              lastCommittedY + ry,
              // cursor-grid coordinate
              gridX,
              gridY,
            ));
        }

        if (isPathALoop(points, this.state.zoom.value)) {
          setCursor(this.canvas, CURSOR_TYPE.POINTER);
        }
        // update last uncommitted point
        mutateElement(multiElement, {
          points: [
            ...points.slice(0, -1),
            [
              lastCommittedX + dxFromLastCommitted,
              lastCommittedY + dyFromLastCommitted,
            ],
          ],
        });
      }

      return;
    }

    const hasDeselectedButton = Boolean(event.buttons);
    if (
      hasDeselectedButton ||
      (this.state.activeTool.type !== "selection" &&
        this.state.activeTool.type !== "text" &&
        this.state.activeTool.type !== "eraser")
    ) {
      return;
    }

    const elements = this.scene.getNonDeletedElements();

    const selectedElements = getSelectedElements(elements, this.state);
    if (
      selectedElements.length === 1 &&
      !isOverScrollBar &&
      !this.state.editingLinearElement
    ) {
      const elementWithTransformHandleType = getElementWithTransformHandleType(
        elements,
        this.state,
        scenePointerX,
        scenePointerY,
        this.state.zoom,
        event.pointerType,
      );
      if (
        elementWithTransformHandleType &&
        elementWithTransformHandleType.transformHandleType
      ) {
        setCursor(
          this.canvas,
          getCursorForResizingElement(elementWithTransformHandleType),
        );
        return;
      }
    } else if (selectedElements.length > 1 && !isOverScrollBar) {
      const transformHandleType = getTransformHandleTypeFromCoords(
        getCommonBounds(selectedElements),
        scenePointerX,
        scenePointerY,
        this.state.zoom,
        event.pointerType,
      );
      if (transformHandleType) {
        setCursor(
          this.canvas,
          getCursorForResizingElement({
            transformHandleType,
          }),
        );
        return;
      }
    }

    const hitElement = this.getElementAtPosition(
      scenePointer.x,
      scenePointer.y,
    );
    this.hitLinkElement = this.getElementLinkAtPosition(
      scenePointer,
      hitElement,
    );
    if (isEraserActive(this.state)) {
      return;
    }
    if (
      this.hitLinkElement &&
      !this.state.selectedElementIds[this.hitLinkElement.id]
    ) {
      setCursor(this.canvas, CURSOR_TYPE.POINTER);
      showHyperlinkTooltip(this.hitLinkElement, this.state);
      if (this.props.onLinkHover) {
        this.props.onLinkHover(this.hitLinkElement, event);
      } //zsviczian
    } else {
      hideHyperlinkToolip();
      if (
        hitElement &&
        hitElement.link &&
        this.state.selectedElementIds[hitElement.id] &&
        !this.state.contextMenu &&
        !this.state.showHyperlinkPopup
      ) {
        this.setState({ showHyperlinkPopup: "info" });
      } else if (this.state.activeTool.type === "text") {
        setCursor(
          this.canvas,
          isTextElement(hitElement) ? CURSOR_TYPE.TEXT : CURSOR_TYPE.CROSSHAIR,
        );
      } else if (this.state.viewModeEnabled) {
        setCursor(this.canvas, CURSOR_TYPE.GRAB);
      } else if (isOverScrollBar) {
        setCursor(this.canvas, CURSOR_TYPE.AUTO);
      } else if (this.state.selectedLinearElement) {
        this.handleHoverSelectedLinearElement(
          this.state.selectedLinearElement,
          scenePointerX,
          scenePointerY,
        );
      } else if (
        // if using cmd/ctrl, we're not dragging
        !event[KEYS.CTRL_OR_CMD]
      ) {
        if (
          (hitElement ||
            this.isHittingCommonBoundingBoxOfSelectedElements(
              scenePointer,
              selectedElements,
            )) &&
          !hitElement?.locked
        ) {
          setCursor(this.canvas, CURSOR_TYPE.MOVE);
        }
      } else {
        setCursor(this.canvas, CURSOR_TYPE.AUTO);
      }
    }
  };

  private handleEraser = (
    event: PointerEvent,
    pointerDownState: PointerDownState,
    scenePointer: { x: number; y: number },
  ) => {
    const updateElementIds = (elements: ExcalidrawElement[]) => {
      elements.forEach((element) => {
        if (element.locked) {
          return;
        }

        idsToUpdate.push(element.id);
        if (event.altKey) {
          if (
            pointerDownState.elementIdsToErase[element.id] &&
            pointerDownState.elementIdsToErase[element.id].erase
          ) {
            pointerDownState.elementIdsToErase[element.id].erase = false;
          }
        } else if (!pointerDownState.elementIdsToErase[element.id]) {
          pointerDownState.elementIdsToErase[element.id] = {
            erase: true,
            opacity: element.opacity,
          };
        }
      });
    };

    const idsToUpdate: Array<string> = [];

    const distance = distance2d(
      pointerDownState.lastCoords.x,
      pointerDownState.lastCoords.y,
      scenePointer.x,
      scenePointer.y,
    );
    const threshold = 10 / this.state.zoom.value;
    const point = { ...pointerDownState.lastCoords };
    let samplingInterval = 0;
    while (samplingInterval <= distance) {
      const hitElements = this.getElementsAtPosition(point.x, point.y);
      updateElementIds(hitElements);

      // Exit since we reached current point
      if (samplingInterval === distance) {
        break;
      }

      // Calculate next point in the line at a distance of sampling interval
      samplingInterval = Math.min(samplingInterval + threshold, distance);

      const distanceRatio = samplingInterval / distance;
      const nextX =
        (1 - distanceRatio) * point.x + distanceRatio * scenePointer.x;
      const nextY =
        (1 - distanceRatio) * point.y + distanceRatio * scenePointer.y;
      point.x = nextX;
      point.y = nextY;
    }

    const elements = this.scene.getElementsIncludingDeleted().map((ele) => {
      const id =
        isBoundToContainer(ele) && idsToUpdate.includes(ele.containerId)
          ? ele.containerId
          : ele.id;
      if (idsToUpdate.includes(id)) {
        if (event.altKey) {
          if (
            pointerDownState.elementIdsToErase[id] &&
            pointerDownState.elementIdsToErase[id].erase === false
          ) {
            return newElementWith(ele, {
              opacity: pointerDownState.elementIdsToErase[id].opacity,
            });
          }
        } else {
          return newElementWith(ele, {
            opacity: ELEMENT_READY_TO_ERASE_OPACITY,
          });
        }
      }
      return ele;
    });

    this.scene.replaceAllElements(elements);

    pointerDownState.lastCoords.x = scenePointer.x;
    pointerDownState.lastCoords.y = scenePointer.y;
  };
  // set touch moving for mobile context menu
  private handleTouchMove = (event: React.TouchEvent<HTMLCanvasElement>) => {
    invalidateContextMenu = true;
  };

  handleHoverSelectedLinearElement(
    linearElementEditor: LinearElementEditor,
    scenePointerX: number,
    scenePointerY: number,
  ) {
    const element = LinearElementEditor.getElement(
      linearElementEditor.elementId,
    );

    const boundTextElement = getBoundTextElement(element);

    if (!element) {
      return;
    }
    if (this.state.selectedLinearElement) {
      let hoverPointIndex = -1;
      let segmentMidPointHoveredCoords = null;
      if (
        isHittingElementNotConsideringBoundingBox(element, this.state, [
          scenePointerX,
          scenePointerY,
        ])
      ) {
        hoverPointIndex = LinearElementEditor.getPointIndexUnderCursor(
          element,
          this.state.zoom,
          scenePointerX,
          scenePointerY,
        );
        segmentMidPointHoveredCoords =
          LinearElementEditor.getSegmentMidpointHitCoords(
            linearElementEditor,
            { x: scenePointerX, y: scenePointerY },
            this.state,
          );

        if (hoverPointIndex >= 0 || segmentMidPointHoveredCoords) {
          setCursor(this.canvas, CURSOR_TYPE.POINTER);
        } else {
          setCursor(this.canvas, CURSOR_TYPE.MOVE);
        }
      } else if (
        shouldShowBoundingBox([element], this.state) &&
        isHittingElementBoundingBoxWithoutHittingElement(
          element,
          this.state,
          scenePointerX,
          scenePointerY,
        )
      ) {
        setCursor(this.canvas, CURSOR_TYPE.MOVE);
      } else if (
        boundTextElement &&
        hitTest(boundTextElement, this.state, scenePointerX, scenePointerY)
      ) {
        setCursor(this.canvas, CURSOR_TYPE.MOVE);
      }

      if (
        this.state.selectedLinearElement.hoverPointIndex !== hoverPointIndex
      ) {
        this.setState({
          selectedLinearElement: {
            ...this.state.selectedLinearElement,
            hoverPointIndex,
          },
        });
      }

      if (
        !LinearElementEditor.arePointsEqual(
          this.state.selectedLinearElement.segmentMidPointHoveredCoords,
          segmentMidPointHoveredCoords,
        )
      ) {
        this.setState({
          selectedLinearElement: {
            ...this.state.selectedLinearElement,
            segmentMidPointHoveredCoords,
          },
        });
      }
    } else {
      setCursor(this.canvas, CURSOR_TYPE.AUTO);
    }
  }
  private handleCanvasPointerDown = (
    event: React.PointerEvent<HTMLCanvasElement>,
  ) => {
    this.focusContainer(); //zsviczian
    // since contextMenu options are potentially evaluated on each render,
    // and an contextMenu action may depend on selection state, we must
    // close the contextMenu before we update the selection on pointerDown
    // (e.g. resetting selection)
    if (this.state.contextMenu) {
      this.setState({ contextMenu: null });
    }

    // remove any active selection when we start to interact with canvas
    // (mainly, we care about removing selection outside the component which
    //  would prevent our copy handling otherwise)
    const selection = document.getSelection();
    if (selection?.anchorNode) {
      selection.removeAllRanges();
    }
    this.maybeOpenContextMenuAfterPointerDownOnTouchDevices(event);
    this.maybeCleanupAfterMissingPointerUp(event);

    //fires only once, if pen is detected, penMode is enabled
    //the user can disable this by toggling the penMode button
    if (!this.state.penDetected && event.pointerType === "pen") {
      this.setState((prevState) => {
        return {
          penMode: true,
          penDetected: true,
        };
      });
    }

    if (
      !this.device.isTouchScreen &&
      ["pen", "touch"].includes(event.pointerType)
    ) {
      this.device = updateObject(this.device, { isTouchScreen: true });
    }

    if (isPanning) {
      return;
    }

    this.lastPointerDown = event;
    this.setState({
      lastPointerDownWith: event.pointerType,
      cursorButton: "down",
    });
    this.savePointer(event.clientX, event.clientY, "down");

    this.updateGestureOnPointerDown(event);

    if (this.handleCanvasPanUsingWheelOrSpaceDrag(event)) {
      return;
    }

    // only handle left mouse button or touch
    if (
      event.button !== POINTER_BUTTON.MAIN &&
      event.button !== POINTER_BUTTON.TOUCH
    ) {
      return;
    }

    // don't select while panning
    if (gesture.pointers.size > 1) {
      return;
    }

    // State for the duration of a pointer interaction, which starts with a
    // pointerDown event, ends with a pointerUp event (or another pointerDown)
    const pointerDownState = this.initialPointerDownState(event);

    if (this.handleDraggingScrollBar(event, pointerDownState)) {
      return;
    }

    this.clearSelectionIfNotUsingSelection();
    this.updateBindingEnabledOnPointerMove(event);

    if (this.handleSelectionOnPointerDown(event, pointerDownState)) {
      return;
    }

    const allowOnPointerDown =
      !this.state.penMode ||
      event.pointerType !== "touch" ||
      this.state.activeTool.type === "selection" ||
      this.state.activeTool.type === "text" ||
      this.state.activeTool.type === "image";

    if (!allowOnPointerDown) {
      return;
    }

    if (this.state.activeTool.type === "text") {
      this.handleTextOnPointerDown(event, pointerDownState);
      return;
    } else if (
      this.state.activeTool.type === "arrow" ||
      this.state.activeTool.type === "line"
    ) {
      this.handleLinearElementOnPointerDown(
        event,
        this.state.activeTool.type,
        pointerDownState,
      );
    } else if (this.state.activeTool.type === "image") {
      // reset image preview on pointerdown
      setCursor(this.canvas, CURSOR_TYPE.CROSSHAIR);

      // retrieve the latest element as the state may be stale
      const pendingImageElement =
        this.state.pendingImageElementId &&
        this.scene.getElement(this.state.pendingImageElementId);

      if (!pendingImageElement) {
        return;
      }

      this.setState({
        draggingElement: pendingImageElement,
        editingElement: pendingImageElement,
        pendingImageElementId: null,
        multiElement: null,
      });

      const { x, y } = viewportCoordsToSceneCoords(event, this.state);
      mutateElement(pendingImageElement, {
        x,
        y,
      });
    } else if (this.state.activeTool.type === "freedraw") {
      this.handleFreeDrawElementOnPointerDown(
        event,
        this.state.activeTool.type,
        pointerDownState,
      );
    } else if (this.state.activeTool.type === "custom") {
      setCursor(this.canvas, CURSOR_TYPE.AUTO);
    } else if (
      this.state.activeTool.type !== "eraser" &&
      this.state.activeTool.type !== "hand"
    ) {
      this.createGenericElementOnPointerDown(
        this.state.activeTool.type,
        pointerDownState,
      );
    }

    this.props?.onPointerDown?.(this.state.activeTool, pointerDownState);

    const onPointerMove =
      this.onPointerMoveFromPointerDownHandler(pointerDownState);

    const onPointerUp =
      this.onPointerUpFromPointerDownHandler(pointerDownState);

    const onKeyDown = this.onKeyDownFromPointerDownHandler(pointerDownState);
    const onKeyUp = this.onKeyUpFromPointerDownHandler(pointerDownState);

    lastPointerUp = onPointerUp;

    if (!this.state.viewModeEnabled) {
      window.addEventListener(EVENT.POINTER_MOVE, onPointerMove);
      window.addEventListener(EVENT.POINTER_UP, onPointerUp);
      window.addEventListener(EVENT.KEYDOWN, onKeyDown);
      window.addEventListener(EVENT.KEYUP, onKeyUp);
      pointerDownState.eventListeners.onMove = onPointerMove;
      pointerDownState.eventListeners.onUp = onPointerUp;
      pointerDownState.eventListeners.onKeyUp = onKeyUp;
      pointerDownState.eventListeners.onKeyDown = onKeyDown;
    }
  };

  private handleCanvasPointerUp = (
    event: React.PointerEvent<HTMLCanvasElement>,
  ) => {
    this.lastPointerUp = event;
    if (this.device.isTouchScreen) {
      const scenePointer = viewportCoordsToSceneCoords(
        { clientX: event.clientX, clientY: event.clientY },
        this.state,
      );
      const hitElement = this.getElementAtPosition(
        scenePointer.x,
        scenePointer.y,
      );
      this.hitLinkElement = this.getElementLinkAtPosition(
        scenePointer,
        hitElement,
      );
    }
    if (
      this.hitLinkElement &&
      !this.state.selectedElementIds[this.hitLinkElement.id]
    ) {
      this.redirectToLink(event, this.device.isTouchScreen);
    }

    this.removePointer(event);
  };

  private maybeOpenContextMenuAfterPointerDownOnTouchDevices = (
    event: React.PointerEvent<HTMLCanvasElement>,
  ): void => {
    // deal with opening context menu on touch devices
    if (event.pointerType === "touch") {
      invalidateContextMenu = false;

      if (touchTimeout) {
        // If there's already a touchTimeout, this means that there's another
        // touch down and we are doing another touch, so we shouldn't open the
        // context menu.
        invalidateContextMenu = true;
      } else {
        // open the context menu with the first touch's clientX and clientY
        // if the touch is not moving
        touchTimeout = window.setTimeout(() => {
          touchTimeout = 0;
          if (!invalidateContextMenu) {
            this.handleCanvasContextMenu(event);
          }
        }, TOUCH_CTX_MENU_TIMEOUT);
      }
    }
  };

  private resetContextMenuTimer = () => {
    clearTimeout(touchTimeout);
    touchTimeout = 0;
    invalidateContextMenu = false;
  };

  private maybeCleanupAfterMissingPointerUp(
    event: React.PointerEvent<HTMLCanvasElement>,
  ): void {
    if (lastPointerUp !== null) {
      // Unfortunately, sometimes we don't get a pointerup after a pointerdown,
      // this can happen when a contextual menu or alert is triggered. In order to avoid
      // being in a weird state, we clean up on the next pointerdown
      lastPointerUp(event);
    }
  }

  // Returns whether the event is a panning
  private handleCanvasPanUsingWheelOrSpaceDrag = (
    event: React.PointerEvent<HTMLCanvasElement>,
  ): boolean => {
    if (
      !(
        gesture.pointers.size <= 1 &&
        (event.button === POINTER_BUTTON.WHEEL ||
          (event.button === POINTER_BUTTON.MAIN && isHoldingSpace) ||
          isHandToolActive(this.state) ||
          this.state.viewModeEnabled)
      ) ||
      isTextElement(this.state.editingElement)
    ) {
      return false;
    }
    isPanning = true;
    event.preventDefault();

    let nextPastePrevented = false;
    const isLinux = /Linux/.test(window.navigator.platform);

    setCursor(this.canvas, CURSOR_TYPE.GRABBING);
    let { clientX: lastX, clientY: lastY } = event;
    const onPointerMove = withBatchedUpdatesThrottled((event: PointerEvent) => {
      const deltaX = lastX - event.clientX;
      const deltaY = lastY - event.clientY;
      lastX = event.clientX;
      lastY = event.clientY;

      /*
       * Prevent paste event if we move while middle clicking on Linux.
       * See issue #1383.
       */
      if (
        isLinux &&
        !nextPastePrevented &&
        (Math.abs(deltaX) > 1 || Math.abs(deltaY) > 1)
      ) {
        nextPastePrevented = true;

        /* Prevent the next paste event */
        const preventNextPaste = (event: ClipboardEvent) => {
          document.body.removeEventListener(EVENT.PASTE, preventNextPaste);
          event.stopPropagation();
        };

        /*
         * Reenable next paste in case of disabled middle click paste for
         * any reason:
         * - right click paste
         * - empty clipboard
         */
        const enableNextPaste = () => {
          setTimeout(() => {
            document.body.removeEventListener(EVENT.PASTE, preventNextPaste);
            window.removeEventListener(EVENT.POINTER_UP, enableNextPaste);
          }, 100);
        };

        document.body.addEventListener(EVENT.PASTE, preventNextPaste);
        window.addEventListener(EVENT.POINTER_UP, enableNextPaste);
      }

      this.translateCanvas({
        scrollX: this.state.scrollX - deltaX / this.state.zoom.value,
        scrollY: this.state.scrollY - deltaY / this.state.zoom.value,
      });
    });
    const teardown = withBatchedUpdates(
      (lastPointerUp = () => {
        lastPointerUp = null;
        isPanning = false;
        if (!isHoldingSpace) {
          if (this.state.viewModeEnabled) {
            setCursor(this.canvas, CURSOR_TYPE.GRAB);
          } else {
            setCursorForShape(this.canvas, this.state);
          }
        }
        this.setState({
          cursorButton: "up",
        });
        this.savePointer(event.clientX, event.clientY, "up");
        window.removeEventListener(EVENT.POINTER_MOVE, onPointerMove);
        window.removeEventListener(EVENT.POINTER_UP, teardown);
        window.removeEventListener(EVENT.BLUR, teardown);
        onPointerMove.flush();
      }),
    );
    window.addEventListener(EVENT.BLUR, teardown);
    window.addEventListener(EVENT.POINTER_MOVE, onPointerMove, {
      passive: true,
    });
    window.addEventListener(EVENT.POINTER_UP, teardown);
    return true;
  };

  private updateGestureOnPointerDown(
    event: React.PointerEvent<HTMLCanvasElement>,
  ): void {
    gesture.pointers.set(event.pointerId, {
      x: event.clientX,
      y: event.clientY,
    });

    if (gesture.pointers.size === 2) {
      gesture.lastCenter = getCenter(gesture.pointers);
      gesture.initialScale = this.state.zoom.value;
      gesture.initialDistance = getDistance(
        Array.from(gesture.pointers.values()),
      );
    }
  }

  private initialPointerDownState(
    event: React.PointerEvent<HTMLCanvasElement>,
  ): PointerDownState {
    const origin = viewportCoordsToSceneCoords(event, this.state);
    const selectedElements = getSelectedElements(
      this.scene.getNonDeletedElements(),
      this.state,
    );
    const [minX, minY, maxX, maxY] = getCommonBounds(selectedElements);

    return {
      origin,
      withCmdOrCtrl: event[KEYS.CTRL_OR_CMD],
      originInGrid: tupleToCoors(
        getGridPoint(origin.x, origin.y, this.state.gridSize),
      ),
      scrollbars: isOverScrollBars(
        currentScrollBars,
        event.clientX - this.state.offsetLeft,
        event.clientY - this.state.offsetTop,
      ),
      // we need to duplicate because we'll be updating this state
      lastCoords: { ...origin },
      originalElements: this.scene
        .getNonDeletedElements()
        .reduce((acc, element) => {
          acc.set(element.id, deepCopyElement(element));
          return acc;
        }, new Map() as PointerDownState["originalElements"]),
      resize: {
        handleType: false,
        isResizing: false,
        offset: { x: 0, y: 0 },
        arrowDirection: "origin",
        center: { x: (maxX + minX) / 2, y: (maxY + minY) / 2 },
      },
      hit: {
        element: null,
        allHitElements: [],
        wasAddedToSelection: false,
        hasBeenDuplicated: false,
        hasHitCommonBoundingBoxOfSelectedElements:
          this.isHittingCommonBoundingBoxOfSelectedElements(
            origin,
            selectedElements,
          ),
      },
      drag: {
        hasOccurred: false,
        offset: null,
      },
      eventListeners: {
        onMove: null,
        onUp: null,
        onKeyUp: null,
        onKeyDown: null,
      },
      boxSelection: {
        hasOccurred: false,
      },
      elementIdsToErase: {},
    };
  }

  // Returns whether the event is a dragging a scrollbar
  private handleDraggingScrollBar(
    event: React.PointerEvent<HTMLCanvasElement>,
    pointerDownState: PointerDownState,
  ): boolean {
    if (
      !(pointerDownState.scrollbars.isOverEither && !this.state.multiElement)
    ) {
      return false;
    }
    isDraggingScrollBar = true;
    pointerDownState.lastCoords.x = event.clientX;
    pointerDownState.lastCoords.y = event.clientY;
    const onPointerMove = withBatchedUpdatesThrottled((event: PointerEvent) => {
      const target = event.target;
      if (!(target instanceof HTMLElement)) {
        return;
      }

      this.handlePointerMoveOverScrollbars(event, pointerDownState);
    });

    const onPointerUp = withBatchedUpdates(() => {
      isDraggingScrollBar = false;
      setCursorForShape(this.canvas, this.state);
      lastPointerUp = null;
      this.setState({
        cursorButton: "up",
      });
      this.savePointer(event.clientX, event.clientY, "up");
      window.removeEventListener(EVENT.POINTER_MOVE, onPointerMove);
      window.removeEventListener(EVENT.POINTER_UP, onPointerUp);
      onPointerMove.flush();
    });

    lastPointerUp = onPointerUp;

    window.addEventListener(EVENT.POINTER_MOVE, onPointerMove);
    window.addEventListener(EVENT.POINTER_UP, onPointerUp);
    return true;
  }

  private clearSelectionIfNotUsingSelection = (): void => {
    if (this.state.activeTool.type !== "selection") {
      this.setState({
        selectedElementIds: {},
        selectedGroupIds: {},
        editingGroupId: null,
      });
    }
  };

  /**
   * @returns whether the pointer event has been completely handled
   */
  private handleSelectionOnPointerDown = (
    event: React.PointerEvent<HTMLCanvasElement>,
    pointerDownState: PointerDownState,
  ): boolean => {
    if (this.state.activeTool.type === "selection") {
      const elements = this.scene.getNonDeletedElements();
      const selectedElements = getSelectedElements(elements, this.state);
      if (selectedElements.length === 1 && !this.state.editingLinearElement) {
        const elementWithTransformHandleType =
          getElementWithTransformHandleType(
            elements,
            this.state,
            pointerDownState.origin.x,
            pointerDownState.origin.y,
            this.state.zoom,
            event.pointerType,
          );
        if (elementWithTransformHandleType != null) {
          this.setState({
            resizingElement: elementWithTransformHandleType.element,
          });
          pointerDownState.resize.handleType =
            elementWithTransformHandleType.transformHandleType;
        }
      } else if (selectedElements.length > 1) {
        pointerDownState.resize.handleType = getTransformHandleTypeFromCoords(
          getCommonBounds(selectedElements),
          pointerDownState.origin.x,
          pointerDownState.origin.y,
          this.state.zoom,
          event.pointerType,
        );
      }
      if (pointerDownState.resize.handleType) {
        setCursor(
          this.canvas,
          getCursorForResizingElement({
            transformHandleType: pointerDownState.resize.handleType,
          }),
        );
        pointerDownState.resize.isResizing = true;
        pointerDownState.resize.offset = tupleToCoors(
          getResizeOffsetXY(
            pointerDownState.resize.handleType,
            selectedElements,
            pointerDownState.origin.x,
            pointerDownState.origin.y,
          ),
        );
        if (
          selectedElements.length === 1 &&
          isLinearElement(selectedElements[0]) &&
          selectedElements[0].points.length === 2
        ) {
          pointerDownState.resize.arrowDirection = getResizeArrowDirection(
            pointerDownState.resize.handleType,
            selectedElements[0],
          );
        }
      } else {
        if (this.state.selectedLinearElement) {
          const linearElementEditor =
            this.state.editingLinearElement || this.state.selectedLinearElement;
          const ret = LinearElementEditor.handlePointerDown(
            event,
            this.state,
            this.history,
            pointerDownState.origin,
            linearElementEditor,
          );
          if (ret.hitElement) {
            pointerDownState.hit.element = ret.hitElement;
          }
          if (ret.linearElementEditor) {
            this.setState({ selectedLinearElement: ret.linearElementEditor });

            if (this.state.editingLinearElement) {
              this.setState({ editingLinearElement: ret.linearElementEditor });
            }
          }
          if (ret.didAddPoint) {
            return true;
          }
        }
        // hitElement may already be set above, so check first
        pointerDownState.hit.element =
          pointerDownState.hit.element ??
          this.getElementAtPosition(
            pointerDownState.origin.x,
            pointerDownState.origin.y,
          );

        if (pointerDownState.hit.element) {
          // Early return if pointer is hitting link icon
          const hitLinkElement = this.getElementLinkAtPosition(
            {
              x: pointerDownState.origin.x,
              y: pointerDownState.origin.y,
            },
            pointerDownState.hit.element,
          );
          if (hitLinkElement) {
            return false;
          }
        }

        // For overlapped elements one position may hit
        // multiple elements
        pointerDownState.hit.allHitElements = this.getElementsAtPosition(
          pointerDownState.origin.x,
          pointerDownState.origin.y,
        );

        const hitElement = pointerDownState.hit.element;
        const someHitElementIsSelected =
          pointerDownState.hit.allHitElements.some((element) =>
            this.isASelectedElement(element),
          );
        if (
          (hitElement === null || !someHitElementIsSelected) &&
          !event.shiftKey &&
          !pointerDownState.hit.hasHitCommonBoundingBoxOfSelectedElements
        ) {
          this.clearSelection(hitElement);
        }

        if (this.state.editingLinearElement) {
          this.setState({
            selectedElementIds: {
              [this.state.editingLinearElement.elementId]: true,
            },
          });
          // If we click on something
        } else if (hitElement != null) {
          // on CMD/CTRL, drill down to hit element regardless of groups etc.
          if (event[KEYS.CTRL_OR_CMD]) {
            if (!this.state.selectedElementIds[hitElement.id]) {
              pointerDownState.hit.wasAddedToSelection = true;
            }
            this.setState((prevState) => ({
              ...editGroupForSelectedElement(prevState, hitElement),
              previousSelectedElementIds: this.state.selectedElementIds,
            }));
            // mark as not completely handled so as to allow dragging etc.
            return false;
          }

          // deselect if item is selected
          // if shift is not clicked, this will always return true
          // otherwise, it will trigger selection based on current
          // state of the box
          if (!this.state.selectedElementIds[hitElement.id]) {
            // if we are currently editing a group, exiting editing mode and deselect the group.
            if (
              this.state.editingGroupId &&
              !isElementInGroup(hitElement, this.state.editingGroupId)
            ) {
              this.setState({
                selectedElementIds: {},
                selectedGroupIds: {},
                editingGroupId: null,
              });
            }

            // Add hit element to selection. At this point if we're not holding
            // SHIFT the previously selected element(s) were deselected above
            // (make sure you use setState updater to use latest state)
            if (
              !someHitElementIsSelected &&
              !pointerDownState.hit.hasHitCommonBoundingBoxOfSelectedElements
            ) {
              this.setState((prevState) => {
                return selectGroupsForSelectedElements(
                  {
                    ...prevState,
                    selectedElementIds: {
                      ...prevState.selectedElementIds,
                      [hitElement.id]: true,
                    },
                    showHyperlinkPopup: hitElement.link ? "info" : false,
                  },
                  this.scene.getNonDeletedElements(),
                );
              });
              pointerDownState.hit.wasAddedToSelection = true;
            }
          }
        }

        this.setState({
          previousSelectedElementIds: this.state.selectedElementIds,
        });
      }
    }
    return false;
  };

  private isASelectedElement(hitElement: ExcalidrawElement | null): boolean {
    return hitElement != null && this.state.selectedElementIds[hitElement.id];
  }

  private isHittingCommonBoundingBoxOfSelectedElements(
    point: Readonly<{ x: number; y: number }>,
    selectedElements: readonly ExcalidrawElement[],
  ): boolean {
    if (selectedElements.length < 2) {
      return false;
    }

    // How many pixels off the shape boundary we still consider a hit
    const threshold = 10 / this.state.zoom.value;
    const [x1, y1, x2, y2] = getCommonBounds(selectedElements);
    return (
      point.x > x1 - threshold &&
      point.x < x2 + threshold &&
      point.y > y1 - threshold &&
      point.y < y2 + threshold
    );
  }

  private handleTextOnPointerDown = (
    event: React.PointerEvent<HTMLCanvasElement>,
    pointerDownState: PointerDownState,
  ): void => {
    // if we're currently still editing text, clicking outside
    // should only finalize it, not create another (irrespective
    // of state.activeTool.locked)
    if (isTextElement(this.state.editingElement)) {
      return;
    }
    let sceneX = pointerDownState.origin.x;
    let sceneY = pointerDownState.origin.y;

    const element = this.getElementAtPosition(sceneX, sceneY, {
      includeBoundTextElement: true,
    });

    let container = getTextBindableContainerAtPosition(
      this.scene.getNonDeletedElements(),
      this.state,
      sceneX,
      sceneY,
    );

    if (hasBoundTextElement(element)) {
      container = element as ExcalidrawTextContainer;
      sceneX = element.x + element.width / 2;
      sceneY = element.y + element.height / 2;
    }
    this.startTextEditing({
      sceneX,
      sceneY,
      insertAtParentCenter: !event.altKey,
      container,
    });

    resetCursor(this.canvas);
    if (!this.state.activeTool.locked) {
      this.setState({
        activeTool: updateActiveTool(this.state, { type: "selection" }),
      });
    }
  };

  private handleFreeDrawElementOnPointerDown = (
    event: React.PointerEvent<HTMLCanvasElement>,
    elementType: ExcalidrawFreeDrawElement["type"],
    pointerDownState: PointerDownState,
  ) => {
    // Begin a mark capture. This does not have to update state yet.
    const [gridX, gridY] = getGridPoint(
      pointerDownState.origin.x,
      pointerDownState.origin.y,
      null,
    );
    const strokeOptions = this.state.currentStrokeOptions; //zsviczian
    const simulatePressure = strokeOptions?.constantPressure
      ? false
      : event.pressure === 0.5;
    const element = newFreeDrawElement({
      type: elementType,
      x: gridX,
      y: gridY,
      strokeColor: this.state.currentItemStrokeColor,
      backgroundColor: this.state.currentItemBackgroundColor,
      fillStyle: this.state.currentItemFillStyle,
      strokeWidth: this.state.currentItemStrokeWidth,
      strokeStyle: this.state.currentItemStrokeStyle,
      roughness: this.state.currentItemRoughness,
      opacity: this.state.currentItemOpacity,
      roundness: null,
      simulatePressure, //zsviczian
      locked: false,
      ...(strokeOptions //zsviczian
        ? { customData: { strokeOptions } }
        : {}),
    });

    this.setState((prevState) => ({
      selectedElementIds: {
        ...prevState.selectedElementIds,
        [element.id]: false,
      },
    }));

    const pressures = element.simulatePressure
      ? element.pressures
      : [
          //zsviczian
          ...element.pressures,
          strokeOptions?.constantPressure ? 1 : event.pressure,
        ];

    mutateElement(element, {
      points: [[0, 0]],
      pressures,
    });

    const boundElement = getHoveredElementForBinding(
      pointerDownState.origin,
      this.scene,
    );
    if (strokeOptions?.highlighter) {
      //zsviczian
      this.scene.replaceAllElements([
        element,
        ...this.scene.getElementsIncludingDeleted(),
      ]);
    } else {
      this.scene.replaceAllElements([
        ...this.scene.getElementsIncludingDeleted(),
        element,
      ]);
    }
    this.setState({
      draggingElement: element,
      editingElement: element,
      startBoundElement: boundElement,
      suggestedBindings: [],
    });
  };

  private createImageElement = ({
    sceneX,
    sceneY,
  }: {
    sceneX: number;
    sceneY: number;
  }) => {
    const [gridX, gridY] = getGridPoint(sceneX, sceneY, this.state.gridSize);

    const element = newImageElement({
      type: "image",
      x: gridX,
      y: gridY,
      strokeColor: this.state.currentItemStrokeColor,
      backgroundColor: this.state.currentItemBackgroundColor,
      fillStyle: this.state.currentItemFillStyle,
      strokeWidth: this.state.currentItemStrokeWidth,
      strokeStyle: this.state.currentItemStrokeStyle,
      roughness: this.state.currentItemRoughness,
      roundness: null,
      opacity: this.state.currentItemOpacity,
      locked: false,
    });

    return element;
  };

  private handleLinearElementOnPointerDown = (
    event: React.PointerEvent<HTMLCanvasElement>,
    elementType: ExcalidrawLinearElement["type"],
    pointerDownState: PointerDownState,
  ): void => {
    if (this.state.multiElement) {
      const { multiElement } = this.state;

      // finalize if completing a loop
      if (
        multiElement.type === "line" &&
        isPathALoop(multiElement.points, this.state.zoom.value)
      ) {
        mutateElement(multiElement, {
          lastCommittedPoint:
            multiElement.points[multiElement.points.length - 1],
        });
        this.actionManager.executeAction(actionFinalize);
        return;
      }

      const { x: rx, y: ry, lastCommittedPoint } = multiElement;

      // clicking inside commit zone → finalize arrow
      if (
        multiElement.points.length > 1 &&
        lastCommittedPoint &&
        distance2d(
          pointerDownState.origin.x - rx,
          pointerDownState.origin.y - ry,
          lastCommittedPoint[0],
          lastCommittedPoint[1],
        ) < LINE_CONFIRM_THRESHOLD
      ) {
        this.actionManager.executeAction(actionFinalize);
        return;
      }

      this.setState((prevState) => ({
        selectedElementIds: {
          ...prevState.selectedElementIds,
          [multiElement.id]: true,
        },
      }));
      // clicking outside commit zone → update reference for last committed
      // point
      mutateElement(multiElement, {
        lastCommittedPoint: multiElement.points[multiElement.points.length - 1],
      });
      setCursor(this.canvas, CURSOR_TYPE.POINTER);
    } else {
      const [gridX, gridY] = getGridPoint(
        pointerDownState.origin.x,
        pointerDownState.origin.y,
        this.state.gridSize,
      );

      /* If arrow is pre-arrowheads, it will have undefined for both start and end arrowheads.
      If so, we want it to be null for start and "arrow" for end. If the linear item is not
      an arrow, we want it to be null for both. Otherwise, we want it to use the
      values from appState. */

      const { currentItemStartArrowhead, currentItemEndArrowhead } = this.state;
      const [startArrowhead, endArrowhead] =
        elementType === "arrow"
          ? [currentItemStartArrowhead, currentItemEndArrowhead]
          : [null, null];

      const element = newLinearElement({
        type: elementType,
        x: gridX,
        y: gridY,
        strokeColor: this.state.currentItemStrokeColor,
        backgroundColor: this.state.currentItemBackgroundColor,
        fillStyle: this.state.currentItemFillStyle,
        strokeWidth: this.state.currentItemStrokeWidth,
        strokeStyle: this.state.currentItemStrokeStyle,
        roughness: this.state.currentItemRoughness,
        opacity: this.state.currentItemOpacity,
        roundness:
          this.state.currentItemRoundness === "round"
            ? { type: ROUNDNESS.PROPORTIONAL_RADIUS }
            : null,
        startArrowhead,
        endArrowhead,
        locked: false,
      });
      this.setState((prevState) => ({
        selectedElementIds: {
          ...prevState.selectedElementIds,
          [element.id]: false,
        },
      }));
      mutateElement(element, {
        points: [...element.points, [0, 0]],
      });
      const boundElement = getHoveredElementForBinding(
        pointerDownState.origin,
        this.scene,
      );
      this.scene.replaceAllElements([
        ...this.scene.getElementsIncludingDeleted(),
        element,
      ]);
      this.setState({
        draggingElement: element,
        editingElement: element,
        startBoundElement: boundElement,
        suggestedBindings: [],
      });
    }
  };

  private createGenericElementOnPointerDown = (
    elementType: ExcalidrawGenericElement["type"],
    pointerDownState: PointerDownState,
  ): void => {
    const [gridX, gridY] = getGridPoint(
      pointerDownState.origin.x,
      pointerDownState.origin.y,
      this.state.gridSize,
    );
    const element = newElement({
      type: elementType,
      x: gridX,
      y: gridY,
      strokeColor: this.state.currentItemStrokeColor,
      backgroundColor: this.state.currentItemBackgroundColor,
      fillStyle: this.state.currentItemFillStyle,
      strokeWidth: this.state.currentItemStrokeWidth,
      strokeStyle: this.state.currentItemStrokeStyle,
      roughness: this.state.currentItemRoughness,
      opacity: this.state.currentItemOpacity,
      roundness:
        this.state.currentItemRoundness === "round"
          ? {
              type: isUsingAdaptiveRadius(elementType)
                ? ROUNDNESS.ADAPTIVE_RADIUS
                : ROUNDNESS.PROPORTIONAL_RADIUS,
            }
          : null,
      locked: false,
    });

    if (element.type === "selection") {
      this.setState({
        selectionElement: element,
        draggingElement: element,
      });
    } else {
      this.scene.replaceAllElements([
        ...this.scene.getElementsIncludingDeleted(),
        element,
      ]);
      this.setState({
        multiElement: null,
        draggingElement: element,
        editingElement: element,
      });
    }
  };

  private onKeyDownFromPointerDownHandler(
    pointerDownState: PointerDownState,
  ): (event: KeyboardEvent) => void {
    return withBatchedUpdates((event: KeyboardEvent) => {
      if (this.maybeHandleResize(pointerDownState, event)) {
        return;
      }
      this.maybeDragNewGenericElement(pointerDownState, event);
    });
  }

  private onKeyUpFromPointerDownHandler(
    pointerDownState: PointerDownState,
  ): (event: KeyboardEvent) => void {
    return withBatchedUpdates((event: KeyboardEvent) => {
      // Prevents focus from escaping excalidraw tab
      event.key === KEYS.ALT && event.preventDefault();
      if (this.maybeHandleResize(pointerDownState, event)) {
        return;
      }
      this.maybeDragNewGenericElement(pointerDownState, event);
    });
  }

  private onPointerMoveFromPointerDownHandler(
    pointerDownState: PointerDownState,
  ) {
    return withBatchedUpdatesThrottled((event: PointerEvent) => {
      // We need to initialize dragOffsetXY only after we've updated
      // `state.selectedElementIds` on pointerDown. Doing it here in pointerMove
      // event handler should hopefully ensure we're already working with
      // the updated state.
      if (pointerDownState.drag.offset === null) {
        pointerDownState.drag.offset = tupleToCoors(
          getDragOffsetXY(
            getSelectedElements(this.scene.getNonDeletedElements(), this.state),
            pointerDownState.origin.x,
            pointerDownState.origin.y,
          ),
        );
      }
      const target = event.target;
      if (!(target instanceof HTMLElement)) {
        return;
      }

      if (this.handlePointerMoveOverScrollbars(event, pointerDownState)) {
        return;
      }

      const pointerCoords = viewportCoordsToSceneCoords(event, this.state);

      if (isEraserActive(this.state)) {
        this.handleEraser(event, pointerDownState, pointerCoords);
        return;
      }

      const [gridX, gridY] = getGridPoint(
        pointerCoords.x,
        pointerCoords.y,
        this.state.gridSize,
      );

      // for arrows/lines, don't start dragging until a given threshold
      // to ensure we don't create a 2-point arrow by mistake when
      // user clicks mouse in a way that it moves a tiny bit (thus
      // triggering pointermove)
      if (
        !pointerDownState.drag.hasOccurred &&
        (this.state.activeTool.type === "arrow" ||
          this.state.activeTool.type === "line")
      ) {
        if (
          distance2d(
            pointerCoords.x,
            pointerCoords.y,
            pointerDownState.origin.x,
            pointerDownState.origin.y,
          ) < DRAGGING_THRESHOLD
        ) {
          return;
        }
      }
      if (pointerDownState.resize.isResizing) {
        pointerDownState.lastCoords.x = pointerCoords.x;
        pointerDownState.lastCoords.y = pointerCoords.y;
        if (this.maybeHandleResize(pointerDownState, event)) {
          return true;
        }
      }

      if (this.state.selectedLinearElement) {
        const linearElementEditor =
          this.state.editingLinearElement || this.state.selectedLinearElement;

        if (
          LinearElementEditor.shouldAddMidpoint(
            this.state.selectedLinearElement,
            pointerCoords,
            this.state,
          )
        ) {
          const ret = LinearElementEditor.addMidpoint(
            this.state.selectedLinearElement,
            pointerCoords,
            this.state,
          );
          if (!ret) {
            return;
          }

          // Since we are reading from previous state which is not possible with
          // automatic batching in React 18 hence using flush sync to synchronously
          // update the state. Check https://github.com/excalidraw/excalidraw/pull/5508 for more details.

          flushSync(() => {
            if (this.state.selectedLinearElement) {
              this.setState({
                selectedLinearElement: {
                  ...this.state.selectedLinearElement,
                  pointerDownState: ret.pointerDownState,
                  selectedPointsIndices: ret.selectedPointsIndices,
                },
              });
            }
            if (this.state.editingLinearElement) {
              this.setState({
                editingLinearElement: {
                  ...this.state.editingLinearElement,
                  pointerDownState: ret.pointerDownState,
                  selectedPointsIndices: ret.selectedPointsIndices,
                },
              });
            }
          });

          return;
        } else if (
          linearElementEditor.pointerDownState.segmentMidpoint.value !== null &&
          !linearElementEditor.pointerDownState.segmentMidpoint.added
        ) {
          return;
        }

        const didDrag = LinearElementEditor.handlePointDragging(
          event,
          this.state,
          pointerCoords.x,
          pointerCoords.y,
          (element, pointsSceneCoords) => {
            this.maybeSuggestBindingsForLinearElementAtCoords(
              element,
              pointsSceneCoords,
            );
          },
          linearElementEditor,
        );
        if (didDrag) {
          pointerDownState.lastCoords.x = pointerCoords.x;
          pointerDownState.lastCoords.y = pointerCoords.y;
          pointerDownState.drag.hasOccurred = true;
          if (
            this.state.editingLinearElement &&
            !this.state.editingLinearElement.isDragging
          ) {
            this.setState({
              editingLinearElement: {
                ...this.state.editingLinearElement,
                isDragging: true,
              },
            });
          }
          if (!this.state.selectedLinearElement.isDragging) {
            this.setState({
              selectedLinearElement: {
                ...this.state.selectedLinearElement,
                isDragging: true,
              },
            });
          }
          return;
        }
      }

      const hasHitASelectedElement = pointerDownState.hit.allHitElements.some(
        (element) => this.isASelectedElement(element),
      );

      const isSelectingPointsInLineEditor =
        this.state.editingLinearElement &&
        event.shiftKey &&
        this.state.editingLinearElement.elementId ===
          pointerDownState.hit.element?.id;
      if (
        (hasHitASelectedElement ||
          pointerDownState.hit.hasHitCommonBoundingBoxOfSelectedElements) &&
        !isSelectingPointsInLineEditor
      ) {
        const selectedElements = getSelectedElements(
          this.scene.getNonDeletedElements(),
          this.state,
        );
        if (selectedElements.every((element) => element.locked)) {
          return;
        }
        // Marking that click was used for dragging to check
        // if elements should be deselected on pointerup
        pointerDownState.drag.hasOccurred = true;
        // prevent dragging even if we're no longer holding cmd/ctrl otherwise
        // it would have weird results (stuff jumping all over the screen)
        if (selectedElements.length > 0 && !pointerDownState.withCmdOrCtrl) {
          const [dragX, dragY] = getGridPoint(
            pointerCoords.x - pointerDownState.drag.offset.x,
            pointerCoords.y - pointerDownState.drag.offset.y,
            this.state.gridSize,
          );

          const [dragDistanceX, dragDistanceY] = [
            Math.abs(pointerCoords.x - pointerDownState.origin.x),
            Math.abs(pointerCoords.y - pointerDownState.origin.y),
          ];

          // We only drag in one direction if shift is pressed
          const lockDirection = event.shiftKey;
          dragSelectedElements(
            pointerDownState,
            selectedElements,
            dragX,
            dragY,
            lockDirection,
            dragDistanceX,
            dragDistanceY,
            this.state,
          );
          this.maybeSuggestBindingForAll(selectedElements);

          // We duplicate the selected element if alt is pressed on pointer move
          if (event.altKey && !pointerDownState.hit.hasBeenDuplicated) {
            // Move the currently selected elements to the top of the z index stack, and
            // put the duplicates where the selected elements used to be.
            // (the origin point where the dragging started)

            pointerDownState.hit.hasBeenDuplicated = true;

            const nextElements = [];
            const elementsToAppend = [];
            const groupIdMap = new Map();
            const oldIdToDuplicatedId = new Map();
            const hitElement = pointerDownState.hit.element;
            const elements = this.scene.getElementsIncludingDeleted();
            const selectedElementIds: Array<ExcalidrawElement["id"]> =
              getSelectedElements(elements, this.state, true).map(
                (element) => element.id,
              );

            for (const element of elements) {
              if (
                selectedElementIds.includes(element.id) ||
                // case: the state.selectedElementIds might not have been
                // updated yet by the time this mousemove event is fired
                (element.id === hitElement?.id &&
                  pointerDownState.hit.wasAddedToSelection)
              ) {
                const duplicatedElement = duplicateElement(
                  this.state.editingGroupId,
                  groupIdMap,
                  element,
                );
                const [originDragX, originDragY] = getGridPoint(
                  pointerDownState.origin.x - pointerDownState.drag.offset.x,
                  pointerDownState.origin.y - pointerDownState.drag.offset.y,
                  this.state.gridSize,
                );
                mutateElement(duplicatedElement, {
                  x: duplicatedElement.x + (originDragX - dragX),
                  y: duplicatedElement.y + (originDragY - dragY),
                });
                nextElements.push(duplicatedElement);
                elementsToAppend.push(element);
                oldIdToDuplicatedId.set(element.id, duplicatedElement.id);
              } else {
                nextElements.push(element);
              }
            }
            const nextSceneElements = [...nextElements, ...elementsToAppend];
            bindTextToShapeAfterDuplication(
              nextElements,
              elementsToAppend,
              oldIdToDuplicatedId,
            );
            fixBindingsAfterDuplication(
              nextSceneElements,
              elementsToAppend,
              oldIdToDuplicatedId,
              "duplicatesServeAsOld",
            );
            this.scene.replaceAllElements(nextSceneElements);
          }
          return;
        }
      }

      // It is very important to read this.state within each move event,
      // otherwise we would read a stale one!
      const draggingElement = this.state.draggingElement;
      if (!draggingElement) {
        return;
      }

      if (draggingElement.type === "freedraw") {
        const points = draggingElement.points;
        const dx = pointerCoords.x - draggingElement.x;
        const dy = pointerCoords.y - draggingElement.y;

        const lastPoint = points.length > 0 && points[points.length - 1];
        const discardPoint =
          lastPoint && lastPoint[0] === dx && lastPoint[1] === dy;

        if (!discardPoint) {
          const strokeOptions = this.state.currentStrokeOptions; //zsviczian
          const pressures = draggingElement.simulatePressure
            ? draggingElement.pressures
            : [
                //zsviczian
                ...draggingElement.pressures,
                strokeOptions?.constantPressure ? 1 : event.pressure,
              ];

          mutateElement(draggingElement, {
            points: [...points, [dx, dy]],
            pressures,
          });
        }
      } else if (isLinearElement(draggingElement)) {
        pointerDownState.drag.hasOccurred = true;
        const points = draggingElement.points;
        let dx = gridX - draggingElement.x;
        let dy = gridY - draggingElement.y;

        if (shouldRotateWithDiscreteAngle(event) && points.length === 2) {
          ({ width: dx, height: dy } = getLockedLinearCursorAlignSize(
            draggingElement.x,
            draggingElement.y,
            pointerCoords.x,
            pointerCoords.y,
          ));
        }

        if (points.length === 1) {
          mutateElement(draggingElement, {
            points: [...points, [dx, dy]],
          });
        } else if (points.length === 2) {
          mutateElement(draggingElement, {
            points: [...points.slice(0, -1), [dx, dy]],
          });
        }

        if (isBindingElement(draggingElement, false)) {
          // When creating a linear element by dragging
          this.maybeSuggestBindingsForLinearElementAtCoords(
            draggingElement,
            [pointerCoords],
            this.state.startBoundElement,
          );
        }
      } else {
        pointerDownState.lastCoords.x = pointerCoords.x;
        pointerDownState.lastCoords.y = pointerCoords.y;
        this.maybeDragNewGenericElement(pointerDownState, event);
      }

      if (this.state.activeTool.type === "selection") {
        pointerDownState.boxSelection.hasOccurred = true;

        const elements = this.scene.getNonDeletedElements();
        if (
          !event.shiftKey &&
          // allows for box-selecting points (without shift)
          !this.state.editingLinearElement &&
          isSomeElementSelected(elements, this.state)
        ) {
          if (pointerDownState.withCmdOrCtrl && pointerDownState.hit.element) {
            this.setState((prevState) =>
              selectGroupsForSelectedElements(
                {
                  ...prevState,
                  selectedElementIds: {
                    [pointerDownState.hit.element!.id]: true,
                  },
                },
                this.scene.getNonDeletedElements(),
              ),
            );
          } else {
            this.setState({
              selectedElementIds: {},
              selectedGroupIds: {},
              editingGroupId: null,
            });
          }
        }
        // box-select line editor points
        if (this.state.editingLinearElement) {
          LinearElementEditor.handleBoxSelection(
            event,
            this.state,
            this.setState.bind(this),
          );
          // regular box-select
        } else {
          const elementsWithinSelection = getElementsWithinSelection(
            elements,
            draggingElement,
          );
          this.setState((prevState) =>
            selectGroupsForSelectedElements(
              {
                ...prevState,
                selectedElementIds: {
                  ...prevState.selectedElementIds,
                  ...elementsWithinSelection.reduce(
                    (acc: Record<ExcalidrawElement["id"], true>, element) => {
                      acc[element.id] = true;
                      return acc;
                    },
                    {},
                  ),
                  ...(pointerDownState.hit.element
                    ? {
                        // if using ctrl/cmd, select the hitElement only if we
                        // haven't box-selected anything else
                        [pointerDownState.hit.element.id]:
                          !elementsWithinSelection.length,
                      }
                    : null),
                },
                showHyperlinkPopup:
                  elementsWithinSelection.length === 1 &&
                  elementsWithinSelection[0].link
                    ? "info"
                    : false,
                // select linear element only when we haven't box-selected anything else
                selectedLinearElement:
                  elementsWithinSelection.length === 1 &&
                  isLinearElement(elementsWithinSelection[0])
                    ? new LinearElementEditor(
                        elementsWithinSelection[0],
                        this.scene,
                      )
                    : null,
              },
              this.scene.getNonDeletedElements(),
            ),
          );
        }
      }
    });
  }

  // Returns whether the pointer move happened over either scrollbar
  private handlePointerMoveOverScrollbars(
    event: PointerEvent,
    pointerDownState: PointerDownState,
  ): boolean {
    if (pointerDownState.scrollbars.isOverHorizontal) {
      const x = event.clientX;
      const dx = x - pointerDownState.lastCoords.x;
      this.translateCanvas({
        scrollX: this.state.scrollX - dx / this.state.zoom.value,
      });
      pointerDownState.lastCoords.x = x;
      return true;
    }

    if (pointerDownState.scrollbars.isOverVertical) {
      const y = event.clientY;
      const dy = y - pointerDownState.lastCoords.y;
      this.translateCanvas({
        scrollY: this.state.scrollY - dy / this.state.zoom.value,
      });
      pointerDownState.lastCoords.y = y;
      return true;
    }
    return false;
  }

  private onPointerUpFromPointerDownHandler(
    pointerDownState: PointerDownState,
  ): (event: PointerEvent) => void {
    return withBatchedUpdates((childEvent: PointerEvent) => {
      const {
        draggingElement,
        resizingElement,
        multiElement,
        activeTool,
        isResizing,
        isRotating,
      } = this.state;
      this.setState({
        isResizing: false,
        isRotating: false,
        resizingElement: null,
        selectionElement: null,
        cursorButton: "up",
        // text elements are reset on finalize, and resetting on pointerup
        // may cause issues with double taps
        editingElement:
          multiElement || isTextElement(this.state.editingElement)
            ? this.state.editingElement
            : null,
      });

      this.savePointer(childEvent.clientX, childEvent.clientY, "up");

      // Handle end of dragging a point of a linear element, might close a loop
      // and sets binding element
      if (this.state.editingLinearElement) {
        if (
          !pointerDownState.boxSelection.hasOccurred &&
          pointerDownState.hit?.element?.id !==
            this.state.editingLinearElement.elementId
        ) {
          this.actionManager.executeAction(actionFinalize);
        } else {
          const editingLinearElement = LinearElementEditor.handlePointerUp(
            childEvent,
            this.state.editingLinearElement,
            this.state,
          );
          if (editingLinearElement !== this.state.editingLinearElement) {
            this.setState({
              editingLinearElement,
              suggestedBindings: [],
            });
          }
        }
      } else if (this.state.selectedLinearElement) {
        if (
          pointerDownState.hit?.element?.id !==
          this.state.selectedLinearElement.elementId
        ) {
          const selectedELements = getSelectedElements(
            this.scene.getNonDeletedElements(),
            this.state,
          );
          // set selectedLinearElement to null if there is more than one element selected since we don't want to show linear element handles
          if (selectedELements.length > 1) {
            this.setState({ selectedLinearElement: null });
          }
        } else {
          const linearElementEditor = LinearElementEditor.handlePointerUp(
            childEvent,
            this.state.selectedLinearElement,
            this.state,
          );

          const { startBindingElement, endBindingElement } =
            linearElementEditor;
          const element = this.scene.getElement(linearElementEditor.elementId);
          if (isBindingElement(element)) {
            bindOrUnbindLinearElement(
              element,
              startBindingElement,
              endBindingElement,
            );
          }

          if (linearElementEditor !== this.state.selectedLinearElement) {
            this.setState({
              selectedLinearElement: {
                ...linearElementEditor,
                selectedPointsIndices: null,
              },
              suggestedBindings: [],
            });
          }
        }
      }

      lastPointerUp = null;

      if (pointerDownState.eventListeners.onMove) {
        pointerDownState.eventListeners.onMove.flush();
      }

      window.removeEventListener(
        EVENT.POINTER_MOVE,
        pointerDownState.eventListeners.onMove!,
      );
      window.removeEventListener(
        EVENT.POINTER_UP,
        pointerDownState.eventListeners.onUp!,
      );
      window.removeEventListener(
        EVENT.KEYDOWN,
        pointerDownState.eventListeners.onKeyDown!,
      );
      window.removeEventListener(
        EVENT.KEYUP,
        pointerDownState.eventListeners.onKeyUp!,
      );

      if (this.state.pendingImageElementId) {
        this.setState({ pendingImageElementId: null });
      }

      if (draggingElement?.type === "freedraw") {
        const pointerCoords = viewportCoordsToSceneCoords(
          childEvent,
          this.state,
        );

        const points = draggingElement.points;
        let dx = pointerCoords.x - draggingElement.x;
        let dy = pointerCoords.y - draggingElement.y;

        // Allows dots to avoid being flagged as infinitely small
        if (dx === points[0][0] && dy === points[0][1]) {
          dy += 0.0001;
          dx += 0.0001;
        }

        const pressures = draggingElement.simulatePressure
          ? []
          : [...draggingElement.pressures, childEvent.pressure];

        mutateElement(draggingElement, {
          points: [...points, [dx, dy]],
          pressures,
          lastCommittedPoint: [dx, dy],
        });

        this.actionManager.executeAction(actionFinalize);

        return;
      }
      if (isImageElement(draggingElement)) {
        const imageElement = draggingElement;
        try {
          this.initializeImageDimensions(imageElement);
          this.setState(
            { selectedElementIds: { [imageElement.id]: true } },
            () => {
              this.actionManager.executeAction(actionFinalize);
            },
          );
        } catch (error: any) {
          console.error(error);
          this.scene.replaceAllElements(
            this.scene
              .getElementsIncludingDeleted()
              .filter((el) => el.id !== imageElement.id),
          );
          this.actionManager.executeAction(actionFinalize);
        }
        return;
      }

      if (isLinearElement(draggingElement)) {
        if (draggingElement!.points.length > 1) {
          this.history.resumeRecording();
        }
        const pointerCoords = viewportCoordsToSceneCoords(
          childEvent,
          this.state,
        );

        if (
          !pointerDownState.drag.hasOccurred &&
          draggingElement &&
          !multiElement
        ) {
          mutateElement(draggingElement, {
            points: [
              ...draggingElement.points,
              [
                pointerCoords.x - draggingElement.x,
                pointerCoords.y - draggingElement.y,
              ],
            ],
          });
          this.setState({
            multiElement: draggingElement,
            editingElement: this.state.draggingElement,
          });
        } else if (pointerDownState.drag.hasOccurred && !multiElement) {
          if (
            isBindingEnabled(this.state) &&
            isBindingElement(draggingElement, false)
          ) {
            maybeBindLinearElement(
              draggingElement,
              this.state,
              this.scene,
              pointerCoords,
            );
          }
          this.setState({ suggestedBindings: [], startBoundElement: null });
          if (!activeTool.locked) {
            resetCursor(this.canvas);
            this.setState((prevState) => ({
              draggingElement: null,
              activeTool: updateActiveTool(this.state, {
                type: "selection",
              }),
              selectedElementIds: {
                ...prevState.selectedElementIds,
                [draggingElement.id]: true,
              },
              selectedLinearElement: new LinearElementEditor(
                draggingElement,
                this.scene,
              ),
            }));
          } else {
            this.setState((prevState) => ({
              draggingElement: null,
            }));
          }
        }
        return;
      }

      if (
        activeTool.type !== "selection" &&
        draggingElement &&
        isInvisiblySmallElement(draggingElement)
      ) {
        // remove invisible element which was added in onPointerDown
        this.scene.replaceAllElements(
          this.scene.getElementsIncludingDeleted().slice(0, -1),
        );
        this.setState({
          draggingElement: null,
        });
        return;
      }

      if (draggingElement) {
        mutateElement(
          draggingElement,
          getNormalizedDimensions(draggingElement),
        );
      }

      if (resizingElement) {
        this.history.resumeRecording();
      }

      if (resizingElement && isInvisiblySmallElement(resizingElement)) {
        this.scene.replaceAllElements(
          this.scene
            .getElementsIncludingDeleted()
            .filter((el) => el.id !== resizingElement.id),
        );
      }

      // Code below handles selection when element(s) weren't
      // drag or added to selection on pointer down phase.
      const hitElement = pointerDownState.hit.element;
      if (
        this.state.selectedLinearElement?.elementId !== hitElement?.id &&
        isLinearElement(hitElement)
      ) {
        const selectedELements = getSelectedElements(
          this.scene.getNonDeletedElements(),
          this.state,
        );
        // set selectedLinearElement when no other element selected except
        // the one we've hit
        if (selectedELements.length === 1) {
          this.setState({
            selectedLinearElement: new LinearElementEditor(
              hitElement,
              this.scene,
            ),
          });
        }
      }
      if (isEraserActive(this.state)) {
        const draggedDistance = distance2d(
          this.lastPointerDown!.clientX,
          this.lastPointerDown!.clientY,
          this.lastPointerUp!.clientX,
          this.lastPointerUp!.clientY,
        );

        if (draggedDistance === 0) {
          const scenePointer = viewportCoordsToSceneCoords(
            {
              clientX: this.lastPointerUp!.clientX,
              clientY: this.lastPointerUp!.clientY,
            },
            this.state,
          );
          const hitElements = this.getElementsAtPosition(
            scenePointer.x,
            scenePointer.y,
          );
          hitElements.forEach(
            (hitElement) =>
              (pointerDownState.elementIdsToErase[hitElement.id] = {
                erase: true,
                opacity: hitElement.opacity,
              }),
          );
        }
        this.eraseElements(pointerDownState);
        return;
      } else if (Object.keys(pointerDownState.elementIdsToErase).length) {
        this.restoreReadyToEraseElements(pointerDownState);
      }

      if (
        hitElement &&
        !pointerDownState.drag.hasOccurred &&
        !pointerDownState.hit.wasAddedToSelection &&
        // if we're editing a line, pointerup shouldn't switch selection if
        // box selected
        (!this.state.editingLinearElement ||
          !pointerDownState.boxSelection.hasOccurred)
      ) {
        // when inside line editor, shift selects points instead
        if (childEvent.shiftKey && !this.state.editingLinearElement) {
          if (this.state.selectedElementIds[hitElement.id]) {
            if (isSelectedViaGroup(this.state, hitElement)) {
              // We want to unselect all groups hitElement is part of
              // as well as all elements that are part of the groups
              // hitElement is part of
              const idsOfSelectedElementsThatAreInGroups = hitElement.groupIds
                .flatMap((groupId) =>
                  getElementsInGroup(
                    this.scene.getNonDeletedElements(),
                    groupId,
                  ),
                )
                .map((element) => ({ [element.id]: false }))
                .reduce((prevId, acc) => ({ ...prevId, ...acc }), {});

              this.setState((_prevState) => ({
                selectedGroupIds: {
                  ..._prevState.selectedElementIds,
                  ...hitElement.groupIds
                    .map((gId) => ({ [gId]: false }))
                    .reduce((prev, acc) => ({ ...prev, ...acc }), {}),
                },
                selectedElementIds: {
                  ..._prevState.selectedElementIds,
                  ...idsOfSelectedElementsThatAreInGroups,
                },
              }));
              // if not gragging a linear element point (outside editor)
            } else if (!this.state.selectedLinearElement?.isDragging) {
              // remove element from selection while
              // keeping prev elements selected

              this.setState((prevState) => {
                const newSelectedElementIds = {
                  ...prevState.selectedElementIds,
                  [hitElement!.id]: false,
                };
                const newSelectedElements = getSelectedElements(
                  this.scene.getNonDeletedElements(),
                  { ...prevState, selectedElementIds: newSelectedElementIds },
                );

                return selectGroupsForSelectedElements(
                  {
                    ...prevState,
                    selectedElementIds: newSelectedElementIds,
                    // set selectedLinearElement only if thats the only element selected
                    selectedLinearElement:
                      newSelectedElements.length === 1 &&
                      isLinearElement(newSelectedElements[0])
                        ? new LinearElementEditor(
                            newSelectedElements[0],
                            this.scene,
                          )
                        : prevState.selectedLinearElement,
                  },
                  this.scene.getNonDeletedElements(),
                );
              });
            }
          } else {
            // add element to selection while
            // keeping prev elements selected
            this.setState((_prevState) => ({
              selectedElementIds: {
                ..._prevState.selectedElementIds,
                [hitElement!.id]: true,
              },
            }));
          }
        } else {
          this.setState((prevState) => ({
            ...selectGroupsForSelectedElements(
              {
                ...prevState,
                selectedElementIds: { [hitElement.id]: true },
                selectedLinearElement:
                  isLinearElement(hitElement) &&
                  // Don't set `selectedLinearElement` if its same as the hitElement, this is mainly to prevent resetting the `hoverPointIndex` to -1.
                  // Future we should update the API to take care of setting the correct `hoverPointIndex` when initialized
                  prevState.selectedLinearElement?.elementId !== hitElement.id
                    ? new LinearElementEditor(hitElement, this.scene)
                    : prevState.selectedLinearElement,
              },
              this.scene.getNonDeletedElements(),
            ),
          }));
        }
      }

      if (
        !pointerDownState.drag.hasOccurred &&
        !this.state.isResizing &&
        ((hitElement &&
          isHittingElementBoundingBoxWithoutHittingElement(
            hitElement,
            this.state,
            pointerDownState.origin.x,
            pointerDownState.origin.y,
          )) ||
          (!hitElement &&
            pointerDownState.hit.hasHitCommonBoundingBoxOfSelectedElements))
      ) {
        if (this.state.editingLinearElement) {
          this.setState({ editingLinearElement: null });
        } else {
          // Deselect selected elements
          this.setState({
            selectedElementIds: {},
            selectedGroupIds: {},
            editingGroupId: null,
          });
        }
        return;
      }

      if (
        !activeTool.locked &&
        activeTool.type !== "freedraw" &&
        draggingElement
      ) {
        this.setState((prevState) => ({
          selectedElementIds: {
            ...prevState.selectedElementIds,
            [draggingElement.id]: true,
          },
        }));
      }

      if (
        activeTool.type !== "selection" ||
        isSomeElementSelected(this.scene.getNonDeletedElements(), this.state)
      ) {
        this.history.resumeRecording();
      }

      if (pointerDownState.drag.hasOccurred || isResizing || isRotating) {
        (isBindingEnabled(this.state)
          ? bindOrUnbindSelectedElements
          : unbindLinearElements)(
          getSelectedElements(this.scene.getNonDeletedElements(), this.state),
        );
      }

      if (!activeTool.locked && activeTool.type !== "freedraw") {
        resetCursor(this.canvas);
        this.setState({
          draggingElement: null,
          suggestedBindings: [],
          activeTool: updateActiveTool(this.state, { type: "selection" }),
        });
      } else {
        this.setState({
          draggingElement: null,
          suggestedBindings: [],
        });
      }
    });
  }

  private restoreReadyToEraseElements = (
    pointerDownState: PointerDownState,
  ) => {
    const elements = this.scene.getElementsIncludingDeleted().map((ele) => {
      if (
        pointerDownState.elementIdsToErase[ele.id] &&
        pointerDownState.elementIdsToErase[ele.id].erase
      ) {
        return newElementWith(ele, {
          opacity: pointerDownState.elementIdsToErase[ele.id].opacity,
        });
      } else if (
        isBoundToContainer(ele) &&
        pointerDownState.elementIdsToErase[ele.containerId] &&
        pointerDownState.elementIdsToErase[ele.containerId].erase
      ) {
        return newElementWith(ele, {
          opacity: pointerDownState.elementIdsToErase[ele.containerId].opacity,
        });
      }
      return ele;
    });

    this.scene.replaceAllElements(elements);
  };

  private eraseElements = (pointerDownState: PointerDownState) => {
    const elements = this.scene.getElementsIncludingDeleted().map((ele) => {
      if (
        pointerDownState.elementIdsToErase[ele.id] &&
        pointerDownState.elementIdsToErase[ele.id].erase
      ) {
        return newElementWith(ele, { isDeleted: true });
      } else if (
        isBoundToContainer(ele) &&
        pointerDownState.elementIdsToErase[ele.containerId] &&
        pointerDownState.elementIdsToErase[ele.containerId].erase
      ) {
        return newElementWith(ele, { isDeleted: true });
      }
      return ele;
    });

    this.history.resumeRecording();
    this.scene.replaceAllElements(elements);
  };

  private initializeImage = async ({
    imageFile,
    imageElement: _imageElement,
    showCursorImagePreview = false,
  }: {
    imageFile: File;
    imageElement: ExcalidrawImageElement;
    showCursorImagePreview?: boolean;
  }) => {
    // at this point this should be guaranteed image file, but we do this check
    // to satisfy TS down the line
    if (!isSupportedImageFile(imageFile)) {
      throw new Error(t("errors.unsupportedFileType"));
    }
    const mimeType = imageFile.type;

    setCursor(this.canvas, "wait");

    if (mimeType === MIME_TYPES.svg) {
      try {
        imageFile = SVGStringToFile(
          await normalizeSVG(await imageFile.text()),
          imageFile.name,
        );
      } catch (error: any) {
        console.warn(error);
        throw new Error(t("errors.svgImageInsertError"));
      }
    }

    // generate image id (by default the file digest) before any
    // resizing/compression takes place to keep it more portable
    const fileId = await ((this.props.generateIdForFile?.(
      imageFile,
    ) as Promise<FileId>) || generateIdFromFile(imageFile));

    if (!fileId) {
      console.warn(
        "Couldn't generate file id or the supplied `generateIdForFile` didn't resolve to one.",
      );
      throw new Error(t("errors.imageInsertError"));
    }

    const existingFileData = this.files[fileId];
    if (!existingFileData?.dataURL) {
      try {
        imageFile = await resizeImageFile(imageFile, {
          maxWidthOrHeight: DEFAULT_MAX_IMAGE_WIDTH_OR_HEIGHT,
        });
      } catch (error: any) {
        console.error("error trying to resing image file on insertion", error);
      }

      if (imageFile.size > MAX_ALLOWED_FILE_BYTES) {
        throw new Error(
          t("errors.fileTooBig", {
            maxSize: `${Math.trunc(MAX_ALLOWED_FILE_BYTES / 1024 / 1024)}MB`,
          }),
        );
      }
    }

    if (showCursorImagePreview) {
      const dataURL = this.files[fileId]?.dataURL;
      // optimization so that we don't unnecessarily resize the original
      // full-size file for cursor preview
      // (it's much faster to convert the resized dataURL to File)
      const resizedFile = dataURL && dataURLToFile(dataURL);

      this.setImagePreviewCursor(resizedFile || imageFile);
    }

    const dataURL =
      this.files[fileId]?.dataURL || (await getDataURL(imageFile));

    const imageElement = mutateElement(
      _imageElement,
      {
        fileId,
      },
      false,
    ) as NonDeleted<InitializedExcalidrawImageElement>;

    return new Promise<NonDeleted<InitializedExcalidrawImageElement>>(
      async (resolve, reject) => {
        try {
          this.files = {
            ...this.files,
            [fileId]: {
              mimeType,
              id: fileId,
              dataURL,
              created: Date.now(),
              lastRetrieved: Date.now(),
            },
          };
          const cachedImageData = this.imageCache.get(fileId);
          if (!cachedImageData) {
            this.addNewImagesToImageCache();
            await this.updateImageCache([imageElement]);
          }
          if (cachedImageData?.image instanceof Promise) {
            await cachedImageData.image;
          }
          if (
            this.state.pendingImageElementId !== imageElement.id &&
            this.state.draggingElement?.id !== imageElement.id
          ) {
            this.initializeImageDimensions(imageElement, true);
          }
          resolve(imageElement);
        } catch (error: any) {
          console.error(error);
          reject(new Error(t("errors.imageInsertError")));
        } finally {
          if (!showCursorImagePreview) {
            resetCursor(this.canvas);
          }
        }
      },
    );
  };

  /**
   * inserts image into elements array and rerenders
   */
  private insertImageElement = async (
    imageElement: ExcalidrawImageElement,
    imageFile: File,
    showCursorImagePreview?: boolean,
  ) => {
    this.scene.replaceAllElements([
      ...this.scene.getElementsIncludingDeleted(),
      imageElement,
    ]);

    try {
      await this.initializeImage({
        imageFile,
        imageElement,
        showCursorImagePreview,
      });
    } catch (error: any) {
      mutateElement(imageElement, {
        isDeleted: true,
      });
      this.actionManager.executeAction(actionFinalize);
      this.setState({
        errorMessage: error.message || t("errors.imageInsertError"),
      });
    }
  };

  private setImagePreviewCursor = async (imageFile: File) => {
    // mustn't be larger than 128 px
    // https://developer.mozilla.org/en-US/docs/Web/CSS/CSS_Basic_User_Interface/Using_URL_values_for_the_cursor_property
    const cursorImageSizePx = 96;

    const imagePreview = await resizeImageFile(imageFile, {
      maxWidthOrHeight: cursorImageSizePx,
    });

    let previewDataURL = await getDataURL(imagePreview);

    // SVG cannot be resized via `resizeImageFile` so we resize by rendering to
    // a small canvas
    if (imageFile.type === MIME_TYPES.svg) {
      const img = await loadHTMLImageElement(previewDataURL);

      let height = Math.min(img.height, cursorImageSizePx);
      let width = height * (img.width / img.height);

      if (width > cursorImageSizePx) {
        width = cursorImageSizePx;
        height = width * (img.height / img.width);
      }

      const canvas = document.createElement("canvas");
      canvas.height = height;
      canvas.width = width;
      const context = canvas.getContext("2d")!;

      context.drawImage(img, 0, 0, width, height);

      previewDataURL = canvas.toDataURL(MIME_TYPES.svg) as DataURL;
    }

    if (this.state.pendingImageElementId) {
      setCursor(this.canvas, `url(${previewDataURL}) 4 4, auto`);
    }
  };

  private onImageAction = async (
    { insertOnCanvasDirectly } = { insertOnCanvasDirectly: false },
  ) => {
    try {
      const clientX = this.state.width / 2 + this.state.offsetLeft;
      const clientY = this.state.height / 2 + this.state.offsetTop;

      const { x, y } = viewportCoordsToSceneCoords(
        { clientX, clientY },
        this.state,
      );

      const imageFile = await fileOpen({
        description: "Image",
        extensions: ["jpg", "png", "svg", "gif"],
      });

      const imageElement = this.createImageElement({
        sceneX: x,
        sceneY: y,
      });

      if (insertOnCanvasDirectly) {
        this.insertImageElement(imageElement, imageFile);
        this.initializeImageDimensions(imageElement);
        this.setState(
          {
            selectedElementIds: { [imageElement.id]: true },
          },
          () => {
            this.actionManager.executeAction(actionFinalize);
          },
        );
      } else {
        this.setState(
          {
            pendingImageElementId: imageElement.id,
          },
          () => {
            this.insertImageElement(
              imageElement,
              imageFile,
              /* showCursorImagePreview */ true,
            );
          },
        );
      }
    } catch (error: any) {
      if (error.name !== "AbortError") {
        console.error(error);
      } else {
        console.warn(error);
      }
      this.setState(
        {
          pendingImageElementId: null,
          editingElement: null,
          activeTool: updateActiveTool(this.state, { type: "selection" }),
        },
        () => {
          this.actionManager.executeAction(actionFinalize);
        },
      );
    }
  };

  private initializeImageDimensions = (
    imageElement: ExcalidrawImageElement,
    forceNaturalSize = false,
  ) => {
    const image =
      isInitializedImageElement(imageElement) &&
      this.imageCache.get(imageElement.fileId)?.image;

    if (!image || image instanceof Promise) {
      if (
        imageElement.width < DRAGGING_THRESHOLD / this.state.zoom.value &&
        imageElement.height < DRAGGING_THRESHOLD / this.state.zoom.value
      ) {
        const placeholderSize = 100 / this.state.zoom.value;
        mutateElement(imageElement, {
          x: imageElement.x - placeholderSize / 2,
          y: imageElement.y - placeholderSize / 2,
          width: placeholderSize,
          height: placeholderSize,
        });
      }

      return;
    }

    if (
      forceNaturalSize ||
      // if user-created bounding box is below threshold, assume the
      // intention was to click instead of drag, and use the image's
      // intrinsic size
      (imageElement.width < DRAGGING_THRESHOLD / this.state.zoom.value &&
        imageElement.height < DRAGGING_THRESHOLD / this.state.zoom.value)
    ) {
      const minHeight = Math.max(this.state.height - 120, 160);
      // max 65% of canvas height, clamped to <300px, vh - 120px>
      const maxHeight = Math.min(
        minHeight,
        Math.floor(this.state.height * 0.5) / this.state.zoom.value,
      );

      const height = Math.min(image.naturalHeight, maxHeight);
      const width = height * (image.naturalWidth / image.naturalHeight);

      // add current imageElement width/height to account for previous centering
      // of the placeholder image
      const x = imageElement.x + imageElement.width / 2 - width / 2;
      const y = imageElement.y + imageElement.height / 2 - height / 2;

      mutateElement(imageElement, { x, y, width, height });
    }
  };

  /** updates image cache, refreshing updated elements and/or setting status
      to error for images that fail during <img> element creation */
  private updateImageCache = async (
    elements: readonly InitializedExcalidrawImageElement[],
    files = this.files,
  ) => {
    const { updatedFiles, erroredFiles } = await _updateImageCache({
      imageCache: this.imageCache,
      fileIds: elements.map((element) => element.fileId),
      files,
    });
    if (updatedFiles.size || erroredFiles.size) {
      for (const element of elements) {
        if (updatedFiles.has(element.fileId)) {
          invalidateShapeForElement(element);
        }
      }
    }
    if (erroredFiles.size) {
      this.scene.replaceAllElements(
        this.scene.getElementsIncludingDeleted().map((element) => {
          if (
            isInitializedImageElement(element) &&
            erroredFiles.has(element.fileId)
          ) {
            return newElementWith(element, {
              status: "error",
            });
          }
          return element;
        }),
      );
    }

    return { updatedFiles, erroredFiles };
  };

  /** adds new images to imageCache and re-renders if needed */
  private addNewImagesToImageCache = async (
    imageElements: InitializedExcalidrawImageElement[] = getInitializedImageElements(
      this.scene.getNonDeletedElements(),
    ),
    files: BinaryFiles = this.files,
  ) => {
    const uncachedImageElements = imageElements.filter(
      (element) => !element.isDeleted && !this.imageCache.has(element.fileId),
    );

    if (uncachedImageElements.length) {
      const { updatedFiles } = await this.updateImageCache(
        uncachedImageElements,
        files,
      );
      if (updatedFiles.size) {
        this.scene.informMutation();
      }
    }
  };

  /** generally you should use `addNewImagesToImageCache()` directly if you need
   *  to render new images. This is just a failsafe  */
  private scheduleImageRefresh = throttle(() => {
    this.addNewImagesToImageCache();
  }, IMAGE_RENDER_TIMEOUT);

  private updateBindingEnabledOnPointerMove = (
    event: React.PointerEvent<HTMLCanvasElement>,
  ) => {
    const shouldEnableBinding = shouldEnableBindingForPointerEvent(event);
    if (this.state.isBindingEnabled !== shouldEnableBinding) {
      this.setState({ isBindingEnabled: shouldEnableBinding });
    }
  };

  private maybeSuggestBindingAtCursor = (pointerCoords: {
    x: number;
    y: number;
  }): void => {
    const hoveredBindableElement = getHoveredElementForBinding(
      pointerCoords,
      this.scene,
    );
    this.setState({
      suggestedBindings:
        hoveredBindableElement != null ? [hoveredBindableElement] : [],
    });
  };

  private maybeSuggestBindingsForLinearElementAtCoords = (
    linearElement: NonDeleted<ExcalidrawLinearElement>,
    /** scene coords */
    pointerCoords: {
      x: number;
      y: number;
    }[],
    // During line creation the start binding hasn't been written yet
    // into `linearElement`
    oppositeBindingBoundElement?: ExcalidrawBindableElement | null,
  ): void => {
    if (!pointerCoords.length) {
      return;
    }

    const suggestedBindings = pointerCoords.reduce(
      (acc: NonDeleted<ExcalidrawBindableElement>[], coords) => {
        const hoveredBindableElement = getHoveredElementForBinding(
          coords,
          this.scene,
        );
        if (
          hoveredBindableElement != null &&
          !isLinearElementSimpleAndAlreadyBound(
            linearElement,
            oppositeBindingBoundElement?.id,
            hoveredBindableElement,
          )
        ) {
          acc.push(hoveredBindableElement);
        }
        return acc;
      },
      [],
    );

    this.setState({ suggestedBindings });
  };

  private maybeSuggestBindingForAll(
    selectedElements: NonDeleted<ExcalidrawElement>[],
  ): void {
    const suggestedBindings = getEligibleElementsForBinding(selectedElements);
    this.setState({ suggestedBindings });
  }

  private clearSelection(hitElement: ExcalidrawElement | null): void {
    this.setState((prevState) => ({
      selectedElementIds: {},
      selectedGroupIds: {},
      // Continue editing the same group if the user selected a different
      // element from it
      editingGroupId:
        prevState.editingGroupId &&
        hitElement != null &&
        isElementInGroup(hitElement, prevState.editingGroupId)
          ? prevState.editingGroupId
          : null,
    }));
    this.setState({
      selectedElementIds: {},
      previousSelectedElementIds: this.state.selectedElementIds,
    });
  }

  private handleCanvasRef = (canvas: HTMLCanvasElement) => {
    // canvas is null when unmounting
    if (canvas !== null) {
      this.canvas = canvas;
      this.rc = rough.canvas(this.canvas);

      this.canvas.addEventListener(EVENT.WHEEL, this.handleWheel, {
        passive: false,
      });
      this.canvas.addEventListener(EVENT.TOUCH_START, this.onTapStart);
      this.canvas.addEventListener(EVENT.TOUCH_END, this.onTapEnd);
    } else {
      this.canvas?.removeEventListener(EVENT.WHEEL, this.handleWheel);
      this.canvas?.removeEventListener(EVENT.TOUCH_START, this.onTapStart);
      this.canvas?.removeEventListener(EVENT.TOUCH_END, this.onTapEnd);
    }
  };

  private handleAppOnDrop = async (event: React.DragEvent<HTMLDivElement>) => {
    if (this.props.onDrop) {
      try {
        if ((await this.props.onDrop(event)) === false) {
          return;
        }
      } catch (e) {
        console.error(e);
      }
    }

    // must be retrieved first, in the same frame
    const { file, fileHandle } = await getFileFromEvent(event);

    try {
      if (isSupportedImageFile(file)) {
        // first attempt to decode scene from the image if it's embedded
        // ---------------------------------------------------------------------

        if (file?.type === MIME_TYPES.png || file?.type === MIME_TYPES.svg) {
          try {
            const scene = await loadFromBlob(
              file,
              this.state,
              this.scene.getElementsIncludingDeleted(),
              fileHandle,
            );
            this.syncActionResult({
              ...scene,
              appState: {
                ...(scene.appState || this.state),
                isLoading: false,
              },
              replaceFiles: true,
              commitToHistory: true,
            });
            return;
          } catch (error: any) {
            if (error.name !== "EncodingError") {
              throw error;
            }
          }
        }

        // if no scene is embedded or we fail for whatever reason, fall back
        // to importing as regular image
        // ---------------------------------------------------------------------

        const { x: sceneX, y: sceneY } = viewportCoordsToSceneCoords(
          event,
          this.state,
        );

        const imageElement = this.createImageElement({ sceneX, sceneY });
        this.insertImageElement(imageElement, file);
        this.initializeImageDimensions(imageElement);
        this.setState({ selectedElementIds: { [imageElement.id]: true } });

        return;
      }
    } catch (error: any) {
      return this.setState({
        isLoading: false,
        errorMessage: error.message,
      });
    }

    const libraryJSON = event.dataTransfer.getData(MIME_TYPES.excalidrawlib);
    if (libraryJSON && typeof libraryJSON === "string") {
      try {
        const libraryItems = parseLibraryJSON(libraryJSON);
        this.addElementsFromPasteOrLibrary({
          elements: distributeLibraryItemsOnSquareGrid(libraryItems),
          position: event,
          files: null,
        });
      } catch (error: any) {
        this.setState({ errorMessage: error.message });
      }
      return;
    }

    if (file) {
      // atetmpt to parse an excalidraw/excalidrawlib file
      await this.loadFileToCanvas(file, fileHandle);
    }
  };

  loadFileToCanvas = async (
    file: File,
    fileHandle: FileSystemHandle | null,
  ) => {
    file = await normalizeFile(file);
    try {
      const ret = await loadSceneOrLibraryFromBlob(
        file,
        this.state,
        this.scene.getElementsIncludingDeleted(),
        fileHandle,
      );
      if (ret.type === MIME_TYPES.excalidraw) {
        this.setState({ isLoading: true });
        this.syncActionResult({
          ...ret.data,
          appState: {
            ...(ret.data.appState || this.state),
            isLoading: false,
          },
          replaceFiles: true,
          commitToHistory: true,
        });
      } else if (ret.type === MIME_TYPES.excalidrawlib) {
        await this.library
          .updateLibrary({
            libraryItems: file,
            merge: true,
            openLibraryMenu: true,
          })
          .catch((error) => {
            console.error(error);
            this.setState({ errorMessage: t("errors.importLibraryError") });
          });
      }
    } catch (error: any) {
      this.setState({ isLoading: false, errorMessage: error.message });
    }
  };

  private handleCanvasContextMenu = (
    event: React.PointerEvent<HTMLCanvasElement>,
  ) => {
    event.preventDefault();

    if (
      (event.nativeEvent.pointerType === "touch" ||
        (event.nativeEvent.pointerType === "pen" &&
          // always allow if user uses a pen secondary button
          event.button !== POINTER_BUTTON.SECONDARY)) &&
      this.state.activeTool.type !== "selection"
    ) {
      return;
    }

    const { x, y } = viewportCoordsToSceneCoords(event, this.state);
    const element = this.getElementAtPosition(x, y, {
      preferSelected: true,
      includeLockedElements: true,
    });

    const selectedElements = getSelectedElements(
      this.scene.getNonDeletedElements(),
      this.state,
    );
    const isHittignCommonBoundBox =
      this.isHittingCommonBoundingBoxOfSelectedElements(
        { x, y },
        selectedElements,
      );

    const type = element || isHittignCommonBoundBox ? "element" : "canvas";

    const container = this.excalidrawContainerRef.current!;
    const { top: offsetTop, left: offsetLeft } =
      container.getBoundingClientRect();
    const left = event.clientX - offsetLeft;
    const top = event.clientY - offsetTop;

    trackEvent("contextMenu", "openContextMenu", type);

    this.setState(
      {
        ...(element && !this.state.selectedElementIds[element.id]
          ? selectGroupsForSelectedElements(
              {
                ...this.state,
                selectedElementIds: { [element.id]: true },
                selectedLinearElement: isLinearElement(element)
                  ? new LinearElementEditor(element, this.scene)
                  : null,
              },
              this.scene.getNonDeletedElements(),
            )
          : this.state),
        showHyperlinkPopup: false,
      },
      () => {
        this.setState({
          contextMenu: { top, left, items: this.getContextMenuItems(type) },
        });
      },
    );
  };

  private maybeDragNewGenericElement = (
    pointerDownState: PointerDownState,
    event: MouseEvent | KeyboardEvent,
  ): void => {
    const draggingElement = this.state.draggingElement;
    const pointerCoords = pointerDownState.lastCoords;
    if (!draggingElement) {
      return;
    }
    if (
      draggingElement.type === "selection" &&
      this.state.activeTool.type !== "eraser"
    ) {
      dragNewElement(
        draggingElement,
        this.state.activeTool.type,
        pointerDownState.origin.x,
        pointerDownState.origin.y,
        pointerCoords.x,
        pointerCoords.y,
        distance(pointerDownState.origin.x, pointerCoords.x),
        distance(pointerDownState.origin.y, pointerCoords.y),
        shouldMaintainAspectRatio(event),
        shouldResizeFromCenter(event),
      );
    } else {
      const [gridX, gridY] = getGridPoint(
        pointerCoords.x,
        pointerCoords.y,
        this.state.gridSize,
      );

      const image =
        isInitializedImageElement(draggingElement) &&
        this.imageCache.get(draggingElement.fileId)?.image;
      const aspectRatio =
        image && !(image instanceof Promise)
          ? image.width / image.height
          : null;

      dragNewElement(
        draggingElement,
        this.state.activeTool.type,
        pointerDownState.originInGrid.x,
        pointerDownState.originInGrid.y,
        gridX,
        gridY,
        distance(pointerDownState.originInGrid.x, gridX),
        distance(pointerDownState.originInGrid.y, gridY),
        isImageElement(draggingElement)
          ? !shouldMaintainAspectRatio(event)
          : shouldMaintainAspectRatio(event),
        shouldResizeFromCenter(event),
        aspectRatio,
      );

      this.maybeSuggestBindingForAll([draggingElement]);
    }
  };

  private maybeHandleResize = (
    pointerDownState: PointerDownState,
    event: MouseEvent | KeyboardEvent,
  ): boolean => {
    const selectedElements = getSelectedElements(
      this.scene.getNonDeletedElements(),
      this.state,
    );
    const transformHandleType = pointerDownState.resize.handleType;
    this.setState({
      // TODO: rename this state field to "isScaling" to distinguish
      // it from the generic "isResizing" which includes scaling and
      // rotating
      isResizing: transformHandleType && transformHandleType !== "rotation",
      isRotating: transformHandleType === "rotation",
    });
    const pointerCoords = pointerDownState.lastCoords;
    const [resizeX, resizeY] = getGridPoint(
      pointerCoords.x - pointerDownState.resize.offset.x,
      pointerCoords.y - pointerDownState.resize.offset.y,
      this.state.gridSize,
    );
    if (
      transformElements(
        pointerDownState,
        transformHandleType,
        selectedElements,
        pointerDownState.resize.arrowDirection,
        shouldRotateWithDiscreteAngle(event),
        shouldResizeFromCenter(event),
        selectedElements.length === 1 && isImageElement(selectedElements[0])
          ? !shouldMaintainAspectRatio(event)
          : shouldMaintainAspectRatio(event),
        resizeX,
        resizeY,
        pointerDownState.resize.center.x,
        pointerDownState.resize.center.y,
      )
    ) {
      this.maybeSuggestBindingForAll(selectedElements);
      return true;
    }
    return false;
  };

  private getContextMenuItems = (
    type: "canvas" | "element",
  ): ContextMenuItems => {
    const options: ContextMenuItems = [];

    options.push(actionCopyAsPng, actionCopyAsSvg);

    // canvas contextMenu
    // -------------------------------------------------------------------------

    if (type === "canvas") {
      if (this.state.viewModeEnabled) {
        return [
          ...options,
          actionToggleGridMode,
          actionToggleZenMode,
          actionToggleViewMode,
          actionToggleStats,
        ];
      }

      return [
        actionPaste,
        CONTEXT_MENU_SEPARATOR,
        actionCopyAsPng,
        actionCopyAsSvg,
        copyText,
        CONTEXT_MENU_SEPARATOR,
        actionSelectAll,
        CONTEXT_MENU_SEPARATOR,
        actionToggleGridMode,
        actionToggleZenMode,
        actionToggleViewMode,
        actionToggleStats,
      ];
    }

    // element contextMenu
    // -------------------------------------------------------------------------

    options.push(copyText);

    if (this.state.viewModeEnabled) {
      return [actionCopy, ...options];
    }

    return [
      actionCut,
      actionCopy,
      actionPaste,
      CONTEXT_MENU_SEPARATOR,
      ...options,
      CONTEXT_MENU_SEPARATOR,
      actionCopyStyles,
      actionPasteStyles,
      CONTEXT_MENU_SEPARATOR,
      actionGroup,
      actionUnbindText,
      actionBindText,
      actionCreateContainerFromText,
      actionUngroup,
      CONTEXT_MENU_SEPARATOR,
      actionAddToLibrary,
      CONTEXT_MENU_SEPARATOR,
      actionSendBackward,
      actionBringForward,
      actionSendToBack,
      actionBringToFront,
      CONTEXT_MENU_SEPARATOR,
      actionFlipHorizontal,
      actionFlipVertical,
      CONTEXT_MENU_SEPARATOR,
      actionToggleLinearEditor,
      actionLink,
      actionDuplicateSelection,
      actionToggleLock,
      CONTEXT_MENU_SEPARATOR,
      actionDeleteSelected,
    ];
  };

  private handleWheel = withBatchedUpdates((event: WheelEvent) => {
    event.preventDefault();
    if (isPanning) {
      return;
    }

    const { deltaX, deltaY } = event;
    // note that event.ctrlKey is necessary to handle pinch zooming
    if (
      //zsviczian
      ((event.metaKey || event.ctrlKey) && !this.state.allowWheelZoom) ||
      (!(event.metaKey || event.ctrlKey) && this.state.allowWheelZoom)
    ) {
      const sign = Math.sign(deltaY);
      const MAX_STEP = ZOOM_STEP * 100;
      const absDelta = Math.abs(deltaY);
      let delta = deltaY;
      if (absDelta > MAX_STEP) {
        delta = MAX_STEP * sign;
      }

      let newZoom = this.state.zoom.value - delta / 100;
      // increase zoom steps the more zoomed-in we are (applies to >100% only)
      newZoom +=
        Math.log10(Math.max(1, this.state.zoom.value)) *
        -sign *
        // reduced amplification for small deltas (small movements on a trackpad)
        Math.min(1, absDelta / 20);

      this.translateCanvas((state) => ({
        ...getStateForZoom(
          {
            viewportX: cursorX,
            viewportY: cursorY,
            nextZoom: getNormalizedZoom(newZoom),
          },
          state,
        ),
        shouldCacheIgnoreZoom: true,
      }));
      this.resetShouldCacheIgnoreZoomDebounced();
      return;
    }

    // scroll horizontally when shift pressed
    if (event.shiftKey) {
      this.translateCanvas(({ zoom, scrollX }) => ({
        // on Mac, shift+wheel tends to result in deltaX
        scrollX: scrollX - (deltaY || deltaX) / zoom.value,
      }));
      return;
    }

    this.translateCanvas(({ zoom, scrollX, scrollY }) => ({
      scrollX: scrollX - deltaX / zoom.value,
      scrollY: scrollY - deltaY / zoom.value,
    }));
  });

  private getTextWysiwygSnappedToCenterPosition(
    x: number,
    y: number,
    appState: AppState,
    container?: ExcalidrawTextContainer | null,
  ) {
    if (container) {
      let elementCenterX = container.x + container.width / 2;
      let elementCenterY = container.y + container.height / 2;

      const elementCenter = getContainerCenter(container, appState);
      if (elementCenter) {
        elementCenterX = elementCenter.x;
        elementCenterY = elementCenter.y;
      }
      const distanceToCenter = Math.hypot(
        x - elementCenterX,
        y - elementCenterY,
      );
      const isSnappedToCenter =
        distanceToCenter < TEXT_TO_CENTER_SNAP_THRESHOLD;
      if (isSnappedToCenter) {
        const { x: viewportX, y: viewportY } = sceneCoordsToViewportCoords(
          { sceneX: elementCenterX, sceneY: elementCenterY },
          appState,
        );
        return { viewportX, viewportY, elementCenterX, elementCenterY };
      }
    }
  }

  private savePointer = (x: number, y: number, button: "up" | "down") => {
    if (!x || !y) {
      return;
    }
    const pointer = viewportCoordsToSceneCoords(
      { clientX: x, clientY: y },
      this.state,
    );

    if (isNaN(pointer.x) || isNaN(pointer.y)) {
      // sometimes the pointer goes off screen
    }

    this.props.onPointerUpdate?.({
      pointer,
      button,
      pointersMap: gesture.pointers,
    });
  };

  private resetShouldCacheIgnoreZoomDebounced = debounce(() => {
    if (!this.unmounted) {
      this.setState({ shouldCacheIgnoreZoom: false });
    }
  }, 300);

  private updateDOMRect = (cb?: () => void) => {
    if (this.excalidrawContainerRef?.current) {
      const excalidrawContainer = this.excalidrawContainerRef.current;
      const {
        width,
        height,
        left: offsetLeft,
        top: offsetTop,
      } = excalidrawContainer.getBoundingClientRect();
      const {
        width: currentWidth,
        height: currentHeight,
        offsetTop: currentOffsetTop,
        offsetLeft: currentOffsetLeft,
      } = this.state;

      if (
        width === currentWidth &&
        height === currentHeight &&
        offsetLeft === currentOffsetLeft &&
        offsetTop === currentOffsetTop
      ) {
        if (cb) {
          cb();
        }
        return;
      }

      //zsviczian
      if (width === 0 || height === 0) {
        if (cb) {
          cb();
        }
        return;
      }

      this.setState(
        {
          width,
          height,
          offsetLeft,
          offsetTop,
        },
        () => {
          cb && cb();
        },
      );
    }
  };

  public refresh = () => {
    this.setState({ ...this.getCanvasOffsets() });
  };

  private getCanvasOffsets(): Pick<AppState, "offsetTop" | "offsetLeft"> {
    if (this.excalidrawContainerRef?.current) {
      const excalidrawContainer = this.excalidrawContainerRef.current;
      const { left, top } = excalidrawContainer.getBoundingClientRect();
      return {
        offsetLeft: left,
        offsetTop: top,
      };
    }
    return {
      offsetLeft: 0,
      offsetTop: 0,
    };
  }

  private async updateLanguage() {
    const currentLang =
      languages.find((lang) => lang.code === this.props.langCode) ||
      defaultLang;
    await setLanguage(currentLang);
    this.setAppState({});
  }
}

// -----------------------------------------------------------------------------
// TEST HOOKS
// -----------------------------------------------------------------------------

declare global {
  interface Window {
    h: {
      elements: readonly ExcalidrawElement[];
      state: AppState;
      setState: React.Component<any, AppState>["setState"];
      app: InstanceType<typeof App>;
      history: History;
    };
  }
}

if (
  process.env.NODE_ENV === ENV.TEST ||
  process.env.NODE_ENV === ENV.DEVELOPMENT
) {
  window.h = window.h || ({} as Window["h"]);

  Object.defineProperties(window.h, {
    elements: {
      configurable: true,
      get() {
        return this.app?.scene.getElementsIncludingDeleted();
      },
      set(elements: ExcalidrawElement[]) {
        return this.app?.scene.replaceAllElements(elements);
      },
    },
  });
}

export default App;<|MERGE_RESOLUTION|>--- conflicted
+++ resolved
@@ -32,7 +32,6 @@
   actionUnbindText,
   actionBindText,
   actionUngroup,
-  zoomToFitElements,
   actionLink,
   actionToggleLock,
   actionToggleLinearEditor,
@@ -1770,11 +1769,8 @@
             x,
             y: currentY,
             text,
-<<<<<<< HEAD
             rawText: text, //zsviczian
-=======
             lineHeight,
->>>>>>> 25bb6738
           });
           acc.push(element);
           currentY += element.height + LINE_GAP;
@@ -1897,7 +1893,72 @@
     });
   };
 
-<<<<<<< HEAD
+  private cancelInProgresAnimation: (() => void) | null = null;
+
+  scrollToContent = (
+    target:
+      | ExcalidrawElement
+      | readonly ExcalidrawElement[] = this.scene.getNonDeletedElements(),
+    opts?: { fitToContent?: boolean; animate?: boolean; duration?: number },
+  ) => {
+    this.cancelInProgresAnimation?.();
+
+    // convert provided target into ExcalidrawElement[] if necessary
+    const targets = Array.isArray(target) ? target : [target];
+
+    let zoom = this.state.zoom;
+    let scrollX = this.state.scrollX;
+    let scrollY = this.state.scrollY;
+
+    if (opts?.fitToContent) {
+      // compute an appropriate viewport location (scroll X, Y) and zoom level
+      // that fit the target elements on the scene
+      const { appState } = zoomToFitElements(targets, this.state, false);
+      zoom = appState.zoom;
+      scrollX = appState.scrollX;
+      scrollY = appState.scrollY;
+    } else {
+      // compute only the viewport location, without any zoom adjustment
+      const scroll = calculateScrollCenter(targets, this.state, this.canvas);
+      scrollX = scroll.scrollX;
+      scrollY = scroll.scrollY;
+    }
+
+    // when animating, we use RequestAnimationFrame to prevent the animation
+    // from slowing down other processes
+    if (opts?.animate) {
+      const origScrollX = this.state.scrollX;
+      const origScrollY = this.state.scrollY;
+
+      // zoom animation could become problematic on scenes with large number
+      // of elements, setting it to its final value to improve user experience.
+      //
+      // using zoomCanvas() to zoom on current viewport center
+      this.zoomCanvas(zoom.value);
+
+      const cancel = easeToValuesRAF(
+        [origScrollX, origScrollY],
+        [scrollX, scrollY],
+        (scrollX, scrollY) => this.setState({ scrollX, scrollY }),
+        { duration: opts?.duration ?? 500 },
+      );
+      this.cancelInProgresAnimation = () => {
+        cancel();
+        this.cancelInProgresAnimation = null;
+      };
+    } else {
+      this.setState({ scrollX, scrollY, zoom });
+    }
+  };
+
+  /** use when changing scrollX/scrollY/zoom based on user interaction */
+  private translateCanvas: React.Component<any, AppState>["setState"] = (
+    state,
+  ) => {
+    this.cancelInProgresAnimation?.();
+    this.setState(state);
+  };
+
   //zsviczian
   zoomToFit = (
     target: readonly ExcalidrawElement[] = this.scene.getNonDeletedElements(),
@@ -1960,72 +2021,6 @@
   //zsviczian
   restore = (data: ImportedDataState): RestoredDataState => {
     return restore(data, null, null);
-=======
-  private cancelInProgresAnimation: (() => void) | null = null;
-
-  scrollToContent = (
-    target:
-      | ExcalidrawElement
-      | readonly ExcalidrawElement[] = this.scene.getNonDeletedElements(),
-    opts?: { fitToContent?: boolean; animate?: boolean; duration?: number },
-  ) => {
-    this.cancelInProgresAnimation?.();
-
-    // convert provided target into ExcalidrawElement[] if necessary
-    const targets = Array.isArray(target) ? target : [target];
-
-    let zoom = this.state.zoom;
-    let scrollX = this.state.scrollX;
-    let scrollY = this.state.scrollY;
-
-    if (opts?.fitToContent) {
-      // compute an appropriate viewport location (scroll X, Y) and zoom level
-      // that fit the target elements on the scene
-      const { appState } = zoomToFitElements(targets, this.state, false);
-      zoom = appState.zoom;
-      scrollX = appState.scrollX;
-      scrollY = appState.scrollY;
-    } else {
-      // compute only the viewport location, without any zoom adjustment
-      const scroll = calculateScrollCenter(targets, this.state, this.canvas);
-      scrollX = scroll.scrollX;
-      scrollY = scroll.scrollY;
-    }
-
-    // when animating, we use RequestAnimationFrame to prevent the animation
-    // from slowing down other processes
-    if (opts?.animate) {
-      const origScrollX = this.state.scrollX;
-      const origScrollY = this.state.scrollY;
-
-      // zoom animation could become problematic on scenes with large number
-      // of elements, setting it to its final value to improve user experience.
-      //
-      // using zoomCanvas() to zoom on current viewport center
-      this.zoomCanvas(zoom.value);
-
-      const cancel = easeToValuesRAF(
-        [origScrollX, origScrollY],
-        [scrollX, scrollY],
-        (scrollX, scrollY) => this.setState({ scrollX, scrollY }),
-        { duration: opts?.duration ?? 500 },
-      );
-      this.cancelInProgresAnimation = () => {
-        cancel();
-        this.cancelInProgresAnimation = null;
-      };
-    } else {
-      this.setState({ scrollX, scrollY, zoom });
-    }
-  };
-
-  /** use when changing scrollX/scrollY/zoom based on user interaction */
-  private translateCanvas: React.Component<any, AppState>["setState"] = (
-    state,
-  ) => {
-    this.cancelInProgresAnimation?.();
-    this.setState(state);
->>>>>>> 25bb6738
   };
 
   setToast = (
@@ -2963,14 +2958,9 @@
           opacity: this.state.currentItemOpacity,
           roundness: null,
           text: "",
-<<<<<<< HEAD
-          rawText: "",
-          fontSize: this.state.currentItemFontSize,
-          fontFamily: this.state.currentItemFontFamily,
-=======
+          rawText: "", //zsviczian
           fontSize,
           fontFamily,
->>>>>>> 25bb6738
           textAlign: parentCenterPosition
             ? "center"
             : this.state.currentItemTextAlign,
