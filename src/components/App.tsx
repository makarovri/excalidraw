--- conflicted
+++ resolved
@@ -37,12 +37,8 @@
   loadScene,
   loadFromBlob,
   SOCKET_SERVER,
-<<<<<<< HEAD
-  SocketUpdateData,
+  SocketUpdateDataSource,
   exportCanvas,
-=======
-  SocketUpdateDataSource,
->>>>>>> b9c75b5b
 } from "../data";
 import { restore } from "../data/restore";
 
