--- conflicted
+++ resolved
@@ -937,11 +937,7 @@
       );
       const handler = () => {
         this.deviceType = updateObject(this.deviceType, {
-<<<<<<< HEAD
           isMobile: mediaQuery.matches || this.state.trayModeEnabled, //zsviczian
-=======
-          isMobile: mediaQuery.matches,
->>>>>>> 6bcd3071
         });
       };
       mediaQuery.addListener(handler);
