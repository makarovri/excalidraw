import React, { useContext } from "react";
import { flushSync } from "react-dom";

import { RoughCanvas } from "roughjs/bin/canvas";
import rough from "roughjs/bin/rough";
import clsx from "clsx";
import { nanoid } from "nanoid";

import {
  actionAddToLibrary,
  actionBringForward,
  actionBringToFront,
  actionCopy,
  actionCopyAsPng,
  actionCopyAsSvg,
  copyText,
  actionCopyStyles,
  actionCut,
  actionDeleteSelected,
  actionDuplicateSelection,
  actionFinalize,
  actionFlipHorizontal,
  actionFlipVertical,
  actionGroup,
  actionPasteStyles,
  actionSelectAll,
  actionSendBackward,
  actionSendToBack,
  actionToggleGridMode,
  actionToggleStats,
  actionToggleZenMode,
  actionUnbindText,
  actionBindText,
  actionUngroup,
  actionLink,
  actionToggleElementLock,
  actionToggleLinearEditor,
} from "../actions";
import { createRedoAction, createUndoAction } from "../actions/actionHistory";
import { ActionManager } from "../actions/manager";
import { actions } from "../actions/register";
import { ActionResult } from "../actions/types";
import { trackEvent } from "../analytics";
import {
  getDefaultAppState,
  isEraserActive,
  isHandToolActive,
} from "../appState";
import { parseClipboard } from "../clipboard";
import {
  APP_NAME,
  CURSOR_TYPE,
  DEFAULT_MAX_IMAGE_WIDTH_OR_HEIGHT,
  DEFAULT_UI_OPTIONS,
  DEFAULT_VERTICAL_ALIGN,
  DRAGGING_THRESHOLD,
  ELEMENT_READY_TO_ERASE_OPACITY,
  ELEMENT_SHIFT_TRANSLATE_AMOUNT,
  ELEMENT_TRANSLATE_AMOUNT,
  ENV,
  EVENT,
  FRAME_STYLE,
  EXPORT_IMAGE_TYPES,
  GRID_SIZE,
  IMAGE_MIME_TYPES,
  IMAGE_RENDER_TIMEOUT,
  isAndroid,
  isBrave,
  LINE_CONFIRM_THRESHOLD,
  MAX_ALLOWED_FILE_BYTES,
  MIME_TYPES,
  MQ_MAX_HEIGHT_LANDSCAPE,
  MQ_MAX_WIDTH_LANDSCAPE,
  MQ_MAX_WIDTH_PORTRAIT,
  MQ_RIGHT_SIDEBAR_MIN_WIDTH,
  MQ_SM_MAX_WIDTH,
  POINTER_BUTTON,
  ROUNDNESS,
  SCROLL_TIMEOUT,
  TAP_TWICE_TIMEOUT,
  TEXT_TO_CENTER_SNAP_THRESHOLD,
  THEME,
  THEME_FILTER,
  TOUCH_CTX_MENU_TIMEOUT,
  VERTICAL_ALIGN,
  ZOOM_STEP,
} from "../constants";
import { exportCanvas, loadFromBlob } from "../data";
import Library, { distributeLibraryItemsOnSquareGrid } from "../data/library";
import { restore, RestoredDataState, restoreElements } from "../data/restore";
import {
  dragNewElement,
  dragSelectedElements,
  duplicateElement,
  getCommonBounds,
  getCursorForResizingElement,
  getDragOffsetXY,
  getElementWithTransformHandleType,
  getNormalizedDimensions,
  getResizeArrowDirection,
  getResizeOffsetXY,
  getLockedLinearCursorAlignSize,
  getTransformHandleTypeFromCoords,
  hitTest,
  isHittingElementBoundingBoxWithoutHittingElement,
  isInvisiblySmallElement,
  isNonDeletedElement,
  isTextElement,
  newElement,
  newLinearElement,
  newTextElement,
  newImageElement,
  textWysiwyg,
  transformElements,
  updateTextElement,
  redrawTextBoundingBox,
} from "../element";
import {
  bindOrUnbindLinearElement,
  bindOrUnbindSelectedElements,
  fixBindingsAfterDeletion,
  fixBindingsAfterDuplication,
  getEligibleElementsForBinding,
  getHoveredElementForBinding,
  isBindingEnabled,
  isLinearElementSimpleAndAlreadyBound,
  maybeBindLinearElement,
  shouldEnableBindingForPointerEvent,
  unbindLinearElements,
  updateBoundElements,
} from "../element/binding";
import { LinearElementEditor } from "../element/linearElementEditor";
import { mutateElement, newElementWith } from "../element/mutateElement";
import {
  deepCopyElement,
  duplicateElements,
  newFrameElement,
  newFreeDrawElement,
} from "../element/newElement";
import {
  hasBoundTextElement,
  isArrowElement,
  isBindingElement,
  isBindingElementType,
  isBoundToContainer,
  isFrameElement,
  isImageElement,
  isInitializedImageElement,
  isLinearElement,
  isLinearElementType,
  isUsingAdaptiveRadius,
} from "../element/typeChecks";
import {
  ExcalidrawBindableElement,
  ExcalidrawElement,
  ExcalidrawFreeDrawElement,
  ExcalidrawGenericElement,
  ExcalidrawLinearElement,
  ExcalidrawTextElement,
  NonDeleted,
  InitializedExcalidrawImageElement,
  ExcalidrawImageElement,
  FileId,
  NonDeletedExcalidrawElement,
  ExcalidrawTextContainer,
  ExcalidrawFrameElement,
} from "../element/types";
import { getCenter, getDistance } from "../gesture";
import {
  editGroupForSelectedElement,
  getElementsInGroup,
  getSelectedGroupIdForElement,
  getSelectedGroupIds,
  isElementInGroup,
  isSelectedViaGroup,
  selectGroupsForSelectedElements,
} from "../groups";
import History from "../history";
import { defaultLang, getLanguage, languages, setLanguage, t } from "../i18n";
import {
  CODES,
  shouldResizeFromCenter,
  shouldMaintainAspectRatio,
  shouldRotateWithDiscreteAngle,
  isArrowKey,
  KEYS,
} from "../keys";
<<<<<<< HEAD
import { distance2d, getGridPoint, isPathALoop, rotate } from "../math";
import { renderScene } from "../renderer/renderScene";
=======
import { distance2d, getGridPoint, isPathALoop } from "../math";
import { isVisibleElement, renderScene } from "../renderer/renderScene";
>>>>>>> 28ab6531
import { invalidateShapeForElement } from "../renderer/renderElement";
import {
  calculateScrollCenter,
  getElementsAtPosition,
  getElementsWithinSelection,
  getNormalizedZoom,
  getSelectedElements,
  hasBackground,
  isOverScrollBars,
  isSomeElementSelected,
} from "../scene";
import Scene from "../scene/Scene";
import { RenderConfig, ScrollBars } from "../scene/types";
import { getStateForZoom } from "../scene/zoom";
import { findShapeByKey, SHAPES } from "../shapes";
import {
  AppClassProperties,
  AppProps,
  AppState,
  BinaryFileData,
  DataURL,
  ExcalidrawImperativeAPI,
  BinaryFiles,
  Gesture,
  GestureEvent,
  LibraryItems,
  PointerDownState,
  SceneData,
  Device,
  FrameNameBoundsCache,
  SidebarName,
  SidebarTabName,
} from "../types";
import {
  debounce,
  distance,
  getFontString,
  getNearestScrollableContainer,
  isInputLike,
  isToolIcon,
  isWritableElement,
  resetCursor,
  resolvablePromise,
  sceneCoordsToViewportCoords,
  setCursor,
  setCursorForShape,
  tupleToCoors,
  viewportCoordsToSceneCoords,
  withBatchedUpdates,
  wrapEvent,
  withBatchedUpdatesThrottled,
  updateObject,
  setEraserCursor,
  updateActiveTool,
  getShortcutKey,
  isTransparent,
  easeToValuesRAF,
  muteFSAbortError,
} from "../utils";
import {
  ContextMenu,
  ContextMenuItems,
  CONTEXT_MENU_SEPARATOR,
} from "./ContextMenu";
import LayerUI from "./LayerUI";
import { Toast } from "./Toast";
import { actionToggleViewMode } from "../actions/actionToggleViewMode";
import {
  dataURLToFile,
  generateIdFromFile,
  getDataURL,
  getFileFromEvent,
  isImageFileHandle,
  isSupportedImageFile,
  loadSceneOrLibraryFromBlob,
  normalizeFile,
  parseLibraryJSON,
  resizeImageFile,
  SVGStringToFile,
} from "../data/blob";
import {
  getInitializedImageElements,
  loadHTMLImageElement,
  normalizeSVG,
  updateImageCache as _updateImageCache,
} from "../element/image";
import throttle from "lodash.throttle";
import { fileOpen, FileSystemHandle } from "../data/filesystem";
import {
  bindTextToShapeAfterDuplication,
  getApproxMinLineHeight,
  getApproxMinLineWidth,
  getBoundTextElement,
  getContainerCenter,
  getContainerDims,
  getContainerElement,
  getDefaultLineHeight,
  getLineHeightInPx,
  getTextBindableContainerAtPosition,
  isMeasureTextSupported,
  isValidTextContainer,
} from "../element/textElement";
import { isHittingElementNotConsideringBoundingBox } from "../element/collision";
import { resizeSingleElement } from "../element/resizeElements";
import {
  normalizeLink,
  showHyperlinkTooltip,
  hideHyperlinkToolip,
  Hyperlink,
  isPointHittingLinkIcon,
  isLocalLink,
} from "../element/Hyperlink";
import { ImportedDataState } from "../data/types"; //zsviczian
import { shouldShowBoundingBox } from "../element/transformHandles";
import { actionUnlockAllElements } from "../actions/actionElementLock";
import { Fonts } from "../scene/Fonts";
import {
  getFrameElements,
  isCursorInFrame,
  bindElementsToFramesAfterDuplication,
  addElementsToFrame,
  replaceAllElementsInFrame,
  removeElementsFromFrame,
  getElementsInResizingFrame,
  getElementsInNewFrame,
  getContainingFrame,
  elementOverlapsWithFrame,
  updateFrameMembershipOfSelectedElements,
  isElementInFrame,
} from "../frame";
import { excludeElementsInFramesFromSelection } from "../scene/selection";
import { actionPaste } from "../actions/actionClipboard";
import {
  actionRemoveAllElementsFromFrame,
  actionSelectAllElementsInFrame,
} from "../actions/actionFrame";
import {
  actionToggleHandTool,
  zoomToFitElements,
} from "../actions/actionCanvas";
import { jotaiStore } from "../jotai";
import { activeConfirmDialogAtom } from "./ActiveConfirmDialog";
import { actionWrapTextInContainer } from "../actions/actionBoundText";
import BraveMeasureTextError from "./BraveMeasureTextError";
import { activeEyeDropperAtom } from "./EyeDropper";
export let showFourthFont: boolean = false;

const AppContext = React.createContext<AppClassProperties>(null!);
const AppPropsContext = React.createContext<AppProps>(null!);

const deviceContextInitialValue = {
  isSmScreen: false,
  isMobile: false,
  isTouchScreen: false,
  canDeviceFitSidebar: false,
  isLandscape: false,
};
const DeviceContext = React.createContext<Device>(deviceContextInitialValue);
DeviceContext.displayName = "DeviceContext";

export const ExcalidrawContainerContext = React.createContext<{
  container: HTMLDivElement | null;
  id: string | null;
}>({ container: null, id: null });
ExcalidrawContainerContext.displayName = "ExcalidrawContainerContext";

const ExcalidrawElementsContext = React.createContext<
  readonly NonDeletedExcalidrawElement[]
>([]);
ExcalidrawElementsContext.displayName = "ExcalidrawElementsContext";

const ExcalidrawAppStateContext = React.createContext<AppState>({
  ...getDefaultAppState(),
  width: 0,
  height: 0,
  offsetLeft: 0,
  offsetTop: 0,
});
ExcalidrawAppStateContext.displayName = "ExcalidrawAppStateContext";

const ExcalidrawSetAppStateContext = React.createContext<
  React.Component<any, AppState>["setState"]
>(() => {
  console.warn("unitialized ExcalidrawSetAppStateContext context!");
});
ExcalidrawSetAppStateContext.displayName = "ExcalidrawSetAppStateContext";

const ExcalidrawActionManagerContext = React.createContext<ActionManager>(
  null!,
);
ExcalidrawActionManagerContext.displayName = "ExcalidrawActionManagerContext";

export const useApp = () => useContext(AppContext);
export const useAppProps = () => useContext(AppPropsContext);
export const useDevice = () => useContext<Device>(DeviceContext);
export const useExcalidrawContainer = () =>
  useContext(ExcalidrawContainerContext);
export const useExcalidrawElements = () =>
  useContext(ExcalidrawElementsContext);
export const useExcalidrawAppState = () =>
  useContext(ExcalidrawAppStateContext);
export const useExcalidrawSetAppState = () =>
  useContext(ExcalidrawSetAppStateContext);
export const useExcalidrawActionManager = () =>
  useContext(ExcalidrawActionManagerContext);

let didTapTwice: boolean = false;
let tappedTwiceTimer = 0;
let isHoldingSpace: boolean = false;
let isPanning: boolean = false;
let isDraggingScrollBar: boolean = false;
let currentScrollBars: ScrollBars = { horizontal: null, vertical: null };
let touchTimeout = 0;
let invalidateContextMenu = false;

// remove this hack when we can sync render & resizeObserver (state update)
// to rAF. See #5439
let THROTTLE_NEXT_RENDER = true;

let IS_PLAIN_PASTE = false;
let IS_PLAIN_PASTE_TIMER = 0;
let PLAIN_PASTE_TOAST_SHOWN = false;

let lastPointerUp: ((event: any) => void) | null = null;
const gesture: Gesture = {
  pointers: new Map(),
  lastCenter: null,
  initialDistance: null,
  initialScale: null,
};

class App extends React.Component<AppProps, AppState> {
  canvas: AppClassProperties["canvas"] = null;
  rc: RoughCanvas | null = null;
  unmounted: boolean = false;
  actionManager: ActionManager;
  device: Device = deviceContextInitialValue;
  detachIsMobileMqHandler?: () => void;

  private excalidrawContainerRef = React.createRef<HTMLDivElement>();

  public static defaultProps: Partial<AppProps> = {
    // needed for tests to pass since we directly render App in many tests
    UIOptions: DEFAULT_UI_OPTIONS,
  };

  public scene: Scene;
  private fonts: Fonts;
  private resizeObserver: ResizeObserver | undefined;
  private nearestScrollableContainer: HTMLElement | Document | undefined;
  public library: AppClassProperties["library"];
  public libraryItemsFromStorage: LibraryItems | undefined;
  public id: string;
  private history: History;
  private excalidrawContainerValue: {
    container: HTMLDivElement | null;
    id: string;
  };

  public files: BinaryFiles = {};
  public imageCache: AppClassProperties["imageCache"] = new Map();

  hitLinkElement?: NonDeletedExcalidrawElement;
  lastPointerDown: React.PointerEvent<HTMLElement> | null = null;
  lastPointerUp: React.PointerEvent<HTMLElement> | PointerEvent | null = null;
  lastViewportPosition = { x: 0, y: 0 };
  allowMobileMode: boolean = true; //zsviczian

  constructor(props: AppProps) {
    super(props);
    const defaultAppState = getDefaultAppState();
    const {
      excalidrawRef,
      viewModeEnabled = false,
      zenModeEnabled = false,
      gridModeEnabled = false,
      theme = defaultAppState.theme,
      name = defaultAppState.name,
      initState, //zsviczian
    } = props;
    this.state = {
      ...defaultAppState,
      theme,
      isLoading: true,
      ...this.getCanvasOffsets(),
      viewModeEnabled,
      zenModeEnabled,
      gridSize: gridModeEnabled ? GRID_SIZE : null,
      name,
      width: window.innerWidth,
      height: window.innerHeight,
      showHyperlinkPopup: false,
      ...(initState ?? {}), //zsviczian
      defaultSidebarDockedPreference: false,
    };

    this.id = nanoid();
    this.library = new Library(this);
    if (excalidrawRef) {
      const readyPromise =
        ("current" in excalidrawRef && excalidrawRef.current?.readyPromise) ||
        resolvablePromise<ExcalidrawImperativeAPI>();

      const api: ExcalidrawImperativeAPI = {
        ready: true,
        readyPromise,
        updateScene: this.updateScene,
        updateLibrary: this.library.updateLibrary,
        addFiles: this.addFiles,
        resetScene: this.resetScene,
        getSceneElementsIncludingDeleted: this.getSceneElementsIncludingDeleted,
        history: {
          clear: this.resetHistory,
        },
        scrollToContent: this.scrollToContent,
        zoomToFit: this.zoomToFit, //zsviczian
        startLineEditor: this.startLineEditor, //zsviczian
        getSceneElements: this.getSceneElements,
        getAppState: () => this.state,
        getFiles: () => this.files,
        refresh: this.refresh,
        setToast: this.setToast,
        updateContainerSize: this.updateContainerSize, //zsviczian
        id: this.id,
        setLocalFont: this.setLocalFont, //zsviczian
        selectElements: this.selectElements, //zsviczian
        sendBackward: this.sendBackward, //zsviczian
        bringForward: this.bringForward, //zsviczian
        sendToBack: this.sendToBack, //zsviczian
        bringToFront: this.bringToFront, //zsviczian
        restore: this.restore, //zsviczian
        setMobileModeAllowed: this.setMobileModeAllowed, //zsviczian
        setActiveTool: this.setActiveTool,
        setCursor: this.setCursor,
        resetCursor: this.resetCursor,
        toggleFrameRendering: this.toggleFrameRendering,
        toggleSidebar: this.toggleSidebar,
      } as const;
      if (typeof excalidrawRef === "function") {
        excalidrawRef(api);
      } else {
        excalidrawRef.current = api;
      }
      readyPromise.resolve(api);
    }

    this.excalidrawContainerValue = {
      container: this.excalidrawContainerRef.current,
      id: this.id,
    };

    this.scene = new Scene();
    this.fonts = new Fonts({
      scene: this.scene,
      onSceneUpdated: this.onSceneUpdated,
    });
    this.history = new History();
    this.actionManager = new ActionManager(
      this.syncActionResult,
      () => this.state,
      () => this.scene.getElementsIncludingDeleted(),
      this,
    );
    this.actionManager.registerAll(actions);

    this.actionManager.registerAction(createUndoAction(this.history));
    this.actionManager.registerAction(createRedoAction(this.history));
  }

  private renderCanvas() {
    const canvasScale = window.devicePixelRatio;
    const {
      width: canvasDOMWidth,
      height: canvasDOMHeight,
      viewModeEnabled,
    } = this.state;
    const canvasWidth = canvasDOMWidth * canvasScale;
    const canvasHeight = canvasDOMHeight * canvasScale;
    if (viewModeEnabled) {
      return (
        <canvas
          className="excalidraw__canvas"
          style={{
            width: canvasDOMWidth,
            height: canvasDOMHeight,
            cursor: CURSOR_TYPE.GRAB,
          }}
          width={canvasWidth}
          height={canvasHeight}
          ref={this.handleCanvasRef}
          onContextMenu={(event: React.PointerEvent<HTMLCanvasElement>) =>
            this.handleCanvasContextMenu(event)
          }
          onPointerMove={this.handleCanvasPointerMove}
          onPointerUp={this.handleCanvasPointerUp}
          onPointerCancel={this.removePointer}
          onTouchMove={this.handleTouchMove}
          onPointerDown={this.handleCanvasPointerDown}
        >
          {t("labels.drawingCanvas")}
        </canvas>
      );
    }
    return (
      <canvas
        className="excalidraw__canvas"
        style={{
          width: canvasDOMWidth,
          height: canvasDOMHeight,
        }}
        width={canvasWidth}
        height={canvasHeight}
        ref={this.handleCanvasRef}
        onContextMenu={(event: React.PointerEvent<HTMLCanvasElement>) =>
          this.handleCanvasContextMenu(event)
        }
        onPointerDown={this.handleCanvasPointerDown}
        onDoubleClick={this.handleCanvasDoubleClick}
        onPointerMove={this.handleCanvasPointerMove}
        onPointerUp={this.handleCanvasPointerUp}
        onPointerCancel={this.removePointer}
        onTouchMove={this.handleTouchMove}
      >
        {t("labels.drawingCanvas")}
      </canvas>
    );
  }

  private getFrameNameDOMId = (frameElement: ExcalidrawElement) => {
    return `${this.id}-frame-name-${frameElement.id}`;
  };

  frameNameBoundsCache: FrameNameBoundsCache = {
    get: (frameElement) => {
      let bounds = this.frameNameBoundsCache._cache.get(frameElement.id);
      if (
        !bounds ||
        bounds.zoom !== this.state.zoom.value ||
        bounds.versionNonce !== frameElement.versionNonce
      ) {
        const frameNameDiv = document.getElementById(
          this.getFrameNameDOMId(frameElement),
        );

        if (frameNameDiv) {
          const box = frameNameDiv.getBoundingClientRect();
          const boxSceneTopLeft = viewportCoordsToSceneCoords(
            { clientX: box.x, clientY: box.y },
            this.state,
          );
          const boxSceneBottomRight = viewportCoordsToSceneCoords(
            { clientX: box.right, clientY: box.bottom },
            this.state,
          );

          bounds = {
            x: boxSceneTopLeft.x,
            y: boxSceneTopLeft.y,
            width: boxSceneBottomRight.x - boxSceneTopLeft.x,
            height: boxSceneBottomRight.y - boxSceneTopLeft.y,
            angle: 0,
            zoom: this.state.zoom.value,
            versionNonce: frameElement.versionNonce,
          };

          this.frameNameBoundsCache._cache.set(frameElement.id, bounds);

          return bounds;
        }
        return null;
      }

      return bounds;
    },
    /**
     * @private
     */
    _cache: new Map(),
  };

  private renderFrameNames = () => {
    if (!this.state.shouldRenderFrames) {
      return null;
    }

    const isDarkTheme = this.state.theme === "dark";

    return this.scene.getNonDeletedFrames().map((f, index) => {
      if (
        !this.canvas ||
        !isVisibleElement(
          f,
          this.canvas.width / window.devicePixelRatio,
          this.canvas.height / window.devicePixelRatio,
          {
            offsetLeft: this.state.offsetLeft,
            offsetTop: this.state.offsetTop,
            scrollX: this.state.scrollX,
            scrollY: this.state.scrollY,
            zoom: this.state.zoom,
          },
        )
      ) {
        // if frame not visible, don't render its name
        return null;
      }

      const { x: x1, y: y1 } = sceneCoordsToViewportCoords(
        { sceneX: f.x, sceneY: f.y },
        this.state,
      );

      const { x: x2 } = sceneCoordsToViewportCoords(
        { sceneX: f.x + f.width, sceneY: f.y + f.height },
        this.state,
      );

      const FRAME_NAME_GAP = 20;
      const FRAME_NAME_EDIT_PADDING = 6;

      const reset = () => {
        if (f.name?.trim() === "") {
          mutateElement(f, { name: null });
        }

        this.setState({ editingFrame: null });
      };

      let frameNameJSX;

      if (f.id === this.state.editingFrame) {
        const frameNameInEdit = f.name == null ? `Frame ${index + 1}` : f.name;

        frameNameJSX = (
          <input
            autoFocus
            value={frameNameInEdit}
            onChange={(e) => {
              mutateElement(f, {
                name: e.target.value,
              });
            }}
            onBlur={() => reset()}
            onKeyDown={(event) => {
              // for some inexplicable reason, `onBlur` triggered on ESC
              // does not reset `state.editingFrame` despite being called,
              // and we need to reset it here as well
              if (event.key === KEYS.ESCAPE || event.key === KEYS.ENTER) {
                reset();
              }
            }}
            style={{
              background: this.state.viewBackgroundColor,
              filter: isDarkTheme ? THEME_FILTER : "none",
              zIndex: 2,
              border: "none",
              display: "block",
              padding: `${FRAME_NAME_EDIT_PADDING}px`,
              borderRadius: 4,
              boxShadow: "inset 0 0 0 1px var(--color-primary)",
              fontFamily: "Assistant",
              fontSize: "14px",
              transform: `translateY(-${FRAME_NAME_EDIT_PADDING}px)`,
              color: "var(--color-gray-80)",
              overflow: "hidden",
              maxWidth: `${Math.min(
                x2 - x1 - FRAME_NAME_EDIT_PADDING,
                document.body.clientWidth - x1 - FRAME_NAME_EDIT_PADDING,
              )}px`,
            }}
            size={frameNameInEdit.length + 1 || 1}
            dir="auto"
            autoComplete="off"
            autoCapitalize="off"
            autoCorrect="off"
          />
        );
      } else {
        frameNameJSX =
          f.name == null || f.name.trim() === ""
            ? `Frame ${index + 1}`
            : f.name.trim();
      }

      return (
        <div
          id={this.getFrameNameDOMId(f)}
          key={f.id}
          style={{
            position: "absolute",
            top: `${y1 - FRAME_NAME_GAP - this.state.offsetTop}px`,
            left: `${
              x1 -
              this.state.offsetLeft -
              (this.state.editingFrame === f.id ? FRAME_NAME_EDIT_PADDING : 0)
            }px`,
            zIndex: 2,
            fontSize: "14px",
            color: isDarkTheme
              ? "var(--color-gray-60)"
              : "var(--color-gray-50)",
            width: "max-content",
            maxWidth: `${x2 - x1 + FRAME_NAME_EDIT_PADDING * 2}px`,
            overflow: f.id === this.state.editingFrame ? "visible" : "hidden",
            whiteSpace: "nowrap",
            textOverflow: "ellipsis",
            cursor: CURSOR_TYPE.MOVE,
            // disable all interaction (e.g. cursor change) when in view
            // mode
            pointerEvents: this.state.viewModeEnabled ? "none" : "all",
          }}
          onPointerDown={(event) => this.handleCanvasPointerDown(event)}
          onWheel={(event) => this.handleWheel(event)}
          onContextMenu={(event: React.PointerEvent<HTMLDivElement>) => {
            this.handleCanvasContextMenu(event);
          }}
          onDoubleClick={() => {
            this.setState({
              editingFrame: f.id,
            });
          }}
        >
          {frameNameJSX}
        </div>
      );
    });
  };

  public render() {
    const selectedElement = getSelectedElements(
      this.scene.getNonDeletedElements(),
      this.state,
    );
    const { renderTopRightUI, renderCustomStats } = this.props;

    return (
      <div
        className={clsx("excalidraw excalidraw-container", {
          "excalidraw--view-mode": this.state.viewModeEnabled,
          "excalidraw--mobile":
            this.device.isMobile ||
            (!(this.state.viewModeEnabled || this.state.zenModeEnabled) &&
              this.state.trayModeEnabled), //zsviczian
        })}
        ref={this.excalidrawContainerRef}
        onDrop={this.handleAppOnDrop}
        tabIndex={0}
        onKeyDown={
          this.props.handleKeyboardGlobally ? undefined : this.onKeyDown
        }
      >
        <AppContext.Provider value={this}>
          <AppPropsContext.Provider value={this.props}>
            <ExcalidrawContainerContext.Provider
              value={this.excalidrawContainerValue}
            >
              <DeviceContext.Provider value={this.device}>
                <ExcalidrawSetAppStateContext.Provider value={this.setAppState}>
                  <ExcalidrawAppStateContext.Provider value={this.state}>
                    <ExcalidrawElementsContext.Provider
                      value={this.scene.getNonDeletedElements()}
                    >
                      <ExcalidrawActionManagerContext.Provider
                        value={this.actionManager}
                      >
                        <LayerUI
                          canvas={this.canvas}
                          appState={this.state}
                          files={this.files}
                          setAppState={this.setAppState}
                          actionManager={this.actionManager}
                          elements={this.scene.getNonDeletedElements()}
                          onLockToggle={this.toggleLock}
                          onPenModeToggle={this.togglePenMode}
                          onHandToolToggle={this.onHandToolToggle}
                          langCode={getLanguage().code}
                          renderTopRightUI={renderTopRightUI}
                          renderCustomStats={renderCustomStats}
                          showExitZenModeBtn={
                            typeof this.props?.zenModeEnabled === "undefined" &&
                            this.state.zenModeEnabled
                          }
                          UIOptions={this.props.UIOptions}
                          onImageAction={this.onImageAction}
                          onExportImage={this.onExportImage}
                          renderWelcomeScreen={
                            !this.state.isLoading &&
                            this.state.showWelcomeScreen &&
                            this.state.activeTool.type === "selection" &&
                            !this.state.zenModeEnabled &&
                            !this.scene.getElementsIncludingDeleted().length
                          }
                        >
                          {this.props.children}
                        </LayerUI>
                        <div className="excalidraw-textEditorContainer" />
                        <div className="excalidraw-contextMenuContainer" />
                        <div className="excalidraw-eye-dropper-container" />
                        {selectedElement.length === 1 &&
                          !this.state.contextMenu &&
                          this.state.showHyperlinkPopup && (
                            <Hyperlink
                              key={selectedElement[0].id}
                              element={selectedElement[0]}
                              setAppState={this.setAppState}
                              onLinkOpen={this.props.onLinkOpen}
                            />
                          )}
                        {this.state.toast !== null && (
                          <Toast
                            message={this.state.toast.message}
                            onClose={() => this.setToast(null)}
                            duration={this.state.toast.duration}
                            closable={this.state.toast.closable}
                          />
                        )}
                        {this.state.contextMenu && (
                          <ContextMenu
                            items={this.state.contextMenu.items}
                            top={this.state.contextMenu.top}
                            left={this.state.contextMenu.left}
                            actionManager={this.actionManager}
                          />
                        )}
                        <main>{this.renderCanvas()}</main>
                        {this.renderFrameNames()}
                      </ExcalidrawActionManagerContext.Provider>
                    </ExcalidrawElementsContext.Provider>
                  </ExcalidrawAppStateContext.Provider>
                </ExcalidrawSetAppStateContext.Provider>
              </DeviceContext.Provider>
            </ExcalidrawContainerContext.Provider>
          </AppPropsContext.Provider>
        </AppContext.Provider>
      </div>
    );
  }

  public focusContainer: AppClassProperties["focusContainer"] = () => {
    this.excalidrawContainerRef.current?.focus();
  };

  public getSceneElementsIncludingDeleted = () => {
    return this.scene.getElementsIncludingDeleted();
  };

  public getSceneElements = () => {
    return this.scene.getNonDeletedElements();
  };

  public onInsertElements = (elements: readonly ExcalidrawElement[]) => {
    this.addElementsFromPasteOrLibrary({
      elements,
      position: "center",
      files: null,
    });
  };

  public onExportImage = async (
    type: keyof typeof EXPORT_IMAGE_TYPES,
    elements: readonly NonDeletedExcalidrawElement[],
  ) => {
    trackEvent("export", type, "ui");
    const fileHandle = await exportCanvas(
      type,
      elements,
      this.state,
      this.files,
      {
        exportBackground: this.state.exportBackground,
        name: this.state.name,
        viewBackgroundColor: this.state.viewBackgroundColor,
      },
    )
      .catch(muteFSAbortError)
      .catch((error) => {
        console.error(error);
        this.setState({ errorMessage: error.message });
      });

    if (
      this.state.exportEmbedScene &&
      fileHandle &&
      isImageFileHandle(fileHandle)
    ) {
      this.setState({ fileHandle });
    }
  };

  private openEyeDropper = ({ type }: { type: "stroke" | "background" }) => {
    jotaiStore.set(activeEyeDropperAtom, {
      swapPreviewOnAlt: true,
      previewType: type === "stroke" ? "strokeColor" : "backgroundColor",
      onSelect: (color, event) => {
        const shouldUpdateStrokeColor =
          (type === "background" && event.altKey) ||
          (type === "stroke" && !event.altKey);
        const selectedElements = getSelectedElements(
          this.scene.getElementsIncludingDeleted(),
          this.state,
        );
        if (
          !selectedElements.length ||
          this.state.activeTool.type !== "selection"
        ) {
          if (shouldUpdateStrokeColor) {
            this.setState({
              currentItemStrokeColor: color,
            });
          } else {
            this.setState({
              currentItemBackgroundColor: color,
            });
          }
        } else {
          this.updateScene({
            elements: this.scene.getElementsIncludingDeleted().map((el) => {
              if (this.state.selectedElementIds[el.id]) {
                return newElementWith(el, {
                  [shouldUpdateStrokeColor ? "strokeColor" : "backgroundColor"]:
                    color,
                });
              }
              return el;
            }),
          });
        }
      },
      keepOpenOnAlt: false,
    });
  };

  private syncActionResult = withBatchedUpdates(
    (actionResult: ActionResult) => {
      if (this.unmounted || actionResult === false) {
        return;
      }

      let editingElement: AppState["editingElement"] | null = null;
      if (actionResult.elements) {
        actionResult.elements.forEach((element) => {
          if (
            this.state.editingElement?.id === element.id &&
            this.state.editingElement !== element &&
            isNonDeletedElement(element)
          ) {
            editingElement = element;
          }
        });
        this.scene.replaceAllElements(actionResult.elements);
        if (actionResult.commitToHistory) {
          this.history.resumeRecording();
        }
      }

      if (actionResult.files) {
        this.files = actionResult.replaceFiles
          ? actionResult.files
          : { ...this.files, ...actionResult.files };
        this.addNewImagesToImageCache();
      }

      if (actionResult.appState || editingElement || this.state.contextMenu) {
        if (actionResult.commitToHistory) {
          this.history.resumeRecording();
        }

        let viewModeEnabled = actionResult?.appState?.viewModeEnabled || false;
        let zenModeEnabled = actionResult?.appState?.zenModeEnabled || false;
        let gridSize = actionResult?.appState?.gridSize || null;
        const theme =
          actionResult?.appState?.theme || this.props.theme || THEME.LIGHT;
        let name = actionResult?.appState?.name ?? this.state.name;
        const errorMessage =
          actionResult?.appState?.errorMessage ?? this.state.errorMessage;
        if (typeof this.props.viewModeEnabled !== "undefined") {
          viewModeEnabled = this.props.viewModeEnabled;
        }

        if (typeof this.props.zenModeEnabled !== "undefined") {
          zenModeEnabled = this.props.zenModeEnabled;
        }

        if (typeof this.props.gridModeEnabled !== "undefined") {
          gridSize = this.props.gridModeEnabled ? GRID_SIZE : null;
        }

        if (typeof this.props.name !== "undefined") {
          name = this.props.name;
        }

        editingElement =
          editingElement || actionResult.appState?.editingElement || null;

        if (editingElement?.isDeleted) {
          editingElement = null;
        }

        this.setState(
          (state) => {
            // using Object.assign instead of spread to fool TS 4.2.2+ into
            // regarding the resulting type as not containing undefined
            // (which the following expression will never contain)
            return Object.assign(actionResult.appState || {}, {
              // NOTE this will prevent opening context menu using an action
              // or programmatically from the host, so it will need to be
              // rewritten later
              contextMenu: null,
              editingElement,
              viewModeEnabled,
              zenModeEnabled,
              gridSize,
              theme,
              name,
              errorMessage,
            });
          },
          () => {
            if (actionResult.syncHistory) {
              this.history.setCurrentState(
                this.state,
                this.scene.getElementsIncludingDeleted(),
              );
            }
          },
        );
      }
    },
  );

  // Lifecycle

  private onBlur = withBatchedUpdates(() => {
    isHoldingSpace = false;
    this.setState({ isBindingEnabled: true });
  });

  private onUnload = () => {
    this.onBlur();
  };

  private disableEvent: EventListener = (event) => {
    event.preventDefault();
  };

  private resetHistory = () => {
    this.history.clear();
  };

  /**
   * Resets scene & history.
   * ! Do not use to clear scene user action !
   */
  private resetScene = withBatchedUpdates(
    (opts?: { resetLoadingState: boolean }) => {
      this.scene.replaceAllElements([]);
      this.setState((state) => ({
        ...getDefaultAppState(),
        isLoading: opts?.resetLoadingState ? false : state.isLoading,
        theme: this.state.theme,
      }));
      this.resetHistory();
    },
  );

  private initializeScene = async () => {
    if ("launchQueue" in window && "LaunchParams" in window) {
      (window as any).launchQueue.setConsumer(
        async (launchParams: { files: any[] }) => {
          if (!launchParams.files.length) {
            return;
          }
          const fileHandle = launchParams.files[0];
          const blob: Blob = await fileHandle.getFile();
          this.loadFileToCanvas(
            new File([blob], blob.name || "", { type: blob.type }),
            fileHandle,
          );
        },
      );
    }

    if (this.props.theme) {
      this.setState({ theme: this.props.theme });
    }
    if (!this.state.isLoading) {
      this.setState({ isLoading: true });
    }
    let initialData = null;
    try {
      initialData = (await this.props.initialData) || null;
      if (initialData?.libraryItems) {
        this.library
          .updateLibrary({
            libraryItems: initialData.libraryItems,
            merge: true,
          })
          .catch((error) => {
            console.error(error);
          });
      }
    } catch (error: any) {
      console.error(error);
      initialData = {
        appState: {
          errorMessage:
            error.message ||
            "Encountered an error during importing or restoring scene data",
        },
      };
    }
    const scene = restore(initialData, null, null, { repairBindings: true });
    scene.appState = {
      ...scene.appState,
      theme: this.props.theme || scene.appState.theme,
      // we're falling back to current (pre-init) state when deciding
      // whether to open the library, to handle a case where we
      // update the state outside of initialData (e.g. when loading the app
      // with a library install link, which should auto-open the library)
      openSidebar: scene.appState?.openSidebar || this.state.openSidebar,
      activeTool:
        scene.appState.activeTool.type === "image"
          ? { ...scene.appState.activeTool, type: "selection" }
          : scene.appState.activeTool,
      isLoading: false,
      toast: this.state.toast,
    };
    if (initialData?.scrollToContent) {
      scene.appState = {
        ...scene.appState,
        ...calculateScrollCenter(
          scene.elements,
          {
            ...scene.appState,
            width: this.state.width,
            height: this.state.height,
            offsetTop: this.state.offsetTop,
            offsetLeft: this.state.offsetLeft,
          },
          null,
        ),
      };
    }
    // FontFaceSet loadingdone event we listen on may not always fire
    // (looking at you Safari), so on init we manually load fonts for current
    // text elements on canvas, and rerender them once done. This also
    // seems faster even in browsers that do fire the loadingdone event.
    this.fonts.loadFontsForElements(scene.elements);

    this.resetHistory();
    this.syncActionResult({
      ...scene,
      commitToHistory: true,
    });
  };

  private refreshDeviceState = (container: HTMLDivElement) => {
    const { width, height } = container.getBoundingClientRect();
    const sidebarBreakpoint =
      this.props.UIOptions.dockedSidebarBreakpoint != null
        ? this.props.UIOptions.dockedSidebarBreakpoint
        : MQ_RIGHT_SIDEBAR_MIN_WIDTH;
    this.device = updateObject(this.device, {
      isLandscape: width > height,
      isSmScreen: width < MQ_SM_MAX_WIDTH,
      isMobile:
        this.allowMobileMode && //zsviczian
        (width < MQ_MAX_WIDTH_PORTRAIT ||
          (height < MQ_MAX_HEIGHT_LANDSCAPE && width < MQ_MAX_WIDTH_LANDSCAPE)),
      canDeviceFitSidebar: width > sidebarBreakpoint,
    });
  };

  public async componentDidMount() {
    this.unmounted = false;
    this.excalidrawContainerValue.container =
      this.excalidrawContainerRef.current;

    if (
      process.env.NODE_ENV === ENV.TEST ||
      process.env.NODE_ENV === ENV.DEVELOPMENT
    ) {
      const setState = this.setState.bind(this);
      Object.defineProperties(window.h, {
        state: {
          configurable: true,
          get: () => {
            return this.state;
          },
        },
        setState: {
          configurable: true,
          value: (...args: Parameters<typeof setState>) => {
            return this.setState(...args);
          },
        },
        app: {
          configurable: true,
          value: this,
        },
        history: {
          configurable: true,
          value: this.history,
        },
      });
    }

    this.scene.addCallback(this.onSceneUpdated);
    this.addEventListeners();

    if (this.props.autoFocus && this.excalidrawContainerRef.current) {
      this.focusContainer();
    }

    if (
      this.excalidrawContainerRef.current &&
      // bounding rects don't work in tests so updating
      // the state on init would result in making the test enviro run
      // in mobile breakpoint (0 width/height), making everything fail
      process.env.NODE_ENV !== "test"
    ) {
      this.refreshDeviceState(this.excalidrawContainerRef.current);
    }

    if ("ResizeObserver" in window && this.excalidrawContainerRef?.current) {
      this.resizeObserver = new ResizeObserver(() => {
        THROTTLE_NEXT_RENDER = false;
        // recompute device dimensions state
        // ---------------------------------------------------------------------
        this.refreshDeviceState(this.excalidrawContainerRef.current!);
        // refresh offsets
        // ---------------------------------------------------------------------
        this.updateDOMRect();
      });
      this.resizeObserver?.observe(this.excalidrawContainerRef.current);
    } else if (window.matchMedia) {
      const mdScreenQuery = window.matchMedia(
        `(max-width: ${MQ_MAX_WIDTH_PORTRAIT}px), (max-height: ${MQ_MAX_HEIGHT_LANDSCAPE}px) and (max-width: ${MQ_MAX_WIDTH_LANDSCAPE}px)`,
      );
      const smScreenQuery = window.matchMedia(
        `(max-width: ${MQ_SM_MAX_WIDTH}px)`,
      );
      const canDeviceFitSidebarMediaQuery = window.matchMedia(
        `(min-width: ${
          // NOTE this won't update if a different breakpoint is supplied
          // after mount
          this.props.UIOptions.dockedSidebarBreakpoint != null
            ? this.props.UIOptions.dockedSidebarBreakpoint
            : MQ_RIGHT_SIDEBAR_MIN_WIDTH
        }px)`,
      );
      const handler = () => {
        this.excalidrawContainerRef.current!.getBoundingClientRect();
        this.device = updateObject(this.device, {
          isSmScreen: smScreenQuery.matches,
          isMobile: mdScreenQuery.matches && this.allowMobileMode, //zsviczian
          canDeviceFitSidebar: canDeviceFitSidebarMediaQuery.matches,
        });
      };
      mdScreenQuery.addListener(handler);
      this.detachIsMobileMqHandler = () =>
        mdScreenQuery.removeListener(handler);
    }

    const searchParams = new URLSearchParams(window.location.search.slice(1));

    if (searchParams.has("web-share-target")) {
      // Obtain a file that was shared via the Web Share Target API.
      this.restoreFileFromShare();
    } else {
      this.updateDOMRect(this.initializeScene);
    }

    // note that this check seems to always pass in localhost
    if (isBrave() && !isMeasureTextSupported()) {
      this.setState({
        errorMessage: <BraveMeasureTextError />,
      });
    }
  }

  public componentWillUnmount() {
    this.files = {};
    this.imageCache.clear();
    this.resizeObserver?.disconnect();
    this.unmounted = true;
    this.removeEventListeners();
    this.scene.destroy();
    this.library.destroy();
    clearTimeout(touchTimeout);
    touchTimeout = 0;
  }

  private onResize = withBatchedUpdates(() => {
    this.scene
      .getElementsIncludingDeleted()
      .forEach((element) => invalidateShapeForElement(element));
    this.setState({});
  });

  private removeEventListeners() {
    document.removeEventListener(EVENT.POINTER_UP, this.removePointer);
    document.removeEventListener(EVENT.COPY, this.onCopy);
    document.removeEventListener(EVENT.PASTE, this.pasteFromClipboard);
    document.removeEventListener(EVENT.CUT, this.onCut);
    this.excalidrawContainerRef.current?.removeEventListener(
      EVENT.WHEEL,
      this.onWheel,
    );
    this.nearestScrollableContainer?.removeEventListener(
      EVENT.SCROLL,
      this.onScroll,
    );
    document.removeEventListener(EVENT.KEYDOWN, this.onKeyDown, false);
    document.removeEventListener(
      EVENT.MOUSE_MOVE,
      this.updateCurrentCursorPosition,
      false,
    );
    document.removeEventListener(EVENT.KEYUP, this.onKeyUp);
    window.removeEventListener(EVENT.RESIZE, this.onResize, false);
    window.removeEventListener(EVENT.UNLOAD, this.onUnload, false);
    window.removeEventListener(EVENT.BLUR, this.onBlur, false);
    this.excalidrawContainerRef.current?.removeEventListener(
      EVENT.DRAG_OVER,
      this.disableEvent,
      false,
    );
    this.excalidrawContainerRef.current?.removeEventListener(
      EVENT.DROP,
      this.disableEvent,
      false,
    );

    document.removeEventListener(
      EVENT.GESTURE_START,
      this.onGestureStart as any,
      false,
    );
    document.removeEventListener(
      EVENT.GESTURE_CHANGE,
      this.onGestureChange as any,
      false,
    );
    document.removeEventListener(
      EVENT.GESTURE_END,
      this.onGestureEnd as any,
      false,
    );

    this.detachIsMobileMqHandler?.();
  }

  private addEventListeners() {
    this.removeEventListeners();
    document.addEventListener(EVENT.POINTER_UP, this.removePointer); // #3553
    document.addEventListener(EVENT.COPY, this.onCopy);
    this.excalidrawContainerRef.current?.addEventListener(
      EVENT.WHEEL,
      this.onWheel,
      { passive: false },
    );

    if (this.props.handleKeyboardGlobally) {
      document.addEventListener(EVENT.KEYDOWN, this.onKeyDown, false);
    }
    document.addEventListener(EVENT.KEYUP, this.onKeyUp, { passive: true });
    document.addEventListener(
      EVENT.MOUSE_MOVE,
      this.updateCurrentCursorPosition,
    );
    // rerender text elements on font load to fix #637 && #1553
    document.fonts?.addEventListener?.("loadingdone", (event) => {
      const loadedFontFaces = (event as FontFaceSetLoadEvent).fontfaces;
      this.fonts.onFontsLoaded(loadedFontFaces);
    });

    // Safari-only desktop pinch zoom
    document.addEventListener(
      EVENT.GESTURE_START,
      this.onGestureStart as any,
      false,
    );
    document.addEventListener(
      EVENT.GESTURE_CHANGE,
      this.onGestureChange as any,
      false,
    );
    document.addEventListener(
      EVENT.GESTURE_END,
      this.onGestureEnd as any,
      false,
    );
    if (this.state.viewModeEnabled) {
      return;
    }

    document.addEventListener(EVENT.PASTE, this.pasteFromClipboard);
    document.addEventListener(EVENT.CUT, this.onCut);
    if (this.props.detectScroll) {
      this.nearestScrollableContainer = getNearestScrollableContainer(
        this.excalidrawContainerRef.current!,
      );
      this.nearestScrollableContainer.addEventListener(
        EVENT.SCROLL,
        this.onScroll,
      );
    }
    window.addEventListener(EVENT.RESIZE, this.onResize, false);
    window.addEventListener(EVENT.UNLOAD, this.onUnload, false);
    window.addEventListener(EVENT.BLUR, this.onBlur, false);
    this.excalidrawContainerRef.current?.addEventListener(
      EVENT.DRAG_OVER,
      this.disableEvent,
      false,
    );
    this.excalidrawContainerRef.current?.addEventListener(
      EVENT.DROP,
      this.disableEvent,
      false,
    );
  }

  componentDidUpdate(prevProps: AppProps, prevState: AppState) {
    if (
      !this.state.showWelcomeScreen &&
      !this.scene.getElementsIncludingDeleted().length
    ) {
      this.setState({ showWelcomeScreen: true });
    }

    if (
      this.excalidrawContainerRef.current &&
      prevProps.UIOptions.dockedSidebarBreakpoint !==
        this.props.UIOptions.dockedSidebarBreakpoint
    ) {
      this.refreshDeviceState(this.excalidrawContainerRef.current);
    }

    if (
      prevState.scrollX !== this.state.scrollX ||
      prevState.scrollY !== this.state.scrollY
    ) {
      this.props?.onScrollChange?.(this.state.scrollX, this.state.scrollY);
    }

    if (
      Object.keys(this.state.selectedElementIds).length &&
      isEraserActive(this.state)
    ) {
      this.setState({
        activeTool: updateActiveTool(this.state, { type: "selection" }),
      });
    }
    if (
      this.state.activeTool.type === "eraser" &&
      prevState.theme !== this.state.theme
    ) {
      setEraserCursor(this.canvas, this.state.theme);
    }
    // Hide hyperlink popup if shown when element type is not selection
    if (
      prevState.activeTool.type === "selection" &&
      this.state.activeTool.type !== "selection" &&
      this.state.showHyperlinkPopup
    ) {
      this.setState({ showHyperlinkPopup: false });
    }
    if (prevProps.langCode !== this.props.langCode) {
      this.updateLanguage();
    }

    if (prevProps.viewModeEnabled !== this.props.viewModeEnabled) {
      this.setState({ viewModeEnabled: !!this.props.viewModeEnabled });
    }

    if (prevState.viewModeEnabled !== this.state.viewModeEnabled) {
      this.addEventListeners();
      this.deselectElements();
    }

    if (prevProps.zenModeEnabled !== this.props.zenModeEnabled) {
      this.setState({ zenModeEnabled: !!this.props.zenModeEnabled });
    }

    if (prevProps.theme !== this.props.theme && this.props.theme) {
      this.setState({ theme: this.props.theme });
    }

    if (prevProps.gridModeEnabled !== this.props.gridModeEnabled) {
      this.setState({
        gridSize: this.props.gridModeEnabled ? GRID_SIZE : null,
      });
    }

    if (this.props.name && prevProps.name !== this.props.name) {
      this.setState({
        name: this.props.name,
      });
    }

    this.excalidrawContainerRef.current?.classList.toggle(
      "theme--dark",
      this.state.theme === "dark",
    );

    if (
      this.state.editingLinearElement &&
      !this.state.selectedElementIds[this.state.editingLinearElement.elementId]
    ) {
      // defer so that the commitToHistory flag isn't reset via current update
      setTimeout(() => {
        // execute only if the condition still holds when the deferred callback
        // executes (it can be scheduled multiple times depending on how
        // many times the component renders)
        this.state.editingLinearElement &&
          this.actionManager.executeAction(actionFinalize);
      });
    }

    // failsafe in case the state is being updated in incorrect order resulting
    // in the editingElement being now a deleted element
    if (this.state.editingElement?.isDeleted) {
      this.setState({ editingElement: null });
    }

    if (
      this.state.selectedLinearElement &&
      !this.state.selectedElementIds[this.state.selectedLinearElement.elementId]
    ) {
      // To make sure `selectedLinearElement` is in sync with `selectedElementIds`, however this shouldn't be needed once
      // we have a single API to update `selectedElementIds`
      this.setState({ selectedLinearElement: null });
    }

    const { multiElement } = prevState;
    if (
      prevState.activeTool !== this.state.activeTool &&
      multiElement != null &&
      isBindingEnabled(this.state) &&
      isBindingElement(multiElement, false)
    ) {
      maybeBindLinearElement(
        multiElement,
        this.state,
        this.scene,
        tupleToCoors(
          LinearElementEditor.getPointAtIndexGlobalCoordinates(
            multiElement,
            -1,
          ),
        ),
      );
    }
    this.renderScene();
    this.history.record(this.state, this.scene.getElementsIncludingDeleted());

    // Do not notify consumers if we're still loading the scene. Among other
    // potential issues, this fixes a case where the tab isn't focused during
    // init, which would trigger onChange with empty elements, which would then
    // override whatever is in localStorage currently.
    if (!this.state.isLoading) {
      this.props.onChange?.(
        this.scene.getElementsIncludingDeleted(),
        this.state,
        this.files,
      );
    }
  }

  private renderScene = () => {
    const cursorButton: {
      [id: string]: string | undefined;
    } = {};
    const pointerViewportCoords: RenderConfig["remotePointerViewportCoords"] =
      {};
    const remoteSelectedElementIds: RenderConfig["remoteSelectedElementIds"] =
      {};
    const pointerUsernames: { [id: string]: string } = {};
    const pointerUserStates: { [id: string]: string } = {};
    this.state.collaborators.forEach((user, socketId) => {
      if (user.selectedElementIds) {
        for (const id of Object.keys(user.selectedElementIds)) {
          if (!(id in remoteSelectedElementIds)) {
            remoteSelectedElementIds[id] = [];
          }
          remoteSelectedElementIds[id].push(socketId);
        }
      }
      if (!user.pointer) {
        return;
      }
      if (user.username) {
        pointerUsernames[socketId] = user.username;
      }
      if (user.userState) {
        pointerUserStates[socketId] = user.userState;
      }
      pointerViewportCoords[socketId] = sceneCoordsToViewportCoords(
        {
          sceneX: user.pointer.x,
          sceneY: user.pointer.y,
        },
        this.state,
      );
      cursorButton[socketId] = user.button;
    });

    const renderingElements = this.scene
      .getNonDeletedElements()
      .filter((element) => {
        if (isImageElement(element)) {
          if (
            // not placed on canvas yet (but in elements array)
            this.state.pendingImageElementId === element.id
          ) {
            return false;
          }
        }
        // don't render text element that's being currently edited (it's
        // rendered on remote only)
        return (
          !this.state.editingElement ||
          this.state.editingElement.type !== "text" ||
          element.id !== this.state.editingElement.id
        );
      });

    if (!document.querySelector(".excalidraw")) {
      return;
    } //zsviczian - address issue when moving excalidraw to a new window/document

    const selectionColor = getComputedStyle(
      document.querySelector(".excalidraw")!,
    ).getPropertyValue("--color-selection");

    renderScene(
      {
        elements: renderingElements,
        appState: this.state,
        scale: window.devicePixelRatio,
        rc: this.rc!,
        canvas: this.canvas!,
        renderConfig: {
          selectionColor,
          scrollX: this.state.scrollX,
          scrollY: this.state.scrollY,
          viewBackgroundColor: this.state.viewBackgroundColor,
          zoom: this.state.zoom,
          remotePointerViewportCoords: pointerViewportCoords,
          remotePointerButton: cursorButton,
          remoteSelectedElementIds,
          remotePointerUsernames: pointerUsernames,
          remotePointerUserStates: pointerUserStates,
          shouldCacheIgnoreZoom: this.state.shouldCacheIgnoreZoom,
          theme: this.state.theme,
          imageCache: this.imageCache,
          isExporting: false,
          renderScrollbars: !this.device.isMobile,
        },
        callback: ({ atLeastOneVisibleElement, scrollBars }) => {
          if (scrollBars) {
            currentScrollBars = scrollBars;
          }
          const scrolledOutside =
            // hide when editing text
            isTextElement(this.state.editingElement)
              ? false
              : !atLeastOneVisibleElement && renderingElements.length > 0;
          if (this.state.scrolledOutside !== scrolledOutside) {
            this.setState({ scrolledOutside });
          }

          this.scheduleImageRefresh();
        },
      },
      THROTTLE_NEXT_RENDER && window.EXCALIDRAW_THROTTLE_RENDER === true,
    );

    if (!THROTTLE_NEXT_RENDER) {
      THROTTLE_NEXT_RENDER = true;
    }
  };

  private onScroll = debounce(() => {
    const { offsetTop, offsetLeft } = this.getCanvasOffsets();
    this.setState((state) => {
      if (state.offsetLeft === offsetLeft && state.offsetTop === offsetTop) {
        return null;
      }
      return { offsetTop, offsetLeft };
    });
  }, SCROLL_TIMEOUT);

  // Copy/paste

  private onCut = withBatchedUpdates((event: ClipboardEvent) => {
    const isExcalidrawActive = this.excalidrawContainerRef.current?.contains(
      document.activeElement,
    );
    if (!isExcalidrawActive || isWritableElement(event.target)) {
      return;
    }
    this.cutAll();
    event.preventDefault();
    event.stopPropagation();
  });

  private onCopy = withBatchedUpdates((event: ClipboardEvent) => {
    const isExcalidrawActive = this.excalidrawContainerRef.current?.contains(
      document.activeElement,
    );
    if (!isExcalidrawActive || isWritableElement(event.target)) {
      return;
    }
    this.copyAll();
    event.preventDefault();
    event.stopPropagation();
  });

  private cutAll = () => {
    this.actionManager.executeAction(actionCut, "keyboard");
  };

  private copyAll = () => {
    this.actionManager.executeAction(actionCopy, "keyboard");
  };

  private static resetTapTwice() {
    didTapTwice = false;
  }

  private onTapStart = (event: TouchEvent) => {
    // fix for Apple Pencil Scribble
    // On Android, preventing the event would disable contextMenu on tap-hold
    if (!isAndroid) {
      event.preventDefault();
    }

    if (!didTapTwice) {
      didTapTwice = true;
      clearTimeout(tappedTwiceTimer);
      tappedTwiceTimer = window.setTimeout(
        App.resetTapTwice,
        TAP_TWICE_TIMEOUT,
      );
      return;
    }
    // insert text only if we tapped twice with a single finger
    // event.touches.length === 1 will also prevent inserting text when user's zooming
    if (didTapTwice && event.touches.length === 1) {
      const [touch] = event.touches;
      // @ts-ignore
      this.handleCanvasDoubleClick({
        clientX: touch.clientX,
        clientY: touch.clientY,
      });
      didTapTwice = false;
      clearTimeout(tappedTwiceTimer);
    }
    if (isAndroid) {
      event.preventDefault();
    }

    if (event.touches.length === 2) {
      this.setState({
        selectedElementIds: {},
      });
    }
  };

  private onTapEnd = (event: TouchEvent) => {
    this.resetContextMenuTimer();
    if (event.touches.length > 0) {
      this.setState({
        previousSelectedElementIds: {},
        selectedElementIds: this.state.previousSelectedElementIds,
      });
    } else {
      gesture.pointers.clear();
    }
  };

  public pasteFromClipboard = withBatchedUpdates(
    async (event: ClipboardEvent | null) => {
      const isPlainPaste = !!(IS_PLAIN_PASTE && event);

      // #686
      const target = document.activeElement;
      const isExcalidrawActive =
        this.excalidrawContainerRef.current?.contains(target);
      if (event && !isExcalidrawActive) {
        return;
      }

      const elementUnderCursor = document.elementFromPoint(
        this.lastViewportPosition.x,
        this.lastViewportPosition.y,
      );
      if (
        event &&
        (!(elementUnderCursor instanceof HTMLCanvasElement) ||
          isWritableElement(target))
      ) {
        return;
      }

      // must be called in the same frame (thus before any awaits) as the paste
      // event else some browsers (FF...) will clear the clipboardData
      // (something something security)
      let file = event?.clipboardData?.files[0];

      const data = await parseClipboard(event, isPlainPaste);

      if (!file && data.text && !isPlainPaste) {
        const string = data.text.trim();
        if (string.startsWith("<svg") && string.endsWith("</svg>")) {
          // ignore SVG validation/normalization which will be done during image
          // initialization
          file = SVGStringToFile(string);
        }
      }

      // prefer spreadsheet data over image file (MS Office/Libre Office)
      if (isSupportedImageFile(file) && !data.spreadsheet) {
        const { x: sceneX, y: sceneY } = viewportCoordsToSceneCoords(
          {
            clientX: this.lastViewportPosition.x,
            clientY: this.lastViewportPosition.y,
          },
          this.state,
        );

        const imageElement = this.createImageElement({ sceneX, sceneY });
        this.insertImageElement(imageElement, file);
        this.initializeImageDimensions(imageElement);
        this.setState({ selectedElementIds: { [imageElement.id]: true } });

        return;
      }

      if (this.props.onPaste) {
        try {
          if ((await this.props.onPaste(data, event)) === false) {
            return;
          }
        } catch (error: any) {
          console.error(error);
        }
      }

      if (data.errorMessage) {
        this.setState({ errorMessage: data.errorMessage });
      } else if (data.spreadsheet && !isPlainPaste) {
        this.setState({
          pasteDialog: {
            data: data.spreadsheet,
            shown: true,
          },
        });
      } else if (data.elements) {
        // TODO remove formatting from elements if isPlainPaste
        this.addElementsFromPasteOrLibrary({
          elements: data.elements,
          files: data.files || null,
          position: "cursor",
          retainSeed: isPlainPaste,
        });
      } else if (data.text) {
        this.addTextFromPaste(data.text, isPlainPaste);
      }
      this.setActiveTool({ type: "selection" });
      event?.preventDefault();
    },
  );

  private addElementsFromPasteOrLibrary = (opts: {
    elements: readonly ExcalidrawElement[];
    files: BinaryFiles | null;
    position: { clientX: number; clientY: number } | "cursor" | "center";
    retainSeed?: boolean;
  }) => {
    const elements = restoreElements(opts.elements, null);
    const [minX, minY, maxX, maxY] = getCommonBounds(elements);

    const elementsCenterX = distance(minX, maxX) / 2;
    const elementsCenterY = distance(minY, maxY) / 2;

    const clientX =
      typeof opts.position === "object"
        ? opts.position.clientX
        : opts.position === "cursor"
        ? this.lastViewportPosition.x
        : this.state.width / 2 + this.state.offsetLeft;
    const clientY =
      typeof opts.position === "object"
        ? opts.position.clientY
        : opts.position === "cursor"
        ? this.lastViewportPosition.y
        : this.state.height / 2 + this.state.offsetTop;

    const { x, y } = viewportCoordsToSceneCoords(
      { clientX, clientY },
      this.state,
    );

    const dx = x - elementsCenterX;
    const dy = y - elementsCenterY;

    const [gridX, gridY] = getGridPoint(dx, dy, this.state.gridSize);

    const newElements = duplicateElements(
      elements.map((element) => {
        return newElementWith(element, {
          x: element.x + gridX - minX,
          y: element.y + gridY - minY,
        });
      }),
      {
        randomizeSeed: !opts.retainSeed,
      },
    );

    const nextElements = [
      ...this.scene.getElementsIncludingDeleted(),
      ...newElements,
    ];

    this.scene.replaceAllElements(nextElements);

    newElements.forEach((newElement) => {
      if (isTextElement(newElement) && isBoundToContainer(newElement)) {
        const container = getContainerElement(newElement);
        redrawTextBoundingBox(newElement, container);
      }
    });

    if (opts.files) {
      this.files = { ...this.files, ...opts.files };
    }

    this.history.resumeRecording();

    const nextElementsToSelect =
      excludeElementsInFramesFromSelection(newElements);

    this.setState(
      selectGroupsForSelectedElements(
        {
          ...this.state,
          // keep sidebar (presumably the library) open if it's docked and
          // can fit.
          //
          // Note, we should close the sidebar only if we're dropping items
          // from library, not when pasting from clipboard. Alas.
          openSidebar:
            this.state.openSidebar &&
            this.device.canDeviceFitSidebar &&
            this.state.defaultSidebarDockedPreference
              ? this.state.openSidebar
              : null,
          selectedElementIds: nextElementsToSelect.reduce(
            (acc: Record<ExcalidrawElement["id"], true>, element) => {
              if (!isBoundToContainer(element)) {
                acc[element.id] = true;
              }
              return acc;
            },
            {},
          ),
          selectedGroupIds: {},
        },
        this.scene.getNonDeletedElements(),
      ),
      () => {
        if (opts.files) {
          this.addNewImagesToImageCache();
        }
      },
    );
    this.setActiveTool({ type: "selection" });
  };

  private addTextFromPaste(text: string, isPlainPaste = false) {
    const { x, y } = viewportCoordsToSceneCoords(
      {
        clientX: this.lastViewportPosition.x,
        clientY: this.lastViewportPosition.y,
      },
      this.state,
    );

    const textElementProps = {
      x,
      y,
      strokeColor: this.state.currentItemStrokeColor,
      backgroundColor: this.state.currentItemBackgroundColor,
      fillStyle: this.state.currentItemFillStyle,
      strokeWidth: this.state.currentItemStrokeWidth,
      strokeStyle: this.state.currentItemStrokeStyle,
      roundness: null,
      roughness: this.state.currentItemRoughness,
      opacity: this.state.currentItemOpacity,
      text,
      rawText: text,
      fontSize: this.state.currentItemFontSize,
      fontFamily: this.state.currentItemFontFamily,
      textAlign: this.state.currentItemTextAlign,
      verticalAlign: DEFAULT_VERTICAL_ALIGN,
      locked: false,
    };

    const LINE_GAP = 10;
    let currentY = y;

    const lines = isPlainPaste ? [text] : text.split("\n");
    const textElements = lines.reduce(
      (acc: ExcalidrawTextElement[], line, idx) => {
        const text = line.trim();

        const lineHeight = getDefaultLineHeight(textElementProps.fontFamily);
        if (text.length) {
          const topLayerFrame = this.getTopLayerFrameAtSceneCoords({
            x,
            y: currentY,
          });

          const element = newTextElement({
            ...textElementProps,
            x,
            y: currentY,
            text,
            rawText: text, //zsviczian
            lineHeight,
            frameId: topLayerFrame ? topLayerFrame.id : null,
          });
          acc.push(element);
          currentY += element.height + LINE_GAP;
        } else {
          const prevLine = lines[idx - 1]?.trim();
          // add paragraph only if previous line was not empty, IOW don't add
          // more than one empty line
          if (prevLine) {
            currentY +=
              getLineHeightInPx(textElementProps.fontSize, lineHeight) +
              LINE_GAP;
          }
        }

        return acc;
      },
      [],
    );

    if (textElements.length === 0) {
      return;
    }

    const frameId = textElements[0].frameId;

    if (frameId) {
      this.scene.insertElementsAtIndex(
        textElements,
        this.scene.getElementIndex(frameId),
      );
    } else {
      this.scene.replaceAllElements([
        ...this.scene.getElementsIncludingDeleted(),
        ...textElements,
      ]);
    }

    this.setState({
      selectedElementIds: Object.fromEntries(
        textElements.map((el) => [el.id, true]),
      ),
    });

    if (
      !isPlainPaste &&
      textElements.length > 1 &&
      PLAIN_PASTE_TOAST_SHOWN === false &&
      !this.device.isMobile
    ) {
      this.setToast({
        message: t("toast.pasteAsSingleElement", {
          shortcut: getShortcutKey("CtrlOrCmd+Shift+V"),
        }),
        duration: 5000,
      });
      PLAIN_PASTE_TOAST_SHOWN = true;
    }

    this.history.resumeRecording();
  }

  setAppState: React.Component<any, AppState>["setState"] = (
    state,
    callback,
  ) => {
    this.setState(state, callback);
  };

  removePointer = (event: React.PointerEvent<HTMLElement> | PointerEvent) => {
    if (touchTimeout) {
      this.resetContextMenuTimer();
    }

    gesture.pointers.delete(event.pointerId);
  };

  toggleLock = (source: "keyboard" | "ui" = "ui") => {
    if (!this.state.activeTool.locked) {
      trackEvent(
        "toolbar",
        "toggleLock",
        `${source} (${this.device.isMobile ? "mobile" : "desktop"})`,
      );
    }
    this.setState((prevState) => {
      return {
        activeTool: {
          ...prevState.activeTool,
          ...updateActiveTool(
            this.state,
            prevState.activeTool.locked
              ? { type: "selection" }
              : prevState.activeTool,
          ),
          locked: !prevState.activeTool.locked,
        },
      };
    });
  };

  toggleFrameRendering = () => {
    this.setState((prevState) => {
      return {
        shouldRenderFrames: !prevState.shouldRenderFrames,
      };
    });
  };

  togglePenMode = () => {
    this.setState((prevState) => {
      return {
        penMode: !prevState.penMode,
      };
    });
  };

  onHandToolToggle = () => {
    this.actionManager.executeAction(actionToggleHandTool);
  };

  /**
   * Zooms on canvas viewport center
   */
  zoomCanvas = (
    /** decimal fraction between 0.1 (10% zoom) and 30 (3000% zoom) */
    value: number,
  ) => {
    this.setState({
      ...getStateForZoom(
        {
          viewportX: this.state.width / 2 + this.state.offsetLeft,
          viewportY: this.state.height / 2 + this.state.offsetTop,
          nextZoom: getNormalizedZoom(value),
        },
        this.state,
      ),
    });
  };

  private cancelInProgresAnimation: (() => void) | null = null;

  scrollToContent = (
    target:
      | ExcalidrawElement
      | readonly ExcalidrawElement[] = this.scene.getNonDeletedElements(),
    opts?: { fitToContent?: boolean; animate?: boolean; duration?: number },
  ) => {
    this.cancelInProgresAnimation?.();

    // convert provided target into ExcalidrawElement[] if necessary
    const targets = Array.isArray(target) ? target : [target];

    let zoom = this.state.zoom;
    let scrollX = this.state.scrollX;
    let scrollY = this.state.scrollY;

    if (opts?.fitToContent) {
      // compute an appropriate viewport location (scroll X, Y) and zoom level
      // that fit the target elements on the scene
      const { appState } = zoomToFitElements(targets, this.state, false);
      zoom = appState.zoom;
      scrollX = appState.scrollX;
      scrollY = appState.scrollY;
    } else {
      // compute only the viewport location, without any zoom adjustment
      const scroll = calculateScrollCenter(targets, this.state, this.canvas);
      scrollX = scroll.scrollX;
      scrollY = scroll.scrollY;
    }

    // when animating, we use RequestAnimationFrame to prevent the animation
    // from slowing down other processes
    if (opts?.animate) {
      const origScrollX = this.state.scrollX;
      const origScrollY = this.state.scrollY;

      // zoom animation could become problematic on scenes with large number
      // of elements, setting it to its final value to improve user experience.
      //
      // using zoomCanvas() to zoom on current viewport center
      this.zoomCanvas(zoom.value);

      const cancel = easeToValuesRAF(
        [origScrollX, origScrollY],
        [scrollX, scrollY],
        (scrollX, scrollY) => this.setState({ scrollX, scrollY }),
        { duration: opts?.duration ?? 500 },
      );
      this.cancelInProgresAnimation = () => {
        cancel();
        this.cancelInProgresAnimation = null;
      };
    } else {
      this.setState({ scrollX, scrollY, zoom });
    }
  };

  /** use when changing scrollX/scrollY/zoom based on user interaction */
  private translateCanvas: React.Component<any, AppState>["setState"] = (
    state,
  ) => {
    this.cancelInProgresAnimation?.();
    this.setState(state);
  };

  //zsviczian
  zoomToFit = (
    target: readonly ExcalidrawElement[] = this.scene.getNonDeletedElements(),
    maxZoom: number = 1, //null will zoom to max based on viewport
    margin: number = 0.03, //percentage of viewport width&height
  ) => {
    if (!target) {
      target = this.scene.getNonDeletedElements();
    }
    if (target.length === 0) {
      maxZoom = 1;
    }
    this.setState(
      zoomToFitElements(target, this.state, false, maxZoom, margin).appState,
    );
  };

  //zsviczian
  startLineEditor = (
    el: ExcalidrawLinearElement,
    selectedPointsIndices: number[] | null = null,
  ) => {
    if (!el || !isLinearElement(el)) {
      return;
    }
    const editingLinearElement = new LinearElementEditor(el, this.scene);
    this.setState({
      selectedLinearElement: editingLinearElement,
      editingLinearElement: {
        ...editingLinearElement,
        selectedPointsIndices,
      },
    });
  };

  //zsviczian
  updateContainerSize = withBatchedUpdates(
    (containers: NonDeletedExcalidrawElement[]) => {
      containers.forEach((el: ExcalidrawElement) => {
        const [x, y] = rotate(
          el.x + el.width,
          el.y + el.height,
          el.x + el.width / 2,
          el.y + el.height / 2,
          el.angle,
        );
        resizeSingleElement(
          new Map().set(el.id, el),
          false,
          el,
          "se",
          true,
          x,
          y,
        );
      });
    },
  );

  //zsviczian
  restore = (data: ImportedDataState): RestoredDataState => {
    return restore(data, null, null);
  };

  setToast = (
    toast: {
      message: string;
      closable?: boolean;
      duration?: number;
    } | null,
  ) => {
    this.setState({ toast });
  };

  restoreFileFromShare = async () => {
    try {
      const webShareTargetCache = await caches.open("web-share-target");

      const response = await webShareTargetCache.match("shared-file");
      if (response) {
        const blob = await response.blob();
        const file = new File([blob], blob.name || "", { type: blob.type });
        this.loadFileToCanvas(file, null);
        await webShareTargetCache.delete("shared-file");
        window.history.replaceState(null, APP_NAME, window.location.pathname);
      }
    } catch (error: any) {
      this.setState({ errorMessage: error.message });
    }
  };

  /** adds supplied files to existing files in the appState */
  public addFiles: ExcalidrawImperativeAPI["addFiles"] = withBatchedUpdates(
    (files) => {
      const filesMap = files.reduce((acc, fileData) => {
        acc.set(fileData.id, fileData);
        return acc;
      }, new Map<FileId, BinaryFileData>());

      this.files = { ...this.files, ...Object.fromEntries(filesMap) };

      this.scene.getNonDeletedElements().forEach((element) => {
        if (
          isInitializedImageElement(element) &&
          filesMap.has(element.fileId)
        ) {
          this.imageCache.delete(element.fileId);
          invalidateShapeForElement(element);
        }
      });
      this.scene.informMutation();

      this.addNewImagesToImageCache();
    },
  );

  //zsviczian https://github.com/zsviczian/excalibrain/issues/9
  public setMobileModeAllowed: ExcalidrawImperativeAPI["setMobileModeAllowed"] =
    (allow: boolean) => {
      const { width, height } =
        this.excalidrawContainerRef.current!.getBoundingClientRect();
      this.allowMobileMode = allow;
      if (allow) {
        this.device = updateObject(this.device, {
          isMobile:
            width < MQ_MAX_WIDTH_PORTRAIT ||
            (height < MQ_MAX_HEIGHT_LANDSCAPE &&
              width < MQ_MAX_WIDTH_LANDSCAPE),
        });
      } else {
        this.device = updateObject(this.device, {
          isMobile: false,
        });
      }
      this.forceUpdate();
    };

  //zsviczian
  public setLocalFont: ExcalidrawImperativeAPI["setLocalFont"] = (
    showOnPanel: boolean,
  ) => {
    showFourthFont = showOnPanel;
  };

  public selectElements: ExcalidrawImperativeAPI["selectElements"] = (
    elements: readonly ExcalidrawElement[],
  ) => {
    this.updateScene({
      appState: {
        ...this.state,
        editingGroupId: null,
        selectedElementIds: elements.reduce((map, element) => {
          map[element.id] = true;
          return map;
        }, {} as any),
      },
      commitToHistory: true,
    });
  };

  public bringToFront: ExcalidrawImperativeAPI["bringToFront"] = (
    elements: readonly ExcalidrawElement[],
  ) => {
    this.selectElements(elements);
    this.updateScene(
      actionBringToFront.perform(
        this.scene.getNonDeletedElements(),
        this.state,
      ),
    );
  };

  public bringForward: ExcalidrawImperativeAPI["bringForward"] = (
    elements: readonly ExcalidrawElement[],
  ) => {
    this.selectElements(elements);
    this.updateScene(
      actionBringForward.perform(
        this.scene.getNonDeletedElements(),
        this.state,
      ),
    );
  };

  public sendToBack: ExcalidrawImperativeAPI["sendToBack"] = (
    elements: readonly ExcalidrawElement[],
  ) => {
    this.selectElements(elements);
    this.updateScene(
      actionSendToBack.perform(this.scene.getNonDeletedElements(), this.state),
    );
  };

  public sendBackward: ExcalidrawImperativeAPI["sendBackward"] = (
    elements: readonly ExcalidrawElement[],
  ) => {
    this.selectElements(elements);
    this.updateScene(
      actionSendBackward.perform(
        this.scene.getNonDeletedElements(),
        this.state,
      ),
    );
  };

  public updateScene = withBatchedUpdates(
    <K extends keyof AppState>(sceneData: {
      elements?: SceneData["elements"];
      appState?: Pick<AppState, K> | null;
      collaborators?: SceneData["collaborators"];
      commitToHistory?: SceneData["commitToHistory"];
    }) => {
      if (sceneData.commitToHistory) {
        this.history.resumeRecording();
      }

      flushSync(() => {
        if (sceneData.appState) {
          this.setState(sceneData.appState);
        }
      });

      if (sceneData.elements) {
        this.scene.replaceAllElements(sceneData.elements);
      }

      if (sceneData.collaborators) {
        this.setState({ collaborators: sceneData.collaborators });
      }
    },
  );

  private onSceneUpdated = () => {
    this.setState({});
  };

  /**
   * @returns whether the menu was toggled on or off
   */
  public toggleSidebar = ({
    name,
    tab,
    force,
  }: {
    name: SidebarName;
    tab?: SidebarTabName;
    force?: boolean;
  }): boolean => {
    let nextName;
    if (force === undefined) {
      nextName = this.state.openSidebar?.name === name ? null : name;
    } else {
      nextName = force ? name : null;
    }
    this.setState({ openSidebar: nextName ? { name: nextName, tab } : null });

    return !!nextName;
  };

  private updateCurrentCursorPosition = withBatchedUpdates(
    (event: MouseEvent) => {
      this.lastViewportPosition.x = event.clientX;
      this.lastViewportPosition.y = event.clientY;
    },
  );

  // Input handling
  private onKeyDown = withBatchedUpdates(
    (event: React.KeyboardEvent | KeyboardEvent) => {
      // normalize `event.key` when CapsLock is pressed #2372

      if (
        "Proxy" in window &&
        ((!event.shiftKey && /^[A-Z]$/.test(event.key)) ||
          (event.shiftKey && /^[a-z]$/.test(event.key)))
      ) {
        event = new Proxy(event, {
          get(ev: any, prop) {
            const value = ev[prop];
            if (typeof value === "function") {
              // fix for Proxies hijacking `this`
              return value.bind(ev);
            }
            return prop === "key"
              ? // CapsLock inverts capitalization based on ShiftKey, so invert
                // it back
                event.shiftKey
                ? ev.key.toUpperCase()
                : ev.key.toLowerCase()
              : value;
          },
        });
      }

      if (event[KEYS.CTRL_OR_CMD] && event.key.toLowerCase() === KEYS.V) {
        IS_PLAIN_PASTE = event.shiftKey;
        clearTimeout(IS_PLAIN_PASTE_TIMER);
        // reset (100ms to be safe that we it runs after the ensuing
        // paste event). Though, technically unnecessary to reset since we
        // (re)set the flag before each paste event.
        IS_PLAIN_PASTE_TIMER = window.setTimeout(() => {
          IS_PLAIN_PASTE = false;
        }, 100);
      }

      // prevent browser zoom in input fields
      if (event[KEYS.CTRL_OR_CMD] && isWritableElement(event.target)) {
        if (event.code === CODES.MINUS || event.code === CODES.EQUAL) {
          event.preventDefault();
          return;
        }
      }

      // bail if
      if (
        // inside an input
        (isWritableElement(event.target) &&
          // unless pressing escape (finalize action)
          event.key !== KEYS.ESCAPE) ||
        // or unless using arrows (to move between buttons)
        (isArrowKey(event.key) && isInputLike(event.target))
      ) {
        return;
      }

      if (event.key === KEYS.QUESTION_MARK) {
        this.setState({
          openDialog: "help",
        });
        return;
      } else if (
        event.key.toLowerCase() === KEYS.E &&
        event.shiftKey &&
        event[KEYS.CTRL_OR_CMD]
      ) {
        event.preventDefault();
        this.setState({ openDialog: "imageExport" });
        return;
      }

      if (event.key === KEYS.PAGE_UP || event.key === KEYS.PAGE_DOWN) {
        let offset =
          (event.shiftKey ? this.state.width : this.state.height) /
          this.state.zoom.value;
        if (event.key === KEYS.PAGE_DOWN) {
          offset = -offset;
        }
        if (event.shiftKey) {
          this.translateCanvas((state) => ({
            scrollX: state.scrollX + offset,
          }));
        } else {
          this.translateCanvas((state) => ({
            scrollY: state.scrollY + offset,
          }));
        }
      }

      if (this.actionManager.handleKeyDown(event)) {
        return;
      }

      if (this.state.viewModeEnabled) {
        return;
      }

      if (event[KEYS.CTRL_OR_CMD] && this.state.isBindingEnabled) {
        this.setState({ isBindingEnabled: false });
      }

      if (isArrowKey(event.key)) {
        const step =
          (this.state.gridSize &&
            (event.shiftKey
              ? ELEMENT_TRANSLATE_AMOUNT
              : this.state.gridSize)) ||
          (event.shiftKey
            ? ELEMENT_SHIFT_TRANSLATE_AMOUNT
            : ELEMENT_TRANSLATE_AMOUNT);

        let offsetX = 0;
        let offsetY = 0;

        if (event.key === KEYS.ARROW_LEFT) {
          offsetX = -step;
        } else if (event.key === KEYS.ARROW_RIGHT) {
          offsetX = step;
        } else if (event.key === KEYS.ARROW_UP) {
          offsetY = -step;
        } else if (event.key === KEYS.ARROW_DOWN) {
          offsetY = step;
        }

        const selectedElements = getSelectedElements(
          this.scene.getNonDeletedElements(),
          this.state,
          {
            includeBoundTextElement: true,
            includeElementsInFrames: true,
          },
        );

        selectedElements.forEach((element) => {
          mutateElement(element, {
            x: element.x + offsetX,
            y: element.y + offsetY,
          });

          updateBoundElements(element, {
            simultaneouslyUpdated: selectedElements,
          });
        });

        this.maybeSuggestBindingForAll(selectedElements);

        event.preventDefault();
      } else if (event.key === KEYS.ENTER) {
        const selectedElements = getSelectedElements(
          this.scene.getNonDeletedElements(),
          this.state,
        );
        if (selectedElements.length === 1) {
          const selectedElement = selectedElements[0];
          if (event[KEYS.CTRL_OR_CMD]) {
            if (isLinearElement(selectedElement)) {
              if (
                !this.state.editingLinearElement ||
                this.state.editingLinearElement.elementId !==
                  selectedElements[0].id
              ) {
                this.history.resumeRecording();
                this.setState({
                  editingLinearElement: new LinearElementEditor(
                    selectedElement,
                    this.scene,
                  ),
                });
              }
            }
          } else if (
            isTextElement(selectedElement) ||
            isValidTextContainer(selectedElement)
          ) {
            let container;
            if (!isTextElement(selectedElement)) {
              container = selectedElement as ExcalidrawTextContainer;
            }
            const midPoint = getContainerCenter(selectedElement, this.state);
            const sceneX = midPoint.x;
            const sceneY = midPoint.y;
            this.startTextEditing({
              sceneX,
              sceneY,
              container,
            });
            event.preventDefault();
            return;
          } else if (isFrameElement(selectedElement)) {
            this.setState({
              editingFrame: selectedElement.id,
            });
          }
        }
      } else if (
        !event.ctrlKey &&
        !event.altKey &&
        !event.metaKey &&
        this.state.draggingElement === null
      ) {
        const shape = findShapeByKey(event.key);
        if (shape) {
          if (this.state.activeTool.type !== shape) {
            trackEvent(
              "toolbar",
              shape,
              `keyboard (${this.device.isMobile ? "mobile" : "desktop"})`,
            );
          }
          this.setActiveTool({ type: shape });
          event.stopPropagation();
        } else if (event.key === KEYS.Q) {
          this.toggleLock("keyboard");
          event.stopPropagation();
        }
      }
      if (event.key === KEYS.SPACE && gesture.pointers.size === 0) {
        isHoldingSpace = true;
        setCursor(this.canvas, CURSOR_TYPE.GRAB);
        event.preventDefault();
      }

      if (
        (event.key === KEYS.G || event.key === KEYS.S) &&
        !event.altKey &&
        !event[KEYS.CTRL_OR_CMD]
      ) {
        const selectedElements = getSelectedElements(
          this.scene.getNonDeletedElements(),
          this.state,
        );
        if (
          this.state.activeTool.type === "selection" &&
          !selectedElements.length
        ) {
          return;
        }

        if (
          event.key === KEYS.G &&
          (hasBackground(this.state.activeTool.type) ||
            selectedElements.some((element) => hasBackground(element.type)))
        ) {
          this.setState({ openPopup: "elementBackground" });
          event.stopPropagation();
        }
        if (event.key === KEYS.S) {
          this.setState({ openPopup: "elementStroke" });
          event.stopPropagation();
        }
      }

      if (
        event[KEYS.CTRL_OR_CMD] &&
        (event.key === KEYS.BACKSPACE || event.key === KEYS.DELETE)
      ) {
        jotaiStore.set(activeConfirmDialogAtom, "clearCanvas");
      }

      // eye dropper
      // -----------------------------------------------------------------------
      const lowerCased = event.key.toLocaleLowerCase();
      const isPickingStroke = lowerCased === KEYS.S && event.shiftKey;
      const isPickingBackground =
        event.key === KEYS.I || (lowerCased === KEYS.G && event.shiftKey);

      if (isPickingStroke || isPickingBackground) {
        this.openEyeDropper({
          type: isPickingStroke ? "stroke" : "background",
        });
      }
      // -----------------------------------------------------------------------
    },
  );

  private onWheel = withBatchedUpdates((event: WheelEvent) => {
    // prevent browser pinch zoom on DOM elements
    if (!(event.target instanceof HTMLCanvasElement) && event.ctrlKey) {
      event.preventDefault();
    }
  });

  private onKeyUp = withBatchedUpdates((event: KeyboardEvent) => {
    if (event.key === KEYS.SPACE) {
      if (this.state.viewModeEnabled) {
        setCursor(this.canvas, CURSOR_TYPE.GRAB);
      } else if (this.state.activeTool.type === "selection") {
        resetCursor(this.canvas);
      } else {
        setCursorForShape(this.canvas, this.state);
        this.setState({
          selectedElementIds: {},
          selectedGroupIds: {},
          editingGroupId: null,
        });
      }
      isHoldingSpace = false;
    }
    if (!event[KEYS.CTRL_OR_CMD] && !this.state.isBindingEnabled) {
      this.setState({ isBindingEnabled: true });
    }
    if (isArrowKey(event.key)) {
      const selectedElements = getSelectedElements(
        this.scene.getNonDeletedElements(),
        this.state,
      );
      isBindingEnabled(this.state)
        ? bindOrUnbindSelectedElements(selectedElements)
        : unbindLinearElements(selectedElements);
      this.setState({ suggestedBindings: [] });
    }
  });

  private setActiveTool = (
    tool:
      | { type: typeof SHAPES[number]["value"] | "eraser" | "hand" | "frame" }
      | { type: "custom"; customType: string },
  ) => {
    const nextActiveTool = updateActiveTool(this.state, tool);
    if (nextActiveTool.type === "hand") {
      setCursor(this.canvas, CURSOR_TYPE.GRAB);
    } else if (!isHoldingSpace) {
      setCursorForShape(this.canvas, this.state);
    }
    if (isToolIcon(document.activeElement)) {
      this.focusContainer();
    }
    if (!isLinearElementType(nextActiveTool.type)) {
      this.setState({ suggestedBindings: [] });
    }
    if (nextActiveTool.type === "image") {
      this.onImageAction();
    }
    if (nextActiveTool.type !== "selection") {
      this.setState({
        activeTool: nextActiveTool,
        selectedElementIds: {},
        selectedGroupIds: {},
        editingGroupId: null,
      });
    } else {
      this.setState({ activeTool: nextActiveTool });
    }
  };

  private setCursor = (cursor: string) => {
    setCursor(this.canvas, cursor);
  };

  private resetCursor = () => {
    resetCursor(this.canvas);
  };
  /**
   * returns whether user is making a gesture with >= 2 fingers (points)
   * on o touch screen (not on a trackpad). Currently only relates to Darwin
   * (iOS/iPadOS,MacOS), but may work on other devices in the future if
   * GestureEvent is standardized.
   */
  private isTouchScreenMultiTouchGesture = () => {
    // we don't want to deselect when using trackpad, and multi-point gestures
    // only work on touch screens, so checking for >= pointers means we're on a
    // touchscreen
    return gesture.pointers.size >= 2;
  };

  // fires only on Safari
  private onGestureStart = withBatchedUpdates((event: GestureEvent) => {
    event.preventDefault();

    // we only want to deselect on touch screens because user may have selected
    // elements by mistake while zooming
    if (this.isTouchScreenMultiTouchGesture()) {
      this.setState({
        selectedElementIds: {},
      });
    }
    gesture.initialScale = this.state.zoom.value;
  });

  // fires only on Safari
  private onGestureChange = withBatchedUpdates((event: GestureEvent) => {
    event.preventDefault();

    // onGestureChange only has zoom factor but not the center.
    // If we're on iPad or iPhone, then we recognize multi-touch and will
    // zoom in at the right location in the touchmove handler
    // (handleCanvasPointerMove).
    //
    // On Macbook trackpad, we don't have those events so will zoom in at the
    // current location instead.
    //
    // As such, bail from this handler on touch devices.
    if (this.isTouchScreenMultiTouchGesture()) {
      return;
    }

    const initialScale = gesture.initialScale;
    if (initialScale) {
      this.setState((state) => ({
        ...getStateForZoom(
          {
            viewportX: this.lastViewportPosition.x,
            viewportY: this.lastViewportPosition.y,
            nextZoom: getNormalizedZoom(initialScale * event.scale),
          },
          state,
        ),
      }));
    }
  });

  // fires only on Safari
  private onGestureEnd = withBatchedUpdates((event: GestureEvent) => {
    event.preventDefault();
    // reselect elements only on touch screens (see onGestureStart)
    if (this.isTouchScreenMultiTouchGesture()) {
      this.setState({
        previousSelectedElementIds: {},
        selectedElementIds: this.state.previousSelectedElementIds,
      });
    }
    gesture.initialScale = null;
  });

  private handleTextWysiwyg(
    element: ExcalidrawTextElement,
    {
      isExistingElement = false,
    }: {
      isExistingElement?: boolean;
    },
  ) {
    const updateElement = (
      text: string,
      originalText: string,
      isDeleted: boolean,
      rawText?: string,
      link?: string,
    ) => {
      this.scene.replaceAllElements([
        ...this.scene.getElementsIncludingDeleted().map((_element) => {
          if (_element.id === element.id && isTextElement(_element)) {
            return updateTextElement(_element, {
              text,
              isDeleted,
              originalText,
              rawText: rawText ?? originalText,
              link,
            });
          }
          return _element;
        }),
      ]);
    };

    if (isExistingElement && this.props.onBeforeTextEdit) {
      const text = this.props.onBeforeTextEdit(element);
      if (text) {
        this.scene.replaceAllElements([
          ...this.scene.getElementsIncludingDeleted().map((_element) => {
            if (_element.id === element.id && isTextElement(_element)) {
              element = updateTextElement(_element, {
                text,
                isDeleted: false,
                originalText: text,
              });
              return element;
            }
            return _element;
          }),
        ]);
      }
    }

    textWysiwyg({
      id: element.id,
      canvas: this.canvas,
      getViewportCoords: (x, y) => {
        const { x: viewportX, y: viewportY } = sceneCoordsToViewportCoords(
          {
            sceneX: x,
            sceneY: y,
          },
          this.state,
        );
        return [
          viewportX - this.state.offsetLeft,
          viewportY - this.state.offsetTop,
        ];
      },
      onChange: withBatchedUpdates((text) => {
        updateElement(text, text, false);
        if (isNonDeletedElement(element)) {
          updateBoundElements(element);
        }
      }),
      onSubmit: withBatchedUpdates(({ text, viaKeyboard, originalText }) => {
        const isDeleted = !text.trim();
        const rawText = originalText; //should this be originalText??
        let link = undefined;
        if (this.props.onBeforeTextSubmit) {
          const [updatedText, updatedOriginalText, l] =
            this.props.onBeforeTextSubmit(
              element,
              text,
              originalText,
              isDeleted,
            );
          text = updatedText ?? text;
          originalText = updatedOriginalText ?? originalText;
          link = l;
        }
        updateElement(text, originalText, isDeleted, rawText, link);
        // select the created text element only if submitting via keyboard
        // (when submitting via click it should act as signal to deselect)
        if (!isDeleted && viaKeyboard) {
          const elementIdToSelect = element.containerId
            ? element.containerId
            : element.id;
          this.setState((prevState) => ({
            selectedElementIds: {
              ...prevState.selectedElementIds,
              [elementIdToSelect]: true,
            },
          }));
        }
        if (isDeleted) {
          fixBindingsAfterDeletion(this.scene.getNonDeletedElements(), [
            element,
          ]);
        }
        if (!isDeleted || isExistingElement) {
          this.history.resumeRecording();
        }

        this.setState({
          draggingElement: null,
          editingElement: null,
        });
        if (this.state.activeTool.locked) {
          setCursorForShape(this.canvas, this.state);
        }

        this.focusContainer();
      }),
      element,
      excalidrawContainer: this.excalidrawContainerRef.current,
      app: this,
    });
    // deselect all other elements when inserting text
    this.deselectElements();

    // do an initial update to re-initialize element position since we were
    // modifying element's x/y for sake of editor (case: syncing to remote)
    updateElement(element.text, element.originalText, false);
  }

  private deselectElements() {
    this.setState({
      selectedElementIds: {},
      selectedGroupIds: {},
      editingGroupId: null,
    });
  }

  private getTextElementAtPosition(
    x: number,
    y: number,
  ): NonDeleted<ExcalidrawTextElement> | null {
    const element = this.getElementAtPosition(x, y, {
      includeBoundTextElement: true,
    });
    if (element && isTextElement(element) && !element.isDeleted) {
      return element;
    }
    return null;
  }

  private getElementAtPosition(
    x: number,
    y: number,
    opts?: {
      /** if true, returns the first selected element (with highest z-index)
        of all hit elements */
      preferSelected?: boolean;
      includeBoundTextElement?: boolean;
      includeLockedElements?: boolean;
    },
  ): NonDeleted<ExcalidrawElement> | null {
    const allHitElements = this.getElementsAtPosition(
      x,
      y,
      opts?.includeBoundTextElement,
      opts?.includeLockedElements,
    );
    if (allHitElements.length > 1) {
      if (opts?.preferSelected) {
        for (let index = allHitElements.length - 1; index > -1; index--) {
          if (this.state.selectedElementIds[allHitElements[index].id]) {
            return allHitElements[index];
          }
        }
      }
      const elementWithHighestZIndex =
        allHitElements[allHitElements.length - 1];
      // If we're hitting element with highest z-index only on its bounding box
      // while also hitting other element figure, the latter should be considered.
      return isHittingElementBoundingBoxWithoutHittingElement(
        elementWithHighestZIndex,
        this.state,
        this.frameNameBoundsCache,
        x,
        y,
      )
        ? allHitElements[allHitElements.length - 2]
        : elementWithHighestZIndex;
    }
    if (allHitElements.length === 1) {
      return allHitElements[0];
    }
    return null;
  }

  private getElementsAtPosition(
    x: number,
    y: number,
    includeBoundTextElement: boolean = false,
    includeLockedElements: boolean = false,
  ): NonDeleted<ExcalidrawElement>[] {
    const elements =
      includeBoundTextElement && includeLockedElements
        ? this.scene.getNonDeletedElements()
        : this.scene
            .getNonDeletedElements()
            .filter(
              (element) =>
                (includeLockedElements || !element.locked) &&
                (includeBoundTextElement ||
                  !(isTextElement(element) && element.containerId)),
            );

    return getElementsAtPosition(elements, (element) =>
      hitTest(element, this.state, this.frameNameBoundsCache, x, y),
    ).filter((element) => {
      // hitting a frame's element from outside the frame is not considered a hit
      const containingFrame = getContainingFrame(element);
      return containingFrame && this.state.shouldRenderFrames
        ? isCursorInFrame({ x, y }, containingFrame)
        : true;
    });
  }

  private startTextEditing = ({
    sceneX,
    sceneY,
    insertAtParentCenter = true,
    container,
  }: {
    /** X position to insert text at */
    sceneX: number;
    /** Y position to insert text at */
    sceneY: number;
    /** whether to attempt to insert at element center if applicable */
    insertAtParentCenter?: boolean;
    container?: ExcalidrawTextContainer | null;
  }) => {
    let shouldBindToContainer = false;

    let parentCenterPosition =
      insertAtParentCenter &&
      this.getTextWysiwygSnappedToCenterPosition(
        sceneX,
        sceneY,
        this.state,
        container,
      );
    if (container && parentCenterPosition) {
      shouldBindToContainer = true;
    }
    let existingTextElement: NonDeleted<ExcalidrawTextElement> | null = null;

    const selectedElements = getSelectedElements(
      this.scene.getNonDeletedElements(),
      this.state,
    );

    if (selectedElements.length === 1) {
      if (isTextElement(selectedElements[0])) {
        existingTextElement = selectedElements[0];
      } else if (container) {
        existingTextElement = getBoundTextElement(selectedElements[0]);
      } else {
        existingTextElement = this.getTextElementAtPosition(sceneX, sceneY);
      }
    } else {
      existingTextElement = this.getTextElementAtPosition(sceneX, sceneY);
    }

    const fontFamily =
      existingTextElement?.fontFamily || this.state.currentItemFontFamily;

    const lineHeight =
      existingTextElement?.lineHeight || getDefaultLineHeight(fontFamily);
    const fontSize = this.state.currentItemFontSize;

    if (
      !existingTextElement &&
      shouldBindToContainer &&
      container &&
      !isArrowElement(container)
    ) {
      const fontString = {
        fontSize,
        fontFamily,
      };
      const minWidth = getApproxMinLineWidth(
        getFontString(fontString),
        lineHeight,
      );
      const minHeight = getApproxMinLineHeight(fontSize, lineHeight);
      const containerDims = getContainerDims(container);
      const newHeight = Math.max(containerDims.height, minHeight);
      const newWidth = Math.max(containerDims.width, minWidth);
      mutateElement(container, { height: newHeight, width: newWidth });
      sceneX = container.x + newWidth / 2;
      sceneY = container.y + newHeight / 2;
      if (parentCenterPosition) {
        parentCenterPosition = this.getTextWysiwygSnappedToCenterPosition(
          sceneX,
          sceneY,
          this.state,
          container,
        );
      }
    }

    const topLayerFrame = this.getTopLayerFrameAtSceneCoords({
      x: sceneX,
      y: sceneY,
    });

    const element = existingTextElement
      ? existingTextElement
      : newTextElement({
          x: parentCenterPosition
            ? parentCenterPosition.elementCenterX
            : sceneX,
          y: parentCenterPosition
            ? parentCenterPosition.elementCenterY
            : sceneY,
          strokeColor: this.state.currentItemStrokeColor,
          backgroundColor: this.state.currentItemBackgroundColor,
          fillStyle: this.state.currentItemFillStyle,
          strokeWidth: this.state.currentItemStrokeWidth,
          strokeStyle: this.state.currentItemStrokeStyle,
          roughness: this.state.currentItemRoughness,
          opacity: this.state.currentItemOpacity,
          text: "",
          rawText: "", //zsviczian
          fontSize,
          fontFamily,
          textAlign: parentCenterPosition
            ? "center"
            : this.state.currentItemTextAlign,
          verticalAlign: parentCenterPosition
            ? VERTICAL_ALIGN.MIDDLE
            : DEFAULT_VERTICAL_ALIGN,
          containerId: shouldBindToContainer ? container?.id : undefined,
          groupIds: container?.groupIds ?? [],
          lineHeight,
          angle: container?.angle ?? 0,
          frameId: topLayerFrame ? topLayerFrame.id : null,
        });

    if (!existingTextElement && shouldBindToContainer && container) {
      mutateElement(container, {
        boundElements: (container.boundElements || []).concat({
          type: "text",
          id: element.id,
        }),
      });
    }
    this.setState({ editingElement: element });

    if (!existingTextElement) {
      if (container && shouldBindToContainer) {
        const containerIndex = this.scene.getElementIndex(container.id);
        this.scene.insertElementAtIndex(element, containerIndex + 1);
      } else {
        this.scene.addNewElement(element);
      }
    }

    this.setState({
      editingElement: element,
    });

    this.handleTextWysiwyg(element, {
      isExistingElement: !!existingTextElement,
    });
  };

  private handleCanvasDoubleClick = (
    event: React.MouseEvent<HTMLCanvasElement>,
  ) => {
    // case: double-clicking with arrow/line tool selected would both create
    // text and enter multiElement mode
    if (this.state.multiElement) {
      return;
    }
    // we should only be able to double click when mode is selection
    if (this.state.activeTool.type !== "selection") {
      return;
    }

    const selectedElements = getSelectedElements(
      this.scene.getNonDeletedElements(),
      this.state,
    );

    if (selectedElements.length === 1 && isLinearElement(selectedElements[0])) {
      if (
        event[KEYS.CTRL_OR_CMD] &&
        (!this.state.editingLinearElement ||
          this.state.editingLinearElement.elementId !== selectedElements[0].id)
      ) {
        this.history.resumeRecording();
        this.setState({
          editingLinearElement: new LinearElementEditor(
            selectedElements[0],
            this.scene,
          ),
        });
        return;
      } else if (
        this.state.editingLinearElement &&
        this.state.editingLinearElement.elementId === selectedElements[0].id
      ) {
        return;
      }
    }

    resetCursor(this.canvas);

    let { x: sceneX, y: sceneY } = viewportCoordsToSceneCoords(
      event,
      this.state,
    );

    const selectedGroupIds = getSelectedGroupIds(this.state);

    if (selectedGroupIds.length > 0) {
      const hitElement = this.getElementAtPosition(sceneX, sceneY);

      const selectedGroupId =
        hitElement &&
        getSelectedGroupIdForElement(hitElement, this.state.selectedGroupIds);

      if (selectedGroupId) {
        this.setState((prevState) =>
          selectGroupsForSelectedElements(
            {
              ...prevState,
              editingGroupId: selectedGroupId,
              selectedElementIds: { [hitElement!.id]: true },
              selectedGroupIds: {},
            },
            this.scene.getNonDeletedElements(),
          ),
        );
        return;
      }
    }

    resetCursor(this.canvas);
    if (!event[KEYS.CTRL_OR_CMD] && !this.state.viewModeEnabled) {
      const container = getTextBindableContainerAtPosition(
        this.scene.getNonDeletedElements(),
        this.state,
        sceneX,
        sceneY,
      );
      if (container) {
        if (
          hasBoundTextElement(container) ||
          !isTransparent(container.backgroundColor) ||
          isHittingElementNotConsideringBoundingBox(
            container,
            this.state,
            this.frameNameBoundsCache,
            [sceneX, sceneY],
          )
        ) {
          const midPoint = getContainerCenter(container, this.state);

          sceneX = midPoint.x;
          sceneY = midPoint.y;
        }
      }
      this.startTextEditing({
        sceneX,
        sceneY,
        insertAtParentCenter: !event.altKey,
        container,
      });
    }
  };

  private getElementLinkAtPosition = (
    scenePointer: Readonly<{ x: number; y: number }>,
    hitElement: NonDeletedExcalidrawElement | null,
  ): ExcalidrawElement | undefined => {
    // Reversing so we traverse the elements in decreasing order
    // of z-index
    const elements = this.scene.getNonDeletedElements().slice().reverse();
    let hitElementIndex = Infinity;

    return elements.find((element, index) => {
      if (hitElement && element.id === hitElement.id) {
        hitElementIndex = index;
      }
      return (
        element.link &&
        index <= hitElementIndex &&
        isPointHittingLinkIcon(
          element,
          this.state,
          [scenePointer.x, scenePointer.y],
          this.device.isMobile,
        )
      );
    });
  };

  private redirectToLink = (
    event: React.PointerEvent<HTMLCanvasElement>,
    isTouchScreen: boolean,
  ) => {
    const draggedDistance = distance2d(
      this.lastPointerDown!.clientX,
      this.lastPointerDown!.clientY,
      this.lastPointerUp!.clientX,
      this.lastPointerUp!.clientY,
    );
    if (
      !this.hitLinkElement ||
      // For touch screen allow dragging threshold else strict check
      (isTouchScreen && draggedDistance > DRAGGING_THRESHOLD) ||
      (!isTouchScreen && draggedDistance !== 0)
    ) {
      return;
    }
    const lastPointerDownCoords = viewportCoordsToSceneCoords(
      this.lastPointerDown!,
      this.state,
    );
    const lastPointerDownHittingLinkIcon = isPointHittingLinkIcon(
      this.hitLinkElement,
      this.state,
      [lastPointerDownCoords.x, lastPointerDownCoords.y],
      this.device.isMobile,
    );
    const lastPointerUpCoords = viewportCoordsToSceneCoords(
      this.lastPointerUp!,
      this.state,
    );
    const lastPointerUpHittingLinkIcon = isPointHittingLinkIcon(
      this.hitLinkElement,
      this.state,
      [lastPointerUpCoords.x, lastPointerUpCoords.y],
      this.device.isMobile,
    );
    if (lastPointerDownHittingLinkIcon && lastPointerUpHittingLinkIcon) {
      const url = this.hitLinkElement.link;
      if (url) {
        let customEvent;
        if (this.props.onLinkOpen) {
          customEvent = wrapEvent(EVENT.EXCALIDRAW_LINK, event.nativeEvent);
          this.props.onLinkOpen(this.hitLinkElement, customEvent);
        }
        if (!customEvent?.defaultPrevented) {
          const target = isLocalLink(url) ? "_self" : "_blank";
          const newWindow = window.open(undefined, target);
          // https://mathiasbynens.github.io/rel-noopener/
          if (newWindow) {
            newWindow.opener = null;
            newWindow.location = normalizeLink(url);
          }
        }
      }
    }
  };

  private getTopLayerFrameAtSceneCoords = (sceneCoords: {
    x: number;
    y: number;
  }) => {
    const frames = this.scene
      .getNonDeletedFrames()
      .filter((frame) =>
        isCursorInFrame(sceneCoords, frame as ExcalidrawFrameElement),
      );

    return frames.length ? frames[frames.length - 1] : null;
  };

  private handleCanvasPointerMove = (
    event: React.PointerEvent<HTMLCanvasElement>,
  ) => {
    this.savePointer(event.clientX, event.clientY, this.state.cursorButton);

    if (gesture.pointers.has(event.pointerId)) {
      gesture.pointers.set(event.pointerId, {
        x: event.clientX,
        y: event.clientY,
      });
    }

    const initialScale = gesture.initialScale;
    if (
      gesture.pointers.size === 2 &&
      gesture.lastCenter &&
      initialScale &&
      gesture.initialDistance
    ) {
      const center = getCenter(gesture.pointers);
      const deltaX = center.x - gesture.lastCenter.x;
      const deltaY = center.y - gesture.lastCenter.y;
      gesture.lastCenter = center;

      const distance = getDistance(Array.from(gesture.pointers.values()));
      const scaleFactor =
        !this.state.allowPinchZoom && //zsviczian
        this.state.activeTool.type === "freedraw" &&
        this.state.penMode
          ? 1
          : distance / gesture.initialDistance;

      const nextZoom = scaleFactor
        ? getNormalizedZoom(initialScale * scaleFactor)
        : this.state.zoom.value;

      this.setState((state) => {
        const zoomState = getStateForZoom(
          {
            viewportX: center.x,
            viewportY: center.y,
            nextZoom,
          },
          state,
        );

        this.translateCanvas({
          zoom: zoomState.zoom,
          scrollX: zoomState.scrollX + deltaX / nextZoom,
          scrollY: zoomState.scrollY + deltaY / nextZoom,
          shouldCacheIgnoreZoom: true,
        });
      });
      this.resetShouldCacheIgnoreZoomDebounced();
    } else {
      gesture.lastCenter =
        gesture.initialDistance =
        gesture.initialScale =
          null;
    }

    if (
      isHoldingSpace ||
      isPanning ||
      isDraggingScrollBar ||
      isHandToolActive(this.state)
    ) {
      return;
    }

    const isPointerOverScrollBars = isOverScrollBars(
      currentScrollBars,
      event.clientX - this.state.offsetLeft,
      event.clientY - this.state.offsetTop,
    );
    const isOverScrollBar = isPointerOverScrollBars.isOverEither;
    if (!this.state.draggingElement && !this.state.multiElement) {
      if (isOverScrollBar) {
        resetCursor(this.canvas);
      } else {
        setCursorForShape(this.canvas, this.state);
      }
    }

    const scenePointer = viewportCoordsToSceneCoords(event, this.state);
    const { x: scenePointerX, y: scenePointerY } = scenePointer;

    if (
      this.state.editingLinearElement &&
      !this.state.editingLinearElement.isDragging
    ) {
      const editingLinearElement = LinearElementEditor.handlePointerMove(
        event,
        scenePointerX,
        scenePointerY,
        this.state,
      );

      if (
        editingLinearElement &&
        editingLinearElement !== this.state.editingLinearElement
      ) {
        // Since we are reading from previous state which is not possible with
        // automatic batching in React 18 hence using flush sync to synchronously
        // update the state. Check https://github.com/excalidraw/excalidraw/pull/5508 for more details.
        flushSync(() => {
          this.setState({
            editingLinearElement,
          });
        });
      }
      if (editingLinearElement?.lastUncommittedPoint != null) {
        this.maybeSuggestBindingAtCursor(scenePointer);
      } else {
        // causes stack overflow if not sync
        flushSync(() => {
          this.setState({ suggestedBindings: [] });
        });
      }
    }

    if (isBindingElementType(this.state.activeTool.type)) {
      // Hovering with a selected tool or creating new linear element via click
      // and point
      const { draggingElement } = this.state;
      if (isBindingElement(draggingElement, false)) {
        this.maybeSuggestBindingsForLinearElementAtCoords(
          draggingElement,
          [scenePointer],
          this.state.startBoundElement,
        );
      } else {
        this.maybeSuggestBindingAtCursor(scenePointer);
      }
    }

    if (this.state.multiElement) {
      const { multiElement } = this.state;
      const { x: rx, y: ry } = multiElement;

      const { points, lastCommittedPoint } = multiElement;
      const lastPoint = points[points.length - 1];

      setCursorForShape(this.canvas, this.state);

      if (lastPoint === lastCommittedPoint) {
        // if we haven't yet created a temp point and we're beyond commit-zone
        // threshold, add a point
        if (
          distance2d(
            scenePointerX - rx,
            scenePointerY - ry,
            lastPoint[0],
            lastPoint[1],
          ) >= LINE_CONFIRM_THRESHOLD
        ) {
          mutateElement(multiElement, {
            points: [...points, [scenePointerX - rx, scenePointerY - ry]],
          });
        } else {
          setCursor(this.canvas, CURSOR_TYPE.POINTER);
          // in this branch, we're inside the commit zone, and no uncommitted
          // point exists. Thus do nothing (don't add/remove points).
        }
      } else if (
        points.length > 2 &&
        lastCommittedPoint &&
        distance2d(
          scenePointerX - rx,
          scenePointerY - ry,
          lastCommittedPoint[0],
          lastCommittedPoint[1],
        ) < LINE_CONFIRM_THRESHOLD
      ) {
        setCursor(this.canvas, CURSOR_TYPE.POINTER);
        mutateElement(multiElement, {
          points: points.slice(0, -1),
        });
      } else {
        const [gridX, gridY] = getGridPoint(
          scenePointerX,
          scenePointerY,
          this.state.gridSize,
        );

        const [lastCommittedX, lastCommittedY] =
          multiElement?.lastCommittedPoint ?? [0, 0];

        let dxFromLastCommitted = gridX - rx - lastCommittedX;
        let dyFromLastCommitted = gridY - ry - lastCommittedY;

        if (shouldRotateWithDiscreteAngle(event)) {
          ({ width: dxFromLastCommitted, height: dyFromLastCommitted } =
            getLockedLinearCursorAlignSize(
              // actual coordinate of the last committed point
              lastCommittedX + rx,
              lastCommittedY + ry,
              // cursor-grid coordinate
              gridX,
              gridY,
            ));
        }

        if (isPathALoop(points, this.state.zoom.value)) {
          setCursor(this.canvas, CURSOR_TYPE.POINTER);
        }
        // update last uncommitted point
        mutateElement(multiElement, {
          points: [
            ...points.slice(0, -1),
            [
              lastCommittedX + dxFromLastCommitted,
              lastCommittedY + dyFromLastCommitted,
            ],
          ],
        });
      }

      return;
    }

    const hasDeselectedButton = Boolean(event.buttons);
    if (
      hasDeselectedButton ||
      (this.state.activeTool.type !== "selection" &&
        this.state.activeTool.type !== "text" &&
        this.state.activeTool.type !== "eraser")
    ) {
      return;
    }

    const elements = this.scene.getNonDeletedElements();

    const selectedElements = getSelectedElements(elements, this.state);
    if (
      selectedElements.length === 1 &&
      !isOverScrollBar &&
      !this.state.editingLinearElement
    ) {
      const elementWithTransformHandleType = getElementWithTransformHandleType(
        elements,
        this.state,
        scenePointerX,
        scenePointerY,
        this.state.zoom,
        event.pointerType,
      );
      if (
        elementWithTransformHandleType &&
        elementWithTransformHandleType.transformHandleType
      ) {
        setCursor(
          this.canvas,
          getCursorForResizingElement(elementWithTransformHandleType),
        );
        return;
      }
    } else if (selectedElements.length > 1 && !isOverScrollBar) {
      const transformHandleType = getTransformHandleTypeFromCoords(
        getCommonBounds(selectedElements),
        scenePointerX,
        scenePointerY,
        this.state.zoom,
        event.pointerType,
      );
      if (transformHandleType) {
        setCursor(
          this.canvas,
          getCursorForResizingElement({
            transformHandleType,
          }),
        );
        return;
      }
    }

    const hitElement = this.getElementAtPosition(
      scenePointer.x,
      scenePointer.y,
    );
    this.hitLinkElement = this.getElementLinkAtPosition(
      scenePointer,
      hitElement,
    );
    if (isEraserActive(this.state)) {
      return;
    }
    if (
      this.hitLinkElement &&
      !this.state.selectedElementIds[this.hitLinkElement.id]
    ) {
      setCursor(this.canvas, CURSOR_TYPE.POINTER);
      showHyperlinkTooltip(this.hitLinkElement, this.state);
      if (this.props.onLinkHover) {
        this.props.onLinkHover(this.hitLinkElement, event);
      } //zsviczian
    } else {
      hideHyperlinkToolip();
      if (
        hitElement &&
        hitElement.link &&
        this.state.selectedElementIds[hitElement.id] &&
        !this.state.contextMenu &&
        !this.state.showHyperlinkPopup
      ) {
        this.setState({ showHyperlinkPopup: "info" });
      } else if (this.state.activeTool.type === "text") {
        setCursor(
          this.canvas,
          isTextElement(hitElement) ? CURSOR_TYPE.TEXT : CURSOR_TYPE.CROSSHAIR,
        );
      } else if (this.state.viewModeEnabled) {
        setCursor(this.canvas, CURSOR_TYPE.GRAB);
      } else if (isOverScrollBar) {
        setCursor(this.canvas, CURSOR_TYPE.AUTO);
      } else if (this.state.selectedLinearElement) {
        this.handleHoverSelectedLinearElement(
          this.state.selectedLinearElement,
          scenePointerX,
          scenePointerY,
        );
      } else if (
        // if using cmd/ctrl, we're not dragging
        !event[KEYS.CTRL_OR_CMD]
      ) {
        if (
          (hitElement ||
            this.isHittingCommonBoundingBoxOfSelectedElements(
              scenePointer,
              selectedElements,
            )) &&
          !hitElement?.locked
        ) {
          setCursor(this.canvas, CURSOR_TYPE.MOVE);
        }
      } else {
        setCursor(this.canvas, CURSOR_TYPE.AUTO);
      }
    }
  };

  private handleEraser = (
    event: PointerEvent,
    pointerDownState: PointerDownState,
    scenePointer: { x: number; y: number },
  ) => {
    const updateElementIds = (elements: ExcalidrawElement[]) => {
      elements.forEach((element) => {
        if (element.locked) {
          return;
        }

        idsToUpdate.push(element.id);
        if (event.altKey) {
          if (
            pointerDownState.elementIdsToErase[element.id] &&
            pointerDownState.elementIdsToErase[element.id].erase
          ) {
            pointerDownState.elementIdsToErase[element.id].erase = false;
          }
        } else if (!pointerDownState.elementIdsToErase[element.id]) {
          pointerDownState.elementIdsToErase[element.id] = {
            erase: true,
            opacity: element.opacity,
          };
        }
      });
    };

    const idsToUpdate: Array<string> = [];

    const distance = distance2d(
      pointerDownState.lastCoords.x,
      pointerDownState.lastCoords.y,
      scenePointer.x,
      scenePointer.y,
    );
    const threshold = 10 / this.state.zoom.value;
    const point = { ...pointerDownState.lastCoords };
    let samplingInterval = 0;
    while (samplingInterval <= distance) {
      const hitElements = this.getElementsAtPosition(point.x, point.y);
      updateElementIds(hitElements);

      // Exit since we reached current point
      if (samplingInterval === distance) {
        break;
      }

      // Calculate next point in the line at a distance of sampling interval
      samplingInterval = Math.min(samplingInterval + threshold, distance);

      const distanceRatio = samplingInterval / distance;
      const nextX =
        (1 - distanceRatio) * point.x + distanceRatio * scenePointer.x;
      const nextY =
        (1 - distanceRatio) * point.y + distanceRatio * scenePointer.y;
      point.x = nextX;
      point.y = nextY;
    }

    const elements = this.scene.getElementsIncludingDeleted().map((ele) => {
      const id =
        isBoundToContainer(ele) && idsToUpdate.includes(ele.containerId)
          ? ele.containerId
          : ele.id;
      if (idsToUpdate.includes(id)) {
        if (event.altKey) {
          if (
            pointerDownState.elementIdsToErase[id] &&
            pointerDownState.elementIdsToErase[id].erase === false
          ) {
            return newElementWith(ele, {
              opacity: pointerDownState.elementIdsToErase[id].opacity,
            });
          }
        } else {
          return newElementWith(ele, {
            opacity: ELEMENT_READY_TO_ERASE_OPACITY,
          });
        }
      }
      return ele;
    });

    this.scene.replaceAllElements(elements);

    pointerDownState.lastCoords.x = scenePointer.x;
    pointerDownState.lastCoords.y = scenePointer.y;
  };
  // set touch moving for mobile context menu
  private handleTouchMove = (event: React.TouchEvent<HTMLCanvasElement>) => {
    invalidateContextMenu = true;
  };

  handleHoverSelectedLinearElement(
    linearElementEditor: LinearElementEditor,
    scenePointerX: number,
    scenePointerY: number,
  ) {
    const element = LinearElementEditor.getElement(
      linearElementEditor.elementId,
    );

    const boundTextElement = getBoundTextElement(element);

    if (!element) {
      return;
    }
    if (this.state.selectedLinearElement) {
      let hoverPointIndex = -1;
      let segmentMidPointHoveredCoords = null;
      if (
        isHittingElementNotConsideringBoundingBox(
          element,
          this.state,
          this.frameNameBoundsCache,
          [scenePointerX, scenePointerY],
        )
      ) {
        hoverPointIndex = LinearElementEditor.getPointIndexUnderCursor(
          element,
          this.state.zoom,
          scenePointerX,
          scenePointerY,
        );
        segmentMidPointHoveredCoords =
          LinearElementEditor.getSegmentMidpointHitCoords(
            linearElementEditor,
            { x: scenePointerX, y: scenePointerY },
            this.state,
          );

        if (hoverPointIndex >= 0 || segmentMidPointHoveredCoords) {
          setCursor(this.canvas, CURSOR_TYPE.POINTER);
        } else {
          setCursor(this.canvas, CURSOR_TYPE.MOVE);
        }
      } else if (
        shouldShowBoundingBox([element], this.state) &&
        isHittingElementBoundingBoxWithoutHittingElement(
          element,
          this.state,
          this.frameNameBoundsCache,
          scenePointerX,
          scenePointerY,
        )
      ) {
        setCursor(this.canvas, CURSOR_TYPE.MOVE);
      } else if (
        boundTextElement &&
        hitTest(
          boundTextElement,
          this.state,
          this.frameNameBoundsCache,
          scenePointerX,
          scenePointerY,
        )
      ) {
        setCursor(this.canvas, CURSOR_TYPE.MOVE);
      }

      if (
        this.state.selectedLinearElement.hoverPointIndex !== hoverPointIndex
      ) {
        this.setState({
          selectedLinearElement: {
            ...this.state.selectedLinearElement,
            hoverPointIndex,
          },
        });
      }

      if (
        !LinearElementEditor.arePointsEqual(
          this.state.selectedLinearElement.segmentMidPointHoveredCoords,
          segmentMidPointHoveredCoords,
        )
      ) {
        this.setState({
          selectedLinearElement: {
            ...this.state.selectedLinearElement,
            segmentMidPointHoveredCoords,
          },
        });
      }
    } else {
      setCursor(this.canvas, CURSOR_TYPE.AUTO);
    }
  }
  private handleCanvasPointerDown = (
    event: React.PointerEvent<HTMLElement>,
  ) => {
    this.focusContainer(); //zsviczian
    // since contextMenu options are potentially evaluated on each render,
    // and an contextMenu action may depend on selection state, we must
    // close the contextMenu before we update the selection on pointerDown
    // (e.g. resetting selection)
    if (this.state.contextMenu) {
      this.setState({ contextMenu: null });
    }

    this.updateGestureOnPointerDown(event);

    // if dragging element is freedraw and another pointerdown event occurs
    // a second finger is on the screen
    // discard the freedraw element if it is very short because it is likely
    // just a spike, otherwise finalize the freedraw element when the second
    // finger is lifted
    if (
      event.pointerType === "touch" &&
      this.state.draggingElement &&
      this.state.draggingElement.type === "freedraw"
    ) {
      const element = this.state.draggingElement as ExcalidrawFreeDrawElement;
      this.updateScene({
        ...(element.points.length < 10
          ? {
              elements: this.scene
                .getElementsIncludingDeleted()
                .filter((el) => el.id !== element.id),
            }
          : {}),
        appState: {
          draggingElement: null,
          editingElement: null,
          startBoundElement: null,
          suggestedBindings: [],
          selectedElementIds: Object.keys(this.state.selectedElementIds)
            .filter((key) => key !== element.id)
            .reduce((obj: { [id: string]: boolean }, key) => {
              obj[key] = this.state.selectedElementIds[key];
              return obj;
            }, {}),
        },
      });
      return;
    }

    // remove any active selection when we start to interact with canvas
    // (mainly, we care about removing selection outside the component which
    //  would prevent our copy handling otherwise)
    const selection = document.getSelection();
    if (selection?.anchorNode) {
      selection.removeAllRanges();
    }
    this.maybeOpenContextMenuAfterPointerDownOnTouchDevices(event);
    this.maybeCleanupAfterMissingPointerUp(event);

    //fires only once, if pen is detected, penMode is enabled
    //the user can disable this by toggling the penMode button
    if (!this.state.penDetected && event.pointerType === "pen") {
      this.setState((prevState) => {
        return {
          penMode: true,
          penDetected: true,
        };
      });
    }

    if (
      !this.device.isTouchScreen &&
      ["pen", "touch"].includes(event.pointerType)
    ) {
      this.device = updateObject(this.device, { isTouchScreen: true });
    }

    if (isPanning) {
      return;
    }

    this.lastPointerDown = event;
    this.setState({
      lastPointerDownWith: event.pointerType,
      cursorButton: "down",
    });
    this.savePointer(event.clientX, event.clientY, "down");

    if (this.handleCanvasPanUsingWheelOrSpaceDrag(event)) {
      return;
    }

    // only handle left mouse button or touch
    if (
      event.button !== POINTER_BUTTON.MAIN &&
      event.button !== POINTER_BUTTON.TOUCH
    ) {
      return;
    }

    // don't select while panning
    if (gesture.pointers.size > 1) {
      return;
    }

    // State for the duration of a pointer interaction, which starts with a
    // pointerDown event, ends with a pointerUp event (or another pointerDown)
    const pointerDownState = this.initialPointerDownState(event);

    this.setState({
      selectedElementsAreBeingDragged: false,
    });

    if (this.handleDraggingScrollBar(event, pointerDownState)) {
      return;
    }

    this.clearSelectionIfNotUsingSelection();
    this.updateBindingEnabledOnPointerMove(event);

    if (this.handleSelectionOnPointerDown(event, pointerDownState)) {
      return;
    }

    const allowOnPointerDown =
      !this.state.penMode ||
      event.pointerType !== "touch" ||
      this.state.activeTool.type === "selection" ||
      this.state.activeTool.type === "text" ||
      this.state.activeTool.type === "image";

    if (!allowOnPointerDown) {
      return;
    }

    if (this.state.activeTool.type === "text") {
      this.handleTextOnPointerDown(event, pointerDownState);
      return;
    } else if (
      this.state.activeTool.type === "arrow" ||
      this.state.activeTool.type === "line"
    ) {
      this.handleLinearElementOnPointerDown(
        event,
        this.state.activeTool.type,
        pointerDownState,
      );
    } else if (this.state.activeTool.type === "image") {
      // reset image preview on pointerdown
      setCursor(this.canvas, CURSOR_TYPE.CROSSHAIR);

      // retrieve the latest element as the state may be stale
      const pendingImageElement =
        this.state.pendingImageElementId &&
        this.scene.getElement(this.state.pendingImageElementId);

      if (!pendingImageElement) {
        return;
      }

      this.setState({
        draggingElement: pendingImageElement,
        editingElement: pendingImageElement,
        pendingImageElementId: null,
        multiElement: null,
      });

      const { x, y } = viewportCoordsToSceneCoords(event, this.state);
      mutateElement(pendingImageElement, {
        x,
        y,
      });
    } else if (this.state.activeTool.type === "freedraw") {
      this.handleFreeDrawElementOnPointerDown(
        event,
        this.state.activeTool.type,
        pointerDownState,
      );
    } else if (this.state.activeTool.type === "custom") {
      setCursor(this.canvas, CURSOR_TYPE.AUTO);
    } else if (this.state.activeTool.type === "frame") {
      this.createFrameElementOnPointerDown(pointerDownState);
    } else if (
      this.state.activeTool.type !== "eraser" &&
      this.state.activeTool.type !== "hand"
    ) {
      this.createGenericElementOnPointerDown(
        this.state.activeTool.type,
        pointerDownState,
      );
    }

    this.props?.onPointerDown?.(this.state.activeTool, pointerDownState);

    const onPointerMove =
      this.onPointerMoveFromPointerDownHandler(pointerDownState);

    const onPointerUp =
      this.onPointerUpFromPointerDownHandler(pointerDownState);

    const onKeyDown = this.onKeyDownFromPointerDownHandler(pointerDownState);
    const onKeyUp = this.onKeyUpFromPointerDownHandler(pointerDownState);

    lastPointerUp = onPointerUp;

    if (!this.state.viewModeEnabled) {
      window.addEventListener(EVENT.POINTER_MOVE, onPointerMove);
      window.addEventListener(EVENT.POINTER_UP, onPointerUp);
      window.addEventListener(EVENT.KEYDOWN, onKeyDown);
      window.addEventListener(EVENT.KEYUP, onKeyUp);
      pointerDownState.eventListeners.onMove = onPointerMove;
      pointerDownState.eventListeners.onUp = onPointerUp;
      pointerDownState.eventListeners.onKeyUp = onKeyUp;
      pointerDownState.eventListeners.onKeyDown = onKeyDown;
    }
  };

  private handleCanvasPointerUp = (
    event: React.PointerEvent<HTMLCanvasElement>,
  ) => {
    this.lastPointerUp = event;

    if (this.device.isTouchScreen) {
      const scenePointer = viewportCoordsToSceneCoords(
        { clientX: event.clientX, clientY: event.clientY },
        this.state,
      );
      const hitElement = this.getElementAtPosition(
        scenePointer.x,
        scenePointer.y,
      );
      this.hitLinkElement = this.getElementLinkAtPosition(
        scenePointer,
        hitElement,
      );
    }
    if (
      this.hitLinkElement &&
      !this.state.selectedElementIds[this.hitLinkElement.id]
    ) {
      this.redirectToLink(event, this.device.isTouchScreen);
    }

    this.removePointer(event);
  };

  private maybeOpenContextMenuAfterPointerDownOnTouchDevices = (
    event: React.PointerEvent<HTMLElement>,
  ): void => {
    // deal with opening context menu on touch devices
    if (event.pointerType === "touch") {
      invalidateContextMenu = false;

      if (touchTimeout) {
        // If there's already a touchTimeout, this means that there's another
        // touch down and we are doing another touch, so we shouldn't open the
        // context menu.
        invalidateContextMenu = true;
      } else {
        // open the context menu with the first touch's clientX and clientY
        // if the touch is not moving
        touchTimeout = window.setTimeout(() => {
          touchTimeout = 0;
          if (!invalidateContextMenu) {
            this.handleCanvasContextMenu(event);
          }
        }, TOUCH_CTX_MENU_TIMEOUT);
      }
    }
  };

  private resetContextMenuTimer = () => {
    clearTimeout(touchTimeout);
    touchTimeout = 0;
    invalidateContextMenu = false;
  };

  private maybeCleanupAfterMissingPointerUp(
    event: React.PointerEvent<HTMLElement>,
  ): void {
    if (lastPointerUp !== null) {
      // Unfortunately, sometimes we don't get a pointerup after a pointerdown,
      // this can happen when a contextual menu or alert is triggered. In order to avoid
      // being in a weird state, we clean up on the next pointerdown
      lastPointerUp(event);
    }
  }

  // Returns whether the event is a panning
  private handleCanvasPanUsingWheelOrSpaceDrag = (
    event: React.PointerEvent<HTMLElement>,
  ): boolean => {
    if (
      !(
        gesture.pointers.size <= 1 &&
        (event.button === POINTER_BUTTON.WHEEL ||
          (event.button === POINTER_BUTTON.MAIN && isHoldingSpace) ||
          isHandToolActive(this.state) ||
          this.state.viewModeEnabled)
      ) ||
      isTextElement(this.state.editingElement)
    ) {
      return false;
    }
    isPanning = true;
    event.preventDefault();

    let nextPastePrevented = false;
    const isLinux = /Linux/.test(window.navigator.platform);

    setCursor(this.canvas, CURSOR_TYPE.GRABBING);
    let { clientX: lastX, clientY: lastY } = event;
    const onPointerMove = withBatchedUpdatesThrottled((event: PointerEvent) => {
      const deltaX = lastX - event.clientX;
      const deltaY = lastY - event.clientY;
      lastX = event.clientX;
      lastY = event.clientY;

      /*
       * Prevent paste event if we move while middle clicking on Linux.
       * See issue #1383.
       */
      if (
        isLinux &&
        !nextPastePrevented &&
        (Math.abs(deltaX) > 1 || Math.abs(deltaY) > 1)
      ) {
        nextPastePrevented = true;

        /* Prevent the next paste event */
        const preventNextPaste = (event: ClipboardEvent) => {
          document.body.removeEventListener(EVENT.PASTE, preventNextPaste);
          event.stopPropagation();
        };

        /*
         * Reenable next paste in case of disabled middle click paste for
         * any reason:
         * - right click paste
         * - empty clipboard
         */
        const enableNextPaste = () => {
          setTimeout(() => {
            document.body.removeEventListener(EVENT.PASTE, preventNextPaste);
            window.removeEventListener(EVENT.POINTER_UP, enableNextPaste);
          }, 100);
        };

        document.body.addEventListener(EVENT.PASTE, preventNextPaste);
        window.addEventListener(EVENT.POINTER_UP, enableNextPaste);
      }

      this.translateCanvas({
        scrollX: this.state.scrollX - deltaX / this.state.zoom.value,
        scrollY: this.state.scrollY - deltaY / this.state.zoom.value,
      });
    });
    const teardown = withBatchedUpdates(
      (lastPointerUp = () => {
        lastPointerUp = null;
        isPanning = false;
        if (!isHoldingSpace) {
          if (this.state.viewModeEnabled) {
            setCursor(this.canvas, CURSOR_TYPE.GRAB);
          } else {
            setCursorForShape(this.canvas, this.state);
          }
        }
        this.setState({
          cursorButton: "up",
        });
        this.savePointer(event.clientX, event.clientY, "up");
        window.removeEventListener(EVENT.POINTER_MOVE, onPointerMove);
        window.removeEventListener(EVENT.POINTER_UP, teardown);
        window.removeEventListener(EVENT.BLUR, teardown);
        onPointerMove.flush();
      }),
    );
    window.addEventListener(EVENT.BLUR, teardown);
    window.addEventListener(EVENT.POINTER_MOVE, onPointerMove, {
      passive: true,
    });
    window.addEventListener(EVENT.POINTER_UP, teardown);
    return true;
  };

  private updateGestureOnPointerDown(
    event: React.PointerEvent<HTMLElement>,
  ): void {
    gesture.pointers.set(event.pointerId, {
      x: event.clientX,
      y: event.clientY,
    });

    if (gesture.pointers.size === 2) {
      gesture.lastCenter = getCenter(gesture.pointers);
      gesture.initialScale = this.state.zoom.value;
      gesture.initialDistance = getDistance(
        Array.from(gesture.pointers.values()),
      );
    }
  }

  private initialPointerDownState(
    event: React.PointerEvent<HTMLElement>,
  ): PointerDownState {
    const origin = viewportCoordsToSceneCoords(event, this.state);
    const selectedElements = getSelectedElements(
      this.scene.getNonDeletedElements(),
      this.state,
    );
    const [minX, minY, maxX, maxY] = getCommonBounds(selectedElements);

    return {
      origin,
      withCmdOrCtrl: event[KEYS.CTRL_OR_CMD],
      originInGrid: tupleToCoors(
        getGridPoint(origin.x, origin.y, this.state.gridSize),
      ),
      scrollbars: isOverScrollBars(
        currentScrollBars,
        event.clientX - this.state.offsetLeft,
        event.clientY - this.state.offsetTop,
      ),
      // we need to duplicate because we'll be updating this state
      lastCoords: { ...origin },
      originalElements: this.scene
        .getNonDeletedElements()
        .reduce((acc, element) => {
          acc.set(element.id, deepCopyElement(element));
          return acc;
        }, new Map() as PointerDownState["originalElements"]),
      resize: {
        handleType: false,
        isResizing: false,
        offset: { x: 0, y: 0 },
        arrowDirection: "origin",
        center: { x: (maxX + minX) / 2, y: (maxY + minY) / 2 },
      },
      hit: {
        element: null,
        allHitElements: [],
        wasAddedToSelection: false,
        hasBeenDuplicated: false,
        hasHitCommonBoundingBoxOfSelectedElements:
          this.isHittingCommonBoundingBoxOfSelectedElements(
            origin,
            selectedElements,
          ),
      },
      drag: {
        hasOccurred: false,
        offset: null,
      },
      eventListeners: {
        onMove: null,
        onUp: null,
        onKeyUp: null,
        onKeyDown: null,
      },
      boxSelection: {
        hasOccurred: false,
      },
      elementIdsToErase: {},
    };
  }

  // Returns whether the event is a dragging a scrollbar
  private handleDraggingScrollBar(
    event: React.PointerEvent<HTMLElement>,
    pointerDownState: PointerDownState,
  ): boolean {
    if (
      !(pointerDownState.scrollbars.isOverEither && !this.state.multiElement)
    ) {
      return false;
    }
    isDraggingScrollBar = true;
    pointerDownState.lastCoords.x = event.clientX;
    pointerDownState.lastCoords.y = event.clientY;
    const onPointerMove = withBatchedUpdatesThrottled((event: PointerEvent) => {
      const target = event.target;
      if (!(target instanceof HTMLElement)) {
        return;
      }

      this.handlePointerMoveOverScrollbars(event, pointerDownState);
    });

    const onPointerUp = withBatchedUpdates(() => {
      isDraggingScrollBar = false;
      setCursorForShape(this.canvas, this.state);
      lastPointerUp = null;
      this.setState({
        cursorButton: "up",
      });
      this.savePointer(event.clientX, event.clientY, "up");
      window.removeEventListener(EVENT.POINTER_MOVE, onPointerMove);
      window.removeEventListener(EVENT.POINTER_UP, onPointerUp);
      onPointerMove.flush();
    });

    lastPointerUp = onPointerUp;

    window.addEventListener(EVENT.POINTER_MOVE, onPointerMove);
    window.addEventListener(EVENT.POINTER_UP, onPointerUp);
    return true;
  }

  private clearSelectionIfNotUsingSelection = (): void => {
    if (this.state.activeTool.type !== "selection") {
      this.setState({
        selectedElementIds: {},
        selectedGroupIds: {},
        editingGroupId: null,
      });
    }
  };

  /**
   * @returns whether the pointer event has been completely handled
   */
  private handleSelectionOnPointerDown = (
    event: React.PointerEvent<HTMLElement>,
    pointerDownState: PointerDownState,
  ): boolean => {
    if (this.state.activeTool.type === "selection") {
      const elements = this.scene.getNonDeletedElements();
      const selectedElements = getSelectedElements(elements, this.state);
      if (selectedElements.length === 1 && !this.state.editingLinearElement) {
        const elementWithTransformHandleType =
          getElementWithTransformHandleType(
            elements,
            this.state,
            pointerDownState.origin.x,
            pointerDownState.origin.y,
            this.state.zoom,
            event.pointerType,
          );
        if (elementWithTransformHandleType != null) {
          this.setState({
            resizingElement: elementWithTransformHandleType.element,
          });
          pointerDownState.resize.handleType =
            elementWithTransformHandleType.transformHandleType;
        }
      } else if (selectedElements.length > 1) {
        pointerDownState.resize.handleType = getTransformHandleTypeFromCoords(
          getCommonBounds(selectedElements),
          pointerDownState.origin.x,
          pointerDownState.origin.y,
          this.state.zoom,
          event.pointerType,
        );
      }
      if (pointerDownState.resize.handleType) {
        pointerDownState.resize.isResizing = true;
        pointerDownState.resize.offset = tupleToCoors(
          getResizeOffsetXY(
            pointerDownState.resize.handleType,
            selectedElements,
            pointerDownState.origin.x,
            pointerDownState.origin.y,
          ),
        );
        if (
          selectedElements.length === 1 &&
          isLinearElement(selectedElements[0]) &&
          selectedElements[0].points.length === 2
        ) {
          pointerDownState.resize.arrowDirection = getResizeArrowDirection(
            pointerDownState.resize.handleType,
            selectedElements[0],
          );
        }
      } else {
        if (this.state.selectedLinearElement) {
          const linearElementEditor =
            this.state.editingLinearElement || this.state.selectedLinearElement;
          const ret = LinearElementEditor.handlePointerDown(
            event,
            this.state,
            this.history,
            pointerDownState.origin,
            linearElementEditor,
          );
          if (ret.hitElement) {
            pointerDownState.hit.element = ret.hitElement;
          }
          if (ret.linearElementEditor) {
            this.setState({ selectedLinearElement: ret.linearElementEditor });

            if (this.state.editingLinearElement) {
              this.setState({ editingLinearElement: ret.linearElementEditor });
            }
          }
          if (ret.didAddPoint) {
            return true;
          }
        }
        // hitElement may already be set above, so check first
        pointerDownState.hit.element =
          pointerDownState.hit.element ??
          this.getElementAtPosition(
            pointerDownState.origin.x,
            pointerDownState.origin.y,
          );

        if (pointerDownState.hit.element) {
          // Early return if pointer is hitting link icon
          const hitLinkElement = this.getElementLinkAtPosition(
            {
              x: pointerDownState.origin.x,
              y: pointerDownState.origin.y,
            },
            pointerDownState.hit.element,
          );
          if (hitLinkElement) {
            return false;
          }
        }

        // For overlapped elements one position may hit
        // multiple elements
        pointerDownState.hit.allHitElements = this.getElementsAtPosition(
          pointerDownState.origin.x,
          pointerDownState.origin.y,
        );

        const hitElement = pointerDownState.hit.element;
        const someHitElementIsSelected =
          pointerDownState.hit.allHitElements.some((element) =>
            this.isASelectedElement(element),
          );
        if (
          (hitElement === null || !someHitElementIsSelected) &&
          !event.shiftKey &&
          !pointerDownState.hit.hasHitCommonBoundingBoxOfSelectedElements
        ) {
          this.clearSelection(hitElement);
        }

        if (this.state.editingLinearElement) {
          this.setState({
            selectedElementIds: {
              [this.state.editingLinearElement.elementId]: true,
            },
          });
          // If we click on something
        } else if (hitElement != null) {
          // on CMD/CTRL, drill down to hit element regardless of groups etc.
          if (event[KEYS.CTRL_OR_CMD]) {
            if (!this.state.selectedElementIds[hitElement.id]) {
              pointerDownState.hit.wasAddedToSelection = true;
            }
            this.setState((prevState) => ({
              ...editGroupForSelectedElement(prevState, hitElement),
              previousSelectedElementIds: this.state.selectedElementIds,
            }));
            // mark as not completely handled so as to allow dragging etc.
            return false;
          }

          // deselect if item is selected
          // if shift is not clicked, this will always return true
          // otherwise, it will trigger selection based on current
          // state of the box
          if (!this.state.selectedElementIds[hitElement.id]) {
            // if we are currently editing a group, exiting editing mode and deselect the group.
            if (
              this.state.editingGroupId &&
              !isElementInGroup(hitElement, this.state.editingGroupId)
            ) {
              this.setState({
                selectedElementIds: {},
                selectedGroupIds: {},
                editingGroupId: null,
              });
            }

            // Add hit element to selection. At this point if we're not holding
            // SHIFT the previously selected element(s) were deselected above
            // (make sure you use setState updater to use latest state)
            // With shift-selection, we want to make sure that frames and their containing
            // elements are not selected at the same time.
            if (
              !someHitElementIsSelected &&
              !pointerDownState.hit.hasHitCommonBoundingBoxOfSelectedElements
            ) {
              this.setState((prevState) => {
                const nextSelectedElementIds = {
                  ...prevState.selectedElementIds,
                  [hitElement.id]: true,
                };

                const previouslySelectedElements: ExcalidrawElement[] = [];

                Object.keys(prevState.selectedElementIds).forEach((id) => {
                  const element = this.scene.getElement(id);
                  element && previouslySelectedElements.push(element);
                });

                // if hitElement is frame, deselect all of its elements if they are selected
                if (hitElement.type === "frame") {
                  getFrameElements(
                    previouslySelectedElements,
                    hitElement.id,
                  ).forEach((element) => {
                    nextSelectedElementIds[element.id] = false;
                  });
                } else if (hitElement.frameId) {
                  // if hitElement is in a frame and its frame has been selected
                  // disable selection for the given element
                  if (nextSelectedElementIds[hitElement.frameId]) {
                    nextSelectedElementIds[hitElement.id] = false;
                  }
                } else {
                  // hitElement is neither a frame nor an element in a frame
                  // but since hitElement could be in a group with some frames
                  // this means selecting hitElement will have the frames selected as well
                  // because we want to keep the invariant:
                  // - frames and their elements are not selected at the same time
                  // we deselect elements in those frames that were previously selected

                  const groupIds = hitElement.groupIds;
                  const framesInGroups = new Set(
                    groupIds
                      .flatMap((gid) =>
                        getElementsInGroup(
                          this.scene.getNonDeletedElements(),
                          gid,
                        ),
                      )
                      .filter((element) => element.type === "frame")
                      .map((frame) => frame.id),
                  );

                  if (framesInGroups.size > 0) {
                    previouslySelectedElements.forEach((element) => {
                      if (
                        element.frameId &&
                        framesInGroups.has(element.frameId)
                      ) {
                        // deselect element and groups containing the element
                        nextSelectedElementIds[element.id] = false;
                        element.groupIds
                          .flatMap((gid) =>
                            getElementsInGroup(
                              this.scene.getNonDeletedElements(),
                              gid,
                            ),
                          )
                          .forEach(
                            (element) =>
                              (nextSelectedElementIds[element.id] = false),
                          );
                      }
                    });
                  }
                }

                return selectGroupsForSelectedElements(
                  {
                    ...prevState,
                    selectedElementIds: nextSelectedElementIds,
                    showHyperlinkPopup: hitElement.link ? "info" : false,
                  },
                  this.scene.getNonDeletedElements(),
                );
              });
              pointerDownState.hit.wasAddedToSelection = true;
            }
          }
        }

        this.setState({
          previousSelectedElementIds: this.state.selectedElementIds,
        });
      }
    }
    return false;
  };

  private isASelectedElement(hitElement: ExcalidrawElement | null): boolean {
    return hitElement != null && this.state.selectedElementIds[hitElement.id];
  }

  private isHittingCommonBoundingBoxOfSelectedElements(
    point: Readonly<{ x: number; y: number }>,
    selectedElements: readonly ExcalidrawElement[],
  ): boolean {
    if (selectedElements.length < 2) {
      return false;
    }

    // How many pixels off the shape boundary we still consider a hit
    const threshold = 10 / this.state.zoom.value;
    const [x1, y1, x2, y2] = getCommonBounds(selectedElements);
    return (
      point.x > x1 - threshold &&
      point.x < x2 + threshold &&
      point.y > y1 - threshold &&
      point.y < y2 + threshold
    );
  }

  private handleTextOnPointerDown = (
    event: React.PointerEvent<HTMLElement>,
    pointerDownState: PointerDownState,
  ): void => {
    // if we're currently still editing text, clicking outside
    // should only finalize it, not create another (irrespective
    // of state.activeTool.locked)
    if (isTextElement(this.state.editingElement)) {
      return;
    }
    let sceneX = pointerDownState.origin.x;
    let sceneY = pointerDownState.origin.y;

    const element = this.getElementAtPosition(sceneX, sceneY, {
      includeBoundTextElement: true,
    });

    let container = getTextBindableContainerAtPosition(
      this.scene.getNonDeletedElements(),
      this.state,
      sceneX,
      sceneY,
    );

    if (hasBoundTextElement(element)) {
      container = element as ExcalidrawTextContainer;
      sceneX = element.x + element.width / 2;
      sceneY = element.y + element.height / 2;
    }
    this.startTextEditing({
      sceneX,
      sceneY,
      insertAtParentCenter: !event.altKey,
      container,
    });

    resetCursor(this.canvas);
    if (!this.state.activeTool.locked) {
      this.setState({
        activeTool: updateActiveTool(this.state, { type: "selection" }),
      });
    }
  };

  private handleFreeDrawElementOnPointerDown = (
    event: React.PointerEvent<HTMLElement>,
    elementType: ExcalidrawFreeDrawElement["type"],
    pointerDownState: PointerDownState,
  ) => {
    // Begin a mark capture. This does not have to update state yet.
    const [gridX, gridY] = getGridPoint(
      pointerDownState.origin.x,
      pointerDownState.origin.y,
      null,
    );
<<<<<<< HEAD
    const strokeOptions = this.state.currentStrokeOptions; //zsviczian
    const simulatePressure = strokeOptions?.constantPressure
      ? false
      : event.pressure === 0.5;
=======

    const topLayerFrame = this.getTopLayerFrameAtSceneCoords({
      x: gridX,
      y: gridY,
    });

>>>>>>> 28ab6531
    const element = newFreeDrawElement({
      type: elementType,
      x: gridX,
      y: gridY,
      strokeColor: this.state.currentItemStrokeColor,
      backgroundColor: this.state.currentItemBackgroundColor,
      fillStyle: this.state.currentItemFillStyle,
      strokeWidth: this.state.currentItemStrokeWidth,
      strokeStyle: this.state.currentItemStrokeStyle,
      roughness: this.state.currentItemRoughness,
      opacity: this.state.currentItemOpacity,
      roundness: null,
      simulatePressure, //zsviczian
      locked: false,
<<<<<<< HEAD
      ...(strokeOptions //zsviczian
        ? { customData: { strokeOptions } }
        : {}),
=======
      frameId: topLayerFrame ? topLayerFrame.id : null,
>>>>>>> 28ab6531
    });

    this.setState((prevState) => ({
      selectedElementIds: {
        ...prevState.selectedElementIds,
        [element.id]: false,
      },
    }));

    const pressures = element.simulatePressure
      ? element.pressures
      : [
          //zsviczian
          ...element.pressures,
          strokeOptions?.constantPressure ? 1 : event.pressure,
        ];

    mutateElement(element, {
      points: [[0, 0]],
      pressures,
    });

    const boundElement = getHoveredElementForBinding(
      pointerDownState.origin,
      this.scene,
    );
<<<<<<< HEAD
    if (strokeOptions?.highlighter) {
      //zsviczian
      this.scene.replaceAllElements([
        element,
        ...this.scene.getElementsIncludingDeleted(),
      ]);
    } else {
      this.scene.replaceAllElements([
        ...this.scene.getElementsIncludingDeleted(),
        element,
      ]);
    }
=======
    this.scene.addNewElement(element);
>>>>>>> 28ab6531
    this.setState({
      draggingElement: element,
      editingElement: element,
      startBoundElement: boundElement,
      suggestedBindings: [],
    });
  };

  private createImageElement = ({
    sceneX,
    sceneY,
  }: {
    sceneX: number;
    sceneY: number;
  }) => {
    const [gridX, gridY] = getGridPoint(sceneX, sceneY, this.state.gridSize);

    const topLayerFrame = this.getTopLayerFrameAtSceneCoords({
      x: gridX,
      y: gridY,
    });

    const element = newImageElement({
      type: "image",
      x: gridX,
      y: gridY,
      strokeColor: this.state.currentItemStrokeColor,
      backgroundColor: this.state.currentItemBackgroundColor,
      fillStyle: this.state.currentItemFillStyle,
      strokeWidth: this.state.currentItemStrokeWidth,
      strokeStyle: this.state.currentItemStrokeStyle,
      roughness: this.state.currentItemRoughness,
      roundness: null,
      opacity: this.state.currentItemOpacity,
      locked: false,
      frameId: topLayerFrame ? topLayerFrame.id : null,
    });

    return element;
  };

  private handleLinearElementOnPointerDown = (
    event: React.PointerEvent<HTMLElement>,
    elementType: ExcalidrawLinearElement["type"],
    pointerDownState: PointerDownState,
  ): void => {
    if (this.state.multiElement) {
      const { multiElement } = this.state;

      // finalize if completing a loop
      if (
        multiElement.type === "line" &&
        isPathALoop(multiElement.points, this.state.zoom.value)
      ) {
        mutateElement(multiElement, {
          lastCommittedPoint:
            multiElement.points[multiElement.points.length - 1],
        });
        this.actionManager.executeAction(actionFinalize);
        return;
      }

      const { x: rx, y: ry, lastCommittedPoint } = multiElement;

      // clicking inside commit zone → finalize arrow
      if (
        multiElement.points.length > 1 &&
        lastCommittedPoint &&
        distance2d(
          pointerDownState.origin.x - rx,
          pointerDownState.origin.y - ry,
          lastCommittedPoint[0],
          lastCommittedPoint[1],
        ) < LINE_CONFIRM_THRESHOLD
      ) {
        this.actionManager.executeAction(actionFinalize);
        return;
      }

      this.setState((prevState) => ({
        selectedElementIds: {
          ...prevState.selectedElementIds,
          [multiElement.id]: true,
        },
      }));
      // clicking outside commit zone → update reference for last committed
      // point
      mutateElement(multiElement, {
        lastCommittedPoint: multiElement.points[multiElement.points.length - 1],
      });
      setCursor(this.canvas, CURSOR_TYPE.POINTER);
    } else {
      const [gridX, gridY] = getGridPoint(
        pointerDownState.origin.x,
        pointerDownState.origin.y,
        this.state.gridSize,
      );

      const topLayerFrame = this.getTopLayerFrameAtSceneCoords({
        x: gridX,
        y: gridY,
      });

      /* If arrow is pre-arrowheads, it will have undefined for both start and end arrowheads.
      If so, we want it to be null for start and "arrow" for end. If the linear item is not
      an arrow, we want it to be null for both. Otherwise, we want it to use the
      values from appState. */

      const { currentItemStartArrowhead, currentItemEndArrowhead } = this.state;
      const [startArrowhead, endArrowhead] =
        elementType === "arrow"
          ? [currentItemStartArrowhead, currentItemEndArrowhead]
          : [null, null];

      const element = newLinearElement({
        type: elementType,
        x: gridX,
        y: gridY,
        strokeColor: this.state.currentItemStrokeColor,
        backgroundColor: this.state.currentItemBackgroundColor,
        fillStyle: this.state.currentItemFillStyle,
        strokeWidth: this.state.currentItemStrokeWidth,
        strokeStyle: this.state.currentItemStrokeStyle,
        roughness: this.state.currentItemRoughness,
        opacity: this.state.currentItemOpacity,
        roundness:
          this.state.currentItemRoundness === "round"
            ? { type: ROUNDNESS.PROPORTIONAL_RADIUS }
            : null,
        startArrowhead,
        endArrowhead,
        locked: false,
        frameId: topLayerFrame ? topLayerFrame.id : null,
      });
      this.setState((prevState) => ({
        selectedElementIds: {
          ...prevState.selectedElementIds,
          [element.id]: false,
        },
      }));
      mutateElement(element, {
        points: [...element.points, [0, 0]],
      });
      const boundElement = getHoveredElementForBinding(
        pointerDownState.origin,
        this.scene,
      );

      this.scene.addNewElement(element);
      this.setState({
        draggingElement: element,
        editingElement: element,
        startBoundElement: boundElement,
        suggestedBindings: [],
      });
    }
  };

  private createGenericElementOnPointerDown = (
    elementType: ExcalidrawGenericElement["type"],
    pointerDownState: PointerDownState,
  ): void => {
    const [gridX, gridY] = getGridPoint(
      pointerDownState.origin.x,
      pointerDownState.origin.y,
      this.state.gridSize,
    );

    const topLayerFrame = this.getTopLayerFrameAtSceneCoords({
      x: gridX,
      y: gridY,
    });

    const element = newElement({
      type: elementType,
      x: gridX,
      y: gridY,
      strokeColor: this.state.currentItemStrokeColor,
      backgroundColor: this.state.currentItemBackgroundColor,
      fillStyle: this.state.currentItemFillStyle,
      strokeWidth: this.state.currentItemStrokeWidth,
      strokeStyle: this.state.currentItemStrokeStyle,
      roughness: this.state.currentItemRoughness,
      opacity: this.state.currentItemOpacity,
      roundness:
        this.state.currentItemRoundness === "round"
          ? {
              type: isUsingAdaptiveRadius(elementType)
                ? ROUNDNESS.ADAPTIVE_RADIUS
                : ROUNDNESS.PROPORTIONAL_RADIUS,
            }
          : null,
      locked: false,
      frameId: topLayerFrame ? topLayerFrame.id : null,
    });

    if (element.type === "selection") {
      this.setState({
        selectionElement: element,
        draggingElement: element,
      });
    } else {
      this.scene.addNewElement(element);
      this.setState({
        multiElement: null,
        draggingElement: element,
        editingElement: element,
      });
    }
  };

  private createFrameElementOnPointerDown = (
    pointerDownState: PointerDownState,
  ): void => {
    const [gridX, gridY] = getGridPoint(
      pointerDownState.origin.x,
      pointerDownState.origin.y,
      this.state.gridSize,
    );

    const frame = newFrameElement({
      x: gridX,
      y: gridY,
      opacity: this.state.currentItemOpacity,
      locked: false,
      ...FRAME_STYLE,
    });

    this.scene.replaceAllElements([
      ...this.scene.getElementsIncludingDeleted(),
      frame,
    ]);

    this.setState({
      multiElement: null,
      draggingElement: frame,
      editingElement: frame,
    });
  };

  private onKeyDownFromPointerDownHandler(
    pointerDownState: PointerDownState,
  ): (event: KeyboardEvent) => void {
    return withBatchedUpdates((event: KeyboardEvent) => {
      if (this.maybeHandleResize(pointerDownState, event)) {
        return;
      }
      this.maybeDragNewGenericElement(pointerDownState, event);
    });
  }

  private onKeyUpFromPointerDownHandler(
    pointerDownState: PointerDownState,
  ): (event: KeyboardEvent) => void {
    return withBatchedUpdates((event: KeyboardEvent) => {
      // Prevents focus from escaping excalidraw tab
      event.key === KEYS.ALT && event.preventDefault();
      if (this.maybeHandleResize(pointerDownState, event)) {
        return;
      }
      this.maybeDragNewGenericElement(pointerDownState, event);
    });
  }

  private onPointerMoveFromPointerDownHandler(
    pointerDownState: PointerDownState,
  ) {
    return withBatchedUpdatesThrottled((event: PointerEvent) => {
      // We need to initialize dragOffsetXY only after we've updated
      // `state.selectedElementIds` on pointerDown. Doing it here in pointerMove
      // event handler should hopefully ensure we're already working with
      // the updated state.
      if (pointerDownState.drag.offset === null) {
        pointerDownState.drag.offset = tupleToCoors(
          getDragOffsetXY(
            getSelectedElements(this.scene.getNonDeletedElements(), this.state),
            pointerDownState.origin.x,
            pointerDownState.origin.y,
          ),
        );
      }
      const target = event.target;
      if (!(target instanceof HTMLElement)) {
        return;
      }

      if (this.handlePointerMoveOverScrollbars(event, pointerDownState)) {
        return;
      }

      const pointerCoords = viewportCoordsToSceneCoords(event, this.state);

      if (isEraserActive(this.state)) {
        this.handleEraser(event, pointerDownState, pointerCoords);
        return;
      }

      const [gridX, gridY] = getGridPoint(
        pointerCoords.x,
        pointerCoords.y,
        this.state.gridSize,
      );

      // for arrows/lines, don't start dragging until a given threshold
      // to ensure we don't create a 2-point arrow by mistake when
      // user clicks mouse in a way that it moves a tiny bit (thus
      // triggering pointermove)
      if (
        !pointerDownState.drag.hasOccurred &&
        (this.state.activeTool.type === "arrow" ||
          this.state.activeTool.type === "line")
      ) {
        if (
          distance2d(
            pointerCoords.x,
            pointerCoords.y,
            pointerDownState.origin.x,
            pointerDownState.origin.y,
          ) < DRAGGING_THRESHOLD
        ) {
          return;
        }
      }
      if (pointerDownState.resize.isResizing) {
        pointerDownState.lastCoords.x = pointerCoords.x;
        pointerDownState.lastCoords.y = pointerCoords.y;
        if (this.maybeHandleResize(pointerDownState, event)) {
          return true;
        }
      }

      if (this.state.selectedLinearElement) {
        const linearElementEditor =
          this.state.editingLinearElement || this.state.selectedLinearElement;

        if (
          LinearElementEditor.shouldAddMidpoint(
            this.state.selectedLinearElement,
            pointerCoords,
            this.state,
          )
        ) {
          const ret = LinearElementEditor.addMidpoint(
            this.state.selectedLinearElement,
            pointerCoords,
            this.state,
          );
          if (!ret) {
            return;
          }

          // Since we are reading from previous state which is not possible with
          // automatic batching in React 18 hence using flush sync to synchronously
          // update the state. Check https://github.com/excalidraw/excalidraw/pull/5508 for more details.

          flushSync(() => {
            if (this.state.selectedLinearElement) {
              this.setState({
                selectedLinearElement: {
                  ...this.state.selectedLinearElement,
                  pointerDownState: ret.pointerDownState,
                  selectedPointsIndices: ret.selectedPointsIndices,
                },
              });
            }
            if (this.state.editingLinearElement) {
              this.setState({
                editingLinearElement: {
                  ...this.state.editingLinearElement,
                  pointerDownState: ret.pointerDownState,
                  selectedPointsIndices: ret.selectedPointsIndices,
                },
              });
            }
          });

          return;
        } else if (
          linearElementEditor.pointerDownState.segmentMidpoint.value !== null &&
          !linearElementEditor.pointerDownState.segmentMidpoint.added
        ) {
          return;
        }

        const didDrag = LinearElementEditor.handlePointDragging(
          event,
          this.state,
          pointerCoords.x,
          pointerCoords.y,
          (element, pointsSceneCoords) => {
            this.maybeSuggestBindingsForLinearElementAtCoords(
              element,
              pointsSceneCoords,
            );
          },
          linearElementEditor,
        );
        if (didDrag) {
          pointerDownState.lastCoords.x = pointerCoords.x;
          pointerDownState.lastCoords.y = pointerCoords.y;
          pointerDownState.drag.hasOccurred = true;
          if (
            this.state.editingLinearElement &&
            !this.state.editingLinearElement.isDragging
          ) {
            this.setState({
              editingLinearElement: {
                ...this.state.editingLinearElement,
                isDragging: true,
              },
            });
          }
          if (!this.state.selectedLinearElement.isDragging) {
            this.setState({
              selectedLinearElement: {
                ...this.state.selectedLinearElement,
                isDragging: true,
              },
            });
          }
          return;
        }
      }

      const hasHitASelectedElement = pointerDownState.hit.allHitElements.some(
        (element) => this.isASelectedElement(element),
      );

      const isSelectingPointsInLineEditor =
        this.state.editingLinearElement &&
        event.shiftKey &&
        this.state.editingLinearElement.elementId ===
          pointerDownState.hit.element?.id;
      if (
        (hasHitASelectedElement ||
          pointerDownState.hit.hasHitCommonBoundingBoxOfSelectedElements) &&
        !isSelectingPointsInLineEditor
      ) {
        const selectedElements = getSelectedElements(
          this.scene.getNonDeletedElements(),
          this.state,
        );

        if (selectedElements.every((element) => element.locked)) {
          return;
        }

        const selectedElementsHasAFrame = selectedElements.find((e) =>
          isFrameElement(e),
        );
        const topLayerFrame = this.getTopLayerFrameAtSceneCoords(pointerCoords);
        this.setState({
          frameToHighlight:
            topLayerFrame && !selectedElementsHasAFrame ? topLayerFrame : null,
        });

        // Marking that click was used for dragging to check
        // if elements should be deselected on pointerup
        pointerDownState.drag.hasOccurred = true;
        this.setState({
          selectedElementsAreBeingDragged: true,
        });
        // prevent dragging even if we're no longer holding cmd/ctrl otherwise
        // it would have weird results (stuff jumping all over the screen)
        // Checking for editingElement to avoid jump while editing on mobile #6503
        if (
          selectedElements.length > 0 &&
          !pointerDownState.withCmdOrCtrl &&
          !this.state.editingElement
        ) {
          const [dragX, dragY] = getGridPoint(
            pointerCoords.x - pointerDownState.drag.offset.x,
            pointerCoords.y - pointerDownState.drag.offset.y,
            this.state.gridSize,
          );

          const [dragDistanceX, dragDistanceY] = [
            Math.abs(pointerCoords.x - pointerDownState.origin.x),
            Math.abs(pointerCoords.y - pointerDownState.origin.y),
          ];

          // We only drag in one direction if shift is pressed
          const lockDirection = event.shiftKey;
          // when we're editing the name of a frame, we want the user to be
          // able to select and interact with the text input
          !this.state.editingFrame &&
            dragSelectedElements(
              pointerDownState,
              selectedElements,
              dragX,
              dragY,
              lockDirection,
              dragDistanceX,
              dragDistanceY,
              this.state,
              this.scene,
            );
          this.maybeSuggestBindingForAll(selectedElements);

          // We duplicate the selected element if alt is pressed on pointer move
          if (event.altKey && !pointerDownState.hit.hasBeenDuplicated) {
            // Move the currently selected elements to the top of the z index stack, and
            // put the duplicates where the selected elements used to be.
            // (the origin point where the dragging started)

            pointerDownState.hit.hasBeenDuplicated = true;

            const nextElements = [];
            const elementsToAppend = [];
            const groupIdMap = new Map();
            const oldIdToDuplicatedId = new Map();
            const hitElement = pointerDownState.hit.element;
            const elements = this.scene.getElementsIncludingDeleted();
            const selectedElementIds: Array<ExcalidrawElement["id"]> =
              getSelectedElements(elements, this.state, {
                includeBoundTextElement: true,
                includeElementsInFrames: true,
              }).map((element) => element.id);

            for (const element of elements) {
              if (
                selectedElementIds.includes(element.id) ||
                // case: the state.selectedElementIds might not have been
                // updated yet by the time this mousemove event is fired
                (element.id === hitElement?.id &&
                  pointerDownState.hit.wasAddedToSelection)
              ) {
                const duplicatedElement = duplicateElement(
                  this.state.editingGroupId,
                  groupIdMap,
                  element,
                );
                const [originDragX, originDragY] = getGridPoint(
                  pointerDownState.origin.x - pointerDownState.drag.offset.x,
                  pointerDownState.origin.y - pointerDownState.drag.offset.y,
                  this.state.gridSize,
                );
                mutateElement(duplicatedElement, {
                  x: duplicatedElement.x + (originDragX - dragX),
                  y: duplicatedElement.y + (originDragY - dragY),
                });
                nextElements.push(duplicatedElement);
                elementsToAppend.push(element);
                oldIdToDuplicatedId.set(element.id, duplicatedElement.id);
              } else {
                nextElements.push(element);
              }
            }
            const nextSceneElements = [...nextElements, ...elementsToAppend];
            bindTextToShapeAfterDuplication(
              nextElements,
              elementsToAppend,
              oldIdToDuplicatedId,
            );
            fixBindingsAfterDuplication(
              nextSceneElements,
              elementsToAppend,
              oldIdToDuplicatedId,
              "duplicatesServeAsOld",
            );
            bindElementsToFramesAfterDuplication(
              nextSceneElements,
              elementsToAppend,
              oldIdToDuplicatedId,
            );
            this.scene.replaceAllElements(nextSceneElements);
          }
          return;
        }
      }

      // It is very important to read this.state within each move event,
      // otherwise we would read a stale one!
      const draggingElement = this.state.draggingElement;
      if (!draggingElement) {
        return;
      }

      if (draggingElement.type === "freedraw") {
        const points = draggingElement.points;
        const dx = pointerCoords.x - draggingElement.x;
        const dy = pointerCoords.y - draggingElement.y;

        const lastPoint = points.length > 0 && points[points.length - 1];
        const discardPoint =
          lastPoint && lastPoint[0] === dx && lastPoint[1] === dy;

        if (!discardPoint) {
          const strokeOptions = this.state.currentStrokeOptions; //zsviczian
          const pressures = draggingElement.simulatePressure
            ? draggingElement.pressures
            : [
                //zsviczian
                ...draggingElement.pressures,
                strokeOptions?.constantPressure ? 1 : event.pressure,
              ];

          mutateElement(draggingElement, {
            points: [...points, [dx, dy]],
            pressures,
          });
        }
      } else if (isLinearElement(draggingElement)) {
        pointerDownState.drag.hasOccurred = true;
        this.setState({
          selectedElementsAreBeingDragged: true,
        });
        const points = draggingElement.points;
        let dx = gridX - draggingElement.x;
        let dy = gridY - draggingElement.y;

        if (shouldRotateWithDiscreteAngle(event) && points.length === 2) {
          ({ width: dx, height: dy } = getLockedLinearCursorAlignSize(
            draggingElement.x,
            draggingElement.y,
            pointerCoords.x,
            pointerCoords.y,
          ));
        }

        if (points.length === 1) {
          mutateElement(draggingElement, {
            points: [...points, [dx, dy]],
          });
        } else if (points.length === 2) {
          mutateElement(draggingElement, {
            points: [...points.slice(0, -1), [dx, dy]],
          });
        }

        if (isBindingElement(draggingElement, false)) {
          // When creating a linear element by dragging
          this.maybeSuggestBindingsForLinearElementAtCoords(
            draggingElement,
            [pointerCoords],
            this.state.startBoundElement,
          );
        }
      } else {
        pointerDownState.lastCoords.x = pointerCoords.x;
        pointerDownState.lastCoords.y = pointerCoords.y;
        this.maybeDragNewGenericElement(pointerDownState, event);
      }

      if (this.state.activeTool.type === "selection") {
        pointerDownState.boxSelection.hasOccurred = true;

        const elements = this.scene.getNonDeletedElements();
        if (
          !event.shiftKey &&
          // allows for box-selecting points (without shift)
          !this.state.editingLinearElement &&
          isSomeElementSelected(elements, this.state)
        ) {
          if (pointerDownState.withCmdOrCtrl && pointerDownState.hit.element) {
            this.setState((prevState) =>
              selectGroupsForSelectedElements(
                {
                  ...prevState,
                  selectedElementIds: {
                    [pointerDownState.hit.element!.id]: true,
                  },
                },
                this.scene.getNonDeletedElements(),
              ),
            );
          } else {
            this.setState({
              selectedElementIds: {},
              selectedGroupIds: {},
              editingGroupId: null,
            });
          }
        }
        // box-select line editor points
        if (this.state.editingLinearElement) {
          LinearElementEditor.handleBoxSelection(
            event,
            this.state,
            this.setState.bind(this),
          );
          // regular box-select
        } else {
          const elementsWithinSelection = getElementsWithinSelection(
            elements,
            draggingElement,
          );
          this.setState((prevState) =>
            selectGroupsForSelectedElements(
              {
                ...prevState,
                selectedElementIds: {
                  ...prevState.selectedElementIds,
                  ...elementsWithinSelection.reduce(
                    (acc: Record<ExcalidrawElement["id"], true>, element) => {
                      acc[element.id] = true;
                      return acc;
                    },
                    {},
                  ),
                  ...(pointerDownState.hit.element
                    ? {
                        // if using ctrl/cmd, select the hitElement only if we
                        // haven't box-selected anything else
                        [pointerDownState.hit.element.id]:
                          !elementsWithinSelection.length,
                      }
                    : null),
                },
                showHyperlinkPopup:
                  elementsWithinSelection.length === 1 &&
                  elementsWithinSelection[0].link
                    ? "info"
                    : false,
                // select linear element only when we haven't box-selected anything else
                selectedLinearElement:
                  elementsWithinSelection.length === 1 &&
                  isLinearElement(elementsWithinSelection[0])
                    ? new LinearElementEditor(
                        elementsWithinSelection[0],
                        this.scene,
                      )
                    : null,
              },
              this.scene.getNonDeletedElements(),
            ),
          );
        }
      }
    });
  }

  // Returns whether the pointer move happened over either scrollbar
  private handlePointerMoveOverScrollbars(
    event: PointerEvent,
    pointerDownState: PointerDownState,
  ): boolean {
    if (pointerDownState.scrollbars.isOverHorizontal) {
      const x = event.clientX;
      const dx = x - pointerDownState.lastCoords.x;
      this.translateCanvas({
        scrollX: this.state.scrollX - dx / this.state.zoom.value,
      });
      pointerDownState.lastCoords.x = x;
      return true;
    }

    if (pointerDownState.scrollbars.isOverVertical) {
      const y = event.clientY;
      const dy = y - pointerDownState.lastCoords.y;
      this.translateCanvas({
        scrollY: this.state.scrollY - dy / this.state.zoom.value,
      });
      pointerDownState.lastCoords.y = y;
      return true;
    }
    return false;
  }

  private onPointerUpFromPointerDownHandler(
    pointerDownState: PointerDownState,
  ): (event: PointerEvent) => void {
    return withBatchedUpdates((childEvent: PointerEvent) => {
      if (pointerDownState.eventListeners.onMove) {
        pointerDownState.eventListeners.onMove.flush();
      }

      const {
        draggingElement,
        resizingElement,
        multiElement,
        activeTool,
        isResizing,
        isRotating,
      } = this.state;
      this.setState({
        isResizing: false,
        isRotating: false,
        resizingElement: null,
        selectionElement: null,
        frameToHighlight: null,
        elementsToHighlight: null,
        cursorButton: "up",
        // text elements are reset on finalize, and resetting on pointerup
        // may cause issues with double taps
        editingElement:
          multiElement || isTextElement(this.state.editingElement)
            ? this.state.editingElement
            : null,
      });

      this.savePointer(childEvent.clientX, childEvent.clientY, "up");

      this.setState({
        selectedElementsAreBeingDragged: false,
      });

      // Handle end of dragging a point of a linear element, might close a loop
      // and sets binding element
      if (this.state.editingLinearElement) {
        if (
          !pointerDownState.boxSelection.hasOccurred &&
          pointerDownState.hit?.element?.id !==
            this.state.editingLinearElement.elementId
        ) {
          this.actionManager.executeAction(actionFinalize);
        } else {
          const editingLinearElement = LinearElementEditor.handlePointerUp(
            childEvent,
            this.state.editingLinearElement,
            this.state,
          );
          if (editingLinearElement !== this.state.editingLinearElement) {
            this.setState({
              editingLinearElement,
              suggestedBindings: [],
            });
          }
        }
      } else if (this.state.selectedLinearElement) {
        if (
          pointerDownState.hit?.element?.id !==
          this.state.selectedLinearElement.elementId
        ) {
          const selectedELements = getSelectedElements(
            this.scene.getNonDeletedElements(),
            this.state,
          );
          // set selectedLinearElement to null if there is more than one element selected since we don't want to show linear element handles
          if (selectedELements.length > 1) {
            this.setState({ selectedLinearElement: null });
          }
        } else {
          const linearElementEditor = LinearElementEditor.handlePointerUp(
            childEvent,
            this.state.selectedLinearElement,
            this.state,
          );

          const { startBindingElement, endBindingElement } =
            linearElementEditor;
          const element = this.scene.getElement(linearElementEditor.elementId);
          if (isBindingElement(element)) {
            bindOrUnbindLinearElement(
              element,
              startBindingElement,
              endBindingElement,
            );
          }

          if (linearElementEditor !== this.state.selectedLinearElement) {
            this.setState({
              selectedLinearElement: {
                ...linearElementEditor,
                selectedPointsIndices: null,
              },
              suggestedBindings: [],
            });
          }
        }
      }

      lastPointerUp = null;

      window.removeEventListener(
        EVENT.POINTER_MOVE,
        pointerDownState.eventListeners.onMove!,
      );
      window.removeEventListener(
        EVENT.POINTER_UP,
        pointerDownState.eventListeners.onUp!,
      );
      window.removeEventListener(
        EVENT.KEYDOWN,
        pointerDownState.eventListeners.onKeyDown!,
      );
      window.removeEventListener(
        EVENT.KEYUP,
        pointerDownState.eventListeners.onKeyUp!,
      );

      if (this.state.pendingImageElementId) {
        this.setState({ pendingImageElementId: null });
      }

      if (draggingElement?.type === "freedraw") {
        const pointerCoords = viewportCoordsToSceneCoords(
          childEvent,
          this.state,
        );

        const points = draggingElement.points;
        let dx = pointerCoords.x - draggingElement.x;
        let dy = pointerCoords.y - draggingElement.y;

        // Allows dots to avoid being flagged as infinitely small
        if (dx === points[0][0] && dy === points[0][1]) {
          dy += 0.0001;
          dx += 0.0001;
        }

        const pressures = draggingElement.simulatePressure
          ? []
          : [...draggingElement.pressures, childEvent.pressure];

        mutateElement(draggingElement, {
          points: [...points, [dx, dy]],
          pressures,
          lastCommittedPoint: [dx, dy],
        });

        this.actionManager.executeAction(actionFinalize);

        return;
      }
      if (isImageElement(draggingElement)) {
        const imageElement = draggingElement;
        try {
          this.initializeImageDimensions(imageElement);
          this.setState(
            { selectedElementIds: { [imageElement.id]: true } },
            () => {
              this.actionManager.executeAction(actionFinalize);
            },
          );
        } catch (error: any) {
          console.error(error);
          this.scene.replaceAllElements(
            this.scene
              .getElementsIncludingDeleted()
              .filter((el) => el.id !== imageElement.id),
          );
          this.actionManager.executeAction(actionFinalize);
        }
        return;
      }

      if (isLinearElement(draggingElement)) {
        if (draggingElement!.points.length > 1) {
          this.history.resumeRecording();
        }
        const pointerCoords = viewportCoordsToSceneCoords(
          childEvent,
          this.state,
        );

        if (
          !pointerDownState.drag.hasOccurred &&
          draggingElement &&
          !multiElement
        ) {
          mutateElement(draggingElement, {
            points: [
              ...draggingElement.points,
              [
                pointerCoords.x - draggingElement.x,
                pointerCoords.y - draggingElement.y,
              ],
            ],
          });
          this.setState({
            multiElement: draggingElement,
            editingElement: this.state.draggingElement,
          });
        } else if (pointerDownState.drag.hasOccurred && !multiElement) {
          if (
            isBindingEnabled(this.state) &&
            isBindingElement(draggingElement, false)
          ) {
            maybeBindLinearElement(
              draggingElement,
              this.state,
              this.scene,
              pointerCoords,
            );
          }
          this.setState({ suggestedBindings: [], startBoundElement: null });
          if (!activeTool.locked) {
            resetCursor(this.canvas);
            this.setState((prevState) => ({
              draggingElement: null,
              activeTool: updateActiveTool(this.state, {
                type: "selection",
              }),
              selectedElementIds: {
                ...prevState.selectedElementIds,
                [draggingElement.id]: true,
              },
              selectedLinearElement: new LinearElementEditor(
                draggingElement,
                this.scene,
              ),
            }));
          } else {
            this.setState((prevState) => ({
              draggingElement: null,
            }));
          }
        }
        return;
      }

      if (
        activeTool.type !== "selection" &&
        draggingElement &&
        isInvisiblySmallElement(draggingElement)
      ) {
        // remove invisible element which was added in onPointerDown
        this.scene.replaceAllElements(
          this.scene.getElementsIncludingDeleted().slice(0, -1),
        );
        this.setState({
          draggingElement: null,
        });
        return;
      }

      if (draggingElement) {
        if (pointerDownState.drag.hasOccurred) {
          const sceneCoords = viewportCoordsToSceneCoords(
            childEvent,
            this.state,
          );

          // when editing the points of a linear element, we check if the
          // linear element still is in the frame afterwards
          // if not, the linear element will be removed from its frame (if any)
          if (
            this.state.selectedLinearElement &&
            this.state.selectedLinearElement.isDragging
          ) {
            const linearElement = this.scene.getElement(
              this.state.selectedLinearElement.elementId,
            );

            if (linearElement?.frameId) {
              const frame = getContainingFrame(linearElement);

              if (frame && linearElement) {
                if (!elementOverlapsWithFrame(linearElement, frame)) {
                  // remove the linear element from all groups
                  // before removing it from the frame as well
                  mutateElement(linearElement, {
                    groupIds: [],
                  });

                  this.scene.replaceAllElements(
                    removeElementsFromFrame(
                      this.scene.getElementsIncludingDeleted(),
                      [linearElement],
                      this.state,
                    ),
                  );
                }
              }
            }
          } else {
            // update the relationships between selected elements and frames
            const topLayerFrame =
              this.getTopLayerFrameAtSceneCoords(sceneCoords);

            const selectedElements = getSelectedElements(
              this.scene.getNonDeletedElements(),
              this.state,
            );
            let nextElements = this.scene.getElementsIncludingDeleted();

            const updateGroupIdsAfterEditingGroup = (
              elements: ExcalidrawElement[],
            ) => {
              if (elements.length > 0) {
                for (const element of elements) {
                  const index = element.groupIds.indexOf(
                    this.state.editingGroupId!,
                  );

                  mutateElement(
                    element,
                    {
                      groupIds: element.groupIds.slice(0, index),
                    },
                    false,
                  );
                }

                nextElements.forEach((element) => {
                  if (
                    element.groupIds.length &&
                    getElementsInGroup(
                      nextElements,
                      element.groupIds[element.groupIds.length - 1],
                    ).length < 2
                  ) {
                    mutateElement(
                      element,
                      {
                        groupIds: [],
                      },
                      false,
                    );
                  }
                });

                this.setState({
                  editingGroupId: null,
                });
              }
            };

            if (
              topLayerFrame &&
              !this.state.selectedElementIds[topLayerFrame.id]
            ) {
              const elementsToAdd = selectedElements.filter(
                (element) =>
                  element.frameId !== topLayerFrame.id &&
                  isElementInFrame(element, nextElements, this.state),
              );

              if (this.state.editingGroupId) {
                updateGroupIdsAfterEditingGroup(elementsToAdd);
              }

              nextElements = addElementsToFrame(
                nextElements,
                elementsToAdd,
                topLayerFrame,
              );
            } else if (!topLayerFrame) {
              if (this.state.editingGroupId) {
                const elementsToRemove = selectedElements.filter(
                  (element) =>
                    element.frameId &&
                    !isElementInFrame(element, nextElements, this.state),
                );

                updateGroupIdsAfterEditingGroup(elementsToRemove);
              }
            }

            nextElements = updateFrameMembershipOfSelectedElements(
              this.scene.getElementsIncludingDeleted(),
              this.state,
            );

            this.scene.replaceAllElements(nextElements);
          }
        }

        if (draggingElement.type === "frame") {
          const elementsInsideFrame = getElementsInNewFrame(
            this.scene.getElementsIncludingDeleted(),
            draggingElement,
          );

          this.scene.replaceAllElements(
            addElementsToFrame(
              this.scene.getElementsIncludingDeleted(),
              elementsInsideFrame,
              draggingElement,
            ),
          );
        }

        mutateElement(
          draggingElement,
          getNormalizedDimensions(draggingElement),
        );
      }

      if (resizingElement) {
        this.history.resumeRecording();
      }

      if (resizingElement && isInvisiblySmallElement(resizingElement)) {
        this.scene.replaceAllElements(
          this.scene
            .getElementsIncludingDeleted()
            .filter((el) => el.id !== resizingElement.id),
        );
      }

      // handle frame membership for resizing frames and/or selected elements
      if (pointerDownState.resize.isResizing) {
        let nextElements = updateFrameMembershipOfSelectedElements(
          this.scene.getElementsIncludingDeleted(),
          this.state,
        );

        const selectedFrames = getSelectedElements(
          this.scene.getElementsIncludingDeleted(),
          this.state,
        ).filter(
          (element) => element.type === "frame",
        ) as ExcalidrawFrameElement[];

        for (const frame of selectedFrames) {
          nextElements = replaceAllElementsInFrame(
            nextElements,
            getElementsInResizingFrame(
              this.scene.getElementsIncludingDeleted(),
              frame,
              this.state,
            ),
            frame,
            this.state,
          );
        }

        this.scene.replaceAllElements(nextElements);
      }

      // Code below handles selection when element(s) weren't
      // drag or added to selection on pointer down phase.
      const hitElement = pointerDownState.hit.element;
      if (
        this.state.selectedLinearElement?.elementId !== hitElement?.id &&
        isLinearElement(hitElement)
      ) {
        const selectedELements = getSelectedElements(
          this.scene.getNonDeletedElements(),
          this.state,
        );
        // set selectedLinearElement when no other element selected except
        // the one we've hit
        if (selectedELements.length === 1) {
          this.setState({
            selectedLinearElement: new LinearElementEditor(
              hitElement,
              this.scene,
            ),
          });
        }
      }
      if (isEraserActive(this.state)) {
        const draggedDistance = distance2d(
          this.lastPointerDown!.clientX,
          this.lastPointerDown!.clientY,
          this.lastPointerUp!.clientX,
          this.lastPointerUp!.clientY,
        );

        if (draggedDistance === 0) {
          const scenePointer = viewportCoordsToSceneCoords(
            {
              clientX: this.lastPointerUp!.clientX,
              clientY: this.lastPointerUp!.clientY,
            },
            this.state,
          );
          const hitElements = this.getElementsAtPosition(
            scenePointer.x,
            scenePointer.y,
          );
          hitElements.forEach(
            (hitElement) =>
              (pointerDownState.elementIdsToErase[hitElement.id] = {
                erase: true,
                opacity: hitElement.opacity,
              }),
          );
        }
        this.eraseElements(pointerDownState);
        return;
      } else if (Object.keys(pointerDownState.elementIdsToErase).length) {
        this.restoreReadyToEraseElements(pointerDownState);
      }

      if (
        hitElement &&
        !pointerDownState.drag.hasOccurred &&
        !pointerDownState.hit.wasAddedToSelection &&
        // if we're editing a line, pointerup shouldn't switch selection if
        // box selected
        (!this.state.editingLinearElement ||
          !pointerDownState.boxSelection.hasOccurred)
      ) {
        // when inside line editor, shift selects points instead
        if (childEvent.shiftKey && !this.state.editingLinearElement) {
          if (this.state.selectedElementIds[hitElement.id]) {
            if (isSelectedViaGroup(this.state, hitElement)) {
              // We want to unselect all groups hitElement is part of
              // as well as all elements that are part of the groups
              // hitElement is part of
              const idsOfSelectedElementsThatAreInGroups = hitElement.groupIds
                .flatMap((groupId) =>
                  getElementsInGroup(
                    this.scene.getNonDeletedElements(),
                    groupId,
                  ),
                )
                .map((element) => ({ [element.id]: false }))
                .reduce((prevId, acc) => ({ ...prevId, ...acc }), {});

              this.setState((_prevState) => ({
                selectedGroupIds: {
                  ..._prevState.selectedElementIds,
                  ...hitElement.groupIds
                    .map((gId) => ({ [gId]: false }))
                    .reduce((prev, acc) => ({ ...prev, ...acc }), {}),
                },
                selectedElementIds: {
                  ..._prevState.selectedElementIds,
                  ...idsOfSelectedElementsThatAreInGroups,
                },
              }));
              // if not gragging a linear element point (outside editor)
            } else if (!this.state.selectedLinearElement?.isDragging) {
              // remove element from selection while
              // keeping prev elements selected

              this.setState((prevState) => {
                const newSelectedElementIds = {
                  ...prevState.selectedElementIds,
                  [hitElement!.id]: false,
                };
                const newSelectedElements = getSelectedElements(
                  this.scene.getNonDeletedElements(),
                  { ...prevState, selectedElementIds: newSelectedElementIds },
                );

                return selectGroupsForSelectedElements(
                  {
                    ...prevState,
                    selectedElementIds: newSelectedElementIds,
                    // set selectedLinearElement only if thats the only element selected
                    selectedLinearElement:
                      newSelectedElements.length === 1 &&
                      isLinearElement(newSelectedElements[0])
                        ? new LinearElementEditor(
                            newSelectedElements[0],
                            this.scene,
                          )
                        : prevState.selectedLinearElement,
                  },
                  this.scene.getNonDeletedElements(),
                );
              });
            }
          } else if (
            hitElement.frameId &&
            this.state.selectedElementIds[hitElement.frameId]
          ) {
            // when hitElement is part of a selected frame, deselect the frame
            // to avoid frame and containing elements selected simultaneously
            this.setState((prevState) => {
              const nextSelectedElementIds = {
                ...prevState.selectedElementIds,
                [hitElement.id]: true,
                // deselect the frame
                [hitElement.frameId!]: false,
              };

              // deselect groups containing the frame
              (this.scene.getElement(hitElement.frameId!)?.groupIds ?? [])
                .flatMap((gid) =>
                  getElementsInGroup(this.scene.getNonDeletedElements(), gid),
                )
                .forEach(
                  (element) => (nextSelectedElementIds[element.id] = false),
                );

              return selectGroupsForSelectedElements(
                {
                  ...prevState,
                  selectedElementIds: nextSelectedElementIds,
                  showHyperlinkPopup: hitElement.link ? "info" : false,
                },
                this.scene.getNonDeletedElements(),
              );
            });
          } else {
            // add element to selection while keeping prev elements selected
            this.setState((_prevState) => ({
              selectedElementIds: {
                ..._prevState.selectedElementIds,
                [hitElement!.id]: true,
              },
            }));
          }
        } else {
          this.setState((prevState) => ({
            ...selectGroupsForSelectedElements(
              {
                ...prevState,
                selectedElementIds: { [hitElement.id]: true },
                selectedLinearElement:
                  isLinearElement(hitElement) &&
                  // Don't set `selectedLinearElement` if its same as the hitElement, this is mainly to prevent resetting the `hoverPointIndex` to -1.
                  // Future we should update the API to take care of setting the correct `hoverPointIndex` when initialized
                  prevState.selectedLinearElement?.elementId !== hitElement.id
                    ? new LinearElementEditor(hitElement, this.scene)
                    : prevState.selectedLinearElement,
              },
              this.scene.getNonDeletedElements(),
            ),
          }));
        }
      }

      if (
        !pointerDownState.drag.hasOccurred &&
        !this.state.isResizing &&
        ((hitElement &&
          isHittingElementBoundingBoxWithoutHittingElement(
            hitElement,
            this.state,
            this.frameNameBoundsCache,
            pointerDownState.origin.x,
            pointerDownState.origin.y,
          )) ||
          (!hitElement &&
            pointerDownState.hit.hasHitCommonBoundingBoxOfSelectedElements))
      ) {
        if (this.state.editingLinearElement) {
          this.setState({ editingLinearElement: null });
        } else {
          // Deselect selected elements
          this.setState({
            selectedElementIds: {},
            selectedGroupIds: {},
            editingGroupId: null,
          });
        }
        return;
      }

      if (
        !activeTool.locked &&
        activeTool.type !== "freedraw" &&
        draggingElement
      ) {
        this.setState((prevState) => ({
          selectedElementIds: {
            ...prevState.selectedElementIds,
            [draggingElement.id]: true,
          },
        }));
      }

      if (
        activeTool.type !== "selection" ||
        isSomeElementSelected(this.scene.getNonDeletedElements(), this.state)
      ) {
        this.history.resumeRecording();
      }

      if (pointerDownState.drag.hasOccurred || isResizing || isRotating) {
        (isBindingEnabled(this.state)
          ? bindOrUnbindSelectedElements
          : unbindLinearElements)(
          getSelectedElements(this.scene.getNonDeletedElements(), this.state),
        );
      }

      if (!activeTool.locked && activeTool.type !== "freedraw") {
        resetCursor(this.canvas);
        this.setState({
          draggingElement: null,
          suggestedBindings: [],
          activeTool: updateActiveTool(this.state, { type: "selection" }),
        });
      } else {
        this.setState({
          draggingElement: null,
          suggestedBindings: [],
        });
      }
    });
  }

  private restoreReadyToEraseElements = (
    pointerDownState: PointerDownState,
  ) => {
    const elements = this.scene.getElementsIncludingDeleted().map((ele) => {
      if (
        pointerDownState.elementIdsToErase[ele.id] &&
        pointerDownState.elementIdsToErase[ele.id].erase
      ) {
        return newElementWith(ele, {
          opacity: pointerDownState.elementIdsToErase[ele.id].opacity,
        });
      } else if (
        isBoundToContainer(ele) &&
        pointerDownState.elementIdsToErase[ele.containerId] &&
        pointerDownState.elementIdsToErase[ele.containerId].erase
      ) {
        return newElementWith(ele, {
          opacity: pointerDownState.elementIdsToErase[ele.containerId].opacity,
        });
      } else if (
        ele.frameId &&
        pointerDownState.elementIdsToErase[ele.frameId] &&
        pointerDownState.elementIdsToErase[ele.frameId].erase
      ) {
        return newElementWith(ele, {
          opacity: pointerDownState.elementIdsToErase[ele.frameId].opacity,
        });
      }
      return ele;
    });

    this.scene.replaceAllElements(elements);
  };

  private eraseElements = (pointerDownState: PointerDownState) => {
    const elements = this.scene.getElementsIncludingDeleted().map((ele) => {
      if (
        pointerDownState.elementIdsToErase[ele.id] &&
        pointerDownState.elementIdsToErase[ele.id].erase
      ) {
        return newElementWith(ele, { isDeleted: true });
      } else if (
        isBoundToContainer(ele) &&
        pointerDownState.elementIdsToErase[ele.containerId] &&
        pointerDownState.elementIdsToErase[ele.containerId].erase
      ) {
        return newElementWith(ele, { isDeleted: true });
      } else if (
        ele.frameId &&
        pointerDownState.elementIdsToErase[ele.frameId] &&
        pointerDownState.elementIdsToErase[ele.frameId].erase
      ) {
        return newElementWith(ele, { isDeleted: true });
      }
      return ele;
    });

    this.history.resumeRecording();
    this.scene.replaceAllElements(elements);
  };

  private initializeImage = async ({
    imageFile,
    imageElement: _imageElement,
    showCursorImagePreview = false,
  }: {
    imageFile: File;
    imageElement: ExcalidrawImageElement;
    showCursorImagePreview?: boolean;
  }) => {
    // at this point this should be guaranteed image file, but we do this check
    // to satisfy TS down the line
    if (!isSupportedImageFile(imageFile)) {
      throw new Error(t("errors.unsupportedFileType"));
    }
    const mimeType = imageFile.type;

    setCursor(this.canvas, "wait");

    if (mimeType === MIME_TYPES.svg) {
      try {
        imageFile = SVGStringToFile(
          await normalizeSVG(await imageFile.text()),
          imageFile.name,
        );
      } catch (error: any) {
        console.warn(error);
        throw new Error(t("errors.svgImageInsertError"));
      }
    }

    // generate image id (by default the file digest) before any
    // resizing/compression takes place to keep it more portable
    const fileId = await ((this.props.generateIdForFile?.(
      imageFile,
    ) as Promise<FileId>) || generateIdFromFile(imageFile));

    if (!fileId) {
      console.warn(
        "Couldn't generate file id or the supplied `generateIdForFile` didn't resolve to one.",
      );
      throw new Error(t("errors.imageInsertError"));
    }

    const existingFileData = this.files[fileId];
    if (!existingFileData?.dataURL) {
      try {
        imageFile = await resizeImageFile(imageFile, {
          maxWidthOrHeight: DEFAULT_MAX_IMAGE_WIDTH_OR_HEIGHT,
        });
      } catch (error: any) {
        console.error("error trying to resing image file on insertion", error);
      }

      if (imageFile.size > MAX_ALLOWED_FILE_BYTES) {
        throw new Error(
          t("errors.fileTooBig", {
            maxSize: `${Math.trunc(MAX_ALLOWED_FILE_BYTES / 1024 / 1024)}MB`,
          }),
        );
      }
    }

    if (showCursorImagePreview) {
      const dataURL = this.files[fileId]?.dataURL;
      // optimization so that we don't unnecessarily resize the original
      // full-size file for cursor preview
      // (it's much faster to convert the resized dataURL to File)
      const resizedFile = dataURL && dataURLToFile(dataURL);

      this.setImagePreviewCursor(resizedFile || imageFile);
    }

    const dataURL =
      this.files[fileId]?.dataURL || (await getDataURL(imageFile));

    const imageElement = mutateElement(
      _imageElement,
      {
        fileId,
      },
      false,
    ) as NonDeleted<InitializedExcalidrawImageElement>;

    return new Promise<NonDeleted<InitializedExcalidrawImageElement>>(
      async (resolve, reject) => {
        try {
          this.files = {
            ...this.files,
            [fileId]: {
              mimeType,
              id: fileId,
              dataURL,
              created: Date.now(),
              lastRetrieved: Date.now(),
            },
          };
          const cachedImageData = this.imageCache.get(fileId);
          if (!cachedImageData) {
            this.addNewImagesToImageCache();
            await this.updateImageCache([imageElement]);
          }
          if (cachedImageData?.image instanceof Promise) {
            await cachedImageData.image;
          }
          if (
            this.state.pendingImageElementId !== imageElement.id &&
            this.state.draggingElement?.id !== imageElement.id
          ) {
            this.initializeImageDimensions(imageElement, true);
          }
          resolve(imageElement);
        } catch (error: any) {
          console.error(error);
          reject(new Error(t("errors.imageInsertError")));
        } finally {
          if (!showCursorImagePreview) {
            resetCursor(this.canvas);
          }
        }
      },
    );
  };

  /**
   * inserts image into elements array and rerenders
   */
  private insertImageElement = async (
    imageElement: ExcalidrawImageElement,
    imageFile: File,
    showCursorImagePreview?: boolean,
  ) => {
    this.scene.addNewElement(imageElement);

    try {
      await this.initializeImage({
        imageFile,
        imageElement,
        showCursorImagePreview,
      });
    } catch (error: any) {
      mutateElement(imageElement, {
        isDeleted: true,
      });
      this.actionManager.executeAction(actionFinalize);
      this.setState({
        errorMessage: error.message || t("errors.imageInsertError"),
      });
    }
  };

  private setImagePreviewCursor = async (imageFile: File) => {
    // mustn't be larger than 128 px
    // https://developer.mozilla.org/en-US/docs/Web/CSS/CSS_Basic_User_Interface/Using_URL_values_for_the_cursor_property
    const cursorImageSizePx = 96;

    const imagePreview = await resizeImageFile(imageFile, {
      maxWidthOrHeight: cursorImageSizePx,
    });

    let previewDataURL = await getDataURL(imagePreview);

    // SVG cannot be resized via `resizeImageFile` so we resize by rendering to
    // a small canvas
    if (imageFile.type === MIME_TYPES.svg) {
      const img = await loadHTMLImageElement(previewDataURL);

      let height = Math.min(img.height, cursorImageSizePx);
      let width = height * (img.width / img.height);

      if (width > cursorImageSizePx) {
        width = cursorImageSizePx;
        height = width * (img.height / img.width);
      }

      const canvas = document.createElement("canvas");
      canvas.height = height;
      canvas.width = width;
      const context = canvas.getContext("2d")!;

      context.drawImage(img, 0, 0, width, height);

      previewDataURL = canvas.toDataURL(MIME_TYPES.svg) as DataURL;
    }

    if (this.state.pendingImageElementId) {
      setCursor(this.canvas, `url(${previewDataURL}) 4 4, auto`);
    }
  };

  private onImageAction = async (
    { insertOnCanvasDirectly } = { insertOnCanvasDirectly: false },
  ) => {
    try {
      const clientX = this.state.width / 2 + this.state.offsetLeft;
      const clientY = this.state.height / 2 + this.state.offsetTop;

      const { x, y } = viewportCoordsToSceneCoords(
        { clientX, clientY },
        this.state,
      );

      const imageFile = await fileOpen({
        description: "Image",
        extensions: Object.keys(
          IMAGE_MIME_TYPES,
        ) as (keyof typeof IMAGE_MIME_TYPES)[],
      });

      const imageElement = this.createImageElement({
        sceneX: x,
        sceneY: y,
      });

      if (insertOnCanvasDirectly) {
        this.insertImageElement(imageElement, imageFile);
        this.initializeImageDimensions(imageElement);
        this.setState(
          {
            selectedElementIds: { [imageElement.id]: true },
          },
          () => {
            this.actionManager.executeAction(actionFinalize);
          },
        );
      } else {
        this.setState(
          {
            pendingImageElementId: imageElement.id,
          },
          () => {
            this.insertImageElement(
              imageElement,
              imageFile,
              /* showCursorImagePreview */ true,
            );
          },
        );
      }
    } catch (error: any) {
      if (error.name !== "AbortError") {
        console.error(error);
      } else {
        console.warn(error);
      }
      this.setState(
        {
          pendingImageElementId: null,
          editingElement: null,
          activeTool: updateActiveTool(this.state, { type: "selection" }),
        },
        () => {
          this.actionManager.executeAction(actionFinalize);
        },
      );
    }
  };

  private initializeImageDimensions = (
    imageElement: ExcalidrawImageElement,
    forceNaturalSize = false,
  ) => {
    const image =
      isInitializedImageElement(imageElement) &&
      this.imageCache.get(imageElement.fileId)?.image;

    if (!image || image instanceof Promise) {
      if (
        imageElement.width < DRAGGING_THRESHOLD / this.state.zoom.value &&
        imageElement.height < DRAGGING_THRESHOLD / this.state.zoom.value
      ) {
        const placeholderSize = 100 / this.state.zoom.value;
        mutateElement(imageElement, {
          x: imageElement.x - placeholderSize / 2,
          y: imageElement.y - placeholderSize / 2,
          width: placeholderSize,
          height: placeholderSize,
        });
      }

      return;
    }

    if (
      forceNaturalSize ||
      // if user-created bounding box is below threshold, assume the
      // intention was to click instead of drag, and use the image's
      // intrinsic size
      (imageElement.width < DRAGGING_THRESHOLD / this.state.zoom.value &&
        imageElement.height < DRAGGING_THRESHOLD / this.state.zoom.value)
    ) {
      const minHeight = Math.max(this.state.height - 120, 160);
      // max 65% of canvas height, clamped to <300px, vh - 120px>
      const maxHeight = Math.min(
        minHeight,
        Math.floor(this.state.height * 0.5) / this.state.zoom.value,
      );

      const height = Math.min(image.naturalHeight, maxHeight);
      const width = height * (image.naturalWidth / image.naturalHeight);

      // add current imageElement width/height to account for previous centering
      // of the placeholder image
      const x = imageElement.x + imageElement.width / 2 - width / 2;
      const y = imageElement.y + imageElement.height / 2 - height / 2;

      mutateElement(imageElement, { x, y, width, height });
    }
  };

  /** updates image cache, refreshing updated elements and/or setting status
      to error for images that fail during <img> element creation */
  private updateImageCache = async (
    elements: readonly InitializedExcalidrawImageElement[],
    files = this.files,
  ) => {
    const { updatedFiles, erroredFiles } = await _updateImageCache({
      imageCache: this.imageCache,
      fileIds: elements.map((element) => element.fileId),
      files,
    });
    if (updatedFiles.size || erroredFiles.size) {
      for (const element of elements) {
        if (updatedFiles.has(element.fileId)) {
          invalidateShapeForElement(element);
        }
      }
    }
    if (erroredFiles.size) {
      this.scene.replaceAllElements(
        this.scene.getElementsIncludingDeleted().map((element) => {
          if (
            isInitializedImageElement(element) &&
            erroredFiles.has(element.fileId)
          ) {
            return newElementWith(element, {
              status: "error",
            });
          }
          return element;
        }),
      );
    }

    return { updatedFiles, erroredFiles };
  };

  /** adds new images to imageCache and re-renders if needed */
  private addNewImagesToImageCache = async (
    imageElements: InitializedExcalidrawImageElement[] = getInitializedImageElements(
      this.scene.getNonDeletedElements(),
    ),
    files: BinaryFiles = this.files,
  ) => {
    const uncachedImageElements = imageElements.filter(
      (element) => !element.isDeleted && !this.imageCache.has(element.fileId),
    );

    if (uncachedImageElements.length) {
      const { updatedFiles } = await this.updateImageCache(
        uncachedImageElements,
        files,
      );
      if (updatedFiles.size) {
        this.scene.informMutation();
      }
    }
  };

  /** generally you should use `addNewImagesToImageCache()` directly if you need
   *  to render new images. This is just a failsafe  */
  private scheduleImageRefresh = throttle(() => {
    this.addNewImagesToImageCache();
  }, IMAGE_RENDER_TIMEOUT);

  private updateBindingEnabledOnPointerMove = (
    event: React.PointerEvent<HTMLElement>,
  ) => {
    const shouldEnableBinding = shouldEnableBindingForPointerEvent(event);
    if (this.state.isBindingEnabled !== shouldEnableBinding) {
      this.setState({ isBindingEnabled: shouldEnableBinding });
    }
  };

  private maybeSuggestBindingAtCursor = (pointerCoords: {
    x: number;
    y: number;
  }): void => {
    const hoveredBindableElement = getHoveredElementForBinding(
      pointerCoords,
      this.scene,
    );
    this.setState({
      suggestedBindings:
        hoveredBindableElement != null ? [hoveredBindableElement] : [],
    });
  };

  private maybeSuggestBindingsForLinearElementAtCoords = (
    linearElement: NonDeleted<ExcalidrawLinearElement>,
    /** scene coords */
    pointerCoords: {
      x: number;
      y: number;
    }[],
    // During line creation the start binding hasn't been written yet
    // into `linearElement`
    oppositeBindingBoundElement?: ExcalidrawBindableElement | null,
  ): void => {
    if (!pointerCoords.length) {
      return;
    }

    const suggestedBindings = pointerCoords.reduce(
      (acc: NonDeleted<ExcalidrawBindableElement>[], coords) => {
        const hoveredBindableElement = getHoveredElementForBinding(
          coords,
          this.scene,
        );
        if (
          hoveredBindableElement != null &&
          !isLinearElementSimpleAndAlreadyBound(
            linearElement,
            oppositeBindingBoundElement?.id,
            hoveredBindableElement,
          )
        ) {
          acc.push(hoveredBindableElement);
        }
        return acc;
      },
      [],
    );

    this.setState({ suggestedBindings });
  };

  private maybeSuggestBindingForAll(
    selectedElements: NonDeleted<ExcalidrawElement>[],
  ): void {
    const suggestedBindings = getEligibleElementsForBinding(selectedElements);
    this.setState({ suggestedBindings });
  }

  private clearSelection(hitElement: ExcalidrawElement | null): void {
    this.setState((prevState) => ({
      selectedElementIds: {},
      selectedGroupIds: {},
      // Continue editing the same group if the user selected a different
      // element from it
      editingGroupId:
        prevState.editingGroupId &&
        hitElement != null &&
        isElementInGroup(hitElement, prevState.editingGroupId)
          ? prevState.editingGroupId
          : null,
    }));
    this.setState({
      selectedElementIds: {},
      previousSelectedElementIds: this.state.selectedElementIds,
    });
  }

  private handleCanvasRef = (canvas: HTMLCanvasElement) => {
    // canvas is null when unmounting
    if (canvas !== null) {
      this.canvas = canvas;
      this.rc = rough.canvas(this.canvas);

      this.canvas.addEventListener(EVENT.WHEEL, this.handleWheel, {
        passive: false,
      });
      this.canvas.addEventListener(EVENT.TOUCH_START, this.onTapStart);
      this.canvas.addEventListener(EVENT.TOUCH_END, this.onTapEnd);
    } else {
      this.canvas?.removeEventListener(EVENT.WHEEL, this.handleWheel);
      this.canvas?.removeEventListener(EVENT.TOUCH_START, this.onTapStart);
      this.canvas?.removeEventListener(EVENT.TOUCH_END, this.onTapEnd);
    }
  };

  private handleAppOnDrop = async (event: React.DragEvent<HTMLDivElement>) => {
    if (this.props.onDrop) {
      try {
        if ((await this.props.onDrop(event)) === false) {
          return;
        }
      } catch (e) {
        console.error(e);
      }
    }

    // must be retrieved first, in the same frame
    const { file, fileHandle } = await getFileFromEvent(event);

    try {
      if (isSupportedImageFile(file)) {
        // first attempt to decode scene from the image if it's embedded
        // ---------------------------------------------------------------------

        if (file?.type === MIME_TYPES.png || file?.type === MIME_TYPES.svg) {
          try {
            const scene = await loadFromBlob(
              file,
              this.state,
              this.scene.getElementsIncludingDeleted(),
              fileHandle,
            );
            this.syncActionResult({
              ...scene,
              appState: {
                ...(scene.appState || this.state),
                isLoading: false,
              },
              replaceFiles: true,
              commitToHistory: true,
            });
            return;
          } catch (error: any) {
            if (error.name !== "EncodingError") {
              throw error;
            }
          }
        }

        // if no scene is embedded or we fail for whatever reason, fall back
        // to importing as regular image
        // ---------------------------------------------------------------------

        const { x: sceneX, y: sceneY } = viewportCoordsToSceneCoords(
          event,
          this.state,
        );

        const imageElement = this.createImageElement({ sceneX, sceneY });
        this.insertImageElement(imageElement, file);
        this.initializeImageDimensions(imageElement);
        this.setState({ selectedElementIds: { [imageElement.id]: true } });

        return;
      }
    } catch (error: any) {
      return this.setState({
        isLoading: false,
        errorMessage: error.message,
      });
    }

    const libraryJSON = event.dataTransfer.getData(MIME_TYPES.excalidrawlib);
    if (libraryJSON && typeof libraryJSON === "string") {
      try {
        const libraryItems = parseLibraryJSON(libraryJSON);
        this.addElementsFromPasteOrLibrary({
          elements: distributeLibraryItemsOnSquareGrid(libraryItems),
          position: event,
          files: null,
        });
      } catch (error: any) {
        this.setState({ errorMessage: error.message });
      }
      return;
    }

    if (file) {
      // atetmpt to parse an excalidraw/excalidrawlib file
      await this.loadFileToCanvas(file, fileHandle);
    }
  };

  loadFileToCanvas = async (
    file: File,
    fileHandle: FileSystemHandle | null,
  ) => {
    file = await normalizeFile(file);
    try {
      const ret = await loadSceneOrLibraryFromBlob(
        file,
        this.state,
        this.scene.getElementsIncludingDeleted(),
        fileHandle,
      );
      if (ret.type === MIME_TYPES.excalidraw) {
        this.setState({ isLoading: true });
        this.syncActionResult({
          ...ret.data,
          appState: {
            ...(ret.data.appState || this.state),
            isLoading: false,
          },
          replaceFiles: true,
          commitToHistory: true,
        });
      } else if (ret.type === MIME_TYPES.excalidrawlib) {
        await this.library
          .updateLibrary({
            libraryItems: file,
            merge: true,
            openLibraryMenu: true,
          })
          .catch((error) => {
            console.error(error);
            this.setState({ errorMessage: t("errors.importLibraryError") });
          });
      }
    } catch (error: any) {
      this.setState({ isLoading: false, errorMessage: error.message });
    }
  };

  private handleCanvasContextMenu = (
    event: React.PointerEvent<HTMLElement>,
  ) => {
    event.preventDefault();

    if (
      (event.nativeEvent.pointerType === "touch" ||
        (event.nativeEvent.pointerType === "pen" &&
          // always allow if user uses a pen secondary button
          event.button !== POINTER_BUTTON.SECONDARY)) &&
      this.state.activeTool.type !== "selection"
    ) {
      return;
    }

    const { x, y } = viewportCoordsToSceneCoords(event, this.state);
    const element = this.getElementAtPosition(x, y, {
      preferSelected: true,
      includeLockedElements: true,
    });

    const selectedElements = getSelectedElements(
      this.scene.getNonDeletedElements(),
      this.state,
    );
    const isHittignCommonBoundBox =
      this.isHittingCommonBoundingBoxOfSelectedElements(
        { x, y },
        selectedElements,
      );

    const type = element || isHittignCommonBoundBox ? "element" : "canvas";

    const container = this.excalidrawContainerRef.current!;
    const { top: offsetTop, left: offsetLeft } =
      container.getBoundingClientRect();
    const left = event.clientX - offsetLeft;
    const top = event.clientY - offsetTop;

    trackEvent("contextMenu", "openContextMenu", type);

    this.setState(
      {
        ...(element && !this.state.selectedElementIds[element.id]
          ? selectGroupsForSelectedElements(
              {
                ...this.state,
                selectedElementIds: { [element.id]: true },
                selectedLinearElement: isLinearElement(element)
                  ? new LinearElementEditor(element, this.scene)
                  : null,
              },
              this.scene.getNonDeletedElements(),
            )
          : this.state),
        showHyperlinkPopup: false,
      },
      () => {
        this.setState({
          contextMenu: { top, left, items: this.getContextMenuItems(type) },
        });
      },
    );
  };

  private maybeDragNewGenericElement = (
    pointerDownState: PointerDownState,
    event: MouseEvent | KeyboardEvent,
  ): void => {
    const draggingElement = this.state.draggingElement;
    const pointerCoords = pointerDownState.lastCoords;
    if (!draggingElement) {
      return;
    }
    if (
      draggingElement.type === "selection" &&
      this.state.activeTool.type !== "eraser"
    ) {
      dragNewElement(
        draggingElement,
        this.state.activeTool.type,
        pointerDownState.origin.x,
        pointerDownState.origin.y,
        pointerCoords.x,
        pointerCoords.y,
        distance(pointerDownState.origin.x, pointerCoords.x),
        distance(pointerDownState.origin.y, pointerCoords.y),
        shouldMaintainAspectRatio(event),
        shouldResizeFromCenter(event),
      );
    } else {
      const [gridX, gridY] = getGridPoint(
        pointerCoords.x,
        pointerCoords.y,
        this.state.gridSize,
      );

      const image =
        isInitializedImageElement(draggingElement) &&
        this.imageCache.get(draggingElement.fileId)?.image;
      const aspectRatio =
        image && !(image instanceof Promise)
          ? image.width / image.height
          : null;

      dragNewElement(
        draggingElement,
        this.state.activeTool.type,
        pointerDownState.originInGrid.x,
        pointerDownState.originInGrid.y,
        gridX,
        gridY,
        distance(pointerDownState.originInGrid.x, gridX),
        distance(pointerDownState.originInGrid.y, gridY),
        isImageElement(draggingElement)
          ? !shouldMaintainAspectRatio(event)
          : shouldMaintainAspectRatio(event),
        shouldResizeFromCenter(event),
        aspectRatio,
      );

      this.maybeSuggestBindingForAll([draggingElement]);

      // highlight elements that are to be added to frames on frames creation
      if (this.state.activeTool.type === "frame") {
        this.setState({
          elementsToHighlight: getElementsInResizingFrame(
            this.scene.getNonDeletedElements(),
            draggingElement as ExcalidrawFrameElement,
            this.state,
          ),
        });
      }
    }
  };

  private maybeHandleResize = (
    pointerDownState: PointerDownState,
    event: MouseEvent | KeyboardEvent,
  ): boolean => {
    const selectedElements = getSelectedElements(
      this.scene.getNonDeletedElements(),
      this.state,
    );
    const selectedFrames = selectedElements.filter(
      (element) => element.type === "frame",
    ) as ExcalidrawFrameElement[];

    const transformHandleType = pointerDownState.resize.handleType;

    if (selectedFrames.length > 0 && transformHandleType === "rotation") {
      return false;
    }

    this.setState({
      // TODO: rename this state field to "isScaling" to distinguish
      // it from the generic "isResizing" which includes scaling and
      // rotating
      isResizing: transformHandleType && transformHandleType !== "rotation",
      isRotating: transformHandleType === "rotation",
    });
    const pointerCoords = pointerDownState.lastCoords;
    const [resizeX, resizeY] = getGridPoint(
      pointerCoords.x - pointerDownState.resize.offset.x,
      pointerCoords.y - pointerDownState.resize.offset.y,
      this.state.gridSize,
    );

    const frameElementsOffsetsMap = new Map<
      string,
      {
        x: number;
        y: number;
      }
    >();

    selectedFrames.forEach((frame) => {
      const elementsInFrame = getFrameElements(
        this.scene.getNonDeletedElements(),
        frame.id,
      );

      elementsInFrame.forEach((element) => {
        frameElementsOffsetsMap.set(frame.id + element.id, {
          x: element.x - frame.x,
          y: element.y - frame.y,
        });
      });
    });

    if (
      transformElements(
        pointerDownState,
        transformHandleType,
        selectedElements,
        pointerDownState.resize.arrowDirection,
        shouldRotateWithDiscreteAngle(event),
        shouldResizeFromCenter(event),
        selectedElements.length === 1 && isImageElement(selectedElements[0])
          ? !shouldMaintainAspectRatio(event)
          : shouldMaintainAspectRatio(event),
        resizeX,
        resizeY,
        pointerDownState.resize.center.x,
        pointerDownState.resize.center.y,
      )
    ) {
      this.maybeSuggestBindingForAll(selectedElements);

      const elementsToHighlight = new Set<ExcalidrawElement>();
      selectedFrames.forEach((frame) => {
        const elementsInFrame = getFrameElements(
          this.scene.getNonDeletedElements(),
          frame.id,
        );

        // keep elements' positions relative to their frames on frames resizing
        if (transformHandleType) {
          if (transformHandleType.includes("w")) {
            elementsInFrame.forEach((element) => {
              mutateElement(element, {
                x:
                  frame.x +
                  (frameElementsOffsetsMap.get(frame.id + element.id)?.x || 0),
                y:
                  frame.y +
                  (frameElementsOffsetsMap.get(frame.id + element.id)?.y || 0),
              });
            });
          }
          if (transformHandleType.includes("n")) {
            elementsInFrame.forEach((element) => {
              mutateElement(element, {
                x:
                  frame.x +
                  (frameElementsOffsetsMap.get(frame.id + element.id)?.x || 0),
                y:
                  frame.y +
                  (frameElementsOffsetsMap.get(frame.id + element.id)?.y || 0),
              });
            });
          }
        }

        getElementsInResizingFrame(
          this.scene.getNonDeletedElements(),
          frame,
          this.state,
        ).forEach((element) => elementsToHighlight.add(element));
      });

      this.setState({
        elementsToHighlight: [...elementsToHighlight],
      });

      return true;
    }
    return false;
  };

  private getContextMenuItems = (
    type: "canvas" | "element",
  ): ContextMenuItems => {
    const options: ContextMenuItems = [];

    options.push(actionCopyAsPng, actionCopyAsSvg);

    // canvas contextMenu
    // -------------------------------------------------------------------------

    if (type === "canvas") {
      if (this.state.viewModeEnabled) {
        return [
          ...options,
          actionToggleGridMode,
          actionToggleZenMode,
          actionToggleViewMode,
          actionToggleStats,
        ];
      }

      return [
        actionPaste,
        CONTEXT_MENU_SEPARATOR,
        actionCopyAsPng,
        actionCopyAsSvg,
        copyText,
        CONTEXT_MENU_SEPARATOR,
        actionSelectAll,
        actionUnlockAllElements,
        CONTEXT_MENU_SEPARATOR,
        actionToggleGridMode,
        actionToggleZenMode,
        actionToggleViewMode,
        actionToggleStats,
      ];
    }

    // element contextMenu
    // -------------------------------------------------------------------------

    options.push(copyText);

    if (this.state.viewModeEnabled) {
      return [actionCopy, ...options];
    }

    return [
      actionCut,
      actionCopy,
      actionPaste,
      actionSelectAllElementsInFrame,
      actionRemoveAllElementsFromFrame,
      CONTEXT_MENU_SEPARATOR,
      ...options,
      CONTEXT_MENU_SEPARATOR,
      actionCopyStyles,
      actionPasteStyles,
      CONTEXT_MENU_SEPARATOR,
      actionGroup,
      actionUnbindText,
      actionBindText,
      actionWrapTextInContainer,
      actionUngroup,
      CONTEXT_MENU_SEPARATOR,
      actionAddToLibrary,
      CONTEXT_MENU_SEPARATOR,
      actionSendBackward,
      actionBringForward,
      actionSendToBack,
      actionBringToFront,
      CONTEXT_MENU_SEPARATOR,
      actionFlipHorizontal,
      actionFlipVertical,
      CONTEXT_MENU_SEPARATOR,
      actionToggleLinearEditor,
      actionLink,
      actionDuplicateSelection,
      actionToggleElementLock,
      CONTEXT_MENU_SEPARATOR,
      actionDeleteSelected,
    ];
  };

<<<<<<< HEAD
  private handleWheel = withBatchedUpdates((event: WheelEvent) => {
    event.preventDefault();
    if (isPanning) {
      return;
    }

    const { deltaX, deltaY } = event;
    // note that event.ctrlKey is necessary to handle pinch zooming
    if (
      //zsviczian
      ((event.metaKey || event.ctrlKey) && !this.state.allowWheelZoom) ||
      (!(event.metaKey || event.ctrlKey) && this.state.allowWheelZoom)
    ) {
      const sign = Math.sign(deltaY);
      const MAX_STEP = ZOOM_STEP * 100;
      const absDelta = Math.abs(deltaY);
      let delta = deltaY;
      if (absDelta > MAX_STEP) {
        delta = MAX_STEP * sign;
=======
  private handleWheel = withBatchedUpdates(
    (event: WheelEvent | React.WheelEvent<HTMLDivElement>) => {
      event.preventDefault();
      if (isPanning) {
        return;
>>>>>>> 28ab6531
      }

      const { deltaX, deltaY } = event;
      // note that event.ctrlKey is necessary to handle pinch zooming
      if (event.metaKey || event.ctrlKey) {
        const sign = Math.sign(deltaY);
        const MAX_STEP = ZOOM_STEP * 100;
        const absDelta = Math.abs(deltaY);
        let delta = deltaY;
        if (absDelta > MAX_STEP) {
          delta = MAX_STEP * sign;
        }

        let newZoom = this.state.zoom.value - delta / 100;
        // increase zoom steps the more zoomed-in we are (applies to >100% only)
        newZoom +=
          Math.log10(Math.max(1, this.state.zoom.value)) *
          -sign *
          // reduced amplification for small deltas (small movements on a trackpad)
          Math.min(1, absDelta / 20);

        this.translateCanvas((state) => ({
          ...getStateForZoom(
            {
              viewportX: this.lastViewportPosition.x,
              viewportY: this.lastViewportPosition.y,
              nextZoom: getNormalizedZoom(newZoom),
            },
            state,
          ),
          shouldCacheIgnoreZoom: true,
        }));
        this.resetShouldCacheIgnoreZoomDebounced();
        return;
      }

      // scroll horizontally when shift pressed
      if (event.shiftKey) {
        this.translateCanvas(({ zoom, scrollX }) => ({
          // on Mac, shift+wheel tends to result in deltaX
          scrollX: scrollX - (deltaY || deltaX) / zoom.value,
        }));
        return;
      }

      this.translateCanvas(({ zoom, scrollX, scrollY }) => ({
        scrollX: scrollX - deltaX / zoom.value,
        scrollY: scrollY - deltaY / zoom.value,
      }));
    },
  );

  private getTextWysiwygSnappedToCenterPosition(
    x: number,
    y: number,
    appState: AppState,
    container?: ExcalidrawTextContainer | null,
  ) {
    if (container) {
      let elementCenterX = container.x + container.width / 2;
      let elementCenterY = container.y + container.height / 2;

      const elementCenter = getContainerCenter(container, appState);
      if (elementCenter) {
        elementCenterX = elementCenter.x;
        elementCenterY = elementCenter.y;
      }
      const distanceToCenter = Math.hypot(
        x - elementCenterX,
        y - elementCenterY,
      );
      const isSnappedToCenter =
        distanceToCenter < TEXT_TO_CENTER_SNAP_THRESHOLD;
      if (isSnappedToCenter) {
        const { x: viewportX, y: viewportY } = sceneCoordsToViewportCoords(
          { sceneX: elementCenterX, sceneY: elementCenterY },
          appState,
        );
        return { viewportX, viewportY, elementCenterX, elementCenterY };
      }
    }
  }

  private savePointer = (x: number, y: number, button: "up" | "down") => {
    if (!x || !y) {
      return;
    }
    const pointer = viewportCoordsToSceneCoords(
      { clientX: x, clientY: y },
      this.state,
    );

    if (isNaN(pointer.x) || isNaN(pointer.y)) {
      // sometimes the pointer goes off screen
    }

    this.props.onPointerUpdate?.({
      pointer,
      button,
      pointersMap: gesture.pointers,
    });
  };

  private resetShouldCacheIgnoreZoomDebounced = debounce(() => {
    if (!this.unmounted) {
      this.setState({ shouldCacheIgnoreZoom: false });
    }
  }, 300);

  private updateDOMRect = (cb?: () => void) => {
    if (this.excalidrawContainerRef?.current) {
      const excalidrawContainer = this.excalidrawContainerRef.current;
      const {
        width,
        height,
        left: offsetLeft,
        top: offsetTop,
      } = excalidrawContainer.getBoundingClientRect();
      const {
        width: currentWidth,
        height: currentHeight,
        offsetTop: currentOffsetTop,
        offsetLeft: currentOffsetLeft,
      } = this.state;

      if (
        width === currentWidth &&
        height === currentHeight &&
        offsetLeft === currentOffsetLeft &&
        offsetTop === currentOffsetTop
      ) {
        if (cb) {
          cb();
        }
        return;
      }

      //zsviczian
      if (width === 0 || height === 0) {
        if (cb) {
          cb();
        }
        return;
      }

      this.setState(
        {
          width,
          height,
          offsetLeft,
          offsetTop,
        },
        () => {
          cb && cb();
        },
      );
    }
  };

  public refresh = () => {
    this.setState({ ...this.getCanvasOffsets() });
  };

  private getCanvasOffsets(): Pick<AppState, "offsetTop" | "offsetLeft"> {
    if (this.excalidrawContainerRef?.current) {
      const excalidrawContainer = this.excalidrawContainerRef.current;
      const { left, top } = excalidrawContainer.getBoundingClientRect();
      return {
        offsetLeft: left,
        offsetTop: top,
      };
    }
    return {
      offsetLeft: 0,
      offsetTop: 0,
    };
  }

  private async updateLanguage() {
    const currentLang =
      languages.find((lang) => lang.code === this.props.langCode) ||
      defaultLang;
    await setLanguage(currentLang);
    this.setAppState({});
  }
}

// -----------------------------------------------------------------------------
// TEST HOOKS
// -----------------------------------------------------------------------------

declare global {
  interface Window {
    h: {
      elements: readonly ExcalidrawElement[];
      state: AppState;
      setState: React.Component<any, AppState>["setState"];
      app: InstanceType<typeof App>;
      history: History;
    };
  }
}

if (
  process.env.NODE_ENV === ENV.TEST ||
  process.env.NODE_ENV === ENV.DEVELOPMENT
) {
  window.h = window.h || ({} as Window["h"]);

  Object.defineProperties(window.h, {
    elements: {
      configurable: true,
      get() {
        return this.app?.scene.getElementsIncludingDeleted();
      },
      set(elements: ExcalidrawElement[]) {
        return this.app?.scene.replaceAllElements(elements);
      },
    },
  });
}

export default App;<|MERGE_RESOLUTION|>--- conflicted
+++ resolved
@@ -185,13 +185,8 @@
   isArrowKey,
   KEYS,
 } from "../keys";
-<<<<<<< HEAD
 import { distance2d, getGridPoint, isPathALoop, rotate } from "../math";
-import { renderScene } from "../renderer/renderScene";
-=======
-import { distance2d, getGridPoint, isPathALoop } from "../math";
 import { isVisibleElement, renderScene } from "../renderer/renderScene";
->>>>>>> 28ab6531
 import { invalidateShapeForElement } from "../renderer/renderElement";
 import {
   calculateScrollCenter,
@@ -4998,19 +4993,16 @@
       pointerDownState.origin.y,
       null,
     );
-<<<<<<< HEAD
     const strokeOptions = this.state.currentStrokeOptions; //zsviczian
     const simulatePressure = strokeOptions?.constantPressure
       ? false
       : event.pressure === 0.5;
-=======
 
     const topLayerFrame = this.getTopLayerFrameAtSceneCoords({
       x: gridX,
       y: gridY,
     });
 
->>>>>>> 28ab6531
     const element = newFreeDrawElement({
       type: elementType,
       x: gridX,
@@ -5025,13 +5017,10 @@
       roundness: null,
       simulatePressure, //zsviczian
       locked: false,
-<<<<<<< HEAD
       ...(strokeOptions //zsviczian
         ? { customData: { strokeOptions } }
         : {}),
-=======
       frameId: topLayerFrame ? topLayerFrame.id : null,
->>>>>>> 28ab6531
     });
 
     this.setState((prevState) => ({
@@ -5058,7 +5047,6 @@
       pointerDownState.origin,
       this.scene,
     );
-<<<<<<< HEAD
     if (strokeOptions?.highlighter) {
       //zsviczian
       this.scene.replaceAllElements([
@@ -5066,14 +5054,8 @@
         ...this.scene.getElementsIncludingDeleted(),
       ]);
     } else {
-      this.scene.replaceAllElements([
-        ...this.scene.getElementsIncludingDeleted(),
-        element,
-      ]);
-    }
-=======
-    this.scene.addNewElement(element);
->>>>>>> 28ab6531
+      this.scene.addNewElement(element);
+    }
     this.setState({
       draggingElement: element,
       editingElement: element,
@@ -7558,8 +7540,8 @@
     ];
   };
 
-<<<<<<< HEAD
-  private handleWheel = withBatchedUpdates((event: WheelEvent) => {
+  private handleWheel = withBatchedUpdates(
+    (event: WheelEvent | React.WheelEvent<HTMLDivElement>) => {
     event.preventDefault();
     if (isPanning) {
       return;
@@ -7578,25 +7560,7 @@
       let delta = deltaY;
       if (absDelta > MAX_STEP) {
         delta = MAX_STEP * sign;
-=======
-  private handleWheel = withBatchedUpdates(
-    (event: WheelEvent | React.WheelEvent<HTMLDivElement>) => {
-      event.preventDefault();
-      if (isPanning) {
-        return;
->>>>>>> 28ab6531
-      }
-
-      const { deltaX, deltaY } = event;
-      // note that event.ctrlKey is necessary to handle pinch zooming
-      if (event.metaKey || event.ctrlKey) {
-        const sign = Math.sign(deltaY);
-        const MAX_STEP = ZOOM_STEP * 100;
-        const absDelta = Math.abs(deltaY);
-        let delta = deltaY;
-        if (absDelta > MAX_STEP) {
-          delta = MAX_STEP * sign;
-        }
+      }
 
         let newZoom = this.state.zoom.value - delta / 100;
         // increase zoom steps the more zoomed-in we are (applies to >100% only)
