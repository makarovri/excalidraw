import React, { useContext } from "react";
import { RoughCanvas } from "roughjs/bin/canvas";
import rough from "roughjs/bin/rough";
import clsx from "clsx";
import { nanoid } from "nanoid";

import {
  actionAddToLibrary,
  actionBringForward,
  actionBringToFront,
  actionCopy,
  actionCopyAsPng,
  actionCopyAsSvg,
  actionCopyStyles,
  actionCut,
  actionDeleteSelected,
  actionDuplicateSelection,
  actionFinalize,
  actionFlipHorizontal,
  actionFlipVertical,
  actionGroup,
  actionPasteStyles,
  actionSelectAll,
  actionSendBackward,
  actionSendToBack,
  actionToggleGridMode,
  actionToggleStats,
  actionToggleZenMode,
  actionUnbindText,
  actionUngroup,
  zoomToFitElements,
  actionLink,
} from "../actions";
import { createRedoAction, createUndoAction } from "../actions/actionHistory";
import { ActionManager } from "../actions/manager";
import { actions } from "../actions/register";
import { ActionResult } from "../actions/types";
import { trackEvent } from "../analytics";
import { getDefaultAppState } from "../appState";
import {
  copyToClipboard,
  parseClipboard,
  probablySupportsClipboardBlob,
  probablySupportsClipboardWriteText,
} from "../clipboard";
import {
  APP_NAME,
  CURSOR_TYPE,
  DEFAULT_MAX_IMAGE_WIDTH_OR_HEIGHT,
  DEFAULT_UI_OPTIONS,
  DEFAULT_VERTICAL_ALIGN,
  DRAGGING_THRESHOLD,
  ELEMENT_SHIFT_TRANSLATE_AMOUNT,
  ELEMENT_TRANSLATE_AMOUNT,
  ENV,
  EVENT,
  GRID_SIZE,
  IMAGE_RENDER_TIMEOUT,
  LINE_CONFIRM_THRESHOLD,
  MAX_ALLOWED_FILE_BYTES,
  MIME_TYPES,
  MQ_MAX_HEIGHT_LANDSCAPE,
  MQ_MAX_WIDTH_LANDSCAPE,
  MQ_MAX_WIDTH_PORTRAIT,
  POINTER_BUTTON,
  SCROLL_TIMEOUT,
  TAP_TWICE_TIMEOUT,
  TEXT_TO_CENTER_SNAP_THRESHOLD,
  THEME,
  TOUCH_CTX_MENU_TIMEOUT,
  URL_HASH_KEYS,
  URL_QUERY_KEYS,
  ZOOM_STEP,
} from "../constants";
import { loadFromBlob } from "../data";
import { isValidLibrary } from "../data/json";
import Library from "../data/library";
import { restore, restoreElements, restoreLibraryItems } from "../data/restore";
import {
  dragNewElement,
  dragSelectedElements,
  duplicateElement,
  getCommonBounds,
  getCursorForResizingElement,
  getDragOffsetXY,
  getElementWithTransformHandleType,
  getNormalizedDimensions,
  getPerfectElementSize,
  getResizeArrowDirection,
  getResizeOffsetXY,
  getTransformHandleTypeFromCoords,
  hitTest,
  isHittingElementBoundingBoxWithoutHittingElement,
  isInvisiblySmallElement,
  isNonDeletedElement,
  isTextElement,
  newElement,
  newLinearElement,
  newTextElement,
  newImageElement,
  textWysiwyg,
  transformElements,
  updateTextElement,
} from "../element";
import {
  bindOrUnbindSelectedElements,
  fixBindingsAfterDeletion,
  fixBindingsAfterDuplication,
  getEligibleElementsForBinding,
  getHoveredElementForBinding,
  isBindingEnabled,
  isLinearElementSimpleAndAlreadyBound,
  maybeBindLinearElement,
  shouldEnableBindingForPointerEvent,
  unbindLinearElements,
  updateBoundElements,
} from "../element/binding";
import { LinearElementEditor } from "../element/linearElementEditor";
import { mutateElement, newElementWith } from "../element/mutateElement";
import { deepCopyElement, newFreeDrawElement } from "../element/newElement";
import {
  hasBoundTextElement,
  isBindingElement,
  isBindingElementType,
  isBoundToContainer,
  isImageElement,
  isInitializedImageElement,
  isLinearElement,
  isLinearElementType,
} from "../element/typeChecks";
import {
  ExcalidrawBindableElement,
  ExcalidrawElement,
  ExcalidrawFreeDrawElement,
  ExcalidrawGenericElement,
  ExcalidrawLinearElement,
  ExcalidrawTextElement,
  NonDeleted,
  InitializedExcalidrawImageElement,
  ExcalidrawImageElement,
  FileId,
  NonDeletedExcalidrawElement,
} from "../element/types";
import { getCenter, getDistance } from "../gesture";
import {
  editGroupForSelectedElement,
  getElementsInGroup,
  getSelectedGroupIdForElement,
  getSelectedGroupIds,
  isElementInGroup,
  isSelectedViaGroup,
  selectGroupsForSelectedElements,
} from "../groups";
import History from "../history";
import { defaultLang, getLanguage, languages, setLanguage, t } from "../i18n";
import {
  CODES,
  shouldResizeFromCenter,
  shouldMaintainAspectRatio,
  shouldRotateWithDiscreteAngle,
  isArrowKey,
  KEYS,
  isAndroid,
} from "../keys";
import { distance2d, getGridPoint, isPathALoop, rotate } from "../math";
import { renderScene } from "../renderer";
import { invalidateShapeForElement } from "../renderer/renderElement";
import {
  calculateScrollCenter,
  getElementContainingPosition,
  getElementsAtPosition,
  getElementsWithinSelection,
  getNormalizedZoom,
  getSelectedElements,
  hasBackground,
  isOverScrollBars,
  isSomeElementSelected,
} from "../scene";
import Scene from "../scene/Scene";
import { RenderConfig, ScrollBars } from "../scene/types";
import { getStateForZoom } from "../scene/zoom";
import { findShapeByKey } from "../shapes";
import {
  AppClassProperties,
  AppProps,
  AppState,
  BinaryFileData,
  DataURL,
  ExcalidrawImperativeAPI,
  BinaryFiles,
  Gesture,
  GestureEvent,
  LibraryItems,
  PointerDownState,
  SceneData,
} from "../types";
import {
  debounce,
  distance,
  getFontString,
  getNearestScrollableContainer,
  isInputLike,
  isToolIcon,
  isWritableElement,
  resetCursor,
  resolvablePromise,
  sceneCoordsToViewportCoords,
  setCursor,
  setCursorForShape,
  tupleToCoors,
  viewportCoordsToSceneCoords,
  withBatchedUpdates,
  wrapEvent,
  withBatchedUpdatesThrottled,
} from "../utils";
import ContextMenu, { ContextMenuOption } from "./ContextMenu";
import LayerUI from "./LayerUI";
import { Stats } from "./Stats";
import { Toast } from "./Toast";
import { actionToggleViewMode } from "../actions/actionToggleViewMode";
import {
  dataURLToFile,
  generateIdFromFile,
  getDataURL,
  isSupportedImageFile,
  resizeImageFile,
  SVGStringToFile,
} from "../data/blob";
import {
  getInitializedImageElements,
  loadHTMLImageElement,
  normalizeSVG,
  updateImageCache as _updateImageCache,
} from "../element/image";
import throttle from "lodash.throttle";
import { fileOpen, nativeFileSystemSupported } from "../data/filesystem";
import {
  bindTextToShapeAfterDuplication,
  getApproxMinLineHeight,
  getApproxMinLineWidth,
  getBoundTextElementId,
} from "../element/textElement";
import { isHittingElementNotConsideringBoundingBox } from "../element/collision";
import { resizeSingleElement } from "../element/resizeElements";
import {
  normalizeLink,
  showHyperlinkTooltip,
  hideHyperlinkToolip,
  Hyperlink,
  isPointHittingLinkIcon,
  isLocalLink,
} from "../element/Hyperlink";

export let showFourthFont: boolean = false;
const IsMobileContext = React.createContext(false);
export const useIsMobile = () => useContext(IsMobileContext);
const ExcalidrawContainerContext = React.createContext<{
  container: HTMLDivElement | null;
  id: string | null;
}>({ container: null, id: null });
export const useExcalidrawContainer = () =>
  useContext(ExcalidrawContainerContext);

let didTapTwice: boolean = false;
let tappedTwiceTimer = 0;
let cursorX = 0;
let cursorY = 0;
let isHoldingSpace: boolean = false;
let isPanning: boolean = false;
let isDraggingScrollBar: boolean = false;
let currentScrollBars: ScrollBars = { horizontal: null, vertical: null };
let touchTimeout = 0;
let invalidateContextMenu = false;
let isTouchScreen = false;

let lastPointerUp: ((event: any) => void) | null = null;
const gesture: Gesture = {
  pointers: new Map(),
  lastCenter: null,
  initialDistance: null,
  initialScale: null,
};

class App extends React.Component<AppProps, AppState> {
  canvas: AppClassProperties["canvas"] = null;
  rc: RoughCanvas | null = null;
  unmounted: boolean = false;
  actionManager: ActionManager;
  isMobile = false;
  detachIsMobileMqHandler?: () => void;

  private excalidrawContainerRef = React.createRef<HTMLDivElement>();

  public static defaultProps: Partial<AppProps> = {
    // needed for tests to pass since we directly render App in many tests
    UIOptions: DEFAULT_UI_OPTIONS,
  };

  private scene: Scene;
  private resizeObserver: ResizeObserver | undefined;
  private nearestScrollableContainer: HTMLElement | Document | undefined;
  public library: AppClassProperties["library"];
  public libraryItemsFromStorage: LibraryItems | undefined;
  private id: string;
  private history: History;
  private excalidrawContainerValue: {
    container: HTMLDivElement | null;
    id: string;
  };

  public files: BinaryFiles = {};
  public imageCache: AppClassProperties["imageCache"] = new Map();

  hitLinkElement?: NonDeletedExcalidrawElement;
  lastPointerDown: React.PointerEvent<HTMLCanvasElement> | null = null;
  lastPointerUp: React.PointerEvent<HTMLElement> | PointerEvent | null = null;
  contextMenuOpen: boolean = false;

  constructor(props: AppProps) {
    super(props);
    const defaultAppState = getDefaultAppState();
    const {
      excalidrawRef,
      viewModeEnabled = false,
      zenModeEnabled = false,
      gridModeEnabled = false,
      theme = defaultAppState.theme,
      name = defaultAppState.name,
    } = props;
    this.state = {
      ...defaultAppState,
      theme,
      isLoading: true,
      ...this.getCanvasOffsets(),
      viewModeEnabled,
      zenModeEnabled,
      gridSize: gridModeEnabled ? GRID_SIZE : null,
      name,
      width: window.innerWidth,
      height: window.innerHeight,
      showHyperlinkPopup: false,
    };

    this.id = nanoid();

    if (excalidrawRef) {
      const readyPromise =
        ("current" in excalidrawRef && excalidrawRef.current?.readyPromise) ||
        resolvablePromise<ExcalidrawImperativeAPI>();

      const api: ExcalidrawImperativeAPI = {
        ready: true,
        readyPromise,
        updateScene: this.updateScene,
        addFiles: this.addFiles,
        resetScene: this.resetScene,
        getSceneElementsIncludingDeleted: this.getSceneElementsIncludingDeleted,
        history: {
          clear: this.resetHistory,
        },
        scrollToContent: this.scrollToContent,
        zoomToFit: this.zoomToFit,
        getSceneElements: this.getSceneElements,
        getAppState: () => this.state,
        getFiles: () => this.files,
        refresh: this.refresh,
        importLibrary: this.importLibraryFromUrl,
        setToastMessage: this.setToastMessage,
        updateContainerSize: this.updateContainerSize,
        id: this.id,
        setLocalFont: this.setLocalFont,
        selectElements: this.selectElements,
        sendBackward: this.sendBackward,
        bringForward: this.bringForward,
        sendToBack: this.sendToBack,
        bringToFront: this.bringToFront,
      } as const;
      if (typeof excalidrawRef === "function") {
        excalidrawRef(api);
      } else {
        excalidrawRef.current = api;
      }
      readyPromise.resolve(api);
    }

    this.excalidrawContainerValue = {
      container: this.excalidrawContainerRef.current,
      id: this.id,
    };

    this.scene = new Scene();
    this.library = new Library(this);
    this.history = new History();
    this.actionManager = new ActionManager(
      this.syncActionResult,
      () => this.state,
      () => this.scene.getElementsIncludingDeleted(),
      this,
    );
    this.actionManager.registerAll(actions);

    this.actionManager.registerAction(createUndoAction(this.history));
    this.actionManager.registerAction(createRedoAction(this.history));
  }

  private renderCanvas() {
    const canvasScale = window.devicePixelRatio;
    const {
      width: canvasDOMWidth,
      height: canvasDOMHeight,
      viewModeEnabled,
    } = this.state;
    const canvasWidth = canvasDOMWidth * canvasScale;
    const canvasHeight = canvasDOMHeight * canvasScale;
    if (viewModeEnabled) {
      return (
        <canvas
          className="excalidraw__canvas"
          style={{
            width: canvasDOMWidth,
            height: canvasDOMHeight,
            cursor: CURSOR_TYPE.GRAB,
          }}
          width={canvasWidth}
          height={canvasHeight}
          ref={this.handleCanvasRef}
          onContextMenu={this.handleCanvasContextMenu}
          onPointerMove={this.handleCanvasPointerMove}
          onPointerUp={this.handleCanvasPointerUp}
          onPointerCancel={this.removePointer}
          onTouchMove={this.handleTouchMove}
          onPointerDown={this.handleCanvasPointerDown}
        >
          {t("labels.drawingCanvas")}
        </canvas>
      );
    }
    return (
      <canvas
        className="excalidraw__canvas"
        style={{
          width: canvasDOMWidth,
          height: canvasDOMHeight,
        }}
        width={canvasWidth}
        height={canvasHeight}
        ref={this.handleCanvasRef}
        onContextMenu={this.handleCanvasContextMenu}
        onPointerDown={this.handleCanvasPointerDown}
        onDoubleClick={this.handleCanvasDoubleClick}
        onPointerMove={this.handleCanvasPointerMove}
        onPointerUp={this.handleCanvasPointerUp}
        onPointerCancel={this.removePointer}
        onTouchMove={this.handleTouchMove}
      >
        {t("labels.drawingCanvas")}
      </canvas>
    );
  }

  public render() {
    const { zenModeEnabled, viewModeEnabled } = this.state;
    const selectedElement = getSelectedElements(
      this.scene.getElements(),
      this.state,
    );
    const {
      onCollabButtonClick,
      renderTopRightUI,
      renderFooter,
      renderCustomStats,
    } = this.props;

    return (
      <div
        className={clsx("excalidraw excalidraw-container", {
          "excalidraw--view-mode": viewModeEnabled,
          "excalidraw--mobile": this.isMobile || this.state.trayModeEnabled, //zsviczian
        })}
        ref={this.excalidrawContainerRef}
        onDrop={this.handleAppOnDrop}
        tabIndex={0}
        onKeyDown={
          this.props.handleKeyboardGlobally ? undefined : this.onKeyDown
        }
      >
        <ExcalidrawContainerContext.Provider
          value={this.excalidrawContainerValue}
        >
          <IsMobileContext.Provider
            value={
              this.isMobile || this.state.trayModeEnabled //zsviczian
            }
          >
            <LayerUI
              canvas={this.canvas}
              appState={this.state}
              files={this.files}
              setAppState={this.setAppState}
              actionManager={this.actionManager}
              elements={this.scene.getElements()}
              onCollabButtonClick={onCollabButtonClick}
              onLockToggle={this.toggleLock}
              onPenModeToggle={this.togglePenMode}
              onInsertElements={(elements) =>
                this.addElementsFromPasteOrLibrary({
                  elements,
                  position: "center",
                  files: null,
                })
              }
              zenModeEnabled={zenModeEnabled}
              toggleZenMode={this.toggleZenMode}
              langCode={getLanguage().code}
              isCollaborating={this.props.isCollaborating}
              renderTopRightUI={renderTopRightUI}
              renderCustomFooter={renderFooter}
              viewModeEnabled={viewModeEnabled}
              showExitZenModeBtn={
                typeof this.props?.zenModeEnabled === "undefined" &&
                zenModeEnabled
              }
              showThemeBtn={
                typeof this.props?.theme === "undefined" &&
                this.props.UIOptions.canvasActions.theme
              }
              libraryReturnUrl={this.props.libraryReturnUrl}
              UIOptions={this.props.UIOptions}
              focusContainer={this.focusContainer}
              library={this.library}
              id={this.id}
              onImageAction={this.onImageAction}
            />
            <div className="excalidraw-textEditorContainer" />
            <div className="excalidraw-contextMenuContainer" />
            {selectedElement.length === 1 && this.state.showHyperlinkPopup && (
              <Hyperlink
                key={selectedElement[0].id}
                element={selectedElement[0]}
                appState={this.state}
                setAppState={this.setAppState}
                onLinkOpen={this.props.onLinkOpen}
              />
            )}
            {this.state.showStats && (
              <Stats
                appState={this.state}
                setAppState={this.setAppState}
                elements={this.scene.getElements()}
                onClose={this.toggleStats}
                renderCustomStats={renderCustomStats}
              />
            )}
            {this.state.toastMessage !== null && (
              <Toast
                message={this.state.toastMessage}
                clearToast={this.clearToast}
              />
            )}
            <main>{this.renderCanvas()}</main>
          </IsMobileContext.Provider>
        </ExcalidrawContainerContext.Provider>
      </div>
    );
  }

  public focusContainer: AppClassProperties["focusContainer"] = () => {
    if (this.props.autoFocus) {
      this.excalidrawContainerRef.current?.focus();
    }
  };

  public getSceneElementsIncludingDeleted = () => {
    return this.scene.getElementsIncludingDeleted();
  };

  public getSceneElements = () => {
    return this.scene.getElements();
  };

  private syncActionResult = withBatchedUpdates(
    (actionResult: ActionResult) => {
      // Since context menu closes when action triggered so setting to false
      this.contextMenuOpen = false;
      if (this.unmounted || actionResult === false) {
        return;
      }

      let editingElement: AppState["editingElement"] | null = null;
      if (actionResult.elements) {
        actionResult.elements.forEach((element) => {
          if (
            this.state.editingElement?.id === element.id &&
            this.state.editingElement !== element &&
            isNonDeletedElement(element)
          ) {
            editingElement = element;
          }
        });
        this.scene.replaceAllElements(actionResult.elements);
        if (actionResult.commitToHistory) {
          this.history.resumeRecording();
        }
      }

      if (actionResult.files) {
        this.files = actionResult.replaceFiles
          ? actionResult.files
          : { ...this.files, ...actionResult.files };
        this.addNewImagesToImageCache();
      }

      if (actionResult.appState || editingElement) {
        if (actionResult.commitToHistory) {
          this.history.resumeRecording();
        }

        let viewModeEnabled = actionResult?.appState?.viewModeEnabled || false;
        let zenModeEnabled = actionResult?.appState?.zenModeEnabled || false;
        let gridSize = actionResult?.appState?.gridSize || null;
        let theme = actionResult?.appState?.theme || THEME.LIGHT;
        let name = actionResult?.appState?.name ?? this.state.name;
        if (typeof this.props.viewModeEnabled !== "undefined") {
          viewModeEnabled = this.props.viewModeEnabled;
        }

        if (typeof this.props.zenModeEnabled !== "undefined") {
          zenModeEnabled = this.props.zenModeEnabled;
        }

        if (typeof this.props.gridModeEnabled !== "undefined") {
          gridSize = this.props.gridModeEnabled ? GRID_SIZE : null;
        }

        if (typeof this.props.theme !== "undefined") {
          theme = this.props.theme;
        }

        if (typeof this.props.name !== "undefined") {
          name = this.props.name;
        }
        this.setState(
          (state) => {
            // using Object.assign instead of spread to fool TS 4.2.2+ into
            // regarding the resulting type as not containing undefined
            // (which the following expression will never contain)
            return Object.assign(actionResult.appState || {}, {
              editingElement:
                editingElement || actionResult.appState?.editingElement || null,
              viewModeEnabled,
              zenModeEnabled,
              gridSize,
              theme,
              name,
            });
          },
          () => {
            if (actionResult.syncHistory) {
              this.history.setCurrentState(
                this.state,
                this.scene.getElementsIncludingDeleted(),
              );
            }
          },
        );
      }
    },
  );

  // Lifecycle

  private onBlur = withBatchedUpdates(() => {
    isHoldingSpace = false;
    this.setState({ isBindingEnabled: true });
  });

  private onUnload = () => {
    this.onBlur();
  };

  private disableEvent: EventListener = (event) => {
    event.preventDefault();
  };

  private onFontLoaded = () => {
    this.scene.getElementsIncludingDeleted().forEach((element) => {
      if (isTextElement(element)) {
        invalidateShapeForElement(element);
      }
    });
    this.onSceneUpdated();
  };

  private importLibraryFromUrl = async (url: string, token?: string | null) => {
    if (window.location.hash.includes(URL_HASH_KEYS.addLibrary)) {
      const hash = new URLSearchParams(window.location.hash.slice(1));
      hash.delete(URL_HASH_KEYS.addLibrary);
      window.history.replaceState({}, APP_NAME, `#${hash.toString()}`);
    } else if (window.location.search.includes(URL_QUERY_KEYS.addLibrary)) {
      const query = new URLSearchParams(window.location.search);
      query.delete(URL_QUERY_KEYS.addLibrary);
      window.history.replaceState({}, APP_NAME, `?${query.toString()}`);
    }

    try {
      const request = await fetch(decodeURIComponent(url));
      const blob = await request.blob();
      const json = JSON.parse(await blob.text());
      if (!isValidLibrary(json)) {
        throw new Error();
      }
      if (
        token === this.id ||
        window.confirm(
          t("alerts.confirmAddLibrary", {
            numShapes: (json.libraryItems || json.library || []).length,
          }),
        )
      ) {
        await this.library.importLibrary(blob, "published");
        // hack to rerender the library items after import
        if (this.state.isLibraryOpen) {
          this.setState({ isLibraryOpen: false });
        }
        this.setState({ isLibraryOpen: true });
      }
    } catch (error: any) {
      window.alert(t("alerts.errorLoadingLibrary"));
      console.error(error);
    } finally {
      this.focusContainer();
    }
  };

  private resetHistory = () => {
    this.history.clear();
  };

  /**
   * Resets scene & history.
   * ! Do not use to clear scene user action !
   */
  private resetScene = withBatchedUpdates(
    (opts?: { resetLoadingState: boolean }) => {
      this.scene.replaceAllElements([]);
      this.setState((state) => ({
        ...getDefaultAppState(),
        isLoading: opts?.resetLoadingState ? false : state.isLoading,
        theme: this.state.theme,
      }));
      this.resetHistory();
    },
  );

  private initializeScene = async () => {
    if ("launchQueue" in window && "LaunchParams" in window) {
      (window as any).launchQueue.setConsumer(
        async (launchParams: { files: any[] }) => {
          if (!launchParams.files.length) {
            return;
          }
          const fileHandle = launchParams.files[0];
          const blob: Blob = await fileHandle.getFile();
          blob.handle = fileHandle;
          loadFromBlob(
            blob,
            this.state,
            this.scene.getElementsIncludingDeleted(),
          )
            .then((scene) => {
              this.syncActionResult({
                ...scene,
                appState: {
                  ...(scene.appState || this.state),
                  isLoading: false,
                },
                commitToHistory: true,
              });
            })
            .catch((error) => {
              this.setState({ isLoading: false, errorMessage: error.message });
            });
        },
      );
    }

    if (!this.state.isLoading) {
      this.setState({ isLoading: true });
    }
    let initialData = null;
    try {
      initialData = (await this.props.initialData) || null;
      if (initialData?.libraryItems) {
        this.libraryItemsFromStorage = restoreLibraryItems(
          initialData.libraryItems,
          "unpublished",
        ) as LibraryItems;
      }
    } catch (error: any) {
      console.error(error);
      initialData = {
        appState: {
          errorMessage:
            error.message ||
            "Encountered an error during importing or restoring scene data",
        },
      };
    }

    const scene = restore(initialData, null, null);

    scene.appState = {
      ...scene.appState,
      elementType:
        scene.appState.elementType === "image"
          ? "selection"
          : scene.appState.elementType,
      isLoading: false,
    };
    if (initialData?.scrollToContent) {
      scene.appState = {
        ...scene.appState,
        ...calculateScrollCenter(
          scene.elements,
          {
            ...scene.appState,
            width: this.state.width,
            height: this.state.height,
            offsetTop: this.state.offsetTop,
            offsetLeft: this.state.offsetLeft,
          },
          null,
        ),
      };
    }

    this.resetHistory();
    this.syncActionResult({
      ...scene,
      commitToHistory: true,
    });

    const libraryUrl =
      // current
      new URLSearchParams(window.location.hash.slice(1)).get(
        URL_HASH_KEYS.addLibrary,
      ) ||
      // legacy, kept for compat reasons
      new URLSearchParams(window.location.search).get(
        URL_QUERY_KEYS.addLibrary,
      );

    if (libraryUrl) {
      await this.importLibraryFromUrl(libraryUrl);
    }
  };

  public async componentDidMount() {
    this.unmounted = false;
    this.excalidrawContainerValue.container =
      this.excalidrawContainerRef.current;

    if (
      process.env.NODE_ENV === ENV.TEST ||
      process.env.NODE_ENV === ENV.DEVELOPMENT
    ) {
      const setState = this.setState.bind(this);
      Object.defineProperties(window.h, {
        state: {
          configurable: true,
          get: () => {
            return this.state;
          },
        },
        setState: {
          configurable: true,
          value: (...args: Parameters<typeof setState>) => {
            return this.setState(...args);
          },
        },
        app: {
          configurable: true,
          value: this,
        },
        history: {
          configurable: true,
          value: this.history,
        },
      });
    }

    this.scene.addCallback(this.onSceneUpdated);
    this.addEventListeners();

    if (this.excalidrawContainerRef.current) {
      this.focusContainer();
    }

    if ("ResizeObserver" in window && this.excalidrawContainerRef?.current) {
      this.resizeObserver = new ResizeObserver(() => {
        // compute isMobile state
        // ---------------------------------------------------------------------
        const { width, height } =
          this.excalidrawContainerRef.current!.getBoundingClientRect();
        this.isMobile =
          width < MQ_MAX_WIDTH_PORTRAIT ||
          (height < MQ_MAX_HEIGHT_LANDSCAPE &&
            width < MQ_MAX_WIDTH_LANDSCAPE) ||
          this.state.trayModeEnabled; //zsviczian
        // refresh offsets
        // ---------------------------------------------------------------------
        this.updateDOMRect();
      });
      this.resizeObserver?.observe(this.excalidrawContainerRef.current);
    } else if (window.matchMedia) {
      const mediaQuery = window.matchMedia(
        `(max-width: ${MQ_MAX_WIDTH_PORTRAIT}px), (max-height: ${MQ_MAX_HEIGHT_LANDSCAPE}px) and (max-width: ${MQ_MAX_WIDTH_LANDSCAPE}px)`,
      );
      const handler = () =>
        (this.isMobile = mediaQuery.matches || this.state.trayModeEnabled); //zsviczian
      mediaQuery.addListener(handler);
      this.detachIsMobileMqHandler = () => mediaQuery.removeListener(handler);
    }

    const searchParams = new URLSearchParams(window.location.search.slice(1));

    if (searchParams.has("web-share-target")) {
      // Obtain a file that was shared via the Web Share Target API.
      this.restoreFileFromShare();
    } else {
      this.updateDOMRect(this.initializeScene);
    }
  }

  public componentWillUnmount() {
    this.files = {};
    this.imageCache.clear();
    this.resizeObserver?.disconnect();
    this.unmounted = true;
    this.removeEventListeners();
    this.scene.destroy();
    clearTimeout(touchTimeout);
    touchTimeout = 0;
  }

  private onResize = withBatchedUpdates(() => {
    this.scene
      .getElementsIncludingDeleted()
      .forEach((element) => invalidateShapeForElement(element));
    this.setState({});
  });

  private removeEventListeners() {
    document.removeEventListener(EVENT.POINTER_UP, this.removePointer);
    document.removeEventListener(EVENT.COPY, this.onCopy);
    document.removeEventListener(EVENT.PASTE, this.pasteFromClipboard);
    document.removeEventListener(EVENT.CUT, this.onCut);
    this.nearestScrollableContainer?.removeEventListener(
      EVENT.SCROLL,
      this.onScroll,
    );
    document.removeEventListener(EVENT.KEYDOWN, this.onKeyDown, false);
    document.removeEventListener(
      EVENT.MOUSE_MOVE,
      this.updateCurrentCursorPosition,
      false,
    );
    document.removeEventListener(EVENT.KEYUP, this.onKeyUp);
    window.removeEventListener(EVENT.RESIZE, this.onResize, false);
    window.removeEventListener(EVENT.UNLOAD, this.onUnload, false);
    window.removeEventListener(EVENT.BLUR, this.onBlur, false);
    this.excalidrawContainerRef.current?.removeEventListener(
      EVENT.DRAG_OVER,
      this.disableEvent,
      false,
    );
    this.excalidrawContainerRef.current?.removeEventListener(
      EVENT.DROP,
      this.disableEvent,
      false,
    );

    document.removeEventListener(
      EVENT.GESTURE_START,
      this.onGestureStart as any,
      false,
    );
    document.removeEventListener(
      EVENT.GESTURE_CHANGE,
      this.onGestureChange as any,
      false,
    );
    document.removeEventListener(
      EVENT.GESTURE_END,
      this.onGestureEnd as any,
      false,
    );

    this.detachIsMobileMqHandler?.();
  }

  private addEventListeners() {
    this.removeEventListeners();
    document.addEventListener(EVENT.POINTER_UP, this.removePointer); // #3553
    document.addEventListener(EVENT.COPY, this.onCopy);
    if (this.props.handleKeyboardGlobally) {
      document.addEventListener(EVENT.KEYDOWN, this.onKeyDown, false);
    }
    document.addEventListener(EVENT.KEYUP, this.onKeyUp, { passive: true });
    document.addEventListener(
      EVENT.MOUSE_MOVE,
      this.updateCurrentCursorPosition,
    );
    // rerender text elements on font load to fix #637 && #1553
    document.fonts?.addEventListener?.("loadingdone", this.onFontLoaded);
    // Safari-only desktop pinch zoom
    document.addEventListener(
      EVENT.GESTURE_START,
      this.onGestureStart as any,
      false,
    );
    document.addEventListener(
      EVENT.GESTURE_CHANGE,
      this.onGestureChange as any,
      false,
    );
    document.addEventListener(
      EVENT.GESTURE_END,
      this.onGestureEnd as any,
      false,
    );
    if (this.state.viewModeEnabled) {
      return;
    }

    document.addEventListener(EVENT.PASTE, this.pasteFromClipboard);
    document.addEventListener(EVENT.CUT, this.onCut);
    if (this.props.detectScroll) {
      this.nearestScrollableContainer = getNearestScrollableContainer(
        this.excalidrawContainerRef.current!,
      );
      this.nearestScrollableContainer.addEventListener(
        EVENT.SCROLL,
        this.onScroll,
      );
    }
    window.addEventListener(EVENT.RESIZE, this.onResize, false);
    window.addEventListener(EVENT.UNLOAD, this.onUnload, false);
    window.addEventListener(EVENT.BLUR, this.onBlur, false);
    this.excalidrawContainerRef.current?.addEventListener(
      EVENT.DRAG_OVER,
      this.disableEvent,
      false,
    );
    this.excalidrawContainerRef.current?.addEventListener(
      EVENT.DROP,
      this.disableEvent,
      false,
    );
  }

  componentDidUpdate(prevProps: AppProps, prevState: AppState) {
    // Hide hyperlink popup if shown when element type is not selection
    if (
      prevState.elementType === "selection" &&
      this.state.elementType !== "selection" &&
      this.state.showHyperlinkPopup
    ) {
      this.setState({ showHyperlinkPopup: false });
    }
    if (prevProps.langCode !== this.props.langCode) {
      this.updateLanguage();
    }

    if (prevProps.viewModeEnabled !== this.props.viewModeEnabled) {
      this.setState({ viewModeEnabled: !!this.props.viewModeEnabled });
    }

    if (prevState.viewModeEnabled !== this.state.viewModeEnabled) {
      this.addEventListeners();
      this.deselectElements();
    }

    if (prevProps.zenModeEnabled !== this.props.zenModeEnabled) {
      this.setState({ zenModeEnabled: !!this.props.zenModeEnabled });
    }

    if (prevProps.theme !== this.props.theme && this.props.theme) {
      this.setState({ theme: this.props.theme });
    }

    if (prevProps.gridModeEnabled !== this.props.gridModeEnabled) {
      this.setState({
        gridSize: this.props.gridModeEnabled ? GRID_SIZE : null,
      });
    }

    if (this.props.name && prevProps.name !== this.props.name) {
      this.setState({
        name: this.props.name,
      });
    }

    this.excalidrawContainerRef.current?.classList.toggle(
      "theme--dark",
      this.state.theme === "dark",
    );

    if (
      this.state.editingLinearElement &&
      !this.state.selectedElementIds[this.state.editingLinearElement.elementId]
    ) {
      // defer so that the commitToHistory flag isn't reset via current update
      setTimeout(() => {
        this.actionManager.executeAction(actionFinalize);
      });
    }
    const { multiElement } = prevState;
    if (
      prevState.elementType !== this.state.elementType &&
      multiElement != null &&
      isBindingEnabled(this.state) &&
      isBindingElement(multiElement)
    ) {
      maybeBindLinearElement(
        multiElement,
        this.state,
        this.scene,
        tupleToCoors(
          LinearElementEditor.getPointAtIndexGlobalCoordinates(
            multiElement,
            -1,
          ),
        ),
      );
    }

    const cursorButton: {
      [id: string]: string | undefined;
    } = {};
    const pointerViewportCoords: RenderConfig["remotePointerViewportCoords"] =
      {};
    const remoteSelectedElementIds: RenderConfig["remoteSelectedElementIds"] =
      {};
    const pointerUsernames: { [id: string]: string } = {};
    const pointerUserStates: { [id: string]: string } = {};
    this.state.collaborators.forEach((user, socketId) => {
      if (user.selectedElementIds) {
        for (const id of Object.keys(user.selectedElementIds)) {
          if (!(id in remoteSelectedElementIds)) {
            remoteSelectedElementIds[id] = [];
          }
          remoteSelectedElementIds[id].push(socketId);
        }
      }
      if (!user.pointer) {
        return;
      }
      if (user.username) {
        pointerUsernames[socketId] = user.username;
      }
      if (user.userState) {
        pointerUserStates[socketId] = user.userState;
      }
      pointerViewportCoords[socketId] = sceneCoordsToViewportCoords(
        {
          sceneX: user.pointer.x,
          sceneY: user.pointer.y,
        },
        this.state,
      );
      cursorButton[socketId] = user.button;
    });
    const renderingElements = this.scene.getElements().filter((element) => {
      if (isImageElement(element)) {
        if (
          // not placed on canvas yet (but in elements array)
          this.state.pendingImageElement &&
          element.id === this.state.pendingImageElement.id
        ) {
          return false;
        }
      }
      // don't render text element that's being currently edited (it's
      // rendered on remote only)
      return (
        !this.state.editingElement ||
        this.state.editingElement.type !== "text" ||
        element.id !== this.state.editingElement.id
      );
    });
    const { atLeastOneVisibleElement, scrollBars } = renderScene(
      renderingElements,
      this.state,
      this.state.selectionElement,
      window.devicePixelRatio,
      this.rc!,
      this.canvas!,
      {
        scrollX: this.state.scrollX,
        scrollY: this.state.scrollY,
        viewBackgroundColor: this.state.viewBackgroundColor,
        zoom: this.state.zoom,
        remotePointerViewportCoords: pointerViewportCoords,
        remotePointerButton: cursorButton,
        remoteSelectedElementIds,
        remotePointerUsernames: pointerUsernames,
        remotePointerUserStates: pointerUserStates,
        shouldCacheIgnoreZoom: this.state.shouldCacheIgnoreZoom,
        theme: this.state.theme,
        imageCache: this.imageCache,
        isExporting: false,
        renderScrollbars: !this.isMobile,
      },
    );

    if (scrollBars) {
      currentScrollBars = scrollBars;
    }
    const scrolledOutside =
      // hide when editing text
      isTextElement(this.state.editingElement)
        ? false
        : !atLeastOneVisibleElement && renderingElements.length > 0;
    if (this.state.scrolledOutside !== scrolledOutside) {
      this.setState({ scrolledOutside });
    }

    this.history.record(this.state, this.scene.getElementsIncludingDeleted());

    this.scheduleImageRefresh();

    // Do not notify consumers if we're still loading the scene. Among other
    // potential issues, this fixes a case where the tab isn't focused during
    // init, which would trigger onChange with empty elements, which would then
    // override whatever is in localStorage currently.
    if (!this.state.isLoading) {
      this.props.onChange?.(
        this.scene.getElementsIncludingDeleted(),
        this.state,
        this.files,
      );
    }
  }

  private onScroll = debounce(() => {
    const { offsetTop, offsetLeft } = this.getCanvasOffsets();
    this.setState((state) => {
      if (state.offsetLeft === offsetLeft && state.offsetTop === offsetTop) {
        return null;
      }
      return { offsetTop, offsetLeft };
    });
  }, SCROLL_TIMEOUT);

  // Copy/paste

  private onCut = withBatchedUpdates((event: ClipboardEvent) => {
    const isExcalidrawActive = this.excalidrawContainerRef.current?.contains(
      document.activeElement,
    );
    if (!isExcalidrawActive || isWritableElement(event.target)) {
      return;
    }
    this.cutAll();
    event.preventDefault();
  });

  private onCopy = withBatchedUpdates((event: ClipboardEvent) => {
    const isExcalidrawActive = this.excalidrawContainerRef.current?.contains(
      document.activeElement,
    );
    if (!isExcalidrawActive || isWritableElement(event.target)) {
      return;
    }
    this.copyAll();
    event.preventDefault();
  });

  private cutAll = () => {
    this.copyAll();
    this.actionManager.executeAction(actionDeleteSelected);
  };

  private copyAll = () => {
    copyToClipboard(this.scene.getElements(), this.state, this.files);
  };

  private static resetTapTwice() {
    didTapTwice = false;
  }

  private onTapStart = (event: TouchEvent) => {
    // fix for Apple Pencil Scribble
    // On Android, preventing the event would disable contextMenu on tap-hold
    if (!isAndroid) {
      event.preventDefault();
    }

    if (!didTapTwice) {
      didTapTwice = true;
      clearTimeout(tappedTwiceTimer);
      tappedTwiceTimer = window.setTimeout(
        App.resetTapTwice,
        TAP_TWICE_TIMEOUT,
      );
      return;
    }
    // insert text only if we tapped twice with a single finger
    // event.touches.length === 1 will also prevent inserting text when user's zooming
    if (didTapTwice && event.touches.length === 1) {
      const [touch] = event.touches;
      // @ts-ignore
      this.handleCanvasDoubleClick({
        clientX: touch.clientX,
        clientY: touch.clientY,
      });
      didTapTwice = false;
      clearTimeout(tappedTwiceTimer);
    }
    if (isAndroid) {
      event.preventDefault();
    }

    if (event.touches.length === 2) {
      this.setState({
        selectedElementIds: {},
      });
    }
  };

  private onTapEnd = (event: TouchEvent) => {
    this.resetContextMenuTimer();
    if (event.touches.length > 0) {
      this.setState({
        previousSelectedElementIds: {},
        selectedElementIds: this.state.previousSelectedElementIds,
      });
    } else {
      gesture.pointers.clear();
    }
  };

  private pasteFromClipboard = withBatchedUpdates(
    async (event: ClipboardEvent | null) => {
      // #686
      const target = document.activeElement;
      const isExcalidrawActive =
        this.excalidrawContainerRef.current?.contains(target);
      if (!isExcalidrawActive) {
        return;
      }

      const elementUnderCursor = document.elementFromPoint(cursorX, cursorY);
      if (
        // if no ClipboardEvent supplied, assume we're pasting via contextMenu
        // thus these checks don't make sense
        event &&
        (!(elementUnderCursor instanceof HTMLCanvasElement) ||
          isWritableElement(target))
      ) {
        return;
      }

      // must be called in the same frame (thus before any awaits) as the paste
      // event else some browsers (FF...) will clear the clipboardData
      // (something something security)
      let file = event?.clipboardData?.files[0];

      const data = await parseClipboard(event);

      if (!file && data.text) {
        const string = data.text.trim();
        if (string.startsWith("<svg") && string.endsWith("</svg>")) {
          // ignore SVG validation/normalization which will be done during image
          // initialization
          file = SVGStringToFile(string);
        }
      }

      // prefer spreadsheet data over image file (MS Office/Libre Office)
      if (isSupportedImageFile(file) && !data.spreadsheet) {
        const { x: sceneX, y: sceneY } = viewportCoordsToSceneCoords(
          { clientX: cursorX, clientY: cursorY },
          this.state,
        );

        const imageElement = this.createImageElement({ sceneX, sceneY });
        this.insertImageElement(imageElement, file);
        this.initializeImageDimensions(imageElement);
        this.setState({ selectedElementIds: { [imageElement.id]: true } });

        return;
      }

      if (this.props.onPaste) {
        try {
          if ((await this.props.onPaste(data, event)) === false) {
            return;
          }
        } catch (error: any) {
          console.error(error);
        }
      }
      if (data.errorMessage) {
        this.setState({ errorMessage: data.errorMessage });
      } else if (data.spreadsheet) {
        this.setState({
          pasteDialog: {
            data: data.spreadsheet,
            shown: true,
          },
        });
      } else if (data.elements) {
        this.addElementsFromPasteOrLibrary({
          elements: data.elements,
          files: data.files || null,
          position: "cursor",
        });
      } else if (data.text) {
        this.addTextFromPaste(data.text);
      }
      this.selectShapeTool("selection");
      event?.preventDefault();
    },
  );

  private addElementsFromPasteOrLibrary = (opts: {
    elements: readonly ExcalidrawElement[];
    files: BinaryFiles | null;
    position: { clientX: number; clientY: number } | "cursor" | "center";
  }) => {
    const elements = restoreElements(opts.elements, null);
    const [minX, minY, maxX, maxY] = getCommonBounds(elements);

    const elementsCenterX = distance(minX, maxX) / 2;
    const elementsCenterY = distance(minY, maxY) / 2;

    const clientX =
      typeof opts.position === "object"
        ? opts.position.clientX
        : opts.position === "cursor"
        ? cursorX
        : this.state.width / 2 + this.state.offsetLeft;
    const clientY =
      typeof opts.position === "object"
        ? opts.position.clientY
        : opts.position === "cursor"
        ? cursorY
        : this.state.height / 2 + this.state.offsetTop;

    const { x, y } = viewportCoordsToSceneCoords(
      { clientX, clientY },
      this.state,
    );

    const dx = x - elementsCenterX;
    const dy = y - elementsCenterY;
    const groupIdMap = new Map();

    const [gridX, gridY] = getGridPoint(dx, dy, this.state.gridSize);

    const oldIdToDuplicatedId = new Map();
    const newElements = elements.map((element) => {
      const newElement = duplicateElement(
        this.state.editingGroupId,
        groupIdMap,
        element,
        {
          x: element.x + gridX - minX,
          y: element.y + gridY - minY,
        },
      );
      oldIdToDuplicatedId.set(element.id, newElement.id);
      return newElement;
    });
    bindTextToShapeAfterDuplication(newElements, elements, oldIdToDuplicatedId);
    const nextElements = [
      ...this.scene.getElementsIncludingDeleted(),
      ...newElements,
    ];
    fixBindingsAfterDuplication(nextElements, elements, oldIdToDuplicatedId);

    if (opts.files) {
      this.files = { ...this.files, ...opts.files };
    }

    this.scene.replaceAllElements(nextElements);
    this.history.resumeRecording();
    this.setState(
      selectGroupsForSelectedElements(
        {
          ...this.state,
          isLibraryOpen: false,
          selectedElementIds: newElements.reduce((map, element) => {
            if (!isBoundToContainer(element)) {
              map[element.id] = true;
            }
            return map;
          }, {} as any),
          selectedGroupIds: {},
        },
        this.scene.getElements(),
      ),
      () => {
        if (opts.files) {
          this.addNewImagesToImageCache();
        }
      },
    );
    this.selectShapeTool("selection");
  };

  private addTextFromPaste(text: any) {
    const { x, y } = viewportCoordsToSceneCoords(
      { clientX: cursorX, clientY: cursorY },
      this.state,
    );

    const element = newTextElement({
      x,
      y,
      strokeColor: this.state.currentItemStrokeColor,
      backgroundColor: this.state.currentItemBackgroundColor,
      fillStyle: this.state.currentItemFillStyle,
      strokeWidth: this.state.currentItemStrokeWidth,
      strokeStyle: this.state.currentItemStrokeStyle,
      roughness: this.state.currentItemRoughness,
      opacity: this.state.currentItemOpacity,
      strokeSharpness: this.state.currentItemStrokeSharpness,
      text,
      rawText: text,
      fontSize: this.state.currentItemFontSize,
      fontFamily: this.state.currentItemFontFamily,
      textAlign: this.state.currentItemTextAlign,
      verticalAlign: DEFAULT_VERTICAL_ALIGN,
    });

    this.scene.replaceAllElements([
      ...this.scene.getElementsIncludingDeleted(),
      element,
    ]);
    this.setState({ selectedElementIds: { [element.id]: true } });
    this.history.resumeRecording();
  }

  // Collaboration

  setAppState = (obj: any) => {
    this.setState(obj);
  };

  removePointer = (event: React.PointerEvent<HTMLElement> | PointerEvent) => {
    if (touchTimeout) {
      this.resetContextMenuTimer();
    }

    gesture.pointers.delete(event.pointerId);
  };

  toggleLock = () => {
    this.setState((prevState) => {
      return {
        elementLocked: !prevState.elementLocked,
        elementType: prevState.elementLocked
          ? "selection"
          : prevState.elementType,
      };
    });
  };

  togglePenMode = () => {
    this.setState((prevState) => {
      return {
        penMode: !prevState.penMode,
      };
    });
  };

  toggleZenMode = () => {
    this.actionManager.executeAction(actionToggleZenMode);
  };

  toggleStats = () => {
    if (!this.state.showStats) {
      trackEvent("dialog", "stats");
    }
    this.actionManager.executeAction(actionToggleStats);
  };

  scrollToContent = (
    target:
      | ExcalidrawElement
      | readonly ExcalidrawElement[] = this.scene.getElements(),
  ) => {
    this.setState({
      ...calculateScrollCenter(
        Array.isArray(target) ? target : [target],
        this.state,
        this.canvas,
      ),
    });
  };

  zoomToFit = (
    target: readonly ExcalidrawElement[] = this.scene.getElements(),
    maxZoom: number = 1, //null will zoom to max based on viewport
    margin: number = 0.03, //percentage of viewport width&height
  ) => {
    if (!target) {
      target = this.scene.getElements();
    }
    if (target.length === 0) {
      maxZoom = 1;
    }
    this.setState(
      zoomToFitElements(target, this.state, false, maxZoom, margin).appState,
    );
  };

  updateContainerSize = withBatchedUpdates(
    (containers: NonDeletedExcalidrawElement[]) => {
      containers.forEach((el: ExcalidrawElement) => {
        const [x, y] = rotate(
          el.x + el.width,
          el.y + el.height,
          el.x + el.width / 2,
          el.y + el.height / 2,
          el.angle,
        );
        resizeSingleElement(el, true, el, "se", true, x, y);
      });
    },
  );

  clearToast = () => {
    this.setState({ toastMessage: null });
  };

  setToastMessage = (toastMessage: string) => {
    this.setState({ toastMessage });
  };

  restoreFileFromShare = async () => {
    try {
      const webShareTargetCache = await caches.open("web-share-target");

      const file = await webShareTargetCache.match("shared-file");
      if (file) {
        const blob = await file.blob();
        this.loadFileToCanvas(blob);
        await webShareTargetCache.delete("shared-file");
        window.history.replaceState(null, APP_NAME, window.location.pathname);
      }
    } catch (error: any) {
      this.setState({ errorMessage: error.message });
    }
  };

  /** adds supplied files to existing files in the appState */
  public addFiles: ExcalidrawImperativeAPI["addFiles"] = withBatchedUpdates(
    (files) => {
      const filesMap = files.reduce((acc, fileData) => {
        acc.set(fileData.id, fileData);
        return acc;
      }, new Map<FileId, BinaryFileData>());

      this.files = { ...this.files, ...Object.fromEntries(filesMap) };

      this.scene.getElements().forEach((element) => {
        if (
          isInitializedImageElement(element) &&
          filesMap.has(element.fileId)
        ) {
          this.imageCache.delete(element.fileId);
          invalidateShapeForElement(element);
        }
      });
      this.scene.informMutation();

      this.addNewImagesToImageCache();
    },
  );

  public setLocalFont: ExcalidrawImperativeAPI["setLocalFont"] = (
    showOnPanel: boolean,
  ) => {
    showFourthFont = showOnPanel;
  };

  public selectElements: ExcalidrawImperativeAPI["selectElements"] = (
    elements: readonly ExcalidrawElement[],
  ) => {
    this.updateScene({
      appState: {
        ...this.state,
        editingGroupId: null,
        selectedElementIds: elements.reduce((map, element) => {
          map[element.id] = true;
          return map;
        }, {} as any),
      },
      commitToHistory: true,
    });
  };

  public bringToFront: ExcalidrawImperativeAPI["bringToFront"] = (
    elements: readonly ExcalidrawElement[],
  ) => {
    this.selectElements(elements);
    this.updateScene(
      actionBringToFront.perform(this.scene.getElements(), this.state),
    );
  };

  public bringForward: ExcalidrawImperativeAPI["bringForward"] = (
    elements: readonly ExcalidrawElement[],
  ) => {
    this.selectElements(elements);
    this.updateScene(
      actionBringForward.perform(this.scene.getElements(), this.state),
    );
  };

  public sendToBack: ExcalidrawImperativeAPI["sendToBack"] = (
    elements: readonly ExcalidrawElement[],
  ) => {
    this.selectElements(elements);
    this.updateScene(
      actionSendToBack.perform(this.scene.getElements(), this.state),
    );
  };

  public sendBackward: ExcalidrawImperativeAPI["sendBackward"] = (
    elements: readonly ExcalidrawElement[],
  ) => {
    this.selectElements(elements);
    this.updateScene(
      actionSendBackward.perform(this.scene.getElements(), this.state),
    );
  };

  public updateScene = withBatchedUpdates(
    <K extends keyof AppState>(sceneData: {
      elements?: SceneData["elements"];
      appState?: Pick<AppState, K> | null;
      collaborators?: SceneData["collaborators"];
      commitToHistory?: SceneData["commitToHistory"];
      libraryItems?: SceneData["libraryItems"];
    }) => {
      if (sceneData.commitToHistory) {
        this.history.resumeRecording();
      }

      if (sceneData.appState) {
        this.setState(sceneData.appState);
      }

      if (sceneData.elements) {
        this.scene.replaceAllElements(sceneData.elements);
      }

      if (sceneData.collaborators) {
        this.setState({ collaborators: sceneData.collaborators });
      }

      if (sceneData.libraryItems) {
        this.library.saveLibrary(
          restoreLibraryItems(sceneData.libraryItems, "unpublished"),
        );
      }
    },
  );

  private onSceneUpdated = () => {
    this.setState({});
  };

  private updateCurrentCursorPosition = withBatchedUpdates(
    (event: MouseEvent) => {
      cursorX = event.clientX;
      cursorY = event.clientY;
    },
  );

  // Input handling

  private onKeyDown = withBatchedUpdates(
    (event: React.KeyboardEvent | KeyboardEvent) => {
      // normalize `event.key` when CapsLock is pressed #2372
      if (
        "Proxy" in window &&
        ((!event.shiftKey && /^[A-Z]$/.test(event.key)) ||
          (event.shiftKey && /^[a-z]$/.test(event.key)))
      ) {
        event = new Proxy(event, {
          get(ev: any, prop) {
            const value = ev[prop];
            if (typeof value === "function") {
              // fix for Proxies hijacking `this`
              return value.bind(ev);
            }
            return prop === "key"
              ? // CapsLock inverts capitalization based on ShiftKey, so invert
                // it back
                event.shiftKey
                ? ev.key.toUpperCase()
                : ev.key.toLowerCase()
              : value;
          },
        });
      }

      if (
        (isWritableElement(event.target) && event.key !== KEYS.ESCAPE) ||
        // case: using arrows to move between buttons
        (isArrowKey(event.key) && isInputLike(event.target))
      ) {
        return;
      }

      if (event.key === KEYS.QUESTION_MARK) {
        this.setState({
          showHelpDialog: true,
        });
      }

      if (this.actionManager.handleKeyDown(event)) {
        return;
      }

      if (this.state.viewModeEnabled) {
        return;
      }

      if (event[KEYS.CTRL_OR_CMD] && this.state.isBindingEnabled) {
        this.setState({ isBindingEnabled: false });
      }

      if (event.code === CODES.ZERO) {
        this.setState({ isLibraryOpen: !this.state.isLibraryOpen });
      }

      if (isArrowKey(event.key)) {
        const step =
          (this.state.gridSize &&
            (event.shiftKey
              ? ELEMENT_TRANSLATE_AMOUNT
              : this.state.gridSize)) ||
          (event.shiftKey
            ? ELEMENT_SHIFT_TRANSLATE_AMOUNT
            : ELEMENT_TRANSLATE_AMOUNT);

        const selectedElements = getSelectedElements(
          this.scene.getElements(),
          this.state,
          true,
        );

        let offsetX = 0;
        let offsetY = 0;

        if (event.key === KEYS.ARROW_LEFT) {
          offsetX = -step;
        } else if (event.key === KEYS.ARROW_RIGHT) {
          offsetX = step;
        } else if (event.key === KEYS.ARROW_UP) {
          offsetY = -step;
        } else if (event.key === KEYS.ARROW_DOWN) {
          offsetY = step;
        }

        selectedElements.forEach((element) => {
          mutateElement(element, {
            x: element.x + offsetX,
            y: element.y + offsetY,
          });

          updateBoundElements(element, {
            simultaneouslyUpdated: selectedElements,
          });
        });

        this.maybeSuggestBindingForAll(selectedElements);

        event.preventDefault();
      } else if (event.key === KEYS.ENTER) {
        const selectedElements = getSelectedElements(
          this.scene.getElements(),
          this.state,
        );

        if (
          selectedElements.length === 1 &&
          isLinearElement(selectedElements[0])
        ) {
          if (
            !this.state.editingLinearElement ||
            this.state.editingLinearElement.elementId !== selectedElements[0].id
          ) {
            this.history.resumeRecording();
            this.setState({
              editingLinearElement: new LinearElementEditor(
                selectedElements[0],
                this.scene,
              ),
            });
          }
        } else if (
          selectedElements.length === 1 &&
          !isLinearElement(selectedElements[0])
        ) {
          const selectedElement = selectedElements[0];

          this.startTextEditing({
            sceneX: selectedElement.x + selectedElement.width / 2,
            sceneY: selectedElement.y + selectedElement.height / 2,
            shouldBind: true,
          });
          event.preventDefault();
          return;
        }
      } else if (
        !event.ctrlKey &&
        !event.altKey &&
        !event.metaKey &&
        this.state.draggingElement === null
      ) {
        const shape = findShapeByKey(event.key);
        if (shape) {
          this.selectShapeTool(shape);
        } else if (event.key === KEYS.Q) {
          this.toggleLock();
        }
      }
      if (event.key === KEYS.SPACE && gesture.pointers.size === 0) {
        isHoldingSpace = true;
        setCursor(this.canvas, CURSOR_TYPE.GRABBING);
        event.preventDefault();
      }

      if (event.key === KEYS.G || event.key === KEYS.S) {
        const selectedElements = getSelectedElements(
          this.scene.getElements(),
          this.state,
        );
        if (
          this.state.elementType === "selection" &&
          !selectedElements.length
        ) {
          return;
        }

        if (
          event.key === KEYS.G &&
          (hasBackground(this.state.elementType) ||
            selectedElements.some((element) => hasBackground(element.type)))
        ) {
          this.setState({ openPopup: "backgroundColorPicker" });
        }
        if (event.key === KEYS.S) {
          this.setState({ openPopup: "strokeColorPicker" });
        }
      }
    },
  );

  private onKeyUp = withBatchedUpdates((event: KeyboardEvent) => {
    if (event.key === KEYS.SPACE) {
      if (this.state.viewModeEnabled) {
        setCursor(this.canvas, CURSOR_TYPE.GRAB);
      } else if (this.state.elementType === "selection") {
        resetCursor(this.canvas);
      } else {
        setCursorForShape(this.canvas, this.state.elementType);
        this.setState({
          selectedElementIds: {},
          selectedGroupIds: {},
          editingGroupId: null,
        });
      }
      isHoldingSpace = false;
    }
    if (!event[KEYS.CTRL_OR_CMD] && !this.state.isBindingEnabled) {
      this.setState({ isBindingEnabled: true });
    }
    if (isArrowKey(event.key)) {
      const selectedElements = getSelectedElements(
        this.scene.getElements(),
        this.state,
      );
      isBindingEnabled(this.state)
        ? bindOrUnbindSelectedElements(selectedElements)
        : unbindLinearElements(selectedElements);
      this.setState({ suggestedBindings: [] });
    }
  });

  private selectShapeTool(elementType: AppState["elementType"]) {
    if (!isHoldingSpace) {
      setCursorForShape(this.canvas, elementType);
    }
    if (isToolIcon(document.activeElement)) {
      this.focusContainer();
    }
    if (!isLinearElementType(elementType)) {
      this.setState({ suggestedBindings: [] });
    }
    if (elementType === "image") {
      this.onImageAction();
    }
    if (elementType !== "selection") {
      this.setState({
        elementType,
        selectedElementIds: {},
        selectedGroupIds: {},
        editingGroupId: null,
      });
    } else {
      this.setState({ elementType });
    }
  }

  private onGestureStart = withBatchedUpdates((event: GestureEvent) => {
    event.preventDefault();
    this.setState({
      selectedElementIds: {},
    });
    gesture.initialScale = this.state.zoom.value;
  });

  private onGestureChange = withBatchedUpdates((event: GestureEvent) => {
    event.preventDefault();

    // onGestureChange only has zoom factor but not the center.
    // If we're on iPad or iPhone, then we recognize multi-touch and will
    // zoom in at the right location on the touchMove handler already.
    // On Macbook, we don't have those events so will zoom in at the
    // current location instead.
    if (gesture.pointers.size >= 2) {
      return;
    }

    const initialScale = gesture.initialScale;
    if (initialScale) {
      this.setState((state) => ({
        ...getStateForZoom(
          {
            viewportX: cursorX,
            viewportY: cursorY,
            nextZoom: getNormalizedZoom(initialScale * event.scale),
          },
          state,
        ),
      }));
    }
  });

  private onGestureEnd = withBatchedUpdates((event: GestureEvent) => {
    event.preventDefault();
    this.setState({
      previousSelectedElementIds: {},
      selectedElementIds: this.state.previousSelectedElementIds,
    });
    gesture.initialScale = null;
  });

  private handleTextWysiwyg(
    element: ExcalidrawTextElement,
    {
      isExistingElement = false,
    }: {
      isExistingElement?: boolean;
    },
  ) {
    const updateElement = (
      text: string,
      originalText: string,
      isDeleted: boolean,
      rawText?: string,
      link?: string,
    ) => {
      this.scene.replaceAllElements([
        ...this.scene.getElementsIncludingDeleted().map((_element) => {
          if (_element.id === element.id && isTextElement(_element)) {
            return updateTextElement(_element, {
              text,
              isDeleted,
              originalText,
              rawText: rawText ?? originalText,
              link,
            });
          }
          return _element;
        }),
      ]);
    };

    if (isExistingElement && this.props.onBeforeTextEdit) {
      const text = this.props.onBeforeTextEdit(element);
      if (text) {
        this.scene.replaceAllElements([
          ...this.scene.getElementsIncludingDeleted().map((_element) => {
            if (_element.id === element.id && isTextElement(_element)) {
              element = updateTextElement(_element, {
                text,
                isDeleted: false,
                originalText: text,
              });
              return element;
            }
            return _element;
          }),
        ]);
      }
    }

    textWysiwyg({
      id: element.id,
      canvas: this.canvas,
      getViewportCoords: (x, y) => {
        const { x: viewportX, y: viewportY } = sceneCoordsToViewportCoords(
          {
            sceneX: x,
            sceneY: y,
          },
          this.state,
        );
        return [
          viewportX - this.state.offsetLeft,
          viewportY - this.state.offsetTop,
        ];
      },
      onChange: withBatchedUpdates((text) => {
        updateElement(text, text, false);
        if (isNonDeletedElement(element)) {
          updateBoundElements(element);
        }
      }),
      onSubmit: withBatchedUpdates(({ text, viaKeyboard, originalText }) => {
        const isDeleted = !text.trim();
        const rawText = originalText; //should this be originalText??
        let link = undefined;
        if (this.props.onBeforeTextSubmit) {
          const [updatedText, updatedOriginalText, l] =
            this.props.onBeforeTextSubmit(
              element,
              text,
              originalText,
              isDeleted,
            );
          text = updatedText ?? text;
          originalText = updatedOriginalText ?? originalText;
          link = l;
        }
        updateElement(text, originalText, isDeleted, rawText, link);
        // select the created text element only if submitting via keyboard
        // (when submitting via click it should act as signal to deselect)
        if (!isDeleted && viaKeyboard) {
          const elementIdToSelect = element.containerId
            ? element.containerId
            : element.id;
          this.setState((prevState) => ({
            selectedElementIds: {
              ...prevState.selectedElementIds,
              [elementIdToSelect]: true,
            },
          }));
        }
        if (isDeleted) {
          fixBindingsAfterDeletion(this.scene.getElements(), [element]);
        }
        if (!isDeleted || isExistingElement) {
          this.history.resumeRecording();
        }

        this.setState({
          draggingElement: null,
          editingElement: null,
        });
        if (this.state.elementLocked) {
          setCursorForShape(this.canvas, this.state.elementType);
        }

        this.focusContainer();
      }),
      element,
      excalidrawContainer: this.excalidrawContainerRef.current,
      app: this,
    });
    // deselect all other elements when inserting text
    this.deselectElements();

    // do an initial update to re-initialize element position since we were
    // modifying element's x/y for sake of editor (case: syncing to remote)
    updateElement(element.text, element.originalText, false);
  }

  private deselectElements() {
    this.setState({
      selectedElementIds: {},
      selectedGroupIds: {},
      editingGroupId: null,
    });
  }

  private getTextElementAtPosition(
    x: number,
    y: number,
  ): NonDeleted<ExcalidrawTextElement> | null {
    const element = this.getElementAtPosition(x, y, {
      includeBoundTextElement: true,
    });

    if (element && isTextElement(element) && !element.isDeleted) {
      return element;
    }
    return null;
  }

  private getElementAtPosition(
    x: number,
    y: number,
    opts?: {
      /** if true, returns the first selected element (with highest z-index)
        of all hit elements */
      preferSelected?: boolean;
      includeBoundTextElement?: boolean;
    },
  ): NonDeleted<ExcalidrawElement> | null {
    const allHitElements = this.getElementsAtPosition(
      x,
      y,
      opts?.includeBoundTextElement,
    );
    if (allHitElements.length > 1) {
      if (opts?.preferSelected) {
        for (let index = allHitElements.length - 1; index > -1; index--) {
          if (this.state.selectedElementIds[allHitElements[index].id]) {
            return allHitElements[index];
          }
        }
      }
      const elementWithHighestZIndex =
        allHitElements[allHitElements.length - 1];
      // If we're hitting element with highest z-index only on its bounding box
      // while also hitting other element figure, the latter should be considered.
      return isHittingElementBoundingBoxWithoutHittingElement(
        elementWithHighestZIndex,
        this.state,
        x,
        y,
      )
        ? allHitElements[allHitElements.length - 2]
        : elementWithHighestZIndex;
    }
    if (allHitElements.length === 1) {
      return allHitElements[0];
    }
    return null;
  }

  private getElementsAtPosition(
    x: number,
    y: number,
    includeBoundTextElement: boolean = false,
  ): NonDeleted<ExcalidrawElement>[] {
    const elements = includeBoundTextElement
      ? this.scene.getElements()
      : this.scene
          .getElements()
          .filter(
            (element) => !(isTextElement(element) && element.containerId),
          );

    return getElementsAtPosition(elements, (element) =>
      hitTest(element, this.state, x, y),
    );
  }

  private startTextEditing = ({
    sceneX,
    sceneY,
    shouldBind,
    insertAtParentCenter = true,
  }: {
    /** X position to insert text at */
    sceneX: number;
    /** Y position to insert text at */
    sceneY: number;
    shouldBind: boolean;
    /** whether to attempt to insert at element center if applicable */
    insertAtParentCenter?: boolean;
  }) => {
    let parentCenterPosition =
      insertAtParentCenter &&
      this.getTextWysiwygSnappedToCenterPosition(
        sceneX,
        sceneY,
        this.state,
        this.canvas,
        window.devicePixelRatio,
      );

    // bind to container when shouldBind is true or
    // clicked on center of container
    const container =
      shouldBind || parentCenterPosition
        ? getElementContainingPosition(
            this.scene.getElements().filter((ele) => !isTextElement(ele)),
            sceneX,
            sceneY,
          )
        : null;

    let existingTextElement = this.getTextElementAtPosition(sceneX, sceneY);

    // consider bounded text element if container present
    if (container) {
      const boundTextElementId = getBoundTextElementId(container);
      if (boundTextElementId) {
        existingTextElement = this.scene.getElement(
          boundTextElementId,
        ) as ExcalidrawTextElement;
      }
    }
    if (!existingTextElement && container) {
      const fontString = {
        fontSize: this.state.currentItemFontSize,
        fontFamily: this.state.currentItemFontFamily,
      };
      const minWidth = getApproxMinLineWidth(getFontString(fontString));
      const minHeight = getApproxMinLineHeight(getFontString(fontString));
      const newHeight = Math.max(container.height, minHeight);
      const newWidth = Math.max(container.width, minWidth);
      mutateElement(container, { height: newHeight, width: newWidth });
      sceneX = container.x + newWidth / 2;
      sceneY = container.y + newHeight / 2;
      if (parentCenterPosition) {
        parentCenterPosition = this.getTextWysiwygSnappedToCenterPosition(
          sceneX,
          sceneY,
          this.state,
          this.canvas,
          window.devicePixelRatio,
        );
      }
    }

    const element = existingTextElement
      ? existingTextElement
      : newTextElement({
          x: parentCenterPosition
            ? parentCenterPosition.elementCenterX
            : sceneX,
          y: parentCenterPosition
            ? parentCenterPosition.elementCenterY
            : sceneY,
          strokeColor: this.state.currentItemStrokeColor,
          backgroundColor: this.state.currentItemBackgroundColor,
          fillStyle: this.state.currentItemFillStyle,
          strokeWidth: this.state.currentItemStrokeWidth,
          strokeStyle: this.state.currentItemStrokeStyle,
          roughness: this.state.currentItemRoughness,
          opacity: this.state.currentItemOpacity,
          strokeSharpness: this.state.currentItemStrokeSharpness,
          text: "",
          rawText: "",
          fontSize: this.state.currentItemFontSize,
          fontFamily: this.state.currentItemFontFamily,
          textAlign: parentCenterPosition
            ? "center"
            : this.state.currentItemTextAlign,
          verticalAlign: parentCenterPosition
            ? "middle"
            : DEFAULT_VERTICAL_ALIGN,
          containerId: container?.id ?? undefined,
          groupIds: container?.groupIds ?? [],
        });

    this.setState({ editingElement: element });

    if (existingTextElement) {
      // if text element is no longer centered to a container, reset
      // verticalAlign to default because it's currently internal-only
      if (!parentCenterPosition || element.textAlign !== "center") {
        mutateElement(element, { verticalAlign: DEFAULT_VERTICAL_ALIGN });
      }
    } else {
      this.scene.replaceAllElements([
        ...this.scene.getElementsIncludingDeleted(),
        element,
      ]);

      // case: creating new text not centered to parent elemenent → offset Y
      // so that the text is centered to cursor position
      if (!parentCenterPosition) {
        mutateElement(element, {
          y: element.y - element.baseline / 2,
        });
      }
    }

    this.setState({
      editingElement: element,
    });

    this.handleTextWysiwyg(element, {
      isExistingElement: !!existingTextElement,
    });
  };

  private handleCanvasDoubleClick = (
    event: React.MouseEvent<HTMLCanvasElement>,
  ) => {
    // case: double-clicking with arrow/line tool selected would both create
    // text and enter multiElement mode
    if (this.state.multiElement) {
      return;
    }
    // we should only be able to double click when mode is selection
    if (this.state.elementType !== "selection") {
      return;
    }

    const selectedElements = getSelectedElements(
      this.scene.getElements(),
      this.state,
    );

    if (selectedElements.length === 1 && isLinearElement(selectedElements[0])) {
      if (
        !this.state.editingLinearElement ||
        this.state.editingLinearElement.elementId !== selectedElements[0].id
      ) {
        this.history.resumeRecording();
        this.setState({
          editingLinearElement: new LinearElementEditor(
            selectedElements[0],
            this.scene,
          ),
        });
      }
      return;
    }

    resetCursor(this.canvas);

    let { x: sceneX, y: sceneY } = viewportCoordsToSceneCoords(
      event,
      this.state,
    );

    const selectedGroupIds = getSelectedGroupIds(this.state);

    if (selectedGroupIds.length > 0) {
      const hitElement = this.getElementAtPosition(sceneX, sceneY);

      const selectedGroupId =
        hitElement &&
        getSelectedGroupIdForElement(hitElement, this.state.selectedGroupIds);

      if (selectedGroupId) {
        this.setState((prevState) =>
          selectGroupsForSelectedElements(
            {
              ...prevState,
              editingGroupId: selectedGroupId,
              selectedElementIds: { [hitElement!.id]: true },
              selectedGroupIds: {},
            },
            this.scene.getElements(),
          ),
        );
        return;
      }
    }

    resetCursor(this.canvas);
    if (!event[KEYS.CTRL_OR_CMD] && !this.state.viewModeEnabled) {
      const selectedElements = getSelectedElements(
        this.scene.getElements(),
        this.state,
      );
      if (selectedElements.length === 1) {
        const selectedElement = selectedElements[0];
        const canBindText = hasBoundTextElement(selectedElement);
        if (canBindText) {
          sceneX = selectedElement.x + selectedElement.width / 2;
          sceneY = selectedElement.y + selectedElement.height / 2;
        }
      }
      this.startTextEditing({
        sceneX,
        sceneY,
        shouldBind: false,
        insertAtParentCenter: !event.altKey,
      });
    }
  };

  private getElementLinkAtPosition = (
    scenePointer: Readonly<{ x: number; y: number }>,
    hitElement: NonDeletedExcalidrawElement | null,
  ): ExcalidrawElement | undefined => {
    // Reversing so we traverse the elements in decreasing order
    // of z-index
    const elements = this.scene.getElements().slice().reverse();
    let hitElementIndex = Infinity;

    return elements.find((element, index) => {
      if (hitElement && element.id === hitElement.id) {
        hitElementIndex = index;
      }
      return (
        element.link &&
        isPointHittingLinkIcon(
          element,
          this.state,
          [scenePointer.x, scenePointer.y],
          this.isMobile,
        ) &&
        index <= hitElementIndex
      );
    });
  };

<<<<<<< HEAD
  private redirectToLink = (event: React.PointerEvent<HTMLCanvasElement>) => {
=======
  private redirectToLink = (
    event: React.PointerEvent<HTMLCanvasElement>,
    isTouchScreen: boolean,
  ) => {
>>>>>>> 4604c8d8
    const draggedDistance = distance2d(
      this.lastPointerDown!.clientX,
      this.lastPointerDown!.clientY,
      this.lastPointerUp!.clientX,
      this.lastPointerUp!.clientY,
    );
    if (
      !this.hitLinkElement ||
<<<<<<< HEAD
=======
      // For touch screen allow dragging threshold else strict check
>>>>>>> 4604c8d8
      (isTouchScreen && draggedDistance > DRAGGING_THRESHOLD) ||
      (!isTouchScreen && draggedDistance !== 0)
    ) {
      return;
    }
    const lastPointerDownCoords = viewportCoordsToSceneCoords(
      this.lastPointerDown!,
      this.state,
    );
    const lastPointerDownHittingLinkIcon = isPointHittingLinkIcon(
      this.hitLinkElement!,
      this.state,
      [lastPointerDownCoords.x, lastPointerDownCoords.y],
      this.isMobile,
    );
    const lastPointerUpCoords = viewportCoordsToSceneCoords(
      this.lastPointerUp!,
      this.state,
    );
    const lastPointerUpHittingLinkIcon = isPointHittingLinkIcon(
      this.hitLinkElement!,
      this.state,
      [lastPointerUpCoords.x, lastPointerUpCoords.y],
      this.isMobile,
    );
    if (lastPointerDownHittingLinkIcon && lastPointerUpHittingLinkIcon) {
      const url = this.hitLinkElement.link;
      if (url) {
        let customEvent;
        if (this.props.onLinkOpen) {
          customEvent = wrapEvent(EVENT.EXCALIDRAW_LINK, event.nativeEvent);
          this.props.onLinkOpen(this.hitLinkElement, customEvent);
        }
        if (!customEvent?.defaultPrevented) {
          const target = isLocalLink(url) ? "_self" : "_blank";
          const newWindow = window.open(undefined, target);
          // https://mathiasbynens.github.io/rel-noopener/
          if (newWindow) {
            newWindow.opener = null;
            newWindow.location = normalizeLink(url);
          }
        }
      }
    }
  };

  private handleCanvasPointerMove = (
    event: React.PointerEvent<HTMLCanvasElement>,
  ) => {
    this.savePointer(event.clientX, event.clientY, this.state.cursorButton);

    if (gesture.pointers.has(event.pointerId)) {
      gesture.pointers.set(event.pointerId, {
        x: event.clientX,
        y: event.clientY,
      });
    }

    const initialScale = gesture.initialScale;
    if (
      gesture.pointers.size === 2 &&
      gesture.lastCenter &&
      initialScale &&
      gesture.initialDistance
    ) {
      const center = getCenter(gesture.pointers);
      const deltaX = center.x - gesture.lastCenter.x;
      const deltaY = center.y - gesture.lastCenter.y;
      gesture.lastCenter = center;

      const distance = getDistance(Array.from(gesture.pointers.values()));
      const scaleFactor =
        this.state.elementType === "freedraw" && this.state.penMode
          ? 1
          : distance / gesture.initialDistance;

      const nextZoom = scaleFactor
        ? getNormalizedZoom(initialScale * scaleFactor)
        : this.state.zoom.value;

      this.setState((state) => {
        const zoomState = getStateForZoom(
          {
            viewportX: center.x,
            viewportY: center.y,
            nextZoom,
          },
          state,
        );

        return {
          zoom: zoomState.zoom,
          scrollX: zoomState.scrollX + deltaX / nextZoom,
          scrollY: zoomState.scrollY + deltaY / nextZoom,
          shouldCacheIgnoreZoom: true,
        };
      });
      this.resetShouldCacheIgnoreZoomDebounced();
    } else {
      gesture.lastCenter =
        gesture.initialDistance =
        gesture.initialScale =
          null;
    }

    if (isHoldingSpace || isPanning || isDraggingScrollBar) {
      return;
    }

    const isPointerOverScrollBars = isOverScrollBars(
      currentScrollBars,
      event.clientX - this.state.offsetLeft,
      event.clientY - this.state.offsetTop,
    );
    const isOverScrollBar = isPointerOverScrollBars.isOverEither;
    if (!this.state.draggingElement && !this.state.multiElement) {
      if (isOverScrollBar) {
        resetCursor(this.canvas);
      } else {
        setCursorForShape(this.canvas, this.state.elementType);
      }
    }

    const scenePointer = viewportCoordsToSceneCoords(event, this.state);
    const { x: scenePointerX, y: scenePointerY } = scenePointer;

    if (
      this.state.editingLinearElement &&
      !this.state.editingLinearElement.isDragging
    ) {
      const editingLinearElement = LinearElementEditor.handlePointerMove(
        event,
        scenePointerX,
        scenePointerY,
        this.state.editingLinearElement,
        this.state.gridSize,
      );
      if (editingLinearElement !== this.state.editingLinearElement) {
        this.setState({ editingLinearElement });
      }
      if (editingLinearElement.lastUncommittedPoint != null) {
        this.maybeSuggestBindingAtCursor(scenePointer);
      } else {
        this.setState({ suggestedBindings: [] });
      }
    }

    if (isBindingElementType(this.state.elementType)) {
      // Hovering with a selected tool or creating new linear element via click
      // and point
      const { draggingElement } = this.state;
      if (isBindingElement(draggingElement)) {
        this.maybeSuggestBindingsForLinearElementAtCoords(
          draggingElement,
          [scenePointer],
          this.state.startBoundElement,
        );
      } else {
        this.maybeSuggestBindingAtCursor(scenePointer);
      }
    }

    if (this.state.multiElement) {
      const { multiElement } = this.state;
      const { x: rx, y: ry } = multiElement;

      const { points, lastCommittedPoint } = multiElement;
      const lastPoint = points[points.length - 1];

      setCursorForShape(this.canvas, this.state.elementType);

      if (lastPoint === lastCommittedPoint) {
        // if we haven't yet created a temp point and we're beyond commit-zone
        // threshold, add a point
        if (
          distance2d(
            scenePointerX - rx,
            scenePointerY - ry,
            lastPoint[0],
            lastPoint[1],
          ) >= LINE_CONFIRM_THRESHOLD
        ) {
          mutateElement(multiElement, {
            points: [...points, [scenePointerX - rx, scenePointerY - ry]],
          });
        } else {
          setCursor(this.canvas, CURSOR_TYPE.POINTER);
          // in this branch, we're inside the commit zone, and no uncommitted
          // point exists. Thus do nothing (don't add/remove points).
        }
      } else if (
        points.length > 2 &&
        lastCommittedPoint &&
        distance2d(
          scenePointerX - rx,
          scenePointerY - ry,
          lastCommittedPoint[0],
          lastCommittedPoint[1],
        ) < LINE_CONFIRM_THRESHOLD
      ) {
        setCursor(this.canvas, CURSOR_TYPE.POINTER);
        mutateElement(multiElement, {
          points: points.slice(0, -1),
        });
      } else {
        if (isPathALoop(points, this.state.zoom.value)) {
          setCursor(this.canvas, CURSOR_TYPE.POINTER);
        }
        // update last uncommitted point
        mutateElement(multiElement, {
          points: [
            ...points.slice(0, -1),
            [scenePointerX - rx, scenePointerY - ry],
          ],
        });
      }

      return;
    }

    const hasDeselectedButton = Boolean(event.buttons);
    if (
      hasDeselectedButton ||
      (this.state.elementType !== "selection" &&
        this.state.elementType !== "text")
    ) {
      return;
    }

    const elements = this.scene.getElements();

    const selectedElements = getSelectedElements(elements, this.state);
    if (
      selectedElements.length === 1 &&
      !isOverScrollBar &&
      !this.state.editingLinearElement
    ) {
      const elementWithTransformHandleType = getElementWithTransformHandleType(
        elements,
        this.state,
        scenePointerX,
        scenePointerY,
        this.state.zoom,
        event.pointerType,
      );
      if (
        elementWithTransformHandleType &&
        elementWithTransformHandleType.transformHandleType
      ) {
        setCursor(
          this.canvas,
          getCursorForResizingElement(elementWithTransformHandleType),
        );
        return;
      }
    } else if (selectedElements.length > 1 && !isOverScrollBar) {
      const transformHandleType = getTransformHandleTypeFromCoords(
        getCommonBounds(selectedElements),
        scenePointerX,
        scenePointerY,
        this.state.zoom,
        event.pointerType,
      );
      if (transformHandleType) {
        setCursor(
          this.canvas,
          getCursorForResizingElement({
            transformHandleType,
          }),
        );
        return;
      }
    }

    const hitElement = this.getElementAtPosition(
      scenePointer.x,
      scenePointer.y,
    );
    this.hitLinkElement = this.getElementLinkAtPosition(
      scenePointer,
      hitElement,
    );

    if (
      this.hitLinkElement &&
      !this.state.selectedElementIds[this.hitLinkElement.id]
    ) {
      setCursor(this.canvas, CURSOR_TYPE.POINTER);
      showHyperlinkTooltip(this.hitLinkElement, this.state);
      if (this.props.onLinkHover) {
        this.props.onLinkHover(this.hitLinkElement, event);
      } //zsviczian
    } else {
      hideHyperlinkToolip();
      if (
        hitElement &&
        hitElement.link &&
        this.state.selectedElementIds[hitElement.id] &&
        !this.contextMenuOpen &&
        !this.state.showHyperlinkPopup
      ) {
        this.setState({ showHyperlinkPopup: "info" });
      }
      if (this.state.elementType === "text") {
        setCursor(
          this.canvas,
          isTextElement(hitElement) ? CURSOR_TYPE.TEXT : CURSOR_TYPE.CROSSHAIR,
        );
      } else if (this.state.viewModeEnabled) {
        setCursor(this.canvas, CURSOR_TYPE.GRAB);
      } else if (isOverScrollBar) {
        setCursor(this.canvas, CURSOR_TYPE.AUTO);
      } else if (this.state.editingLinearElement) {
        const element = LinearElementEditor.getElement(
          this.state.editingLinearElement.elementId,
        );

        if (
          element &&
          isHittingElementNotConsideringBoundingBox(element, this.state, [
            scenePointer.x,
            scenePointer.y,
          ])
        ) {
          setCursor(this.canvas, CURSOR_TYPE.MOVE);
        } else {
          setCursor(this.canvas, CURSOR_TYPE.AUTO);
        }
      } else if (
        // if using cmd/ctrl, we're not dragging
        !event[KEYS.CTRL_OR_CMD] &&
        (hitElement ||
          this.isHittingCommonBoundingBoxOfSelectedElements(
            scenePointer,
            selectedElements,
          ))
      ) {
        setCursor(this.canvas, CURSOR_TYPE.MOVE);
      } else {
        setCursor(this.canvas, CURSOR_TYPE.AUTO);
      }
    }
  };

  // set touch moving for mobile context menu
  private handleTouchMove = (event: React.TouchEvent<HTMLCanvasElement>) => {
    invalidateContextMenu = true;
  };

  private handleCanvasPointerDown = (
    event: React.PointerEvent<HTMLCanvasElement>,
  ) => {
    this.focusContainer(); //zsviczian

    // remove any active selection when we start to interact with canvas
    // (mainly, we care about removing selection outside the component which
    //  would prevent our copy handling otherwise)
    const selection = document.getSelection();
    if (selection?.anchorNode) {
      selection.removeAllRanges();
    }
    this.maybeOpenContextMenuAfterPointerDownOnTouchDevices(event);
    this.maybeCleanupAfterMissingPointerUp(event);

    //fires only once, if pen is detected, penMode is enabled
    //the user can disable this by toggling the penMode button
    if (!this.state.penDetected && event.pointerType === "pen") {
      this.setState((prevState) => {
        return {
          penMode: true,
          penDetected: true,
        };
      });
    }

    if (event.pointerType === "touch" || event.pointerType === "pen") {
      isTouchScreen = true;
    }

    if (isPanning) {
      return;
    }
    this.lastPointerDown = event;
    this.setState({
      lastPointerDownWith: event.pointerType,
      cursorButton: "down",
    });
    this.savePointer(event.clientX, event.clientY, "down");

    if (this.handleCanvasPanUsingWheelOrSpaceDrag(event)) {
      return;
    }

    // only handle left mouse button or touch
    if (
      event.button !== POINTER_BUTTON.MAIN &&
      event.button !== POINTER_BUTTON.TOUCH
    ) {
      return;
    }

    this.updateGestureOnPointerDown(event);

    // don't select while panning
    if (gesture.pointers.size > 1) {
      return;
    }

    // State for the duration of a pointer interaction, which starts with a
    // pointerDown event, ends with a pointerUp event (or another pointerDown)
    const pointerDownState = this.initialPointerDownState(event);

    if (this.handleDraggingScrollBar(event, pointerDownState)) {
      return;
    }

    // Since context menu closes on pointer down so setting to false
    this.contextMenuOpen = false;
    this.clearSelectionIfNotUsingSelection();
    this.updateBindingEnabledOnPointerMove(event);

    if (this.handleSelectionOnPointerDown(event, pointerDownState)) {
      return;
    }

    const allowOnPointerDown =
      !this.state.penMode ||
      event.pointerType !== "touch" ||
      this.state.elementType === "selection" ||
      this.state.elementType === "text" ||
      this.state.elementType === "image";

    if (!allowOnPointerDown) {
      return;
    }

    if (this.state.elementType === "text") {
      this.handleTextOnPointerDown(event, pointerDownState);
      return;
    } else if (
      this.state.elementType === "arrow" ||
      this.state.elementType === "line"
    ) {
      this.handleLinearElementOnPointerDown(
        event,
        this.state.elementType,
        pointerDownState,
      );
    } else if (this.state.elementType === "image") {
      // reset image preview on pointerdown
      setCursor(this.canvas, CURSOR_TYPE.CROSSHAIR);

      if (!this.state.pendingImageElement) {
        return;
      }

      this.setState({
        draggingElement: this.state.pendingImageElement,
        editingElement: this.state.pendingImageElement,
        pendingImageElement: null,
        multiElement: null,
      });

      const { x, y } = viewportCoordsToSceneCoords(event, this.state);
      mutateElement(this.state.pendingImageElement, {
        x,
        y,
      });
    } else if (this.state.elementType === "freedraw") {
      this.handleFreeDrawElementOnPointerDown(
        event,
        this.state.elementType,
        pointerDownState,
      );
    } else {
      this.createGenericElementOnPointerDown(
        this.state.elementType,
        pointerDownState,
      );
    }

    const onPointerMove =
      this.onPointerMoveFromPointerDownHandler(pointerDownState);

    const onPointerUp =
      this.onPointerUpFromPointerDownHandler(pointerDownState);

    const onKeyDown = this.onKeyDownFromPointerDownHandler(pointerDownState);
    const onKeyUp = this.onKeyUpFromPointerDownHandler(pointerDownState);

    lastPointerUp = onPointerUp;

    if (!this.state.viewModeEnabled) {
      window.addEventListener(EVENT.POINTER_MOVE, onPointerMove);
      window.addEventListener(EVENT.POINTER_UP, onPointerUp);
      window.addEventListener(EVENT.KEYDOWN, onKeyDown);
      window.addEventListener(EVENT.KEYUP, onKeyUp);
      pointerDownState.eventListeners.onMove = onPointerMove;
      pointerDownState.eventListeners.onUp = onPointerUp;
      pointerDownState.eventListeners.onKeyUp = onKeyUp;
      pointerDownState.eventListeners.onKeyDown = onKeyDown;
    }
  };

  private handleCanvasPointerUp = (
    event: React.PointerEvent<HTMLCanvasElement>,
  ) => {
    this.lastPointerUp = event;
<<<<<<< HEAD
=======
    const isTouchScreen = ["pen", "touch"].includes(event.pointerType);
>>>>>>> 4604c8d8
    if (isTouchScreen) {
      const scenePointer = viewportCoordsToSceneCoords(
        { clientX: event.clientX, clientY: event.clientY },
        this.state,
      );
      const hitElement = this.getElementAtPosition(
        scenePointer.x,
        scenePointer.y,
      );
      this.hitLinkElement = this.getElementLinkAtPosition(
        scenePointer,
        hitElement,
      );
    }
    if (
      this.hitLinkElement &&
      !this.state.selectedElementIds[this.hitLinkElement.id]
    ) {
      this.redirectToLink(event, isTouchScreen);
    }

    this.removePointer(event);
  };

  private maybeOpenContextMenuAfterPointerDownOnTouchDevices = (
    event: React.PointerEvent<HTMLCanvasElement>,
  ): void => {
    // deal with opening context menu on touch devices
    if (event.pointerType === "touch") {
      invalidateContextMenu = false;

      if (touchTimeout) {
        // If there's already a touchTimeout, this means that there's another
        // touch down and we are doing another touch, so we shouldn't open the
        // context menu.
        invalidateContextMenu = true;
      } else {
        // open the context menu with the first touch's clientX and clientY
        // if the touch is not moving
        touchTimeout = window.setTimeout(() => {
          touchTimeout = 0;
          if (!invalidateContextMenu) {
            this.handleCanvasContextMenu(event);
          }
        }, TOUCH_CTX_MENU_TIMEOUT);
      }
    }
  };

  private resetContextMenuTimer = () => {
    clearTimeout(touchTimeout);
    touchTimeout = 0;
    invalidateContextMenu = false;
  };

  private maybeCleanupAfterMissingPointerUp(
    event: React.PointerEvent<HTMLCanvasElement>,
  ): void {
    if (lastPointerUp !== null) {
      // Unfortunately, sometimes we don't get a pointerup after a pointerdown,
      // this can happen when a contextual menu or alert is triggered. In order to avoid
      // being in a weird state, we clean up on the next pointerdown
      lastPointerUp(event);
    }
  }

  // Returns whether the event is a panning
  private handleCanvasPanUsingWheelOrSpaceDrag = (
    event: React.PointerEvent<HTMLCanvasElement>,
  ): boolean => {
    if (
      !(
        gesture.pointers.size === 0 &&
        (event.button === POINTER_BUTTON.WHEEL ||
          (event.button === POINTER_BUTTON.MAIN && isHoldingSpace) ||
          this.state.viewModeEnabled)
      ) ||
      isTextElement(this.state.editingElement)
    ) {
      return false;
    }
    isPanning = true;
    event.preventDefault();

    let nextPastePrevented = false;
    const isLinux = /Linux/.test(window.navigator.platform);

    setCursor(this.canvas, CURSOR_TYPE.GRABBING);
    let { clientX: lastX, clientY: lastY } = event;
    const onPointerMove = withBatchedUpdatesThrottled((event: PointerEvent) => {
      const deltaX = lastX - event.clientX;
      const deltaY = lastY - event.clientY;
      lastX = event.clientX;
      lastY = event.clientY;

      /*
       * Prevent paste event if we move while middle clicking on Linux.
       * See issue #1383.
       */
      if (
        isLinux &&
        !nextPastePrevented &&
        (Math.abs(deltaX) > 1 || Math.abs(deltaY) > 1)
      ) {
        nextPastePrevented = true;

        /* Prevent the next paste event */
        const preventNextPaste = (event: ClipboardEvent) => {
          document.body.removeEventListener(EVENT.PASTE, preventNextPaste);
          event.stopPropagation();
        };

        /*
         * Reenable next paste in case of disabled middle click paste for
         * any reason:
         * - rigth click paste
         * - empty clipboard
         */
        const enableNextPaste = () => {
          setTimeout(() => {
            document.body.removeEventListener(EVENT.PASTE, preventNextPaste);
            window.removeEventListener(EVENT.POINTER_UP, enableNextPaste);
          }, 100);
        };

        document.body.addEventListener(EVENT.PASTE, preventNextPaste);
        window.addEventListener(EVENT.POINTER_UP, enableNextPaste);
      }

      this.setState({
        scrollX: this.state.scrollX - deltaX / this.state.zoom.value,
        scrollY: this.state.scrollY - deltaY / this.state.zoom.value,
      });
    });
    const teardown = withBatchedUpdates(
      (lastPointerUp = () => {
        lastPointerUp = null;
        isPanning = false;
        if (!isHoldingSpace) {
          if (this.state.viewModeEnabled) {
            setCursor(this.canvas, CURSOR_TYPE.GRAB);
          } else {
            setCursorForShape(this.canvas, this.state.elementType);
          }
        }
        this.setState({
          cursorButton: "up",
        });
        this.savePointer(event.clientX, event.clientY, "up");
        window.removeEventListener(EVENT.POINTER_MOVE, onPointerMove);
        window.removeEventListener(EVENT.POINTER_UP, teardown);
        window.removeEventListener(EVENT.BLUR, teardown);
        onPointerMove.flush();
      }),
    );
    window.addEventListener(EVENT.BLUR, teardown);
    window.addEventListener(EVENT.POINTER_MOVE, onPointerMove, {
      passive: true,
    });
    window.addEventListener(EVENT.POINTER_UP, teardown);
    return true;
  };

  private updateGestureOnPointerDown(
    event: React.PointerEvent<HTMLCanvasElement>,
  ): void {
    gesture.pointers.set(event.pointerId, {
      x: event.clientX,
      y: event.clientY,
    });

    if (gesture.pointers.size === 2) {
      gesture.lastCenter = getCenter(gesture.pointers);
      gesture.initialScale = this.state.zoom.value;
      gesture.initialDistance = getDistance(
        Array.from(gesture.pointers.values()),
      );
    }
  }

  private initialPointerDownState(
    event: React.PointerEvent<HTMLCanvasElement>,
  ): PointerDownState {
    const origin = viewportCoordsToSceneCoords(event, this.state);
    const selectedElements = getSelectedElements(
      this.scene.getElements(),
      this.state,
    );
    const [minX, minY, maxX, maxY] = getCommonBounds(selectedElements);

    return {
      origin,
      withCmdOrCtrl: event[KEYS.CTRL_OR_CMD],
      originInGrid: tupleToCoors(
        getGridPoint(origin.x, origin.y, this.state.gridSize),
      ),
      scrollbars: isOverScrollBars(
        currentScrollBars,
        event.clientX - this.state.offsetLeft,
        event.clientY - this.state.offsetTop,
      ),
      // we need to duplicate because we'll be updating this state
      lastCoords: { ...origin },
      originalElements: this.scene.getElements().reduce((acc, element) => {
        acc.set(element.id, deepCopyElement(element));
        return acc;
      }, new Map() as PointerDownState["originalElements"]),
      resize: {
        handleType: false,
        isResizing: false,
        offset: { x: 0, y: 0 },
        arrowDirection: "origin",
        center: { x: (maxX + minX) / 2, y: (maxY + minY) / 2 },
      },
      hit: {
        element: null,
        allHitElements: [],
        wasAddedToSelection: false,
        hasBeenDuplicated: false,
        hasHitCommonBoundingBoxOfSelectedElements:
          this.isHittingCommonBoundingBoxOfSelectedElements(
            origin,
            selectedElements,
          ),
        hasHitElementInside: false,
      },
      drag: {
        hasOccurred: false,
        offset: null,
      },
      eventListeners: {
        onMove: null,
        onUp: null,
        onKeyUp: null,
        onKeyDown: null,
      },
      boxSelection: {
        hasOccurred: false,
      },
    };
  }

  // Returns whether the event is a dragging a scrollbar
  private handleDraggingScrollBar(
    event: React.PointerEvent<HTMLCanvasElement>,
    pointerDownState: PointerDownState,
  ): boolean {
    if (
      !(pointerDownState.scrollbars.isOverEither && !this.state.multiElement)
    ) {
      return false;
    }
    isDraggingScrollBar = true;
    pointerDownState.lastCoords.x = event.clientX;
    pointerDownState.lastCoords.y = event.clientY;
    const onPointerMove = withBatchedUpdatesThrottled((event: PointerEvent) => {
      const target = event.target;
      if (!(target instanceof HTMLElement)) {
        return;
      }

      this.handlePointerMoveOverScrollbars(event, pointerDownState);
    });

    const onPointerUp = withBatchedUpdates(() => {
      isDraggingScrollBar = false;
      setCursorForShape(this.canvas, this.state.elementType);
      lastPointerUp = null;
      this.setState({
        cursorButton: "up",
      });
      this.savePointer(event.clientX, event.clientY, "up");
      window.removeEventListener(EVENT.POINTER_MOVE, onPointerMove);
      window.removeEventListener(EVENT.POINTER_UP, onPointerUp);
      onPointerMove.flush();
    });

    lastPointerUp = onPointerUp;

    window.addEventListener(EVENT.POINTER_MOVE, onPointerMove);
    window.addEventListener(EVENT.POINTER_UP, onPointerUp);
    return true;
  }

  private clearSelectionIfNotUsingSelection = (): void => {
    if (this.state.elementType !== "selection") {
      this.setState({
        selectedElementIds: {},
        selectedGroupIds: {},
        editingGroupId: null,
      });
    }
  };

  /**
   * @returns whether the pointer event has been completely handled
   */
  private handleSelectionOnPointerDown = (
    event: React.PointerEvent<HTMLCanvasElement>,
    pointerDownState: PointerDownState,
  ): boolean => {
    if (this.state.elementType === "selection") {
      const elements = this.scene.getElements();
      const selectedElements = getSelectedElements(elements, this.state);
      if (selectedElements.length === 1 && !this.state.editingLinearElement) {
        const elementWithTransformHandleType =
          getElementWithTransformHandleType(
            elements,
            this.state,
            pointerDownState.origin.x,
            pointerDownState.origin.y,
            this.state.zoom,
            event.pointerType,
          );
        if (elementWithTransformHandleType != null) {
          this.setState({
            resizingElement: elementWithTransformHandleType.element,
          });
          pointerDownState.resize.handleType =
            elementWithTransformHandleType.transformHandleType;
        }
      } else if (selectedElements.length > 1) {
        pointerDownState.resize.handleType = getTransformHandleTypeFromCoords(
          getCommonBounds(selectedElements),
          pointerDownState.origin.x,
          pointerDownState.origin.y,
          this.state.zoom,
          event.pointerType,
        );
      }
      if (pointerDownState.resize.handleType) {
        setCursor(
          this.canvas,
          getCursorForResizingElement({
            transformHandleType: pointerDownState.resize.handleType,
          }),
        );
        pointerDownState.resize.isResizing = true;
        pointerDownState.resize.offset = tupleToCoors(
          getResizeOffsetXY(
            pointerDownState.resize.handleType,
            selectedElements,
            pointerDownState.origin.x,
            pointerDownState.origin.y,
          ),
        );
        if (
          selectedElements.length === 1 &&
          isLinearElement(selectedElements[0]) &&
          selectedElements[0].points.length === 2
        ) {
          pointerDownState.resize.arrowDirection = getResizeArrowDirection(
            pointerDownState.resize.handleType,
            selectedElements[0],
          );
        }
      } else {
        if (this.state.editingLinearElement) {
          const ret = LinearElementEditor.handlePointerDown(
            event,
            this.state,
            (appState) => this.setState(appState),
            this.history,
            pointerDownState.origin,
          );
          if (ret.hitElement) {
            pointerDownState.hit.element = ret.hitElement;
          }
          if (ret.didAddPoint) {
            return true;
          }
        }
        // hitElement may already be set above, so check first
        pointerDownState.hit.element =
          pointerDownState.hit.element ??
          this.getElementAtPosition(
            pointerDownState.origin.x,
            pointerDownState.origin.y,
          );

        if (pointerDownState.hit.element) {
          // Early return if pointer is hitting link icon
          if (
            isPointHittingLinkIcon(
              pointerDownState.hit.element,
              this.state,
              [pointerDownState.origin.x, pointerDownState.origin.y],
              this.isMobile,
            )
          ) {
            return false;
          }
          pointerDownState.hit.hasHitElementInside =
            isHittingElementNotConsideringBoundingBox(
              pointerDownState.hit.element,
              this.state,
              [pointerDownState.origin.x, pointerDownState.origin.y],
            );
        }

        // For overlapped elements one position may hit
        // multiple elements
        pointerDownState.hit.allHitElements = this.getElementsAtPosition(
          pointerDownState.origin.x,
          pointerDownState.origin.y,
        );

        const hitElement = pointerDownState.hit.element;
        const someHitElementIsSelected =
          pointerDownState.hit.allHitElements.some((element) =>
            this.isASelectedElement(element),
          );
        if (
          (hitElement === null || !someHitElementIsSelected) &&
          !event.shiftKey &&
          !pointerDownState.hit.hasHitCommonBoundingBoxOfSelectedElements
        ) {
          this.clearSelection(hitElement);
        }

        if (this.state.editingLinearElement) {
          this.setState({
            selectedElementIds: {
              [this.state.editingLinearElement.elementId]: true,
            },
          });
          // If we click on something
        } else if (hitElement != null) {
          // on CMD/CTRL, drill down to hit element regardless of groups etc.
          if (event[KEYS.CTRL_OR_CMD]) {
            if (!this.state.selectedElementIds[hitElement.id]) {
              pointerDownState.hit.wasAddedToSelection = true;
            }
            this.setState((prevState) => ({
              ...editGroupForSelectedElement(prevState, hitElement),
              previousSelectedElementIds: this.state.selectedElementIds,
            }));
            // mark as not completely handled so as to allow dragging etc.
            return false;
          }

          // deselect if item is selected
          // if shift is not clicked, this will always return true
          // otherwise, it will trigger selection based on current
          // state of the box
          if (!this.state.selectedElementIds[hitElement.id]) {
            // if we are currently editing a group, exiting editing mode and deselect the group.
            if (
              this.state.editingGroupId &&
              !isElementInGroup(hitElement, this.state.editingGroupId)
            ) {
              this.setState({
                selectedElementIds: {},
                selectedGroupIds: {},
                editingGroupId: null,
              });
            }

            // Add hit element to selection. At this point if we're not holding
            // SHIFT the previously selected element(s) were deselected above
            // (make sure you use setState updater to use latest state)
            if (
              !someHitElementIsSelected &&
              !pointerDownState.hit.hasHitCommonBoundingBoxOfSelectedElements
            ) {
              this.setState((prevState) => {
                return selectGroupsForSelectedElements(
                  {
                    ...prevState,
                    selectedElementIds: {
                      ...prevState.selectedElementIds,
                      [hitElement.id]: true,
                    },
                    showHyperlinkPopup: hitElement.link ? "info" : false,
                  },
                  this.scene.getElements(),
                );
              });
              pointerDownState.hit.wasAddedToSelection = true;
            }
          }
        }

        this.setState({
          previousSelectedElementIds: this.state.selectedElementIds,
        });
      }
    }
    return false;
  };

  private isASelectedElement(hitElement: ExcalidrawElement | null): boolean {
    return hitElement != null && this.state.selectedElementIds[hitElement.id];
  }

  private isHittingCommonBoundingBoxOfSelectedElements(
    point: Readonly<{ x: number; y: number }>,
    selectedElements: readonly ExcalidrawElement[],
  ): boolean {
    if (selectedElements.length < 2) {
      return false;
    }

    // How many pixels off the shape boundary we still consider a hit
    const threshold = 10 / this.state.zoom.value;
    const [x1, y1, x2, y2] = getCommonBounds(selectedElements);
    return (
      point.x > x1 - threshold &&
      point.x < x2 + threshold &&
      point.y > y1 - threshold &&
      point.y < y2 + threshold
    );
  }

  private handleTextOnPointerDown = (
    event: React.PointerEvent<HTMLCanvasElement>,
    pointerDownState: PointerDownState,
  ): void => {
    // if we're currently still editing text, clicking outside
    // should only finalize it, not create another (irrespective
    // of state.elementLocked)
    if (isTextElement(this.state.editingElement)) {
      return;
    }
    let sceneX = pointerDownState.origin.x;
    let sceneY = pointerDownState.origin.y;

    const element = this.getElementAtPosition(sceneX, sceneY, {
      includeBoundTextElement: true,
    });

    const canBindText = hasBoundTextElement(element);
    if (canBindText) {
      sceneX = element.x + element.width / 2;
      sceneY = element.y + element.height / 2;
    }
    this.startTextEditing({
      sceneX,
      sceneY,
      shouldBind: false,
      insertAtParentCenter: !event.altKey,
    });

    resetCursor(this.canvas);
    if (!this.state.elementLocked) {
      this.setState({
        elementType: "selection",
      });
    }
  };

  private handleFreeDrawElementOnPointerDown = (
    event: React.PointerEvent<HTMLCanvasElement>,
    elementType: ExcalidrawFreeDrawElement["type"],
    pointerDownState: PointerDownState,
  ) => {
    // Begin a mark capture. This does not have to update state yet.
    const [gridX, gridY] = getGridPoint(
      pointerDownState.origin.x,
      pointerDownState.origin.y,
      null,
    );

    const element = newFreeDrawElement({
      type: elementType,
      x: gridX,
      y: gridY,
      strokeColor: this.state.currentItemStrokeColor,
      backgroundColor: this.state.currentItemBackgroundColor,
      fillStyle: this.state.currentItemFillStyle,
      strokeWidth: this.state.currentItemStrokeWidth,
      strokeStyle: this.state.currentItemStrokeStyle,
      roughness: this.state.currentItemRoughness,
      opacity: this.state.currentItemOpacity,
      strokeSharpness: this.state.currentItemLinearStrokeSharpness,
      simulatePressure: event.pressure === 0.5,
    });

    this.setState((prevState) => ({
      selectedElementIds: {
        ...prevState.selectedElementIds,
        [element.id]: false,
      },
    }));

    const pressures = element.simulatePressure
      ? element.pressures
      : [...element.pressures, event.pressure];

    mutateElement(element, {
      points: [[0, 0]],
      pressures,
    });

    const boundElement = getHoveredElementForBinding(
      pointerDownState.origin,
      this.scene,
    );
    this.scene.replaceAllElements([
      ...this.scene.getElementsIncludingDeleted(),
      element,
    ]);
    this.setState({
      draggingElement: element,
      editingElement: element,
      startBoundElement: boundElement,
      suggestedBindings: [],
    });
  };

  private createImageElement = ({
    sceneX,
    sceneY,
  }: {
    sceneX: number;
    sceneY: number;
  }) => {
    const [gridX, gridY] = getGridPoint(sceneX, sceneY, this.state.gridSize);

    const element = newImageElement({
      type: "image",
      x: gridX,
      y: gridY,
      strokeColor: this.state.currentItemStrokeColor,
      backgroundColor: this.state.currentItemBackgroundColor,
      fillStyle: this.state.currentItemFillStyle,
      strokeWidth: this.state.currentItemStrokeWidth,
      strokeStyle: this.state.currentItemStrokeStyle,
      roughness: this.state.currentItemRoughness,
      opacity: this.state.currentItemOpacity,
      strokeSharpness: this.state.currentItemLinearStrokeSharpness,
    });

    return element;
  };

  private handleLinearElementOnPointerDown = (
    event: React.PointerEvent<HTMLCanvasElement>,
    elementType: ExcalidrawLinearElement["type"],
    pointerDownState: PointerDownState,
  ): void => {
    if (this.state.multiElement) {
      const { multiElement } = this.state;

      // finalize if completing a loop
      if (
        multiElement.type === "line" &&
        isPathALoop(multiElement.points, this.state.zoom.value)
      ) {
        mutateElement(multiElement, {
          lastCommittedPoint:
            multiElement.points[multiElement.points.length - 1],
        });
        this.actionManager.executeAction(actionFinalize);
        return;
      }

      const { x: rx, y: ry, lastCommittedPoint } = multiElement;

      // clicking inside commit zone → finalize arrow
      if (
        multiElement.points.length > 1 &&
        lastCommittedPoint &&
        distance2d(
          pointerDownState.origin.x - rx,
          pointerDownState.origin.y - ry,
          lastCommittedPoint[0],
          lastCommittedPoint[1],
        ) < LINE_CONFIRM_THRESHOLD
      ) {
        this.actionManager.executeAction(actionFinalize);
        return;
      }

      this.setState((prevState) => ({
        selectedElementIds: {
          ...prevState.selectedElementIds,
          [multiElement.id]: true,
        },
      }));
      // clicking outside commit zone → update reference for last committed
      // point
      mutateElement(multiElement, {
        lastCommittedPoint: multiElement.points[multiElement.points.length - 1],
      });
      setCursor(this.canvas, CURSOR_TYPE.POINTER);
    } else {
      const [gridX, gridY] = getGridPoint(
        pointerDownState.origin.x,
        pointerDownState.origin.y,
        this.state.gridSize,
      );

      /* If arrow is pre-arrowheads, it will have undefined for both start and end arrowheads.
      If so, we want it to be null for start and "arrow" for end. If the linear item is not
      an arrow, we want it to be null for both. Otherwise, we want it to use the
      values from appState. */

      const { currentItemStartArrowhead, currentItemEndArrowhead } = this.state;
      const [startArrowhead, endArrowhead] =
        elementType === "arrow"
          ? [currentItemStartArrowhead, currentItemEndArrowhead]
          : [null, null];

      const element = newLinearElement({
        type: elementType,
        x: gridX,
        y: gridY,
        strokeColor: this.state.currentItemStrokeColor,
        backgroundColor: this.state.currentItemBackgroundColor,
        fillStyle: this.state.currentItemFillStyle,
        strokeWidth: this.state.currentItemStrokeWidth,
        strokeStyle: this.state.currentItemStrokeStyle,
        roughness: this.state.currentItemRoughness,
        opacity: this.state.currentItemOpacity,
        strokeSharpness: this.state.currentItemLinearStrokeSharpness,
        startArrowhead,
        endArrowhead,
      });
      this.setState((prevState) => ({
        selectedElementIds: {
          ...prevState.selectedElementIds,
          [element.id]: false,
        },
      }));
      mutateElement(element, {
        points: [...element.points, [0, 0]],
      });
      const boundElement = getHoveredElementForBinding(
        pointerDownState.origin,
        this.scene,
      );
      this.scene.replaceAllElements([
        ...this.scene.getElementsIncludingDeleted(),
        element,
      ]);
      this.setState({
        draggingElement: element,
        editingElement: element,
        startBoundElement: boundElement,
        suggestedBindings: [],
      });
    }
  };

  private createGenericElementOnPointerDown = (
    elementType: ExcalidrawGenericElement["type"],
    pointerDownState: PointerDownState,
  ): void => {
    const [gridX, gridY] = getGridPoint(
      pointerDownState.origin.x,
      pointerDownState.origin.y,
      this.state.gridSize,
    );
    const element = newElement({
      type: elementType,
      x: gridX,
      y: gridY,
      strokeColor: this.state.currentItemStrokeColor,
      backgroundColor: this.state.currentItemBackgroundColor,
      fillStyle: this.state.currentItemFillStyle,
      strokeWidth: this.state.currentItemStrokeWidth,
      strokeStyle: this.state.currentItemStrokeStyle,
      roughness: this.state.currentItemRoughness,
      opacity: this.state.currentItemOpacity,
      strokeSharpness: this.state.currentItemStrokeSharpness,
    });

    if (element.type === "selection") {
      this.setState({
        selectionElement: element,
        draggingElement: element,
      });
    } else {
      this.scene.replaceAllElements([
        ...this.scene.getElementsIncludingDeleted(),
        element,
      ]);
      this.setState({
        multiElement: null,
        draggingElement: element,
        editingElement: element,
      });
    }
  };

  private onKeyDownFromPointerDownHandler(
    pointerDownState: PointerDownState,
  ): (event: KeyboardEvent) => void {
    return withBatchedUpdates((event: KeyboardEvent) => {
      if (this.maybeHandleResize(pointerDownState, event)) {
        return;
      }
      this.maybeDragNewGenericElement(pointerDownState, event);
    });
  }

  private onKeyUpFromPointerDownHandler(
    pointerDownState: PointerDownState,
  ): (event: KeyboardEvent) => void {
    return withBatchedUpdates((event: KeyboardEvent) => {
      // Prevents focus from escaping excalidraw tab
      event.key === KEYS.ALT && event.preventDefault();
      if (this.maybeHandleResize(pointerDownState, event)) {
        return;
      }
      this.maybeDragNewGenericElement(pointerDownState, event);
    });
  }

  private onPointerMoveFromPointerDownHandler(
    pointerDownState: PointerDownState,
  ) {
    return withBatchedUpdatesThrottled((event: PointerEvent) => {
      // We need to initialize dragOffsetXY only after we've updated
      // `state.selectedElementIds` on pointerDown. Doing it here in pointerMove
      // event handler should hopefully ensure we're already working with
      // the updated state.
      if (pointerDownState.drag.offset === null) {
        pointerDownState.drag.offset = tupleToCoors(
          getDragOffsetXY(
            getSelectedElements(this.scene.getElements(), this.state),
            pointerDownState.origin.x,
            pointerDownState.origin.y,
          ),
        );
      }

      const target = event.target;
      if (!(target instanceof HTMLElement)) {
        return;
      }

      if (this.handlePointerMoveOverScrollbars(event, pointerDownState)) {
        return;
      }

      const pointerCoords = viewportCoordsToSceneCoords(event, this.state);
      const [gridX, gridY] = getGridPoint(
        pointerCoords.x,
        pointerCoords.y,
        this.state.gridSize,
      );

      // for arrows/lines, don't start dragging until a given threshold
      // to ensure we don't create a 2-point arrow by mistake when
      // user clicks mouse in a way that it moves a tiny bit (thus
      // triggering pointermove)
      if (
        !pointerDownState.drag.hasOccurred &&
        (this.state.elementType === "arrow" ||
          this.state.elementType === "line")
      ) {
        if (
          distance2d(
            pointerCoords.x,
            pointerCoords.y,
            pointerDownState.origin.x,
            pointerDownState.origin.y,
          ) < DRAGGING_THRESHOLD
        ) {
          return;
        }
      }

      if (pointerDownState.resize.isResizing) {
        pointerDownState.lastCoords.x = pointerCoords.x;
        pointerDownState.lastCoords.y = pointerCoords.y;
        if (this.maybeHandleResize(pointerDownState, event)) {
          return true;
        }
      }

      if (this.state.editingLinearElement) {
        const didDrag = LinearElementEditor.handlePointDragging(
          this.state,
          (appState) => this.setState(appState),
          pointerCoords.x,
          pointerCoords.y,
          (element, pointsSceneCoords) => {
            this.maybeSuggestBindingsForLinearElementAtCoords(
              element,
              pointsSceneCoords,
            );
          },
        );

        if (didDrag) {
          pointerDownState.lastCoords.x = pointerCoords.x;
          pointerDownState.lastCoords.y = pointerCoords.y;
          return;
        }
      }

      const hasHitASelectedElement = pointerDownState.hit.allHitElements.some(
        (element) => this.isASelectedElement(element),
      );

      if (
        (hasHitASelectedElement ||
          pointerDownState.hit.hasHitCommonBoundingBoxOfSelectedElements) &&
        // this allows for box-selecting points when clicking inside the
        // line's bounding box
        (!this.state.editingLinearElement || !event.shiftKey) &&
        // box-selecting without shift when editing line, not clicking on a line
        (!this.state.editingLinearElement ||
          this.state.editingLinearElement?.elementId !==
            pointerDownState.hit.element?.id ||
          pointerDownState.hit.hasHitElementInside)
      ) {
        // Marking that click was used for dragging to check
        // if elements should be deselected on pointerup
        pointerDownState.drag.hasOccurred = true;
        const selectedElements = getSelectedElements(
          this.scene.getElements(),
          this.state,
        );
        // prevent dragging even if we're no longer holding cmd/ctrl otherwise
        // it would have weird results (stuff jumping all over the screen)
        if (selectedElements.length > 0 && !pointerDownState.withCmdOrCtrl) {
          const [dragX, dragY] = getGridPoint(
            pointerCoords.x - pointerDownState.drag.offset.x,
            pointerCoords.y - pointerDownState.drag.offset.y,
            this.state.gridSize,
          );

          const [dragDistanceX, dragDistanceY] = [
            Math.abs(pointerCoords.x - pointerDownState.origin.x),
            Math.abs(pointerCoords.y - pointerDownState.origin.y),
          ];

          // We only drag in one direction if shift is pressed
          const lockDirection = event.shiftKey;

          dragSelectedElements(
            pointerDownState,
            selectedElements,
            dragX,
            dragY,
            lockDirection,
            dragDistanceX,
            dragDistanceY,
            this.state,
          );
          this.maybeSuggestBindingForAll(selectedElements);

          // We duplicate the selected element if alt is pressed on pointer move
          if (event.altKey && !pointerDownState.hit.hasBeenDuplicated) {
            // Move the currently selected elements to the top of the z index stack, and
            // put the duplicates where the selected elements used to be.
            // (the origin point where the dragging started)

            pointerDownState.hit.hasBeenDuplicated = true;

            const nextElements = [];
            const elementsToAppend = [];
            const groupIdMap = new Map();
            const oldIdToDuplicatedId = new Map();
            const hitElement = pointerDownState.hit.element;
            const elements = this.scene.getElementsIncludingDeleted();
            const selectedElementIds: Array<ExcalidrawElement["id"]> =
              getSelectedElements(elements, this.state, true).map(
                (element) => element.id,
              );

            for (const element of elements) {
              if (
                selectedElementIds.includes(element.id) ||
                // case: the state.selectedElementIds might not have been
                // updated yet by the time this mousemove event is fired
                (element.id === hitElement?.id &&
                  pointerDownState.hit.wasAddedToSelection)
              ) {
                const duplicatedElement = duplicateElement(
                  this.state.editingGroupId,
                  groupIdMap,
                  element,
                );
                const [originDragX, originDragY] = getGridPoint(
                  pointerDownState.origin.x - pointerDownState.drag.offset.x,
                  pointerDownState.origin.y - pointerDownState.drag.offset.y,
                  this.state.gridSize,
                );
                mutateElement(duplicatedElement, {
                  x: duplicatedElement.x + (originDragX - dragX),
                  y: duplicatedElement.y + (originDragY - dragY),
                });
                nextElements.push(duplicatedElement);
                elementsToAppend.push(element);
                oldIdToDuplicatedId.set(element.id, duplicatedElement.id);
              } else {
                nextElements.push(element);
              }
            }
            const nextSceneElements = [...nextElements, ...elementsToAppend];
            bindTextToShapeAfterDuplication(
              nextElements,
              elementsToAppend,
              oldIdToDuplicatedId,
            );
            fixBindingsAfterDuplication(
              nextSceneElements,
              elementsToAppend,
              oldIdToDuplicatedId,
              "duplicatesServeAsOld",
            );
            this.scene.replaceAllElements(nextSceneElements);
          }
          return;
        }
      }

      // It is very important to read this.state within each move event,
      // otherwise we would read a stale one!
      const draggingElement = this.state.draggingElement;
      if (!draggingElement) {
        return;
      }

      if (draggingElement.type === "freedraw") {
        const points = draggingElement.points;
        const dx = pointerCoords.x - draggingElement.x;
        const dy = pointerCoords.y - draggingElement.y;

        const lastPoint = points.length > 0 && points[points.length - 1];
        const discardPoint =
          lastPoint && lastPoint[0] === dx && lastPoint[1] === dy;

        if (!discardPoint) {
          const pressures = draggingElement.simulatePressure
            ? draggingElement.pressures
            : [...draggingElement.pressures, event.pressure];

          mutateElement(draggingElement, {
            points: [...points, [dx, dy]],
            pressures,
          });
        }
      } else if (isLinearElement(draggingElement)) {
        pointerDownState.drag.hasOccurred = true;
        const points = draggingElement.points;
        let dx = gridX - draggingElement.x;
        let dy = gridY - draggingElement.y;

        if (shouldRotateWithDiscreteAngle(event) && points.length === 2) {
          ({ width: dx, height: dy } = getPerfectElementSize(
            this.state.elementType,
            dx,
            dy,
          ));
        }

        if (points.length === 1) {
          mutateElement(draggingElement, { points: [...points, [dx, dy]] });
        } else if (points.length > 1) {
          mutateElement(draggingElement, {
            points: [...points.slice(0, -1), [dx, dy]],
          });
        }

        if (isBindingElement(draggingElement)) {
          // When creating a linear element by dragging
          this.maybeSuggestBindingsForLinearElementAtCoords(
            draggingElement,
            [pointerCoords],
            this.state.startBoundElement,
          );
        }
      } else {
        pointerDownState.lastCoords.x = pointerCoords.x;
        pointerDownState.lastCoords.y = pointerCoords.y;
        this.maybeDragNewGenericElement(pointerDownState, event);
      }

      if (this.state.elementType === "selection") {
        pointerDownState.boxSelection.hasOccurred = true;

        const elements = this.scene.getElements();
        if (
          !event.shiftKey &&
          // allows for box-selecting points (without shift)
          !this.state.editingLinearElement &&
          isSomeElementSelected(elements, this.state)
        ) {
          if (pointerDownState.withCmdOrCtrl && pointerDownState.hit.element) {
            this.setState((prevState) =>
              selectGroupsForSelectedElements(
                {
                  ...prevState,
                  selectedElementIds: {
                    [pointerDownState.hit.element!.id]: true,
                  },
                },
                this.scene.getElements(),
              ),
            );
          } else {
            this.setState({
              selectedElementIds: {},
              selectedGroupIds: {},
              editingGroupId: null,
            });
          }
        }
        // box-select line editor points
        if (this.state.editingLinearElement) {
          LinearElementEditor.handleBoxSelection(
            event,
            this.state,
            this.setState.bind(this),
          );
          // regular box-select
        } else {
          const elementsWithinSelection = getElementsWithinSelection(
            elements,
            draggingElement,
          );
          this.setState((prevState) =>
            selectGroupsForSelectedElements(
              {
                ...prevState,
                selectedElementIds: {
                  ...prevState.selectedElementIds,
                  ...elementsWithinSelection.reduce((map, element) => {
                    map[element.id] = true;
                    return map;
                  }, {} as any),
                  ...(pointerDownState.hit.element
                    ? {
                        // if using ctrl/cmd, select the hitElement only if we
                        // haven't box-selected anything else
                        [pointerDownState.hit.element.id]:
                          !elementsWithinSelection.length,
                      }
                    : null),
                },
                showHyperlinkPopup:
                  elementsWithinSelection.length === 1 &&
                  elementsWithinSelection[0].link
                    ? "info"
                    : false,
              },
              this.scene.getElements(),
            ),
          );
        }
      }
    });
  }

  // Returns whether the pointer move happened over either scrollbar
  private handlePointerMoveOverScrollbars(
    event: PointerEvent,
    pointerDownState: PointerDownState,
  ): boolean {
    if (pointerDownState.scrollbars.isOverHorizontal) {
      const x = event.clientX;
      const dx = x - pointerDownState.lastCoords.x;
      this.setState({
        scrollX: this.state.scrollX - dx / this.state.zoom.value,
      });
      pointerDownState.lastCoords.x = x;
      return true;
    }

    if (pointerDownState.scrollbars.isOverVertical) {
      const y = event.clientY;
      const dy = y - pointerDownState.lastCoords.y;
      this.setState({
        scrollY: this.state.scrollY - dy / this.state.zoom.value,
      });
      pointerDownState.lastCoords.y = y;
      return true;
    }
    return false;
  }

  private onPointerUpFromPointerDownHandler(
    pointerDownState: PointerDownState,
  ): (event: PointerEvent) => void {
    return withBatchedUpdates((childEvent: PointerEvent) => {
      const {
        draggingElement,
        resizingElement,
        multiElement,
        elementType,
        elementLocked,
        isResizing,
        isRotating,
      } = this.state;

      this.setState({
        isResizing: false,
        isRotating: false,
        resizingElement: null,
        selectionElement: null,
        cursorButton: "up",
        // text elements are reset on finalize, and resetting on pointerup
        // may cause issues with double taps
        editingElement:
          multiElement || isTextElement(this.state.editingElement)
            ? this.state.editingElement
            : null,
      });

      this.savePointer(childEvent.clientX, childEvent.clientY, "up");

      // Handle end of dragging a point of a linear element, might close a loop
      // and sets binding element
      if (this.state.editingLinearElement) {
        if (
          !pointerDownState.boxSelection.hasOccurred &&
          (pointerDownState.hit?.element?.id !==
            this.state.editingLinearElement.elementId ||
            !pointerDownState.hit.hasHitElementInside)
        ) {
          this.actionManager.executeAction(actionFinalize);
        } else {
          const editingLinearElement = LinearElementEditor.handlePointerUp(
            childEvent,
            this.state.editingLinearElement,
            this.state,
          );
          if (editingLinearElement !== this.state.editingLinearElement) {
            this.setState({
              editingLinearElement,
              suggestedBindings: [],
            });
          }
        }
      }

      lastPointerUp = null;

      if (pointerDownState.eventListeners.onMove) {
        pointerDownState.eventListeners.onMove.flush();
      }

      window.removeEventListener(
        EVENT.POINTER_MOVE,
        pointerDownState.eventListeners.onMove!,
      );
      window.removeEventListener(
        EVENT.POINTER_UP,
        pointerDownState.eventListeners.onUp!,
      );
      window.removeEventListener(
        EVENT.KEYDOWN,
        pointerDownState.eventListeners.onKeyDown!,
      );
      window.removeEventListener(
        EVENT.KEYUP,
        pointerDownState.eventListeners.onKeyUp!,
      );

      if (this.state.pendingImageElement) {
        this.setState({ pendingImageElement: null });
      }

      if (draggingElement?.type === "freedraw") {
        const pointerCoords = viewportCoordsToSceneCoords(
          childEvent,
          this.state,
        );

        const points = draggingElement.points;
        let dx = pointerCoords.x - draggingElement.x;
        let dy = pointerCoords.y - draggingElement.y;

        // Allows dots to avoid being flagged as infinitely small
        if (dx === points[0][0] && dy === points[0][1]) {
          dy += 0.0001;
          dx += 0.0001;
        }

        const pressures = draggingElement.simulatePressure
          ? []
          : [...draggingElement.pressures, childEvent.pressure];

        mutateElement(draggingElement, {
          points: [...points, [dx, dy]],
          pressures,
          lastCommittedPoint: [dx, dy],
        });

        this.actionManager.executeAction(actionFinalize);

        return;
      }
      if (isImageElement(draggingElement)) {
        const imageElement = draggingElement;
        try {
          this.initializeImageDimensions(imageElement);
          this.setState(
            { selectedElementIds: { [imageElement.id]: true } },
            () => {
              this.actionManager.executeAction(actionFinalize);
            },
          );
        } catch (error: any) {
          console.error(error);
          this.scene.replaceAllElements(
            this.scene
              .getElementsIncludingDeleted()
              .filter((el) => el.id !== imageElement.id),
          );
          this.actionManager.executeAction(actionFinalize);
        }
        return;
      }

      if (isLinearElement(draggingElement)) {
        if (draggingElement!.points.length > 1) {
          this.history.resumeRecording();
        }
        const pointerCoords = viewportCoordsToSceneCoords(
          childEvent,
          this.state,
        );

        if (
          !pointerDownState.drag.hasOccurred &&
          draggingElement &&
          !multiElement
        ) {
          mutateElement(draggingElement, {
            points: [
              ...draggingElement.points,
              [
                pointerCoords.x - draggingElement.x,
                pointerCoords.y - draggingElement.y,
              ],
            ],
          });
          this.setState({
            multiElement: draggingElement,
            editingElement: this.state.draggingElement,
          });
        } else if (pointerDownState.drag.hasOccurred && !multiElement) {
          if (
            isBindingEnabled(this.state) &&
            isBindingElement(draggingElement)
          ) {
            maybeBindLinearElement(
              draggingElement,
              this.state,
              this.scene,
              pointerCoords,
            );
          }
          this.setState({ suggestedBindings: [], startBoundElement: null });
          if (!elementLocked) {
            resetCursor(this.canvas);
            this.setState((prevState) => ({
              draggingElement: null,
              elementType: "selection",
              selectedElementIds: {
                ...prevState.selectedElementIds,
                [this.state.draggingElement!.id]: true,
              },
            }));
          } else {
            this.setState((prevState) => ({
              draggingElement: null,
              selectedElementIds: {
                ...prevState.selectedElementIds,
                [this.state.draggingElement!.id]: true,
              },
            }));
          }
        }
        return;
      }

      if (
        elementType !== "selection" &&
        draggingElement &&
        isInvisiblySmallElement(draggingElement)
      ) {
        // remove invisible element which was added in onPointerDown
        this.scene.replaceAllElements(
          this.scene.getElementsIncludingDeleted().slice(0, -1),
        );
        this.setState({
          draggingElement: null,
        });
        return;
      }

      if (draggingElement) {
        mutateElement(
          draggingElement,
          getNormalizedDimensions(draggingElement),
        );
      }

      if (resizingElement) {
        this.history.resumeRecording();
      }

      if (resizingElement && isInvisiblySmallElement(resizingElement)) {
        this.scene.replaceAllElements(
          this.scene
            .getElementsIncludingDeleted()
            .filter((el) => el.id !== resizingElement.id),
        );
      }

      // Code below handles selection when element(s) weren't
      // drag or added to selection on pointer down phase.
      const hitElement = pointerDownState.hit.element;
      if (
        hitElement &&
        !pointerDownState.drag.hasOccurred &&
        !pointerDownState.hit.wasAddedToSelection &&
        // if we're editing a line, pointerup shouldn't switch selection if
        // box selected
        (!this.state.editingLinearElement ||
          !pointerDownState.boxSelection.hasOccurred)
      ) {
        // when inside line editor, shift selects points instead
        if (childEvent.shiftKey && !this.state.editingLinearElement) {
          if (this.state.selectedElementIds[hitElement.id]) {
            if (isSelectedViaGroup(this.state, hitElement)) {
              // We want to unselect all groups hitElement is part of
              // as well as all elements that are part of the groups
              // hitElement is part of
              const idsOfSelectedElementsThatAreInGroups = hitElement.groupIds
                .flatMap((groupId) =>
                  getElementsInGroup(this.scene.getElements(), groupId),
                )
                .map((element) => ({ [element.id]: false }))
                .reduce((prevId, acc) => ({ ...prevId, ...acc }), {});

              this.setState((_prevState) => ({
                selectedGroupIds: {
                  ..._prevState.selectedElementIds,
                  ...hitElement.groupIds
                    .map((gId) => ({ [gId]: false }))
                    .reduce((prev, acc) => ({ ...prev, ...acc }), {}),
                },
                selectedElementIds: {
                  ..._prevState.selectedElementIds,
                  ...idsOfSelectedElementsThatAreInGroups,
                },
              }));
            } else {
              // remove element from selection while
              // keeping prev elements selected
              this.setState((prevState) =>
                selectGroupsForSelectedElements(
                  {
                    ...prevState,
                    selectedElementIds: {
                      ...prevState.selectedElementIds,
                      [hitElement!.id]: false,
                    },
                  },
                  this.scene.getElements(),
                ),
              );
            }
          } else {
            // add element to selection while
            // keeping prev elements selected

            this.setState((_prevState) => ({
              selectedElementIds: {
                ..._prevState.selectedElementIds,
                [hitElement!.id]: true,
              },
            }));
          }
        } else {
          this.setState((prevState) => ({
            ...selectGroupsForSelectedElements(
              {
                ...prevState,
                selectedElementIds: { [hitElement.id]: true },
              },
              this.scene.getElements(),
            ),
          }));
        }
      }

      if (
        !this.state.editingLinearElement &&
        !pointerDownState.drag.hasOccurred &&
        !this.state.isResizing &&
        ((hitElement &&
          isHittingElementBoundingBoxWithoutHittingElement(
            hitElement,
            this.state,
            pointerDownState.origin.x,
            pointerDownState.origin.y,
          )) ||
          (!hitElement &&
            pointerDownState.hit.hasHitCommonBoundingBoxOfSelectedElements))
      ) {
        // Deselect selected elements
        this.setState({
          selectedElementIds: {},
          selectedGroupIds: {},
          editingGroupId: null,
        });

        return;
      }

      if (!elementLocked && elementType !== "freedraw" && draggingElement) {
        this.setState((prevState) => ({
          selectedElementIds: {
            ...prevState.selectedElementIds,
            [draggingElement.id]: true,
          },
        }));
      }

      if (
        elementType !== "selection" ||
        isSomeElementSelected(this.scene.getElements(), this.state)
      ) {
        this.history.resumeRecording();
      }

      if (pointerDownState.drag.hasOccurred || isResizing || isRotating) {
        (isBindingEnabled(this.state)
          ? bindOrUnbindSelectedElements
          : unbindLinearElements)(
          getSelectedElements(this.scene.getElements(), this.state),
        );
      }

      if (!elementLocked && elementType !== "freedraw") {
        resetCursor(this.canvas);
        this.setState({
          draggingElement: null,
          suggestedBindings: [],
          elementType: "selection",
        });
      } else {
        this.setState({
          draggingElement: null,
          suggestedBindings: [],
        });
      }
    });
  }

  private initializeImage = async ({
    imageFile,
    imageElement: _imageElement,
    showCursorImagePreview = false,
  }: {
    imageFile: File;
    imageElement: ExcalidrawImageElement;
    showCursorImagePreview?: boolean;
  }) => {
    // at this point this should be guaranteed image file, but we do this check
    // to satisfy TS down the line
    if (!isSupportedImageFile(imageFile)) {
      throw new Error(t("errors.unsupportedFileType"));
    }
    const mimeType = imageFile.type;

    setCursor(this.canvas, "wait");

    if (mimeType === MIME_TYPES.svg) {
      try {
        imageFile = SVGStringToFile(
          await normalizeSVG(await imageFile.text()),
          imageFile.name,
        );
      } catch (error: any) {
        console.warn(error);
        throw new Error(t("errors.svgImageInsertError"));
      }
    }

    // generate image id (by default the file digest) before any
    // resizing/compression takes place to keep it more portable
    const fileId = await ((this.props.generateIdForFile?.(
      imageFile,
    ) as Promise<FileId>) || generateIdFromFile(imageFile));

    if (!fileId) {
      console.warn(
        "Couldn't generate file id or the supplied `generateIdForFile` didn't resolve to one.",
      );
      throw new Error(t("errors.imageInsertError"));
    }

    const existingFileData = this.files[fileId];
    if (!existingFileData?.dataURL) {
      try {
        imageFile = await resizeImageFile(imageFile, {
          maxWidthOrHeight: DEFAULT_MAX_IMAGE_WIDTH_OR_HEIGHT,
        });
      } catch (error: any) {
        console.error("error trying to resing image file on insertion", error);
      }

      if (imageFile.size > MAX_ALLOWED_FILE_BYTES) {
        throw new Error(
          t("errors.fileTooBig", {
            maxSize: `${Math.trunc(MAX_ALLOWED_FILE_BYTES / 1024 / 1024)}MB`,
          }),
        );
      }
    }

    if (showCursorImagePreview) {
      const dataURL = this.files[fileId]?.dataURL;
      // optimization so that we don't unnecessarily resize the original
      // full-size file for cursor preview
      // (it's much faster to convert the resized dataURL to File)
      const resizedFile = dataURL && dataURLToFile(dataURL);

      this.setImagePreviewCursor(resizedFile || imageFile);
    }

    const dataURL =
      this.files[fileId]?.dataURL || (await getDataURL(imageFile));

    const imageElement = mutateElement(
      _imageElement,
      {
        fileId,
      },
      false,
    ) as NonDeleted<InitializedExcalidrawImageElement>;

    return new Promise<NonDeleted<InitializedExcalidrawImageElement>>(
      async (resolve, reject) => {
        try {
          this.files = {
            ...this.files,
            [fileId]: {
              mimeType,
              id: fileId,
              dataURL,
              created: Date.now(),
            },
          };
          const cachedImageData = this.imageCache.get(fileId);
          if (!cachedImageData) {
            this.addNewImagesToImageCache();
            await this.updateImageCache([imageElement]);
          }
          if (cachedImageData?.image instanceof Promise) {
            await cachedImageData.image;
          }
          if (
            this.state.pendingImageElement?.id !== imageElement.id &&
            this.state.draggingElement?.id !== imageElement.id
          ) {
            this.initializeImageDimensions(imageElement, true);
          }
          resolve(imageElement);
        } catch (error: any) {
          console.error(error);
          reject(new Error(t("errors.imageInsertError")));
        } finally {
          if (!showCursorImagePreview) {
            resetCursor(this.canvas);
          }
        }
      },
    );
  };

  /**
   * inserts image into elements array and rerenders
   */
  private insertImageElement = async (
    imageElement: ExcalidrawImageElement,
    imageFile: File,
    showCursorImagePreview?: boolean,
  ) => {
    this.scene.replaceAllElements([
      ...this.scene.getElementsIncludingDeleted(),
      imageElement,
    ]);

    try {
      await this.initializeImage({
        imageFile,
        imageElement,
        showCursorImagePreview,
      });
    } catch (error: any) {
      mutateElement(imageElement, {
        isDeleted: true,
      });
      this.actionManager.executeAction(actionFinalize);
      this.setState({
        errorMessage: error.message || t("errors.imageInsertError"),
      });
    }
  };

  private setImagePreviewCursor = async (imageFile: File) => {
    // mustn't be larger than 128 px
    // https://developer.mozilla.org/en-US/docs/Web/CSS/CSS_Basic_User_Interface/Using_URL_values_for_the_cursor_property
    const cursorImageSizePx = 96;

    const imagePreview = await resizeImageFile(imageFile, {
      maxWidthOrHeight: cursorImageSizePx,
    });

    let previewDataURL = await getDataURL(imagePreview);

    // SVG cannot be resized via `resizeImageFile` so we resize by rendering to
    // a small canvas
    if (imageFile.type === MIME_TYPES.svg) {
      const img = await loadHTMLImageElement(previewDataURL);

      let height = Math.min(img.height, cursorImageSizePx);
      let width = height * (img.width / img.height);

      if (width > cursorImageSizePx) {
        width = cursorImageSizePx;
        height = width * (img.height / img.width);
      }

      const canvas = document.createElement("canvas");
      canvas.height = height;
      canvas.width = width;
      const context = canvas.getContext("2d")!;

      context.drawImage(img, 0, 0, width, height);

      previewDataURL = canvas.toDataURL(MIME_TYPES.svg) as DataURL;
    }

    if (this.state.pendingImageElement) {
      setCursor(this.canvas, `url(${previewDataURL}) 4 4, auto`);
    }
  };

  private onImageAction = async (
    { insertOnCanvasDirectly } = { insertOnCanvasDirectly: false },
  ) => {
    try {
      const clientX = this.state.width / 2 + this.state.offsetLeft;
      const clientY = this.state.height / 2 + this.state.offsetTop;

      const { x, y } = viewportCoordsToSceneCoords(
        { clientX, clientY },
        this.state,
      );

      const imageFile = await fileOpen({
        description: "Image",
        extensions: ["jpg", "png", "svg", "gif"],
      });

      const imageElement = this.createImageElement({
        sceneX: x,
        sceneY: y,
      });

      if (insertOnCanvasDirectly) {
        this.insertImageElement(imageElement, imageFile);
        this.initializeImageDimensions(imageElement);
        this.setState(
          {
            selectedElementIds: { [imageElement.id]: true },
          },
          () => {
            this.actionManager.executeAction(actionFinalize);
          },
        );
      } else {
        this.setState(
          {
            pendingImageElement: imageElement,
          },
          () => {
            this.insertImageElement(
              imageElement,
              imageFile,
              /* showCursorImagePreview */ true,
            );
          },
        );
      }
    } catch (error: any) {
      if (error.name !== "AbortError") {
        console.error(error);
      } else {
        console.warn(error);
      }
      this.setState(
        {
          pendingImageElement: null,
          editingElement: null,
          elementType: "selection",
        },
        () => {
          this.actionManager.executeAction(actionFinalize);
        },
      );
    }
  };

  private initializeImageDimensions = (
    imageElement: ExcalidrawImageElement,
    forceNaturalSize = false,
  ) => {
    const image =
      isInitializedImageElement(imageElement) &&
      this.imageCache.get(imageElement.fileId)?.image;

    if (!image || image instanceof Promise) {
      if (
        imageElement.width < DRAGGING_THRESHOLD / this.state.zoom.value &&
        imageElement.height < DRAGGING_THRESHOLD / this.state.zoom.value
      ) {
        const placeholderSize = 100 / this.state.zoom.value;
        mutateElement(imageElement, {
          x: imageElement.x - placeholderSize / 2,
          y: imageElement.y - placeholderSize / 2,
          width: placeholderSize,
          height: placeholderSize,
        });
      }

      return;
    }

    if (
      forceNaturalSize ||
      // if user-created bounding box is below threshold, assume the
      // intention was to click instead of drag, and use the image's
      // intrinsic size
      (imageElement.width < DRAGGING_THRESHOLD / this.state.zoom.value &&
        imageElement.height < DRAGGING_THRESHOLD / this.state.zoom.value)
    ) {
      const minHeight = Math.max(this.state.height - 120, 160);
      // max 65% of canvas height, clamped to <300px, vh - 120px>
      const maxHeight = Math.min(
        minHeight,
        Math.floor(this.state.height * 0.5) / this.state.zoom.value,
      );

      const height = Math.min(image.naturalHeight, maxHeight);
      const width = height * (image.naturalWidth / image.naturalHeight);

      // add current imageElement width/height to account for previous centering
      // of the placholder image
      const x = imageElement.x + imageElement.width / 2 - width / 2;
      const y = imageElement.y + imageElement.height / 2 - height / 2;

      mutateElement(imageElement, { x, y, width, height });
    }
  };

  /** updates image cache, refreshing updated elements and/or setting status
      to error for images that fail during <img> element creation */
  private updateImageCache = async (
    elements: readonly InitializedExcalidrawImageElement[],
    files = this.files,
  ) => {
    const { updatedFiles, erroredFiles } = await _updateImageCache({
      imageCache: this.imageCache,
      fileIds: elements.map((element) => element.fileId),
      files,
    });
    if (updatedFiles.size || erroredFiles.size) {
      for (const element of elements) {
        if (updatedFiles.has(element.fileId)) {
          invalidateShapeForElement(element);
        }
      }
    }
    if (erroredFiles.size) {
      this.scene.replaceAllElements(
        this.scene.getElementsIncludingDeleted().map((element) => {
          if (
            isInitializedImageElement(element) &&
            erroredFiles.has(element.fileId)
          ) {
            return newElementWith(element, {
              status: "error",
            });
          }
          return element;
        }),
      );
    }

    return { updatedFiles, erroredFiles };
  };

  /** adds new images to imageCache and re-renders if needed */
  private addNewImagesToImageCache = async (
    imageElements: InitializedExcalidrawImageElement[] = getInitializedImageElements(
      this.scene.getElements(),
    ),
    files: BinaryFiles = this.files,
  ) => {
    const uncachedImageElements = imageElements.filter(
      (element) => !element.isDeleted && !this.imageCache.has(element.fileId),
    );

    if (uncachedImageElements.length) {
      const { updatedFiles } = await this.updateImageCache(
        uncachedImageElements,
        files,
      );
      if (updatedFiles.size) {
        this.scene.informMutation();
      }
    }
  };

  /** generally you should use `addNewImagesToImageCache()` directly if you need
   *  to render new images. This is just a failsafe  */
  private scheduleImageRefresh = throttle(() => {
    this.addNewImagesToImageCache();
  }, IMAGE_RENDER_TIMEOUT);

  private updateBindingEnabledOnPointerMove = (
    event: React.PointerEvent<HTMLCanvasElement>,
  ) => {
    const shouldEnableBinding = shouldEnableBindingForPointerEvent(event);
    if (this.state.isBindingEnabled !== shouldEnableBinding) {
      this.setState({ isBindingEnabled: shouldEnableBinding });
    }
  };

  private maybeSuggestBindingAtCursor = (pointerCoords: {
    x: number;
    y: number;
  }): void => {
    const hoveredBindableElement = getHoveredElementForBinding(
      pointerCoords,
      this.scene,
    );
    this.setState({
      suggestedBindings:
        hoveredBindableElement != null ? [hoveredBindableElement] : [],
    });
  };

  private maybeSuggestBindingsForLinearElementAtCoords = (
    linearElement: NonDeleted<ExcalidrawLinearElement>,
    /** scene coords */
    pointerCoords: {
      x: number;
      y: number;
    }[],
    // During line creation the start binding hasn't been written yet
    // into `linearElement`
    oppositeBindingBoundElement?: ExcalidrawBindableElement | null,
  ): void => {
    if (!pointerCoords.length) {
      return;
    }

    const suggestedBindings = pointerCoords.reduce(
      (acc: NonDeleted<ExcalidrawBindableElement>[], coords) => {
        const hoveredBindableElement = getHoveredElementForBinding(
          coords,
          this.scene,
        );
        if (
          hoveredBindableElement != null &&
          !isLinearElementSimpleAndAlreadyBound(
            linearElement,
            oppositeBindingBoundElement?.id,
            hoveredBindableElement,
          )
        ) {
          acc.push(hoveredBindableElement);
        }
        return acc;
      },
      [],
    );

    this.setState({ suggestedBindings });
  };

  private maybeSuggestBindingForAll(
    selectedElements: NonDeleted<ExcalidrawElement>[],
  ): void {
    const suggestedBindings = getEligibleElementsForBinding(selectedElements);
    this.setState({ suggestedBindings });
  }

  private clearSelection(hitElement: ExcalidrawElement | null): void {
    this.setState((prevState) => ({
      selectedElementIds: {},
      selectedGroupIds: {},
      // Continue editing the same group if the user selected a different
      // element from it
      editingGroupId:
        prevState.editingGroupId &&
        hitElement != null &&
        isElementInGroup(hitElement, prevState.editingGroupId)
          ? prevState.editingGroupId
          : null,
    }));
    this.setState({
      selectedElementIds: {},
      previousSelectedElementIds: this.state.selectedElementIds,
    });
  }

  private handleCanvasRef = (canvas: HTMLCanvasElement) => {
    // canvas is null when unmounting
    if (canvas !== null) {
      this.canvas = canvas;
      this.rc = rough.canvas(this.canvas);

      this.canvas.addEventListener(EVENT.WHEEL, this.handleWheel, {
        passive: false,
      });
      this.canvas.addEventListener(EVENT.TOUCH_START, this.onTapStart);
      this.canvas.addEventListener(EVENT.TOUCH_END, this.onTapEnd);
    } else {
      this.canvas?.removeEventListener(EVENT.WHEEL, this.handleWheel);
      this.canvas?.removeEventListener(EVENT.TOUCH_START, this.onTapStart);
      this.canvas?.removeEventListener(EVENT.TOUCH_END, this.onTapEnd);
    }
  };

  private handleAppOnDrop = async (event: React.DragEvent<HTMLDivElement>) => {
    try {
      if (this.props.onDrop) {
        try {
          if ((await this.props.onDrop(event)) === false) {
            return;
          }
        } catch (e) {
          console.error(e);
        }
      }
      const file = event.dataTransfer.files[0];

      if (isSupportedImageFile(file)) {
        // first attempt to decode scene from the image if it's embedded
        // ---------------------------------------------------------------------

        if (file?.type === MIME_TYPES.png || file?.type === MIME_TYPES.svg) {
          try {
            if (nativeFileSystemSupported) {
              try {
                // This will only work as of Chrome 86,
                // but can be safely ignored on older releases.
                const item = event.dataTransfer.items[0];
                (file as any).handle = await (
                  item as any
                ).getAsFileSystemHandle();
              } catch (error: any) {
                console.warn(error.name, error.message);
              }
            }

            const scene = await loadFromBlob(
              file,
              this.state,
              this.scene.getElementsIncludingDeleted(),
            );
            this.syncActionResult({
              ...scene,
              appState: {
                ...(scene.appState || this.state),
                isLoading: false,
              },
              replaceFiles: true,
              commitToHistory: true,
            });
            return;
          } catch (error: any) {
            if (error.name !== "EncodingError") {
              throw error;
            }
          }
        }

        // if no scene is embedded or we fail for whatever reason, fall back
        // to importing as regular image
        // ---------------------------------------------------------------------

        const { x: sceneX, y: sceneY } = viewportCoordsToSceneCoords(
          event,
          this.state,
        );

        const imageElement = this.createImageElement({ sceneX, sceneY });
        this.insertImageElement(imageElement, file);
        this.initializeImageDimensions(imageElement);
        this.setState({ selectedElementIds: { [imageElement.id]: true } });

        return;
      }
    } catch (error: any) {
      return this.setState({
        isLoading: false,
        errorMessage: error.message,
      });
    }

    const libraryShapes = event.dataTransfer.getData(MIME_TYPES.excalidrawlib);
    if (libraryShapes !== "") {
      this.addElementsFromPasteOrLibrary({
        elements: JSON.parse(libraryShapes),
        position: event,
        files: null,
      });
      return;
    }

    const file = event.dataTransfer?.files[0];
    if (
      file?.type === MIME_TYPES.excalidrawlib ||
      file?.name?.endsWith(".excalidrawlib")
    ) {
      this.library
        .importLibrary(file)
        .then(() => {
          // Close and then open to get the libraries updated
          this.setState({ isLibraryOpen: false });
          this.setState({ isLibraryOpen: true });
        })
        .catch((error) =>
          this.setState({ isLoading: false, errorMessage: error.message }),
        );
      // default: assume an Excalidraw file regardless of extension/MimeType
    } else {
      this.setState({ isLoading: true });
      if (nativeFileSystemSupported) {
        try {
          // This will only work as of Chrome 86,
          // but can be safely ignored on older releases.
          const item = event.dataTransfer.items[0];
          (file as any).handle = await (item as any).getAsFileSystemHandle();
        } catch (error: any) {
          console.warn(error.name, error.message);
        }
      }
      await this.loadFileToCanvas(file);
    }
  };

  loadFileToCanvas = (file: Blob) => {
    loadFromBlob(file, this.state, this.scene.getElementsIncludingDeleted())
      .then((scene) => {
        this.syncActionResult({
          ...scene,
          appState: {
            ...(scene.appState || this.state),
            isLoading: false,
          },
          replaceFiles: true,
          commitToHistory: true,
        });
      })
      .catch((error) => {
        this.setState({ isLoading: false, errorMessage: error.message });
      });
  };

  private handleCanvasContextMenu = (
    event: React.PointerEvent<HTMLCanvasElement>,
  ) => {
    event.preventDefault();

    if (
      (event.nativeEvent.pointerType === "touch" ||
        (event.nativeEvent.pointerType === "pen" &&
          // always allow if user uses a pen secondary button
          event.button !== POINTER_BUTTON.SECONDARY)) &&
      this.state.elementType !== "selection"
    ) {
      return;
    }

    const { x, y } = viewportCoordsToSceneCoords(event, this.state);
    const element = this.getElementAtPosition(x, y, { preferSelected: true });

    const type = element ? "element" : "canvas";

    const container = this.excalidrawContainerRef.current!;
    const { top: offsetTop, left: offsetLeft } =
      container.getBoundingClientRect();
    const left = event.clientX - offsetLeft;
    const top = event.clientY - offsetTop;

    if (element && !this.state.selectedElementIds[element.id]) {
      this.setState({ selectedElementIds: { [element.id]: true } }, () => {
        this._openContextMenu({ top, left }, type);
      });
    } else {
      this._openContextMenu({ top, left }, type);
    }
  };

  private maybeDragNewGenericElement = (
    pointerDownState: PointerDownState,
    event: MouseEvent | KeyboardEvent,
  ): void => {
    const draggingElement = this.state.draggingElement;
    const pointerCoords = pointerDownState.lastCoords;
    if (!draggingElement) {
      return;
    }
    if (draggingElement.type === "selection") {
      dragNewElement(
        draggingElement,
        this.state.elementType,
        pointerDownState.origin.x,
        pointerDownState.origin.y,
        pointerCoords.x,
        pointerCoords.y,
        distance(pointerDownState.origin.x, pointerCoords.x),
        distance(pointerDownState.origin.y, pointerCoords.y),
        shouldMaintainAspectRatio(event),
        shouldResizeFromCenter(event),
      );
    } else {
      const [gridX, gridY] = getGridPoint(
        pointerCoords.x,
        pointerCoords.y,
        this.state.gridSize,
      );

      const image =
        isInitializedImageElement(draggingElement) &&
        this.imageCache.get(draggingElement.fileId)?.image;
      const aspectRatio =
        image && !(image instanceof Promise)
          ? image.width / image.height
          : null;

      dragNewElement(
        draggingElement,
        this.state.elementType,
        pointerDownState.originInGrid.x,
        pointerDownState.originInGrid.y,
        gridX,
        gridY,
        distance(pointerDownState.originInGrid.x, gridX),
        distance(pointerDownState.originInGrid.y, gridY),
        isImageElement(draggingElement)
          ? !shouldMaintainAspectRatio(event)
          : shouldMaintainAspectRatio(event),
        shouldResizeFromCenter(event),
        aspectRatio,
      );

      this.maybeSuggestBindingForAll([draggingElement]);
    }
  };

  private maybeHandleResize = (
    pointerDownState: PointerDownState,
    event: MouseEvent | KeyboardEvent,
  ): boolean => {
    const selectedElements = getSelectedElements(
      this.scene.getElements(),
      this.state,
    );
    const transformHandleType = pointerDownState.resize.handleType;
    this.setState({
      // TODO: rename this state field to "isScaling" to distinguish
      // it from the generic "isResizing" which includes scaling and
      // rotating
      isResizing: transformHandleType && transformHandleType !== "rotation",
      isRotating: transformHandleType === "rotation",
    });
    const pointerCoords = pointerDownState.lastCoords;
    const [resizeX, resizeY] = getGridPoint(
      pointerCoords.x - pointerDownState.resize.offset.x,
      pointerCoords.y - pointerDownState.resize.offset.y,
      this.state.gridSize,
    );
    if (
      transformElements(
        pointerDownState,
        transformHandleType,
        selectedElements,
        pointerDownState.resize.arrowDirection,
        shouldRotateWithDiscreteAngle(event),
        shouldResizeFromCenter(event),
        selectedElements.length === 1 && isImageElement(selectedElements[0])
          ? !shouldMaintainAspectRatio(event)
          : shouldMaintainAspectRatio(event),
        resizeX,
        resizeY,
        pointerDownState.resize.center.x,
        pointerDownState.resize.center.y,
      )
    ) {
      this.maybeSuggestBindingForAll(selectedElements);
      return true;
    }
    return false;
  };

  /** @private use this.handleCanvasContextMenu */
  private _openContextMenu = (
    {
      left,
      top,
    }: {
      left: number;
      top: number;
    },
    type: "canvas" | "element",
  ) => {
    if (this.state.showHyperlinkPopup) {
      this.setState({ showHyperlinkPopup: false });
    }
    this.contextMenuOpen = true;
    const maybeGroupAction = actionGroup.contextItemPredicate!(
      this.actionManager.getElementsIncludingDeleted(),
      this.actionManager.getAppState(),
    );

    const maybeUngroupAction = actionUngroup.contextItemPredicate!(
      this.actionManager.getElementsIncludingDeleted(),
      this.actionManager.getAppState(),
    );

    const maybeFlipHorizontal = actionFlipHorizontal.contextItemPredicate!(
      this.actionManager.getElementsIncludingDeleted(),
      this.actionManager.getAppState(),
    );

    const maybeFlipVertical = actionFlipVertical.contextItemPredicate!(
      this.actionManager.getElementsIncludingDeleted(),
      this.actionManager.getAppState(),
    );

    const separator = "separator";

    const elements = this.scene.getElements();

    const options: ContextMenuOption[] = [];
    if (probablySupportsClipboardBlob && elements.length > 0) {
      options.push(actionCopyAsPng);
    }

    if (probablySupportsClipboardWriteText && elements.length > 0) {
      options.push(actionCopyAsSvg);
    }
    if (type === "canvas") {
      const viewModeOptions = [
        ...options,
        typeof this.props.gridModeEnabled === "undefined" &&
          actionToggleGridMode,
        typeof this.props.zenModeEnabled === "undefined" && actionToggleZenMode,
        typeof this.props.viewModeEnabled === "undefined" &&
          actionToggleViewMode,
        actionToggleStats,
      ];

      if (this.state.viewModeEnabled) {
        ContextMenu.push({
          options: viewModeOptions,
          top,
          left,
          actionManager: this.actionManager,
          appState: this.state,
          container: this.excalidrawContainerRef.current!,
          elements,
        });
      } else {
        ContextMenu.push({
          options: [
            this.isMobile &&
              navigator.clipboard && {
                name: "paste",
                perform: (elements, appStates) => {
                  this.pasteFromClipboard(null);
                  return {
                    commitToHistory: false,
                  };
                },
                contextItemLabel: "labels.paste",
              },
            this.isMobile && navigator.clipboard && separator,
            probablySupportsClipboardBlob &&
              elements.length > 0 &&
              actionCopyAsPng,
            probablySupportsClipboardWriteText &&
              elements.length > 0 &&
              actionCopyAsSvg,
            ((probablySupportsClipboardBlob && elements.length > 0) ||
              (probablySupportsClipboardWriteText && elements.length > 0)) &&
              separator,
            actionSelectAll,
            separator,
            typeof this.props.gridModeEnabled === "undefined" &&
              actionToggleGridMode,
            typeof this.props.zenModeEnabled === "undefined" &&
              actionToggleZenMode,
            typeof this.props.viewModeEnabled === "undefined" &&
              actionToggleViewMode,
            actionToggleStats,
          ],
          top,
          left,
          actionManager: this.actionManager,
          appState: this.state,
          container: this.excalidrawContainerRef.current!,
          elements,
        });
      }
    } else if (type === "element") {
      const elementsWithUnbindedText = getSelectedElements(
        elements,
        this.state,
      ).some((element) => !hasBoundTextElement(element));
      if (this.state.viewModeEnabled) {
        ContextMenu.push({
          options: [navigator.clipboard && actionCopy, ...options],
          top,
          left,
          actionManager: this.actionManager,
          appState: this.state,
          container: this.excalidrawContainerRef.current!,
          elements,
        });
      } else {
        ContextMenu.push({
          options: [
            this.isMobile && actionCut,
            this.isMobile && navigator.clipboard && actionCopy,
            this.isMobile &&
              navigator.clipboard && {
                name: "paste",
                perform: (elements, appStates) => {
                  this.pasteFromClipboard(null);
                  return {
                    commitToHistory: false,
                  };
                },
                contextItemLabel: "labels.paste",
              },
            this.isMobile && separator,
            ...options,
            separator,
            actionCopyStyles,
            actionPasteStyles,
            separator,
            maybeGroupAction && actionGroup,
            !elementsWithUnbindedText && actionUnbindText,
            maybeUngroupAction && actionUngroup,
            (maybeGroupAction || maybeUngroupAction) && separator,
            actionAddToLibrary,
            separator,
            actionSendBackward,
            actionBringForward,
            actionSendToBack,
            actionBringToFront,
            separator,
            maybeFlipHorizontal && actionFlipHorizontal,
            maybeFlipVertical && actionFlipVertical,
            (maybeFlipHorizontal || maybeFlipVertical) && separator,
            actionLink.contextItemPredicate(elements, this.state) && actionLink,
            actionDuplicateSelection,
            actionDeleteSelected,
          ],
          top,
          left,
          actionManager: this.actionManager,
          appState: this.state,
          container: this.excalidrawContainerRef.current!,
          elements,
        });
      }
    }
  };

  private handleWheel = withBatchedUpdates((event: WheelEvent) => {
    event.preventDefault();

    if (isPanning) {
      return;
    }

    const { deltaX, deltaY } = event;
    const { selectedElementIds, previousSelectedElementIds } = this.state;
    // note that event.ctrlKey is necessary to handle pinch zooming
    if (event.metaKey || event.ctrlKey) {
      const sign = Math.sign(deltaY);
      const MAX_STEP = 10;
      let delta = Math.abs(deltaY);
      if (delta > MAX_STEP) {
        delta = MAX_STEP;
      }
      delta *= sign;
      if (Object.keys(previousSelectedElementIds).length !== 0) {
        setTimeout(() => {
          this.setState({
            selectedElementIds: previousSelectedElementIds,
            previousSelectedElementIds: {},
          });
        }, 1000);
      }

      let newZoom = this.state.zoom.value - delta / 100;
      // increase zoom steps the more zoomed-in we are (applies to >100% only)
      newZoom += Math.log10(Math.max(1, this.state.zoom.value)) * -sign;
      // round to nearest step
      newZoom = Math.round(newZoom * ZOOM_STEP * 100) / (ZOOM_STEP * 100);

      this.setState((state) => ({
        ...getStateForZoom(
          {
            viewportX: cursorX,
            viewportY: cursorY,
            nextZoom: getNormalizedZoom(newZoom),
          },
          state,
        ),
        selectedElementIds: {},
        previousSelectedElementIds:
          Object.keys(selectedElementIds).length !== 0
            ? selectedElementIds
            : previousSelectedElementIds,
        shouldCacheIgnoreZoom: true,
      }));
      this.resetShouldCacheIgnoreZoomDebounced();
      return;
    }

    // scroll horizontally when shift pressed
    if (event.shiftKey) {
      this.setState(({ zoom, scrollX }) => ({
        // on Mac, shift+wheel tends to result in deltaX
        scrollX: scrollX - (deltaY || deltaX) / zoom.value,
      }));
      return;
    }

    this.setState(({ zoom, scrollX, scrollY }) => ({
      scrollX: scrollX - deltaX / zoom.value,
      scrollY: scrollY - deltaY / zoom.value,
    }));
  });

  private getTextWysiwygSnappedToCenterPosition(
    x: number,
    y: number,
    appState: AppState,
    canvas: HTMLCanvasElement | null,
    scale: number,
  ) {
    const elementClickedInside = getElementContainingPosition(
      this.scene
        .getElementsIncludingDeleted()
        .filter((element) => !isTextElement(element)),
      x,
      y,
    );
    if (elementClickedInside) {
      const elementCenterX =
        elementClickedInside.x + elementClickedInside.width / 2;
      const elementCenterY =
        elementClickedInside.y + elementClickedInside.height / 2;
      const distanceToCenter = Math.hypot(
        x - elementCenterX,
        y - elementCenterY,
      );
      const isSnappedToCenter =
        distanceToCenter < TEXT_TO_CENTER_SNAP_THRESHOLD;
      if (isSnappedToCenter) {
        const { x: viewportX, y: viewportY } = sceneCoordsToViewportCoords(
          { sceneX: elementCenterX, sceneY: elementCenterY },
          appState,
        );
        return { viewportX, viewportY, elementCenterX, elementCenterY };
      }
    }
  }

  private savePointer = (x: number, y: number, button: "up" | "down") => {
    if (!x || !y) {
      return;
    }
    const pointer = viewportCoordsToSceneCoords(
      { clientX: x, clientY: y },
      this.state,
    );

    if (isNaN(pointer.x) || isNaN(pointer.y)) {
      // sometimes the pointer goes off screen
    }

    this.props.onPointerUpdate?.({
      pointer,
      button,
      pointersMap: gesture.pointers,
    });
  };

  private resetShouldCacheIgnoreZoomDebounced = debounce(() => {
    if (!this.unmounted) {
      this.setState({ shouldCacheIgnoreZoom: false });
    }
  }, 300);

  private updateDOMRect = (cb?: () => void) => {
    if (this.excalidrawContainerRef?.current) {
      const excalidrawContainer = this.excalidrawContainerRef.current;
      const {
        width,
        height,
        left: offsetLeft,
        top: offsetTop,
      } = excalidrawContainer.getBoundingClientRect();
      const {
        width: currentWidth,
        height: currentHeight,
        offsetTop: currentOffsetTop,
        offsetLeft: currentOffsetLeft,
      } = this.state;

      if (
        width === currentWidth &&
        height === currentHeight &&
        offsetLeft === currentOffsetLeft &&
        offsetTop === currentOffsetTop
      ) {
        if (cb) {
          cb();
        }
        return;
      }

      this.setState(
        {
          width,
          height,
          offsetLeft,
          offsetTop,
        },
        () => {
          cb && cb();
        },
      );
    }
  };

  public refresh = () => {
    this.setState({ ...this.getCanvasOffsets() });
  };

  private getCanvasOffsets(): Pick<AppState, "offsetTop" | "offsetLeft"> {
    if (this.excalidrawContainerRef?.current) {
      const excalidrawContainer = this.excalidrawContainerRef.current;
      const { left, top } = excalidrawContainer.getBoundingClientRect();
      return {
        offsetLeft: left,
        offsetTop: top,
      };
    }
    return {
      offsetLeft: 0,
      offsetTop: 0,
    };
  }

  private async updateLanguage() {
    const currentLang =
      languages.find((lang) => lang.code === this.props.langCode) ||
      defaultLang;
    await setLanguage(currentLang);
    this.setAppState({});
  }
}

// -----------------------------------------------------------------------------
// TEST HOOKS
// -----------------------------------------------------------------------------

declare global {
  interface Window {
    h: {
      elements: readonly ExcalidrawElement[];
      state: AppState;
      setState: React.Component<any, AppState>["setState"];
      app: InstanceType<typeof App>;
      history: History;
    };
  }
}

if (
  process.env.NODE_ENV === ENV.TEST ||
  process.env.NODE_ENV === ENV.DEVELOPMENT
) {
  window.h = window.h || ({} as Window["h"]);

  Object.defineProperties(window.h, {
    elements: {
      configurable: true,
      get() {
        return this.app.scene.getElementsIncludingDeleted();
      },
      set(elements: ExcalidrawElement[]) {
        return this.app.scene.replaceAllElements(elements);
      },
    },
  });
}
export default App;<|MERGE_RESOLUTION|>--- conflicted
+++ resolved
@@ -271,7 +271,6 @@
 let currentScrollBars: ScrollBars = { horizontal: null, vertical: null };
 let touchTimeout = 0;
 let invalidateContextMenu = false;
-let isTouchScreen = false;
 
 let lastPointerUp: ((event: any) => void) | null = null;
 const gesture: Gesture = {
@@ -2525,14 +2524,10 @@
     });
   };
 
-<<<<<<< HEAD
-  private redirectToLink = (event: React.PointerEvent<HTMLCanvasElement>) => {
-=======
   private redirectToLink = (
     event: React.PointerEvent<HTMLCanvasElement>,
     isTouchScreen: boolean,
   ) => {
->>>>>>> 4604c8d8
     const draggedDistance = distance2d(
       this.lastPointerDown!.clientX,
       this.lastPointerDown!.clientY,
@@ -2541,10 +2536,7 @@
     );
     if (
       !this.hitLinkElement ||
-<<<<<<< HEAD
-=======
       // For touch screen allow dragging threshold else strict check
->>>>>>> 4604c8d8
       (isTouchScreen && draggedDistance > DRAGGING_THRESHOLD) ||
       (!isTouchScreen && draggedDistance !== 0)
     ) {
@@ -2920,10 +2912,6 @@
       });
     }
 
-    if (event.pointerType === "touch" || event.pointerType === "pen") {
-      isTouchScreen = true;
-    }
-
     if (isPanning) {
       return;
     }
@@ -3053,10 +3041,7 @@
     event: React.PointerEvent<HTMLCanvasElement>,
   ) => {
     this.lastPointerUp = event;
-<<<<<<< HEAD
-=======
     const isTouchScreen = ["pen", "touch"].includes(event.pointerType);
->>>>>>> 4604c8d8
     if (isTouchScreen) {
       const scenePointer = viewportCoordsToSceneCoords(
         { clientX: event.clientX, clientY: event.clientY },
