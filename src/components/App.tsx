--- conflicted
+++ resolved
@@ -5241,7 +5241,6 @@
 
   private handleAppOnDrop = async (event: React.DragEvent<HTMLDivElement>) => {
     try {
-<<<<<<< HEAD
       if (this.props.onDrop) {
         try {
           if ((await this.props.onDrop(event)) === false) {
@@ -5251,10 +5250,7 @@
           console.error(e);
         }
       }
-      const file = event.dataTransfer.files[0];
-=======
       const file = event.dataTransfer.files.item(0);
->>>>>>> e92d1339
 
       if (isSupportedImageFile(file)) {
         // first attempt to decode scene from the image if it's embedded
