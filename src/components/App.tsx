--- conflicted
+++ resolved
@@ -306,11 +306,7 @@
   showHyperlinkTooltip,
   hideHyperlinkToolip,
   Hyperlink,
-<<<<<<< HEAD
   isPointHittingLink,
-  isLocalLink,
-=======
->>>>>>> 3ddcc48e
   isPointHittingLinkIcon,
 } from "../element/Hyperlink";
 import { isLocalLink, normalizeLink } from "../data/url";
