--- conflicted
+++ resolved
@@ -1210,7 +1210,6 @@
       );
       cursorButton[socketId] = user.button;
     });
-<<<<<<< HEAD
     const refresh = () => {
       // If a scene refresh is cued, restart the countdown.
       // This way we are not calling this.setState({}) once per
@@ -1225,15 +1224,6 @@
         window.clearTimeout(refreshTimer);
       }, 50);
     };
-    const renderingElements = this.scene.getElements().filter((element) => {
-      if (isImageElement(element)) {
-        if (
-          // not placed on canvas yet (but in elements array)
-          this.state.pendingImageElement &&
-          element.id === this.state.pendingImageElement.id
-        ) {
-          return false;
-=======
     const renderingElements = this.scene
       .getNonDeletedElements()
       .filter((element) => {
@@ -1245,7 +1235,6 @@
           ) {
             return false;
           }
->>>>>>> d2e687ed
         }
         // don't render text element that's being currently edited (it's
         // rendered on remote only)
