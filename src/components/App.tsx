import React, { useContext } from "react";
import { flushSync } from "react-dom";

import { RoughCanvas } from "roughjs/bin/canvas";
import rough from "roughjs/bin/rough";
import clsx from "clsx";
import { nanoid } from "nanoid";

import {
  actionAddToLibrary,
  actionBringForward,
  actionBringToFront,
  actionCopy,
  actionCopyAsPng,
  actionCopyAsSvg,
  copyText,
  actionCopyStyles,
  actionCut,
  actionDeleteSelected,
  actionDuplicateSelection,
  actionFinalize,
  actionFlipHorizontal,
  actionFlipVertical,
  actionGroup,
  actionPasteStyles,
  actionSelectAll,
  actionSendBackward,
  actionSendToBack,
  actionToggleGridMode,
  actionToggleStats,
  actionToggleZenMode,
  actionUnbindText,
  actionBindText,
  actionUngroup,
  zoomToFitElements,
  actionLink,
  actionToggleLock,
} from "../actions";
import { createRedoAction, createUndoAction } from "../actions/actionHistory";
import { ActionManager } from "../actions/manager";
import { actions } from "../actions/register";
import { ActionResult } from "../actions/types";
import { trackEvent } from "../analytics";
import { getDefaultAppState, isEraserActive } from "../appState";
import {
  parseClipboard,
  probablySupportsClipboardBlob,
  probablySupportsClipboardWriteText,
} from "../clipboard";
import {
  APP_NAME,
  CURSOR_TYPE,
  DEFAULT_MAX_IMAGE_WIDTH_OR_HEIGHT,
  DEFAULT_UI_OPTIONS,
  DEFAULT_VERTICAL_ALIGN,
  DRAGGING_THRESHOLD,
  ELEMENT_READY_TO_ERASE_OPACITY,
  ELEMENT_SHIFT_TRANSLATE_AMOUNT,
  ELEMENT_TRANSLATE_AMOUNT,
  ENV,
  EVENT,
  GRID_SIZE,
  IMAGE_RENDER_TIMEOUT,
  LINE_CONFIRM_THRESHOLD,
  MAX_ALLOWED_FILE_BYTES,
  MIME_TYPES,
  MQ_MAX_HEIGHT_LANDSCAPE,
  MQ_MAX_WIDTH_LANDSCAPE,
  MQ_MAX_WIDTH_PORTRAIT,
  MQ_RIGHT_SIDEBAR_MIN_WIDTH,
  MQ_SM_MAX_WIDTH,
  POINTER_BUTTON,
  SCROLL_TIMEOUT,
  TAP_TWICE_TIMEOUT,
  TEXT_TO_CENTER_SNAP_THRESHOLD,
  THEME,
  TOUCH_CTX_MENU_TIMEOUT,
  VERTICAL_ALIGN,
} from "../constants";
import { loadFromBlob } from "../data";
import Library, { distributeLibraryItemsOnSquareGrid } from "../data/library";
import { restore, RestoredDataState, restoreElements } from "../data/restore";
import {
  dragNewElement,
  dragSelectedElements,
  duplicateElement,
  getCommonBounds,
  getCursorForResizingElement,
  getDragOffsetXY,
  getElementWithTransformHandleType,
  getNormalizedDimensions,
  getResizeArrowDirection,
  getResizeOffsetXY,
  getLockedLinearCursorAlignSize,
  getTransformHandleTypeFromCoords,
  hitTest,
  isHittingElementBoundingBoxWithoutHittingElement,
  isInvisiblySmallElement,
  isNonDeletedElement,
  isTextElement,
  newElement,
  newLinearElement,
  newTextElement,
  newImageElement,
  textWysiwyg,
  transformElements,
  updateTextElement,
} from "../element";
import {
  bindOrUnbindLinearElement,
  bindOrUnbindSelectedElements,
  fixBindingsAfterDeletion,
  fixBindingsAfterDuplication,
  getEligibleElementsForBinding,
  getHoveredElementForBinding,
  isBindingEnabled,
  isLinearElementSimpleAndAlreadyBound,
  maybeBindLinearElement,
  shouldEnableBindingForPointerEvent,
  unbindLinearElements,
  updateBoundElements,
} from "../element/binding";
import { LinearElementEditor } from "../element/linearElementEditor";
import { mutateElement, newElementWith } from "../element/mutateElement";
import { deepCopyElement, newFreeDrawElement } from "../element/newElement";
import {
  hasBoundTextElement,
  isBindingElement,
  isBindingElementType,
  isBoundToContainer,
  isImageElement,
  isInitializedImageElement,
  isLinearElement,
  isLinearElementType,
  isTextBindableContainer,
} from "../element/typeChecks";
import {
  ExcalidrawBindableElement,
  ExcalidrawElement,
  ExcalidrawFreeDrawElement,
  ExcalidrawGenericElement,
  ExcalidrawLinearElement,
  ExcalidrawTextElement,
  NonDeleted,
  InitializedExcalidrawImageElement,
  ExcalidrawImageElement,
  FileId,
  NonDeletedExcalidrawElement,
  ExcalidrawTextContainer,
} from "../element/types";
import { getCenter, getDistance } from "../gesture";
import {
  editGroupForSelectedElement,
  getElementsInGroup,
  getSelectedGroupIdForElement,
  getSelectedGroupIds,
  isElementInGroup,
  isSelectedViaGroup,
  selectGroupsForSelectedElements,
} from "../groups";
import History from "../history";
import { defaultLang, getLanguage, languages, setLanguage, t } from "../i18n";
import {
  CODES,
  shouldResizeFromCenter,
  shouldMaintainAspectRatio,
  shouldRotateWithDiscreteAngle,
  isArrowKey,
  KEYS,
  isAndroid,
} from "../keys";
import { distance2d, getGridPoint, isPathALoop, rotate } from "../math";
import { renderScene } from "../renderer/renderScene";
import { invalidateShapeForElement } from "../renderer/renderElement";
import {
  calculateScrollCenter,
  getTextBindableContainerAtPosition,
  getElementsAtPosition,
  getElementsWithinSelection,
  getNormalizedZoom,
  getSelectedElements,
  hasBackground,
  isOverScrollBars,
  isSomeElementSelected,
} from "../scene";
import Scene from "../scene/Scene";
import { RenderConfig, ScrollBars } from "../scene/types";
import { getStateForZoom } from "../scene/zoom";
import { findShapeByKey, SHAPES } from "../shapes";
import {
  AppClassProperties,
  AppProps,
  AppState,
  BinaryFileData,
  DataURL,
  ExcalidrawImperativeAPI,
  BinaryFiles,
  Gesture,
  GestureEvent,
  LibraryItems,
  PointerDownState,
  SceneData,
  Device,
} from "../types";
import {
  debounce,
  distance,
  getFontString,
  getNearestScrollableContainer,
  isInputLike,
  isToolIcon,
  isWritableElement,
  resetCursor,
  resolvablePromise,
  sceneCoordsToViewportCoords,
  setCursor,
  setCursorForShape,
  tupleToCoors,
  viewportCoordsToSceneCoords,
  withBatchedUpdates,
  wrapEvent,
  withBatchedUpdatesThrottled,
  updateObject,
  setEraserCursor,
  updateActiveTool,
} from "../utils";
import ContextMenu, { ContextMenuOption } from "./ContextMenu";
import LayerUI from "./LayerUI";
import { Toast } from "./Toast";
import { actionToggleViewMode } from "../actions/actionToggleViewMode";
import {
  dataURLToFile,
  generateIdFromFile,
  getDataURL,
  getFileFromEvent,
  isSupportedImageFile,
  loadSceneOrLibraryFromBlob,
  normalizeFile,
  parseLibraryJSON,
  resizeImageFile,
  SVGStringToFile,
} from "../data/blob";
import {
  getInitializedImageElements,
  loadHTMLImageElement,
  normalizeSVG,
  updateImageCache as _updateImageCache,
} from "../element/image";
import throttle from "lodash.throttle";
import { fileOpen, FileSystemHandle } from "../data/filesystem";
import {
  bindTextToShapeAfterDuplication,
  getApproxMinLineHeight,
  getApproxMinLineWidth,
  getBoundTextElement,
} from "../element/textElement";
import { isHittingElementNotConsideringBoundingBox } from "../element/collision";
import { resizeSingleElement } from "../element/resizeElements";
import {
  normalizeLink,
  showHyperlinkTooltip,
  hideHyperlinkToolip,
  Hyperlink,
  isPointHittingLinkIcon,
  isLocalLink,
} from "../element/Hyperlink";
<<<<<<< HEAD
import { ImportedDataState } from "../data/types"; //zsviczian
=======
import { shouldShowBoundingBox } from "../element/transformHandles";
>>>>>>> b67a2b4f

export let showFourthFont: boolean = false;
const deviceContextInitialValue = {
  isSmScreen: false,
  isMobile: false,
  isTouchScreen: false,
  canDeviceFitSidebar: false,
};
const DeviceContext = React.createContext<Device>(deviceContextInitialValue);
export const useDevice = () => useContext<Device>(DeviceContext);
const ExcalidrawContainerContext = React.createContext<{
  container: HTMLDivElement | null;
  id: string | null;
}>({ container: null, id: null });
export const useExcalidrawContainer = () =>
  useContext(ExcalidrawContainerContext);

let didTapTwice: boolean = false;
let tappedTwiceTimer = 0;
let cursorX = 0;
let cursorY = 0;
let isHoldingSpace: boolean = false;
let isPanning: boolean = false;
let isDraggingScrollBar: boolean = false;
let currentScrollBars: ScrollBars = { horizontal: null, vertical: null };
let touchTimeout = 0;
let invalidateContextMenu = false;

// remove this hack when we can sync render & resizeObserver (state update)
// to rAF. See #5439
let THROTTLE_NEXT_RENDER = true;

let lastPointerUp: ((event: any) => void) | null = null;
const gesture: Gesture = {
  pointers: new Map(),
  lastCenter: null,
  initialDistance: null,
  initialScale: null,
};

class App extends React.Component<AppProps, AppState> {
  canvas: AppClassProperties["canvas"] = null;
  rc: RoughCanvas | null = null;
  unmounted: boolean = false;
  actionManager: ActionManager;
  device: Device = deviceContextInitialValue;
  detachIsMobileMqHandler?: () => void;

  private excalidrawContainerRef = React.createRef<HTMLDivElement>();

  public static defaultProps: Partial<AppProps> = {
    // needed for tests to pass since we directly render App in many tests
    UIOptions: DEFAULT_UI_OPTIONS,
  };

  public scene: Scene;
  private resizeObserver: ResizeObserver | undefined;
  private nearestScrollableContainer: HTMLElement | Document | undefined;
  public library: AppClassProperties["library"];
  public libraryItemsFromStorage: LibraryItems | undefined;
  private id: string;
  private history: History;
  private excalidrawContainerValue: {
    container: HTMLDivElement | null;
    id: string;
  };

  public files: BinaryFiles = {};
  public imageCache: AppClassProperties["imageCache"] = new Map();

  hitLinkElement?: NonDeletedExcalidrawElement;
  lastPointerDown: React.PointerEvent<HTMLCanvasElement> | null = null;
  lastPointerUp: React.PointerEvent<HTMLElement> | PointerEvent | null = null;
  contextMenuOpen: boolean = false;
  lastScenePointer: { x: number; y: number } | null = null;
  allowMobileMode: boolean = true; //zsviczian

  constructor(props: AppProps) {
    super(props);
    const defaultAppState = getDefaultAppState();
    const {
      excalidrawRef,
      viewModeEnabled = false,
      zenModeEnabled = false,
      gridModeEnabled = false,
      theme = defaultAppState.theme,
      name = defaultAppState.name,
      initState, //zsviczian
    } = props;
    this.state = {
      ...defaultAppState,
      theme,
      isLoading: true,
      ...this.getCanvasOffsets(),
      viewModeEnabled,
      zenModeEnabled,
      gridSize: gridModeEnabled ? GRID_SIZE : null,
      name,
      width: window.innerWidth,
      height: window.innerHeight,
      showHyperlinkPopup: false,
      isLibraryMenuDocked: false,
      ...(initState ?? {}), //zsviczian
    };

    this.id = nanoid();

    this.library = new Library(this);
    if (excalidrawRef) {
      const readyPromise =
        ("current" in excalidrawRef && excalidrawRef.current?.readyPromise) ||
        resolvablePromise<ExcalidrawImperativeAPI>();

      const api: ExcalidrawImperativeAPI = {
        ready: true,
        readyPromise,
        updateScene: this.updateScene,
        updateLibrary: this.library.updateLibrary,
        addFiles: this.addFiles,
        resetScene: this.resetScene,
        getSceneElementsIncludingDeleted: this.getSceneElementsIncludingDeleted,
        history: {
          clear: this.resetHistory,
        },
        scrollToContent: this.scrollToContent,
        zoomToFit: this.zoomToFit, //zsviczian
        getSceneElements: this.getSceneElements,
        getAppState: () => this.state,
        getFiles: () => this.files,
        refresh: this.refresh,
        setToast: this.setToast,
        updateContainerSize: this.updateContainerSize, //zsviczian
        id: this.id,
        setLocalFont: this.setLocalFont, //zsviczian
        selectElements: this.selectElements, //zsviczian
        sendBackward: this.sendBackward, //zsviczian
        bringForward: this.bringForward, //zsviczian
        sendToBack: this.sendToBack, //zsviczian
        bringToFront: this.bringToFront, //zsviczian
        restore: this.restore, //zsviczian
        setMobileModeAllowed: this.setMobileModeAllowed, //zsviczian
        setActiveTool: this.setActiveTool,
        setCursor: this.setCursor,
        resetCursor: this.resetCursor,
      } as const;
      if (typeof excalidrawRef === "function") {
        excalidrawRef(api);
      } else {
        excalidrawRef.current = api;
      }
      readyPromise.resolve(api);
    }

    this.excalidrawContainerValue = {
      container: this.excalidrawContainerRef.current,
      id: this.id,
    };

    this.scene = new Scene();
    this.history = new History();
    this.actionManager = new ActionManager(
      this.syncActionResult,
      () => this.state,
      () => this.scene.getElementsIncludingDeleted(),
      this,
    );
    this.actionManager.registerAll(actions);

    this.actionManager.registerAction(createUndoAction(this.history));
    this.actionManager.registerAction(createRedoAction(this.history));
  }

  private renderCanvas() {
    const canvasScale = window.devicePixelRatio;
    const {
      width: canvasDOMWidth,
      height: canvasDOMHeight,
      viewModeEnabled,
    } = this.state;
    const canvasWidth = canvasDOMWidth * canvasScale;
    const canvasHeight = canvasDOMHeight * canvasScale;
    if (viewModeEnabled) {
      return (
        <canvas
          className="excalidraw__canvas"
          style={{
            width: canvasDOMWidth,
            height: canvasDOMHeight,
            cursor: CURSOR_TYPE.GRAB,
          }}
          width={canvasWidth}
          height={canvasHeight}
          ref={this.handleCanvasRef}
          onContextMenu={this.handleCanvasContextMenu}
          onPointerMove={this.handleCanvasPointerMove}
          onPointerUp={this.handleCanvasPointerUp}
          onPointerCancel={this.removePointer}
          onTouchMove={this.handleTouchMove}
          onPointerDown={this.handleCanvasPointerDown}
        >
          {t("labels.drawingCanvas")}
        </canvas>
      );
    }
    return (
      <canvas
        className="excalidraw__canvas"
        style={{
          width: canvasDOMWidth,
          height: canvasDOMHeight,
        }}
        width={canvasWidth}
        height={canvasHeight}
        ref={this.handleCanvasRef}
        onContextMenu={this.handleCanvasContextMenu}
        onPointerDown={this.handleCanvasPointerDown}
        onDoubleClick={this.handleCanvasDoubleClick}
        onPointerMove={this.handleCanvasPointerMove}
        onPointerUp={this.handleCanvasPointerUp}
        onPointerCancel={this.removePointer}
        onTouchMove={this.handleTouchMove}
      >
        {t("labels.drawingCanvas")}
      </canvas>
    );
  }

  public render() {
    const selectedElement = getSelectedElements(
      this.scene.getNonDeletedElements(),
      this.state,
    );
    const {
      onCollabButtonClick,
      renderTopRightUI,
      renderFooter,
      renderCustomStats,
    } = this.props;

    return (
      <div
        className={clsx("excalidraw excalidraw-container", {
          "excalidraw--view-mode": this.state.viewModeEnabled,
          "excalidraw--mobile":
            this.device.isMobile ||
            (!(this.state.viewModeEnabled || this.state.zenModeEnabled) &&
              this.state.trayModeEnabled), //zsviczian
        })}
        ref={this.excalidrawContainerRef}
        onDrop={this.handleAppOnDrop}
        tabIndex={0}
        onKeyDown={
          this.props.handleKeyboardGlobally ? undefined : this.onKeyDown
        }
      >
        <ExcalidrawContainerContext.Provider
          value={this.excalidrawContainerValue}
        >
          <DeviceContext.Provider value={this.device}>
            <LayerUI
              canvas={this.canvas}
              appState={this.state}
              files={this.files}
              setAppState={this.setAppState}
              actionManager={this.actionManager}
              elements={this.scene.getNonDeletedElements()}
              onCollabButtonClick={onCollabButtonClick}
              onLockToggle={this.toggleLock}
              onPenModeToggle={this.togglePenMode}
              onInsertElements={(elements) =>
                this.addElementsFromPasteOrLibrary({
                  elements,
                  position: "center",
                  files: null,
                })
              }
              langCode={getLanguage().code}
              isCollaborating={this.props.isCollaborating}
              renderTopRightUI={renderTopRightUI}
              renderCustomFooter={renderFooter}
              renderCustomStats={renderCustomStats}
              showExitZenModeBtn={
                typeof this.props?.zenModeEnabled === "undefined" &&
                this.state.zenModeEnabled
              }
              showThemeBtn={
                typeof this.props?.theme === "undefined" &&
                this.props.UIOptions.canvasActions.theme
              }
              libraryReturnUrl={this.props.libraryReturnUrl}
              UIOptions={this.props.UIOptions}
              focusContainer={this.focusContainer}
              library={this.library}
              id={this.id}
              onImageAction={this.onImageAction}
            />
            <div className="excalidraw-textEditorContainer" />
            <div className="excalidraw-contextMenuContainer" />
            {selectedElement.length === 1 && this.state.showHyperlinkPopup && (
              <Hyperlink
                key={selectedElement[0].id}
                element={selectedElement[0]}
                appState={this.state}
                setAppState={this.setAppState}
                onLinkOpen={this.props.onLinkOpen}
              />
            )}
            {this.state.toast !== null && (
              <Toast
                message={this.state.toast.message}
                onClose={() => this.setToast(null)}
                duration={this.state.toast.duration}
                closable={this.state.toast.closable}
              />
            )}
            <main>{this.renderCanvas()}</main>
          </DeviceContext.Provider>
        </ExcalidrawContainerContext.Provider>
      </div>
    );
  }

  public focusContainer: AppClassProperties["focusContainer"] = () => {
    if (this.props.autoFocus) {
      this.excalidrawContainerRef.current?.focus();
    }
  };

  public getSceneElementsIncludingDeleted = () => {
    return this.scene.getElementsIncludingDeleted();
  };

  public getSceneElements = () => {
    return this.scene.getNonDeletedElements();
  };

  private syncActionResult = withBatchedUpdates(
    (actionResult: ActionResult) => {
      // Since context menu closes when action triggered so setting to false
      this.contextMenuOpen = false;
      if (this.unmounted || actionResult === false) {
        return;
      }

      let editingElement: AppState["editingElement"] | null = null;
      if (actionResult.elements) {
        actionResult.elements.forEach((element) => {
          if (
            this.state.editingElement?.id === element.id &&
            this.state.editingElement !== element &&
            isNonDeletedElement(element)
          ) {
            editingElement = element;
          }
        });
        this.scene.replaceAllElements(actionResult.elements);
        if (actionResult.commitToHistory) {
          this.history.resumeRecording();
        }
      }

      if (actionResult.files) {
        this.files = actionResult.replaceFiles
          ? actionResult.files
          : { ...this.files, ...actionResult.files };
        this.addNewImagesToImageCache();
      }

      if (actionResult.appState || editingElement) {
        if (actionResult.commitToHistory) {
          this.history.resumeRecording();
        }

        let viewModeEnabled = actionResult?.appState?.viewModeEnabled || false;
        let zenModeEnabled = actionResult?.appState?.zenModeEnabled || false;
        let gridSize = actionResult?.appState?.gridSize || null;
        let theme = actionResult?.appState?.theme || THEME.LIGHT;
        let name = actionResult?.appState?.name ?? this.state.name;
        if (typeof this.props.viewModeEnabled !== "undefined") {
          viewModeEnabled = this.props.viewModeEnabled;
        }

        if (typeof this.props.zenModeEnabled !== "undefined") {
          zenModeEnabled = this.props.zenModeEnabled;
        }

        if (typeof this.props.gridModeEnabled !== "undefined") {
          gridSize = this.props.gridModeEnabled ? GRID_SIZE : null;
        }

        if (typeof this.props.theme !== "undefined") {
          theme = this.props.theme;
        }

        if (typeof this.props.name !== "undefined") {
          name = this.props.name;
        }
        this.setState(
          (state) => {
            // using Object.assign instead of spread to fool TS 4.2.2+ into
            // regarding the resulting type as not containing undefined
            // (which the following expression will never contain)
            return Object.assign(actionResult.appState || {}, {
              editingElement:
                editingElement || actionResult.appState?.editingElement || null,
              viewModeEnabled,
              zenModeEnabled,
              gridSize,
              theme,
              name,
            });
          },
          () => {
            if (actionResult.syncHistory) {
              this.history.setCurrentState(
                this.state,
                this.scene.getElementsIncludingDeleted(),
              );
            }
          },
        );
      }
    },
  );

  // Lifecycle

  private onBlur = withBatchedUpdates(() => {
    isHoldingSpace = false;
    this.setState({ isBindingEnabled: true });
  });

  private onUnload = () => {
    this.onBlur();
  };

  private disableEvent: EventListener = (event) => {
    event.preventDefault();
  };

  private onFontLoaded = () => {
    this.scene.getElementsIncludingDeleted().forEach((element) => {
      if (isTextElement(element)) {
        invalidateShapeForElement(element);
      }
    });
    this.onSceneUpdated();
  };

  private resetHistory = () => {
    this.history.clear();
  };

  /**
   * Resets scene & history.
   * ! Do not use to clear scene user action !
   */
  private resetScene = withBatchedUpdates(
    (opts?: { resetLoadingState: boolean }) => {
      this.scene.replaceAllElements([]);
      this.setState((state) => ({
        ...getDefaultAppState(),
        isLoading: opts?.resetLoadingState ? false : state.isLoading,
        theme: this.state.theme,
      }));
      this.resetHistory();
    },
  );

  private initializeScene = async () => {
    if ("launchQueue" in window && "LaunchParams" in window) {
      (window as any).launchQueue.setConsumer(
        async (launchParams: { files: any[] }) => {
          if (!launchParams.files.length) {
            return;
          }
          const fileHandle = launchParams.files[0];
          const blob: Blob = await fileHandle.getFile();
          this.loadFileToCanvas(
            new File([blob], blob.name || "", { type: blob.type }),
            fileHandle,
          );
        },
      );
    }

    if (!this.state.isLoading) {
      this.setState({ isLoading: true });
    }
    let initialData = null;
    try {
      initialData = (await this.props.initialData) || null;
      if (initialData?.libraryItems) {
        this.library
          .updateLibrary({
            libraryItems: initialData.libraryItems,
            merge: true,
          })
          .catch((error) => {
            console.error(error);
          });
      }
    } catch (error: any) {
      console.error(error);
      initialData = {
        appState: {
          errorMessage:
            error.message ||
            "Encountered an error during importing or restoring scene data",
        },
      };
    }
    const scene = restore(initialData, null, null);
    scene.appState = {
      ...scene.appState,
      // we're falling back to current (pre-init) state when deciding
      // whether to open the library, to handle a case where we
      // update the state outside of initialData (e.g. when loading the app
      // with a library install link, which should auto-open the library)
      isLibraryOpen:
        initialData?.appState?.isLibraryOpen || this.state.isLibraryOpen,
      activeTool:
        scene.appState.activeTool.type === "image"
          ? { ...scene.appState.activeTool, type: "selection" }
          : scene.appState.activeTool,
      isLoading: false,
      toast: this.state.toast,
    };
    if (initialData?.scrollToContent) {
      scene.appState = {
        ...scene.appState,
        ...calculateScrollCenter(
          scene.elements,
          {
            ...scene.appState,
            width: this.state.width,
            height: this.state.height,
            offsetTop: this.state.offsetTop,
            offsetLeft: this.state.offsetLeft,
          },
          null,
        ),
      };
    }

    this.resetHistory();
    this.syncActionResult({
      ...scene,
      commitToHistory: true,
    });
  };

  private refreshDeviceState = (container: HTMLDivElement) => {
    const { width, height } = container.getBoundingClientRect();
    const sidebarBreakpoint =
      this.props.UIOptions.dockedSidebarBreakpoint != null
        ? this.props.UIOptions.dockedSidebarBreakpoint
        : MQ_RIGHT_SIDEBAR_MIN_WIDTH;
    this.device = updateObject(this.device, {
      isSmScreen: width < MQ_SM_MAX_WIDTH,
      isMobile:
        this.allowMobileMode && //zsviczian
        (width < MQ_MAX_WIDTH_PORTRAIT ||
          (height < MQ_MAX_HEIGHT_LANDSCAPE && width < MQ_MAX_WIDTH_LANDSCAPE)),
      canDeviceFitSidebar: width > sidebarBreakpoint,
    });
  };

  public async componentDidMount() {
    this.unmounted = false;
    this.excalidrawContainerValue.container =
      this.excalidrawContainerRef.current;

    if (
      process.env.NODE_ENV === ENV.TEST ||
      process.env.NODE_ENV === ENV.DEVELOPMENT
    ) {
      const setState = this.setState.bind(this);
      Object.defineProperties(window.h, {
        state: {
          configurable: true,
          get: () => {
            return this.state;
          },
        },
        setState: {
          configurable: true,
          value: (...args: Parameters<typeof setState>) => {
            return this.setState(...args);
          },
        },
        app: {
          configurable: true,
          value: this,
        },
        history: {
          configurable: true,
          value: this.history,
        },
      });
    }

    this.scene.addCallback(this.onSceneUpdated);
    this.addEventListeners();

    if (this.excalidrawContainerRef.current) {
      this.focusContainer();
    }

    if (
      this.excalidrawContainerRef.current &&
      // bounding rects don't work in tests so updating
      // the state on init would result in making the test enviro run
      // in mobile breakpoint (0 width/height), making everything fail
      process.env.NODE_ENV !== "test"
    ) {
      this.refreshDeviceState(this.excalidrawContainerRef.current);
    }

    if ("ResizeObserver" in window && this.excalidrawContainerRef?.current) {
      this.resizeObserver = new ResizeObserver(() => {
        THROTTLE_NEXT_RENDER = false;
        // recompute device dimensions state
        // ---------------------------------------------------------------------
        this.refreshDeviceState(this.excalidrawContainerRef.current!);
        // refresh offsets
        // ---------------------------------------------------------------------
        this.updateDOMRect();
      });
      this.resizeObserver?.observe(this.excalidrawContainerRef.current);
    } else if (window.matchMedia) {
      const mdScreenQuery = window.matchMedia(
        `(max-width: ${MQ_MAX_WIDTH_PORTRAIT}px), (max-height: ${MQ_MAX_HEIGHT_LANDSCAPE}px) and (max-width: ${MQ_MAX_WIDTH_LANDSCAPE}px)`,
      );
      const smScreenQuery = window.matchMedia(
        `(max-width: ${MQ_SM_MAX_WIDTH}px)`,
      );
      const canDeviceFitSidebarMediaQuery = window.matchMedia(
        `(min-width: ${
          // NOTE this won't update if a different breakpoint is supplied
          // after mount
          this.props.UIOptions.dockedSidebarBreakpoint != null
            ? this.props.UIOptions.dockedSidebarBreakpoint
            : MQ_RIGHT_SIDEBAR_MIN_WIDTH
        }px)`,
      );
      const handler = () => {
        this.excalidrawContainerRef.current!.getBoundingClientRect();
        this.device = updateObject(this.device, {
          isSmScreen: smScreenQuery.matches,
          isMobile: mdScreenQuery.matches && this.allowMobileMode, //zsviczian
          canDeviceFitSidebar: canDeviceFitSidebarMediaQuery.matches,
        });
      };
      mdScreenQuery.addListener(handler);
      this.detachIsMobileMqHandler = () =>
        mdScreenQuery.removeListener(handler);
    }

    const searchParams = new URLSearchParams(window.location.search.slice(1));

    if (searchParams.has("web-share-target")) {
      // Obtain a file that was shared via the Web Share Target API.
      this.restoreFileFromShare();
    } else {
      this.updateDOMRect(this.initializeScene);
    }
  }

  public componentWillUnmount() {
    this.files = {};
    this.imageCache.clear();
    this.resizeObserver?.disconnect();
    this.unmounted = true;
    this.removeEventListeners();
    this.scene.destroy();
    clearTimeout(touchTimeout);
    touchTimeout = 0;
  }

  private onResize = withBatchedUpdates(() => {
    this.scene
      .getElementsIncludingDeleted()
      .forEach((element) => invalidateShapeForElement(element));
    this.setState({});
  });

  private removeEventListeners() {
    document.removeEventListener(EVENT.POINTER_UP, this.removePointer);
    document.removeEventListener(EVENT.COPY, this.onCopy);
    document.removeEventListener(EVENT.PASTE, this.pasteFromClipboard);
    document.removeEventListener(EVENT.CUT, this.onCut);
    this.excalidrawContainerRef.current?.removeEventListener(
      EVENT.WHEEL,
      this.onWheel,
    );
    this.nearestScrollableContainer?.removeEventListener(
      EVENT.SCROLL,
      this.onScroll,
    );
    document.removeEventListener(EVENT.KEYDOWN, this.onKeyDown, false);
    document.removeEventListener(
      EVENT.MOUSE_MOVE,
      this.updateCurrentCursorPosition,
      false,
    );
    document.removeEventListener(EVENT.KEYUP, this.onKeyUp);
    window.removeEventListener(EVENT.RESIZE, this.onResize, false);
    window.removeEventListener(EVENT.UNLOAD, this.onUnload, false);
    window.removeEventListener(EVENT.BLUR, this.onBlur, false);
    this.excalidrawContainerRef.current?.removeEventListener(
      EVENT.DRAG_OVER,
      this.disableEvent,
      false,
    );
    this.excalidrawContainerRef.current?.removeEventListener(
      EVENT.DROP,
      this.disableEvent,
      false,
    );

    document.removeEventListener(
      EVENT.GESTURE_START,
      this.onGestureStart as any,
      false,
    );
    document.removeEventListener(
      EVENT.GESTURE_CHANGE,
      this.onGestureChange as any,
      false,
    );
    document.removeEventListener(
      EVENT.GESTURE_END,
      this.onGestureEnd as any,
      false,
    );

    this.detachIsMobileMqHandler?.();
  }

  private addEventListeners() {
    this.removeEventListeners();
    document.addEventListener(EVENT.POINTER_UP, this.removePointer); // #3553
    document.addEventListener(EVENT.COPY, this.onCopy);
    this.excalidrawContainerRef.current?.addEventListener(
      EVENT.WHEEL,
      this.onWheel,
      { passive: false },
    );

    if (this.props.handleKeyboardGlobally) {
      document.addEventListener(EVENT.KEYDOWN, this.onKeyDown, false);
    }
    document.addEventListener(EVENT.KEYUP, this.onKeyUp, { passive: true });
    document.addEventListener(
      EVENT.MOUSE_MOVE,
      this.updateCurrentCursorPosition,
    );
    // rerender text elements on font load to fix #637 && #1553
    document.fonts?.addEventListener?.("loadingdone", this.onFontLoaded);
    // Safari-only desktop pinch zoom
    document.addEventListener(
      EVENT.GESTURE_START,
      this.onGestureStart as any,
      false,
    );
    document.addEventListener(
      EVENT.GESTURE_CHANGE,
      this.onGestureChange as any,
      false,
    );
    document.addEventListener(
      EVENT.GESTURE_END,
      this.onGestureEnd as any,
      false,
    );
    if (this.state.viewModeEnabled) {
      return;
    }

    document.addEventListener(EVENT.PASTE, this.pasteFromClipboard);
    document.addEventListener(EVENT.CUT, this.onCut);
    if (this.props.detectScroll) {
      this.nearestScrollableContainer = getNearestScrollableContainer(
        this.excalidrawContainerRef.current!,
      );
      this.nearestScrollableContainer.addEventListener(
        EVENT.SCROLL,
        this.onScroll,
      );
    }
    window.addEventListener(EVENT.RESIZE, this.onResize, false);
    window.addEventListener(EVENT.UNLOAD, this.onUnload, false);
    window.addEventListener(EVENT.BLUR, this.onBlur, false);
    this.excalidrawContainerRef.current?.addEventListener(
      EVENT.DRAG_OVER,
      this.disableEvent,
      false,
    );
    this.excalidrawContainerRef.current?.addEventListener(
      EVENT.DROP,
      this.disableEvent,
      false,
    );
  }

  componentDidUpdate(prevProps: AppProps, prevState: AppState) {
    if (
      this.excalidrawContainerRef.current &&
      prevProps.UIOptions.dockedSidebarBreakpoint !==
        this.props.UIOptions.dockedSidebarBreakpoint
    ) {
      this.refreshDeviceState(this.excalidrawContainerRef.current);
    }

    if (
      prevState.scrollX !== this.state.scrollX ||
      prevState.scrollY !== this.state.scrollY
    ) {
      this.props?.onScrollChange?.(this.state.scrollX, this.state.scrollY);
    }

    if (
      Object.keys(this.state.selectedElementIds).length &&
      isEraserActive(this.state)
    ) {
      this.setState({
        activeTool: updateActiveTool(this.state, { type: "selection" }),
      });
    }
    if (
      this.state.activeTool.type === "eraser" &&
      prevState.theme !== this.state.theme
    ) {
      setEraserCursor(this.canvas, this.state.theme);
    }
    // Hide hyperlink popup if shown when element type is not selection
    if (
      prevState.activeTool.type === "selection" &&
      this.state.activeTool.type !== "selection" &&
      this.state.showHyperlinkPopup
    ) {
      this.setState({ showHyperlinkPopup: false });
    }
    if (prevProps.langCode !== this.props.langCode) {
      this.updateLanguage();
    }

    if (prevProps.viewModeEnabled !== this.props.viewModeEnabled) {
      this.setState({ viewModeEnabled: !!this.props.viewModeEnabled });
    }

    if (prevState.viewModeEnabled !== this.state.viewModeEnabled) {
      this.addEventListeners();
      this.deselectElements();
    }

    if (prevProps.zenModeEnabled !== this.props.zenModeEnabled) {
      this.setState({ zenModeEnabled: !!this.props.zenModeEnabled });
    }

    if (prevProps.theme !== this.props.theme && this.props.theme) {
      this.setState({ theme: this.props.theme });
    }

    if (prevProps.gridModeEnabled !== this.props.gridModeEnabled) {
      this.setState({
        gridSize: this.props.gridModeEnabled ? GRID_SIZE : null,
      });
    }

    if (this.props.name && prevProps.name !== this.props.name) {
      this.setState({
        name: this.props.name,
      });
    }

    this.excalidrawContainerRef.current?.classList.toggle(
      "theme--dark",
      this.state.theme === "dark",
    );

    if (
      this.state.editingLinearElement &&
      !this.state.selectedElementIds[this.state.editingLinearElement.elementId]
    ) {
      // defer so that the commitToHistory flag isn't reset via current update
      setTimeout(() => {
        this.actionManager.executeAction(actionFinalize);
      });
    }

    if (
      this.state.selectedLinearElement &&
      !this.state.selectedElementIds[this.state.selectedLinearElement.elementId]
    ) {
      // To make sure `selectedLinearElement` is in sync with `selectedElementIds`, however this shouldn't be needed once
      // we have a single API to update `selectedElementIds`
      this.setState({ selectedLinearElement: null });
    }

    const { multiElement } = prevState;
    if (
      prevState.activeTool !== this.state.activeTool &&
      multiElement != null &&
      isBindingEnabled(this.state) &&
      isBindingElement(multiElement, false)
    ) {
      maybeBindLinearElement(
        multiElement,
        this.state,
        this.scene,
        tupleToCoors(
          LinearElementEditor.getPointAtIndexGlobalCoordinates(
            multiElement,
            -1,
          ),
        ),
      );
    }

    const cursorButton: {
      [id: string]: string | undefined;
    } = {};
    const pointerViewportCoords: RenderConfig["remotePointerViewportCoords"] =
      {};
    const remoteSelectedElementIds: RenderConfig["remoteSelectedElementIds"] =
      {};
    const pointerUsernames: { [id: string]: string } = {};
    const pointerUserStates: { [id: string]: string } = {};
    this.state.collaborators.forEach((user, socketId) => {
      if (user.selectedElementIds) {
        for (const id of Object.keys(user.selectedElementIds)) {
          if (!(id in remoteSelectedElementIds)) {
            remoteSelectedElementIds[id] = [];
          }
          remoteSelectedElementIds[id].push(socketId);
        }
      }
      if (!user.pointer) {
        return;
      }
      if (user.username) {
        pointerUsernames[socketId] = user.username;
      }
      if (user.userState) {
        pointerUserStates[socketId] = user.userState;
      }
      pointerViewportCoords[socketId] = sceneCoordsToViewportCoords(
        {
          sceneX: user.pointer.x,
          sceneY: user.pointer.y,
        },
        this.state,
      );
      cursorButton[socketId] = user.button;
    });
    const renderingElements = this.scene
      .getNonDeletedElements()
      .filter((element) => {
        if (isImageElement(element)) {
          if (
            // not placed on canvas yet (but in elements array)
            this.state.pendingImageElementId === element.id
          ) {
            return false;
          }
        }
        // don't render text element that's being currently edited (it's
        // rendered on remote only)
        return (
          !this.state.editingElement ||
          this.state.editingElement.type !== "text" ||
          element.id !== this.state.editingElement.id
        );
      });

    renderScene(
      renderingElements,
      this.state,
      this.state.selectionElement,
      window.devicePixelRatio,
      this.rc!,
      this.canvas!,
      {
        scrollX: this.state.scrollX,
        scrollY: this.state.scrollY,
        viewBackgroundColor: this.state.viewBackgroundColor,
        zoom: this.state.zoom,
        remotePointerViewportCoords: pointerViewportCoords,
        remotePointerButton: cursorButton,
        remoteSelectedElementIds,
        remotePointerUsernames: pointerUsernames,
        remotePointerUserStates: pointerUserStates,
        shouldCacheIgnoreZoom: this.state.shouldCacheIgnoreZoom,
        theme: this.state.theme,
        imageCache: this.imageCache,
        isExporting: false,
        renderScrollbars: !this.device.isMobile,
      },
      ({ atLeastOneVisibleElement, scrollBars }) => {
        if (scrollBars) {
          currentScrollBars = scrollBars;
        }
        const scrolledOutside =
          // hide when editing text
          isTextElement(this.state.editingElement)
            ? false
            : !atLeastOneVisibleElement && renderingElements.length > 0;
        if (this.state.scrolledOutside !== scrolledOutside) {
          this.setState({ scrolledOutside });
        }

        this.scheduleImageRefresh();
      },
      THROTTLE_NEXT_RENDER && window.EXCALIDRAW_THROTTLE_RENDER === true,
    );

    if (!THROTTLE_NEXT_RENDER) {
      THROTTLE_NEXT_RENDER = true;
    }

    this.history.record(this.state, this.scene.getElementsIncludingDeleted());

    // Do not notify consumers if we're still loading the scene. Among other
    // potential issues, this fixes a case where the tab isn't focused during
    // init, which would trigger onChange with empty elements, which would then
    // override whatever is in localStorage currently.
    if (!this.state.isLoading) {
      this.props.onChange?.(
        this.scene.getElementsIncludingDeleted(),
        this.state,
        this.files,
      );
    }
  }

  private onScroll = debounce(() => {
    const { offsetTop, offsetLeft } = this.getCanvasOffsets();
    this.setState((state) => {
      if (state.offsetLeft === offsetLeft && state.offsetTop === offsetTop) {
        return null;
      }
      return { offsetTop, offsetLeft };
    });
  }, SCROLL_TIMEOUT);

  // Copy/paste

  private onCut = withBatchedUpdates((event: ClipboardEvent) => {
    const isExcalidrawActive = this.excalidrawContainerRef.current?.contains(
      document.activeElement,
    );
    if (!isExcalidrawActive || isWritableElement(event.target)) {
      return;
    }
    this.cutAll();
    event.preventDefault();
    event.stopPropagation();
  });

  private onCopy = withBatchedUpdates((event: ClipboardEvent) => {
    const isExcalidrawActive = this.excalidrawContainerRef.current?.contains(
      document.activeElement,
    );
    if (!isExcalidrawActive || isWritableElement(event.target)) {
      return;
    }
    this.copyAll();
    event.preventDefault();
    event.stopPropagation();
  });

  private cutAll = () => {
    this.actionManager.executeAction(actionCut, "keyboard");
  };

  private copyAll = () => {
    this.actionManager.executeAction(actionCopy, "keyboard");
  };

  private static resetTapTwice() {
    didTapTwice = false;
  }

  private onTapStart = (event: TouchEvent) => {
    // fix for Apple Pencil Scribble
    // On Android, preventing the event would disable contextMenu on tap-hold
    if (!isAndroid) {
      event.preventDefault();
    }

    if (!didTapTwice) {
      didTapTwice = true;
      clearTimeout(tappedTwiceTimer);
      tappedTwiceTimer = window.setTimeout(
        App.resetTapTwice,
        TAP_TWICE_TIMEOUT,
      );
      return;
    }
    // insert text only if we tapped twice with a single finger
    // event.touches.length === 1 will also prevent inserting text when user's zooming
    if (didTapTwice && event.touches.length === 1) {
      const [touch] = event.touches;
      // @ts-ignore
      this.handleCanvasDoubleClick({
        clientX: touch.clientX,
        clientY: touch.clientY,
      });
      didTapTwice = false;
      clearTimeout(tappedTwiceTimer);
    }
    if (isAndroid) {
      event.preventDefault();
    }

    if (event.touches.length === 2) {
      this.setState({
        selectedElementIds: {},
      });
    }
  };

  private onTapEnd = (event: TouchEvent) => {
    this.resetContextMenuTimer();
    if (event.touches.length > 0) {
      this.setState({
        previousSelectedElementIds: {},
        selectedElementIds: this.state.previousSelectedElementIds,
      });
    } else {
      gesture.pointers.clear();
    }
  };

  private pasteFromClipboard = withBatchedUpdates(
    async (event: ClipboardEvent | null) => {
      // #686
      const target = document.activeElement;
      const isExcalidrawActive =
        this.excalidrawContainerRef.current?.contains(target);
      if (!isExcalidrawActive) {
        return;
      }

      const elementUnderCursor = document.elementFromPoint(cursorX, cursorY);
      if (
        // if no ClipboardEvent supplied, assume we're pasting via contextMenu
        // thus these checks don't make sense
        event &&
        (!(elementUnderCursor instanceof HTMLCanvasElement) ||
          isWritableElement(target))
      ) {
        return;
      }

      // must be called in the same frame (thus before any awaits) as the paste
      // event else some browsers (FF...) will clear the clipboardData
      // (something something security)
      let file = event?.clipboardData?.files[0];

      const data = await parseClipboard(event);

      if (!file && data.text) {
        const string = data.text.trim();
        if (string.startsWith("<svg") && string.endsWith("</svg>")) {
          // ignore SVG validation/normalization which will be done during image
          // initialization
          file = SVGStringToFile(string);
        }
      }

      // prefer spreadsheet data over image file (MS Office/Libre Office)
      if (isSupportedImageFile(file) && !data.spreadsheet) {
        const { x: sceneX, y: sceneY } = viewportCoordsToSceneCoords(
          { clientX: cursorX, clientY: cursorY },
          this.state,
        );

        const imageElement = this.createImageElement({ sceneX, sceneY });
        this.insertImageElement(imageElement, file);
        this.initializeImageDimensions(imageElement);
        this.setState({ selectedElementIds: { [imageElement.id]: true } });

        return;
      }

      if (this.props.onPaste) {
        try {
          if ((await this.props.onPaste(data, event)) === false) {
            return;
          }
        } catch (error: any) {
          console.error(error);
        }
      }
      if (data.errorMessage) {
        this.setState({ errorMessage: data.errorMessage });
      } else if (data.spreadsheet) {
        this.setState({
          pasteDialog: {
            data: data.spreadsheet,
            shown: true,
          },
        });
      } else if (data.elements) {
        this.addElementsFromPasteOrLibrary({
          elements: data.elements,
          files: data.files || null,
          position: "cursor",
        });
      } else if (data.text) {
        this.addTextFromPaste(data.text);
      }
      this.setActiveTool({ type: "selection" });
      event?.preventDefault();
    },
  );

  private addElementsFromPasteOrLibrary = (opts: {
    elements: readonly ExcalidrawElement[];
    files: BinaryFiles | null;
    position: { clientX: number; clientY: number } | "cursor" | "center";
  }) => {
    const elements = restoreElements(opts.elements, null);
    const [minX, minY, maxX, maxY] = getCommonBounds(elements);

    const elementsCenterX = distance(minX, maxX) / 2;
    const elementsCenterY = distance(minY, maxY) / 2;

    const clientX =
      typeof opts.position === "object"
        ? opts.position.clientX
        : opts.position === "cursor"
        ? cursorX
        : this.state.width / 2 + this.state.offsetLeft;
    const clientY =
      typeof opts.position === "object"
        ? opts.position.clientY
        : opts.position === "cursor"
        ? cursorY
        : this.state.height / 2 + this.state.offsetTop;

    const { x, y } = viewportCoordsToSceneCoords(
      { clientX, clientY },
      this.state,
    );

    const dx = x - elementsCenterX;
    const dy = y - elementsCenterY;
    const groupIdMap = new Map();

    const [gridX, gridY] = getGridPoint(dx, dy, this.state.gridSize);

    const oldIdToDuplicatedId = new Map();
    const newElements = elements.map((element) => {
      const newElement = duplicateElement(
        this.state.editingGroupId,
        groupIdMap,
        element,
        {
          x: element.x + gridX - minX,
          y: element.y + gridY - minY,
        },
      );
      oldIdToDuplicatedId.set(element.id, newElement.id);
      return newElement;
    });
    bindTextToShapeAfterDuplication(newElements, elements, oldIdToDuplicatedId);
    const nextElements = [
      ...this.scene.getElementsIncludingDeleted(),
      ...newElements,
    ];
    fixBindingsAfterDuplication(nextElements, elements, oldIdToDuplicatedId);

    if (opts.files) {
      this.files = { ...this.files, ...opts.files };
    }

    this.scene.replaceAllElements(nextElements);
    this.history.resumeRecording();

    this.setState(
      selectGroupsForSelectedElements(
        {
          ...this.state,
          isLibraryOpen:
            this.state.isLibraryOpen && this.device.canDeviceFitSidebar
              ? this.state.isLibraryMenuDocked
              : false,
          selectedElementIds: newElements.reduce(
            (acc: Record<ExcalidrawElement["id"], true>, element) => {
              if (!isBoundToContainer(element)) {
                acc[element.id] = true;
              }
              return acc;
            },
            {},
          ),
          selectedGroupIds: {},
        },
        this.scene.getNonDeletedElements(),
      ),
      () => {
        if (opts.files) {
          this.addNewImagesToImageCache();
        }
      },
    );
    this.setActiveTool({ type: "selection" });
  };

  private addTextFromPaste(text: any) {
    const { x, y } = viewportCoordsToSceneCoords(
      { clientX: cursorX, clientY: cursorY },
      this.state,
    );

    const element = newTextElement({
      x,
      y,
      strokeColor: this.state.currentItemStrokeColor,
      backgroundColor: this.state.currentItemBackgroundColor,
      fillStyle: this.state.currentItemFillStyle,
      strokeWidth: this.state.currentItemStrokeWidth,
      strokeStyle: this.state.currentItemStrokeStyle,
      roughness: this.state.currentItemRoughness,
      opacity: this.state.currentItemOpacity,
      strokeSharpness: this.state.currentItemStrokeSharpness,
      text,
      rawText: text,
      fontSize: this.state.currentItemFontSize,
      fontFamily: this.state.currentItemFontFamily,
      textAlign: this.state.currentItemTextAlign,
      verticalAlign: DEFAULT_VERTICAL_ALIGN,
      locked: false,
    });

    this.scene.replaceAllElements([
      ...this.scene.getElementsIncludingDeleted(),
      element,
    ]);
    this.setState({ selectedElementIds: { [element.id]: true } });
    this.history.resumeRecording();
  }

  // Collaboration

  setAppState = (obj: any) => {
    this.setState(obj);
  };

  removePointer = (event: React.PointerEvent<HTMLElement> | PointerEvent) => {
    if (touchTimeout) {
      this.resetContextMenuTimer();
    }

    gesture.pointers.delete(event.pointerId);
  };

  toggleLock = (source: "keyboard" | "ui" = "ui") => {
    if (!this.state.activeTool.locked) {
      trackEvent(
        "toolbar",
        "toggleLock",
        `${source} (${this.device.isMobile ? "mobile" : "desktop"})`,
      );
    }
    this.setState((prevState) => {
      return {
        activeTool: {
          ...prevState.activeTool,
          ...updateActiveTool(
            this.state,
            prevState.activeTool.locked
              ? { type: "selection" }
              : prevState.activeTool,
          ),
          locked: !prevState.activeTool.locked,
        },
      };
    });
  };

  togglePenMode = () => {
    this.setState((prevState) => {
      return {
        penMode: !prevState.penMode,
      };
    });
  };

  scrollToContent = (
    target:
      | ExcalidrawElement
      | readonly ExcalidrawElement[] = this.scene.getNonDeletedElements(),
  ) => {
    this.setState({
      ...calculateScrollCenter(
        Array.isArray(target) ? target : [target],
        this.state,
        this.canvas,
      ),
    });
  };

  //zsviczian
  zoomToFit = (
    target: readonly ExcalidrawElement[] = this.scene.getNonDeletedElements(),
    maxZoom: number = 1, //null will zoom to max based on viewport
    margin: number = 0.03, //percentage of viewport width&height
  ) => {
    if (!target) {
      target = this.scene.getNonDeletedElements();
    }
    if (target.length === 0) {
      maxZoom = 1;
    }
    this.setState(
      zoomToFitElements(target, this.state, false, maxZoom, margin).appState,
    );
  };

  //zsviczian
  updateContainerSize = withBatchedUpdates(
    (containers: NonDeletedExcalidrawElement[]) => {
      containers.forEach((el: ExcalidrawElement) => {
        const [x, y] = rotate(
          el.x + el.width,
          el.y + el.height,
          el.x + el.width / 2,
          el.y + el.height / 2,
          el.angle,
        );
        resizeSingleElement(
          new Map().set(el.id, el),
          true,
          el,
          "se",
          true,
          x,
          y,
        );
      });
    },
  );

  //zsviczian
  restore = (data: ImportedDataState): RestoredDataState => {
    return restore(data, null, null);
  };

  setToast = (
    toast: {
      message: string;
      closable?: boolean;
      duration?: number;
    } | null,
  ) => {
    this.setState({ toast });
  };

  restoreFileFromShare = async () => {
    try {
      const webShareTargetCache = await caches.open("web-share-target");

      const response = await webShareTargetCache.match("shared-file");
      if (response) {
        const blob = await response.blob();
        const file = new File([blob], blob.name || "", { type: blob.type });
        this.loadFileToCanvas(file, null);
        await webShareTargetCache.delete("shared-file");
        window.history.replaceState(null, APP_NAME, window.location.pathname);
      }
    } catch (error: any) {
      this.setState({ errorMessage: error.message });
    }
  };

  /** adds supplied files to existing files in the appState */
  public addFiles: ExcalidrawImperativeAPI["addFiles"] = withBatchedUpdates(
    (files) => {
      const filesMap = files.reduce((acc, fileData) => {
        acc.set(fileData.id, fileData);
        return acc;
      }, new Map<FileId, BinaryFileData>());

      this.files = { ...this.files, ...Object.fromEntries(filesMap) };

      this.scene.getNonDeletedElements().forEach((element) => {
        if (
          isInitializedImageElement(element) &&
          filesMap.has(element.fileId)
        ) {
          this.imageCache.delete(element.fileId);
          invalidateShapeForElement(element);
        }
      });
      this.scene.informMutation();

      this.addNewImagesToImageCache();
    },
  );

  //zsviczian https://github.com/zsviczian/excalibrain/issues/9
  public setMobileModeAllowed: ExcalidrawImperativeAPI["setMobileModeAllowed"] =
    (allow: boolean) => {
      const { width, height } =
        this.excalidrawContainerRef.current!.getBoundingClientRect();
      this.allowMobileMode = allow;
      if (allow) {
        this.device = updateObject(this.device, {
          isMobile:
            width < MQ_MAX_WIDTH_PORTRAIT ||
            (height < MQ_MAX_HEIGHT_LANDSCAPE &&
              width < MQ_MAX_WIDTH_LANDSCAPE),
        });
      } else {
        this.device = updateObject(this.device, {
          isMobile: false,
        });
      }
      this.forceUpdate();
    };

  //zsviczian
  public setLocalFont: ExcalidrawImperativeAPI["setLocalFont"] = (
    showOnPanel: boolean,
  ) => {
    showFourthFont = showOnPanel;
  };

  public selectElements: ExcalidrawImperativeAPI["selectElements"] = (
    elements: readonly ExcalidrawElement[],
  ) => {
    this.updateScene({
      appState: {
        ...this.state,
        editingGroupId: null,
        selectedElementIds: elements.reduce((map, element) => {
          map[element.id] = true;
          return map;
        }, {} as any),
      },
      commitToHistory: true,
    });
  };

  public bringToFront: ExcalidrawImperativeAPI["bringToFront"] = (
    elements: readonly ExcalidrawElement[],
  ) => {
    this.selectElements(elements);
    this.updateScene(
      actionBringToFront.perform(
        this.scene.getNonDeletedElements(),
        this.state,
      ),
    );
  };

  public bringForward: ExcalidrawImperativeAPI["bringForward"] = (
    elements: readonly ExcalidrawElement[],
  ) => {
    this.selectElements(elements);
    this.updateScene(
      actionBringForward.perform(
        this.scene.getNonDeletedElements(),
        this.state,
      ),
    );
  };

  public sendToBack: ExcalidrawImperativeAPI["sendToBack"] = (
    elements: readonly ExcalidrawElement[],
  ) => {
    this.selectElements(elements);
    this.updateScene(
      actionSendToBack.perform(this.scene.getNonDeletedElements(), this.state),
    );
  };

  public sendBackward: ExcalidrawImperativeAPI["sendBackward"] = (
    elements: readonly ExcalidrawElement[],
  ) => {
    this.selectElements(elements);
    this.updateScene(
      actionSendBackward.perform(
        this.scene.getNonDeletedElements(),
        this.state,
      ),
    );
  };

  public updateScene = withBatchedUpdates(
    <K extends keyof AppState>(sceneData: {
      elements?: SceneData["elements"];
      appState?: Pick<AppState, K> | null;
      collaborators?: SceneData["collaborators"];
      commitToHistory?: SceneData["commitToHistory"];
    }) => {
      if (sceneData.commitToHistory) {
        this.history.resumeRecording();
      }

      if (sceneData.appState) {
        this.setState(sceneData.appState);
      }

      if (sceneData.elements) {
        this.scene.replaceAllElements(sceneData.elements);
      }

      if (sceneData.collaborators) {
        this.setState({ collaborators: sceneData.collaborators });
      }
    },
  );

  private onSceneUpdated = () => {
    this.setState({});
  };

  private updateCurrentCursorPosition = withBatchedUpdates(
    (event: MouseEvent) => {
      cursorX = event.clientX;
      cursorY = event.clientY;
    },
  );

  // Input handling

  private onKeyDown = withBatchedUpdates(
    (event: React.KeyboardEvent | KeyboardEvent) => {
      // normalize `event.key` when CapsLock is pressed #2372

      if (
        "Proxy" in window &&
        ((!event.shiftKey && /^[A-Z]$/.test(event.key)) ||
          (event.shiftKey && /^[a-z]$/.test(event.key)))
      ) {
        event = new Proxy(event, {
          get(ev: any, prop) {
            const value = ev[prop];
            if (typeof value === "function") {
              // fix for Proxies hijacking `this`
              return value.bind(ev);
            }
            return prop === "key"
              ? // CapsLock inverts capitalization based on ShiftKey, so invert
                // it back
                event.shiftKey
                ? ev.key.toUpperCase()
                : ev.key.toLowerCase()
              : value;
          },
        });
      }

      // prevent browser zoom in input fields
      if (event[KEYS.CTRL_OR_CMD] && isWritableElement(event.target)) {
        if (event.code === CODES.MINUS || event.code === CODES.EQUAL) {
          event.preventDefault();
          return;
        }
      }

      // bail if
      if (
        // inside an input
        (isWritableElement(event.target) &&
          // unless pressing escape (finalize action)
          event.key !== KEYS.ESCAPE) ||
        // or unless using arrows (to move between buttons)
        (isArrowKey(event.key) && isInputLike(event.target))
      ) {
        return;
      }

      if (event.key === KEYS.QUESTION_MARK) {
        this.setState({
          showHelpDialog: true,
        });
      }

      if (this.actionManager.handleKeyDown(event)) {
        return;
      }

      if (this.state.viewModeEnabled) {
        return;
      }

      if (event[KEYS.CTRL_OR_CMD] && this.state.isBindingEnabled) {
        this.setState({ isBindingEnabled: false });
      }

      if (event.code === CODES.ZERO) {
        const nextState = !this.state.isLibraryOpen;
        this.setState({ isLibraryOpen: nextState });
        // track only openings
        if (nextState) {
          trackEvent(
            "library",
            "toggleLibrary (open)",
            `keyboard (${this.device.isMobile ? "mobile" : "desktop"})`,
          );
        }
      }

      if (isArrowKey(event.key)) {
        const step =
          (this.state.gridSize &&
            (event.shiftKey
              ? ELEMENT_TRANSLATE_AMOUNT
              : this.state.gridSize)) ||
          (event.shiftKey
            ? ELEMENT_SHIFT_TRANSLATE_AMOUNT
            : ELEMENT_TRANSLATE_AMOUNT);

        const selectedElements = getSelectedElements(
          this.scene.getNonDeletedElements(),
          this.state,
          true,
        );

        let offsetX = 0;
        let offsetY = 0;

        if (event.key === KEYS.ARROW_LEFT) {
          offsetX = -step;
        } else if (event.key === KEYS.ARROW_RIGHT) {
          offsetX = step;
        } else if (event.key === KEYS.ARROW_UP) {
          offsetY = -step;
        } else if (event.key === KEYS.ARROW_DOWN) {
          offsetY = step;
        }

        selectedElements.forEach((element) => {
          mutateElement(element, {
            x: element.x + offsetX,
            y: element.y + offsetY,
          });

          updateBoundElements(element, {
            simultaneouslyUpdated: selectedElements,
          });
        });

        this.maybeSuggestBindingForAll(selectedElements);

        event.preventDefault();
      } else if (event.key === KEYS.ENTER) {
        const selectedElements = getSelectedElements(
          this.scene.getNonDeletedElements(),
          this.state,
        );

        if (selectedElements.length === 1) {
          if (isLinearElement(selectedElements[0])) {
            if (
              !this.state.editingLinearElement ||
              this.state.editingLinearElement.elementId !==
                selectedElements[0].id
            ) {
              this.history.resumeRecording();
              this.setState({
                editingLinearElement: new LinearElementEditor(
                  selectedElements[0],
                  this.scene,
                ),
              });
            }
          } else {
            const selectedElement = selectedElements[0];

            this.startTextEditing({
              sceneX: selectedElement.x + selectedElement.width / 2,
              sceneY: selectedElement.y + selectedElement.height / 2,
              shouldBind: true,
            });
            event.preventDefault();
            return;
          }
        }
      } else if (
        !event.ctrlKey &&
        !event.altKey &&
        !event.metaKey &&
        this.state.draggingElement === null
      ) {
        const shape = findShapeByKey(event.key);
        if (shape) {
          if (this.state.activeTool.type !== shape) {
            trackEvent(
              "toolbar",
              shape,
              `keyboard (${this.device.isMobile ? "mobile" : "desktop"})`,
            );
          }
          this.setActiveTool({ type: shape });
          event.stopPropagation();
        } else if (event.key === KEYS.Q) {
          this.toggleLock("keyboard");
          event.stopPropagation();
        }
      }
      if (event.key === KEYS.SPACE && gesture.pointers.size === 0) {
        isHoldingSpace = true;
        setCursor(this.canvas, CURSOR_TYPE.GRABBING);
        event.preventDefault();
      }

      if (
        (event.key === KEYS.G || event.key === KEYS.S) &&
        !event.altKey &&
        !event[KEYS.CTRL_OR_CMD]
      ) {
        const selectedElements = getSelectedElements(
          this.scene.getNonDeletedElements(),
          this.state,
        );
        if (
          this.state.activeTool.type === "selection" &&
          !selectedElements.length
        ) {
          return;
        }

        if (
          event.key === KEYS.G &&
          (hasBackground(this.state.activeTool.type) ||
            selectedElements.some((element) => hasBackground(element.type)))
        ) {
          this.setState({ openPopup: "backgroundColorPicker" });
          event.stopPropagation();
        }
        if (event.key === KEYS.S) {
          this.setState({ openPopup: "strokeColorPicker" });
          event.stopPropagation();
        }
      }
    },
  );

  private onWheel = withBatchedUpdates((event: WheelEvent) => {
    // prevent browser pinch zoom on DOM elements
    if (!(event.target instanceof HTMLCanvasElement) && event.ctrlKey) {
      event.preventDefault();
    }
  });

  private onKeyUp = withBatchedUpdates((event: KeyboardEvent) => {
    if (event.key === KEYS.SPACE) {
      if (this.state.viewModeEnabled) {
        setCursor(this.canvas, CURSOR_TYPE.GRAB);
      } else if (this.state.activeTool.type === "selection") {
        resetCursor(this.canvas);
      } else {
        setCursorForShape(this.canvas, this.state);
        this.setState({
          selectedElementIds: {},
          selectedGroupIds: {},
          editingGroupId: null,
        });
      }
      isHoldingSpace = false;
    }
    if (!event[KEYS.CTRL_OR_CMD] && !this.state.isBindingEnabled) {
      this.setState({ isBindingEnabled: true });
    }
    if (isArrowKey(event.key)) {
      const selectedElements = getSelectedElements(
        this.scene.getNonDeletedElements(),
        this.state,
      );
      isBindingEnabled(this.state)
        ? bindOrUnbindSelectedElements(selectedElements)
        : unbindLinearElements(selectedElements);
      this.setState({ suggestedBindings: [] });
    }
  });

  private setActiveTool = (
    tool:
      | { type: typeof SHAPES[number]["value"] | "eraser" }
      | { type: "custom"; customType: string },
  ) => {
    const nextActiveTool = updateActiveTool(this.state, tool);
    if (!isHoldingSpace) {
      setCursorForShape(this.canvas, this.state);
    }
    if (isToolIcon(document.activeElement)) {
      this.focusContainer();
    }
    if (!isLinearElementType(nextActiveTool.type)) {
      this.setState({ suggestedBindings: [] });
    }
    if (nextActiveTool.type === "image") {
      this.onImageAction();
    }
    if (nextActiveTool.type !== "selection") {
      this.setState({
        activeTool: nextActiveTool,
        selectedElementIds: {},
        selectedGroupIds: {},
        editingGroupId: null,
      });
    } else {
      this.setState({ activeTool: nextActiveTool });
    }
  };

  private setCursor = (cursor: string) => {
    setCursor(this.canvas, cursor);
  };

  private resetCursor = () => {
    resetCursor(this.canvas);
  };
  /**
   * returns whether user is making a gesture with >= 2 fingers (points)
   * on o touch screen (not on a trackpad). Currently only relates to Darwin
   * (iOS/iPadOS,MacOS), but may work on other devices in the future if
   * GestureEvent is standardized.
   */
  private isTouchScreenMultiTouchGesture = () => {
    // we don't want to deselect when using trackpad, and multi-point gestures
    // only work on touch screens, so checking for >= pointers means we're on a
    // touchscreen
    return gesture.pointers.size >= 2;
  };

  // fires only on Safari
  private onGestureStart = withBatchedUpdates((event: GestureEvent) => {
    event.preventDefault();

    // we only want to deselect on touch screens because user may have selected
    // elements by mistake while zooming
    if (this.isTouchScreenMultiTouchGesture()) {
      this.setState({
        selectedElementIds: {},
      });
    }
    gesture.initialScale = this.state.zoom.value;
  });

  // fires only on Safari
  private onGestureChange = withBatchedUpdates((event: GestureEvent) => {
    event.preventDefault();

    // onGestureChange only has zoom factor but not the center.
    // If we're on iPad or iPhone, then we recognize multi-touch and will
    // zoom in at the right location in the touchmove handler
    // (handleCanvasPointerMove).
    //
    // On Macbook trackpad, we don't have those events so will zoom in at the
    // current location instead.
    //
    // As such, bail from this handler on touch devices.
    if (this.isTouchScreenMultiTouchGesture()) {
      return;
    }

    const initialScale = gesture.initialScale;
    if (initialScale) {
      this.setState((state) => ({
        ...getStateForZoom(
          {
            viewportX: cursorX,
            viewportY: cursorY,
            nextZoom: getNormalizedZoom(initialScale * event.scale),
          },
          state,
        ),
      }));
    }
  });

  // fires only on Safari
  private onGestureEnd = withBatchedUpdates((event: GestureEvent) => {
    event.preventDefault();
    // reselect elements only on touch screens (see onGestureStart)
    if (this.isTouchScreenMultiTouchGesture()) {
      this.setState({
        previousSelectedElementIds: {},
        selectedElementIds: this.state.previousSelectedElementIds,
      });
    }
    gesture.initialScale = null;
  });

  private handleTextWysiwyg(
    element: ExcalidrawTextElement,
    {
      isExistingElement = false,
    }: {
      isExistingElement?: boolean;
    },
  ) {
    const updateElement = (
      text: string,
      originalText: string,
      isDeleted: boolean,
      rawText?: string,
      link?: string,
    ) => {
      this.scene.replaceAllElements([
        ...this.scene.getElementsIncludingDeleted().map((_element) => {
          if (_element.id === element.id && isTextElement(_element)) {
            return updateTextElement(_element, {
              text,
              isDeleted,
              originalText,
              rawText: rawText ?? originalText,
              link,
            });
          }
          return _element;
        }),
      ]);
    };

    if (isExistingElement && this.props.onBeforeTextEdit) {
      const text = this.props.onBeforeTextEdit(element);
      if (text) {
        this.scene.replaceAllElements([
          ...this.scene.getElementsIncludingDeleted().map((_element) => {
            if (_element.id === element.id && isTextElement(_element)) {
              element = updateTextElement(_element, {
                text,
                isDeleted: false,
                originalText: text,
              });
              return element;
            }
            return _element;
          }),
        ]);
      }
    }

    textWysiwyg({
      id: element.id,
      canvas: this.canvas,
      getViewportCoords: (x, y) => {
        const { x: viewportX, y: viewportY } = sceneCoordsToViewportCoords(
          {
            sceneX: x,
            sceneY: y,
          },
          this.state,
        );
        return [
          viewportX - this.state.offsetLeft,
          viewportY - this.state.offsetTop,
        ];
      },
      onChange: withBatchedUpdates((text) => {
        updateElement(text, text, false);
        if (isNonDeletedElement(element)) {
          updateBoundElements(element);
        }
      }),
      onSubmit: withBatchedUpdates(({ text, viaKeyboard, originalText }) => {
        const isDeleted = !text.trim();
        const rawText = originalText; //should this be originalText??
        let link = undefined;
        if (this.props.onBeforeTextSubmit) {
          const [updatedText, updatedOriginalText, l] =
            this.props.onBeforeTextSubmit(
              element,
              text,
              originalText,
              isDeleted,
            );
          text = updatedText ?? text;
          originalText = updatedOriginalText ?? originalText;
          link = l;
        }
        updateElement(text, originalText, isDeleted, rawText, link);
        // select the created text element only if submitting via keyboard
        // (when submitting via click it should act as signal to deselect)
        if (!isDeleted && viaKeyboard) {
          const elementIdToSelect = element.containerId
            ? element.containerId
            : element.id;
          this.setState((prevState) => ({
            selectedElementIds: {
              ...prevState.selectedElementIds,
              [elementIdToSelect]: true,
            },
          }));
        }
        if (isDeleted) {
          fixBindingsAfterDeletion(this.scene.getNonDeletedElements(), [
            element,
          ]);
        }
        if (!isDeleted || isExistingElement) {
          this.history.resumeRecording();
        }

        this.setState({
          draggingElement: null,
          editingElement: null,
        });
        if (this.state.activeTool.locked) {
          setCursorForShape(this.canvas, this.state);
        }

        this.focusContainer();
      }),
      element,
      excalidrawContainer: this.excalidrawContainerRef.current,
      app: this,
    });
    // deselect all other elements when inserting text
    this.deselectElements();

    // do an initial update to re-initialize element position since we were
    // modifying element's x/y for sake of editor (case: syncing to remote)
    updateElement(element.text, element.originalText, false);
  }

  private deselectElements() {
    this.setState({
      selectedElementIds: {},
      selectedGroupIds: {},
      editingGroupId: null,
    });
  }

  private getTextElementAtPosition(
    x: number,
    y: number,
  ): NonDeleted<ExcalidrawTextElement> | null {
    const element = this.getElementAtPosition(x, y, {
      includeBoundTextElement: true,
    });

    if (element && isTextElement(element) && !element.isDeleted) {
      return element;
    }
    return null;
  }

  private getElementAtPosition(
    x: number,
    y: number,
    opts?: {
      /** if true, returns the first selected element (with highest z-index)
        of all hit elements */
      preferSelected?: boolean;
      includeBoundTextElement?: boolean;
      includeLockedElements?: boolean;
    },
  ): NonDeleted<ExcalidrawElement> | null {
    const allHitElements = this.getElementsAtPosition(
      x,
      y,
      opts?.includeBoundTextElement,
      opts?.includeLockedElements,
    );
    if (allHitElements.length > 1) {
      if (opts?.preferSelected) {
        for (let index = allHitElements.length - 1; index > -1; index--) {
          if (this.state.selectedElementIds[allHitElements[index].id]) {
            return allHitElements[index];
          }
        }
      }
      const elementWithHighestZIndex =
        allHitElements[allHitElements.length - 1];
      // If we're hitting element with highest z-index only on its bounding box
      // while also hitting other element figure, the latter should be considered.
      return isHittingElementBoundingBoxWithoutHittingElement(
        elementWithHighestZIndex,
        this.state,
        x,
        y,
      )
        ? allHitElements[allHitElements.length - 2]
        : elementWithHighestZIndex;
    }
    if (allHitElements.length === 1) {
      return allHitElements[0];
    }
    return null;
  }

  private getElementsAtPosition(
    x: number,
    y: number,
    includeBoundTextElement: boolean = false,
    includeLockedElements: boolean = false,
  ): NonDeleted<ExcalidrawElement>[] {
    const elements =
      includeBoundTextElement && includeLockedElements
        ? this.scene.getNonDeletedElements()
        : this.scene
            .getNonDeletedElements()
            .filter(
              (element) =>
                (includeLockedElements || !element.locked) &&
                (includeBoundTextElement ||
                  !(isTextElement(element) && element.containerId)),
            );

    return getElementsAtPosition(elements, (element) =>
      hitTest(element, this.state, x, y),
    );
  }

  private startTextEditing = ({
    sceneX,
    sceneY,
    shouldBind,
    insertAtParentCenter = true,
  }: {
    /** X position to insert text at */
    sceneX: number;
    /** Y position to insert text at */
    sceneY: number;
    shouldBind: boolean;
    /** whether to attempt to insert at element center if applicable */
    insertAtParentCenter?: boolean;
  }) => {
    let parentCenterPosition =
      insertAtParentCenter &&
      this.getTextWysiwygSnappedToCenterPosition(
        sceneX,
        sceneY,
        this.state,
        this.canvas,
        window.devicePixelRatio,
      );

    let existingTextElement: NonDeleted<ExcalidrawTextElement> | null = null;
    let container: ExcalidrawTextContainer | null = null;

    const selectedElements = getSelectedElements(
      this.scene.getNonDeletedElements(),
      this.state,
    );

    if (selectedElements.length === 1) {
      if (isTextElement(selectedElements[0])) {
        existingTextElement = selectedElements[0];
      } else if (isTextBindableContainer(selectedElements[0], false)) {
        existingTextElement = getBoundTextElement(selectedElements[0]);
      } else {
        existingTextElement = this.getTextElementAtPosition(sceneX, sceneY);
      }
    } else {
      existingTextElement = this.getTextElementAtPosition(sceneX, sceneY);
    }

    // bind to container when shouldBind is true or
    // clicked on center of container
    if (
      !container &&
      !existingTextElement &&
      (shouldBind || parentCenterPosition)
    ) {
      container = getTextBindableContainerAtPosition(
        this.scene
          .getNonDeletedElements()
          .filter(
            (ele) =>
              isTextBindableContainer(ele, false) && !getBoundTextElement(ele),
          ),
        sceneX,
        sceneY,
      );
    }

    if (!existingTextElement && container) {
      const fontString = {
        fontSize: this.state.currentItemFontSize,
        fontFamily: this.state.currentItemFontFamily,
      };
      const minWidth = getApproxMinLineWidth(getFontString(fontString));
      const minHeight = getApproxMinLineHeight(getFontString(fontString));
      const newHeight = Math.max(container.height, minHeight);
      const newWidth = Math.max(container.width, minWidth);
      mutateElement(container, { height: newHeight, width: newWidth });
      sceneX = container.x + newWidth / 2;
      sceneY = container.y + newHeight / 2;
      if (parentCenterPosition) {
        parentCenterPosition = this.getTextWysiwygSnappedToCenterPosition(
          sceneX,
          sceneY,
          this.state,
          this.canvas,
          window.devicePixelRatio,
        );
      }
    }

    const element = existingTextElement
      ? existingTextElement
      : newTextElement({
          x: parentCenterPosition
            ? parentCenterPosition.elementCenterX
            : sceneX,
          y: parentCenterPosition
            ? parentCenterPosition.elementCenterY
            : sceneY,
          strokeColor: this.state.currentItemStrokeColor,
          backgroundColor: this.state.currentItemBackgroundColor,
          fillStyle: this.state.currentItemFillStyle,
          strokeWidth: this.state.currentItemStrokeWidth,
          strokeStyle: this.state.currentItemStrokeStyle,
          roughness: this.state.currentItemRoughness,
          opacity: this.state.currentItemOpacity,
          strokeSharpness: this.state.currentItemStrokeSharpness,
          text: "",
          rawText: "",
          fontSize: this.state.currentItemFontSize,
          fontFamily: this.state.currentItemFontFamily,
          textAlign: parentCenterPosition
            ? "center"
            : this.state.currentItemTextAlign,
          verticalAlign: parentCenterPosition
            ? VERTICAL_ALIGN.MIDDLE
            : DEFAULT_VERTICAL_ALIGN,
          containerId: container?.id ?? undefined,
          groupIds: container?.groupIds ?? [],
          locked: false,
        });

    this.setState({ editingElement: element });

    if (!existingTextElement) {
      this.scene.replaceAllElements([
        ...this.scene.getElementsIncludingDeleted(),
        element,
      ]);

      // case: creating new text not centered to parent element → offset Y
      // so that the text is centered to cursor position
      if (!parentCenterPosition) {
        mutateElement(element, {
          y: element.y - element.baseline / 2,
        });
      }
    }

    this.setState({
      editingElement: element,
    });

    this.handleTextWysiwyg(element, {
      isExistingElement: !!existingTextElement,
    });
  };

  private handleCanvasDoubleClick = (
    event: React.MouseEvent<HTMLCanvasElement>,
  ) => {
    // case: double-clicking with arrow/line tool selected would both create
    // text and enter multiElement mode
    if (this.state.multiElement) {
      return;
    }
    // we should only be able to double click when mode is selection
    if (this.state.activeTool.type !== "selection") {
      return;
    }

    const selectedElements = getSelectedElements(
      this.scene.getNonDeletedElements(),
      this.state,
    );

    if (selectedElements.length === 1 && isLinearElement(selectedElements[0])) {
      if (
        !this.state.editingLinearElement ||
        this.state.editingLinearElement.elementId !== selectedElements[0].id
      ) {
        this.history.resumeRecording();
        this.setState({
          editingLinearElement: new LinearElementEditor(
            selectedElements[0],
            this.scene,
          ),
        });
      }
      return;
    }

    resetCursor(this.canvas);

    let { x: sceneX, y: sceneY } = viewportCoordsToSceneCoords(
      event,
      this.state,
    );

    const selectedGroupIds = getSelectedGroupIds(this.state);

    if (selectedGroupIds.length > 0) {
      const hitElement = this.getElementAtPosition(sceneX, sceneY);

      const selectedGroupId =
        hitElement &&
        getSelectedGroupIdForElement(hitElement, this.state.selectedGroupIds);

      if (selectedGroupId) {
        this.setState((prevState) =>
          selectGroupsForSelectedElements(
            {
              ...prevState,
              editingGroupId: selectedGroupId,
              selectedElementIds: { [hitElement!.id]: true },
              selectedGroupIds: {},
            },
            this.scene.getNonDeletedElements(),
          ),
        );
        return;
      }
    }

    resetCursor(this.canvas);
    if (!event[KEYS.CTRL_OR_CMD] && !this.state.viewModeEnabled) {
      const selectedElements = getSelectedElements(
        this.scene.getNonDeletedElements(),
        this.state,
      );
      if (selectedElements.length === 1) {
        const selectedElement = selectedElements[0];
        const canBindText = hasBoundTextElement(selectedElement);
        if (canBindText) {
          sceneX = selectedElement.x + selectedElement.width / 2;
          sceneY = selectedElement.y + selectedElement.height / 2;
        }
      }
      this.startTextEditing({
        sceneX,
        sceneY,
        shouldBind: false,
        insertAtParentCenter: !event.altKey,
      });
    }
  };

  private getElementLinkAtPosition = (
    scenePointer: Readonly<{ x: number; y: number }>,
    hitElement: NonDeletedExcalidrawElement | null,
  ): ExcalidrawElement | undefined => {
    // Reversing so we traverse the elements in decreasing order
    // of z-index
    const elements = this.scene.getNonDeletedElements().slice().reverse();
    let hitElementIndex = Infinity;

    return elements.find((element, index) => {
      if (hitElement && element.id === hitElement.id) {
        hitElementIndex = index;
      }
      return (
        element.link &&
        index <= hitElementIndex &&
        isPointHittingLinkIcon(
          element,
          this.state,
          [scenePointer.x, scenePointer.y],
          this.device.isMobile,
        )
      );
    });
  };

  private redirectToLink = (
    event: React.PointerEvent<HTMLCanvasElement>,
    isTouchScreen: boolean,
  ) => {
    const draggedDistance = distance2d(
      this.lastPointerDown!.clientX,
      this.lastPointerDown!.clientY,
      this.lastPointerUp!.clientX,
      this.lastPointerUp!.clientY,
    );
    if (
      !this.hitLinkElement ||
      // For touch screen allow dragging threshold else strict check
      (isTouchScreen && draggedDistance > DRAGGING_THRESHOLD) ||
      (!isTouchScreen && draggedDistance !== 0)
    ) {
      return;
    }
    const lastPointerDownCoords = viewportCoordsToSceneCoords(
      this.lastPointerDown!,
      this.state,
    );
    const lastPointerDownHittingLinkIcon = isPointHittingLinkIcon(
      this.hitLinkElement,
      this.state,
      [lastPointerDownCoords.x, lastPointerDownCoords.y],
      this.device.isMobile,
    );
    const lastPointerUpCoords = viewportCoordsToSceneCoords(
      this.lastPointerUp!,
      this.state,
    );
    const lastPointerUpHittingLinkIcon = isPointHittingLinkIcon(
      this.hitLinkElement,
      this.state,
      [lastPointerUpCoords.x, lastPointerUpCoords.y],
      this.device.isMobile,
    );
    if (lastPointerDownHittingLinkIcon && lastPointerUpHittingLinkIcon) {
      const url = this.hitLinkElement.link;
      if (url) {
        let customEvent;
        if (this.props.onLinkOpen) {
          customEvent = wrapEvent(EVENT.EXCALIDRAW_LINK, event.nativeEvent);
          this.props.onLinkOpen(this.hitLinkElement, customEvent);
        }
        if (!customEvent?.defaultPrevented) {
          const target = isLocalLink(url) ? "_self" : "_blank";
          const newWindow = window.open(undefined, target);
          // https://mathiasbynens.github.io/rel-noopener/
          if (newWindow) {
            newWindow.opener = null;
            newWindow.location = normalizeLink(url);
          }
        }
      }
    }
  };

  private handleCanvasPointerMove = (
    event: React.PointerEvent<HTMLCanvasElement>,
  ) => {
    this.savePointer(event.clientX, event.clientY, this.state.cursorButton);
    if (gesture.pointers.has(event.pointerId)) {
      gesture.pointers.set(event.pointerId, {
        x: event.clientX,
        y: event.clientY,
      });
    }

    const initialScale = gesture.initialScale;
    if (
      gesture.pointers.size === 2 &&
      gesture.lastCenter &&
      initialScale &&
      gesture.initialDistance
    ) {
      const center = getCenter(gesture.pointers);
      const deltaX = center.x - gesture.lastCenter.x;
      const deltaY = center.y - gesture.lastCenter.y;
      gesture.lastCenter = center;

      const distance = getDistance(Array.from(gesture.pointers.values()));
      const scaleFactor =
        this.state.activeTool.type === "freedraw" && this.state.penMode
          ? 1
          : distance / gesture.initialDistance;

      const nextZoom = scaleFactor
        ? getNormalizedZoom(initialScale * scaleFactor)
        : this.state.zoom.value;

      this.setState((state) => {
        const zoomState = getStateForZoom(
          {
            viewportX: center.x,
            viewportY: center.y,
            nextZoom,
          },
          state,
        );

        return {
          zoom: zoomState.zoom,
          scrollX: zoomState.scrollX + deltaX / nextZoom,
          scrollY: zoomState.scrollY + deltaY / nextZoom,
          shouldCacheIgnoreZoom: true,
        };
      });
      this.resetShouldCacheIgnoreZoomDebounced();
    } else {
      gesture.lastCenter =
        gesture.initialDistance =
        gesture.initialScale =
          null;
    }

    if (isHoldingSpace || isPanning || isDraggingScrollBar) {
      return;
    }

    const isPointerOverScrollBars = isOverScrollBars(
      currentScrollBars,
      event.clientX - this.state.offsetLeft,
      event.clientY - this.state.offsetTop,
    );
    const isOverScrollBar = isPointerOverScrollBars.isOverEither;
    if (!this.state.draggingElement && !this.state.multiElement) {
      if (isOverScrollBar) {
        resetCursor(this.canvas);
      } else {
        setCursorForShape(this.canvas, this.state);
      }
    }

    const scenePointer = viewportCoordsToSceneCoords(event, this.state);
    const { x: scenePointerX, y: scenePointerY } = scenePointer;

    if (
      this.state.editingLinearElement &&
      !this.state.editingLinearElement.isDragging
    ) {
      const editingLinearElement = LinearElementEditor.handlePointerMove(
        event,
        scenePointerX,
        scenePointerY,
        this.state.editingLinearElement,
        this.state.gridSize,
      );
      if (editingLinearElement !== this.state.editingLinearElement) {
        // Since we are reading from previous state which is not possible with
        // automatic batching in React 18 hence using flush sync to synchronously
        // update the state. Check https://github.com/excalidraw/excalidraw/pull/5508 for more details.
        flushSync(() => {
          this.setState({ editingLinearElement });
        });
      }
      if (editingLinearElement.lastUncommittedPoint != null) {
        this.maybeSuggestBindingAtCursor(scenePointer);
      } else {
        this.setState({ suggestedBindings: [] });
      }
    }

    if (isBindingElementType(this.state.activeTool.type)) {
      // Hovering with a selected tool or creating new linear element via click
      // and point
      const { draggingElement } = this.state;
      if (isBindingElement(draggingElement, false)) {
        this.maybeSuggestBindingsForLinearElementAtCoords(
          draggingElement,
          [scenePointer],
          this.state.startBoundElement,
        );
      } else {
        this.maybeSuggestBindingAtCursor(scenePointer);
      }
    }

    if (this.state.multiElement) {
      const { multiElement } = this.state;
      const { x: rx, y: ry } = multiElement;

      const { points, lastCommittedPoint } = multiElement;
      const lastPoint = points[points.length - 1];

      setCursorForShape(this.canvas, this.state);

      if (lastPoint === lastCommittedPoint) {
        // if we haven't yet created a temp point and we're beyond commit-zone
        // threshold, add a point
        if (
          distance2d(
            scenePointerX - rx,
            scenePointerY - ry,
            lastPoint[0],
            lastPoint[1],
          ) >= LINE_CONFIRM_THRESHOLD
        ) {
          mutateElement(multiElement, {
            points: [...points, [scenePointerX - rx, scenePointerY - ry]],
          });
        } else {
          setCursor(this.canvas, CURSOR_TYPE.POINTER);
          // in this branch, we're inside the commit zone, and no uncommitted
          // point exists. Thus do nothing (don't add/remove points).
        }
      } else if (
        points.length > 2 &&
        lastCommittedPoint &&
        distance2d(
          scenePointerX - rx,
          scenePointerY - ry,
          lastCommittedPoint[0],
          lastCommittedPoint[1],
        ) < LINE_CONFIRM_THRESHOLD
      ) {
        setCursor(this.canvas, CURSOR_TYPE.POINTER);
        mutateElement(multiElement, {
          points: points.slice(0, -1),
        });
      } else {
        const [gridX, gridY] = getGridPoint(
          scenePointerX,
          scenePointerY,
          this.state.gridSize,
        );

        const [lastCommittedX, lastCommittedY] =
          multiElement?.lastCommittedPoint ?? [0, 0];

        let dxFromLastCommitted = gridX - rx - lastCommittedX;
        let dyFromLastCommitted = gridY - ry - lastCommittedY;

        if (shouldRotateWithDiscreteAngle(event)) {
          ({ width: dxFromLastCommitted, height: dyFromLastCommitted } =
            getLockedLinearCursorAlignSize(
              // actual coordinate of the last committed point
              lastCommittedX + rx,
              lastCommittedY + ry,
              // cursor-grid coordinate
              gridX,
              gridY,
            ));
        }

        if (isPathALoop(points, this.state.zoom.value)) {
          setCursor(this.canvas, CURSOR_TYPE.POINTER);
        }
        // update last uncommitted point
        mutateElement(multiElement, {
          points: [
            ...points.slice(0, -1),
            [
              lastCommittedX + dxFromLastCommitted,
              lastCommittedY + dyFromLastCommitted,
            ],
          ],
        });
      }

      return;
    }

    const hasDeselectedButton = Boolean(event.buttons);
    if (
      hasDeselectedButton ||
      (this.state.activeTool.type !== "selection" &&
        this.state.activeTool.type !== "text" &&
        this.state.activeTool.type !== "eraser")
    ) {
      return;
    }

    const elements = this.scene.getNonDeletedElements();

    const selectedElements = getSelectedElements(elements, this.state);
    if (
      selectedElements.length === 1 &&
      !isOverScrollBar &&
      !this.state.editingLinearElement
    ) {
      const elementWithTransformHandleType = getElementWithTransformHandleType(
        elements,
        this.state,
        scenePointerX,
        scenePointerY,
        this.state.zoom,
        event.pointerType,
      );
      if (
        elementWithTransformHandleType &&
        elementWithTransformHandleType.transformHandleType
      ) {
        setCursor(
          this.canvas,
          getCursorForResizingElement(elementWithTransformHandleType),
        );
        return;
      }
    } else if (selectedElements.length > 1 && !isOverScrollBar) {
      const transformHandleType = getTransformHandleTypeFromCoords(
        getCommonBounds(selectedElements),
        scenePointerX,
        scenePointerY,
        this.state.zoom,
        event.pointerType,
      );
      if (transformHandleType) {
        setCursor(
          this.canvas,
          getCursorForResizingElement({
            transformHandleType,
          }),
        );
        return;
      }
    }

    const hitElement = this.getElementAtPosition(
      scenePointer.x,
      scenePointer.y,
    );
    this.hitLinkElement = this.getElementLinkAtPosition(
      scenePointer,
      hitElement,
    );
    if (isEraserActive(this.state)) {
      return;
    }
    if (
      this.hitLinkElement &&
      !this.state.selectedElementIds[this.hitLinkElement.id]
    ) {
      setCursor(this.canvas, CURSOR_TYPE.POINTER);
      showHyperlinkTooltip(this.hitLinkElement, this.state);
      if (this.props.onLinkHover) {
        this.props.onLinkHover(this.hitLinkElement, event);
      } //zsviczian
    } else {
      hideHyperlinkToolip();
      if (
        hitElement &&
        hitElement.link &&
        this.state.selectedElementIds[hitElement.id] &&
        !this.contextMenuOpen &&
        !this.state.showHyperlinkPopup
      ) {
        this.setState({ showHyperlinkPopup: "info" });
      } else if (this.state.activeTool.type === "text") {
        setCursor(
          this.canvas,
          isTextElement(hitElement) ? CURSOR_TYPE.TEXT : CURSOR_TYPE.CROSSHAIR,
        );
      } else if (this.state.viewModeEnabled) {
        setCursor(this.canvas, CURSOR_TYPE.GRAB);
      } else if (isOverScrollBar) {
        setCursor(this.canvas, CURSOR_TYPE.AUTO);
      } else if (this.state.selectedLinearElement) {
        this.handleHoverSelectedLinearElement(
          this.state.selectedLinearElement,
          scenePointerX,
          scenePointerY,
        );
      } else if (
        // if using cmd/ctrl, we're not dragging
        !event[KEYS.CTRL_OR_CMD] &&
        (hitElement ||
          this.isHittingCommonBoundingBoxOfSelectedElements(
            scenePointer,
            selectedElements,
          )) &&
        !hitElement?.locked
      ) {
        setCursor(this.canvas, CURSOR_TYPE.MOVE);
      } else {
        setCursor(this.canvas, CURSOR_TYPE.AUTO);
      }
    }
  };

  private handleEraser = (
    event: PointerEvent,
    pointerDownState: PointerDownState,
    scenePointer: { x: number; y: number },
  ) => {
    const updateElementIds = (elements: ExcalidrawElement[]) => {
      elements.forEach((element) => {
        if (element.locked) {
          return;
        }

        idsToUpdate.push(element.id);
        if (event.altKey) {
          if (
            pointerDownState.elementIdsToErase[element.id] &&
            pointerDownState.elementIdsToErase[element.id].erase
          ) {
            pointerDownState.elementIdsToErase[element.id].erase = false;
          }
        } else if (!pointerDownState.elementIdsToErase[element.id]) {
          pointerDownState.elementIdsToErase[element.id] = {
            erase: true,
            opacity: element.opacity,
          };
        }
      });
    };

    const idsToUpdate: Array<string> = [];

    const distance = distance2d(
      pointerDownState.lastCoords.x,
      pointerDownState.lastCoords.y,
      scenePointer.x,
      scenePointer.y,
    );
    const threshold = 10 / this.state.zoom.value;
    const point = { ...pointerDownState.lastCoords };
    let samplingInterval = 0;
    while (samplingInterval <= distance) {
      const hitElements = this.getElementsAtPosition(point.x, point.y);
      updateElementIds(hitElements);

      // Exit since we reached current point
      if (samplingInterval === distance) {
        break;
      }

      // Calculate next point in the line at a distance of sampling interval
      samplingInterval = Math.min(samplingInterval + threshold, distance);

      const distanceRatio = samplingInterval / distance;
      const nextX =
        (1 - distanceRatio) * point.x + distanceRatio * scenePointer.x;
      const nextY =
        (1 - distanceRatio) * point.y + distanceRatio * scenePointer.y;
      point.x = nextX;
      point.y = nextY;
    }

    const elements = this.scene.getElementsIncludingDeleted().map((ele) => {
      const id =
        isBoundToContainer(ele) && idsToUpdate.includes(ele.containerId)
          ? ele.containerId
          : ele.id;
      if (idsToUpdate.includes(id)) {
        if (event.altKey) {
          if (
            pointerDownState.elementIdsToErase[id] &&
            pointerDownState.elementIdsToErase[id].erase === false
          ) {
            return newElementWith(ele, {
              opacity: pointerDownState.elementIdsToErase[id].opacity,
            });
          }
        } else {
          return newElementWith(ele, {
            opacity: ELEMENT_READY_TO_ERASE_OPACITY,
          });
        }
      }
      return ele;
    });

    this.scene.replaceAllElements(elements);

    pointerDownState.lastCoords.x = scenePointer.x;
    pointerDownState.lastCoords.y = scenePointer.y;
  };
  // set touch moving for mobile context menu
  private handleTouchMove = (event: React.TouchEvent<HTMLCanvasElement>) => {
    invalidateContextMenu = true;
  };

  handleHoverSelectedLinearElement(
    linearElementEditor: LinearElementEditor,
    scenePointerX: number,
    scenePointerY: number,
  ) {
    const element = LinearElementEditor.getElement(
      linearElementEditor.elementId,
    );

    if (!element) {
      return;
    }
    if (this.state.selectedLinearElement) {
      let hoverPointIndex = -1;
      let midPointHovered = false;
      if (
        isHittingElementNotConsideringBoundingBox(element, this.state, [
          scenePointerX,
          scenePointerY,
        ])
      ) {
        hoverPointIndex = LinearElementEditor.getPointIndexUnderCursor(
          element,
          this.state.zoom,
          scenePointerX,
          scenePointerY,
        );
        midPointHovered = LinearElementEditor.isHittingMidPoint(
          linearElementEditor,
          { x: scenePointerX, y: scenePointerY },
          this.state,
        );

        if (hoverPointIndex >= 0 || midPointHovered) {
          setCursor(this.canvas, CURSOR_TYPE.POINTER);
        } else {
          setCursor(this.canvas, CURSOR_TYPE.MOVE);
        }
      } else if (
        shouldShowBoundingBox([element]) &&
        isHittingElementBoundingBoxWithoutHittingElement(
          element,
          this.state,
          scenePointerX,
          scenePointerY,
        )
      ) {
        setCursor(this.canvas, CURSOR_TYPE.MOVE);
      }

      if (
        this.state.selectedLinearElement.hoverPointIndex !== hoverPointIndex
      ) {
        this.setState({
          selectedLinearElement: {
            ...this.state.selectedLinearElement,
            hoverPointIndex,
          },
        });
      }

      if (
        this.state.selectedLinearElement.midPointHovered !== midPointHovered
      ) {
        this.setState({
          selectedLinearElement: {
            ...this.state.selectedLinearElement,
            midPointHovered,
          },
        });
      }
    } else {
      setCursor(this.canvas, CURSOR_TYPE.AUTO);
    }
  }
  private handleCanvasPointerDown = (
    event: React.PointerEvent<HTMLCanvasElement>,
  ) => {
    this.focusContainer(); //zsviczian

    // remove any active selection when we start to interact with canvas
    // (mainly, we care about removing selection outside the component which
    //  would prevent our copy handling otherwise)
    const selection = document.getSelection();
    if (selection?.anchorNode) {
      selection.removeAllRanges();
    }
    this.maybeOpenContextMenuAfterPointerDownOnTouchDevices(event);
    this.maybeCleanupAfterMissingPointerUp(event);

    //fires only once, if pen is detected, penMode is enabled
    //the user can disable this by toggling the penMode button
    if (!this.state.penDetected && event.pointerType === "pen") {
      this.setState((prevState) => {
        return {
          penMode: true,
          penDetected: true,
        };
      });
    }

    if (
      !this.device.isTouchScreen &&
      ["pen", "touch"].includes(event.pointerType)
    ) {
      this.device = updateObject(this.device, { isTouchScreen: true });
    }

    if (isPanning) {
      return;
    }

    this.lastPointerDown = event;
    this.setState({
      lastPointerDownWith: event.pointerType,
      cursorButton: "down",
    });
    this.savePointer(event.clientX, event.clientY, "down");

    this.updateGestureOnPointerDown(event);

    if (this.handleCanvasPanUsingWheelOrSpaceDrag(event)) {
      return;
    }

    // only handle left mouse button or touch
    if (
      event.button !== POINTER_BUTTON.MAIN &&
      event.button !== POINTER_BUTTON.TOUCH
    ) {
      return;
    }

    // don't select while panning
    if (gesture.pointers.size > 1) {
      return;
    }

    // State for the duration of a pointer interaction, which starts with a
    // pointerDown event, ends with a pointerUp event (or another pointerDown)
    const pointerDownState = this.initialPointerDownState(event);

    if (this.handleDraggingScrollBar(event, pointerDownState)) {
      return;
    }

    // Since context menu closes on pointer down so setting to false
    this.contextMenuOpen = false;
    this.clearSelectionIfNotUsingSelection();
    this.updateBindingEnabledOnPointerMove(event);

    if (this.handleSelectionOnPointerDown(event, pointerDownState)) {
      return;
    }

    const allowOnPointerDown =
      !this.state.penMode ||
      event.pointerType !== "touch" ||
      this.state.activeTool.type === "selection" ||
      this.state.activeTool.type === "text" ||
      this.state.activeTool.type === "image";

    if (!allowOnPointerDown) {
      return;
    }

    if (this.state.activeTool.type === "text") {
      this.handleTextOnPointerDown(event, pointerDownState);
      return;
    } else if (
      this.state.activeTool.type === "arrow" ||
      this.state.activeTool.type === "line"
    ) {
      this.handleLinearElementOnPointerDown(
        event,
        this.state.activeTool.type,
        pointerDownState,
      );
    } else if (this.state.activeTool.type === "image") {
      // reset image preview on pointerdown
      setCursor(this.canvas, CURSOR_TYPE.CROSSHAIR);

      // retrieve the latest element as the state may be stale
      const pendingImageElement =
        this.state.pendingImageElementId &&
        this.scene.getElement(this.state.pendingImageElementId);

      if (!pendingImageElement) {
        return;
      }

      this.setState({
        draggingElement: pendingImageElement,
        editingElement: pendingImageElement,
        pendingImageElementId: null,
        multiElement: null,
      });

      const { x, y } = viewportCoordsToSceneCoords(event, this.state);
      mutateElement(pendingImageElement, {
        x,
        y,
      });
    } else if (this.state.activeTool.type === "freedraw") {
      this.handleFreeDrawElementOnPointerDown(
        event,
        this.state.activeTool.type,
        pointerDownState,
      );
    } else if (this.state.activeTool.type === "custom") {
      setCursor(this.canvas, CURSOR_TYPE.AUTO);
    } else if (this.state.activeTool.type !== "eraser") {
      this.createGenericElementOnPointerDown(
        this.state.activeTool.type,
        pointerDownState,
      );
    }

    this.props?.onPointerDown?.(this.state.activeTool, pointerDownState);

    const onPointerMove =
      this.onPointerMoveFromPointerDownHandler(pointerDownState);

    const onPointerUp =
      this.onPointerUpFromPointerDownHandler(pointerDownState);

    const onKeyDown = this.onKeyDownFromPointerDownHandler(pointerDownState);
    const onKeyUp = this.onKeyUpFromPointerDownHandler(pointerDownState);

    lastPointerUp = onPointerUp;

    if (!this.state.viewModeEnabled) {
      window.addEventListener(EVENT.POINTER_MOVE, onPointerMove);
      window.addEventListener(EVENT.POINTER_UP, onPointerUp);
      window.addEventListener(EVENT.KEYDOWN, onKeyDown);
      window.addEventListener(EVENT.KEYUP, onKeyUp);
      pointerDownState.eventListeners.onMove = onPointerMove;
      pointerDownState.eventListeners.onUp = onPointerUp;
      pointerDownState.eventListeners.onKeyUp = onKeyUp;
      pointerDownState.eventListeners.onKeyDown = onKeyDown;
    }
  };

  private handleCanvasPointerUp = (
    event: React.PointerEvent<HTMLCanvasElement>,
  ) => {
    this.lastPointerUp = event;
    if (this.device.isTouchScreen) {
      const scenePointer = viewportCoordsToSceneCoords(
        { clientX: event.clientX, clientY: event.clientY },
        this.state,
      );
      const hitElement = this.getElementAtPosition(
        scenePointer.x,
        scenePointer.y,
      );
      this.hitLinkElement = this.getElementLinkAtPosition(
        scenePointer,
        hitElement,
      );
    }
    if (
      this.hitLinkElement &&
      !this.state.selectedElementIds[this.hitLinkElement.id]
    ) {
      this.redirectToLink(event, this.device.isTouchScreen);
    }

    this.removePointer(event);
  };

  private maybeOpenContextMenuAfterPointerDownOnTouchDevices = (
    event: React.PointerEvent<HTMLCanvasElement>,
  ): void => {
    // deal with opening context menu on touch devices
    if (event.pointerType === "touch") {
      invalidateContextMenu = false;

      if (touchTimeout) {
        // If there's already a touchTimeout, this means that there's another
        // touch down and we are doing another touch, so we shouldn't open the
        // context menu.
        invalidateContextMenu = true;
      } else {
        // open the context menu with the first touch's clientX and clientY
        // if the touch is not moving
        touchTimeout = window.setTimeout(() => {
          touchTimeout = 0;
          if (!invalidateContextMenu) {
            this.handleCanvasContextMenu(event);
          }
        }, TOUCH_CTX_MENU_TIMEOUT);
      }
    }
  };

  private resetContextMenuTimer = () => {
    clearTimeout(touchTimeout);
    touchTimeout = 0;
    invalidateContextMenu = false;
  };

  private maybeCleanupAfterMissingPointerUp(
    event: React.PointerEvent<HTMLCanvasElement>,
  ): void {
    if (lastPointerUp !== null) {
      // Unfortunately, sometimes we don't get a pointerup after a pointerdown,
      // this can happen when a contextual menu or alert is triggered. In order to avoid
      // being in a weird state, we clean up on the next pointerdown
      lastPointerUp(event);
    }
  }

  // Returns whether the event is a panning
  private handleCanvasPanUsingWheelOrSpaceDrag = (
    event: React.PointerEvent<HTMLCanvasElement>,
  ): boolean => {
    if (
      !(
        gesture.pointers.size <= 1 &&
        (event.button === POINTER_BUTTON.WHEEL ||
          (event.button === POINTER_BUTTON.MAIN && isHoldingSpace) ||
          this.state.viewModeEnabled)
      ) ||
      isTextElement(this.state.editingElement)
    ) {
      return false;
    }
    isPanning = true;
    event.preventDefault();

    let nextPastePrevented = false;
    const isLinux = /Linux/.test(window.navigator.platform);

    setCursor(this.canvas, CURSOR_TYPE.GRABBING);
    let { clientX: lastX, clientY: lastY } = event;
    const onPointerMove = withBatchedUpdatesThrottled((event: PointerEvent) => {
      const deltaX = lastX - event.clientX;
      const deltaY = lastY - event.clientY;
      lastX = event.clientX;
      lastY = event.clientY;

      /*
       * Prevent paste event if we move while middle clicking on Linux.
       * See issue #1383.
       */
      if (
        isLinux &&
        !nextPastePrevented &&
        (Math.abs(deltaX) > 1 || Math.abs(deltaY) > 1)
      ) {
        nextPastePrevented = true;

        /* Prevent the next paste event */
        const preventNextPaste = (event: ClipboardEvent) => {
          document.body.removeEventListener(EVENT.PASTE, preventNextPaste);
          event.stopPropagation();
        };

        /*
         * Reenable next paste in case of disabled middle click paste for
         * any reason:
         * - right click paste
         * - empty clipboard
         */
        const enableNextPaste = () => {
          setTimeout(() => {
            document.body.removeEventListener(EVENT.PASTE, preventNextPaste);
            window.removeEventListener(EVENT.POINTER_UP, enableNextPaste);
          }, 100);
        };

        document.body.addEventListener(EVENT.PASTE, preventNextPaste);
        window.addEventListener(EVENT.POINTER_UP, enableNextPaste);
      }

      this.setState({
        scrollX: this.state.scrollX - deltaX / this.state.zoom.value,
        scrollY: this.state.scrollY - deltaY / this.state.zoom.value,
      });
    });
    const teardown = withBatchedUpdates(
      (lastPointerUp = () => {
        lastPointerUp = null;
        isPanning = false;
        if (!isHoldingSpace) {
          if (this.state.viewModeEnabled) {
            setCursor(this.canvas, CURSOR_TYPE.GRAB);
          } else {
            setCursorForShape(this.canvas, this.state);
          }
        }
        this.setState({
          cursorButton: "up",
        });
        this.savePointer(event.clientX, event.clientY, "up");
        window.removeEventListener(EVENT.POINTER_MOVE, onPointerMove);
        window.removeEventListener(EVENT.POINTER_UP, teardown);
        window.removeEventListener(EVENT.BLUR, teardown);
        onPointerMove.flush();
      }),
    );
    window.addEventListener(EVENT.BLUR, teardown);
    window.addEventListener(EVENT.POINTER_MOVE, onPointerMove, {
      passive: true,
    });
    window.addEventListener(EVENT.POINTER_UP, teardown);
    return true;
  };

  private updateGestureOnPointerDown(
    event: React.PointerEvent<HTMLCanvasElement>,
  ): void {
    gesture.pointers.set(event.pointerId, {
      x: event.clientX,
      y: event.clientY,
    });

    if (gesture.pointers.size === 2) {
      gesture.lastCenter = getCenter(gesture.pointers);
      gesture.initialScale = this.state.zoom.value;
      gesture.initialDistance = getDistance(
        Array.from(gesture.pointers.values()),
      );
    }
  }

  private initialPointerDownState(
    event: React.PointerEvent<HTMLCanvasElement>,
  ): PointerDownState {
    const origin = viewportCoordsToSceneCoords(event, this.state);
    const selectedElements = getSelectedElements(
      this.scene.getNonDeletedElements(),
      this.state,
    );
    const [minX, minY, maxX, maxY] = getCommonBounds(selectedElements);

    return {
      origin,
      withCmdOrCtrl: event[KEYS.CTRL_OR_CMD],
      originInGrid: tupleToCoors(
        getGridPoint(origin.x, origin.y, this.state.gridSize),
      ),
      scrollbars: isOverScrollBars(
        currentScrollBars,
        event.clientX - this.state.offsetLeft,
        event.clientY - this.state.offsetTop,
      ),
      // we need to duplicate because we'll be updating this state
      lastCoords: { ...origin },
      originalElements: this.scene
        .getNonDeletedElements()
        .reduce((acc, element) => {
          acc.set(element.id, deepCopyElement(element));
          return acc;
        }, new Map() as PointerDownState["originalElements"]),
      resize: {
        handleType: false,
        isResizing: false,
        offset: { x: 0, y: 0 },
        arrowDirection: "origin",
        center: { x: (maxX + minX) / 2, y: (maxY + minY) / 2 },
      },
      hit: {
        element: null,
        allHitElements: [],
        wasAddedToSelection: false,
        hasBeenDuplicated: false,
        hasHitCommonBoundingBoxOfSelectedElements:
          this.isHittingCommonBoundingBoxOfSelectedElements(
            origin,
            selectedElements,
          ),
        hasHitElementInside: false,
      },
      drag: {
        hasOccurred: false,
        offset: null,
      },
      eventListeners: {
        onMove: null,
        onUp: null,
        onKeyUp: null,
        onKeyDown: null,
      },
      boxSelection: {
        hasOccurred: false,
      },
      elementIdsToErase: {},
    };
  }

  // Returns whether the event is a dragging a scrollbar
  private handleDraggingScrollBar(
    event: React.PointerEvent<HTMLCanvasElement>,
    pointerDownState: PointerDownState,
  ): boolean {
    if (
      !(pointerDownState.scrollbars.isOverEither && !this.state.multiElement)
    ) {
      return false;
    }
    isDraggingScrollBar = true;
    pointerDownState.lastCoords.x = event.clientX;
    pointerDownState.lastCoords.y = event.clientY;
    const onPointerMove = withBatchedUpdatesThrottled((event: PointerEvent) => {
      const target = event.target;
      if (!(target instanceof HTMLElement)) {
        return;
      }

      this.handlePointerMoveOverScrollbars(event, pointerDownState);
    });

    const onPointerUp = withBatchedUpdates(() => {
      isDraggingScrollBar = false;
      setCursorForShape(this.canvas, this.state);
      lastPointerUp = null;
      this.setState({
        cursorButton: "up",
      });
      this.savePointer(event.clientX, event.clientY, "up");
      window.removeEventListener(EVENT.POINTER_MOVE, onPointerMove);
      window.removeEventListener(EVENT.POINTER_UP, onPointerUp);
      onPointerMove.flush();
    });

    lastPointerUp = onPointerUp;

    window.addEventListener(EVENT.POINTER_MOVE, onPointerMove);
    window.addEventListener(EVENT.POINTER_UP, onPointerUp);
    return true;
  }

  private clearSelectionIfNotUsingSelection = (): void => {
    if (this.state.activeTool.type !== "selection") {
      this.setState({
        selectedElementIds: {},
        selectedGroupIds: {},
        editingGroupId: null,
      });
    }
  };

  /**
   * @returns whether the pointer event has been completely handled
   */
  private handleSelectionOnPointerDown = (
    event: React.PointerEvent<HTMLCanvasElement>,
    pointerDownState: PointerDownState,
  ): boolean => {
    if (this.state.activeTool.type === "selection") {
      const elements = this.scene.getNonDeletedElements();
      const selectedElements = getSelectedElements(elements, this.state);
      if (selectedElements.length === 1 && !this.state.editingLinearElement) {
        const elementWithTransformHandleType =
          getElementWithTransformHandleType(
            elements,
            this.state,
            pointerDownState.origin.x,
            pointerDownState.origin.y,
            this.state.zoom,
            event.pointerType,
          );
        if (elementWithTransformHandleType != null) {
          this.setState({
            resizingElement: elementWithTransformHandleType.element,
          });
          pointerDownState.resize.handleType =
            elementWithTransformHandleType.transformHandleType;
        }
      } else if (selectedElements.length > 1) {
        pointerDownState.resize.handleType = getTransformHandleTypeFromCoords(
          getCommonBounds(selectedElements),
          pointerDownState.origin.x,
          pointerDownState.origin.y,
          this.state.zoom,
          event.pointerType,
        );
      }
      if (pointerDownState.resize.handleType) {
        setCursor(
          this.canvas,
          getCursorForResizingElement({
            transformHandleType: pointerDownState.resize.handleType,
          }),
        );
        pointerDownState.resize.isResizing = true;
        pointerDownState.resize.offset = tupleToCoors(
          getResizeOffsetXY(
            pointerDownState.resize.handleType,
            selectedElements,
            pointerDownState.origin.x,
            pointerDownState.origin.y,
          ),
        );
        if (
          selectedElements.length === 1 &&
          isLinearElement(selectedElements[0]) &&
          selectedElements[0].points.length === 2
        ) {
          pointerDownState.resize.arrowDirection = getResizeArrowDirection(
            pointerDownState.resize.handleType,
            selectedElements[0],
          );
        }
      } else {
        if (this.state.selectedLinearElement) {
          const linearElementEditor =
            this.state.editingLinearElement || this.state.selectedLinearElement;
          const ret = LinearElementEditor.handlePointerDown(
            event,
            this.state,
            this.history,
            pointerDownState.origin,
            linearElementEditor,
          );
          if (ret.hitElement) {
            pointerDownState.hit.element = ret.hitElement;
          }
          if (ret.linearElementEditor) {
            this.setState({ selectedLinearElement: ret.linearElementEditor });

            if (this.state.editingLinearElement) {
              this.setState({ editingLinearElement: ret.linearElementEditor });
            }
          }
          if (ret.didAddPoint && !ret.isMidPoint) {
            return true;
          }
        }
        // hitElement may already be set above, so check first
        pointerDownState.hit.element =
          pointerDownState.hit.element ??
          this.getElementAtPosition(
            pointerDownState.origin.x,
            pointerDownState.origin.y,
          );

        if (pointerDownState.hit.element) {
          // Early return if pointer is hitting link icon
          if (
            isPointHittingLinkIcon(
              pointerDownState.hit.element,
              this.state,
              [pointerDownState.origin.x, pointerDownState.origin.y],
              this.device.isMobile,
            )
          ) {
            return false;
          }
          pointerDownState.hit.hasHitElementInside =
            isHittingElementNotConsideringBoundingBox(
              pointerDownState.hit.element,
              this.state,
              [pointerDownState.origin.x, pointerDownState.origin.y],
            );
        }

        // For overlapped elements one position may hit
        // multiple elements
        pointerDownState.hit.allHitElements = this.getElementsAtPosition(
          pointerDownState.origin.x,
          pointerDownState.origin.y,
        );

        const hitElement = pointerDownState.hit.element;
        const someHitElementIsSelected =
          pointerDownState.hit.allHitElements.some((element) =>
            this.isASelectedElement(element),
          );
        if (
          (hitElement === null || !someHitElementIsSelected) &&
          !event.shiftKey &&
          !pointerDownState.hit.hasHitCommonBoundingBoxOfSelectedElements
        ) {
          this.clearSelection(hitElement);
        }

        if (this.state.editingLinearElement) {
          this.setState({
            selectedElementIds: {
              [this.state.editingLinearElement.elementId]: true,
            },
          });
          // If we click on something
        } else if (hitElement != null) {
          // on CMD/CTRL, drill down to hit element regardless of groups etc.
          if (event[KEYS.CTRL_OR_CMD]) {
            if (!this.state.selectedElementIds[hitElement.id]) {
              pointerDownState.hit.wasAddedToSelection = true;
            }
            this.setState((prevState) => ({
              ...editGroupForSelectedElement(prevState, hitElement),
              previousSelectedElementIds: this.state.selectedElementIds,
            }));
            // mark as not completely handled so as to allow dragging etc.
            return false;
          }

          // deselect if item is selected
          // if shift is not clicked, this will always return true
          // otherwise, it will trigger selection based on current
          // state of the box
          if (!this.state.selectedElementIds[hitElement.id]) {
            // if we are currently editing a group, exiting editing mode and deselect the group.
            if (
              this.state.editingGroupId &&
              !isElementInGroup(hitElement, this.state.editingGroupId)
            ) {
              this.setState({
                selectedElementIds: {},
                selectedGroupIds: {},
                editingGroupId: null,
              });
            }

            // Add hit element to selection. At this point if we're not holding
            // SHIFT the previously selected element(s) were deselected above
            // (make sure you use setState updater to use latest state)
            if (
              !someHitElementIsSelected &&
              !pointerDownState.hit.hasHitCommonBoundingBoxOfSelectedElements
            ) {
              this.setState((prevState) => {
                return selectGroupsForSelectedElements(
                  {
                    ...prevState,
                    selectedElementIds: {
                      ...prevState.selectedElementIds,
                      [hitElement.id]: true,
                    },
                    showHyperlinkPopup: hitElement.link ? "info" : false,
                  },
                  this.scene.getNonDeletedElements(),
                );
              });
              pointerDownState.hit.wasAddedToSelection = true;
            }
          }
        }

        this.setState({
          previousSelectedElementIds: this.state.selectedElementIds,
        });
      }
    }
    return false;
  };

  private isASelectedElement(hitElement: ExcalidrawElement | null): boolean {
    return hitElement != null && this.state.selectedElementIds[hitElement.id];
  }

  private isHittingCommonBoundingBoxOfSelectedElements(
    point: Readonly<{ x: number; y: number }>,
    selectedElements: readonly ExcalidrawElement[],
  ): boolean {
    if (selectedElements.length < 2) {
      return false;
    }

    // How many pixels off the shape boundary we still consider a hit
    const threshold = 10 / this.state.zoom.value;
    const [x1, y1, x2, y2] = getCommonBounds(selectedElements);
    return (
      point.x > x1 - threshold &&
      point.x < x2 + threshold &&
      point.y > y1 - threshold &&
      point.y < y2 + threshold
    );
  }

  private handleTextOnPointerDown = (
    event: React.PointerEvent<HTMLCanvasElement>,
    pointerDownState: PointerDownState,
  ): void => {
    // if we're currently still editing text, clicking outside
    // should only finalize it, not create another (irrespective
    // of state.activeTool.locked)
    if (isTextElement(this.state.editingElement)) {
      return;
    }
    let sceneX = pointerDownState.origin.x;
    let sceneY = pointerDownState.origin.y;

    const element = this.getElementAtPosition(sceneX, sceneY, {
      includeBoundTextElement: true,
    });

    const canBindText = hasBoundTextElement(element);
    if (canBindText) {
      sceneX = element.x + element.width / 2;
      sceneY = element.y + element.height / 2;
    }
    this.startTextEditing({
      sceneX,
      sceneY,
      shouldBind: false,
      insertAtParentCenter: !event.altKey,
    });

    resetCursor(this.canvas);
    if (!this.state.activeTool.locked) {
      this.setState({
        activeTool: updateActiveTool(this.state, { type: "selection" }),
      });
    }
  };

  private handleFreeDrawElementOnPointerDown = (
    event: React.PointerEvent<HTMLCanvasElement>,
    elementType: ExcalidrawFreeDrawElement["type"],
    pointerDownState: PointerDownState,
  ) => {
    // Begin a mark capture. This does not have to update state yet.
    const [gridX, gridY] = getGridPoint(
      pointerDownState.origin.x,
      pointerDownState.origin.y,
      null,
    );

    const element = newFreeDrawElement({
      type: elementType,
      x: gridX,
      y: gridY,
      strokeColor: this.state.currentItemStrokeColor,
      backgroundColor: this.state.currentItemBackgroundColor,
      fillStyle: this.state.currentItemFillStyle,
      strokeWidth: this.state.currentItemStrokeWidth,
      strokeStyle: this.state.currentItemStrokeStyle,
      roughness: this.state.currentItemRoughness,
      opacity: this.state.currentItemOpacity,
      strokeSharpness: this.state.currentItemLinearStrokeSharpness,
      simulatePressure: event.pressure === 0.5,
      locked: false,
    });

    this.setState((prevState) => ({
      selectedElementIds: {
        ...prevState.selectedElementIds,
        [element.id]: false,
      },
    }));

    const pressures = element.simulatePressure
      ? element.pressures
      : [...element.pressures, event.pressure];

    mutateElement(element, {
      points: [[0, 0]],
      pressures,
    });

    const boundElement = getHoveredElementForBinding(
      pointerDownState.origin,
      this.scene,
    );
    this.scene.replaceAllElements([
      ...this.scene.getElementsIncludingDeleted(),
      element,
    ]);
    this.setState({
      draggingElement: element,
      editingElement: element,
      startBoundElement: boundElement,
      suggestedBindings: [],
    });
  };

  private createImageElement = ({
    sceneX,
    sceneY,
  }: {
    sceneX: number;
    sceneY: number;
  }) => {
    const [gridX, gridY] = getGridPoint(sceneX, sceneY, this.state.gridSize);

    const element = newImageElement({
      type: "image",
      x: gridX,
      y: gridY,
      strokeColor: this.state.currentItemStrokeColor,
      backgroundColor: this.state.currentItemBackgroundColor,
      fillStyle: this.state.currentItemFillStyle,
      strokeWidth: this.state.currentItemStrokeWidth,
      strokeStyle: this.state.currentItemStrokeStyle,
      roughness: this.state.currentItemRoughness,
      opacity: this.state.currentItemOpacity,
      strokeSharpness: this.state.currentItemLinearStrokeSharpness,
      locked: false,
    });

    return element;
  };

  private handleLinearElementOnPointerDown = (
    event: React.PointerEvent<HTMLCanvasElement>,
    elementType: ExcalidrawLinearElement["type"],
    pointerDownState: PointerDownState,
  ): void => {
    if (this.state.multiElement) {
      const { multiElement } = this.state;

      // finalize if completing a loop
      if (
        multiElement.type === "line" &&
        isPathALoop(multiElement.points, this.state.zoom.value)
      ) {
        mutateElement(multiElement, {
          lastCommittedPoint:
            multiElement.points[multiElement.points.length - 1],
        });
        this.actionManager.executeAction(actionFinalize);
        return;
      }

      const { x: rx, y: ry, lastCommittedPoint } = multiElement;

      // clicking inside commit zone → finalize arrow
      if (
        multiElement.points.length > 1 &&
        lastCommittedPoint &&
        distance2d(
          pointerDownState.origin.x - rx,
          pointerDownState.origin.y - ry,
          lastCommittedPoint[0],
          lastCommittedPoint[1],
        ) < LINE_CONFIRM_THRESHOLD
      ) {
        this.actionManager.executeAction(actionFinalize);
        return;
      }

      this.setState((prevState) => ({
        selectedElementIds: {
          ...prevState.selectedElementIds,
          [multiElement.id]: true,
        },
      }));
      // clicking outside commit zone → update reference for last committed
      // point
      mutateElement(multiElement, {
        lastCommittedPoint: multiElement.points[multiElement.points.length - 1],
      });
      setCursor(this.canvas, CURSOR_TYPE.POINTER);
    } else {
      const [gridX, gridY] = getGridPoint(
        pointerDownState.origin.x,
        pointerDownState.origin.y,
        this.state.gridSize,
      );

      /* If arrow is pre-arrowheads, it will have undefined for both start and end arrowheads.
      If so, we want it to be null for start and "arrow" for end. If the linear item is not
      an arrow, we want it to be null for both. Otherwise, we want it to use the
      values from appState. */

      const { currentItemStartArrowhead, currentItemEndArrowhead } = this.state;
      const [startArrowhead, endArrowhead] =
        elementType === "arrow"
          ? [currentItemStartArrowhead, currentItemEndArrowhead]
          : [null, null];

      const element = newLinearElement({
        type: elementType,
        x: gridX,
        y: gridY,
        strokeColor: this.state.currentItemStrokeColor,
        backgroundColor: this.state.currentItemBackgroundColor,
        fillStyle: this.state.currentItemFillStyle,
        strokeWidth: this.state.currentItemStrokeWidth,
        strokeStyle: this.state.currentItemStrokeStyle,
        roughness: this.state.currentItemRoughness,
        opacity: this.state.currentItemOpacity,
        strokeSharpness: this.state.currentItemLinearStrokeSharpness,
        startArrowhead,
        endArrowhead,
        locked: false,
      });
      this.setState((prevState) => ({
        selectedElementIds: {
          ...prevState.selectedElementIds,
          [element.id]: false,
        },
      }));
      mutateElement(element, {
        points: [...element.points, [0, 0]],
      });
      const boundElement = getHoveredElementForBinding(
        pointerDownState.origin,
        this.scene,
      );
      this.scene.replaceAllElements([
        ...this.scene.getElementsIncludingDeleted(),
        element,
      ]);
      this.setState({
        draggingElement: element,
        editingElement: element,
        startBoundElement: boundElement,
        suggestedBindings: [],
      });
    }
  };

  private createGenericElementOnPointerDown = (
    elementType: ExcalidrawGenericElement["type"],
    pointerDownState: PointerDownState,
  ): void => {
    const [gridX, gridY] = getGridPoint(
      pointerDownState.origin.x,
      pointerDownState.origin.y,
      this.state.gridSize,
    );
    const element = newElement({
      type: elementType,
      x: gridX,
      y: gridY,
      strokeColor: this.state.currentItemStrokeColor,
      backgroundColor: this.state.currentItemBackgroundColor,
      fillStyle: this.state.currentItemFillStyle,
      strokeWidth: this.state.currentItemStrokeWidth,
      strokeStyle: this.state.currentItemStrokeStyle,
      roughness: this.state.currentItemRoughness,
      opacity: this.state.currentItemOpacity,
      strokeSharpness: this.state.currentItemStrokeSharpness,
      locked: false,
    });

    if (element.type === "selection") {
      this.setState({
        selectionElement: element,
        draggingElement: element,
      });
    } else {
      this.scene.replaceAllElements([
        ...this.scene.getElementsIncludingDeleted(),
        element,
      ]);
      this.setState({
        multiElement: null,
        draggingElement: element,
        editingElement: element,
      });
    }
  };

  private onKeyDownFromPointerDownHandler(
    pointerDownState: PointerDownState,
  ): (event: KeyboardEvent) => void {
    return withBatchedUpdates((event: KeyboardEvent) => {
      if (this.maybeHandleResize(pointerDownState, event)) {
        return;
      }
      this.maybeDragNewGenericElement(pointerDownState, event);
    });
  }

  private onKeyUpFromPointerDownHandler(
    pointerDownState: PointerDownState,
  ): (event: KeyboardEvent) => void {
    return withBatchedUpdates((event: KeyboardEvent) => {
      // Prevents focus from escaping excalidraw tab
      event.key === KEYS.ALT && event.preventDefault();
      if (this.maybeHandleResize(pointerDownState, event)) {
        return;
      }
      this.maybeDragNewGenericElement(pointerDownState, event);
    });
  }

  private onPointerMoveFromPointerDownHandler(
    pointerDownState: PointerDownState,
  ) {
    return withBatchedUpdatesThrottled((event: PointerEvent) => {
      // We need to initialize dragOffsetXY only after we've updated
      // `state.selectedElementIds` on pointerDown. Doing it here in pointerMove
      // event handler should hopefully ensure we're already working with
      // the updated state.
      if (pointerDownState.drag.offset === null) {
        pointerDownState.drag.offset = tupleToCoors(
          getDragOffsetXY(
            getSelectedElements(this.scene.getNonDeletedElements(), this.state),
            pointerDownState.origin.x,
            pointerDownState.origin.y,
          ),
        );
      }
      const target = event.target;
      if (!(target instanceof HTMLElement)) {
        return;
      }

      if (this.handlePointerMoveOverScrollbars(event, pointerDownState)) {
        return;
      }

      const pointerCoords = viewportCoordsToSceneCoords(event, this.state);

      if (isEraserActive(this.state)) {
        this.handleEraser(event, pointerDownState, pointerCoords);
        return;
      }

      const [gridX, gridY] = getGridPoint(
        pointerCoords.x,
        pointerCoords.y,
        this.state.gridSize,
      );

      // for arrows/lines, don't start dragging until a given threshold
      // to ensure we don't create a 2-point arrow by mistake when
      // user clicks mouse in a way that it moves a tiny bit (thus
      // triggering pointermove)

      if (
        !pointerDownState.drag.hasOccurred &&
        (this.state.activeTool.type === "arrow" ||
          this.state.activeTool.type === "line")
      ) {
        if (
          distance2d(
            pointerCoords.x,
            pointerCoords.y,
            pointerDownState.origin.x,
            pointerDownState.origin.y,
          ) < DRAGGING_THRESHOLD
        ) {
          return;
        }
      }
      if (pointerDownState.resize.isResizing) {
        pointerDownState.lastCoords.x = pointerCoords.x;
        pointerDownState.lastCoords.y = pointerCoords.y;
        if (this.maybeHandleResize(pointerDownState, event)) {
          return true;
        }
      }

      if (this.state.selectedLinearElement) {
        const linearElementEditor =
          this.state.editingLinearElement || this.state.selectedLinearElement;
        const didDrag = LinearElementEditor.handlePointDragging(
          event,
          this.state,
          pointerCoords.x,
          pointerCoords.y,
          (element, pointsSceneCoords) => {
            this.maybeSuggestBindingsForLinearElementAtCoords(
              element,
              pointsSceneCoords,
            );
          },
          linearElementEditor,
        );
        if (didDrag) {
          pointerDownState.lastCoords.x = pointerCoords.x;
          pointerDownState.lastCoords.y = pointerCoords.y;
          if (
            this.state.editingLinearElement &&
            !this.state.editingLinearElement.isDragging
          ) {
            this.setState({
              editingLinearElement: {
                ...this.state.editingLinearElement,
                isDragging: true,
              },
            });
          }
          if (!this.state.selectedLinearElement.isDragging) {
            this.setState({
              selectedLinearElement: {
                ...this.state.selectedLinearElement,
                isDragging: true,
              },
            });
          }
          return;
        }
      }

      const hasHitASelectedElement = pointerDownState.hit.allHitElements.some(
        (element) => this.isASelectedElement(element),
      );

      const isSelectingPointsInLineEditor =
        this.state.editingLinearElement &&
        event.shiftKey &&
        this.state.editingLinearElement.elementId ===
          pointerDownState.hit.element?.id;
      if (
        (hasHitASelectedElement ||
          pointerDownState.hit.hasHitCommonBoundingBoxOfSelectedElements) &&
        !isSelectingPointsInLineEditor
      ) {
        const selectedElements = getSelectedElements(
          this.scene.getNonDeletedElements(),
          this.state,
        );
        if (selectedElements.every((element) => element.locked)) {
          return;
        }
        // Marking that click was used for dragging to check
        // if elements should be deselected on pointerup
        pointerDownState.drag.hasOccurred = true;
        // prevent dragging even if we're no longer holding cmd/ctrl otherwise
        // it would have weird results (stuff jumping all over the screen)
        if (selectedElements.length > 0 && !pointerDownState.withCmdOrCtrl) {
          const [dragX, dragY] = getGridPoint(
            pointerCoords.x - pointerDownState.drag.offset.x,
            pointerCoords.y - pointerDownState.drag.offset.y,
            this.state.gridSize,
          );

          const [dragDistanceX, dragDistanceY] = [
            Math.abs(pointerCoords.x - pointerDownState.origin.x),
            Math.abs(pointerCoords.y - pointerDownState.origin.y),
          ];

          // We only drag in one direction if shift is pressed
          const lockDirection = event.shiftKey;
          dragSelectedElements(
            pointerDownState,
            selectedElements,
            dragX,
            dragY,
            lockDirection,
            dragDistanceX,
            dragDistanceY,
            this.state,
          );
          this.maybeSuggestBindingForAll(selectedElements);

          // We duplicate the selected element if alt is pressed on pointer move
          if (event.altKey && !pointerDownState.hit.hasBeenDuplicated) {
            // Move the currently selected elements to the top of the z index stack, and
            // put the duplicates where the selected elements used to be.
            // (the origin point where the dragging started)

            pointerDownState.hit.hasBeenDuplicated = true;

            const nextElements = [];
            const elementsToAppend = [];
            const groupIdMap = new Map();
            const oldIdToDuplicatedId = new Map();
            const hitElement = pointerDownState.hit.element;
            const elements = this.scene.getElementsIncludingDeleted();
            const selectedElementIds: Array<ExcalidrawElement["id"]> =
              getSelectedElements(elements, this.state, true).map(
                (element) => element.id,
              );

            for (const element of elements) {
              if (
                selectedElementIds.includes(element.id) ||
                // case: the state.selectedElementIds might not have been
                // updated yet by the time this mousemove event is fired
                (element.id === hitElement?.id &&
                  pointerDownState.hit.wasAddedToSelection)
              ) {
                const duplicatedElement = duplicateElement(
                  this.state.editingGroupId,
                  groupIdMap,
                  element,
                );
                const [originDragX, originDragY] = getGridPoint(
                  pointerDownState.origin.x - pointerDownState.drag.offset.x,
                  pointerDownState.origin.y - pointerDownState.drag.offset.y,
                  this.state.gridSize,
                );
                mutateElement(duplicatedElement, {
                  x: duplicatedElement.x + (originDragX - dragX),
                  y: duplicatedElement.y + (originDragY - dragY),
                });
                nextElements.push(duplicatedElement);
                elementsToAppend.push(element);
                oldIdToDuplicatedId.set(element.id, duplicatedElement.id);
              } else {
                nextElements.push(element);
              }
            }
            const nextSceneElements = [...nextElements, ...elementsToAppend];
            bindTextToShapeAfterDuplication(
              nextElements,
              elementsToAppend,
              oldIdToDuplicatedId,
            );
            fixBindingsAfterDuplication(
              nextSceneElements,
              elementsToAppend,
              oldIdToDuplicatedId,
              "duplicatesServeAsOld",
            );
            this.scene.replaceAllElements(nextSceneElements);
          }
          return;
        }
      }

      // It is very important to read this.state within each move event,
      // otherwise we would read a stale one!
      const draggingElement = this.state.draggingElement;
      if (!draggingElement) {
        return;
      }

      if (draggingElement.type === "freedraw") {
        const points = draggingElement.points;
        const dx = pointerCoords.x - draggingElement.x;
        const dy = pointerCoords.y - draggingElement.y;

        const lastPoint = points.length > 0 && points[points.length - 1];
        const discardPoint =
          lastPoint && lastPoint[0] === dx && lastPoint[1] === dy;

        if (!discardPoint) {
          const pressures = draggingElement.simulatePressure
            ? draggingElement.pressures
            : [...draggingElement.pressures, event.pressure];

          mutateElement(draggingElement, {
            points: [...points, [dx, dy]],
            pressures,
          });
        }
      } else if (isLinearElement(draggingElement)) {
        pointerDownState.drag.hasOccurred = true;
        const points = draggingElement.points;
        let dx = gridX - draggingElement.x;
        let dy = gridY - draggingElement.y;

        if (shouldRotateWithDiscreteAngle(event) && points.length === 2) {
          ({ width: dx, height: dy } = getLockedLinearCursorAlignSize(
            draggingElement.x,
            draggingElement.y,
            pointerCoords.x,
            pointerCoords.y,
          ));
        }

        if (points.length === 1) {
          mutateElement(draggingElement, {
            points: [...points, [dx, dy]],
          });
        } else if (points.length === 2) {
          mutateElement(draggingElement, {
            points: [...points.slice(0, -1), [dx, dy]],
          });
        }

        if (isBindingElement(draggingElement, false)) {
          // When creating a linear element by dragging
          this.maybeSuggestBindingsForLinearElementAtCoords(
            draggingElement,
            [pointerCoords],
            this.state.startBoundElement,
          );
        }
      } else {
        pointerDownState.lastCoords.x = pointerCoords.x;
        pointerDownState.lastCoords.y = pointerCoords.y;
        this.maybeDragNewGenericElement(pointerDownState, event);
      }

      if (this.state.activeTool.type === "selection") {
        pointerDownState.boxSelection.hasOccurred = true;

        const elements = this.scene.getNonDeletedElements();
        if (
          !event.shiftKey &&
          // allows for box-selecting points (without shift)
          !this.state.editingLinearElement &&
          isSomeElementSelected(elements, this.state)
        ) {
          if (pointerDownState.withCmdOrCtrl && pointerDownState.hit.element) {
            this.setState((prevState) =>
              selectGroupsForSelectedElements(
                {
                  ...prevState,
                  selectedElementIds: {
                    [pointerDownState.hit.element!.id]: true,
                  },
                },
                this.scene.getNonDeletedElements(),
              ),
            );
          } else {
            this.setState({
              selectedElementIds: {},
              selectedGroupIds: {},
              editingGroupId: null,
            });
          }
        }
        // box-select line editor points
        if (this.state.editingLinearElement) {
          LinearElementEditor.handleBoxSelection(
            event,
            this.state,
            this.setState.bind(this),
          );
          // regular box-select
        } else {
          const elementsWithinSelection = getElementsWithinSelection(
            elements,
            draggingElement,
          );
          this.setState((prevState) =>
            selectGroupsForSelectedElements(
              {
                ...prevState,
                selectedElementIds: {
                  ...prevState.selectedElementIds,
                  ...elementsWithinSelection.reduce(
                    (acc: Record<ExcalidrawElement["id"], true>, element) => {
                      acc[element.id] = true;
                      return acc;
                    },
                    {},
                  ),
                  ...(pointerDownState.hit.element
                    ? {
                        // if using ctrl/cmd, select the hitElement only if we
                        // haven't box-selected anything else
                        [pointerDownState.hit.element.id]:
                          !elementsWithinSelection.length,
                      }
                    : null),
                },
                showHyperlinkPopup:
                  elementsWithinSelection.length === 1 &&
                  elementsWithinSelection[0].link
                    ? "info"
                    : false,
                // select linear element only when we haven't box-selected anything else
                selectedLinearElement:
                  elementsWithinSelection.length === 1 &&
                  isLinearElement(elementsWithinSelection[0])
                    ? new LinearElementEditor(
                        elementsWithinSelection[0],
                        this.scene,
                      )
                    : null,
              },
              this.scene.getNonDeletedElements(),
            ),
          );
        }
      }
    });
  }

  // Returns whether the pointer move happened over either scrollbar
  private handlePointerMoveOverScrollbars(
    event: PointerEvent,
    pointerDownState: PointerDownState,
  ): boolean {
    if (pointerDownState.scrollbars.isOverHorizontal) {
      const x = event.clientX;
      const dx = x - pointerDownState.lastCoords.x;
      this.setState({
        scrollX: this.state.scrollX - dx / this.state.zoom.value,
      });
      pointerDownState.lastCoords.x = x;
      return true;
    }

    if (pointerDownState.scrollbars.isOverVertical) {
      const y = event.clientY;
      const dy = y - pointerDownState.lastCoords.y;
      this.setState({
        scrollY: this.state.scrollY - dy / this.state.zoom.value,
      });
      pointerDownState.lastCoords.y = y;
      return true;
    }
    return false;
  }

  private onPointerUpFromPointerDownHandler(
    pointerDownState: PointerDownState,
  ): (event: PointerEvent) => void {
    return withBatchedUpdates((childEvent: PointerEvent) => {
      const {
        draggingElement,
        resizingElement,
        multiElement,
        activeTool,
        isResizing,
        isRotating,
      } = this.state;
      this.setState({
        isResizing: false,
        isRotating: false,
        resizingElement: null,
        selectionElement: null,
        cursorButton: "up",
        // text elements are reset on finalize, and resetting on pointerup
        // may cause issues with double taps
        editingElement:
          multiElement || isTextElement(this.state.editingElement)
            ? this.state.editingElement
            : null,
      });

      this.savePointer(childEvent.clientX, childEvent.clientY, "up");

      // Handle end of dragging a point of a linear element, might close a loop
      // and sets binding element
      if (this.state.editingLinearElement) {
        if (
          !pointerDownState.boxSelection.hasOccurred &&
          (pointerDownState.hit?.element?.id !==
            this.state.editingLinearElement.elementId ||
            !pointerDownState.hit.hasHitElementInside)
        ) {
          this.actionManager.executeAction(actionFinalize);
        } else {
          const editingLinearElement = LinearElementEditor.handlePointerUp(
            childEvent,
            this.state.editingLinearElement,
            this.state,
          );
          if (editingLinearElement !== this.state.editingLinearElement) {
            this.setState({
              editingLinearElement,
              suggestedBindings: [],
            });
          }
        }
      } else if (this.state.selectedLinearElement) {
        if (
          !pointerDownState.boxSelection.hasOccurred &&
          (pointerDownState.hit?.element?.id !==
            this.state.selectedLinearElement.elementId ||
            !pointerDownState.hit.hasHitElementInside)
        ) {
          const selectedELements = getSelectedElements(
            this.scene.getNonDeletedElements(),
            this.state,
          );
          // set selectedLinearElement to null if there is more than one element selected since we don't want to show linear element handles
          if (selectedELements.length > 1) {
            this.setState({ selectedLinearElement: null });
          }
        } else {
          const linearElementEditor = LinearElementEditor.handlePointerUp(
            childEvent,
            this.state.selectedLinearElement,
            this.state,
          );

          const { startBindingElement, endBindingElement } =
            linearElementEditor;
          const element = this.scene.getElement(linearElementEditor.elementId);
          if (isBindingElement(element)) {
            bindOrUnbindLinearElement(
              element,
              startBindingElement,
              endBindingElement,
            );
          }

          if (linearElementEditor !== this.state.selectedLinearElement) {
            this.setState({
              selectedLinearElement: {
                ...linearElementEditor,
                selectedPointsIndices: null,
              },
              suggestedBindings: [],
            });
          }
        }
      }

      lastPointerUp = null;

      if (pointerDownState.eventListeners.onMove) {
        pointerDownState.eventListeners.onMove.flush();
      }

      window.removeEventListener(
        EVENT.POINTER_MOVE,
        pointerDownState.eventListeners.onMove!,
      );
      window.removeEventListener(
        EVENT.POINTER_UP,
        pointerDownState.eventListeners.onUp!,
      );
      window.removeEventListener(
        EVENT.KEYDOWN,
        pointerDownState.eventListeners.onKeyDown!,
      );
      window.removeEventListener(
        EVENT.KEYUP,
        pointerDownState.eventListeners.onKeyUp!,
      );

      if (this.state.pendingImageElementId) {
        this.setState({ pendingImageElementId: null });
      }

      if (draggingElement?.type === "freedraw") {
        const pointerCoords = viewportCoordsToSceneCoords(
          childEvent,
          this.state,
        );

        const points = draggingElement.points;
        let dx = pointerCoords.x - draggingElement.x;
        let dy = pointerCoords.y - draggingElement.y;

        // Allows dots to avoid being flagged as infinitely small
        if (dx === points[0][0] && dy === points[0][1]) {
          dy += 0.0001;
          dx += 0.0001;
        }

        const pressures = draggingElement.simulatePressure
          ? []
          : [...draggingElement.pressures, childEvent.pressure];

        mutateElement(draggingElement, {
          points: [...points, [dx, dy]],
          pressures,
          lastCommittedPoint: [dx, dy],
        });

        this.actionManager.executeAction(actionFinalize);

        return;
      }
      if (isImageElement(draggingElement)) {
        const imageElement = draggingElement;
        try {
          this.initializeImageDimensions(imageElement);
          this.setState(
            { selectedElementIds: { [imageElement.id]: true } },
            () => {
              this.actionManager.executeAction(actionFinalize);
            },
          );
        } catch (error: any) {
          console.error(error);
          this.scene.replaceAllElements(
            this.scene
              .getElementsIncludingDeleted()
              .filter((el) => el.id !== imageElement.id),
          );
          this.actionManager.executeAction(actionFinalize);
        }
        return;
      }

      if (isLinearElement(draggingElement)) {
        if (draggingElement!.points.length > 1) {
          this.history.resumeRecording();
        }
        const pointerCoords = viewportCoordsToSceneCoords(
          childEvent,
          this.state,
        );

        if (
          !pointerDownState.drag.hasOccurred &&
          draggingElement &&
          !multiElement
        ) {
          mutateElement(draggingElement, {
            points: [
              ...draggingElement.points,
              [
                pointerCoords.x - draggingElement.x,
                pointerCoords.y - draggingElement.y,
              ],
            ],
          });
          this.setState({
            multiElement: draggingElement,
            editingElement: this.state.draggingElement,
          });
        } else if (pointerDownState.drag.hasOccurred && !multiElement) {
          if (
            isBindingEnabled(this.state) &&
            isBindingElement(draggingElement, false)
          ) {
            maybeBindLinearElement(
              draggingElement,
              this.state,
              this.scene,
              pointerCoords,
            );
          }
          this.setState({ suggestedBindings: [], startBoundElement: null });
          if (!activeTool.locked) {
            resetCursor(this.canvas);
            this.setState((prevState) => ({
              draggingElement: null,
              activeTool: updateActiveTool(this.state, {
                type: "selection",
              }),
              selectedElementIds: {
                ...prevState.selectedElementIds,
                [draggingElement.id]: true,
              },
              selectedLinearElement: new LinearElementEditor(
                draggingElement,
                this.scene,
              ),
            }));
          } else {
            this.setState((prevState) => ({
              draggingElement: null,
              selectedElementIds: {
                ...prevState.selectedElementIds,
                [draggingElement.id]: true,
              },
            }));
          }
        }
        return;
      }

      if (
        activeTool.type !== "selection" &&
        draggingElement &&
        isInvisiblySmallElement(draggingElement)
      ) {
        // remove invisible element which was added in onPointerDown
        this.scene.replaceAllElements(
          this.scene.getElementsIncludingDeleted().slice(0, -1),
        );
        this.setState({
          draggingElement: null,
        });
        return;
      }

      if (draggingElement) {
        mutateElement(
          draggingElement,
          getNormalizedDimensions(draggingElement),
        );
      }

      if (resizingElement) {
        this.history.resumeRecording();
      }

      if (resizingElement && isInvisiblySmallElement(resizingElement)) {
        this.scene.replaceAllElements(
          this.scene
            .getElementsIncludingDeleted()
            .filter((el) => el.id !== resizingElement.id),
        );
      }

      // Code below handles selection when element(s) weren't
      // drag or added to selection on pointer down phase.
      const hitElement = pointerDownState.hit.element;
      if (
        this.state.selectedLinearElement?.elementId !== hitElement?.id &&
        isLinearElement(hitElement)
      ) {
        const selectedELements = getSelectedElements(
          this.scene.getNonDeletedElements(),
          this.state,
        );
        // set selectedLinearElement when no other element selected except
        // the one we've hit
        if (selectedELements.length === 1) {
          this.setState({
            selectedLinearElement: new LinearElementEditor(
              hitElement,
              this.scene,
            ),
          });
        }
      }
      if (isEraserActive(this.state)) {
        const draggedDistance = distance2d(
          this.lastPointerDown!.clientX,
          this.lastPointerDown!.clientY,
          this.lastPointerUp!.clientX,
          this.lastPointerUp!.clientY,
        );

        if (draggedDistance === 0) {
          const scenePointer = viewportCoordsToSceneCoords(
            {
              clientX: this.lastPointerUp!.clientX,
              clientY: this.lastPointerUp!.clientY,
            },
            this.state,
          );
          const hitElements = this.getElementsAtPosition(
            scenePointer.x,
            scenePointer.y,
          );
          hitElements.forEach(
            (hitElement) =>
              (pointerDownState.elementIdsToErase[hitElement.id] = {
                erase: true,
                opacity: hitElement.opacity,
              }),
          );
        }
        this.eraseElements(pointerDownState);
        return;
      } else if (Object.keys(pointerDownState.elementIdsToErase).length) {
        this.restoreReadyToEraseElements(pointerDownState);
      }

      if (
        hitElement &&
        !pointerDownState.drag.hasOccurred &&
        !pointerDownState.hit.wasAddedToSelection &&
        // if we're editing a line, pointerup shouldn't switch selection if
        // box selected
        (!this.state.editingLinearElement ||
          !pointerDownState.boxSelection.hasOccurred)
      ) {
        // when inside line editor, shift selects points instead
        if (childEvent.shiftKey && !this.state.editingLinearElement) {
          if (this.state.selectedElementIds[hitElement.id]) {
            if (isSelectedViaGroup(this.state, hitElement)) {
              // We want to unselect all groups hitElement is part of
              // as well as all elements that are part of the groups
              // hitElement is part of
              const idsOfSelectedElementsThatAreInGroups = hitElement.groupIds
                .flatMap((groupId) =>
                  getElementsInGroup(
                    this.scene.getNonDeletedElements(),
                    groupId,
                  ),
                )
                .map((element) => ({ [element.id]: false }))
                .reduce((prevId, acc) => ({ ...prevId, ...acc }), {});

              this.setState((_prevState) => ({
                selectedGroupIds: {
                  ..._prevState.selectedElementIds,
                  ...hitElement.groupIds
                    .map((gId) => ({ [gId]: false }))
                    .reduce((prev, acc) => ({ ...prev, ...acc }), {}),
                },
                selectedElementIds: {
                  ..._prevState.selectedElementIds,
                  ...idsOfSelectedElementsThatAreInGroups,
                },
              }));
              // if not gragging a linear element point (outside editor)
            } else if (!this.state.selectedLinearElement?.isDragging) {
              // remove element from selection while
              // keeping prev elements selected

              this.setState((prevState) => {
                const newSelectedElementIds = {
                  ...prevState.selectedElementIds,
                  [hitElement!.id]: false,
                };
                const newSelectedElements = getSelectedElements(
                  this.scene.getNonDeletedElements(),
                  { ...prevState, selectedElementIds: newSelectedElementIds },
                );

                return selectGroupsForSelectedElements(
                  {
                    ...prevState,
                    selectedElementIds: newSelectedElementIds,
                    // set selectedLinearElement only if thats the only element selected
                    selectedLinearElement:
                      newSelectedElements.length === 1 &&
                      isLinearElement(newSelectedElements[0])
                        ? new LinearElementEditor(
                            newSelectedElements[0],
                            this.scene,
                          )
                        : prevState.selectedLinearElement,
                  },
                  this.scene.getNonDeletedElements(),
                );
              });
            }
          } else {
            // add element to selection while
            // keeping prev elements selected
            this.setState((_prevState) => ({
              selectedElementIds: {
                ..._prevState.selectedElementIds,
                [hitElement!.id]: true,
              },
            }));
          }
        } else {
          this.setState((prevState) => ({
            ...selectGroupsForSelectedElements(
              {
                ...prevState,
                selectedElementIds: { [hitElement.id]: true },
                selectedLinearElement:
                  isLinearElement(hitElement) &&
                  // Don't set `selectedLinearElement` if its same as the hitElement, this is mainly to prevent resetting the `hoverPointIndex` to -1.
                  // Future we should update the API to take care of setting the correct `hoverPointIndex` when initialized
                  prevState.selectedLinearElement?.elementId !== hitElement.id
                    ? new LinearElementEditor(hitElement, this.scene)
                    : prevState.selectedLinearElement,
              },
              this.scene.getNonDeletedElements(),
            ),
          }));
        }
      }

      if (
        !this.state.selectedLinearElement &&
        !this.state.editingLinearElement &&
        !pointerDownState.drag.hasOccurred &&
        !this.state.isResizing &&
        ((hitElement &&
          isHittingElementBoundingBoxWithoutHittingElement(
            hitElement,
            this.state,
            pointerDownState.origin.x,
            pointerDownState.origin.y,
          )) ||
          (!hitElement &&
            pointerDownState.hit.hasHitCommonBoundingBoxOfSelectedElements))
      ) {
        // Deselect selected elements
        this.setState({
          selectedElementIds: {},
          selectedGroupIds: {},
          editingGroupId: null,
        });

        return;
      }

      if (
        !activeTool.locked &&
        activeTool.type !== "freedraw" &&
        draggingElement
      ) {
        this.setState((prevState) => ({
          selectedElementIds: {
            ...prevState.selectedElementIds,
            [draggingElement.id]: true,
          },
        }));
      }

      if (
        activeTool.type !== "selection" ||
        isSomeElementSelected(this.scene.getNonDeletedElements(), this.state)
      ) {
        this.history.resumeRecording();
      }

      if (pointerDownState.drag.hasOccurred || isResizing || isRotating) {
        (isBindingEnabled(this.state)
          ? bindOrUnbindSelectedElements
          : unbindLinearElements)(
          getSelectedElements(this.scene.getNonDeletedElements(), this.state),
        );
      }

      if (!activeTool.locked && activeTool.type !== "freedraw") {
        resetCursor(this.canvas);
        this.setState({
          draggingElement: null,
          suggestedBindings: [],
          activeTool: updateActiveTool(this.state, { type: "selection" }),
        });
      } else {
        this.setState({
          draggingElement: null,
          suggestedBindings: [],
        });
      }
    });
  }

  private restoreReadyToEraseElements = (
    pointerDownState: PointerDownState,
  ) => {
    const elements = this.scene.getElementsIncludingDeleted().map((ele) => {
      if (
        pointerDownState.elementIdsToErase[ele.id] &&
        pointerDownState.elementIdsToErase[ele.id].erase
      ) {
        return newElementWith(ele, {
          opacity: pointerDownState.elementIdsToErase[ele.id].opacity,
        });
      } else if (
        isBoundToContainer(ele) &&
        pointerDownState.elementIdsToErase[ele.containerId] &&
        pointerDownState.elementIdsToErase[ele.containerId].erase
      ) {
        return newElementWith(ele, {
          opacity: pointerDownState.elementIdsToErase[ele.containerId].opacity,
        });
      }
      return ele;
    });

    this.scene.replaceAllElements(elements);
  };

  private eraseElements = (pointerDownState: PointerDownState) => {
    const elements = this.scene.getElementsIncludingDeleted().map((ele) => {
      if (
        pointerDownState.elementIdsToErase[ele.id] &&
        pointerDownState.elementIdsToErase[ele.id].erase
      ) {
        return newElementWith(ele, { isDeleted: true });
      } else if (
        isBoundToContainer(ele) &&
        pointerDownState.elementIdsToErase[ele.containerId] &&
        pointerDownState.elementIdsToErase[ele.containerId].erase
      ) {
        return newElementWith(ele, { isDeleted: true });
      }
      return ele;
    });

    this.history.resumeRecording();
    this.scene.replaceAllElements(elements);
  };

  private initializeImage = async ({
    imageFile,
    imageElement: _imageElement,
    showCursorImagePreview = false,
  }: {
    imageFile: File;
    imageElement: ExcalidrawImageElement;
    showCursorImagePreview?: boolean;
  }) => {
    // at this point this should be guaranteed image file, but we do this check
    // to satisfy TS down the line
    if (!isSupportedImageFile(imageFile)) {
      throw new Error(t("errors.unsupportedFileType"));
    }
    const mimeType = imageFile.type;

    setCursor(this.canvas, "wait");

    if (mimeType === MIME_TYPES.svg) {
      try {
        imageFile = SVGStringToFile(
          await normalizeSVG(await imageFile.text()),
          imageFile.name,
        );
      } catch (error: any) {
        console.warn(error);
        throw new Error(t("errors.svgImageInsertError"));
      }
    }

    // generate image id (by default the file digest) before any
    // resizing/compression takes place to keep it more portable
    const fileId = await ((this.props.generateIdForFile?.(
      imageFile,
    ) as Promise<FileId>) || generateIdFromFile(imageFile));

    if (!fileId) {
      console.warn(
        "Couldn't generate file id or the supplied `generateIdForFile` didn't resolve to one.",
      );
      throw new Error(t("errors.imageInsertError"));
    }

    const existingFileData = this.files[fileId];
    if (!existingFileData?.dataURL) {
      try {
        imageFile = await resizeImageFile(imageFile, {
          maxWidthOrHeight: DEFAULT_MAX_IMAGE_WIDTH_OR_HEIGHT,
        });
      } catch (error: any) {
        console.error("error trying to resing image file on insertion", error);
      }

      if (imageFile.size > MAX_ALLOWED_FILE_BYTES) {
        throw new Error(
          t("errors.fileTooBig", {
            maxSize: `${Math.trunc(MAX_ALLOWED_FILE_BYTES / 1024 / 1024)}MB`,
          }),
        );
      }
    }

    if (showCursorImagePreview) {
      const dataURL = this.files[fileId]?.dataURL;
      // optimization so that we don't unnecessarily resize the original
      // full-size file for cursor preview
      // (it's much faster to convert the resized dataURL to File)
      const resizedFile = dataURL && dataURLToFile(dataURL);

      this.setImagePreviewCursor(resizedFile || imageFile);
    }

    const dataURL =
      this.files[fileId]?.dataURL || (await getDataURL(imageFile));

    const imageElement = mutateElement(
      _imageElement,
      {
        fileId,
      },
      false,
    ) as NonDeleted<InitializedExcalidrawImageElement>;

    return new Promise<NonDeleted<InitializedExcalidrawImageElement>>(
      async (resolve, reject) => {
        try {
          this.files = {
            ...this.files,
            [fileId]: {
              mimeType,
              id: fileId,
              dataURL,
              created: Date.now(),
            },
          };
          const cachedImageData = this.imageCache.get(fileId);
          if (!cachedImageData) {
            this.addNewImagesToImageCache();
            await this.updateImageCache([imageElement]);
          }
          if (cachedImageData?.image instanceof Promise) {
            await cachedImageData.image;
          }
          if (
            this.state.pendingImageElementId !== imageElement.id &&
            this.state.draggingElement?.id !== imageElement.id
          ) {
            this.initializeImageDimensions(imageElement, true);
          }
          resolve(imageElement);
        } catch (error: any) {
          console.error(error);
          reject(new Error(t("errors.imageInsertError")));
        } finally {
          if (!showCursorImagePreview) {
            resetCursor(this.canvas);
          }
        }
      },
    );
  };

  /**
   * inserts image into elements array and rerenders
   */
  private insertImageElement = async (
    imageElement: ExcalidrawImageElement,
    imageFile: File,
    showCursorImagePreview?: boolean,
  ) => {
    this.scene.replaceAllElements([
      ...this.scene.getElementsIncludingDeleted(),
      imageElement,
    ]);

    try {
      await this.initializeImage({
        imageFile,
        imageElement,
        showCursorImagePreview,
      });
    } catch (error: any) {
      mutateElement(imageElement, {
        isDeleted: true,
      });
      this.actionManager.executeAction(actionFinalize);
      this.setState({
        errorMessage: error.message || t("errors.imageInsertError"),
      });
    }
  };

  private setImagePreviewCursor = async (imageFile: File) => {
    // mustn't be larger than 128 px
    // https://developer.mozilla.org/en-US/docs/Web/CSS/CSS_Basic_User_Interface/Using_URL_values_for_the_cursor_property
    const cursorImageSizePx = 96;

    const imagePreview = await resizeImageFile(imageFile, {
      maxWidthOrHeight: cursorImageSizePx,
    });

    let previewDataURL = await getDataURL(imagePreview);

    // SVG cannot be resized via `resizeImageFile` so we resize by rendering to
    // a small canvas
    if (imageFile.type === MIME_TYPES.svg) {
      const img = await loadHTMLImageElement(previewDataURL);

      let height = Math.min(img.height, cursorImageSizePx);
      let width = height * (img.width / img.height);

      if (width > cursorImageSizePx) {
        width = cursorImageSizePx;
        height = width * (img.height / img.width);
      }

      const canvas = document.createElement("canvas");
      canvas.height = height;
      canvas.width = width;
      const context = canvas.getContext("2d")!;

      context.drawImage(img, 0, 0, width, height);

      previewDataURL = canvas.toDataURL(MIME_TYPES.svg) as DataURL;
    }

    if (this.state.pendingImageElementId) {
      setCursor(this.canvas, `url(${previewDataURL}) 4 4, auto`);
    }
  };

  private onImageAction = async (
    { insertOnCanvasDirectly } = { insertOnCanvasDirectly: false },
  ) => {
    try {
      const clientX = this.state.width / 2 + this.state.offsetLeft;
      const clientY = this.state.height / 2 + this.state.offsetTop;

      const { x, y } = viewportCoordsToSceneCoords(
        { clientX, clientY },
        this.state,
      );

      const imageFile = await fileOpen({
        description: "Image",
        extensions: ["jpg", "png", "svg", "gif"],
      });

      const imageElement = this.createImageElement({
        sceneX: x,
        sceneY: y,
      });

      if (insertOnCanvasDirectly) {
        this.insertImageElement(imageElement, imageFile);
        this.initializeImageDimensions(imageElement);
        this.setState(
          {
            selectedElementIds: { [imageElement.id]: true },
          },
          () => {
            this.actionManager.executeAction(actionFinalize);
          },
        );
      } else {
        this.setState(
          {
            pendingImageElementId: imageElement.id,
          },
          () => {
            this.insertImageElement(
              imageElement,
              imageFile,
              /* showCursorImagePreview */ true,
            );
          },
        );
      }
    } catch (error: any) {
      if (error.name !== "AbortError") {
        console.error(error);
      } else {
        console.warn(error);
      }
      this.setState(
        {
          pendingImageElementId: null,
          editingElement: null,
          activeTool: updateActiveTool(this.state, { type: "selection" }),
        },
        () => {
          this.actionManager.executeAction(actionFinalize);
        },
      );
    }
  };

  private initializeImageDimensions = (
    imageElement: ExcalidrawImageElement,
    forceNaturalSize = false,
  ) => {
    const image =
      isInitializedImageElement(imageElement) &&
      this.imageCache.get(imageElement.fileId)?.image;

    if (!image || image instanceof Promise) {
      if (
        imageElement.width < DRAGGING_THRESHOLD / this.state.zoom.value &&
        imageElement.height < DRAGGING_THRESHOLD / this.state.zoom.value
      ) {
        const placeholderSize = 100 / this.state.zoom.value;
        mutateElement(imageElement, {
          x: imageElement.x - placeholderSize / 2,
          y: imageElement.y - placeholderSize / 2,
          width: placeholderSize,
          height: placeholderSize,
        });
      }

      return;
    }

    if (
      forceNaturalSize ||
      // if user-created bounding box is below threshold, assume the
      // intention was to click instead of drag, and use the image's
      // intrinsic size
      (imageElement.width < DRAGGING_THRESHOLD / this.state.zoom.value &&
        imageElement.height < DRAGGING_THRESHOLD / this.state.zoom.value)
    ) {
      const minHeight = Math.max(this.state.height - 120, 160);
      // max 65% of canvas height, clamped to <300px, vh - 120px>
      const maxHeight = Math.min(
        minHeight,
        Math.floor(this.state.height * 0.5) / this.state.zoom.value,
      );

      const height = Math.min(image.naturalHeight, maxHeight);
      const width = height * (image.naturalWidth / image.naturalHeight);

      // add current imageElement width/height to account for previous centering
      // of the placeholder image
      const x = imageElement.x + imageElement.width / 2 - width / 2;
      const y = imageElement.y + imageElement.height / 2 - height / 2;

      mutateElement(imageElement, { x, y, width, height });
    }
  };

  /** updates image cache, refreshing updated elements and/or setting status
      to error for images that fail during <img> element creation */
  private updateImageCache = async (
    elements: readonly InitializedExcalidrawImageElement[],
    files = this.files,
  ) => {
    const { updatedFiles, erroredFiles } = await _updateImageCache({
      imageCache: this.imageCache,
      fileIds: elements.map((element) => element.fileId),
      files,
    });
    if (updatedFiles.size || erroredFiles.size) {
      for (const element of elements) {
        if (updatedFiles.has(element.fileId)) {
          invalidateShapeForElement(element);
        }
      }
    }
    if (erroredFiles.size) {
      this.scene.replaceAllElements(
        this.scene.getElementsIncludingDeleted().map((element) => {
          if (
            isInitializedImageElement(element) &&
            erroredFiles.has(element.fileId)
          ) {
            return newElementWith(element, {
              status: "error",
            });
          }
          return element;
        }),
      );
    }

    return { updatedFiles, erroredFiles };
  };

  /** adds new images to imageCache and re-renders if needed */
  private addNewImagesToImageCache = async (
    imageElements: InitializedExcalidrawImageElement[] = getInitializedImageElements(
      this.scene.getNonDeletedElements(),
    ),
    files: BinaryFiles = this.files,
  ) => {
    const uncachedImageElements = imageElements.filter(
      (element) => !element.isDeleted && !this.imageCache.has(element.fileId),
    );

    if (uncachedImageElements.length) {
      const { updatedFiles } = await this.updateImageCache(
        uncachedImageElements,
        files,
      );
      if (updatedFiles.size) {
        this.scene.informMutation();
      }
    }
  };

  /** generally you should use `addNewImagesToImageCache()` directly if you need
   *  to render new images. This is just a failsafe  */
  private scheduleImageRefresh = throttle(() => {
    this.addNewImagesToImageCache();
  }, IMAGE_RENDER_TIMEOUT);

  private updateBindingEnabledOnPointerMove = (
    event: React.PointerEvent<HTMLCanvasElement>,
  ) => {
    const shouldEnableBinding = shouldEnableBindingForPointerEvent(event);
    if (this.state.isBindingEnabled !== shouldEnableBinding) {
      this.setState({ isBindingEnabled: shouldEnableBinding });
    }
  };

  private maybeSuggestBindingAtCursor = (pointerCoords: {
    x: number;
    y: number;
  }): void => {
    const hoveredBindableElement = getHoveredElementForBinding(
      pointerCoords,
      this.scene,
    );
    this.setState({
      suggestedBindings:
        hoveredBindableElement != null ? [hoveredBindableElement] : [],
    });
  };

  private maybeSuggestBindingsForLinearElementAtCoords = (
    linearElement: NonDeleted<ExcalidrawLinearElement>,
    /** scene coords */
    pointerCoords: {
      x: number;
      y: number;
    }[],
    // During line creation the start binding hasn't been written yet
    // into `linearElement`
    oppositeBindingBoundElement?: ExcalidrawBindableElement | null,
  ): void => {
    if (!pointerCoords.length) {
      return;
    }

    const suggestedBindings = pointerCoords.reduce(
      (acc: NonDeleted<ExcalidrawBindableElement>[], coords) => {
        const hoveredBindableElement = getHoveredElementForBinding(
          coords,
          this.scene,
        );
        if (
          hoveredBindableElement != null &&
          !isLinearElementSimpleAndAlreadyBound(
            linearElement,
            oppositeBindingBoundElement?.id,
            hoveredBindableElement,
          )
        ) {
          acc.push(hoveredBindableElement);
        }
        return acc;
      },
      [],
    );

    this.setState({ suggestedBindings });
  };

  private maybeSuggestBindingForAll(
    selectedElements: NonDeleted<ExcalidrawElement>[],
  ): void {
    const suggestedBindings = getEligibleElementsForBinding(selectedElements);
    this.setState({ suggestedBindings });
  }

  private clearSelection(hitElement: ExcalidrawElement | null): void {
    this.setState((prevState) => ({
      selectedElementIds: {},
      selectedGroupIds: {},
      // Continue editing the same group if the user selected a different
      // element from it
      editingGroupId:
        prevState.editingGroupId &&
        hitElement != null &&
        isElementInGroup(hitElement, prevState.editingGroupId)
          ? prevState.editingGroupId
          : null,
    }));
    this.setState({
      selectedElementIds: {},
      previousSelectedElementIds: this.state.selectedElementIds,
    });
  }

  private handleCanvasRef = (canvas: HTMLCanvasElement) => {
    // canvas is null when unmounting
    if (canvas !== null) {
      this.canvas = canvas;
      this.rc = rough.canvas(this.canvas);

      this.canvas.addEventListener(EVENT.WHEEL, this.handleWheel, {
        passive: false,
      });
      this.canvas.addEventListener(EVENT.TOUCH_START, this.onTapStart);
      this.canvas.addEventListener(EVENT.TOUCH_END, this.onTapEnd);
    } else {
      this.canvas?.removeEventListener(EVENT.WHEEL, this.handleWheel);
      this.canvas?.removeEventListener(EVENT.TOUCH_START, this.onTapStart);
      this.canvas?.removeEventListener(EVENT.TOUCH_END, this.onTapEnd);
    }
  };

  private handleAppOnDrop = async (event: React.DragEvent<HTMLDivElement>) => {
    if (this.props.onDrop) {
      try {
        if ((await this.props.onDrop(event)) === false) {
          return;
        }
      } catch (e) {
        console.error(e);
      }
    }

    // must be retrieved first, in the same frame
    const { file, fileHandle } = await getFileFromEvent(event);

    try {
      if (isSupportedImageFile(file)) {
        // first attempt to decode scene from the image if it's embedded
        // ---------------------------------------------------------------------

        if (file?.type === MIME_TYPES.png || file?.type === MIME_TYPES.svg) {
          try {
            const scene = await loadFromBlob(
              file,
              this.state,
              this.scene.getElementsIncludingDeleted(),
              fileHandle,
            );
            this.syncActionResult({
              ...scene,
              appState: {
                ...(scene.appState || this.state),
                isLoading: false,
              },
              replaceFiles: true,
              commitToHistory: true,
            });
            return;
          } catch (error: any) {
            if (error.name !== "EncodingError") {
              throw error;
            }
          }
        }

        // if no scene is embedded or we fail for whatever reason, fall back
        // to importing as regular image
        // ---------------------------------------------------------------------

        const { x: sceneX, y: sceneY } = viewportCoordsToSceneCoords(
          event,
          this.state,
        );

        const imageElement = this.createImageElement({ sceneX, sceneY });
        this.insertImageElement(imageElement, file);
        this.initializeImageDimensions(imageElement);
        this.setState({ selectedElementIds: { [imageElement.id]: true } });

        return;
      }
    } catch (error: any) {
      return this.setState({
        isLoading: false,
        errorMessage: error.message,
      });
    }

    const libraryJSON = event.dataTransfer.getData(MIME_TYPES.excalidrawlib);
    if (libraryJSON && typeof libraryJSON === "string") {
      try {
        const libraryItems = parseLibraryJSON(libraryJSON);
        this.addElementsFromPasteOrLibrary({
          elements: distributeLibraryItemsOnSquareGrid(libraryItems),
          position: event,
          files: null,
        });
      } catch (error: any) {
        this.setState({ errorMessage: error.message });
      }
      return;
    }

    if (file) {
      // atetmpt to parse an excalidraw/excalidrawlib file
      await this.loadFileToCanvas(file, fileHandle);
    }
  };

  loadFileToCanvas = async (
    file: File,
    fileHandle: FileSystemHandle | null,
  ) => {
    file = await normalizeFile(file);
    try {
      const ret = await loadSceneOrLibraryFromBlob(
        file,
        this.state,
        this.scene.getElementsIncludingDeleted(),
        fileHandle,
      );
      if (ret.type === MIME_TYPES.excalidraw) {
        this.setState({ isLoading: true });
        this.syncActionResult({
          ...ret.data,
          appState: {
            ...(ret.data.appState || this.state),
            isLoading: false,
          },
          replaceFiles: true,
          commitToHistory: true,
        });
      } else if (ret.type === MIME_TYPES.excalidrawlib) {
        await this.library
          .updateLibrary({
            libraryItems: file,
            merge: true,
            openLibraryMenu: true,
          })
          .catch((error) => {
            console.error(error);
            this.setState({ errorMessage: t("errors.importLibraryError") });
          });
      }
    } catch (error: any) {
      this.setState({ isLoading: false, errorMessage: error.message });
    }
  };

  private handleCanvasContextMenu = (
    event: React.PointerEvent<HTMLCanvasElement>,
  ) => {
    event.preventDefault();

    if (
      (event.nativeEvent.pointerType === "touch" ||
        (event.nativeEvent.pointerType === "pen" &&
          // always allow if user uses a pen secondary button
          event.button !== POINTER_BUTTON.SECONDARY)) &&
      this.state.activeTool.type !== "selection"
    ) {
      return;
    }

    const { x, y } = viewportCoordsToSceneCoords(event, this.state);
    const element = this.getElementAtPosition(x, y, {
      preferSelected: true,
      includeLockedElements: true,
    });

    const type = element ? "element" : "canvas";

    const container = this.excalidrawContainerRef.current!;
    const { top: offsetTop, left: offsetLeft } =
      container.getBoundingClientRect();
    const left = event.clientX - offsetLeft;
    const top = event.clientY - offsetTop;

    if (element && !this.state.selectedElementIds[element.id]) {
      this.setState(
        selectGroupsForSelectedElements(
          {
            ...this.state,
            selectedElementIds: { [element.id]: true },
            selectedLinearElement: isLinearElement(element)
              ? new LinearElementEditor(element, this.scene)
              : null,
          },
          this.scene.getNonDeletedElements(),
        ),
        () => {
          this._openContextMenu({ top, left }, type);
        },
      );
    } else {
      this._openContextMenu({ top, left }, type);
    }
  };

  private maybeDragNewGenericElement = (
    pointerDownState: PointerDownState,
    event: MouseEvent | KeyboardEvent,
  ): void => {
    const draggingElement = this.state.draggingElement;
    const pointerCoords = pointerDownState.lastCoords;
    if (!draggingElement) {
      return;
    }
    if (
      draggingElement.type === "selection" &&
      this.state.activeTool.type !== "eraser"
    ) {
      dragNewElement(
        draggingElement,
        this.state.activeTool.type,
        pointerDownState.origin.x,
        pointerDownState.origin.y,
        pointerCoords.x,
        pointerCoords.y,
        distance(pointerDownState.origin.x, pointerCoords.x),
        distance(pointerDownState.origin.y, pointerCoords.y),
        shouldMaintainAspectRatio(event),
        shouldResizeFromCenter(event),
      );
    } else {
      const [gridX, gridY] = getGridPoint(
        pointerCoords.x,
        pointerCoords.y,
        this.state.gridSize,
      );

      const image =
        isInitializedImageElement(draggingElement) &&
        this.imageCache.get(draggingElement.fileId)?.image;
      const aspectRatio =
        image && !(image instanceof Promise)
          ? image.width / image.height
          : null;

      dragNewElement(
        draggingElement,
        this.state.activeTool.type,
        pointerDownState.originInGrid.x,
        pointerDownState.originInGrid.y,
        gridX,
        gridY,
        distance(pointerDownState.originInGrid.x, gridX),
        distance(pointerDownState.originInGrid.y, gridY),
        isImageElement(draggingElement)
          ? !shouldMaintainAspectRatio(event)
          : shouldMaintainAspectRatio(event),
        shouldResizeFromCenter(event),
        aspectRatio,
      );

      this.maybeSuggestBindingForAll([draggingElement]);
    }
  };

  private maybeHandleResize = (
    pointerDownState: PointerDownState,
    event: MouseEvent | KeyboardEvent,
  ): boolean => {
    const selectedElements = getSelectedElements(
      this.scene.getNonDeletedElements(),
      this.state,
    );
    const transformHandleType = pointerDownState.resize.handleType;
    this.setState({
      // TODO: rename this state field to "isScaling" to distinguish
      // it from the generic "isResizing" which includes scaling and
      // rotating
      isResizing: transformHandleType && transformHandleType !== "rotation",
      isRotating: transformHandleType === "rotation",
    });
    const pointerCoords = pointerDownState.lastCoords;
    const [resizeX, resizeY] = getGridPoint(
      pointerCoords.x - pointerDownState.resize.offset.x,
      pointerCoords.y - pointerDownState.resize.offset.y,
      this.state.gridSize,
    );
    if (
      transformElements(
        pointerDownState,
        transformHandleType,
        selectedElements,
        pointerDownState.resize.arrowDirection,
        shouldRotateWithDiscreteAngle(event),
        shouldResizeFromCenter(event),
        selectedElements.length === 1 && isImageElement(selectedElements[0])
          ? !shouldMaintainAspectRatio(event)
          : shouldMaintainAspectRatio(event),
        resizeX,
        resizeY,
        pointerDownState.resize.center.x,
        pointerDownState.resize.center.y,
      )
    ) {
      this.maybeSuggestBindingForAll(selectedElements);
      return true;
    }
    return false;
  };

  /** @private use this.handleCanvasContextMenu */
  private _openContextMenu = (
    {
      left,
      top,
    }: {
      left: number;
      top: number;
    },
    type: "canvas" | "element",
  ) => {
    if (this.state.showHyperlinkPopup) {
      this.setState({ showHyperlinkPopup: false });
    }
    this.contextMenuOpen = true;
    const maybeGroupAction = actionGroup.contextItemPredicate!(
      this.actionManager.getElementsIncludingDeleted(),
      this.actionManager.getAppState(),
    );

    const maybeUngroupAction = actionUngroup.contextItemPredicate!(
      this.actionManager.getElementsIncludingDeleted(),
      this.actionManager.getAppState(),
    );

    const maybeFlipHorizontal = actionFlipHorizontal.contextItemPredicate!(
      this.actionManager.getElementsIncludingDeleted(),
      this.actionManager.getAppState(),
    );

    const maybeFlipVertical = actionFlipVertical.contextItemPredicate!(
      this.actionManager.getElementsIncludingDeleted(),
      this.actionManager.getAppState(),
    );

    const mayBeAllowUnbinding = actionUnbindText.contextItemPredicate(
      this.actionManager.getElementsIncludingDeleted(),
      this.actionManager.getAppState(),
    );

    const mayBeAllowBinding = actionBindText.contextItemPredicate(
      this.actionManager.getElementsIncludingDeleted(),
      this.actionManager.getAppState(),
    );

    const separator = "separator";

    const elements = this.scene.getNonDeletedElements();

    const selectedElements = getSelectedElements(
      this.scene.getNonDeletedElements(),
      this.state,
    );

    const options: ContextMenuOption[] = [];
    if (probablySupportsClipboardBlob && elements.length > 0) {
      options.push(actionCopyAsPng);
    }

    if (probablySupportsClipboardWriteText && elements.length > 0) {
      options.push(actionCopyAsSvg);
    }

    if (
      type === "element" &&
      copyText.contextItemPredicate(elements, this.state) &&
      probablySupportsClipboardWriteText
    ) {
      options.push(copyText);
    }
    if (type === "canvas") {
      const viewModeOptions = [
        ...options,
        typeof this.props.gridModeEnabled === "undefined" &&
          actionToggleGridMode,
        typeof this.props.zenModeEnabled === "undefined" && actionToggleZenMode,
        typeof this.props.viewModeEnabled === "undefined" &&
          actionToggleViewMode,
        actionToggleStats,
      ];

      if (this.state.viewModeEnabled) {
        ContextMenu.push({
          options: viewModeOptions,
          top,
          left,
          actionManager: this.actionManager,
          appState: this.state,
          container: this.excalidrawContainerRef.current!,
          elements,
        });
      } else {
        ContextMenu.push({
          options: [
            this.device.isMobile &&
              navigator.clipboard && {
                trackEvent: false,
                name: "paste",
                perform: (elements, appStates) => {
                  this.pasteFromClipboard(null);
                  return {
                    commitToHistory: false,
                  };
                },
                contextItemLabel: "labels.paste",
              },
            this.device.isMobile && navigator.clipboard && separator,
            probablySupportsClipboardBlob &&
              elements.length > 0 &&
              actionCopyAsPng,
            probablySupportsClipboardWriteText &&
              elements.length > 0 &&
              actionCopyAsSvg,
            probablySupportsClipboardWriteText &&
              selectedElements.length > 0 &&
              copyText,
            ((probablySupportsClipboardBlob && elements.length > 0) ||
              (probablySupportsClipboardWriteText && elements.length > 0)) &&
              separator,
            actionSelectAll,
            separator,
            typeof this.props.gridModeEnabled === "undefined" &&
              actionToggleGridMode,
            typeof this.props.zenModeEnabled === "undefined" &&
              actionToggleZenMode,
            typeof this.props.viewModeEnabled === "undefined" &&
              actionToggleViewMode,
            actionToggleStats,
          ],
          top,
          left,
          actionManager: this.actionManager,
          appState: this.state,
          container: this.excalidrawContainerRef.current!,
          elements,
        });
      }
    } else if (type === "element") {
      if (this.state.viewModeEnabled) {
        ContextMenu.push({
          options: [navigator.clipboard && actionCopy, ...options],
          top,
          left,
          actionManager: this.actionManager,
          appState: this.state,
          container: this.excalidrawContainerRef.current!,
          elements,
        });
      } else {
        ContextMenu.push({
          options: [
            this.device.isMobile && actionCut,
            this.device.isMobile && navigator.clipboard && actionCopy,
            this.device.isMobile &&
              navigator.clipboard && {
                name: "paste",
                trackEvent: false,
                perform: (elements, appStates) => {
                  this.pasteFromClipboard(null);
                  return {
                    commitToHistory: false,
                  };
                },
                contextItemLabel: "labels.paste",
              },
            this.device.isMobile && separator,
            ...options,
            separator,
            actionCopyStyles,
            actionPasteStyles,
            separator,
            maybeGroupAction && actionGroup,
            mayBeAllowUnbinding && actionUnbindText,
            mayBeAllowBinding && actionBindText,
            maybeUngroupAction && actionUngroup,
            (maybeGroupAction || maybeUngroupAction) && separator,
            actionAddToLibrary,
            separator,
            actionSendBackward,
            actionBringForward,
            actionSendToBack,
            actionBringToFront,
            separator,
            maybeFlipHorizontal && actionFlipHorizontal,
            maybeFlipVertical && actionFlipVertical,
            (maybeFlipHorizontal || maybeFlipVertical) && separator,
            actionLink.contextItemPredicate(elements, this.state) && actionLink,
            actionDuplicateSelection,
            actionToggleLock,
            separator,
            actionDeleteSelected,
          ],
          top,
          left,
          actionManager: this.actionManager,
          appState: this.state,
          container: this.excalidrawContainerRef.current!,
          elements,
        });
      }
    }
  };

  private handleWheel = withBatchedUpdates((event: WheelEvent) => {
    event.preventDefault();
    if (isPanning) {
      return;
    }

    const { deltaX, deltaY } = event;
    // note that event.ctrlKey is necessary to handle pinch zooming
    if (event.metaKey || event.ctrlKey) {
      const sign = Math.sign(deltaY);
      const MAX_STEP = 10;
      const absDelta = Math.abs(deltaY);
      let delta = deltaY;
      if (absDelta > MAX_STEP) {
        delta = MAX_STEP * sign;
      }

      let newZoom = this.state.zoom.value - delta / 100;
      // increase zoom steps the more zoomed-in we are (applies to >100% only)
      newZoom +=
        Math.log10(Math.max(1, this.state.zoom.value)) *
        -sign *
        // reduced amplification for small deltas (small movements on a trackpad)
        Math.min(1, absDelta / 20);

      this.setState((state) => ({
        ...getStateForZoom(
          {
            viewportX: cursorX,
            viewportY: cursorY,
            nextZoom: getNormalizedZoom(newZoom),
          },
          state,
        ),
        shouldCacheIgnoreZoom: true,
      }));
      this.resetShouldCacheIgnoreZoomDebounced();
      return;
    }

    // scroll horizontally when shift pressed
    if (event.shiftKey) {
      this.setState(({ zoom, scrollX }) => ({
        // on Mac, shift+wheel tends to result in deltaX
        scrollX: scrollX - (deltaY || deltaX) / zoom.value,
      }));
      return;
    }

    this.setState(({ zoom, scrollX, scrollY }) => ({
      scrollX: scrollX - deltaX / zoom.value,
      scrollY: scrollY - deltaY / zoom.value,
    }));
  });

  private getTextWysiwygSnappedToCenterPosition(
    x: number,
    y: number,
    appState: AppState,
    canvas: HTMLCanvasElement | null,
    scale: number,
  ) {
    const elementClickedInside = getTextBindableContainerAtPosition(
      this.scene
        .getElementsIncludingDeleted()
        .filter((element) => !isTextElement(element)),
      x,
      y,
    );
    if (elementClickedInside) {
      const elementCenterX =
        elementClickedInside.x + elementClickedInside.width / 2;
      const elementCenterY =
        elementClickedInside.y + elementClickedInside.height / 2;
      const distanceToCenter = Math.hypot(
        x - elementCenterX,
        y - elementCenterY,
      );
      const isSnappedToCenter =
        distanceToCenter < TEXT_TO_CENTER_SNAP_THRESHOLD;
      if (isSnappedToCenter) {
        const { x: viewportX, y: viewportY } = sceneCoordsToViewportCoords(
          { sceneX: elementCenterX, sceneY: elementCenterY },
          appState,
        );
        return { viewportX, viewportY, elementCenterX, elementCenterY };
      }
    }
  }

  private savePointer = (x: number, y: number, button: "up" | "down") => {
    if (!x || !y) {
      return;
    }
    const pointer = viewportCoordsToSceneCoords(
      { clientX: x, clientY: y },
      this.state,
    );

    if (isNaN(pointer.x) || isNaN(pointer.y)) {
      // sometimes the pointer goes off screen
    }

    this.props.onPointerUpdate?.({
      pointer,
      button,
      pointersMap: gesture.pointers,
    });
  };

  private resetShouldCacheIgnoreZoomDebounced = debounce(() => {
    if (!this.unmounted) {
      this.setState({ shouldCacheIgnoreZoom: false });
    }
  }, 300);

  private updateDOMRect = (cb?: () => void) => {
    if (this.excalidrawContainerRef?.current) {
      const excalidrawContainer = this.excalidrawContainerRef.current;
      const {
        width,
        height,
        left: offsetLeft,
        top: offsetTop,
      } = excalidrawContainer.getBoundingClientRect();
      const {
        width: currentWidth,
        height: currentHeight,
        offsetTop: currentOffsetTop,
        offsetLeft: currentOffsetLeft,
      } = this.state;

      if (
        width === currentWidth &&
        height === currentHeight &&
        offsetLeft === currentOffsetLeft &&
        offsetTop === currentOffsetTop
      ) {
        if (cb) {
          cb();
        }
        return;
      }

      this.setState(
        {
          width,
          height,
          offsetLeft,
          offsetTop,
        },
        () => {
          cb && cb();
        },
      );
    }
  };

  public refresh = () => {
    this.setState({ ...this.getCanvasOffsets() });
  };

  private getCanvasOffsets(): Pick<AppState, "offsetTop" | "offsetLeft"> {
    if (this.excalidrawContainerRef?.current) {
      const excalidrawContainer = this.excalidrawContainerRef.current;
      const { left, top } = excalidrawContainer.getBoundingClientRect();
      return {
        offsetLeft: left,
        offsetTop: top,
      };
    }
    return {
      offsetLeft: 0,
      offsetTop: 0,
    };
  }

  private async updateLanguage() {
    const currentLang =
      languages.find((lang) => lang.code === this.props.langCode) ||
      defaultLang;
    await setLanguage(currentLang);
    this.setAppState({});
  }
}

// -----------------------------------------------------------------------------
// TEST HOOKS
// -----------------------------------------------------------------------------

declare global {
  interface Window {
    h: {
      elements: readonly ExcalidrawElement[];
      state: AppState;
      setState: React.Component<any, AppState>["setState"];
      app: InstanceType<typeof App>;
      history: History;
    };
  }
}

if (
  process.env.NODE_ENV === ENV.TEST ||
  process.env.NODE_ENV === ENV.DEVELOPMENT
) {
  window.h = window.h || ({} as Window["h"]);

  Object.defineProperties(window.h, {
    elements: {
      configurable: true,
      get() {
        return this.app?.scene.getElementsIncludingDeleted();
      },
      set(elements: ExcalidrawElement[]) {
        return this.app?.scene.replaceAllElements(elements);
      },
    },
  });
}

export default App;<|MERGE_RESOLUTION|>--- conflicted
+++ resolved
@@ -264,11 +264,8 @@
   isPointHittingLinkIcon,
   isLocalLink,
 } from "../element/Hyperlink";
-<<<<<<< HEAD
 import { ImportedDataState } from "../data/types"; //zsviczian
-=======
 import { shouldShowBoundingBox } from "../element/transformHandles";
->>>>>>> b67a2b4f
 
 export let showFourthFont: boolean = false;
 const deviceContextInitialValue = {
