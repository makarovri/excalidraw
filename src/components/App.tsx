--- conflicted
+++ resolved
@@ -1725,12 +1725,6 @@
       }
 
       // prefer spreadsheet data over image file (MS Office/Libre Office)
-<<<<<<< HEAD
-      const { x: sceneX, y: sceneY } = viewportCoordsToSceneCoords(
-        { clientX: cursorX, clientY: cursorY },
-        this.state,
-      );
-=======
       if (isSupportedImageFile(file) && !data.spreadsheet) {
         const { x: sceneX, y: sceneY } = viewportCoordsToSceneCoords(
           {
@@ -1739,7 +1733,6 @@
           },
           this.state,
         );
->>>>>>> 84bd9bd4
 
       if (isSupportedImageFile(file) && !data.spreadsheet) {
         const imageElement = this.createImageElement({ sceneX, sceneY });
