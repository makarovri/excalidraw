import React from "react";

import rough from "roughjs/bin/rough";
import { RoughCanvas } from "roughjs/bin/canvas";
import { simplify, Point } from "points-on-curve";

import {
  newElement,
  newTextElement,
  duplicateElement,
  isInvisiblySmallElement,
  isTextElement,
  textWysiwyg,
  getCommonBounds,
  getCursorForResizingElement,
  getPerfectElementSize,
  getNormalizedDimensions,
  newLinearElement,
  transformElements,
  getElementWithTransformHandleType,
  getResizeOffsetXY,
  getResizeArrowDirection,
  getTransformHandleTypeFromCoords,
  isNonDeletedElement,
  updateTextElement,
  dragSelectedElements,
  getDragOffsetXY,
  dragNewElement,
  hitTest,
  isHittingElementBoundingBoxWithoutHittingElement,
  getNonDeletedElements,
} from "../element";
import {
  getElementsWithinSelection,
  isOverScrollBars,
  getElementsAtPosition,
  getElementContainingPosition,
  getNormalizedZoom,
  getSelectedElements,
  isSomeElementSelected,
  calculateScrollCenter,
} from "../scene";
import { loadScene, loadFromBlob, exportCanvas } from "../data";

import { renderScene } from "../renderer";
import { AppState, GestureEvent, Gesture, ExcalidrawProps } from "../types";
import {
  ExcalidrawElement,
  ExcalidrawTextElement,
  NonDeleted,
  ExcalidrawGenericElement,
  ExcalidrawLinearElement,
  ExcalidrawBindableElement,
} from "../element/types";

import { distance2d, isPathALoop, getGridPoint } from "../math";

import {
  isWritableElement,
  isInputLike,
  isToolIcon,
  debounce,
  distance,
  resetCursor,
  viewportCoordsToSceneCoords,
  sceneCoordsToViewportCoords,
  setCursorForShape,
  tupleToCoors,
} from "../utils";
import {
  KEYS,
  isArrowKey,
  getResizeCenterPointKey,
  getResizeWithSidesSameLengthKey,
  getRotateWithDiscreteAngleKey,
} from "../keys";

import { findShapeByKey } from "../shapes";
import { createHistory, SceneHistory } from "../history";

import ContextMenu from "./ContextMenu";

import { ActionManager } from "../actions/manager";
import "../actions";
import { actions } from "../actions/register";

import { ActionResult } from "../actions/types";
import { getDefaultAppState } from "../appState";
import { t, getLanguage } from "../i18n";

import {
  copyToClipboard,
  parseClipboard,
  probablySupportsClipboardBlob,
  probablySupportsClipboardWriteText,
} from "../clipboard";
import { normalizeScroll } from "../scene";
import { getCenter, getDistance } from "../gesture";
import { createUndoAction, createRedoAction } from "../actions/actionHistory";

import {
  CURSOR_TYPE,
  ELEMENT_SHIFT_TRANSLATE_AMOUNT,
  ELEMENT_TRANSLATE_AMOUNT,
  POINTER_BUTTON,
  DRAGGING_THRESHOLD,
  TEXT_TO_CENTER_SNAP_THRESHOLD,
  LINE_CONFIRM_THRESHOLD,
  EVENT,
  ENV,
  CANVAS_ONLY_ACTIONS,
  DEFAULT_VERTICAL_ALIGN,
  GRID_SIZE,
  MIME_TYPES,
} from "../constants";
import { TAP_TWICE_TIMEOUT, TOUCH_CTX_MENU_TIMEOUT } from "../time_constants";

import LayerUI from "./LayerUI";
import { ScrollBars, SceneState } from "../scene/types";
import { mutateElement } from "../element/mutateElement";
import { invalidateShapeForElement } from "../renderer/renderElement";
import { unstable_batchedUpdates } from "react-dom";
import {
  isLinearElement,
  isLinearElementType,
  isBindingElement,
  isBindingElementType,
} from "../element/typeChecks";
import { actionFinalize, actionDeleteSelected } from "../actions";

import { LinearElementEditor } from "../element/linearElementEditor";
import {
  getSelectedGroupIds,
  isSelectedViaGroup,
  selectGroupsForSelectedElements,
  isElementInGroup,
  getSelectedGroupIdForElement,
  getElementsInGroup,
  editGroupForSelectedElement,
} from "../groups";
import { Library } from "../data/library";
import Scene from "../scene/Scene";
import {
  getHoveredElementForBinding,
  maybeBindLinearElement,
  getEligibleElementsForBinding,
  bindOrUnbindSelectedElements,
  unbindLinearElements,
  fixBindingsAfterDuplication,
  fixBindingsAfterDeletion,
  isLinearElementSimpleAndAlreadyBound,
  isBindingEnabled,
  updateBoundElements,
  shouldEnableBindingForPointerEvent,
} from "../element/binding";
import { MaybeTransformHandleType } from "../element/transformHandles";
import { renderSpreadsheet } from "../charts";
import { isValidLibrary } from "../data/json";
import { getNewZoom } from "../scene/zoom";

/**
 * @param func handler taking at most single parameter (event).
 */
const withBatchedUpdates = <
  TFunction extends ((event: any) => void) | (() => void)
>(
  func: Parameters<TFunction>["length"] extends 0 | 1 ? TFunction : never,
) =>
  ((event) => {
    unstable_batchedUpdates(func as TFunction, event);
  }) as TFunction;

const { history } = createHistory();

let didTapTwice: boolean = false;
let tappedTwiceTimer = 0;
let cursorX = 0;
let cursorY = 0;
let isHoldingSpace: boolean = false;
let isPanning: boolean = false;
let isDraggingScrollBar: boolean = false;
let currentScrollBars: ScrollBars = { horizontal: null, vertical: null };
let touchTimeout = 0;
let touchMoving = false;

let lastPointerUp: ((event: any) => void) | null = null;
const gesture: Gesture = {
  pointers: new Map(),
  lastCenter: null,
  initialDistance: null,
  initialScale: null,
};

export type PointerDownState = Readonly<{
  // The first position at which pointerDown happened
  origin: Readonly<{ x: number; y: number }>;
  // Same as "origin" but snapped to the grid, if grid is on
  originInGrid: Readonly<{ x: number; y: number }>;
  // Scrollbar checks
  scrollbars: ReturnType<typeof isOverScrollBars>;
  // The previous pointer position
  lastCoords: { x: number; y: number };
  // map of original elements data
  // (for now only a subset of props for perf reasons)
  originalElements: Map<string, Pick<ExcalidrawElement, "x" | "y" | "angle">>;
  resize: {
    // Handle when resizing, might change during the pointer interaction
    handleType: MaybeTransformHandleType;
    // This is determined on the initial pointer down event
    isResizing: boolean;
    // This is determined on the initial pointer down event
    offset: { x: number; y: number };
    // This is determined on the initial pointer down event
    arrowDirection: "origin" | "end";
    // This is a center point of selected elements determined on the initial pointer down event (for rotation only)
    center: { x: number; y: number };
  };
  hit: {
    // The element the pointer is "hitting", is determined on the initial
    // pointer down event
    element: NonDeleted<ExcalidrawElement> | null;
    // The elements the pointer is "hitting", is determined on the initial
    // pointer down event
    allHitElements: NonDeleted<ExcalidrawElement>[];
    // This is determined on the initial pointer down event
    wasAddedToSelection: boolean;
    // Whether selected element(s) were duplicated, might change during the
    // pointer interaction
    hasBeenDuplicated: boolean;
    hasHitCommonBoundingBoxOfSelectedElements: boolean;
  };
  drag: {
    // Might change during the pointer interation
    hasOccurred: boolean;
    // Might change during the pointer interation
    offset: { x: number; y: number } | null;
  };
  // We need to have these in the state so that we can unsubscribe them
  eventListeners: {
    // It's defined on the initial pointer down event
    onMove: null | ((event: PointerEvent) => void);
    // It's defined on the initial pointer down event
    onUp: null | ((event: PointerEvent) => void);
  };
}>;

export type ExcalidrawImperativeAPI =
  | {
      updateScene: InstanceType<typeof App>["updateScene"];
      resetScene: InstanceType<typeof App>["resetScene"];
      getSceneElementsIncludingDeleted: InstanceType<
        typeof App
      >["getSceneElementsIncludingDeleted"];
      history: {
        clear: InstanceType<typeof App>["resetHistory"];
        resumeRecording: InstanceType<typeof App>["resumeRecording"];
      };
      setScrollToCenter: InstanceType<typeof App>["setScrollToCenter"];
      initializeScene: InstanceType<typeof App>["initializeScene"];
      getSceneElements: InstanceType<typeof App>["getSceneElements"];
      setupScene: InstanceType<typeof App>["setupScene"];
    }
  | undefined;

class App extends React.Component<ExcalidrawProps, AppState> {
  canvas: HTMLCanvasElement | null = null;
  rc: RoughCanvas | null = null;
  unmounted: boolean = false;
  actionManager: ActionManager;
  private excalidrawRef: any;

  public static defaultProps: Partial<ExcalidrawProps> = {
    width: window.innerWidth,
    height: window.innerHeight,
  };
  private scene: Scene;

  constructor(props: ExcalidrawProps) {
    super(props);
    const defaultAppState = getDefaultAppState();

    const { width, height, offsetLeft, offsetTop, forwardedRef } = props;
    this.state = {
      ...defaultAppState,
      isLoading: true,
      width,
      height,
      ...this.getCanvasOffsets({ offsetLeft, offsetTop }),
    };
    if (forwardedRef && "current" in forwardedRef) {
      forwardedRef.current = {
        updateScene: this.updateScene,
        resetScene: this.resetScene,
        getSceneElementsIncludingDeleted: this.getSceneElementsIncludingDeleted,
        history: {
          clear: this.resetHistory,
          resumeRecording: this.resumeRecording,
        },
        setScrollToCenter: this.setScrollToCenter,
        initializeScene: this.initializeScene,
        getSceneElements: this.getSceneElements,
        setupScene: this.setupScene,
      };
    }
    this.scene = new Scene();

    this.excalidrawRef = React.createRef();
    this.actionManager = new ActionManager(
      this.syncActionResult,
      () => this.state,
      () => this.scene.getElementsIncludingDeleted(),
      () => this.props.collaborators,
    );
    this.actionManager.registerAll(actions);

    this.actionManager.registerAction(createUndoAction(history));
    this.actionManager.registerAction(createRedoAction(history));
  }

  public render() {
    const {
      zenModeEnabled,
      width: canvasDOMWidth,
      height: canvasDOMHeight,
      offsetTop,
      offsetLeft,
    } = this.state;

    const { onCollabButtonClick } = this.props;
    const canvasScale = window.devicePixelRatio;

    const canvasWidth = canvasDOMWidth * canvasScale;
    const canvasHeight = canvasDOMHeight * canvasScale;

    return (
      <div
        className="excalidraw"
        ref={this.excalidrawRef}
        style={{
          width: canvasDOMWidth,
          height: canvasDOMHeight,
          top: offsetTop,
          left: offsetLeft,
        }}
      >
        <LayerUI
          canvas={this.canvas}
          appState={this.state}
          setAppState={this.setAppState}
          actionManager={this.actionManager}
          elements={this.scene.getElements()}
          onCollabButtonClick={
            onCollabButtonClick ? onCollabButtonClick : undefined
          }
          onLockToggle={this.toggleLock}
          onInsertShape={(elements) =>
            this.addElementsFromPasteOrLibrary(elements)
          }
          zenModeEnabled={zenModeEnabled}
          toggleZenMode={this.toggleZenMode}
          lng={getLanguage().lng}
          collaborators={this.props.collaborators}
          isCollaborating={this.props.isCollaborating}
        />
        <main>
          <canvas
            id="canvas"
            style={{
              width: canvasDOMWidth,
              height: canvasDOMHeight,
            }}
            width={canvasWidth}
            height={canvasHeight}
            ref={this.handleCanvasRef}
            onContextMenu={this.handleCanvasContextMenu}
            onPointerDown={this.handleCanvasPointerDown}
            onDoubleClick={this.handleCanvasDoubleClick}
            onPointerMove={this.handleCanvasPointerMove}
            onPointerUp={this.removePointer}
            onPointerCancel={this.removePointer}
            onTouchMove={this.handleTouchMove}
            onDrop={this.handleCanvasOnDrop}
          >
            {t("labels.drawingCanvas")}
          </canvas>
        </main>
      </div>
    );
  }

  public getSceneElementsIncludingDeleted = () => {
    return this.scene.getElementsIncludingDeleted();
  };

  public getSceneElements = () => {
    return this.scene.getElements();
  };

  private syncActionResult = withBatchedUpdates(
    (actionResult: ActionResult) => {
      if (this.unmounted || actionResult === false) {
        return;
      }

      let editingElement: AppState["editingElement"] | null = null;
      if (actionResult.elements) {
        actionResult.elements.forEach((element) => {
          if (
            this.state.editingElement?.id === element.id &&
            this.state.editingElement !== element &&
            isNonDeletedElement(element)
          ) {
            editingElement = element;
          }
        });
        this.scene.replaceAllElements(actionResult.elements);
        if (actionResult.commitToHistory) {
          history.resumeRecording();
        }
      }

      if (actionResult.appState || editingElement) {
        if (actionResult.commitToHistory) {
          history.resumeRecording();
        }
        this.setState(
          (state) => ({
            ...actionResult.appState,
            editingElement:
              editingElement || actionResult.appState?.editingElement || null,
            width: state.width,
            height: state.height,
            offsetTop: state.offsetTop,
            offsetLeft: state.offsetLeft,
          }),
          () => {
            if (actionResult.syncHistory) {
              history.setCurrentState(
                this.state,
                this.scene.getElementsIncludingDeleted(),
              );
            }
          },
        );
      }
    },
  );

  // Lifecycle

  private onBlur = withBatchedUpdates(() => {
    isHoldingSpace = false;
    this.setState({ isBindingEnabled: true });
  });

  private onUnload = () => {
    this.onBlur();
  };

  private disableEvent: EventHandlerNonNull = (event) => {
    event.preventDefault();
  };

  private onFontLoaded = () => {
    this.scene.getElementsIncludingDeleted().forEach((element) => {
      if (isTextElement(element)) {
        invalidateShapeForElement(element);
      }
    });
    this.onSceneUpdated();
  };

<<<<<<< HEAD
  private addToLibrary = async (url: string) => {
=======
  private shouldForceLoadScene(
    scene: ResolutionType<typeof loadScene>,
  ): boolean {
    if (!scene.elements.length) {
      return true;
    }

    const roomMatch = getCollaborationLinkData(window.location.href);

    if (!roomMatch) {
      return false;
    }

    const roomID = roomMatch[1];

    let collabForceLoadFlag;
    try {
      collabForceLoadFlag = localStorage?.getItem(
        LOCAL_STORAGE_KEY_COLLAB_FORCE_FLAG,
      );
    } catch {}

    if (collabForceLoadFlag) {
      try {
        const {
          room: previousRoom,
          timestamp,
        }: { room: string; timestamp: number } = JSON.parse(
          collabForceLoadFlag,
        );
        // if loading same room as the one previously unloaded within 15sec
        // force reload without prompting
        if (previousRoom === roomID && Date.now() - timestamp < 15000) {
          return true;
        }
      } catch {}
    }
    return false;
  }

  private importLibraryFromUrl = async (url: string) => {
>>>>>>> b06cf868
    window.history.replaceState({}, "Excalidraw", window.location.origin);
    try {
      const request = await fetch(url);
      const blob = await request.blob();
      const json = JSON.parse(await blob.text());
      if (!isValidLibrary(json)) {
        throw new Error();
      }
      if (
        window.confirm(
          t("alerts.confirmAddLibrary", { numShapes: json.library.length }),
        )
      ) {
        await Library.importLibrary(blob);
        this.setState({
          isLibraryOpen: true,
        });
      }
    } catch (error) {
      window.alert(t("alerts.errorLoadingLibrary"));
      console.error(error);
    }
  };

  private resetHistory = () => {
    history.clear();
  };

  private resumeRecording = () => {
    history.resumeRecording();
  };

  /** Completely resets scene & history.
   * Do not use for clear scene user action. */
  private resetScene = withBatchedUpdates(() => {
    this.scene.replaceAllElements([]);
    this.setState({
      ...getDefaultAppState(),
      appearance: this.state.appearance,
    });
    this.resetHistory();
  });

  private initializeScene = async () => {
    if ("launchQueue" in window && "LaunchParams" in window) {
      (window as any).launchQueue.setConsumer(
        async (launchParams: { files: any[] }) => {
          if (!launchParams.files.length) {
            return;
          }
          const fileHandle = launchParams.files[0];
          const blob: Blob = await fileHandle.getFile();
          blob.handle = fileHandle;
          loadFromBlob(blob, this.state)
            .then(({ elements, appState }) =>
              this.syncActionResult({
                elements,
                appState: {
                  ...(appState || this.state),
                  isLoading: false,
                },
                commitToHistory: true,
              }),
            )
            .catch((error) => {
              this.setState({ isLoading: false, errorMessage: error.message });
            });
        },
      );
    }

    if (!this.state.isLoading) {
      this.setState({ isLoading: true });
    }

    const scene = await loadScene(null, null, this.props.initialData);
    this.props?.initializeScene?.(scene);

    if (this.state.isLoading) {
      this.setState({ isLoading: false });
    }

    if (!this.props.initializeScene) {
      this.setupScene(scene);
    }

    const addToLibraryUrl = new URLSearchParams(window.location.search).get(
      "addLibrary",
    );

    if (addToLibraryUrl) {
      await this.importLibraryFromUrl(addToLibraryUrl);
    }
  };

  // can be renamed to something better ?
  private setupScene = (scene: {
    elements: readonly ExcalidrawElement[];
    appState: MarkOptional<AppState, "offsetTop" | "offsetLeft">;
    commitToHistory: boolean;
  }) => {
    if (scene.appState) {
      scene.appState = {
        ...scene.appState,
        ...calculateScrollCenter(
          scene.elements,
          {
            ...scene.appState,
            offsetTop: this.state.offsetTop,
            offsetLeft: this.state.offsetLeft,
          },
          null,
        ),
      };
    }
    this.resetHistory();
    this.syncActionResult({
      ...scene,
      commitToHistory: true,
    });
  };

  public async componentDidMount() {
    if (
      process.env.NODE_ENV === ENV.TEST ||
      process.env.NODE_ENV === ENV.DEVELOPMENT
    ) {
      const setState = this.setState.bind(this);
      Object.defineProperties(window.h, {
        state: {
          configurable: true,
          get: () => {
            return this.state;
          },
        },
        setState: {
          configurable: true,
          value: (...args: Parameters<typeof setState>) => {
            return this.setState(...args);
          },
        },
        app: {
          configurable: true,
          value: this,
        },
      });
    }

    this.scene.addCallback(this.onSceneUpdated);

    this.addEventListeners();

    // optim to avoid extra render on init
    if (
      typeof this.props.offsetLeft === "number" &&
      typeof this.props.offsetTop === "number"
    ) {
      this.initializeScene();
    } else {
      this.setState(this.getCanvasOffsets(this.props), () => {
        this.initializeScene();
      });
    }
  }

  public componentWillUnmount() {
    this.unmounted = true;
    this.removeEventListeners();
    this.scene.destroy();
    clearTimeout(touchTimeout);
  }

  private onResize = withBatchedUpdates(() => {
    this.scene
      .getElementsIncludingDeleted()
      .forEach((element) => invalidateShapeForElement(element));
    this.setState({});
  });

  private onHashChange = (_: HashChangeEvent) => {
    if (window.location.hash.length > 1) {
      this.initializeScene();
    }
  };

  private removeEventListeners() {
    document.removeEventListener(EVENT.COPY, this.onCopy);
    document.removeEventListener(EVENT.PASTE, this.pasteFromClipboard);
    document.removeEventListener(EVENT.CUT, this.onCut);

    document.removeEventListener(EVENT.KEYDOWN, this.onKeyDown, false);
    document.removeEventListener(
      EVENT.MOUSE_MOVE,
      this.updateCurrentCursorPosition,
      false,
    );
    document.removeEventListener(EVENT.KEYUP, this.onKeyUp);
    window.removeEventListener(EVENT.RESIZE, this.onResize, false);
    window.removeEventListener(EVENT.UNLOAD, this.onUnload, false);
    window.removeEventListener(EVENT.BLUR, this.onBlur, false);
    window.removeEventListener(EVENT.DRAG_OVER, this.disableEvent, false);
    window.removeEventListener(EVENT.DROP, this.disableEvent, false);
    window.removeEventListener(EVENT.HASHCHANGE, this.onHashChange, false);

    document.removeEventListener(
      EVENT.GESTURE_START,
      this.onGestureStart as any,
      false,
    );
    document.removeEventListener(
      EVENT.GESTURE_CHANGE,
      this.onGestureChange as any,
      false,
    );
    document.removeEventListener(
      EVENT.GESTURE_END,
      this.onGestureEnd as any,
      false,
    );
  }

  private addEventListeners() {
    document.addEventListener(EVENT.COPY, this.onCopy);
    document.addEventListener(EVENT.PASTE, this.pasteFromClipboard);
    document.addEventListener(EVENT.CUT, this.onCut);

    document.addEventListener(EVENT.KEYDOWN, this.onKeyDown, false);
    document.addEventListener(EVENT.KEYUP, this.onKeyUp, { passive: true });
    document.addEventListener(
      EVENT.MOUSE_MOVE,
      this.updateCurrentCursorPosition,
    );
    window.addEventListener(EVENT.RESIZE, this.onResize, false);
    window.addEventListener(EVENT.UNLOAD, this.onUnload, false);
    window.addEventListener(EVENT.BLUR, this.onBlur, false);
    window.addEventListener(EVENT.DRAG_OVER, this.disableEvent, false);
    window.addEventListener(EVENT.DROP, this.disableEvent, false);
    window.addEventListener(EVENT.HASHCHANGE, this.onHashChange, false);

    // rerender text elements on font load to fix #637 && #1553
    document.fonts?.addEventListener?.("loadingdone", this.onFontLoaded);

    // Safari-only desktop pinch zoom
    document.addEventListener(
      EVENT.GESTURE_START,
      this.onGestureStart as any,
      false,
    );
    document.addEventListener(
      EVENT.GESTURE_CHANGE,
      this.onGestureChange as any,
      false,
    );
    document.addEventListener(
      EVENT.GESTURE_END,
      this.onGestureEnd as any,
      false,
    );
  }

  componentDidUpdate(prevProps: ExcalidrawProps, prevState: AppState) {
    if (
      prevProps.width !== this.props.width ||
      prevProps.height !== this.props.height ||
      (typeof this.props.offsetLeft === "number" &&
        prevProps.offsetLeft !== this.props.offsetLeft) ||
      (typeof this.props.offsetTop === "number" &&
        prevProps.offsetTop !== this.props.offsetTop)
    ) {
      this.setState({
        width: this.props.width,
        height: this.props.height,
        ...this.getCanvasOffsets(this.props),
      });
    }

    document
      .querySelector(".excalidraw")
      ?.classList.toggle("Appearance_dark", this.state.appearance === "dark");

    if (
      this.state.editingLinearElement &&
      !this.state.selectedElementIds[this.state.editingLinearElement.elementId]
    ) {
      // defer so that the commitToHistory flag isn't reset via current update
      setTimeout(() => {
        this.actionManager.executeAction(actionFinalize);
      });
    }
    const { multiElement } = prevState;
    if (
      prevState.elementType !== this.state.elementType &&
      multiElement != null &&
      isBindingEnabled(this.state) &&
      isBindingElement(multiElement)
    ) {
      maybeBindLinearElement(
        multiElement,
        this.state,
        this.scene,
        tupleToCoors(
          LinearElementEditor.getPointAtIndexGlobalCoordinates(
            multiElement,
            -1,
          ),
        ),
      );
    }

    const cursorButton: {
      [id: string]: string | undefined;
    } = {};
    const pointerViewportCoords: SceneState["remotePointerViewportCoords"] = {};
    const remoteSelectedElementIds: SceneState["remoteSelectedElementIds"] = {};
    const pointerUsernames: { [id: string]: string } = {};
    this.props.collaborators.forEach((user, socketId) => {
      if (user.selectedElementIds) {
        for (const id of Object.keys(user.selectedElementIds)) {
          if (!(id in remoteSelectedElementIds)) {
            remoteSelectedElementIds[id] = [];
          }
          remoteSelectedElementIds[id].push(socketId);
        }
      }
      if (!user.pointer) {
        return;
      }
      if (user.username) {
        pointerUsernames[socketId] = user.username;
      }
      pointerViewportCoords[socketId] = sceneCoordsToViewportCoords(
        {
          sceneX: user.pointer.x,
          sceneY: user.pointer.y,
        },
        this.state,
      );
      cursorButton[socketId] = user.button;
    });
    const elements = this.scene.getElements();
    const { atLeastOneVisibleElement, scrollBars } = renderScene(
      elements.filter((element) => {
        // don't render text element that's being currently edited (it's
        // rendered on remote only)
        return (
          !this.state.editingElement ||
          this.state.editingElement.type !== "text" ||
          element.id !== this.state.editingElement.id
        );
      }),
      this.state,
      this.state.selectionElement,
      window.devicePixelRatio,
      this.rc!,
      this.canvas!,
      {
        scrollX: this.state.scrollX,
        scrollY: this.state.scrollY,
        viewBackgroundColor: this.state.viewBackgroundColor,
        zoom: this.state.zoom,
        remotePointerViewportCoords: pointerViewportCoords,
        remotePointerButton: cursorButton,
        remoteSelectedElementIds: remoteSelectedElementIds,
        remotePointerUsernames: pointerUsernames,
        shouldCacheIgnoreZoom: this.state.shouldCacheIgnoreZoom,
      },
      {
        renderOptimizations: true,
      },
    );
    if (scrollBars) {
      currentScrollBars = scrollBars;
    }
    const scrolledOutside =
      // hide when editing text
      this.state.editingElement?.type === "text"
        ? false
        : !atLeastOneVisibleElement && elements.length > 0;
    if (this.state.scrolledOutside !== scrolledOutside) {
      this.setState({ scrolledOutside: scrolledOutside });
    }

    history.record(this.state, this.scene.getElementsIncludingDeleted());

    if (this.props.onChange) {
      this.props.onChange(this.scene.getElementsIncludingDeleted(), this.state);
    }
  }

  // Copy/paste

  private onCut = withBatchedUpdates((event: ClipboardEvent) => {
    if (isWritableElement(event.target)) {
      return;
    }
    this.copyAll();
    this.actionManager.executeAction(actionDeleteSelected);
    event.preventDefault();
  });

  private onCopy = withBatchedUpdates((event: ClipboardEvent) => {
    if (isWritableElement(event.target)) {
      return;
    }
    this.copyAll();
    event.preventDefault();
  });

  private copyAll = () => {
    copyToClipboard(this.scene.getElements(), this.state);
  };

  private copyToClipboardAsPng = async () => {
    const elements = this.scene.getElements();

    const selectedElements = getSelectedElements(elements, this.state);
    try {
      await exportCanvas(
        "clipboard",
        selectedElements.length ? selectedElements : elements,
        this.state,
        this.canvas!,
        this.state,
      );
    } catch (error) {
      console.error(error);
      this.setState({ errorMessage: error.message });
    }
  };

  private copyToClipboardAsSvg = async () => {
    const selectedElements = getSelectedElements(
      this.scene.getElements(),
      this.state,
    );
    try {
      await exportCanvas(
        "clipboard-svg",
        selectedElements.length ? selectedElements : this.scene.getElements(),
        this.state,
        this.canvas!,
        this.state,
      );
    } catch (error) {
      console.error(error);
      this.setState({ errorMessage: error.message });
    }
  };

  private static resetTapTwice() {
    didTapTwice = false;
  }

  private onTapStart = (event: TouchEvent) => {
    if (!didTapTwice) {
      didTapTwice = true;
      clearTimeout(tappedTwiceTimer);
      tappedTwiceTimer = window.setTimeout(
        App.resetTapTwice,
        TAP_TWICE_TIMEOUT,
      );
      return;
    }
    // insert text only if we tapped twice with a single finger
    // event.touches.length === 1 will also prevent inserting text when user's zooming
    if (didTapTwice && event.touches.length === 1) {
      const [touch] = event.touches;
      // @ts-ignore
      this.handleCanvasDoubleClick({
        clientX: touch.clientX,
        clientY: touch.clientY,
      });
      didTapTwice = false;
      clearTimeout(tappedTwiceTimer);
    }
    event.preventDefault();
    if (event.touches.length === 2) {
      this.setState({
        selectedElementIds: {},
      });
    }
  };

  private onTapEnd = (event: TouchEvent) => {
    event.preventDefault();
    if (event.touches.length > 0) {
      this.setState({
        previousSelectedElementIds: {},
        selectedElementIds: this.state.previousSelectedElementIds,
      });
    }
  };

  private pasteFromClipboard = withBatchedUpdates(
    async (event: ClipboardEvent | null) => {
      // #686
      const target = document.activeElement;
      const elementUnderCursor = document.elementFromPoint(cursorX, cursorY);
      if (
        // if no ClipboardEvent supplied, assume we're pasting via contextMenu
        // thus these checks don't make sense
        event &&
        (!(elementUnderCursor instanceof HTMLCanvasElement) ||
          isWritableElement(target))
      ) {
        return;
      }
      const data = await parseClipboard(event);
      if (data.errorMessage) {
        this.setState({ errorMessage: data.errorMessage });
      } else if (data.spreadsheet) {
        this.addElementsFromPasteOrLibrary(
          renderSpreadsheet(this.state, data.spreadsheet, cursorX, cursorY),
        );
      } else if (data.elements) {
        this.addElementsFromPasteOrLibrary(data.elements);
      } else if (data.text) {
        this.addTextFromPaste(data.text);
      }
      this.selectShapeTool("selection");
      event?.preventDefault();
    },
  );

  private addElementsFromPasteOrLibrary = (
    clipboardElements: readonly ExcalidrawElement[],
    clientX = cursorX,
    clientY = cursorY,
  ) => {
    const [minX, minY, maxX, maxY] = getCommonBounds(clipboardElements);

    const elementsCenterX = distance(minX, maxX) / 2;
    const elementsCenterY = distance(minY, maxY) / 2;

    const { x, y } = viewportCoordsToSceneCoords(
      { clientX, clientY },
      this.state,
    );

    const dx = x - elementsCenterX;
    const dy = y - elementsCenterY;
    const groupIdMap = new Map();

    const oldIdToDuplicatedId = new Map();
    const newElements = clipboardElements.map((element) => {
      const [pastedPositionX, pastedPositionY] = getGridPoint(
        element.x + dx - minX,
        element.y + dy - minY,
        this.state.gridSize,
      );
      const newElement = duplicateElement(
        this.state.editingGroupId,
        groupIdMap,
        element,
        {
          x: pastedPositionX,
          y: pastedPositionY,
        },
      );
      oldIdToDuplicatedId.set(element.id, newElement.id);
      return newElement;
    });
    const nextElements = [
      ...this.scene.getElementsIncludingDeleted(),
      ...newElements,
    ];
    fixBindingsAfterDuplication(
      nextElements,
      clipboardElements,
      oldIdToDuplicatedId,
    );

    this.scene.replaceAllElements(nextElements);
    history.resumeRecording();
    this.setState(
      selectGroupsForSelectedElements(
        {
          ...this.state,
          isLibraryOpen: false,
          selectedElementIds: newElements.reduce((map, element) => {
            map[element.id] = true;
            return map;
          }, {} as any),
          selectedGroupIds: {},
        },
        this.scene.getElements(),
      ),
    );
  };

  private addTextFromPaste(text: any) {
    const { x, y } = viewportCoordsToSceneCoords(
      { clientX: cursorX, clientY: cursorY },
      this.state,
    );

    const element = newTextElement({
      x: x,
      y: y,
      strokeColor: this.state.currentItemStrokeColor,
      backgroundColor: this.state.currentItemBackgroundColor,
      fillStyle: this.state.currentItemFillStyle,
      strokeWidth: this.state.currentItemStrokeWidth,
      strokeStyle: this.state.currentItemStrokeStyle,
      roughness: this.state.currentItemRoughness,
      opacity: this.state.currentItemOpacity,
      strokeSharpness: this.state.currentItemStrokeSharpness,
      text: text,
      fontSize: this.state.currentItemFontSize,
      fontFamily: this.state.currentItemFontFamily,
      textAlign: this.state.currentItemTextAlign,
      verticalAlign: DEFAULT_VERTICAL_ALIGN,
    });

    this.scene.replaceAllElements([
      ...this.scene.getElementsIncludingDeleted(),
      element,
    ]);
    this.setState({ selectedElementIds: { [element.id]: true } });
    history.resumeRecording();
  }

  // Collaboration

  setAppState = (obj: any) => {
    this.setState(obj);
  };

  removePointer = (event: React.PointerEvent<HTMLElement>) => {
    // remove touch handler for context menu on touch devices
    if (event.pointerType === "touch" && touchTimeout) {
      clearTimeout(touchTimeout);
      touchMoving = false;
    }

    gesture.pointers.delete(event.pointerId);
  };

  toggleLock = () => {
    this.setState((prevState) => ({
      elementLocked: !prevState.elementLocked,
      elementType: prevState.elementLocked
        ? "selection"
        : prevState.elementType,
    }));
  };

  toggleZenMode = () => {
    this.setState({
      zenModeEnabled: !this.state.zenModeEnabled,
    });
  };

  toggleGridMode = () => {
    this.setState({
      gridSize: this.state.gridSize ? null : GRID_SIZE,
    });
  };

  setScrollToCenter = (remoteElements: readonly ExcalidrawElement[]) => {
    this.setState({
      ...calculateScrollCenter(
        getNonDeletedElements(remoteElements),
        this.state,
        this.canvas,
      ),
    });
  };

  public updateScene = withBatchedUpdates(
    (sceneData: {
      elements: readonly ExcalidrawElement[];
      appState?: AppState;
    }) => {
      // currently we only support syncing background color
      if (sceneData.appState?.viewBackgroundColor) {
        this.setState({
          viewBackgroundColor: sceneData.appState.viewBackgroundColor,
        });
      }

      this.scene.replaceAllElements(sceneData.elements);
    },
  );

  private onSceneUpdated = () => {
    this.setState({});
  };

  private updateCurrentCursorPosition = withBatchedUpdates(
    (event: MouseEvent) => {
      cursorX = event.x;
      cursorY = event.y;
    },
  );

  // Input handling

  private onKeyDown = withBatchedUpdates((event: KeyboardEvent) => {
    // ensures we don't prevent devTools select-element feature
    if (event[KEYS.CTRL_OR_CMD] && event.shiftKey && event.key === "C") {
      return;
    }

    if (
      (isWritableElement(event.target) && event.key !== KEYS.ESCAPE) ||
      // case: using arrows to move between buttons
      (isArrowKey(event.key) && isInputLike(event.target))
    ) {
      return;
    }

    if (event.key === KEYS.QUESTION_MARK) {
      this.setState({
        showShortcutsDialog: true,
      });
    }

    if (
      !event[KEYS.CTRL_OR_CMD] &&
      event.altKey &&
      event.keyCode === KEYS.Z_KEY_CODE
    ) {
      this.toggleZenMode();
    }

    if (event[KEYS.CTRL_OR_CMD] && event.keyCode === KEYS.GRID_KEY_CODE) {
      this.toggleGridMode();
    }
    if (event[KEYS.CTRL_OR_CMD]) {
      this.setState({ isBindingEnabled: false });
    }

    if (event.code === "KeyC" && event.altKey && event.shiftKey) {
      this.copyToClipboardAsPng();
      event.preventDefault();
      return;
    }

    if (this.actionManager.handleKeyDown(event)) {
      return;
    }

    if (event.code === "Digit9") {
      this.setState({ isLibraryOpen: !this.state.isLibraryOpen });
    }

    if (isArrowKey(event.key)) {
      const step =
        (this.state.gridSize &&
          (event.shiftKey ? ELEMENT_TRANSLATE_AMOUNT : this.state.gridSize)) ||
        (event.shiftKey
          ? ELEMENT_SHIFT_TRANSLATE_AMOUNT
          : ELEMENT_TRANSLATE_AMOUNT);

      const selectedElements = this.scene
        .getElements()
        .filter((element) => this.state.selectedElementIds[element.id]);

      let offsetX = 0;
      let offsetY = 0;

      if (event.key === KEYS.ARROW_LEFT) {
        offsetX = -step;
      } else if (event.key === KEYS.ARROW_RIGHT) {
        offsetX = step;
      } else if (event.key === KEYS.ARROW_UP) {
        offsetY = -step;
      } else if (event.key === KEYS.ARROW_DOWN) {
        offsetY = step;
      }

      selectedElements.forEach((element) => {
        mutateElement(element, {
          x: element.x + offsetX,
          y: element.y + offsetY,
        });

        updateBoundElements(element, {
          simultaneouslyUpdated: selectedElements,
        });
      });

      this.maybeSuggestBindingForAll(selectedElements);

      event.preventDefault();
    } else if (event.key === KEYS.ENTER) {
      const selectedElements = getSelectedElements(
        this.scene.getElements(),
        this.state,
      );

      if (
        selectedElements.length === 1 &&
        isLinearElement(selectedElements[0])
      ) {
        if (
          !this.state.editingLinearElement ||
          this.state.editingLinearElement.elementId !== selectedElements[0].id
        ) {
          history.resumeRecording();
          this.setState({
            editingLinearElement: new LinearElementEditor(
              selectedElements[0],
              this.scene,
            ),
          });
        }
      } else if (
        selectedElements.length === 1 &&
        !isLinearElement(selectedElements[0])
      ) {
        const selectedElement = selectedElements[0];
        this.startTextEditing({
          sceneX: selectedElement.x + selectedElement.width / 2,
          sceneY: selectedElement.y + selectedElement.height / 2,
        });
        event.preventDefault();
        return;
      }
    } else if (
      !event.ctrlKey &&
      !event.altKey &&
      !event.metaKey &&
      this.state.draggingElement === null
    ) {
      const shape = findShapeByKey(event.key);
      if (shape) {
        this.selectShapeTool(shape);
      } else if (event.key === "q") {
        this.toggleLock();
      }
    }
    if (event.key === KEYS.SPACE && gesture.pointers.size === 0) {
      isHoldingSpace = true;
      document.documentElement.style.cursor = CURSOR_TYPE.GRABBING;
    }
  });

  private onKeyUp = withBatchedUpdates((event: KeyboardEvent) => {
    if (event.key === KEYS.SPACE) {
      if (this.state.elementType === "selection") {
        resetCursor();
      } else {
        setCursorForShape(this.state.elementType);
        this.setState({
          selectedElementIds: {},
          selectedGroupIds: {},
          editingGroupId: null,
        });
      }
      isHoldingSpace = false;
    }
    if (!event[KEYS.CTRL_OR_CMD] && !this.state.isBindingEnabled) {
      this.setState({ isBindingEnabled: true });
    }
    if (isArrowKey(event.key)) {
      const selectedElements = getSelectedElements(
        this.scene.getElements(),
        this.state,
      );
      isBindingEnabled(this.state)
        ? bindOrUnbindSelectedElements(selectedElements)
        : unbindLinearElements(selectedElements);
      this.setState({ suggestedBindings: [] });
    }
  });

  private selectShapeTool(elementType: AppState["elementType"]) {
    if (!isHoldingSpace) {
      setCursorForShape(elementType);
    }
    if (isToolIcon(document.activeElement)) {
      document.activeElement.blur();
    }
    if (!isLinearElementType(elementType)) {
      this.setState({ suggestedBindings: [] });
    }
    if (elementType !== "selection") {
      this.setState({
        elementType,
        selectedElementIds: {},
        selectedGroupIds: {},
        editingGroupId: null,
      });
    } else {
      this.setState({ elementType });
    }
  }

  private onGestureStart = withBatchedUpdates((event: GestureEvent) => {
    event.preventDefault();
    this.setState({
      selectedElementIds: {},
    });
    gesture.initialScale = this.state.zoom.value;
  });

  private onGestureChange = withBatchedUpdates((event: GestureEvent) => {
    event.preventDefault();
    const gestureCenter = getCenter(gesture.pointers);
    this.setState(({ zoom }) => ({
      zoom: getNewZoom(
        getNormalizedZoom(gesture.initialScale! * event.scale),
        zoom,
        gestureCenter,
      ),
    }));
  });

  private onGestureEnd = withBatchedUpdates((event: GestureEvent) => {
    event.preventDefault();
    this.setState({
      previousSelectedElementIds: {},
      selectedElementIds: this.state.previousSelectedElementIds,
    });
    gesture.initialScale = null;
  });

  private handleTextWysiwyg(
    element: ExcalidrawTextElement,
    {
      isExistingElement = false,
    }: {
      isExistingElement?: boolean;
    },
  ) {
    const updateElement = (text: string, isDeleted = false) => {
      this.scene.replaceAllElements([
        ...this.scene.getElementsIncludingDeleted().map((_element) => {
          if (_element.id === element.id && isTextElement(_element)) {
            return updateTextElement(_element, {
              text,
              isDeleted,
            });
          }
          return _element;
        }),
      ]);
    };

    textWysiwyg({
      id: element.id,
      appState: this.state,
      getViewportCoords: (x, y) => {
        const { x: viewportX, y: viewportY } = sceneCoordsToViewportCoords(
          {
            sceneX: x,
            sceneY: y,
          },
          this.state,
        );
        return [viewportX, viewportY];
      },
      onChange: withBatchedUpdates((text) => {
        updateElement(text);
        if (isNonDeletedElement(element)) {
          updateBoundElements(element);
        }
      }),
      onSubmit: withBatchedUpdates((text) => {
        const isDeleted = !text.trim();
        updateElement(text, isDeleted);
        if (!isDeleted) {
          this.setState((prevState) => ({
            selectedElementIds: {
              ...prevState.selectedElementIds,
              [element.id]: true,
            },
          }));
        } else {
          fixBindingsAfterDeletion(this.scene.getElements(), [element]);
        }
        if (!isDeleted || isExistingElement) {
          history.resumeRecording();
        }

        this.setState({
          draggingElement: null,
          editingElement: null,
        });
        if (this.state.elementLocked) {
          setCursorForShape(this.state.elementType);
        }
      }),
      element,
    });
    // deselect all other elements when inserting text
    this.setState({
      selectedElementIds: {},
      selectedGroupIds: {},
      editingGroupId: null,
    });

    // do an initial update to re-initialize element position since we were
    // modifying element's x/y for sake of editor (case: syncing to remote)
    updateElement(element.text);
  }

  private getTextElementAtPosition(
    x: number,
    y: number,
  ): NonDeleted<ExcalidrawTextElement> | null {
    const element = this.getElementAtPosition(x, y);

    if (element && isTextElement(element) && !element.isDeleted) {
      return element;
    }
    return null;
  }

  private getElementAtPosition(
    x: number,
    y: number,
  ): NonDeleted<ExcalidrawElement> | null {
    const allHitElements = this.getElementsAtPosition(x, y);
    if (allHitElements.length > 1) {
      const elementWithHighestZIndex =
        allHitElements[allHitElements.length - 1];
      // If we're hitting element with highest z-index only on its bounding box
      // while also hitting other element figure, the latter should be considered.
      return isHittingElementBoundingBoxWithoutHittingElement(
        elementWithHighestZIndex,
        this.state,
        x,
        y,
      )
        ? allHitElements[allHitElements.length - 2]
        : elementWithHighestZIndex;
    }
    if (allHitElements.length === 1) {
      return allHitElements[0];
    }
    return null;
  }

  private getElementsAtPosition(
    x: number,
    y: number,
  ): NonDeleted<ExcalidrawElement>[] {
    return getElementsAtPosition(this.scene.getElements(), (element) =>
      hitTest(element, this.state, x, y),
    );
  }

  private startTextEditing = ({
    sceneX,
    sceneY,
    insertAtParentCenter = true,
  }: {
    /** X position to insert text at */
    sceneX: number;
    /** Y position to insert text at */
    sceneY: number;
    /** whether to attempt to insert at element center if applicable */
    insertAtParentCenter?: boolean;
  }) => {
    const existingTextElement = this.getTextElementAtPosition(sceneX, sceneY);

    const parentCenterPosition =
      insertAtParentCenter &&
      this.getTextWysiwygSnappedToCenterPosition(
        sceneX,
        sceneY,
        this.state,
        this.canvas,
        window.devicePixelRatio,
      );

    const element = existingTextElement
      ? existingTextElement
      : newTextElement({
          x: parentCenterPosition
            ? parentCenterPosition.elementCenterX
            : sceneX,
          y: parentCenterPosition
            ? parentCenterPosition.elementCenterY
            : sceneY,
          strokeColor: this.state.currentItemStrokeColor,
          backgroundColor: this.state.currentItemBackgroundColor,
          fillStyle: this.state.currentItemFillStyle,
          strokeWidth: this.state.currentItemStrokeWidth,
          strokeStyle: this.state.currentItemStrokeStyle,
          roughness: this.state.currentItemRoughness,
          opacity: this.state.currentItemOpacity,
          strokeSharpness: this.state.currentItemStrokeSharpness,
          text: "",
          fontSize: this.state.currentItemFontSize,
          fontFamily: this.state.currentItemFontFamily,
          textAlign: parentCenterPosition
            ? "center"
            : this.state.currentItemTextAlign,
          verticalAlign: parentCenterPosition
            ? "middle"
            : DEFAULT_VERTICAL_ALIGN,
        });

    this.setState({ editingElement: element });

    if (existingTextElement) {
      // if text element is no longer centered to a container, reset
      // verticalAlign to default because it's currently internal-only
      if (!parentCenterPosition || element.textAlign !== "center") {
        mutateElement(element, { verticalAlign: DEFAULT_VERTICAL_ALIGN });
      }
    } else {
      this.scene.replaceAllElements([
        ...this.scene.getElementsIncludingDeleted(),
        element,
      ]);

      // case: creating new text not centered to parent elemenent → offset Y
      // so that the text is centered to cursor position
      if (!parentCenterPosition) {
        mutateElement(element, {
          y: element.y - element.baseline / 2,
        });
      }
    }

    this.setState({
      editingElement: element,
    });

    this.handleTextWysiwyg(element, {
      isExistingElement: !!existingTextElement,
    });
  };

  private handleCanvasDoubleClick = (
    event: React.MouseEvent<HTMLCanvasElement>,
  ) => {
    // case: double-clicking with arrow/line tool selected would both create
    // text and enter multiElement mode
    if (this.state.multiElement) {
      return;
    }
    // we should only be able to double click when mode is selection
    if (this.state.elementType !== "selection") {
      return;
    }

    const selectedElements = getSelectedElements(
      this.scene.getElements(),
      this.state,
    );

    if (selectedElements.length === 1 && isLinearElement(selectedElements[0])) {
      if (
        !this.state.editingLinearElement ||
        this.state.editingLinearElement.elementId !== selectedElements[0].id
      ) {
        history.resumeRecording();
        this.setState({
          editingLinearElement: new LinearElementEditor(
            selectedElements[0],
            this.scene,
          ),
        });
      }
      return;
    }

    resetCursor();

    const { x: sceneX, y: sceneY } = viewportCoordsToSceneCoords(
      event,
      this.state,
    );

    const selectedGroupIds = getSelectedGroupIds(this.state);

    if (selectedGroupIds.length > 0) {
      const hitElement = this.getElementAtPosition(sceneX, sceneY);

      const selectedGroupId =
        hitElement &&
        getSelectedGroupIdForElement(hitElement, this.state.selectedGroupIds);

      if (selectedGroupId) {
        this.setState((prevState) =>
          selectGroupsForSelectedElements(
            {
              ...prevState,
              editingGroupId: selectedGroupId,
              selectedElementIds: { [hitElement!.id]: true },
              selectedGroupIds: {},
            },
            this.scene.getElements(),
          ),
        );
        return;
      }
    }

    resetCursor();

    if (!event[KEYS.CTRL_OR_CMD]) {
      this.startTextEditing({
        sceneX,
        sceneY,
        insertAtParentCenter: !event.altKey,
      });
    }
  };

  private handleCanvasPointerMove = (
    event: React.PointerEvent<HTMLCanvasElement>,
  ) => {
    this.savePointer(event.clientX, event.clientY, this.state.cursorButton);

    if (gesture.pointers.has(event.pointerId)) {
      gesture.pointers.set(event.pointerId, {
        x: event.clientX,
        y: event.clientY,
      });
    }

    if (gesture.pointers.size === 2) {
      const center = getCenter(gesture.pointers);
      const deltaX = center.x - gesture.lastCenter!.x;
      const deltaY = center.y - gesture.lastCenter!.y;
      gesture.lastCenter = center;

      const distance = getDistance(Array.from(gesture.pointers.values()));
      const scaleFactor = distance / gesture.initialDistance!;

      this.setState(({ zoom, scrollX, scrollY }) => ({
        scrollX: normalizeScroll(scrollX + deltaX / zoom.value),
        scrollY: normalizeScroll(scrollY + deltaY / zoom.value),
        zoom: getNewZoom(
          getNormalizedZoom(gesture.initialScale! * scaleFactor),
          zoom,
          center,
        ),
        shouldCacheIgnoreZoom: true,
      }));
      this.resetShouldCacheIgnoreZoomDebounced();
    } else {
      gesture.lastCenter = gesture.initialDistance = gesture.initialScale = null;
    }

    if (isHoldingSpace || isPanning || isDraggingScrollBar) {
      return;
    }
    const isPointerOverScrollBars = isOverScrollBars(
      currentScrollBars,
      event.clientX,
      event.clientY,
    );
    const isOverScrollBar = isPointerOverScrollBars.isOverEither;
    if (!this.state.draggingElement && !this.state.multiElement) {
      if (isOverScrollBar) {
        resetCursor();
      } else {
        setCursorForShape(this.state.elementType);
      }
    }

    const scenePointer = viewportCoordsToSceneCoords(event, this.state);
    const { x: scenePointerX, y: scenePointerY } = scenePointer;

    if (
      this.state.editingLinearElement &&
      !this.state.editingLinearElement.isDragging
    ) {
      const editingLinearElement = LinearElementEditor.handlePointerMove(
        event,
        scenePointerX,
        scenePointerY,
        this.state.editingLinearElement,
        this.state.gridSize,
      );
      if (editingLinearElement !== this.state.editingLinearElement) {
        this.setState({ editingLinearElement });
      }
      if (editingLinearElement.lastUncommittedPoint != null) {
        this.maybeSuggestBindingAtCursor(scenePointer);
      } else {
        this.setState({ suggestedBindings: [] });
      }
    }

    if (isBindingElementType(this.state.elementType)) {
      // Hovering with a selected tool or creating new linear element via click
      // and point
      const { draggingElement } = this.state;
      if (isBindingElement(draggingElement)) {
        this.maybeSuggestBindingForLinearElementAtCursor(
          draggingElement,
          "end",
          scenePointer,
          this.state.startBoundElement,
        );
      } else {
        this.maybeSuggestBindingAtCursor(scenePointer);
      }
    }

    if (this.state.multiElement) {
      const { multiElement } = this.state;
      const { x: rx, y: ry } = multiElement;

      const { points, lastCommittedPoint } = multiElement;
      const lastPoint = points[points.length - 1];

      setCursorForShape(this.state.elementType);

      if (lastPoint === lastCommittedPoint) {
        // if we haven't yet created a temp point and we're beyond commit-zone
        // threshold, add a point
        if (
          distance2d(
            scenePointerX - rx,
            scenePointerY - ry,
            lastPoint[0],
            lastPoint[1],
          ) >= LINE_CONFIRM_THRESHOLD
        ) {
          mutateElement(multiElement, {
            points: [...points, [scenePointerX - rx, scenePointerY - ry]],
          });
        } else {
          document.documentElement.style.cursor = CURSOR_TYPE.POINTER;
          // in this branch, we're inside the commit zone, and no uncommitted
          // point exists. Thus do nothing (don't add/remove points).
        }
      } else if (
        points.length > 2 &&
        lastCommittedPoint &&
        distance2d(
          scenePointerX - rx,
          scenePointerY - ry,
          lastCommittedPoint[0],
          lastCommittedPoint[1],
        ) < LINE_CONFIRM_THRESHOLD
      ) {
        document.documentElement.style.cursor = CURSOR_TYPE.POINTER;
        mutateElement(multiElement, {
          points: points.slice(0, -1),
        });
      } else {
        if (isPathALoop(points)) {
          document.documentElement.style.cursor = CURSOR_TYPE.POINTER;
        }
        // update last uncommitted point
        mutateElement(multiElement, {
          points: [
            ...points.slice(0, -1),
            [scenePointerX - rx, scenePointerY - ry],
          ],
        });
      }

      return;
    }

    const hasDeselectedButton = Boolean(event.buttons);
    if (
      hasDeselectedButton ||
      (this.state.elementType !== "selection" &&
        this.state.elementType !== "text")
    ) {
      return;
    }

    const elements = this.scene.getElements();

    const selectedElements = getSelectedElements(elements, this.state);
    if (
      selectedElements.length === 1 &&
      !isOverScrollBar &&
      !this.state.editingLinearElement
    ) {
      const elementWithTransformHandleType = getElementWithTransformHandleType(
        elements,
        this.state,
        scenePointerX,
        scenePointerY,
        this.state.zoom,
        event.pointerType,
      );
      if (
        elementWithTransformHandleType &&
        elementWithTransformHandleType.transformHandleType
      ) {
        document.documentElement.style.cursor = getCursorForResizingElement(
          elementWithTransformHandleType,
        );
        return;
      }
    } else if (selectedElements.length > 1 && !isOverScrollBar) {
      const transformHandleType = getTransformHandleTypeFromCoords(
        getCommonBounds(selectedElements),
        scenePointerX,
        scenePointerY,
        this.state.zoom,
        event.pointerType,
      );
      if (transformHandleType) {
        document.documentElement.style.cursor = getCursorForResizingElement({
          transformHandleType,
        });
        return;
      }
    }

    const hitElement = this.getElementAtPosition(
      scenePointer.x,
      scenePointer.y,
    );
    if (this.state.elementType === "text") {
      document.documentElement.style.cursor = isTextElement(hitElement)
        ? CURSOR_TYPE.TEXT
        : CURSOR_TYPE.CROSSHAIR;
    } else if (isOverScrollBar) {
      document.documentElement.style.cursor = CURSOR_TYPE.AUTO;
    } else if (
      hitElement ||
      this.isHittingCommonBoundingBoxOfSelectedElements(
        scenePointer,
        selectedElements,
      )
    ) {
      document.documentElement.style.cursor = CURSOR_TYPE.MOVE;
    } else {
      document.documentElement.style.cursor = CURSOR_TYPE.AUTO;
    }
  };

  // set touch moving for mobile context menu
  private handleTouchMove = (event: React.TouchEvent<HTMLCanvasElement>) => {
    touchMoving = true;
  };

  private handleCanvasPointerDown = (
    event: React.PointerEvent<HTMLCanvasElement>,
  ) => {
    event.persist();

    this.maybeOpenContextMenuAfterPointerDownOnTouchDevices(event);
    this.maybeCleanupAfterMissingPointerUp(event);

    if (isPanning) {
      return;
    }

    this.setState({
      lastPointerDownWith: event.pointerType,
      cursorButton: "down",
    });
    this.savePointer(event.clientX, event.clientY, "down");

    if (this.handleCanvasPanUsingWheelOrSpaceDrag(event)) {
      return;
    }

    // only handle left mouse button or touch
    if (
      event.button !== POINTER_BUTTON.MAIN &&
      event.button !== POINTER_BUTTON.TOUCH
    ) {
      return;
    }

    this.updateGestureOnPointerDown(event);

    // fixes pointermove causing selection of UI texts #32
    event.preventDefault();
    // Preventing the event above disables default behavior
    // of defocusing potentially focused element, which is what we
    // want when clicking inside the canvas.
    if (document.activeElement instanceof HTMLElement) {
      document.activeElement.blur();
    }

    // don't select while panning
    if (gesture.pointers.size > 1) {
      return;
    }

    // State for the duration of a pointer interaction, which starts with a
    // pointerDown event, ends with a pointerUp event (or another pointerDown)
    const pointerDownState = this.initialPointerDownState(event);

    if (this.handleDraggingScrollBar(event, pointerDownState)) {
      return;
    }

    this.clearSelectionIfNotUsingSelection();
    this.updateBindingEnabledOnPointerMove(event);

    if (this.handleSelectionOnPointerDown(event, pointerDownState)) {
      return;
    }

    if (this.state.elementType === "text") {
      this.handleTextOnPointerDown(event, pointerDownState);
      return;
    } else if (
      this.state.elementType === "arrow" ||
      this.state.elementType === "draw" ||
      this.state.elementType === "line"
    ) {
      this.handleLinearElementOnPointerDown(
        event,
        this.state.elementType,
        pointerDownState,
      );
    } else {
      this.createGenericElementOnPointerDown(
        this.state.elementType,
        pointerDownState,
      );
    }

    const onPointerMove = this.onPointerMoveFromPointerDownHandler(
      pointerDownState,
    );

    const onPointerUp = this.onPointerUpFromPointerDownHandler(
      pointerDownState,
    );

    lastPointerUp = onPointerUp;

    window.addEventListener(EVENT.POINTER_MOVE, onPointerMove);
    window.addEventListener(EVENT.POINTER_UP, onPointerUp);
    pointerDownState.eventListeners.onMove = onPointerMove;
    pointerDownState.eventListeners.onUp = onPointerUp;
  };

  private maybeOpenContextMenuAfterPointerDownOnTouchDevices = (
    event: React.PointerEvent<HTMLCanvasElement>,
  ): void => {
    // deal with opening context menu on touch devices
    if (event.pointerType === "touch") {
      touchMoving = false;

      // open the context menu with the first touch's clientX and clientY
      // if the touch is not moving
      touchTimeout = window.setTimeout(() => {
        if (!touchMoving) {
          this.openContextMenu({
            clientX: event.clientX,
            clientY: event.clientY,
          });
        }
      }, TOUCH_CTX_MENU_TIMEOUT);
    }
  };

  private maybeCleanupAfterMissingPointerUp(
    event: React.PointerEvent<HTMLCanvasElement>,
  ): void {
    if (lastPointerUp !== null) {
      // Unfortunately, sometimes we don't get a pointerup after a pointerdown,
      // this can happen when a contextual menu or alert is triggered. In order to avoid
      // being in a weird state, we clean up on the next pointerdown
      lastPointerUp(event);
    }
  }

  // Returns whether the event is a panning
  private handleCanvasPanUsingWheelOrSpaceDrag = (
    event: React.PointerEvent<HTMLCanvasElement>,
  ): boolean => {
    if (
      !(
        gesture.pointers.size === 0 &&
        (event.button === POINTER_BUTTON.WHEEL ||
          (event.button === POINTER_BUTTON.MAIN && isHoldingSpace))
      )
    ) {
      return false;
    }
    isPanning = true;

    let nextPastePrevented = false;
    const isLinux = /Linux/.test(window.navigator.platform);

    document.documentElement.style.cursor = CURSOR_TYPE.GRABBING;
    let { clientX: lastX, clientY: lastY } = event;
    const onPointerMove = withBatchedUpdates((event: PointerEvent) => {
      const deltaX = lastX - event.clientX;
      const deltaY = lastY - event.clientY;
      lastX = event.clientX;
      lastY = event.clientY;

      /*
       * Prevent paste event if we move while middle clicking on Linux.
       * See issue #1383.
       */
      if (
        isLinux &&
        !nextPastePrevented &&
        (Math.abs(deltaX) > 1 || Math.abs(deltaY) > 1)
      ) {
        nextPastePrevented = true;

        /* Prevent the next paste event */
        const preventNextPaste = (event: ClipboardEvent) => {
          document.body.removeEventListener(EVENT.PASTE, preventNextPaste);
          event.stopPropagation();
        };

        /*
         * Reenable next paste in case of disabled middle click paste for
         * any reason:
         * - rigth click paste
         * - empty clipboard
         */
        const enableNextPaste = () => {
          setTimeout(() => {
            document.body.removeEventListener(EVENT.PASTE, preventNextPaste);
            window.removeEventListener(EVENT.POINTER_UP, enableNextPaste);
          }, 100);
        };

        document.body.addEventListener(EVENT.PASTE, preventNextPaste);
        window.addEventListener(EVENT.POINTER_UP, enableNextPaste);
      }

      this.setState({
        scrollX: normalizeScroll(
          this.state.scrollX - deltaX / this.state.zoom.value,
        ),
        scrollY: normalizeScroll(
          this.state.scrollY - deltaY / this.state.zoom.value,
        ),
      });
    });
    const teardown = withBatchedUpdates(
      (lastPointerUp = () => {
        lastPointerUp = null;
        isPanning = false;
        if (!isHoldingSpace) {
          setCursorForShape(this.state.elementType);
        }
        this.setState({
          cursorButton: "up",
        });
        this.savePointer(event.clientX, event.clientY, "up");
        window.removeEventListener(EVENT.POINTER_MOVE, onPointerMove);
        window.removeEventListener(EVENT.POINTER_UP, teardown);
        window.removeEventListener(EVENT.BLUR, teardown);
      }),
    );
    window.addEventListener(EVENT.BLUR, teardown);
    window.addEventListener(EVENT.POINTER_MOVE, onPointerMove, {
      passive: true,
    });
    window.addEventListener(EVENT.POINTER_UP, teardown);
    return true;
  };

  private updateGestureOnPointerDown(
    event: React.PointerEvent<HTMLCanvasElement>,
  ): void {
    gesture.pointers.set(event.pointerId, {
      x: event.clientX,
      y: event.clientY,
    });

    if (gesture.pointers.size === 2) {
      gesture.lastCenter = getCenter(gesture.pointers);
      gesture.initialScale = this.state.zoom.value;
      gesture.initialDistance = getDistance(
        Array.from(gesture.pointers.values()),
      );
    }
  }

  private initialPointerDownState(
    event: React.PointerEvent<HTMLCanvasElement>,
  ): PointerDownState {
    const origin = viewportCoordsToSceneCoords(event, this.state);
    const selectedElements = getSelectedElements(
      this.scene.getElements(),
      this.state,
    );
    const [minX, minY, maxX, maxY] = getCommonBounds(selectedElements);

    return {
      origin,
      originInGrid: tupleToCoors(
        getGridPoint(origin.x, origin.y, this.state.gridSize),
      ),
      scrollbars: isOverScrollBars(
        currentScrollBars,
        event.clientX,
        event.clientY,
      ),
      // we need to duplicate because we'll be updating this state
      lastCoords: { ...origin },
      originalElements: this.scene.getElements().reduce((acc, element) => {
        acc.set(element.id, {
          x: element.x,
          y: element.y,
          angle: element.angle,
        });
        return acc;
      }, new Map() as PointerDownState["originalElements"]),
      resize: {
        handleType: false,
        isResizing: false,
        offset: { x: 0, y: 0 },
        arrowDirection: "origin",
        center: { x: (maxX + minX) / 2, y: (maxY + minY) / 2 },
      },
      hit: {
        element: null,
        allHitElements: [],
        wasAddedToSelection: false,
        hasBeenDuplicated: false,
        hasHitCommonBoundingBoxOfSelectedElements: this.isHittingCommonBoundingBoxOfSelectedElements(
          origin,
          selectedElements,
        ),
      },
      drag: {
        hasOccurred: false,
        offset: null,
      },
      eventListeners: {
        onMove: null,
        onUp: null,
      },
    };
  }

  // Returns whether the event is a dragging a scrollbar
  private handleDraggingScrollBar(
    event: React.PointerEvent<HTMLCanvasElement>,
    pointerDownState: PointerDownState,
  ): boolean {
    if (
      !(pointerDownState.scrollbars.isOverEither && !this.state.multiElement)
    ) {
      return false;
    }
    isDraggingScrollBar = true;
    pointerDownState.lastCoords.x = event.clientX;
    pointerDownState.lastCoords.y = event.clientY;
    const onPointerMove = withBatchedUpdates((event: PointerEvent) => {
      const target = event.target;
      if (!(target instanceof HTMLElement)) {
        return;
      }

      this.handlePointerMoveOverScrollbars(event, pointerDownState);
    });

    const onPointerUp = withBatchedUpdates(() => {
      isDraggingScrollBar = false;
      setCursorForShape(this.state.elementType);
      lastPointerUp = null;
      this.setState({
        cursorButton: "up",
      });
      this.savePointer(event.clientX, event.clientY, "up");
      window.removeEventListener(EVENT.POINTER_MOVE, onPointerMove);
      window.removeEventListener(EVENT.POINTER_UP, onPointerUp);
    });

    lastPointerUp = onPointerUp;

    window.addEventListener(EVENT.POINTER_MOVE, onPointerMove);
    window.addEventListener(EVENT.POINTER_UP, onPointerUp);
    return true;
  }

  private clearSelectionIfNotUsingSelection = (): void => {
    if (this.state.elementType !== "selection") {
      this.setState({
        selectedElementIds: {},
        selectedGroupIds: {},
        editingGroupId: null,
      });
    }
  };

  /**
   * @returns whether the pointer event has been completely handled
   */
  private handleSelectionOnPointerDown = (
    event: React.PointerEvent<HTMLCanvasElement>,
    pointerDownState: PointerDownState,
  ): boolean => {
    if (this.state.elementType === "selection") {
      const elements = this.scene.getElements();
      const selectedElements = getSelectedElements(elements, this.state);
      if (selectedElements.length === 1 && !this.state.editingLinearElement) {
        const elementWithTransformHandleType = getElementWithTransformHandleType(
          elements,
          this.state,
          pointerDownState.origin.x,
          pointerDownState.origin.y,
          this.state.zoom,
          event.pointerType,
        );
        if (elementWithTransformHandleType != null) {
          this.setState({
            resizingElement: elementWithTransformHandleType.element,
          });
          pointerDownState.resize.handleType =
            elementWithTransformHandleType.transformHandleType;
        }
      } else if (selectedElements.length > 1) {
        pointerDownState.resize.handleType = getTransformHandleTypeFromCoords(
          getCommonBounds(selectedElements),
          pointerDownState.origin.x,
          pointerDownState.origin.y,
          this.state.zoom,
          event.pointerType,
        );
      }
      if (pointerDownState.resize.handleType) {
        document.documentElement.style.cursor = getCursorForResizingElement({
          transformHandleType: pointerDownState.resize.handleType,
        });
        pointerDownState.resize.isResizing = true;
        pointerDownState.resize.offset = tupleToCoors(
          getResizeOffsetXY(
            pointerDownState.resize.handleType,
            selectedElements,
            pointerDownState.origin.x,
            pointerDownState.origin.y,
          ),
        );
        if (
          selectedElements.length === 1 &&
          isLinearElement(selectedElements[0]) &&
          selectedElements[0].points.length === 2
        ) {
          pointerDownState.resize.arrowDirection = getResizeArrowDirection(
            pointerDownState.resize.handleType,
            selectedElements[0],
          );
        }
      } else {
        if (this.state.editingLinearElement) {
          const ret = LinearElementEditor.handlePointerDown(
            event,
            this.state,
            (appState) => this.setState(appState),
            history,
            pointerDownState.origin,
          );
          if (ret.hitElement) {
            pointerDownState.hit.element = ret.hitElement;
          }
          if (ret.didAddPoint) {
            return true;
          }
        }

        // hitElement may already be set above, so check first
        pointerDownState.hit.element =
          pointerDownState.hit.element ??
          this.getElementAtPosition(
            pointerDownState.origin.x,
            pointerDownState.origin.y,
          );

        // For overlapped elements one position may hit
        // multiple elements
        pointerDownState.hit.allHitElements = this.getElementsAtPosition(
          pointerDownState.origin.x,
          pointerDownState.origin.y,
        );

        const hitElement = pointerDownState.hit.element;
        const someHitElementIsSelected = pointerDownState.hit.allHitElements.some(
          (element) => this.isASelectedElement(element),
        );
        if (
          (hitElement === null || !someHitElementIsSelected) &&
          !event.shiftKey &&
          !pointerDownState.hit.hasHitCommonBoundingBoxOfSelectedElements
        ) {
          this.clearSelection(hitElement);
        }

        // If we click on something
        if (hitElement != null) {
          // on CMD/CTRL, drill down to hit element regardless of groups etc.
          if (event[KEYS.CTRL_OR_CMD]) {
            this.setState((prevState) => ({
              ...editGroupForSelectedElement(prevState, hitElement),
              previousSelectedElementIds: this.state.selectedElementIds,
            }));
            // mark as not completely handled so as to allow dragging etc.
            return false;
          }

          // deselect if item is selected
          // if shift is not clicked, this will always return true
          // otherwise, it will trigger selection based on current
          // state of the box
          if (!this.state.selectedElementIds[hitElement.id]) {
            // if we are currently editing a group, treat all selections outside of the group
            // as exiting editing mode.
            if (
              this.state.editingGroupId &&
              !isElementInGroup(hitElement, this.state.editingGroupId)
            ) {
              this.setState({
                selectedElementIds: {},
                selectedGroupIds: {},
                editingGroupId: null,
              });
              return true;
            }

            // Add hit element to selection. At this point if we're not holding
            // SHIFT the previously selected element(s) were deselected above
            // (make sure you use setState updater to use latest state)
            if (
              !someHitElementIsSelected &&
              !pointerDownState.hit.hasHitCommonBoundingBoxOfSelectedElements
            ) {
              this.setState((prevState) => {
                return selectGroupsForSelectedElements(
                  {
                    ...prevState,
                    selectedElementIds: {
                      ...prevState.selectedElementIds,
                      [hitElement.id]: true,
                    },
                  },
                  this.scene.getElements(),
                );
              });
              pointerDownState.hit.wasAddedToSelection = true;
            }
          }
        }

        this.setState({
          previousSelectedElementIds: this.state.selectedElementIds,
        });
      }
    }
    return false;
  };

  private isASelectedElement(hitElement: ExcalidrawElement | null): boolean {
    return hitElement != null && this.state.selectedElementIds[hitElement.id];
  }

  private isHittingCommonBoundingBoxOfSelectedElements(
    point: Readonly<{ x: number; y: number }>,
    selectedElements: readonly ExcalidrawElement[],
  ): boolean {
    if (selectedElements.length < 2) {
      return false;
    }

    // How many pixels off the shape boundary we still consider a hit
    const threshold = 10 / this.state.zoom.value;
    const [x1, y1, x2, y2] = getCommonBounds(selectedElements);
    return (
      point.x > x1 - threshold &&
      point.x < x2 + threshold &&
      point.y > y1 - threshold &&
      point.y < y2 + threshold
    );
  }

  private handleTextOnPointerDown = (
    event: React.PointerEvent<HTMLCanvasElement>,
    pointerDownState: PointerDownState,
  ): void => {
    // if we're currently still editing text, clicking outside
    // should only finalize it, not create another (irrespective
    // of state.elementLocked)
    if (this.state.editingElement?.type === "text") {
      return;
    }

    this.startTextEditing({
      sceneX: pointerDownState.origin.x,
      sceneY: pointerDownState.origin.y,
      insertAtParentCenter: !event.altKey,
    });

    resetCursor();
    if (!this.state.elementLocked) {
      this.setState({
        elementType: "selection",
      });
    }
  };

  private handleLinearElementOnPointerDown = (
    event: React.PointerEvent<HTMLCanvasElement>,
    elementType: ExcalidrawLinearElement["type"],
    pointerDownState: PointerDownState,
  ): void => {
    if (this.state.multiElement) {
      const { multiElement } = this.state;

      // finalize if completing a loop
      if (multiElement.type === "line" && isPathALoop(multiElement.points)) {
        mutateElement(multiElement, {
          lastCommittedPoint:
            multiElement.points[multiElement.points.length - 1],
        });
        this.actionManager.executeAction(actionFinalize);
        return;
      }

      const { x: rx, y: ry, lastCommittedPoint } = multiElement;

      // clicking inside commit zone → finalize arrow
      if (
        multiElement.points.length > 1 &&
        lastCommittedPoint &&
        distance2d(
          pointerDownState.origin.x - rx,
          pointerDownState.origin.y - ry,
          lastCommittedPoint[0],
          lastCommittedPoint[1],
        ) < LINE_CONFIRM_THRESHOLD
      ) {
        this.actionManager.executeAction(actionFinalize);
        return;
      }

      this.setState((prevState) => ({
        selectedElementIds: {
          ...prevState.selectedElementIds,
          [multiElement.id]: true,
        },
      }));
      // clicking outside commit zone → update reference for last committed
      // point
      mutateElement(multiElement, {
        lastCommittedPoint: multiElement.points[multiElement.points.length - 1],
      });
      document.documentElement.style.cursor = CURSOR_TYPE.POINTER;
    } else {
      const [gridX, gridY] = getGridPoint(
        pointerDownState.origin.x,
        pointerDownState.origin.y,
        elementType === "draw" ? null : this.state.gridSize,
      );
      const element = newLinearElement({
        type: elementType,
        x: gridX,
        y: gridY,
        strokeColor: this.state.currentItemStrokeColor,
        backgroundColor: this.state.currentItemBackgroundColor,
        fillStyle: this.state.currentItemFillStyle,
        strokeWidth: this.state.currentItemStrokeWidth,
        strokeStyle: this.state.currentItemStrokeStyle,
        roughness: this.state.currentItemRoughness,
        opacity: this.state.currentItemOpacity,
        strokeSharpness: this.state.currentItemLinearStrokeSharpness,
      });
      this.setState((prevState) => ({
        selectedElementIds: {
          ...prevState.selectedElementIds,
          [element.id]: false,
        },
      }));
      mutateElement(element, {
        points: [...element.points, [0, 0]],
      });
      const boundElement = getHoveredElementForBinding(
        pointerDownState.origin,
        this.scene,
      );
      this.scene.replaceAllElements([
        ...this.scene.getElementsIncludingDeleted(),
        element,
      ]);
      this.setState({
        draggingElement: element,
        editingElement: element,
        startBoundElement: boundElement,
        suggestedBindings: [],
      });
    }
  };

  private createGenericElementOnPointerDown = (
    elementType: ExcalidrawGenericElement["type"],
    pointerDownState: PointerDownState,
  ): void => {
    const [gridX, gridY] = getGridPoint(
      pointerDownState.origin.x,
      pointerDownState.origin.y,
      this.state.gridSize,
    );
    const element = newElement({
      type: elementType,
      x: gridX,
      y: gridY,
      strokeColor: this.state.currentItemStrokeColor,
      backgroundColor: this.state.currentItemBackgroundColor,
      fillStyle: this.state.currentItemFillStyle,
      strokeWidth: this.state.currentItemStrokeWidth,
      strokeStyle: this.state.currentItemStrokeStyle,
      roughness: this.state.currentItemRoughness,
      opacity: this.state.currentItemOpacity,
      strokeSharpness: this.state.currentItemStrokeSharpness,
    });

    if (element.type === "selection") {
      this.setState({
        selectionElement: element,
        draggingElement: element,
      });
    } else {
      this.scene.replaceAllElements([
        ...this.scene.getElementsIncludingDeleted(),
        element,
      ]);
      this.setState({
        multiElement: null,
        draggingElement: element,
        editingElement: element,
      });
    }
  };

  private onPointerMoveFromPointerDownHandler(
    pointerDownState: PointerDownState,
  ): (event: PointerEvent) => void {
    return withBatchedUpdates((event: PointerEvent) => {
      // We need to initialize dragOffsetXY only after we've updated
      // `state.selectedElementIds` on pointerDown. Doing it here in pointerMove
      // event handler should hopefully ensure we're already working with
      // the updated state.
      if (pointerDownState.drag.offset === null) {
        pointerDownState.drag.offset = tupleToCoors(
          getDragOffsetXY(
            getSelectedElements(this.scene.getElements(), this.state),
            pointerDownState.origin.x,
            pointerDownState.origin.y,
          ),
        );
      }

      const target = event.target;
      if (!(target instanceof HTMLElement)) {
        return;
      }

      if (this.handlePointerMoveOverScrollbars(event, pointerDownState)) {
        return;
      }

      const pointerCoords = viewportCoordsToSceneCoords(event, this.state);
      const [gridX, gridY] = getGridPoint(
        pointerCoords.x,
        pointerCoords.y,
        this.state.gridSize,
      );

      // for arrows/lines, don't start dragging until a given threshold
      // to ensure we don't create a 2-point arrow by mistake when
      // user clicks mouse in a way that it moves a tiny bit (thus
      // triggering pointermove)
      if (
        !pointerDownState.drag.hasOccurred &&
        (this.state.elementType === "arrow" ||
          this.state.elementType === "line")
      ) {
        if (
          distance2d(
            pointerCoords.x,
            pointerCoords.y,
            pointerDownState.origin.x,
            pointerDownState.origin.y,
          ) < DRAGGING_THRESHOLD
        ) {
          return;
        }
      }

      if (pointerDownState.resize.isResizing) {
        const selectedElements = getSelectedElements(
          this.scene.getElements(),
          this.state,
        );
        const transformHandleType = pointerDownState.resize.handleType;
        this.setState({
          // TODO: rename this state field to "isScaling" to distinguish
          // it from the generic "isResizing" which includes scaling and
          // rotating
          isResizing: transformHandleType && transformHandleType !== "rotation",
          isRotating: transformHandleType === "rotation",
        });
        const [resizeX, resizeY] = getGridPoint(
          pointerCoords.x - pointerDownState.resize.offset.x,
          pointerCoords.y - pointerDownState.resize.offset.y,
          this.state.gridSize,
        );
        if (
          transformElements(
            pointerDownState,
            transformHandleType,
            (newTransformHandle) => {
              pointerDownState.resize.handleType = newTransformHandle;
            },
            selectedElements,
            pointerDownState.resize.arrowDirection,
            getRotateWithDiscreteAngleKey(event),
            getResizeWithSidesSameLengthKey(event),
            getResizeCenterPointKey(event),
            resizeX,
            resizeY,
            pointerDownState.resize.center.x,
            pointerDownState.resize.center.y,
          )
        ) {
          this.maybeSuggestBindingForAll(selectedElements);
          return;
        }
      }

      if (this.state.editingLinearElement) {
        const didDrag = LinearElementEditor.handlePointDragging(
          this.state,
          (appState) => this.setState(appState),
          pointerCoords.x,
          pointerCoords.y,
          (element, startOrEnd) => {
            this.maybeSuggestBindingForLinearElementAtCursor(
              element,
              startOrEnd,
              pointerCoords,
            );
          },
        );

        if (didDrag) {
          pointerDownState.lastCoords.x = pointerCoords.x;
          pointerDownState.lastCoords.y = pointerCoords.y;
          return;
        }
      }

      const hasHitASelectedElement = pointerDownState.hit.allHitElements.some(
        (element) => this.isASelectedElement(element),
      );
      if (
        hasHitASelectedElement ||
        pointerDownState.hit.hasHitCommonBoundingBoxOfSelectedElements
      ) {
        // Marking that click was used for dragging to check
        // if elements should be deselected on pointerup
        pointerDownState.drag.hasOccurred = true;
        const selectedElements = getSelectedElements(
          this.scene.getElements(),
          this.state,
        );
        if (selectedElements.length > 0) {
          const [dragX, dragY] = getGridPoint(
            pointerCoords.x - pointerDownState.drag.offset.x,
            pointerCoords.y - pointerDownState.drag.offset.y,
            this.state.gridSize,
          );

          const [dragDistanceX, dragDistanceY] = [
            Math.abs(pointerCoords.x - pointerDownState.origin.x),
            Math.abs(pointerCoords.y - pointerDownState.origin.y),
          ];

          // We only drag in one direction if shift is pressed
          const lockDirection = event.shiftKey;

          dragSelectedElements(
            pointerDownState,
            selectedElements,
            dragX,
            dragY,
            this.scene,
            lockDirection,
            dragDistanceX,
            dragDistanceY,
          );
          this.maybeSuggestBindingForAll(selectedElements);

          // We duplicate the selected element if alt is pressed on pointer move
          if (event.altKey && !pointerDownState.hit.hasBeenDuplicated) {
            // Move the currently selected elements to the top of the z index stack, and
            // put the duplicates where the selected elements used to be.
            // (the origin point where the dragging started)

            pointerDownState.hit.hasBeenDuplicated = true;

            const nextElements = [];
            const elementsToAppend = [];
            const groupIdMap = new Map();
            const oldIdToDuplicatedId = new Map();
            const hitElement = pointerDownState.hit.element;
            for (const element of this.scene.getElementsIncludingDeleted()) {
              if (
                this.state.selectedElementIds[element.id] ||
                // case: the state.selectedElementIds might not have been
                // updated yet by the time this mousemove event is fired
                (element.id === hitElement?.id &&
                  pointerDownState.hit.wasAddedToSelection)
              ) {
                const duplicatedElement = duplicateElement(
                  this.state.editingGroupId,
                  groupIdMap,
                  element,
                );
                const [originDragX, originDragY] = getGridPoint(
                  pointerDownState.origin.x - pointerDownState.drag.offset.x,
                  pointerDownState.origin.y - pointerDownState.drag.offset.y,
                  this.state.gridSize,
                );
                mutateElement(duplicatedElement, {
                  x: duplicatedElement.x + (originDragX - dragX),
                  y: duplicatedElement.y + (originDragY - dragY),
                });
                nextElements.push(duplicatedElement);
                elementsToAppend.push(element);
                oldIdToDuplicatedId.set(element.id, duplicatedElement.id);
              } else {
                nextElements.push(element);
              }
            }
            const nextSceneElements = [...nextElements, ...elementsToAppend];
            fixBindingsAfterDuplication(
              nextSceneElements,
              elementsToAppend,
              oldIdToDuplicatedId,
              "duplicatesServeAsOld",
            );
            this.scene.replaceAllElements(nextSceneElements);
          }
          return;
        }
      }

      // It is very important to read this.state within each move event,
      // otherwise we would read a stale one!
      const draggingElement = this.state.draggingElement;
      if (!draggingElement) {
        return;
      }

      if (isLinearElement(draggingElement)) {
        pointerDownState.drag.hasOccurred = true;
        const points = draggingElement.points;
        let dx: number;
        let dy: number;
        if (draggingElement.type === "draw") {
          dx = pointerCoords.x - draggingElement.x;
          dy = pointerCoords.y - draggingElement.y;
        } else {
          dx = gridX - draggingElement.x;
          dy = gridY - draggingElement.y;
        }

        if (getRotateWithDiscreteAngleKey(event) && points.length === 2) {
          ({ width: dx, height: dy } = getPerfectElementSize(
            this.state.elementType,
            dx,
            dy,
          ));
        }

        if (points.length === 1) {
          mutateElement(draggingElement, { points: [...points, [dx, dy]] });
        } else if (points.length > 1) {
          if (draggingElement.type === "draw") {
            mutateElement(draggingElement, {
              points: simplify(
                [...(points as Point[]), [dx, dy]],
                0.7 / this.state.zoom.value,
              ),
            });
          } else {
            mutateElement(draggingElement, {
              points: [...points.slice(0, -1), [dx, dy]],
            });
          }
        }
        if (isBindingElement(draggingElement)) {
          // When creating a linear element by dragging
          this.maybeSuggestBindingForLinearElementAtCursor(
            draggingElement,
            "end",
            pointerCoords,
            this.state.startBoundElement,
          );
        }
      } else if (draggingElement.type === "selection") {
        dragNewElement(
          draggingElement,
          this.state.elementType,
          pointerDownState.origin.x,
          pointerDownState.origin.y,
          pointerCoords.x,
          pointerCoords.y,
          distance(pointerDownState.origin.x, pointerCoords.x),
          distance(pointerDownState.origin.y, pointerCoords.y),
          getResizeWithSidesSameLengthKey(event),
          getResizeCenterPointKey(event),
        );
      } else {
        dragNewElement(
          draggingElement,
          this.state.elementType,
          pointerDownState.originInGrid.x,
          pointerDownState.originInGrid.y,
          gridX,
          gridY,
          distance(pointerDownState.originInGrid.x, gridX),
          distance(pointerDownState.originInGrid.y, gridY),
          getResizeWithSidesSameLengthKey(event),
          getResizeCenterPointKey(event),
        );
        this.maybeSuggestBindingForAll([draggingElement]);
      }

      if (this.state.elementType === "selection") {
        const elements = this.scene.getElements();
        if (!event.shiftKey && isSomeElementSelected(elements, this.state)) {
          this.setState({
            selectedElementIds: {},
            selectedGroupIds: {},
            editingGroupId: null,
          });
        }
        const elementsWithinSelection = getElementsWithinSelection(
          elements,
          draggingElement,
        );
        this.setState((prevState) =>
          selectGroupsForSelectedElements(
            {
              ...prevState,
              selectedElementIds: {
                ...prevState.selectedElementIds,
                ...elementsWithinSelection.reduce((map, element) => {
                  map[element.id] = true;
                  return map;
                }, {} as any),
              },
            },
            this.scene.getElements(),
          ),
        );
      }
    });
  }

  // Returns whether the pointer move happened over either scrollbar
  private handlePointerMoveOverScrollbars(
    event: PointerEvent,
    pointerDownState: PointerDownState,
  ): boolean {
    if (pointerDownState.scrollbars.isOverHorizontal) {
      const x = event.clientX;
      const dx = x - pointerDownState.lastCoords.x;
      this.setState({
        scrollX: normalizeScroll(
          this.state.scrollX - dx / this.state.zoom.value,
        ),
      });
      pointerDownState.lastCoords.x = x;
      return true;
    }

    if (pointerDownState.scrollbars.isOverVertical) {
      const y = event.clientY;
      const dy = y - pointerDownState.lastCoords.y;
      this.setState({
        scrollY: normalizeScroll(
          this.state.scrollY - dy / this.state.zoom.value,
        ),
      });
      pointerDownState.lastCoords.y = y;
      return true;
    }
    return false;
  }

  private onPointerUpFromPointerDownHandler(
    pointerDownState: PointerDownState,
  ): (event: PointerEvent) => void {
    return withBatchedUpdates((childEvent: PointerEvent) => {
      const {
        draggingElement,
        resizingElement,
        multiElement,
        elementType,
        elementLocked,
        isResizing,
        isRotating,
      } = this.state;

      this.setState({
        isResizing: false,
        isRotating: false,
        resizingElement: null,
        selectionElement: null,
        cursorButton: "up",
        // text elements are reset on finalize, and resetting on pointerup
        // may cause issues with double taps
        editingElement:
          multiElement || isTextElement(this.state.editingElement)
            ? this.state.editingElement
            : null,
      });

      this.savePointer(childEvent.clientX, childEvent.clientY, "up");

      // Handle end of dragging a point of a linear element, might close a loop
      // and sets binding element
      if (this.state.editingLinearElement) {
        const editingLinearElement = LinearElementEditor.handlePointerUp(
          childEvent,
          this.state.editingLinearElement,
          this.state,
        );
        if (editingLinearElement !== this.state.editingLinearElement) {
          this.setState({
            editingLinearElement,
            suggestedBindings: [],
          });
        }
      }

      lastPointerUp = null;

      window.removeEventListener(
        EVENT.POINTER_MOVE,
        pointerDownState.eventListeners.onMove!,
      );
      window.removeEventListener(
        EVENT.POINTER_UP,
        pointerDownState.eventListeners.onUp!,
      );

      if (draggingElement?.type === "draw") {
        this.actionManager.executeAction(actionFinalize);
        return;
      }

      if (isLinearElement(draggingElement)) {
        if (draggingElement!.points.length > 1) {
          history.resumeRecording();
        }
        const pointerCoords = viewportCoordsToSceneCoords(
          childEvent,
          this.state,
        );

        if (
          !pointerDownState.drag.hasOccurred &&
          draggingElement &&
          !multiElement
        ) {
          mutateElement(draggingElement, {
            points: [
              ...draggingElement.points,
              [
                pointerCoords.x - draggingElement.x,
                pointerCoords.y - draggingElement.y,
              ],
            ],
          });
          this.setState({
            multiElement: draggingElement,
            editingElement: this.state.draggingElement,
          });
        } else if (pointerDownState.drag.hasOccurred && !multiElement) {
          if (
            isBindingEnabled(this.state) &&
            isBindingElement(draggingElement)
          ) {
            maybeBindLinearElement(
              draggingElement,
              this.state,
              this.scene,
              pointerCoords,
            );
          }
          this.setState({ suggestedBindings: [], startBoundElement: null });
          if (!elementLocked) {
            resetCursor();
            this.setState((prevState) => ({
              draggingElement: null,
              elementType: "selection",
              selectedElementIds: {
                ...prevState.selectedElementIds,
                [this.state.draggingElement!.id]: true,
              },
            }));
          } else {
            this.setState((prevState) => ({
              draggingElement: null,
              selectedElementIds: {
                ...prevState.selectedElementIds,
                [this.state.draggingElement!.id]: true,
              },
            }));
          }
        }
        return;
      }

      if (
        elementType !== "selection" &&
        draggingElement &&
        isInvisiblySmallElement(draggingElement)
      ) {
        // remove invisible element which was added in onPointerDown
        this.scene.replaceAllElements(
          this.scene.getElementsIncludingDeleted().slice(0, -1),
        );
        this.setState({
          draggingElement: null,
        });
        return;
      }

      if (draggingElement) {
        mutateElement(
          draggingElement,
          getNormalizedDimensions(draggingElement),
        );
      }

      if (resizingElement) {
        history.resumeRecording();
      }

      if (resizingElement && isInvisiblySmallElement(resizingElement)) {
        this.scene.replaceAllElements(
          this.scene
            .getElementsIncludingDeleted()
            .filter((el) => el.id !== resizingElement.id),
        );
      }

      // Code below handles selection when element(s) weren't
      // drag or added to selection on pointer down phase.
      const hitElement = pointerDownState.hit.element;
      if (
        hitElement &&
        !pointerDownState.drag.hasOccurred &&
        !pointerDownState.hit.wasAddedToSelection
      ) {
        if (childEvent.shiftKey) {
          if (this.state.selectedElementIds[hitElement.id]) {
            if (isSelectedViaGroup(this.state, hitElement)) {
              // We want to unselect all groups hitElement is part of
              // as well as all elements that are part of the groups
              // hitElement is part of
              const idsOfSelectedElementsThatAreInGroups = hitElement.groupIds
                .flatMap((groupId) =>
                  getElementsInGroup(this.scene.getElements(), groupId),
                )
                .map((element) => ({ [element.id]: false }))
                .reduce((prevId, acc) => ({ ...prevId, ...acc }), {});

              this.setState((_prevState) => ({
                selectedGroupIds: {
                  ..._prevState.selectedElementIds,
                  ...hitElement.groupIds
                    .map((gId) => ({ [gId]: false }))
                    .reduce((prev, acc) => ({ ...prev, ...acc }), {}),
                },
                selectedElementIds: {
                  ..._prevState.selectedElementIds,
                  ...idsOfSelectedElementsThatAreInGroups,
                },
              }));
            } else {
              // remove element from selection while
              // keeping prev elements selected
              this.setState((prevState) => ({
                selectedElementIds: {
                  ...prevState.selectedElementIds,
                  [hitElement!.id]: false,
                },
              }));
            }
          } else {
            // add element to selection while
            // keeping prev elements selected
            this.setState((_prevState) => ({
              selectedElementIds: {
                ..._prevState.selectedElementIds,
                [hitElement!.id]: true,
              },
            }));
          }
        } else {
          this.setState((prevState) => ({
            ...selectGroupsForSelectedElements(
              {
                ...prevState,
                selectedElementIds: { [hitElement.id]: true },
              },
              this.scene.getElements(),
            ),
          }));
        }
      }

      if (
        !this.state.editingLinearElement &&
        !pointerDownState.drag.hasOccurred &&
        !this.state.isResizing &&
        ((hitElement &&
          isHittingElementBoundingBoxWithoutHittingElement(
            hitElement,
            this.state,
            pointerDownState.origin.x,
            pointerDownState.origin.y,
          )) ||
          (!hitElement &&
            pointerDownState.hit.hasHitCommonBoundingBoxOfSelectedElements))
      ) {
        // Deselect selected elements
        this.setState({
          selectedElementIds: {},
          selectedGroupIds: {},
          editingGroupId: null,
        });

        return;
      }

      if (!elementLocked && draggingElement) {
        this.setState((prevState) => ({
          selectedElementIds: {
            ...prevState.selectedElementIds,
            [draggingElement.id]: true,
          },
        }));
      }

      if (
        elementType !== "selection" ||
        isSomeElementSelected(this.scene.getElements(), this.state)
      ) {
        history.resumeRecording();
      }

      if (pointerDownState.drag.hasOccurred || isResizing || isRotating) {
        (isBindingEnabled(this.state)
          ? bindOrUnbindSelectedElements
          : unbindLinearElements)(
          getSelectedElements(this.scene.getElements(), this.state),
        );
      }

      if (!elementLocked) {
        resetCursor();
        this.setState({
          draggingElement: null,
          suggestedBindings: [],
          elementType: "selection",
        });
      } else {
        this.setState({
          draggingElement: null,
          suggestedBindings: [],
        });
      }
    });
  }

  private updateBindingEnabledOnPointerMove = (
    event: React.PointerEvent<HTMLCanvasElement>,
  ) => {
    const shouldEnableBinding = shouldEnableBindingForPointerEvent(event);
    if (this.state.isBindingEnabled !== shouldEnableBinding) {
      this.setState({ isBindingEnabled: shouldEnableBinding });
    }
  };

  private maybeSuggestBindingAtCursor = (pointerCoords: {
    x: number;
    y: number;
  }): void => {
    const hoveredBindableElement = getHoveredElementForBinding(
      pointerCoords,
      this.scene,
    );
    this.setState({
      suggestedBindings:
        hoveredBindableElement != null ? [hoveredBindableElement] : [],
    });
  };

  private maybeSuggestBindingForLinearElementAtCursor = (
    linearElement: NonDeleted<ExcalidrawLinearElement>,
    startOrEnd: "start" | "end",
    pointerCoords: {
      x: number;
      y: number;
    },
    // During line creation the start binding hasn't been written yet
    // into `linearElement`
    oppositeBindingBoundElement?: ExcalidrawBindableElement | null,
  ): void => {
    const hoveredBindableElement = getHoveredElementForBinding(
      pointerCoords,
      this.scene,
    );
    this.setState({
      suggestedBindings:
        hoveredBindableElement != null &&
        !isLinearElementSimpleAndAlreadyBound(
          linearElement,
          oppositeBindingBoundElement?.id,
          hoveredBindableElement,
        )
          ? [hoveredBindableElement]
          : [],
    });
  };

  private maybeSuggestBindingForAll(
    selectedElements: NonDeleted<ExcalidrawElement>[],
  ): void {
    const suggestedBindings = getEligibleElementsForBinding(selectedElements);
    this.setState({ suggestedBindings });
  }

  private clearSelection(hitElement: ExcalidrawElement | null): void {
    this.setState((prevState) => ({
      selectedElementIds: {},
      selectedGroupIds: {},
      // Continue editing the same group if the user selected a different
      // element from it
      editingGroupId:
        prevState.editingGroupId &&
        hitElement != null &&
        isElementInGroup(hitElement, prevState.editingGroupId)
          ? prevState.editingGroupId
          : null,
    }));
    this.setState({
      selectedElementIds: {},
      previousSelectedElementIds: this.state.selectedElementIds,
    });
  }

  private handleCanvasRef = (canvas: HTMLCanvasElement) => {
    // canvas is null when unmounting
    if (canvas !== null) {
      this.canvas = canvas;
      this.rc = rough.canvas(this.canvas);

      this.canvas.addEventListener(EVENT.WHEEL, this.handleWheel, {
        passive: false,
      });
      this.canvas.addEventListener(EVENT.TOUCH_START, this.onTapStart);
      this.canvas.addEventListener(EVENT.TOUCH_END, this.onTapEnd);
    } else {
      this.canvas?.removeEventListener(EVENT.WHEEL, this.handleWheel);
      this.canvas?.removeEventListener(EVENT.TOUCH_START, this.onTapStart);
      this.canvas?.removeEventListener(EVENT.TOUCH_END, this.onTapEnd);
    }
  };

  private handleCanvasOnDrop = async (
    event: React.DragEvent<HTMLCanvasElement>,
  ) => {
    try {
      const file = event.dataTransfer.files[0];
      if (file?.type === "image/png" || file?.type === "image/svg+xml") {
        const { elements, appState } = await loadFromBlob(file, this.state);
        this.syncActionResult({
          elements,
          appState: {
            ...(appState || this.state),
            isLoading: false,
          },
          commitToHistory: true,
        });
        return;
      }
    } catch (error) {
      return this.setState({
        isLoading: false,
        errorMessage: error.message,
      });
    }

    const libraryShapes = event.dataTransfer.getData(MIME_TYPES.excalidrawlib);
    if (libraryShapes !== "") {
      this.addElementsFromPasteOrLibrary(
        JSON.parse(libraryShapes),
        event.clientX,
        event.clientY,
      );
      return;
    }

    const file = event.dataTransfer?.files[0];
    if (
      file?.type === "application/json" ||
      file?.name.endsWith(".excalidraw")
    ) {
      this.setState({ isLoading: true });
      if (
        "chooseFileSystemEntries" in window ||
        "showOpenFilePicker" in window
      ) {
        try {
          // This will only work as of Chrome 86,
          // but can be safely ignored on older releases.
          const item = event.dataTransfer.items[0];
          // TODO: Make this part of `AppState`.
          (file as any).handle = await (item as any).getAsFileSystemHandle();
        } catch (error) {
          console.warn(error.name, error.message);
        }
      }
      loadFromBlob(file, this.state)
        .then(({ elements, appState }) =>
          this.syncActionResult({
            elements,
            appState: {
              ...(appState || this.state),
              isLoading: false,
            },
            commitToHistory: true,
          }),
        )
        .catch((error) => {
          this.setState({ isLoading: false, errorMessage: error.message });
        });
    } else if (
      file?.type === MIME_TYPES.excalidrawlib ||
      file?.name.endsWith(".excalidrawlib")
    ) {
      Library.importLibrary(file)
        .then(() => {
          this.setState({ isLibraryOpen: false });
        })
        .catch((error) =>
          this.setState({ isLoading: false, errorMessage: error.message }),
        );
    } else {
      this.setState({
        isLoading: false,
        errorMessage: t("alerts.couldNotLoadInvalidFile"),
      });
    }
  };

  private handleCanvasContextMenu = (
    event: React.PointerEvent<HTMLCanvasElement>,
  ) => {
    event.preventDefault();
    this.openContextMenu(event);
  };

  private openContextMenu = ({
    clientX,
    clientY,
  }: {
    clientX: number;
    clientY: number;
  }) => {
    const { x, y } = viewportCoordsToSceneCoords(
      { clientX, clientY },
      this.state,
    );

    const elements = this.scene.getElements();
    const element = this.getElementAtPosition(x, y);
    if (!element) {
      ContextMenu.push({
        options: [
          navigator.clipboard && {
            label: t("labels.paste"),
            action: () => this.pasteFromClipboard(null),
          },
          probablySupportsClipboardBlob &&
            elements.length > 0 && {
              label: t("labels.copyAsPng"),
              action: this.copyToClipboardAsPng,
            },
          probablySupportsClipboardWriteText &&
            elements.length > 0 && {
              label: t("labels.copyAsSvg"),
              action: this.copyToClipboardAsSvg,
            },
          ...this.actionManager.getContextMenuItems((action) =>
            CANVAS_ONLY_ACTIONS.includes(action.name),
          ),
          {
            label: t("labels.toggleGridMode"),
            action: this.toggleGridMode,
          },
        ],
        top: clientY,
        left: clientX,
      });
      return;
    }

    if (!this.state.selectedElementIds[element.id]) {
      this.setState({ selectedElementIds: { [element.id]: true } });
    }

    ContextMenu.push({
      options: [
        navigator.clipboard && {
          label: t("labels.copy"),
          action: this.copyAll,
        },
        navigator.clipboard && {
          label: t("labels.paste"),
          action: () => this.pasteFromClipboard(null),
        },
        probablySupportsClipboardBlob && {
          label: t("labels.copyAsPng"),
          action: this.copyToClipboardAsPng,
        },
        probablySupportsClipboardWriteText && {
          label: t("labels.copyAsSvg"),
          action: this.copyToClipboardAsSvg,
        },
        ...this.actionManager.getContextMenuItems(
          (action) => !CANVAS_ONLY_ACTIONS.includes(action.name),
        ),
      ],
      top: clientY,
      left: clientX,
    });
  };

  private handleWheel = withBatchedUpdates((event: WheelEvent) => {
    event.preventDefault();

    if (isPanning) {
      return;
    }

    const { deltaX, deltaY } = event;
    const { selectedElementIds, previousSelectedElementIds } = this.state;
    // note that event.ctrlKey is necessary to handle pinch zooming
    if (event.metaKey || event.ctrlKey) {
      const sign = Math.sign(deltaY);
      const MAX_STEP = 10;
      let delta = Math.abs(deltaY);
      if (delta > MAX_STEP) {
        delta = MAX_STEP;
      }
      delta *= sign;
      if (Object.keys(previousSelectedElementIds).length !== 0) {
        setTimeout(() => {
          this.setState({
            selectedElementIds: previousSelectedElementIds,
            previousSelectedElementIds: {},
          });
        }, 1000);
      }

      this.setState(({ zoom }) => ({
        zoom: getNewZoom(getNormalizedZoom(zoom.value - delta / 100), zoom, {
          x: cursorX,
          y: cursorY,
        }),
        selectedElementIds: {},
        previousSelectedElementIds:
          Object.keys(selectedElementIds).length !== 0
            ? selectedElementIds
            : previousSelectedElementIds,
        shouldCacheIgnoreZoom: true,
      }));
      this.resetShouldCacheIgnoreZoomDebounced();
      return;
    }

    // scroll horizontally when shift pressed
    if (event.shiftKey) {
      this.setState(({ zoom, scrollX }) => ({
        // on Mac, shift+wheel tends to result in deltaX
        scrollX: normalizeScroll(scrollX - (deltaY || deltaX) / zoom.value),
      }));
      return;
    }

    this.setState(({ zoom, scrollX, scrollY }) => ({
      scrollX: normalizeScroll(scrollX - deltaX / zoom.value),
      scrollY: normalizeScroll(scrollY - deltaY / zoom.value),
    }));
  });

  private getTextWysiwygSnappedToCenterPosition(
    x: number,
    y: number,
    appState: AppState,
    canvas: HTMLCanvasElement | null,
    scale: number,
  ) {
    const elementClickedInside = getElementContainingPosition(
      this.scene
        .getElementsIncludingDeleted()
        .filter((element) => !isTextElement(element)),
      x,
      y,
    );
    if (elementClickedInside) {
      const elementCenterX =
        elementClickedInside.x + elementClickedInside.width / 2;
      const elementCenterY =
        elementClickedInside.y + elementClickedInside.height / 2;
      const distanceToCenter = Math.hypot(
        x - elementCenterX,
        y - elementCenterY,
      );
      const isSnappedToCenter =
        distanceToCenter < TEXT_TO_CENTER_SNAP_THRESHOLD;
      if (isSnappedToCenter) {
        const { x: viewportX, y: viewportY } = sceneCoordsToViewportCoords(
          { sceneX: elementCenterX, sceneY: elementCenterY },
          appState,
        );
        return { viewportX, viewportY, elementCenterX, elementCenterY };
      }
    }
  }

  private savePointer = (x: number, y: number, button: "up" | "down") => {
    if (!x || !y) {
      return;
    }
    const pointer = viewportCoordsToSceneCoords(
      { clientX: x, clientY: y },
      this.state,
    );

    if (isNaN(pointer.x) || isNaN(pointer.y)) {
      // sometimes the pointer goes off screen
    }

    this.props.onPointerUpdate({
      pointer,
      button,
      pointersMap: gesture.pointers,
    });
  };

  private resetShouldCacheIgnoreZoomDebounced = debounce(() => {
    this.setState({ shouldCacheIgnoreZoom: false });
  }, 300);

  private getCanvasOffsets(offsets?: {
    offsetLeft?: number;
    offsetTop?: number;
  }): Pick<AppState, "offsetTop" | "offsetLeft"> {
    if (
      typeof offsets?.offsetLeft === "number" &&
      typeof offsets?.offsetTop === "number"
    ) {
      return {
        offsetLeft: offsets.offsetLeft,
        offsetTop: offsets.offsetTop,
      };
    }
    if (this.excalidrawRef?.current) {
      const parentElement = this.excalidrawRef.current.parentElement;
      const { left, top } = parentElement.getBoundingClientRect();
      return {
        offsetLeft:
          typeof offsets?.offsetLeft === "number" ? offsets.offsetLeft : left,
        offsetTop:
          typeof offsets?.offsetTop === "number" ? offsets.offsetTop : top,
      };
    }
    return {
      offsetLeft:
        typeof offsets?.offsetLeft === "number" ? offsets.offsetLeft : 0,
      offsetTop: typeof offsets?.offsetTop === "number" ? offsets.offsetTop : 0,
    };
  }
}

// -----------------------------------------------------------------------------
// TEST HOOKS
// -----------------------------------------------------------------------------

declare global {
  interface Window {
    h: {
      elements: readonly ExcalidrawElement[];
      state: AppState;
      setState: React.Component<any, AppState>["setState"];
      history: SceneHistory;
      app: InstanceType<typeof App>;
      library: typeof Library;
    };
  }
}

if (
  process.env.NODE_ENV === ENV.TEST ||
  process.env.NODE_ENV === ENV.DEVELOPMENT
) {
  window.h = {} as Window["h"];

  Object.defineProperties(window.h, {
    elements: {
      get() {
        return this.app.scene.getElementsIncludingDeleted();
      },
      set(elements: ExcalidrawElement[]) {
        return this.app.scene.replaceAllElements(elements);
      },
    },
    history: {
      get: () => history,
    },
    library: {
      value: Library,
    },
  });
}
export default App;<|MERGE_RESOLUTION|>--- conflicted
+++ resolved
@@ -470,51 +470,7 @@
     this.onSceneUpdated();
   };
 
-<<<<<<< HEAD
-  private addToLibrary = async (url: string) => {
-=======
-  private shouldForceLoadScene(
-    scene: ResolutionType<typeof loadScene>,
-  ): boolean {
-    if (!scene.elements.length) {
-      return true;
-    }
-
-    const roomMatch = getCollaborationLinkData(window.location.href);
-
-    if (!roomMatch) {
-      return false;
-    }
-
-    const roomID = roomMatch[1];
-
-    let collabForceLoadFlag;
-    try {
-      collabForceLoadFlag = localStorage?.getItem(
-        LOCAL_STORAGE_KEY_COLLAB_FORCE_FLAG,
-      );
-    } catch {}
-
-    if (collabForceLoadFlag) {
-      try {
-        const {
-          room: previousRoom,
-          timestamp,
-        }: { room: string; timestamp: number } = JSON.parse(
-          collabForceLoadFlag,
-        );
-        // if loading same room as the one previously unloaded within 15sec
-        // force reload without prompting
-        if (previousRoom === roomID && Date.now() - timestamp < 15000) {
-          return true;
-        }
-      } catch {}
-    }
-    return false;
-  }
-
   private importLibraryFromUrl = async (url: string) => {
->>>>>>> b06cf868
     window.history.replaceState({}, "Excalidraw", window.location.origin);
     try {
       const request = await fetch(url);
