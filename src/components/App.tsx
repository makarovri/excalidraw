--- conflicted
+++ resolved
@@ -277,14 +277,7 @@
 import { shouldShowBoundingBox } from "../element/transformHandles";
 import { Fonts } from "../scene/Fonts";
 import { actionPaste } from "../actions/actionClipboard";
-
-<<<<<<< HEAD
-export const isMenuOpenAtom = atom(false);
-export const isDropdownOpenAtom = atom(false);
-
 export let showFourthFont: boolean = false;
-=======
->>>>>>> 06b45e0c
 const deviceContextInitialValue = {
   isSmScreen: false,
   isMobile: false,
@@ -588,49 +581,8 @@
                 <ExcalidrawElementsContext.Provider
                   value={this.scene.getNonDeletedElements()}
                 >
-<<<<<<< HEAD
-                  <LayerUI
-                    canvas={this.canvas}
-                    appState={this.state}
-                    files={this.files}
-                    setAppState={this.setAppState}
-                    actionManager={this.actionManager}
-                    elements={this.scene.getNonDeletedElements()}
-                    onCollabButtonClick={onCollabButtonClick}
-                    onLockToggle={this.toggleLock}
-                    onPenModeToggle={this.togglePenMode}
-                    onInsertElements={(elements) =>
-                      this.addElementsFromPasteOrLibrary({
-                        elements,
-                        position: "center",
-                        files: null,
-                      })
-                    }
-                    langCode={getLanguage().code}
-                    isCollaborating={this.props.isCollaborating}
-                    renderTopRightUI={renderTopRightUI}
-                    renderCustomStats={renderCustomStats}
-                    renderCustomSidebar={this.props.renderSidebar}
-                    showExitZenModeBtn={
-                      typeof this.props?.zenModeEnabled === "undefined" &&
-                      this.state.zenModeEnabled
-                    }
-                    libraryReturnUrl={this.props.libraryReturnUrl}
-                    UIOptions={this.props.UIOptions}
-                    focusContainer={this.focusContainer}
-                    library={this.library}
-                    id={this.id}
-                    onImageAction={this.onImageAction}
-                    renderWelcomeScreen={
-                      false && //zsviczian editor-ui-changes
-                      this.state.showWelcomeScreen &&
-                      this.state.activeTool.type === "selection" &&
-                      !this.scene.getElementsIncludingDeleted().length
-                    }
-=======
                   <ExcalidrawActionManagerContext.Provider
                     value={this.actionManager}
->>>>>>> 06b45e0c
                   >
                     <LayerUI
                       canvas={this.canvas}
@@ -665,6 +617,7 @@
                       id={this.id}
                       onImageAction={this.onImageAction}
                       renderWelcomeScreen={
+                        false && //zsviczian editor-ui-changes
                         this.state.showWelcomeScreen &&
                         this.state.activeTool.type === "selection" &&
                         !this.scene.getElementsIncludingDeleted().length
