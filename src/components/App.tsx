import React, { useContext } from "react";
import { RoughCanvas } from "roughjs/bin/canvas";
import rough from "roughjs/bin/rough";
import clsx from "clsx";
import { nanoid } from "nanoid";

import {
  actionAddToLibrary,
  actionBringForward,
  actionBringToFront,
  actionCopy,
  actionCopyAsPng,
  actionCopyAsSvg,
  actionCopyStyles,
  actionCut,
  actionDeleteSelected,
  actionDuplicateSelection,
  actionFinalize,
  actionFlipHorizontal,
  actionFlipVertical,
  actionGroup,
  actionPasteStyles,
  actionSelectAll,
  actionSendBackward,
  actionSendToBack,
  actionToggleGridMode,
  actionToggleStats,
  actionToggleZenMode,
  actionUngroup,
  zoomToFitElements,
} from "../actions";
import { createRedoAction, createUndoAction } from "../actions/actionHistory";
import { ActionManager } from "../actions/manager";
import { actions } from "../actions/register";
import { ActionResult } from "../actions/types";
import { trackEvent } from "../analytics";
import { getDefaultAppState } from "../appState";
import {
  copyToClipboard,
  parseClipboard,
  probablySupportsClipboardBlob,
  probablySupportsClipboardWriteText,
} from "../clipboard";
import {
  APP_NAME,
  CURSOR_TYPE,
  DEFAULT_MAX_IMAGE_WIDTH_OR_HEIGHT,
  DEFAULT_UI_OPTIONS,
  DEFAULT_VERTICAL_ALIGN,
  DRAGGING_THRESHOLD,
  ELEMENT_SHIFT_TRANSLATE_AMOUNT,
  ELEMENT_TRANSLATE_AMOUNT,
  ENV,
  EVENT,
  GRID_SIZE,
  IMAGE_RENDER_TIMEOUT,
  LINE_CONFIRM_THRESHOLD,
  MAX_ALLOWED_FILE_BYTES,
  MIME_TYPES,
  MQ_MAX_HEIGHT_LANDSCAPE,
  MQ_MAX_WIDTH_LANDSCAPE,
  MQ_MAX_WIDTH_PORTRAIT,
  POINTER_BUTTON,
  SCROLL_TIMEOUT,
  TAP_TWICE_TIMEOUT,
  TEXT_TO_CENTER_SNAP_THRESHOLD,
  THEME,
  TOUCH_CTX_MENU_TIMEOUT,
  URL_HASH_KEYS,
  URL_QUERY_KEYS,
  ZOOM_STEP,
} from "../constants";
import { loadFromBlob } from "../data";
import { isValidLibrary } from "../data/json";
import Library from "../data/library";
import { restore, restoreElements, restoreLibraryItems } from "../data/restore";
import {
  dragNewElement,
  dragSelectedElements,
  duplicateElement,
  getCommonBounds,
  getCursorForResizingElement,
  getDragOffsetXY,
  getElementWithTransformHandleType,
  getNormalizedDimensions,
  getPerfectElementSize,
  getResizeArrowDirection,
  getResizeOffsetXY,
  getTransformHandleTypeFromCoords,
  hitTest,
  isHittingElementBoundingBoxWithoutHittingElement,
  isInvisiblySmallElement,
  isNonDeletedElement,
  isTextElement,
  newElement,
  newLinearElement,
  newTextElement,
  newImageElement,
  textWysiwyg,
  transformElements,
  updateTextElement,
} from "../element";
import {
  bindOrUnbindSelectedElements,
  fixBindingsAfterDeletion,
  fixBindingsAfterDuplication,
  getEligibleElementsForBinding,
  getHoveredElementForBinding,
  isBindingEnabled,
  isLinearElementSimpleAndAlreadyBound,
  maybeBindLinearElement,
  shouldEnableBindingForPointerEvent,
  unbindLinearElements,
  updateBoundElements,
} from "../element/binding";
import { LinearElementEditor } from "../element/linearElementEditor";
import {
  bumpVersion,
  mutateElement,
  newElementWith,
} from "../element/mutateElement";
import { deepCopyElement, newFreeDrawElement } from "../element/newElement";
import {
  hasBoundTextElement,
  isBindingElement,
  isBindingElementType,
  isBoundToContainer,
  isImageElement,
  isInitializedImageElement,
  isLinearElement,
  isLinearElementType,
} from "../element/typeChecks";
import {
  ExcalidrawBindableElement,
  ExcalidrawElement,
  ExcalidrawFreeDrawElement,
  ExcalidrawGenericElement,
  ExcalidrawLinearElement,
  ExcalidrawTextElement,
  NonDeleted,
  InitializedExcalidrawImageElement,
  ExcalidrawImageElement,
  FileId,
  NonDeletedExcalidrawElement,
} from "../element/types";
import { getCenter, getDistance } from "../gesture";
import {
  editGroupForSelectedElement,
  getElementsInGroup,
  getSelectedGroupIdForElement,
  getSelectedGroupIds,
  isElementInGroup,
  isSelectedViaGroup,
  selectGroupsForSelectedElements,
} from "../groups";
import History from "../history";
import { defaultLang, getLanguage, languages, setLanguage, t } from "../i18n";
import {
  CODES,
  shouldResizeFromCenter,
  shouldMaintainAspectRatio,
  shouldRotateWithDiscreteAngle,
  isArrowKey,
  KEYS,
} from "../keys";
import { distance2d, getGridPoint, isPathALoop, rotate } from "../math";
import { renderScene } from "../renderer";
import { invalidateShapeForElement } from "../renderer/renderElement";
import {
  calculateScrollCenter,
  getElementContainingPosition,
  getElementsAtPosition,
  getElementsWithinSelection,
  getNormalizedZoom,
  getSelectedElements,
  hasBackground,
  isOverScrollBars,
  isSomeElementSelected,
} from "../scene";
import Scene from "../scene/Scene";
import { RenderConfig, ScrollBars } from "../scene/types";
import { getNewZoom } from "../scene/zoom";
import { findShapeByKey } from "../shapes";
import {
  AppClassProperties,
  AppProps,
  AppState,
  BinaryFileData,
  DataURL,
  ExcalidrawImperativeAPI,
  BinaryFiles,
  Gesture,
  GestureEvent,
  LibraryItems,
  PointerDownState,
  SceneData,
} from "../types";
import {
  debounce,
  distance,
  getFontString,
  getNearestScrollableContainer,
  isInputLike,
  isToolIcon,
  isWritableElement,
  resetCursor,
  resolvablePromise,
  sceneCoordsToViewportCoords,
  setCursor,
  setCursorForShape,
  tupleToCoors,
  viewportCoordsToSceneCoords,
  withBatchedUpdates,
} from "../utils";
import ContextMenu, { ContextMenuOption } from "./ContextMenu";
import LayerUI from "./LayerUI";
import { Stats } from "./Stats";
import { Toast } from "./Toast";
import { actionToggleViewMode } from "../actions/actionToggleViewMode";
import {
  dataURLToFile,
  generateIdFromFile,
  getDataURL,
  isSupportedImageFile,
  resizeImageFile,
  SVGStringToFile,
} from "../data/blob";
import {
  getInitializedImageElements,
  loadHTMLImageElement,
  normalizeSVG,
  updateImageCache as _updateImageCache,
} from "../element/image";
import throttle from "lodash.throttle";
import { fileOpen, nativeFileSystemSupported } from "../data/filesystem";
import {
  bindTextToShapeAfterDuplication,
  getApproxMinLineHeight,
  getApproxMinLineWidth,
  getBoundTextElementId,
} from "../element/textElement";
import { isHittingElementNotConsideringBoundingBox } from "../element/collision";
import { resizeSingleElement } from "../element/resizeElements";

const IsMobileContext = React.createContext(false);
export const useIsMobile = () => useContext(IsMobileContext);
const ExcalidrawContainerContext = React.createContext<{
  container: HTMLDivElement | null;
  id: string | null;
}>({ container: null, id: null });
export const useExcalidrawContainer = () =>
  useContext(ExcalidrawContainerContext);

let didTapTwice: boolean = false;
let tappedTwiceTimer = 0;
let cursorX = 0;
let cursorY = 0;
let isHoldingSpace: boolean = false;
let isPanning: boolean = false;
let isDraggingScrollBar: boolean = false;
let currentScrollBars: ScrollBars = { horizontal: null, vertical: null };
let touchTimeout = 0;
let invalidateContextMenu = false;

let lastPointerUp: ((event: any) => void) | null = null;
const gesture: Gesture = {
  pointers: new Map(),
  lastCenter: null,
  initialDistance: null,
  initialScale: null,
};

class App extends React.Component<AppProps, AppState> {
  canvas: AppClassProperties["canvas"] = null;
  rc: RoughCanvas | null = null;
  unmounted: boolean = false;
  actionManager: ActionManager;
  isMobile = false;
  detachIsMobileMqHandler?: () => void;

  private excalidrawContainerRef = React.createRef<HTMLDivElement>();

  public static defaultProps: Partial<AppProps> = {
    // needed for tests to pass since we directly render App in many tests
    UIOptions: DEFAULT_UI_OPTIONS,
  };

  private scene: Scene;
  private resizeObserver: ResizeObserver | undefined;
  private nearestScrollableContainer: HTMLElement | Document | undefined;
  public library: AppClassProperties["library"];
  public libraryItemsFromStorage: LibraryItems | undefined;
  private id: string;
  private history: History;
  private excalidrawContainerValue: {
    container: HTMLDivElement | null;
    id: string;
  };

  public files: BinaryFiles = {};
  public imageCache: AppClassProperties["imageCache"] = new Map();

  constructor(props: AppProps) {
    super(props);
    const defaultAppState = getDefaultAppState();
    const {
      excalidrawRef,
      viewModeEnabled = false,
      zenModeEnabled = false,
      gridModeEnabled = false,
      theme = defaultAppState.theme,
      name = defaultAppState.name,
    } = props;
    this.state = {
      ...defaultAppState,
      theme,
      isLoading: true,
      ...this.getCanvasOffsets(),
      viewModeEnabled,
      zenModeEnabled,
      gridSize: gridModeEnabled ? GRID_SIZE : null,
      name,
      width: window.innerWidth,
      height: window.innerHeight,
    };

    this.id = nanoid();

    if (excalidrawRef) {
      const readyPromise =
        ("current" in excalidrawRef && excalidrawRef.current?.readyPromise) ||
        resolvablePromise<ExcalidrawImperativeAPI>();

      const api: ExcalidrawImperativeAPI = {
        ready: true,
        readyPromise,
        updateScene: this.updateScene,
        addFiles: this.addFiles,
        resetScene: this.resetScene,
        getSceneElementsIncludingDeleted: this.getSceneElementsIncludingDeleted,
        history: {
          clear: this.resetHistory,
        },
        scrollToContent: this.scrollToContent,
        zoomToFit: this.zoomToFit,
        getSceneElements: this.getSceneElements,
        getAppState: () => this.state,
        getFiles: () => this.files,
        refresh: this.refresh,
        importLibrary: this.importLibraryFromUrl,
        setToastMessage: this.setToastMessage,
        updateContainerSize: this.updateContainerSize,
        id: this.id,
      } as const;
      if (typeof excalidrawRef === "function") {
        excalidrawRef(api);
      } else {
        excalidrawRef.current = api;
      }
      readyPromise.resolve(api);
    }

    this.excalidrawContainerValue = {
      container: this.excalidrawContainerRef.current,
      id: this.id,
    };

    this.scene = new Scene();
    this.library = new Library(this);
    this.history = new History();
    this.actionManager = new ActionManager(
      this.syncActionResult,
      () => this.state,
      () => this.scene.getElementsIncludingDeleted(),
      this,
    );
    this.actionManager.registerAll(actions);

    this.actionManager.registerAction(createUndoAction(this.history));
    this.actionManager.registerAction(createRedoAction(this.history));
  }

  private renderCanvas() {
    const canvasScale = window.devicePixelRatio;
    const {
      width: canvasDOMWidth,
      height: canvasDOMHeight,
      viewModeEnabled,
    } = this.state;
    const canvasWidth = canvasDOMWidth * canvasScale;
    const canvasHeight = canvasDOMHeight * canvasScale;
    if (viewModeEnabled) {
      return (
        <canvas
          className="excalidraw__canvas"
          style={{
            width: canvasDOMWidth,
            height: canvasDOMHeight,
            cursor: CURSOR_TYPE.GRAB,
          }}
          width={canvasWidth}
          height={canvasHeight}
          ref={this.handleCanvasRef}
          onContextMenu={this.handleCanvasContextMenu}
          onPointerMove={this.handleCanvasPointerMove}
          onPointerUp={this.removePointer}
          onPointerCancel={this.removePointer}
          onTouchMove={this.handleTouchMove}
          onPointerDown={this.handleCanvasPointerDown}
        >
          {t("labels.drawingCanvas")}
        </canvas>
      );
    }
    return (
      <canvas
        className="excalidraw__canvas"
        style={{
          width: canvasDOMWidth,
          height: canvasDOMHeight,
        }}
        width={canvasWidth}
        height={canvasHeight}
        ref={this.handleCanvasRef}
        onContextMenu={this.handleCanvasContextMenu}
        onPointerDown={this.handleCanvasPointerDown}
        onDoubleClick={this.handleCanvasDoubleClick}
        onPointerMove={this.handleCanvasPointerMove}
        onPointerUp={this.removePointer}
        onPointerCancel={this.removePointer}
        onTouchMove={this.handleTouchMove}
      >
        {t("labels.drawingCanvas")}
      </canvas>
    );
  }

  public render() {
    const { zenModeEnabled, viewModeEnabled } = this.state;

    const {
      onCollabButtonClick,
      renderTopRightUI,
      renderFooter,
      renderCustomStats,
    } = this.props;

    return (
      <div
        className={clsx("excalidraw excalidraw-container", {
          "excalidraw--view-mode": viewModeEnabled,
          "excalidraw--mobile": this.isMobile,
        })}
        ref={this.excalidrawContainerRef}
        onDrop={this.handleAppOnDrop}
        tabIndex={0}
        onKeyDown={
          this.props.handleKeyboardGlobally ? undefined : this.onKeyDown
        }
      >
        <ExcalidrawContainerContext.Provider
          value={this.excalidrawContainerValue}
        >
          <IsMobileContext.Provider value={this.isMobile}>
            <LayerUI
              canvas={this.canvas}
              appState={this.state}
              files={this.files}
              setAppState={this.setAppState}
              actionManager={this.actionManager}
              elements={this.scene.getElements()}
              onCollabButtonClick={onCollabButtonClick}
              onLockToggle={this.toggleLock}
              onInsertElements={(elements) =>
                this.addElementsFromPasteOrLibrary({
                  elements,
                  position: "center",
                  files: null,
                })
              }
              zenModeEnabled={zenModeEnabled}
              toggleZenMode={this.toggleZenMode}
              langCode={getLanguage().code}
              isCollaborating={this.props.isCollaborating || false}
              renderTopRightUI={renderTopRightUI}
              renderCustomFooter={renderFooter}
              viewModeEnabled={viewModeEnabled}
              showExitZenModeBtn={
                typeof this.props?.zenModeEnabled === "undefined" &&
                zenModeEnabled
              }
              showThemeBtn={
                typeof this.props?.theme === "undefined" &&
                this.props.UIOptions.canvasActions.theme
              }
              libraryReturnUrl={this.props.libraryReturnUrl}
              UIOptions={this.props.UIOptions}
              focusContainer={this.focusContainer}
              library={this.library}
              id={this.id}
              onImageAction={this.onImageAction}
            />
            <div className="excalidraw-textEditorContainer" />
            <div className="excalidraw-contextMenuContainer" />
            {this.state.showStats && (
              <Stats
                appState={this.state}
                setAppState={this.setAppState}
                elements={this.scene.getElements()}
                onClose={this.toggleStats}
                renderCustomStats={renderCustomStats}
              />
            )}
            {this.state.toastMessage !== null && (
              <Toast
                message={this.state.toastMessage}
                clearToast={this.clearToast}
              />
            )}
            <main>{this.renderCanvas()}</main>
          </IsMobileContext.Provider>
        </ExcalidrawContainerContext.Provider>
      </div>
    );
  }

  public focusContainer: AppClassProperties["focusContainer"] = () => {
    if (this.props.autoFocus) {
      this.excalidrawContainerRef.current?.focus();
    }
  };

  public getSceneElementsIncludingDeleted = () => {
    return this.scene.getElementsIncludingDeleted();
  };

  public getSceneElements = () => {
    return this.scene.getElements();
  };

  private syncActionResult = withBatchedUpdates(
    (actionResult: ActionResult) => {
      if (this.unmounted || actionResult === false) {
        return;
      }

      let editingElement: AppState["editingElement"] | null = null;
      if (actionResult.elements) {
        actionResult.elements.forEach((element) => {
          if (
            this.state.editingElement?.id === element.id &&
            this.state.editingElement !== element &&
            isNonDeletedElement(element)
          ) {
            editingElement = element;
          }
        });
        this.scene.replaceAllElements(actionResult.elements);
        if (actionResult.commitToHistory) {
          this.history.resumeRecording();
        }
      }

      if (actionResult.files) {
        this.files = actionResult.replaceFiles
          ? actionResult.files
          : { ...this.files, ...actionResult.files };
        this.addNewImagesToImageCache();
      }

      if (actionResult.appState || editingElement) {
        if (actionResult.commitToHistory) {
          this.history.resumeRecording();
        }

        let viewModeEnabled = actionResult?.appState?.viewModeEnabled || false;
        let zenModeEnabled = actionResult?.appState?.zenModeEnabled || false;
        let gridSize = actionResult?.appState?.gridSize || null;
        let theme = actionResult?.appState?.theme || THEME.LIGHT;
        let name = actionResult?.appState?.name ?? this.state.name;
        if (typeof this.props.viewModeEnabled !== "undefined") {
          viewModeEnabled = this.props.viewModeEnabled;
        }

        if (typeof this.props.zenModeEnabled !== "undefined") {
          zenModeEnabled = this.props.zenModeEnabled;
        }

        if (typeof this.props.gridModeEnabled !== "undefined") {
          gridSize = this.props.gridModeEnabled ? GRID_SIZE : null;
        }

        if (typeof this.props.theme !== "undefined") {
          theme = this.props.theme;
        }

        if (typeof this.props.name !== "undefined") {
          name = this.props.name;
        }
        this.setState(
          (state) => {
            // using Object.assign instead of spread to fool TS 4.2.2+ into
            // regarding the resulting type as not containing undefined
            // (which the following expression will never contain)
            return Object.assign(actionResult.appState || {}, {
              editingElement:
                editingElement || actionResult.appState?.editingElement || null,
              viewModeEnabled,
              zenModeEnabled,
              gridSize,
              theme,
              name,
            });
          },
          () => {
            if (actionResult.syncHistory) {
              this.history.setCurrentState(
                this.state,
                this.scene.getElementsIncludingDeleted(),
              );
            }
          },
        );
      }
    },
  );

  // Lifecycle

  private onBlur = withBatchedUpdates(() => {
    isHoldingSpace = false;
    this.setState({ isBindingEnabled: true });
  });

  private onUnload = () => {
    this.onBlur();
  };

  private disableEvent: EventListener = (event) => {
    event.preventDefault();
  };

  private onFontLoaded = () => {
    this.scene.getElementsIncludingDeleted().forEach((element) => {
      if (isTextElement(element)) {
        invalidateShapeForElement(element);
      }
    });
    this.onSceneUpdated();
  };

  private importLibraryFromUrl = async (url: string, token?: string | null) => {
    if (window.location.hash.includes(URL_HASH_KEYS.addLibrary)) {
      const hash = new URLSearchParams(window.location.hash.slice(1));
      hash.delete(URL_HASH_KEYS.addLibrary);
      window.history.replaceState({}, APP_NAME, `#${hash.toString()}`);
    } else if (window.location.search.includes(URL_QUERY_KEYS.addLibrary)) {
      const query = new URLSearchParams(window.location.search);
      query.delete(URL_QUERY_KEYS.addLibrary);
      window.history.replaceState({}, APP_NAME, `?${query.toString()}`);
    }

    try {
      const request = await fetch(decodeURIComponent(url));
      const blob = await request.blob();
      const json = JSON.parse(await blob.text());
      if (!isValidLibrary(json)) {
        throw new Error();
      }
      if (
        token === this.id ||
        window.confirm(
          t("alerts.confirmAddLibrary", {
            numShapes: (json.libraryItems || json.library || []).length,
          }),
        )
      ) {
        await this.library.importLibrary(blob, "published");
        // hack to rerender the library items after import
        if (this.state.isLibraryOpen) {
          this.setState({ isLibraryOpen: false });
        }
        this.setState({ isLibraryOpen: true });
      }
    } catch (error: any) {
      window.alert(t("alerts.errorLoadingLibrary"));
      console.error(error);
    } finally {
      this.focusContainer();
    }
  };

  private resetHistory = () => {
    this.history.clear();
  };

  /**
   * Resets scene & history.
   * ! Do not use to clear scene user action !
   */
  private resetScene = withBatchedUpdates(
    (opts?: { resetLoadingState: boolean }) => {
      this.scene.replaceAllElements([]);
      this.setState((state) => ({
        ...getDefaultAppState(),
        isLoading: opts?.resetLoadingState ? false : state.isLoading,
        theme: this.state.theme,
      }));
      this.resetHistory();
    },
  );

  private initializeScene = async () => {
    if ("launchQueue" in window && "LaunchParams" in window) {
      (window as any).launchQueue.setConsumer(
        async (launchParams: { files: any[] }) => {
          if (!launchParams.files.length) {
            return;
          }
          const fileHandle = launchParams.files[0];
          const blob: Blob = await fileHandle.getFile();
          blob.handle = fileHandle;
          loadFromBlob(
            blob,
            this.state,
            this.scene.getElementsIncludingDeleted(),
          )
            .then((scene) => {
              this.syncActionResult({
                ...scene,
                appState: {
                  ...(scene.appState || this.state),
                  isLoading: false,
                },
                commitToHistory: true,
              });
            })
            .catch((error) => {
              this.setState({ isLoading: false, errorMessage: error.message });
            });
        },
      );
    }

    if (!this.state.isLoading) {
      this.setState({ isLoading: true });
    }
    let initialData = null;
    try {
      initialData = (await this.props.initialData) || null;
      if (initialData?.libraryItems) {
        this.libraryItemsFromStorage = restoreLibraryItems(
          initialData.libraryItems,
          "unpublished",
        ) as LibraryItems;
      }
    } catch (error: any) {
      console.error(error);
      initialData = {
        appState: {
          errorMessage:
            error.message ||
            "Encountered an error during importing or restoring scene data",
        },
      };
    }

    const scene = restore(initialData, null, null);

    scene.appState = {
      ...scene.appState,
      elementType:
        scene.appState.elementType === "image"
          ? "selection"
          : scene.appState.elementType,
      isLoading: false,
    };
    if (initialData?.scrollToContent) {
      scene.appState = {
        ...scene.appState,
        ...calculateScrollCenter(
          scene.elements,
          {
            ...scene.appState,
            width: this.state.width,
            height: this.state.height,
            offsetTop: this.state.offsetTop,
            offsetLeft: this.state.offsetLeft,
          },
          null,
        ),
      };
    }

    this.resetHistory();
    this.syncActionResult({
      ...scene,
      commitToHistory: true,
    });

    const libraryUrl =
      // current
      new URLSearchParams(window.location.hash.slice(1)).get(
        URL_HASH_KEYS.addLibrary,
      ) ||
      // legacy, kept for compat reasons
      new URLSearchParams(window.location.search).get(
        URL_QUERY_KEYS.addLibrary,
      );

    if (libraryUrl) {
      await this.importLibraryFromUrl(libraryUrl);
    }
  };

  public async componentDidMount() {
    this.excalidrawContainerValue.container =
      this.excalidrawContainerRef.current;

    if (
      process.env.NODE_ENV === ENV.TEST ||
      process.env.NODE_ENV === ENV.DEVELOPMENT
    ) {
      const setState = this.setState.bind(this);
      Object.defineProperties(window.h, {
        state: {
          configurable: true,
          get: () => {
            return this.state;
          },
        },
        setState: {
          configurable: true,
          value: (...args: Parameters<typeof setState>) => {
            return this.setState(...args);
          },
        },
        app: {
          configurable: true,
          value: this,
        },
        history: {
          configurable: true,
          value: this.history,
        },
      });
    }

    this.scene.addCallback(this.onSceneUpdated);
    this.addEventListeners();

    if (this.excalidrawContainerRef.current) {
      this.focusContainer();
    }

    if ("ResizeObserver" in window && this.excalidrawContainerRef?.current) {
      this.resizeObserver = new ResizeObserver(() => {
        // compute isMobile state
        // ---------------------------------------------------------------------
        const { width, height } =
          this.excalidrawContainerRef.current!.getBoundingClientRect();
        this.isMobile =
          width < MQ_MAX_WIDTH_PORTRAIT ||
          (height < MQ_MAX_HEIGHT_LANDSCAPE && width < MQ_MAX_WIDTH_LANDSCAPE);
        // refresh offsets
        // ---------------------------------------------------------------------
        this.updateDOMRect();
      });
      this.resizeObserver?.observe(this.excalidrawContainerRef.current);
    } else if (window.matchMedia) {
      const mediaQuery = window.matchMedia(
        `(max-width: ${MQ_MAX_WIDTH_PORTRAIT}px), (max-height: ${MQ_MAX_HEIGHT_LANDSCAPE}px) and (max-width: ${MQ_MAX_WIDTH_LANDSCAPE}px)`,
      );
      const handler = () => (this.isMobile = mediaQuery.matches);
      mediaQuery.addListener(handler);
      this.detachIsMobileMqHandler = () => mediaQuery.removeListener(handler);
    }

    const searchParams = new URLSearchParams(window.location.search.slice(1));

    if (searchParams.has("web-share-target")) {
      // Obtain a file that was shared via the Web Share Target API.
      this.restoreFileFromShare();
    } else {
      this.updateDOMRect(this.initializeScene);
    }
  }

  public componentWillUnmount() {
    this.files = {};
    this.imageCache.clear();
    this.resizeObserver?.disconnect();
    this.unmounted = true;
    this.removeEventListeners();
    this.scene.destroy();
    clearTimeout(touchTimeout);
    touchTimeout = 0;
  }

  private onResize = withBatchedUpdates(() => {
    this.scene
      .getElementsIncludingDeleted()
      .forEach((element) => invalidateShapeForElement(element));
    this.setState({});
  });

  private removeEventListeners() {
    document.removeEventListener(EVENT.POINTER_UP, this.removePointer);
    document.removeEventListener(EVENT.COPY, this.onCopy);
    document.removeEventListener(EVENT.PASTE, this.pasteFromClipboard);
    document.removeEventListener(EVENT.CUT, this.onCut);
    this.nearestScrollableContainer?.removeEventListener(
      EVENT.SCROLL,
      this.onScroll,
    );
    document.removeEventListener(EVENT.KEYDOWN, this.onKeyDown, false);
    document.removeEventListener(
      EVENT.MOUSE_MOVE,
      this.updateCurrentCursorPosition,
      false,
    );
    document.removeEventListener(EVENT.KEYUP, this.onKeyUp);
    window.removeEventListener(EVENT.RESIZE, this.onResize, false);
    window.removeEventListener(EVENT.UNLOAD, this.onUnload, false);
    window.removeEventListener(EVENT.BLUR, this.onBlur, false);
    this.excalidrawContainerRef.current?.removeEventListener(
      EVENT.DRAG_OVER,
      this.disableEvent,
      false,
    );
    this.excalidrawContainerRef.current?.removeEventListener(
      EVENT.DROP,
      this.disableEvent,
      false,
    );

    document.removeEventListener(
      EVENT.GESTURE_START,
      this.onGestureStart as any,
      false,
    );
    document.removeEventListener(
      EVENT.GESTURE_CHANGE,
      this.onGestureChange as any,
      false,
    );
    document.removeEventListener(
      EVENT.GESTURE_END,
      this.onGestureEnd as any,
      false,
    );

    this.detachIsMobileMqHandler?.();
  }

  private addEventListeners() {
    this.removeEventListeners();
    document.addEventListener(EVENT.POINTER_UP, this.removePointer); // #3553
    document.addEventListener(EVENT.COPY, this.onCopy);
    if (this.props.handleKeyboardGlobally) {
      document.addEventListener(EVENT.KEYDOWN, this.onKeyDown, false);
    }
    document.addEventListener(EVENT.KEYUP, this.onKeyUp, { passive: true });
    document.addEventListener(
      EVENT.MOUSE_MOVE,
      this.updateCurrentCursorPosition,
    );
    // rerender text elements on font load to fix #637 && #1553
    document.fonts?.addEventListener?.("loadingdone", this.onFontLoaded);
    // Safari-only desktop pinch zoom
    document.addEventListener(
      EVENT.GESTURE_START,
      this.onGestureStart as any,
      false,
    );
    document.addEventListener(
      EVENT.GESTURE_CHANGE,
      this.onGestureChange as any,
      false,
    );
    document.addEventListener(
      EVENT.GESTURE_END,
      this.onGestureEnd as any,
      false,
    );
    if (this.state.viewModeEnabled) {
      return;
    }

    document.addEventListener(EVENT.PASTE, this.pasteFromClipboard);
    document.addEventListener(EVENT.CUT, this.onCut);
    if (this.props.detectScroll) {
      this.nearestScrollableContainer = getNearestScrollableContainer(
        this.excalidrawContainerRef.current!,
      );
      this.nearestScrollableContainer.addEventListener(
        EVENT.SCROLL,
        this.onScroll,
      );
    }
    window.addEventListener(EVENT.RESIZE, this.onResize, false);
    window.addEventListener(EVENT.UNLOAD, this.onUnload, false);
    window.addEventListener(EVENT.BLUR, this.onBlur, false);
    this.excalidrawContainerRef.current?.addEventListener(
      EVENT.DRAG_OVER,
      this.disableEvent,
      false,
    );
    this.excalidrawContainerRef.current?.addEventListener(
      EVENT.DROP,
      this.disableEvent,
      false,
    );
  }

  componentDidUpdate(prevProps: AppProps, prevState: AppState) {
    if (prevProps.langCode !== this.props.langCode) {
      this.updateLanguage();
    }

    if (prevProps.viewModeEnabled !== this.props.viewModeEnabled) {
      this.setState({ viewModeEnabled: !!this.props.viewModeEnabled });
    }

    if (prevState.viewModeEnabled !== this.state.viewModeEnabled) {
      this.addEventListeners();
      this.deselectElements();
    }

    if (prevProps.zenModeEnabled !== this.props.zenModeEnabled) {
      this.setState({ zenModeEnabled: !!this.props.zenModeEnabled });
    }

    if (prevProps.theme !== this.props.theme && this.props.theme) {
      this.setState({ theme: this.props.theme });
    }

    if (prevProps.gridModeEnabled !== this.props.gridModeEnabled) {
      this.setState({
        gridSize: this.props.gridModeEnabled ? GRID_SIZE : null,
      });
    }

    if (this.props.name && prevProps.name !== this.props.name) {
      this.setState({
        name: this.props.name,
      });
    }

    this.excalidrawContainerRef.current?.classList.toggle(
      "theme--dark",
      this.state.theme === "dark",
    );

    if (
      this.state.editingLinearElement &&
      !this.state.selectedElementIds[this.state.editingLinearElement.elementId]
    ) {
      // defer so that the commitToHistory flag isn't reset via current update
      setTimeout(() => {
        this.actionManager.executeAction(actionFinalize);
      });
    }
    const { multiElement } = prevState;
    if (
      prevState.elementType !== this.state.elementType &&
      multiElement != null &&
      isBindingEnabled(this.state) &&
      isBindingElement(multiElement)
    ) {
      maybeBindLinearElement(
        multiElement,
        this.state,
        this.scene,
        tupleToCoors(
          LinearElementEditor.getPointAtIndexGlobalCoordinates(
            multiElement,
            -1,
          ),
        ),
      );
    }

    const cursorButton: {
      [id: string]: string | undefined;
    } = {};
    const pointerViewportCoords: RenderConfig["remotePointerViewportCoords"] =
      {};
    const remoteSelectedElementIds: RenderConfig["remoteSelectedElementIds"] =
      {};
    const pointerUsernames: { [id: string]: string } = {};
    const pointerUserStates: { [id: string]: string } = {};
    this.state.collaborators.forEach((user, socketId) => {
      if (user.selectedElementIds) {
        for (const id of Object.keys(user.selectedElementIds)) {
          if (!(id in remoteSelectedElementIds)) {
            remoteSelectedElementIds[id] = [];
          }
          remoteSelectedElementIds[id].push(socketId);
        }
      }
      if (!user.pointer) {
        return;
      }
      if (user.username) {
        pointerUsernames[socketId] = user.username;
      }
      if (user.userState) {
        pointerUserStates[socketId] = user.userState;
      }
      pointerViewportCoords[socketId] = sceneCoordsToViewportCoords(
        {
          sceneX: user.pointer.x,
          sceneY: user.pointer.y,
        },
        this.state,
      );
      cursorButton[socketId] = user.button;
    });
    const renderingElements = this.scene.getElements().filter((element) => {
      if (isImageElement(element)) {
        if (
          // not placed on canvas yet (but in elements array)
          this.state.pendingImageElement &&
          element.id === this.state.pendingImageElement.id
        ) {
          return false;
        }
      }
      // don't render text element that's being currently edited (it's
      // rendered on remote only)
      return (
        !this.state.editingElement ||
        this.state.editingElement.type !== "text" ||
        element.id !== this.state.editingElement.id
      );
    });
    const { atLeastOneVisibleElement, scrollBars } = renderScene(
      renderingElements,
      this.state,
      this.state.selectionElement,
      window.devicePixelRatio,
      this.rc!,
      this.canvas!,
      {
        scrollX: this.state.scrollX,
        scrollY: this.state.scrollY,
        viewBackgroundColor: this.state.viewBackgroundColor,
        zoom: this.state.zoom,
        remotePointerViewportCoords: pointerViewportCoords,
        remotePointerButton: cursorButton,
        remoteSelectedElementIds,
        remotePointerUsernames: pointerUsernames,
        remotePointerUserStates: pointerUserStates,
        shouldCacheIgnoreZoom: this.state.shouldCacheIgnoreZoom,
        theme: this.state.theme,
        imageCache: this.imageCache,
        isExporting: false,
        renderScrollbars: !this.isMobile,
      },
    );
    if (scrollBars) {
      currentScrollBars = scrollBars;
    }
    const scrolledOutside =
      // hide when editing text
      isTextElement(this.state.editingElement)
        ? false
        : !atLeastOneVisibleElement && renderingElements.length > 0;
    if (this.state.scrolledOutside !== scrolledOutside) {
      this.setState({ scrolledOutside });
    }

    this.history.record(this.state, this.scene.getElementsIncludingDeleted());

    this.scheduleImageRefresh();

    // Do not notify consumers if we're still loading the scene. Among other
    // potential issues, this fixes a case where the tab isn't focused during
    // init, which would trigger onChange with empty elements, which would then
    // override whatever is in localStorage currently.
    if (!this.state.isLoading) {
      this.props.onChange?.(
        this.scene.getElementsIncludingDeleted(),
        this.state,
        this.files,
      );
    }
  }

  private onScroll = debounce(() => {
    const { offsetTop, offsetLeft } = this.getCanvasOffsets();
    this.setState((state) => {
      if (state.offsetLeft === offsetLeft && state.offsetTop === offsetTop) {
        return null;
      }
      return { offsetTop, offsetLeft };
    });
  }, SCROLL_TIMEOUT);

  // Copy/paste

  private onCut = withBatchedUpdates((event: ClipboardEvent) => {
    const isExcalidrawActive = this.excalidrawContainerRef.current?.contains(
      document.activeElement,
    );
    if (!isExcalidrawActive || isWritableElement(event.target)) {
      return;
    }
    this.cutAll();
    event.preventDefault();
  });

  private onCopy = withBatchedUpdates((event: ClipboardEvent) => {
    const isExcalidrawActive = this.excalidrawContainerRef.current?.contains(
      document.activeElement,
    );
    if (!isExcalidrawActive || isWritableElement(event.target)) {
      return;
    }
    this.copyAll();
    event.preventDefault();
  });

  private cutAll = () => {
    this.copyAll();
    this.actionManager.executeAction(actionDeleteSelected);
  };

  private copyAll = () => {
    copyToClipboard(this.scene.getElements(), this.state, this.files);
  };

  private static resetTapTwice() {
    didTapTwice = false;
  }

  private onTapStart = (event: TouchEvent) => {
    if (!didTapTwice) {
      didTapTwice = true;
      clearTimeout(tappedTwiceTimer);
      tappedTwiceTimer = window.setTimeout(
        App.resetTapTwice,
        TAP_TWICE_TIMEOUT,
      );
      return;
    }
    // insert text only if we tapped twice with a single finger
    // event.touches.length === 1 will also prevent inserting text when user's zooming
    if (didTapTwice && event.touches.length === 1) {
      const [touch] = event.touches;
      // @ts-ignore
      this.handleCanvasDoubleClick({
        clientX: touch.clientX,
        clientY: touch.clientY,
      });
      didTapTwice = false;
      clearTimeout(tappedTwiceTimer);
    }
    event.preventDefault();
    if (event.touches.length === 2) {
      this.setState({
        selectedElementIds: {},
      });
    }
  };

  private onTapEnd = (event: TouchEvent) => {
    if (event.touches.length > 0) {
      this.setState({
        previousSelectedElementIds: {},
        selectedElementIds: this.state.previousSelectedElementIds,
      });
    }
  };

  private pasteFromClipboard = withBatchedUpdates(
    async (event: ClipboardEvent | null) => {
      // #686
      const target = document.activeElement;
      const isExcalidrawActive =
        this.excalidrawContainerRef.current?.contains(target);
      if (!isExcalidrawActive) {
        return;
      }

      const elementUnderCursor = document.elementFromPoint(cursorX, cursorY);
      if (
        // if no ClipboardEvent supplied, assume we're pasting via contextMenu
        // thus these checks don't make sense
        event &&
        (!(elementUnderCursor instanceof HTMLCanvasElement) ||
          isWritableElement(target))
      ) {
        return;
      }

      // must be called in the same frame (thus before any awaits) as the paste
      // event else some browsers (FF...) will clear the clipboardData
      // (something something security)
      let file = event?.clipboardData?.files[0];

      const data = await parseClipboard(event);

      if (!file && data.text) {
        const string = data.text.trim();
        if (string.startsWith("<svg") && string.endsWith("</svg>")) {
          // ignore SVG validation/normalization which will be done during image
          // initialization
          file = SVGStringToFile(string);
        }
      }

      // prefer spreadsheet data over image file (MS Office/Libre Office)
      if (isSupportedImageFile(file) && !data.spreadsheet) {
        const { x: sceneX, y: sceneY } = viewportCoordsToSceneCoords(
          { clientX: cursorX, clientY: cursorY },
          this.state,
        );

        const imageElement = this.createImageElement({ sceneX, sceneY });
        this.insertImageElement(imageElement, file);
        this.initializeImageDimensions(imageElement);
        this.setState({ selectedElementIds: { [imageElement.id]: true } });

        return;
      }

      if (this.props.onPaste) {
        try {
          if ((await this.props.onPaste(data, event)) === false) {
            return;
          }
        } catch (error: any) {
          console.error(error);
        }
      }
      if (data.errorMessage) {
        this.setState({ errorMessage: data.errorMessage });
      } else if (data.spreadsheet) {
        this.setState({
          pasteDialog: {
            data: data.spreadsheet,
            shown: true,
          },
        });
      } else if (data.elements) {
        this.addElementsFromPasteOrLibrary({
          elements: data.elements,
          files: data.files || null,
          position: "cursor",
        });
      } else if (data.text) {
        this.addTextFromPaste(data.text);
      }
      this.selectShapeTool("selection");
      event?.preventDefault();
    },
  );

  private addElementsFromPasteOrLibrary = (opts: {
    elements: readonly ExcalidrawElement[];
    files: BinaryFiles | null;
    position: { clientX: number; clientY: number } | "cursor" | "center";
  }) => {
    const elements = restoreElements(opts.elements, null);
    const [minX, minY, maxX, maxY] = getCommonBounds(elements);

    const elementsCenterX = distance(minX, maxX) / 2;
    const elementsCenterY = distance(minY, maxY) / 2;

    const clientX =
      typeof opts.position === "object"
        ? opts.position.clientX
        : opts.position === "cursor"
        ? cursorX
        : this.state.width / 2 + this.state.offsetLeft;
    const clientY =
      typeof opts.position === "object"
        ? opts.position.clientY
        : opts.position === "cursor"
        ? cursorY
        : this.state.height / 2 + this.state.offsetTop;

    const { x, y } = viewportCoordsToSceneCoords(
      { clientX, clientY },
      this.state,
    );

    const dx = x - elementsCenterX;
    const dy = y - elementsCenterY;
    const groupIdMap = new Map();

    const [gridX, gridY] = getGridPoint(dx, dy, this.state.gridSize);

    const oldIdToDuplicatedId = new Map();
    const newElements = elements.map((element) => {
      const newElement = duplicateElement(
        this.state.editingGroupId,
        groupIdMap,
        element,
        {
          x: element.x + gridX - minX,
          y: element.y + gridY - minY,
        },
      );
      oldIdToDuplicatedId.set(element.id, newElement.id);
      return newElement;
    });
    bindTextToShapeAfterDuplication(newElements, elements, oldIdToDuplicatedId);
    const nextElements = [
      ...this.scene.getElementsIncludingDeleted(),
      ...newElements,
    ];
    fixBindingsAfterDuplication(nextElements, elements, oldIdToDuplicatedId);

    if (opts.files) {
      this.files = { ...this.files, ...opts.files };
    }

    this.scene.replaceAllElements(nextElements);
    this.history.resumeRecording();
    this.setState(
      selectGroupsForSelectedElements(
        {
          ...this.state,
          isLibraryOpen: false,
          selectedElementIds: newElements.reduce((map, element) => {
            if (!isBoundToContainer(element)) {
              map[element.id] = true;
            }
            return map;
          }, {} as any),
          selectedGroupIds: {},
        },
        this.scene.getElements(),
      ),
      () => {
        if (opts.files) {
          this.addNewImagesToImageCache();
        }
      },
    );
    this.selectShapeTool("selection");
  };

  private addTextFromPaste(text: any) {
    const { x, y } = viewportCoordsToSceneCoords(
      { clientX: cursorX, clientY: cursorY },
      this.state,
    );

    const element = newTextElement({
      x,
      y,
      strokeColor: this.state.currentItemStrokeColor,
      backgroundColor: this.state.currentItemBackgroundColor,
      fillStyle: this.state.currentItemFillStyle,
      strokeWidth: this.state.currentItemStrokeWidth,
      strokeStyle: this.state.currentItemStrokeStyle,
      roughness: this.state.currentItemRoughness,
      opacity: this.state.currentItemOpacity,
      strokeSharpness: this.state.currentItemStrokeSharpness,
      text,
      rawText: text,
      fontSize: this.state.currentItemFontSize,
      fontFamily: this.state.currentItemFontFamily,
      textAlign: this.state.currentItemTextAlign,
      verticalAlign: DEFAULT_VERTICAL_ALIGN,
    });

    this.scene.replaceAllElements([
      ...this.scene.getElementsIncludingDeleted(),
      element,
    ]);
    this.setState({ selectedElementIds: { [element.id]: true } });
    this.history.resumeRecording();
  }

  // Collaboration

  setAppState = (obj: any) => {
    this.setState(obj);
  };

  removePointer = (event: React.PointerEvent<HTMLElement> | PointerEvent) => {
    // remove touch handler for context menu on touch devices
    if (event.pointerType === "touch" && touchTimeout) {
      clearTimeout(touchTimeout);
      touchTimeout = 0;
      invalidateContextMenu = false;
    }

    gesture.pointers.delete(event.pointerId);
  };

  toggleLock = () => {
    this.setState((prevState) => {
      return {
        elementLocked: !prevState.elementLocked,
        elementType: prevState.elementLocked
          ? "selection"
          : prevState.elementType,
      };
    });
  };

  toggleZenMode = () => {
    this.actionManager.executeAction(actionToggleZenMode);
  };

  toggleStats = () => {
    if (!this.state.showStats) {
      trackEvent("dialog", "stats");
    }
    this.actionManager.executeAction(actionToggleStats);
  };

  scrollToContent = (
    target:
      | ExcalidrawElement
      | readonly ExcalidrawElement[] = this.scene.getElements(),
  ) => {
    this.setState({
      ...calculateScrollCenter(
        Array.isArray(target) ? target : [target],
        this.state,
        this.canvas,
      ),
    });
  };

  zoomToFit = (
    target: readonly ExcalidrawElement[] = this.scene.getElements(),
    maxZoom: number = 1, //null will zoom to max based on viewport
    margin: number = 0.03, //percentage of viewport width&height
  ) => {
    if (!target) {
      target = this.scene.getElements();
    }
    if (target.length === 0) {
      maxZoom = 1;
    }
    this.setState(
      zoomToFitElements(target, this.state, false, maxZoom, margin).appState,
    );
  };

  updateContainerSize = withBatchedUpdates(
    (containers: NonDeletedExcalidrawElement[]) => {
      containers.forEach((el: ExcalidrawElement) => {
        const [x, y] = rotate(
          el.x + el.width,
          el.y + el.height,
          el.x + el.width / 2,
          el.y + el.height / 2,
          el.angle,
        );
        resizeSingleElement(el, true, el, "se", true, x, y);
      });
    },
  );

  clearToast = () => {
    this.setState({ toastMessage: null });
  };

  setToastMessage = (toastMessage: string) => {
    this.setState({ toastMessage });
  };

  restoreFileFromShare = async () => {
    try {
      const webShareTargetCache = await caches.open("web-share-target");

      const file = await webShareTargetCache.match("shared-file");
      if (file) {
        const blob = await file.blob();
        this.loadFileToCanvas(blob);
        await webShareTargetCache.delete("shared-file");
        window.history.replaceState(null, APP_NAME, window.location.pathname);
      }
    } catch (error: any) {
      this.setState({ errorMessage: error.message });
    }
  };

  /** adds supplied files to existing files in the appState */
  public addFiles: ExcalidrawImperativeAPI["addFiles"] = withBatchedUpdates(
    (files) => {
      const filesMap = files.reduce((acc, fileData) => {
        acc.set(fileData.id, fileData);
        return acc;
      }, new Map<FileId, BinaryFileData>());

      this.files = { ...this.files, ...Object.fromEntries(filesMap) };

      // bump versions for elements that reference added files so that
      // we/host apps can detect the change, and invalidate the image & shape
      // cache
      this.scene.getElements().forEach((element) => {
        if (
          isInitializedImageElement(element) &&
          filesMap.has(element.fileId)
        ) {
          this.imageCache.delete(element.fileId);
          invalidateShapeForElement(element);
          bumpVersion(element);
        }
      });
      this.scene.informMutation();

      this.addNewImagesToImageCache();
    },
  );

  public updateScene = withBatchedUpdates(
    <K extends keyof AppState>(sceneData: {
      elements?: SceneData["elements"];
      appState?: Pick<AppState, K> | null;
      collaborators?: SceneData["collaborators"];
      commitToHistory?: SceneData["commitToHistory"];
      libraryItems?: SceneData["libraryItems"];
    }) => {
      if (sceneData.commitToHistory) {
        this.history.resumeRecording();
      }

      if (sceneData.appState) {
        this.setState(sceneData.appState);
      }

      if (sceneData.elements) {
        this.scene.replaceAllElements(sceneData.elements);
      }

      if (sceneData.collaborators) {
        this.setState({ collaborators: sceneData.collaborators });
      }

      if (sceneData.libraryItems) {
        this.library.saveLibrary(
          restoreLibraryItems(sceneData.libraryItems, "unpublished"),
        );
      }
    },
  );

  private onSceneUpdated = () => {
    this.setState({});
  };

  private updateCurrentCursorPosition = withBatchedUpdates(
    (event: MouseEvent) => {
      cursorX = event.clientX;
      cursorY = event.clientY;
    },
  );

  // Input handling

  private onKeyDown = withBatchedUpdates(
    (event: React.KeyboardEvent | KeyboardEvent) => {
      // normalize `event.key` when CapsLock is pressed #2372
      if (
        "Proxy" in window &&
        ((!event.shiftKey && /^[A-Z]$/.test(event.key)) ||
          (event.shiftKey && /^[a-z]$/.test(event.key)))
      ) {
        event = new Proxy(event, {
          get(ev: any, prop) {
            const value = ev[prop];
            if (typeof value === "function") {
              // fix for Proxies hijacking `this`
              return value.bind(ev);
            }
            return prop === "key"
              ? // CapsLock inverts capitalization based on ShiftKey, so invert
                // it back
                event.shiftKey
                ? ev.key.toUpperCase()
                : ev.key.toLowerCase()
              : value;
          },
        });
      }

      if (
        (isWritableElement(event.target) && event.key !== KEYS.ESCAPE) ||
        // case: using arrows to move between buttons
        (isArrowKey(event.key) && isInputLike(event.target))
      ) {
        return;
      }

      if (event.key === KEYS.QUESTION_MARK) {
        this.setState({
          showHelpDialog: true,
        });
      }

      if (this.actionManager.handleKeyDown(event)) {
        return;
      }

      if (this.state.viewModeEnabled) {
        return;
      }

      if (event[KEYS.CTRL_OR_CMD] && this.state.isBindingEnabled) {
        this.setState({ isBindingEnabled: false });
      }

      if (event.code === CODES.ZERO) {
        this.setState({ isLibraryOpen: !this.state.isLibraryOpen });
      }

      if (isArrowKey(event.key)) {
        const step =
          (this.state.gridSize &&
            (event.shiftKey
              ? ELEMENT_TRANSLATE_AMOUNT
              : this.state.gridSize)) ||
          (event.shiftKey
            ? ELEMENT_SHIFT_TRANSLATE_AMOUNT
            : ELEMENT_TRANSLATE_AMOUNT);

        const selectedElements = getSelectedElements(
          this.scene.getElements(),
          this.state,
          true,
        );

        let offsetX = 0;
        let offsetY = 0;

        if (event.key === KEYS.ARROW_LEFT) {
          offsetX = -step;
        } else if (event.key === KEYS.ARROW_RIGHT) {
          offsetX = step;
        } else if (event.key === KEYS.ARROW_UP) {
          offsetY = -step;
        } else if (event.key === KEYS.ARROW_DOWN) {
          offsetY = step;
        }

        selectedElements.forEach((element) => {
          mutateElement(element, {
            x: element.x + offsetX,
            y: element.y + offsetY,
          });

          updateBoundElements(element, {
            simultaneouslyUpdated: selectedElements,
          });
        });

        this.maybeSuggestBindingForAll(selectedElements);

        event.preventDefault();
      } else if (event.key === KEYS.ENTER) {
        const selectedElements = getSelectedElements(
          this.scene.getElements(),
          this.state,
        );

        if (
          selectedElements.length === 1 &&
          isLinearElement(selectedElements[0])
        ) {
          if (
            !this.state.editingLinearElement ||
            this.state.editingLinearElement.elementId !== selectedElements[0].id
          ) {
            this.history.resumeRecording();
            this.setState({
              editingLinearElement: new LinearElementEditor(
                selectedElements[0],
                this.scene,
              ),
            });
          }
        } else if (
          selectedElements.length === 1 &&
          !isLinearElement(selectedElements[0])
        ) {
          const selectedElement = selectedElements[0];

          this.startTextEditing({
            sceneX: selectedElement.x + selectedElement.width / 2,
            sceneY: selectedElement.y + selectedElement.height / 2,
            shouldBind: true,
          });
          event.preventDefault();
          return;
        }
      } else if (
        !event.ctrlKey &&
        !event.altKey &&
        !event.metaKey &&
        this.state.draggingElement === null
      ) {
        const shape = findShapeByKey(event.key);
        if (shape) {
          this.selectShapeTool(shape);
        } else if (event.key === KEYS.Q) {
          this.toggleLock();
        }
      }
      if (event.key === KEYS.SPACE && gesture.pointers.size === 0) {
        isHoldingSpace = true;
        setCursor(this.canvas, CURSOR_TYPE.GRABBING);
        event.preventDefault();
      }

      if (event.key === KEYS.G || event.key === KEYS.S) {
        const selectedElements = getSelectedElements(
          this.scene.getElements(),
          this.state,
        );
        if (
          this.state.elementType === "selection" &&
          !selectedElements.length
        ) {
          return;
        }

        if (
          event.key === KEYS.G &&
          (hasBackground(this.state.elementType) ||
            selectedElements.some((element) => hasBackground(element.type)))
        ) {
          this.setState({ openPopup: "backgroundColorPicker" });
        }
        if (event.key === KEYS.S) {
          this.setState({ openPopup: "strokeColorPicker" });
        }
      }
    },
  );

  private onKeyUp = withBatchedUpdates((event: KeyboardEvent) => {
    if (event.key === KEYS.SPACE) {
      if (this.state.viewModeEnabled) {
        setCursor(this.canvas, CURSOR_TYPE.GRAB);
      } else if (this.state.elementType === "selection") {
        resetCursor(this.canvas);
      } else {
        setCursorForShape(this.canvas, this.state.elementType);
        this.setState({
          selectedElementIds: {},
          selectedGroupIds: {},
          editingGroupId: null,
        });
      }
      isHoldingSpace = false;
    }
    if (!event[KEYS.CTRL_OR_CMD] && !this.state.isBindingEnabled) {
      this.setState({ isBindingEnabled: true });
    }
    if (isArrowKey(event.key)) {
      const selectedElements = getSelectedElements(
        this.scene.getElements(),
        this.state,
      );
      isBindingEnabled(this.state)
        ? bindOrUnbindSelectedElements(selectedElements)
        : unbindLinearElements(selectedElements);
      this.setState({ suggestedBindings: [] });
    }
  });

  private selectShapeTool(elementType: AppState["elementType"]) {
    if (!isHoldingSpace) {
      setCursorForShape(this.canvas, elementType);
    }
    if (isToolIcon(document.activeElement)) {
      this.focusContainer();
    }
    if (!isLinearElementType(elementType)) {
      this.setState({ suggestedBindings: [] });
    }
    if (elementType === "image") {
      this.onImageAction();
    }
    if (elementType !== "selection") {
      this.setState({
        elementType,
        selectedElementIds: {},
        selectedGroupIds: {},
        editingGroupId: null,
      });
    } else {
      this.setState({ elementType });
    }
  }

  private onGestureStart = withBatchedUpdates((event: GestureEvent) => {
    event.preventDefault();
    this.setState({
      selectedElementIds: {},
    });
    gesture.initialScale = this.state.zoom.value;
  });

  private onGestureChange = withBatchedUpdates((event: GestureEvent) => {
    event.preventDefault();

    // onGestureChange only has zoom factor but not the center.
    // If we're on iPad or iPhone, then we recognize multi-touch and will
    // zoom in at the right location on the touchMove handler already.
    // On Macbook, we don't have those events so will zoom in at the
    // current location instead.
    if (gesture.pointers.size === 2) {
      return;
    }

    const initialScale = gesture.initialScale;
    if (initialScale) {
      this.setState(({ zoom, offsetLeft, offsetTop }) => ({
        zoom: getNewZoom(
          getNormalizedZoom(initialScale * event.scale),
          zoom,
          { left: offsetLeft, top: offsetTop },
          { x: cursorX, y: cursorY },
        ),
      }));
    }
  });

  private onGestureEnd = withBatchedUpdates((event: GestureEvent) => {
    event.preventDefault();
    this.setState({
      previousSelectedElementIds: {},
      selectedElementIds: this.state.previousSelectedElementIds,
    });
    gesture.initialScale = null;
  });

  private handleTextWysiwyg(
    element: ExcalidrawTextElement,
    {
      isExistingElement = false,
    }: {
      isExistingElement?: boolean;
    },
  ) {
    const updateElement = (
      text: string,
      originalText: string,
<<<<<<< HEAD
      isDeleted = false,
      updateDimensions = false,
      rawText?: string,
=======
      isDeleted: boolean,
      isSubmit: boolean,
>>>>>>> 93739618
    ) => {
      this.scene.replaceAllElements([
        ...this.scene.getElementsIncludingDeleted().map((_element) => {
          if (_element.id === element.id && isTextElement(_element)) {
            return updateTextElement(
              _element,
              {
                text,
                isDeleted,
                originalText,
                rawText: rawText ?? originalText, //should this be originalText??
              },
              isSubmit,
            );
          }
          return _element;
        }),
      ]);
    };

    if (isExistingElement && this.props.onBeforeTextEdit) {
      const text = this.props.onBeforeTextEdit(element);
      if (text) {
        this.scene.replaceAllElements([
          ...this.scene.getElementsIncludingDeleted().map((_element) => {
            if (_element.id === element.id && isTextElement(_element)) {
              element = updateTextElement(
                _element,
                {
                  text,
                  isDeleted: false,
                  originalText: text,
                },
                true,
              );
              return element;
            }
            return _element;
          }),
        ]);
      }
    }

    textWysiwyg({
      id: element.id,
      appState: this.state,
      canvas: this.canvas,
      getViewportCoords: (x, y) => {
        const { x: viewportX, y: viewportY } = sceneCoordsToViewportCoords(
          {
            sceneX: x,
            sceneY: y,
          },
          this.state,
        );
        return [
          viewportX - this.state.offsetLeft,
          viewportY - this.state.offsetTop,
        ];
      },
      onChange: withBatchedUpdates((text) => {
        updateElement(text, text, false, false);
        if (isNonDeletedElement(element)) {
          updateBoundElements(element);
        }
      }),
      onSubmit: withBatchedUpdates(({ text, viaKeyboard, originalText }) => {
        const isDeleted = !text.trim();
        const rawText = originalText; //should this be originalText??
        if (this.props.onBeforeTextSubmit) {
          const [updatedText, updatedOriginalText] =
            this.props.onBeforeTextSubmit(
              element,
              text,
              originalText,
              isDeleted,
            );
          text = updatedText ?? text;
          originalText = updatedOriginalText ?? originalText;
        }
        updateElement(text, originalText, isDeleted, true, rawText);
        // select the created text element only if submitting via keyboard
        // (when submitting via click it should act as signal to deselect)
        if (!isDeleted && viaKeyboard) {
          const elementIdToSelect = element.containerId
            ? element.containerId
            : element.id;
          this.setState((prevState) => ({
            selectedElementIds: {
              ...prevState.selectedElementIds,
              [elementIdToSelect]: true,
            },
          }));
        }
        if (isDeleted) {
          fixBindingsAfterDeletion(this.scene.getElements(), [element]);
        }
        if (!isDeleted || isExistingElement) {
          this.history.resumeRecording();
        }

        this.setState({
          draggingElement: null,
          editingElement: null,
        });
        if (this.state.elementLocked) {
          setCursorForShape(this.canvas, this.state.elementType);
        }

        this.focusContainer();
      }),
      element,
      excalidrawContainer: this.excalidrawContainerRef.current,
      app: this,
    });
    // deselect all other elements when inserting text
    this.deselectElements();

    // do an initial update to re-initialize element position since we were
    // modifying element's x/y for sake of editor (case: syncing to remote)
    updateElement(element.text, element.originalText, false, false);
  }

  private deselectElements() {
    this.setState({
      selectedElementIds: {},
      selectedGroupIds: {},
      editingGroupId: null,
    });
  }

  private getTextElementAtPosition(
    x: number,
    y: number,
  ): NonDeleted<ExcalidrawTextElement> | null {
    const element = this.getElementAtPosition(x, y, {
      includeBoundTextElement: true,
    });

    if (element && isTextElement(element) && !element.isDeleted) {
      return element;
    }
    return null;
  }

  private getElementAtPosition(
    x: number,
    y: number,
    opts?: {
      /** if true, returns the first selected element (with highest z-index)
        of all hit elements */
      preferSelected?: boolean;
      includeBoundTextElement?: boolean;
    },
  ): NonDeleted<ExcalidrawElement> | null {
    const allHitElements = this.getElementsAtPosition(
      x,
      y,
      opts?.includeBoundTextElement,
    );
    if (allHitElements.length > 1) {
      if (opts?.preferSelected) {
        for (let index = allHitElements.length - 1; index > -1; index--) {
          if (this.state.selectedElementIds[allHitElements[index].id]) {
            return allHitElements[index];
          }
        }
      }
      const elementWithHighestZIndex =
        allHitElements[allHitElements.length - 1];
      // If we're hitting element with highest z-index only on its bounding box
      // while also hitting other element figure, the latter should be considered.
      return isHittingElementBoundingBoxWithoutHittingElement(
        elementWithHighestZIndex,
        this.state,
        x,
        y,
      )
        ? allHitElements[allHitElements.length - 2]
        : elementWithHighestZIndex;
    }
    if (allHitElements.length === 1) {
      return allHitElements[0];
    }
    return null;
  }

  private getElementsAtPosition(
    x: number,
    y: number,
    includeBoundTextElement: boolean = false,
  ): NonDeleted<ExcalidrawElement>[] {
    const elements = includeBoundTextElement
      ? this.scene.getElements()
      : this.scene
          .getElements()
          .filter(
            (element) => !(isTextElement(element) && element.containerId),
          );
    return getElementsAtPosition(elements, (element) =>
      hitTest(element, this.state, x, y),
    );
  }

  private startTextEditing = ({
    sceneX,
    sceneY,
    shouldBind,
    insertAtParentCenter = true,
  }: {
    /** X position to insert text at */
    sceneX: number;
    /** Y position to insert text at */
    sceneY: number;
    shouldBind: boolean;
    /** whether to attempt to insert at element center if applicable */
    insertAtParentCenter?: boolean;
  }) => {
    let parentCenterPosition =
      insertAtParentCenter &&
      this.getTextWysiwygSnappedToCenterPosition(
        sceneX,
        sceneY,
        this.state,
        this.canvas,
        window.devicePixelRatio,
      );

    // bind to container when shouldBind is true or
    // clicked on center of container
    const container =
      shouldBind || parentCenterPosition
        ? getElementContainingPosition(
            this.scene.getElements().filter((ele) => !isTextElement(ele)),
            sceneX,
            sceneY,
          )
        : null;

    let existingTextElement = this.getTextElementAtPosition(sceneX, sceneY);

    // consider bounded text element if container present
    if (container) {
      const boundTextElementId = getBoundTextElementId(container);
      if (boundTextElementId) {
        existingTextElement = this.scene.getElement(
          boundTextElementId,
        ) as ExcalidrawTextElement;
      }
    }
    if (!existingTextElement && container) {
      const fontString = {
        fontSize: this.state.currentItemFontSize,
        fontFamily: this.state.currentItemFontFamily,
      };
      const minWidth = getApproxMinLineWidth(getFontString(fontString));
      const minHeight = getApproxMinLineHeight(getFontString(fontString));
      const newHeight = Math.max(container.height, minHeight);
      const newWidth = Math.max(container.width, minWidth);
      mutateElement(container, { height: newHeight, width: newWidth });
      sceneX = container.x + newWidth / 2;
      sceneY = container.y + newHeight / 2;
      if (parentCenterPosition) {
        parentCenterPosition = this.getTextWysiwygSnappedToCenterPosition(
          sceneX,
          sceneY,
          this.state,
          this.canvas,
          window.devicePixelRatio,
        );
      }
    }

    const element = existingTextElement
      ? existingTextElement
      : newTextElement({
          x: parentCenterPosition
            ? parentCenterPosition.elementCenterX
            : sceneX,
          y: parentCenterPosition
            ? parentCenterPosition.elementCenterY
            : sceneY,
          strokeColor: this.state.currentItemStrokeColor,
          backgroundColor: this.state.currentItemBackgroundColor,
          fillStyle: this.state.currentItemFillStyle,
          strokeWidth: this.state.currentItemStrokeWidth,
          strokeStyle: this.state.currentItemStrokeStyle,
          roughness: this.state.currentItemRoughness,
          opacity: this.state.currentItemOpacity,
          strokeSharpness: this.state.currentItemStrokeSharpness,
          text: "",
          rawText: "",
          fontSize: this.state.currentItemFontSize,
          fontFamily: this.state.currentItemFontFamily,
          textAlign: parentCenterPosition
            ? "center"
            : this.state.currentItemTextAlign,
          verticalAlign: parentCenterPosition
            ? "middle"
            : DEFAULT_VERTICAL_ALIGN,
          containerId: container?.id ?? undefined,
          groupIds: container?.groupIds ?? [],
        });

    this.setState({ editingElement: element });

    if (existingTextElement) {
      // if text element is no longer centered to a container, reset
      // verticalAlign to default because it's currently internal-only
      if (!parentCenterPosition || element.textAlign !== "center") {
        mutateElement(element, { verticalAlign: DEFAULT_VERTICAL_ALIGN });
      }
    } else {
      this.scene.replaceAllElements([
        ...this.scene.getElementsIncludingDeleted(),
        element,
      ]);

      // case: creating new text not centered to parent elemenent → offset Y
      // so that the text is centered to cursor position
      if (!parentCenterPosition) {
        mutateElement(element, {
          y: element.y - element.baseline / 2,
        });
      }
    }

    this.setState({
      editingElement: element,
    });

    this.handleTextWysiwyg(element, {
      isExistingElement: !!existingTextElement,
    });
  };

  private handleCanvasDoubleClick = (
    event: React.MouseEvent<HTMLCanvasElement>,
  ) => {
    // case: double-clicking with arrow/line tool selected would both create
    // text and enter multiElement mode
    if (this.state.multiElement) {
      return;
    }
    // we should only be able to double click when mode is selection
    if (this.state.elementType !== "selection") {
      return;
    }

    const selectedElements = getSelectedElements(
      this.scene.getElements(),
      this.state,
    );

    if (selectedElements.length === 1 && isLinearElement(selectedElements[0])) {
      if (
        !this.state.editingLinearElement ||
        this.state.editingLinearElement.elementId !== selectedElements[0].id
      ) {
        this.history.resumeRecording();
        this.setState({
          editingLinearElement: new LinearElementEditor(
            selectedElements[0],
            this.scene,
          ),
        });
      }
      return;
    }

    resetCursor(this.canvas);

    let { x: sceneX, y: sceneY } = viewportCoordsToSceneCoords(
      event,
      this.state,
    );

    const selectedGroupIds = getSelectedGroupIds(this.state);

    if (selectedGroupIds.length > 0) {
      const hitElement = this.getElementAtPosition(sceneX, sceneY);

      const selectedGroupId =
        hitElement &&
        getSelectedGroupIdForElement(hitElement, this.state.selectedGroupIds);

      if (selectedGroupId) {
        this.setState((prevState) =>
          selectGroupsForSelectedElements(
            {
              ...prevState,
              editingGroupId: selectedGroupId,
              selectedElementIds: { [hitElement!.id]: true },
              selectedGroupIds: {},
            },
            this.scene.getElements(),
          ),
        );
        return;
      }
    }

    resetCursor(this.canvas);
    if (!event[KEYS.CTRL_OR_CMD] && !this.state.viewModeEnabled) {
      const selectedElements = getSelectedElements(
        this.scene.getElements(),
        this.state,
      );
      if (selectedElements.length === 1) {
        const selectedElement = selectedElements[0];
        const canBindText = hasBoundTextElement(selectedElement);
        if (canBindText) {
          sceneX = selectedElement.x + selectedElement.width / 2;
          sceneY = selectedElement.y + selectedElement.height / 2;
        }
      }
      this.startTextEditing({
        sceneX,
        sceneY,
        shouldBind: false,
        insertAtParentCenter: !event.altKey,
      });
    }
  };

  private handleCanvasPointerMove = (
    event: React.PointerEvent<HTMLCanvasElement>,
  ) => {
    this.savePointer(event.clientX, event.clientY, this.state.cursorButton);

    if (gesture.pointers.has(event.pointerId)) {
      gesture.pointers.set(event.pointerId, {
        x: event.clientX,
        y: event.clientY,
      });
    }

    const initialScale = gesture.initialScale;
    if (
      gesture.pointers.size === 2 &&
      gesture.lastCenter &&
      initialScale &&
      gesture.initialDistance
    ) {
      const center = getCenter(gesture.pointers);
      const deltaX = center.x - gesture.lastCenter.x;
      const deltaY = center.y - gesture.lastCenter.y;
      gesture.lastCenter = center;

      const distance = getDistance(Array.from(gesture.pointers.values()));
      const scaleFactor = distance / gesture.initialDistance;

      this.setState(({ zoom, scrollX, scrollY, offsetLeft, offsetTop }) => ({
        scrollX: scrollX + deltaX / zoom.value,
        scrollY: scrollY + deltaY / zoom.value,
        zoom: getNewZoom(
          getNormalizedZoom(initialScale * scaleFactor),
          zoom,
          { left: offsetLeft, top: offsetTop },
          center,
        ),
        shouldCacheIgnoreZoom: true,
      }));
      this.resetShouldCacheIgnoreZoomDebounced();
    } else {
      gesture.lastCenter =
        gesture.initialDistance =
        gesture.initialScale =
          null;
    }

    if (isHoldingSpace || isPanning || isDraggingScrollBar) {
      return;
    }

    const isPointerOverScrollBars = isOverScrollBars(
      currentScrollBars,
      event.clientX - this.state.offsetLeft,
      event.clientY - this.state.offsetTop,
    );
    const isOverScrollBar = isPointerOverScrollBars.isOverEither;
    if (!this.state.draggingElement && !this.state.multiElement) {
      if (isOverScrollBar) {
        resetCursor(this.canvas);
      } else {
        setCursorForShape(this.canvas, this.state.elementType);
      }
    }

    const scenePointer = viewportCoordsToSceneCoords(event, this.state);
    const { x: scenePointerX, y: scenePointerY } = scenePointer;

    if (
      this.state.editingLinearElement &&
      !this.state.editingLinearElement.isDragging
    ) {
      const editingLinearElement = LinearElementEditor.handlePointerMove(
        event,
        scenePointerX,
        scenePointerY,
        this.state.editingLinearElement,
        this.state.gridSize,
      );
      if (editingLinearElement !== this.state.editingLinearElement) {
        this.setState({ editingLinearElement });
      }
      if (editingLinearElement.lastUncommittedPoint != null) {
        this.maybeSuggestBindingAtCursor(scenePointer);
      } else {
        this.setState({ suggestedBindings: [] });
      }
    }

    if (isBindingElementType(this.state.elementType)) {
      // Hovering with a selected tool or creating new linear element via click
      // and point
      const { draggingElement } = this.state;
      if (isBindingElement(draggingElement)) {
        this.maybeSuggestBindingsForLinearElementAtCoords(
          draggingElement,
          [scenePointer],
          this.state.startBoundElement,
        );
      } else {
        this.maybeSuggestBindingAtCursor(scenePointer);
      }
    }

    if (this.state.multiElement) {
      const { multiElement } = this.state;
      const { x: rx, y: ry } = multiElement;

      const { points, lastCommittedPoint } = multiElement;
      const lastPoint = points[points.length - 1];

      setCursorForShape(this.canvas, this.state.elementType);

      if (lastPoint === lastCommittedPoint) {
        // if we haven't yet created a temp point and we're beyond commit-zone
        // threshold, add a point
        if (
          distance2d(
            scenePointerX - rx,
            scenePointerY - ry,
            lastPoint[0],
            lastPoint[1],
          ) >= LINE_CONFIRM_THRESHOLD
        ) {
          mutateElement(multiElement, {
            points: [...points, [scenePointerX - rx, scenePointerY - ry]],
          });
        } else {
          setCursor(this.canvas, CURSOR_TYPE.POINTER);
          // in this branch, we're inside the commit zone, and no uncommitted
          // point exists. Thus do nothing (don't add/remove points).
        }
      } else if (
        points.length > 2 &&
        lastCommittedPoint &&
        distance2d(
          scenePointerX - rx,
          scenePointerY - ry,
          lastCommittedPoint[0],
          lastCommittedPoint[1],
        ) < LINE_CONFIRM_THRESHOLD
      ) {
        setCursor(this.canvas, CURSOR_TYPE.POINTER);
        mutateElement(multiElement, {
          points: points.slice(0, -1),
        });
      } else {
        if (isPathALoop(points, this.state.zoom.value)) {
          setCursor(this.canvas, CURSOR_TYPE.POINTER);
        }
        // update last uncommitted point
        mutateElement(multiElement, {
          points: [
            ...points.slice(0, -1),
            [scenePointerX - rx, scenePointerY - ry],
          ],
        });
      }

      return;
    }

    const hasDeselectedButton = Boolean(event.buttons);
    if (
      hasDeselectedButton ||
      (this.state.elementType !== "selection" &&
        this.state.elementType !== "text")
    ) {
      return;
    }

    const elements = this.scene.getElements();

    const selectedElements = getSelectedElements(elements, this.state);
    if (
      selectedElements.length === 1 &&
      !isOverScrollBar &&
      !this.state.editingLinearElement
    ) {
      const elementWithTransformHandleType = getElementWithTransformHandleType(
        elements,
        this.state,
        scenePointerX,
        scenePointerY,
        this.state.zoom,
        event.pointerType,
      );
      if (
        elementWithTransformHandleType &&
        elementWithTransformHandleType.transformHandleType
      ) {
        setCursor(
          this.canvas,
          getCursorForResizingElement(elementWithTransformHandleType),
        );
        return;
      }
    } else if (selectedElements.length > 1 && !isOverScrollBar) {
      const transformHandleType = getTransformHandleTypeFromCoords(
        getCommonBounds(selectedElements),
        scenePointerX,
        scenePointerY,
        this.state.zoom,
        event.pointerType,
      );
      if (transformHandleType) {
        setCursor(
          this.canvas,
          getCursorForResizingElement({
            transformHandleType,
          }),
        );
        return;
      }
    }

    const hitElement = this.getElementAtPosition(
      scenePointer.x,
      scenePointer.y,
    );
    if (this.state.elementType === "text") {
      setCursor(
        this.canvas,
        isTextElement(hitElement) ? CURSOR_TYPE.TEXT : CURSOR_TYPE.CROSSHAIR,
      );
    } else if (this.state.viewModeEnabled) {
      setCursor(this.canvas, CURSOR_TYPE.GRAB);
    } else if (isOverScrollBar) {
      setCursor(this.canvas, CURSOR_TYPE.AUTO);
    } else if (this.state.editingLinearElement) {
      const element = LinearElementEditor.getElement(
        this.state.editingLinearElement.elementId,
      );
      if (
        element &&
        isHittingElementNotConsideringBoundingBox(element, this.state, [
          scenePointer.x,
          scenePointer.y,
        ])
      ) {
        setCursor(this.canvas, CURSOR_TYPE.MOVE);
      } else {
        setCursor(this.canvas, CURSOR_TYPE.AUTO);
      }
    } else if (
      // if using cmd/ctrl, we're not dragging
      !event[KEYS.CTRL_OR_CMD] &&
      (hitElement ||
        this.isHittingCommonBoundingBoxOfSelectedElements(
          scenePointer,
          selectedElements,
        ))
    ) {
      setCursor(this.canvas, CURSOR_TYPE.MOVE);
    } else {
      setCursor(this.canvas, CURSOR_TYPE.AUTO);
    }
  };

  // set touch moving for mobile context menu
  private handleTouchMove = (event: React.TouchEvent<HTMLCanvasElement>) => {
    invalidateContextMenu = true;
  };

  private handleCanvasPointerDown = (
    event: React.PointerEvent<HTMLCanvasElement>,
  ) => {
    // remove any active selection when we start to interact with canvas
    // (mainly, we care about removing selection outside the component which
    //  would prevent our copy handling otherwise)
    const selection = document.getSelection();
    if (selection?.anchorNode) {
      selection.removeAllRanges();
    }

    this.maybeOpenContextMenuAfterPointerDownOnTouchDevices(event);
    this.maybeCleanupAfterMissingPointerUp(event);

    if (isPanning) {
      return;
    }

    this.setState({
      lastPointerDownWith: event.pointerType,
      cursorButton: "down",
    });
    this.savePointer(event.clientX, event.clientY, "down");

    if (this.handleCanvasPanUsingWheelOrSpaceDrag(event)) {
      return;
    }

    // only handle left mouse button or touch
    if (
      event.button !== POINTER_BUTTON.MAIN &&
      event.button !== POINTER_BUTTON.TOUCH
    ) {
      return;
    }

    this.updateGestureOnPointerDown(event);

    // don't select while panning
    if (gesture.pointers.size > 1) {
      return;
    }

    // State for the duration of a pointer interaction, which starts with a
    // pointerDown event, ends with a pointerUp event (or another pointerDown)
    const pointerDownState = this.initialPointerDownState(event);

    if (this.handleDraggingScrollBar(event, pointerDownState)) {
      return;
    }

    this.clearSelectionIfNotUsingSelection();
    this.updateBindingEnabledOnPointerMove(event);

    if (this.handleSelectionOnPointerDown(event, pointerDownState)) {
      return;
    }

    if (this.state.elementType === "text") {
      this.handleTextOnPointerDown(event, pointerDownState);
      return;
    } else if (
      this.state.elementType === "arrow" ||
      this.state.elementType === "line"
    ) {
      this.handleLinearElementOnPointerDown(
        event,
        this.state.elementType,
        pointerDownState,
      );
    } else if (this.state.elementType === "image") {
      // reset image preview on pointerdown
      setCursor(this.canvas, CURSOR_TYPE.CROSSHAIR);

      if (!this.state.pendingImageElement) {
        return;
      }

      this.setState({
        draggingElement: this.state.pendingImageElement,
        editingElement: this.state.pendingImageElement,
        pendingImageElement: null,
        multiElement: null,
      });

      const { x, y } = viewportCoordsToSceneCoords(event, this.state);
      mutateElement(this.state.pendingImageElement, {
        x,
        y,
      });
    } else if (this.state.elementType === "freedraw") {
      this.handleFreeDrawElementOnPointerDown(
        event,
        this.state.elementType,
        pointerDownState,
      );
    } else {
      this.createGenericElementOnPointerDown(
        this.state.elementType,
        pointerDownState,
      );
    }

    const onPointerMove =
      this.onPointerMoveFromPointerDownHandler(pointerDownState);

    const onPointerUp =
      this.onPointerUpFromPointerDownHandler(pointerDownState);

    const onKeyDown = this.onKeyDownFromPointerDownHandler(pointerDownState);
    const onKeyUp = this.onKeyUpFromPointerDownHandler(pointerDownState);

    lastPointerUp = onPointerUp;

    if (!this.state.viewModeEnabled) {
      window.addEventListener(EVENT.POINTER_MOVE, onPointerMove);
      window.addEventListener(EVENT.POINTER_UP, onPointerUp);
      window.addEventListener(EVENT.KEYDOWN, onKeyDown);
      window.addEventListener(EVENT.KEYUP, onKeyUp);
      pointerDownState.eventListeners.onMove = onPointerMove;
      pointerDownState.eventListeners.onUp = onPointerUp;
      pointerDownState.eventListeners.onKeyUp = onKeyUp;
      pointerDownState.eventListeners.onKeyDown = onKeyDown;
    }
  };

  private maybeOpenContextMenuAfterPointerDownOnTouchDevices = (
    event: React.PointerEvent<HTMLCanvasElement>,
  ): void => {
    // deal with opening context menu on touch devices
    if (event.pointerType === "touch") {
      invalidateContextMenu = false;

      if (touchTimeout) {
        // If there's already a touchTimeout, this means that there's another
        // touch down and we are doing another touch, so we shouldn't open the
        // context menu.
        invalidateContextMenu = true;
      } else {
        // open the context menu with the first touch's clientX and clientY
        // if the touch is not moving
        touchTimeout = window.setTimeout(() => {
          touchTimeout = 0;
          if (!invalidateContextMenu) {
            this.handleCanvasContextMenu(event);
          }
        }, TOUCH_CTX_MENU_TIMEOUT);
      }
    }
  };

  private maybeCleanupAfterMissingPointerUp(
    event: React.PointerEvent<HTMLCanvasElement>,
  ): void {
    if (lastPointerUp !== null) {
      // Unfortunately, sometimes we don't get a pointerup after a pointerdown,
      // this can happen when a contextual menu or alert is triggered. In order to avoid
      // being in a weird state, we clean up on the next pointerdown
      lastPointerUp(event);
    }
  }

  // Returns whether the event is a panning
  private handleCanvasPanUsingWheelOrSpaceDrag = (
    event: React.PointerEvent<HTMLCanvasElement>,
  ): boolean => {
    if (
      !(
        gesture.pointers.size === 0 &&
        (event.button === POINTER_BUTTON.WHEEL ||
          (event.button === POINTER_BUTTON.MAIN && isHoldingSpace) ||
          this.state.viewModeEnabled)
      ) ||
      isTextElement(this.state.editingElement)
    ) {
      return false;
    }
    isPanning = true;
    event.preventDefault();

    let nextPastePrevented = false;
    const isLinux = /Linux/.test(window.navigator.platform);

    setCursor(this.canvas, CURSOR_TYPE.GRABBING);
    let { clientX: lastX, clientY: lastY } = event;
    const onPointerMove = withBatchedUpdates((event: PointerEvent) => {
      const deltaX = lastX - event.clientX;
      const deltaY = lastY - event.clientY;
      lastX = event.clientX;
      lastY = event.clientY;

      /*
       * Prevent paste event if we move while middle clicking on Linux.
       * See issue #1383.
       */
      if (
        isLinux &&
        !nextPastePrevented &&
        (Math.abs(deltaX) > 1 || Math.abs(deltaY) > 1)
      ) {
        nextPastePrevented = true;

        /* Prevent the next paste event */
        const preventNextPaste = (event: ClipboardEvent) => {
          document.body.removeEventListener(EVENT.PASTE, preventNextPaste);
          event.stopPropagation();
        };

        /*
         * Reenable next paste in case of disabled middle click paste for
         * any reason:
         * - rigth click paste
         * - empty clipboard
         */
        const enableNextPaste = () => {
          setTimeout(() => {
            document.body.removeEventListener(EVENT.PASTE, preventNextPaste);
            window.removeEventListener(EVENT.POINTER_UP, enableNextPaste);
          }, 100);
        };

        document.body.addEventListener(EVENT.PASTE, preventNextPaste);
        window.addEventListener(EVENT.POINTER_UP, enableNextPaste);
      }

      this.setState({
        scrollX: this.state.scrollX - deltaX / this.state.zoom.value,
        scrollY: this.state.scrollY - deltaY / this.state.zoom.value,
      });
    });
    const teardown = withBatchedUpdates(
      (lastPointerUp = () => {
        lastPointerUp = null;
        isPanning = false;
        if (!isHoldingSpace) {
          if (this.state.viewModeEnabled) {
            setCursor(this.canvas, CURSOR_TYPE.GRAB);
          } else {
            setCursorForShape(this.canvas, this.state.elementType);
          }
        }
        this.setState({
          cursorButton: "up",
        });
        this.savePointer(event.clientX, event.clientY, "up");
        window.removeEventListener(EVENT.POINTER_MOVE, onPointerMove);
        window.removeEventListener(EVENT.POINTER_UP, teardown);
        window.removeEventListener(EVENT.BLUR, teardown);
      }),
    );
    window.addEventListener(EVENT.BLUR, teardown);
    window.addEventListener(EVENT.POINTER_MOVE, onPointerMove, {
      passive: true,
    });
    window.addEventListener(EVENT.POINTER_UP, teardown);
    return true;
  };

  private updateGestureOnPointerDown(
    event: React.PointerEvent<HTMLCanvasElement>,
  ): void {
    gesture.pointers.set(event.pointerId, {
      x: event.clientX,
      y: event.clientY,
    });

    if (gesture.pointers.size === 2) {
      gesture.lastCenter = getCenter(gesture.pointers);
      gesture.initialScale = this.state.zoom.value;
      gesture.initialDistance = getDistance(
        Array.from(gesture.pointers.values()),
      );
    }
  }

  private initialPointerDownState(
    event: React.PointerEvent<HTMLCanvasElement>,
  ): PointerDownState {
    const origin = viewportCoordsToSceneCoords(event, this.state);
    const selectedElements = getSelectedElements(
      this.scene.getElements(),
      this.state,
    );
    const [minX, minY, maxX, maxY] = getCommonBounds(selectedElements);

    return {
      origin,
      withCmdOrCtrl: event[KEYS.CTRL_OR_CMD],
      originInGrid: tupleToCoors(
        getGridPoint(origin.x, origin.y, this.state.gridSize),
      ),
      scrollbars: isOverScrollBars(
        currentScrollBars,
        event.clientX - this.state.offsetLeft,
        event.clientY - this.state.offsetTop,
      ),
      // we need to duplicate because we'll be updating this state
      lastCoords: { ...origin },
      originalElements: this.scene.getElements().reduce((acc, element) => {
        acc.set(element.id, deepCopyElement(element));
        return acc;
      }, new Map() as PointerDownState["originalElements"]),
      resize: {
        handleType: false,
        isResizing: false,
        offset: { x: 0, y: 0 },
        arrowDirection: "origin",
        center: { x: (maxX + minX) / 2, y: (maxY + minY) / 2 },
      },
      hit: {
        element: null,
        allHitElements: [],
        wasAddedToSelection: false,
        hasBeenDuplicated: false,
        hasHitCommonBoundingBoxOfSelectedElements:
          this.isHittingCommonBoundingBoxOfSelectedElements(
            origin,
            selectedElements,
          ),
        hasHitElementInside: false,
      },
      drag: {
        hasOccurred: false,
        offset: null,
      },
      eventListeners: {
        onMove: null,
        onUp: null,
        onKeyUp: null,
        onKeyDown: null,
      },
      boxSelection: {
        hasOccurred: false,
      },
    };
  }

  // Returns whether the event is a dragging a scrollbar
  private handleDraggingScrollBar(
    event: React.PointerEvent<HTMLCanvasElement>,
    pointerDownState: PointerDownState,
  ): boolean {
    if (
      !(pointerDownState.scrollbars.isOverEither && !this.state.multiElement)
    ) {
      return false;
    }
    isDraggingScrollBar = true;
    pointerDownState.lastCoords.x = event.clientX;
    pointerDownState.lastCoords.y = event.clientY;
    const onPointerMove = withBatchedUpdates((event: PointerEvent) => {
      const target = event.target;
      if (!(target instanceof HTMLElement)) {
        return;
      }

      this.handlePointerMoveOverScrollbars(event, pointerDownState);
    });

    const onPointerUp = withBatchedUpdates(() => {
      isDraggingScrollBar = false;
      setCursorForShape(this.canvas, this.state.elementType);
      lastPointerUp = null;
      this.setState({
        cursorButton: "up",
      });
      this.savePointer(event.clientX, event.clientY, "up");
      window.removeEventListener(EVENT.POINTER_MOVE, onPointerMove);
      window.removeEventListener(EVENT.POINTER_UP, onPointerUp);
    });

    lastPointerUp = onPointerUp;

    window.addEventListener(EVENT.POINTER_MOVE, onPointerMove);
    window.addEventListener(EVENT.POINTER_UP, onPointerUp);
    return true;
  }

  private clearSelectionIfNotUsingSelection = (): void => {
    if (this.state.elementType !== "selection") {
      this.setState({
        selectedElementIds: {},
        selectedGroupIds: {},
        editingGroupId: null,
      });
    }
  };

  /**
   * @returns whether the pointer event has been completely handled
   */
  private handleSelectionOnPointerDown = (
    event: React.PointerEvent<HTMLCanvasElement>,
    pointerDownState: PointerDownState,
  ): boolean => {
    if (this.state.elementType === "selection") {
      const elements = this.scene.getElements();
      const selectedElements = getSelectedElements(elements, this.state);
      if (selectedElements.length === 1 && !this.state.editingLinearElement) {
        const elementWithTransformHandleType =
          getElementWithTransformHandleType(
            elements,
            this.state,
            pointerDownState.origin.x,
            pointerDownState.origin.y,
            this.state.zoom,
            event.pointerType,
          );
        if (elementWithTransformHandleType != null) {
          this.setState({
            resizingElement: elementWithTransformHandleType.element,
          });
          pointerDownState.resize.handleType =
            elementWithTransformHandleType.transformHandleType;
        }
      } else if (selectedElements.length > 1) {
        pointerDownState.resize.handleType = getTransformHandleTypeFromCoords(
          getCommonBounds(selectedElements),
          pointerDownState.origin.x,
          pointerDownState.origin.y,
          this.state.zoom,
          event.pointerType,
        );
      }
      if (pointerDownState.resize.handleType) {
        setCursor(
          this.canvas,
          getCursorForResizingElement({
            transformHandleType: pointerDownState.resize.handleType,
          }),
        );
        pointerDownState.resize.isResizing = true;
        pointerDownState.resize.offset = tupleToCoors(
          getResizeOffsetXY(
            pointerDownState.resize.handleType,
            selectedElements,
            pointerDownState.origin.x,
            pointerDownState.origin.y,
          ),
        );
        if (
          selectedElements.length === 1 &&
          isLinearElement(selectedElements[0]) &&
          selectedElements[0].points.length === 2
        ) {
          pointerDownState.resize.arrowDirection = getResizeArrowDirection(
            pointerDownState.resize.handleType,
            selectedElements[0],
          );
        }
      } else {
        if (this.state.editingLinearElement) {
          const ret = LinearElementEditor.handlePointerDown(
            event,
            this.state,
            (appState) => this.setState(appState),
            this.history,
            pointerDownState.origin,
          );
          if (ret.hitElement) {
            pointerDownState.hit.element = ret.hitElement;
          }
          if (ret.didAddPoint) {
            return true;
          }
        }

        // hitElement may already be set above, so check first
        pointerDownState.hit.element =
          pointerDownState.hit.element ??
          this.getElementAtPosition(
            pointerDownState.origin.x,
            pointerDownState.origin.y,
          );

        if (pointerDownState.hit.element) {
          pointerDownState.hit.hasHitElementInside =
            isHittingElementNotConsideringBoundingBox(
              pointerDownState.hit.element,
              this.state,
              [pointerDownState.origin.x, pointerDownState.origin.y],
            );
        }

        // For overlapped elements one position may hit
        // multiple elements
        pointerDownState.hit.allHitElements = this.getElementsAtPosition(
          pointerDownState.origin.x,
          pointerDownState.origin.y,
        );

        const hitElement = pointerDownState.hit.element;
        const someHitElementIsSelected =
          pointerDownState.hit.allHitElements.some((element) =>
            this.isASelectedElement(element),
          );
        if (
          (hitElement === null || !someHitElementIsSelected) &&
          !event.shiftKey &&
          !pointerDownState.hit.hasHitCommonBoundingBoxOfSelectedElements
        ) {
          this.clearSelection(hitElement);
        }

        if (this.state.editingLinearElement) {
          this.setState({
            selectedElementIds: {
              [this.state.editingLinearElement.elementId]: true,
            },
          });
          // If we click on something
        } else if (hitElement != null) {
          // on CMD/CTRL, drill down to hit element regardless of groups etc.
          if (event[KEYS.CTRL_OR_CMD]) {
            if (!this.state.selectedElementIds[hitElement.id]) {
              pointerDownState.hit.wasAddedToSelection = true;
            }
            this.setState((prevState) => ({
              ...editGroupForSelectedElement(prevState, hitElement),
              previousSelectedElementIds: this.state.selectedElementIds,
            }));
            // mark as not completely handled so as to allow dragging etc.
            return false;
          }

          // deselect if item is selected
          // if shift is not clicked, this will always return true
          // otherwise, it will trigger selection based on current
          // state of the box
          if (!this.state.selectedElementIds[hitElement.id]) {
            // if we are currently editing a group, exiting editing mode and deselect the group.
            if (
              this.state.editingGroupId &&
              !isElementInGroup(hitElement, this.state.editingGroupId)
            ) {
              this.setState({
                selectedElementIds: {},
                selectedGroupIds: {},
                editingGroupId: null,
              });
            }

            // Add hit element to selection. At this point if we're not holding
            // SHIFT the previously selected element(s) were deselected above
            // (make sure you use setState updater to use latest state)
            if (
              !someHitElementIsSelected &&
              !pointerDownState.hit.hasHitCommonBoundingBoxOfSelectedElements
            ) {
              this.setState((prevState) => {
                return selectGroupsForSelectedElements(
                  {
                    ...prevState,
                    selectedElementIds: {
                      ...prevState.selectedElementIds,
                      [hitElement.id]: true,
                    },
                  },
                  this.scene.getElements(),
                );
              });
              pointerDownState.hit.wasAddedToSelection = true;
            }
          }
        }

        this.setState({
          previousSelectedElementIds: this.state.selectedElementIds,
        });
      }
    }
    return false;
  };

  private isASelectedElement(hitElement: ExcalidrawElement | null): boolean {
    return hitElement != null && this.state.selectedElementIds[hitElement.id];
  }

  private isHittingCommonBoundingBoxOfSelectedElements(
    point: Readonly<{ x: number; y: number }>,
    selectedElements: readonly ExcalidrawElement[],
  ): boolean {
    if (selectedElements.length < 2) {
      return false;
    }

    // How many pixels off the shape boundary we still consider a hit
    const threshold = 10 / this.state.zoom.value;
    const [x1, y1, x2, y2] = getCommonBounds(selectedElements);
    return (
      point.x > x1 - threshold &&
      point.x < x2 + threshold &&
      point.y > y1 - threshold &&
      point.y < y2 + threshold
    );
  }

  private handleTextOnPointerDown = (
    event: React.PointerEvent<HTMLCanvasElement>,
    pointerDownState: PointerDownState,
  ): void => {
    // if we're currently still editing text, clicking outside
    // should only finalize it, not create another (irrespective
    // of state.elementLocked)
    if (isTextElement(this.state.editingElement)) {
      return;
    }
    let sceneX = pointerDownState.origin.x;
    let sceneY = pointerDownState.origin.y;

    const element = this.getElementAtPosition(sceneX, sceneY, {
      includeBoundTextElement: true,
    });

    const canBindText = hasBoundTextElement(element);
    if (canBindText) {
      sceneX = element.x + element.width / 2;
      sceneY = element.y + element.height / 2;
    }
    this.startTextEditing({
      sceneX,
      sceneY,
      shouldBind: false,
      insertAtParentCenter: !event.altKey,
    });

    resetCursor(this.canvas);
    if (!this.state.elementLocked) {
      this.setState({
        elementType: "selection",
      });
    }
  };

  private handleFreeDrawElementOnPointerDown = (
    event: React.PointerEvent<HTMLCanvasElement>,
    elementType: ExcalidrawFreeDrawElement["type"],
    pointerDownState: PointerDownState,
  ) => {
    // Begin a mark capture. This does not have to update state yet.
    const [gridX, gridY] = getGridPoint(
      pointerDownState.origin.x,
      pointerDownState.origin.y,
      null,
    );

    const element = newFreeDrawElement({
      type: elementType,
      x: gridX,
      y: gridY,
      strokeColor: this.state.currentItemStrokeColor,
      backgroundColor: this.state.currentItemBackgroundColor,
      fillStyle: this.state.currentItemFillStyle,
      strokeWidth: this.state.currentItemStrokeWidth,
      strokeStyle: this.state.currentItemStrokeStyle,
      roughness: this.state.currentItemRoughness,
      opacity: this.state.currentItemOpacity,
      strokeSharpness: this.state.currentItemLinearStrokeSharpness,
      simulatePressure: event.pressure === 0.5,
    });

    this.setState((prevState) => ({
      selectedElementIds: {
        ...prevState.selectedElementIds,
        [element.id]: false,
      },
    }));

    const pressures = element.simulatePressure
      ? element.pressures
      : [...element.pressures, event.pressure];

    mutateElement(element, {
      points: [[0, 0]],
      pressures,
    });

    const boundElement = getHoveredElementForBinding(
      pointerDownState.origin,
      this.scene,
    );
    this.scene.replaceAllElements([
      ...this.scene.getElementsIncludingDeleted(),
      element,
    ]);
    this.setState({
      draggingElement: element,
      editingElement: element,
      startBoundElement: boundElement,
      suggestedBindings: [],
    });
  };

  private createImageElement = ({
    sceneX,
    sceneY,
  }: {
    sceneX: number;
    sceneY: number;
  }) => {
    const [gridX, gridY] = getGridPoint(sceneX, sceneY, this.state.gridSize);

    const element = newImageElement({
      type: "image",
      x: gridX,
      y: gridY,
      strokeColor: this.state.currentItemStrokeColor,
      backgroundColor: this.state.currentItemBackgroundColor,
      fillStyle: this.state.currentItemFillStyle,
      strokeWidth: this.state.currentItemStrokeWidth,
      strokeStyle: this.state.currentItemStrokeStyle,
      roughness: this.state.currentItemRoughness,
      opacity: this.state.currentItemOpacity,
      strokeSharpness: this.state.currentItemLinearStrokeSharpness,
    });

    return element;
  };

  private handleLinearElementOnPointerDown = (
    event: React.PointerEvent<HTMLCanvasElement>,
    elementType: ExcalidrawLinearElement["type"],
    pointerDownState: PointerDownState,
  ): void => {
    if (this.state.multiElement) {
      const { multiElement } = this.state;

      // finalize if completing a loop
      if (
        multiElement.type === "line" &&
        isPathALoop(multiElement.points, this.state.zoom.value)
      ) {
        mutateElement(multiElement, {
          lastCommittedPoint:
            multiElement.points[multiElement.points.length - 1],
        });
        this.actionManager.executeAction(actionFinalize);
        return;
      }

      const { x: rx, y: ry, lastCommittedPoint } = multiElement;

      // clicking inside commit zone → finalize arrow
      if (
        multiElement.points.length > 1 &&
        lastCommittedPoint &&
        distance2d(
          pointerDownState.origin.x - rx,
          pointerDownState.origin.y - ry,
          lastCommittedPoint[0],
          lastCommittedPoint[1],
        ) < LINE_CONFIRM_THRESHOLD
      ) {
        this.actionManager.executeAction(actionFinalize);
        return;
      }

      this.setState((prevState) => ({
        selectedElementIds: {
          ...prevState.selectedElementIds,
          [multiElement.id]: true,
        },
      }));
      // clicking outside commit zone → update reference for last committed
      // point
      mutateElement(multiElement, {
        lastCommittedPoint: multiElement.points[multiElement.points.length - 1],
      });
      setCursor(this.canvas, CURSOR_TYPE.POINTER);
    } else {
      const [gridX, gridY] = getGridPoint(
        pointerDownState.origin.x,
        pointerDownState.origin.y,
        this.state.gridSize,
      );

      /* If arrow is pre-arrowheads, it will have undefined for both start and end arrowheads.
      If so, we want it to be null for start and "arrow" for end. If the linear item is not
      an arrow, we want it to be null for both. Otherwise, we want it to use the
      values from appState. */

      const { currentItemStartArrowhead, currentItemEndArrowhead } = this.state;
      const [startArrowhead, endArrowhead] =
        elementType === "arrow"
          ? [currentItemStartArrowhead, currentItemEndArrowhead]
          : [null, null];

      const element = newLinearElement({
        type: elementType,
        x: gridX,
        y: gridY,
        strokeColor: this.state.currentItemStrokeColor,
        backgroundColor: this.state.currentItemBackgroundColor,
        fillStyle: this.state.currentItemFillStyle,
        strokeWidth: this.state.currentItemStrokeWidth,
        strokeStyle: this.state.currentItemStrokeStyle,
        roughness: this.state.currentItemRoughness,
        opacity: this.state.currentItemOpacity,
        strokeSharpness: this.state.currentItemLinearStrokeSharpness,
        startArrowhead,
        endArrowhead,
      });
      this.setState((prevState) => ({
        selectedElementIds: {
          ...prevState.selectedElementIds,
          [element.id]: false,
        },
      }));
      mutateElement(element, {
        points: [...element.points, [0, 0]],
      });
      const boundElement = getHoveredElementForBinding(
        pointerDownState.origin,
        this.scene,
      );
      this.scene.replaceAllElements([
        ...this.scene.getElementsIncludingDeleted(),
        element,
      ]);
      this.setState({
        draggingElement: element,
        editingElement: element,
        startBoundElement: boundElement,
        suggestedBindings: [],
      });
    }
  };

  private createGenericElementOnPointerDown = (
    elementType: ExcalidrawGenericElement["type"],
    pointerDownState: PointerDownState,
  ): void => {
    const [gridX, gridY] = getGridPoint(
      pointerDownState.origin.x,
      pointerDownState.origin.y,
      this.state.gridSize,
    );
    const element = newElement({
      type: elementType,
      x: gridX,
      y: gridY,
      strokeColor: this.state.currentItemStrokeColor,
      backgroundColor: this.state.currentItemBackgroundColor,
      fillStyle: this.state.currentItemFillStyle,
      strokeWidth: this.state.currentItemStrokeWidth,
      strokeStyle: this.state.currentItemStrokeStyle,
      roughness: this.state.currentItemRoughness,
      opacity: this.state.currentItemOpacity,
      strokeSharpness: this.state.currentItemStrokeSharpness,
    });

    if (element.type === "selection") {
      this.setState({
        selectionElement: element,
        draggingElement: element,
      });
    } else {
      this.scene.replaceAllElements([
        ...this.scene.getElementsIncludingDeleted(),
        element,
      ]);
      this.setState({
        multiElement: null,
        draggingElement: element,
        editingElement: element,
      });
    }
  };

  private onKeyDownFromPointerDownHandler(
    pointerDownState: PointerDownState,
  ): (event: KeyboardEvent) => void {
    return withBatchedUpdates((event: KeyboardEvent) => {
      if (this.maybeHandleResize(pointerDownState, event)) {
        return;
      }
      this.maybeDragNewGenericElement(pointerDownState, event);
    });
  }

  private onKeyUpFromPointerDownHandler(
    pointerDownState: PointerDownState,
  ): (event: KeyboardEvent) => void {
    return withBatchedUpdates((event: KeyboardEvent) => {
      // Prevents focus from escaping excalidraw tab
      event.key === KEYS.ALT && event.preventDefault();
      if (this.maybeHandleResize(pointerDownState, event)) {
        return;
      }
      this.maybeDragNewGenericElement(pointerDownState, event);
    });
  }

  private onPointerMoveFromPointerDownHandler(
    pointerDownState: PointerDownState,
  ): (event: PointerEvent) => void {
    return withBatchedUpdates((event: PointerEvent) => {
      // We need to initialize dragOffsetXY only after we've updated
      // `state.selectedElementIds` on pointerDown. Doing it here in pointerMove
      // event handler should hopefully ensure we're already working with
      // the updated state.
      if (pointerDownState.drag.offset === null) {
        pointerDownState.drag.offset = tupleToCoors(
          getDragOffsetXY(
            getSelectedElements(this.scene.getElements(), this.state),
            pointerDownState.origin.x,
            pointerDownState.origin.y,
          ),
        );
      }

      const target = event.target;
      if (!(target instanceof HTMLElement)) {
        return;
      }

      if (this.handlePointerMoveOverScrollbars(event, pointerDownState)) {
        return;
      }

      const pointerCoords = viewportCoordsToSceneCoords(event, this.state);
      const [gridX, gridY] = getGridPoint(
        pointerCoords.x,
        pointerCoords.y,
        this.state.gridSize,
      );

      // for arrows/lines, don't start dragging until a given threshold
      // to ensure we don't create a 2-point arrow by mistake when
      // user clicks mouse in a way that it moves a tiny bit (thus
      // triggering pointermove)
      if (
        !pointerDownState.drag.hasOccurred &&
        (this.state.elementType === "arrow" ||
          this.state.elementType === "line")
      ) {
        if (
          distance2d(
            pointerCoords.x,
            pointerCoords.y,
            pointerDownState.origin.x,
            pointerDownState.origin.y,
          ) < DRAGGING_THRESHOLD
        ) {
          return;
        }
      }

      if (pointerDownState.resize.isResizing) {
        pointerDownState.lastCoords.x = pointerCoords.x;
        pointerDownState.lastCoords.y = pointerCoords.y;
        if (this.maybeHandleResize(pointerDownState, event)) {
          return true;
        }
      }

      if (this.state.editingLinearElement) {
        const didDrag = LinearElementEditor.handlePointDragging(
          this.state,
          (appState) => this.setState(appState),
          pointerCoords.x,
          pointerCoords.y,
          (element, pointsSceneCoords) => {
            this.maybeSuggestBindingsForLinearElementAtCoords(
              element,
              pointsSceneCoords,
            );
          },
        );

        if (didDrag) {
          pointerDownState.lastCoords.x = pointerCoords.x;
          pointerDownState.lastCoords.y = pointerCoords.y;
          return;
        }
      }

      const hasHitASelectedElement = pointerDownState.hit.allHitElements.some(
        (element) => this.isASelectedElement(element),
      );

      if (
        (hasHitASelectedElement ||
          pointerDownState.hit.hasHitCommonBoundingBoxOfSelectedElements) &&
        // this allows for box-selecting points when clicking inside the
        // line's bounding box
        (!this.state.editingLinearElement || !event.shiftKey) &&
        // box-selecting without shift when editing line, not clicking on a line
        (!this.state.editingLinearElement ||
          this.state.editingLinearElement?.elementId !==
            pointerDownState.hit.element?.id ||
          pointerDownState.hit.hasHitElementInside)
      ) {
        // Marking that click was used for dragging to check
        // if elements should be deselected on pointerup
        pointerDownState.drag.hasOccurred = true;
        const selectedElements = getSelectedElements(
          this.scene.getElements(),
          this.state,
        );
        // prevent dragging even if we're no longer holding cmd/ctrl otherwise
        // it would have weird results (stuff jumping all over the screen)
        if (selectedElements.length > 0 && !pointerDownState.withCmdOrCtrl) {
          const [dragX, dragY] = getGridPoint(
            pointerCoords.x - pointerDownState.drag.offset.x,
            pointerCoords.y - pointerDownState.drag.offset.y,
            this.state.gridSize,
          );

          const [dragDistanceX, dragDistanceY] = [
            Math.abs(pointerCoords.x - pointerDownState.origin.x),
            Math.abs(pointerCoords.y - pointerDownState.origin.y),
          ];

          // We only drag in one direction if shift is pressed
          const lockDirection = event.shiftKey;

          dragSelectedElements(
            pointerDownState,
            selectedElements,
            dragX,
            dragY,
            lockDirection,
            dragDistanceX,
            dragDistanceY,
            this.state,
          );
          this.maybeSuggestBindingForAll(selectedElements);

          // We duplicate the selected element if alt is pressed on pointer move
          if (event.altKey && !pointerDownState.hit.hasBeenDuplicated) {
            // Move the currently selected elements to the top of the z index stack, and
            // put the duplicates where the selected elements used to be.
            // (the origin point where the dragging started)

            pointerDownState.hit.hasBeenDuplicated = true;

            const nextElements = [];
            const elementsToAppend = [];
            const groupIdMap = new Map();
            const oldIdToDuplicatedId = new Map();
            const hitElement = pointerDownState.hit.element;
            const elements = this.scene.getElementsIncludingDeleted();
            const selectedElementIds: Array<ExcalidrawElement["id"]> =
              getSelectedElements(elements, this.state, true).map(
                (element) => element.id,
              );

            for (const element of elements) {
              if (
                selectedElementIds.includes(element.id) ||
                // case: the state.selectedElementIds might not have been
                // updated yet by the time this mousemove event is fired
                (element.id === hitElement?.id &&
                  pointerDownState.hit.wasAddedToSelection)
              ) {
                const duplicatedElement = duplicateElement(
                  this.state.editingGroupId,
                  groupIdMap,
                  element,
                );
                const [originDragX, originDragY] = getGridPoint(
                  pointerDownState.origin.x - pointerDownState.drag.offset.x,
                  pointerDownState.origin.y - pointerDownState.drag.offset.y,
                  this.state.gridSize,
                );
                mutateElement(duplicatedElement, {
                  x: duplicatedElement.x + (originDragX - dragX),
                  y: duplicatedElement.y + (originDragY - dragY),
                });
                nextElements.push(duplicatedElement);
                elementsToAppend.push(element);
                oldIdToDuplicatedId.set(element.id, duplicatedElement.id);
              } else {
                nextElements.push(element);
              }
            }
            const nextSceneElements = [...nextElements, ...elementsToAppend];
            bindTextToShapeAfterDuplication(
              nextElements,
              elementsToAppend,
              oldIdToDuplicatedId,
            );
            fixBindingsAfterDuplication(
              nextSceneElements,
              elementsToAppend,
              oldIdToDuplicatedId,
              "duplicatesServeAsOld",
            );
            this.scene.replaceAllElements(nextSceneElements);
          }
          return;
        }
      }

      // It is very important to read this.state within each move event,
      // otherwise we would read a stale one!
      const draggingElement = this.state.draggingElement;
      if (!draggingElement) {
        return;
      }

      if (draggingElement.type === "freedraw") {
        const points = draggingElement.points;
        const dx = pointerCoords.x - draggingElement.x;
        const dy = pointerCoords.y - draggingElement.y;

        const pressures = draggingElement.simulatePressure
          ? draggingElement.pressures
          : [...draggingElement.pressures, event.pressure];

        mutateElement(draggingElement, {
          points: [...points, [dx, dy]],
          pressures,
        });
      } else if (isLinearElement(draggingElement)) {
        pointerDownState.drag.hasOccurred = true;
        const points = draggingElement.points;
        let dx = gridX - draggingElement.x;
        let dy = gridY - draggingElement.y;

        if (shouldRotateWithDiscreteAngle(event) && points.length === 2) {
          ({ width: dx, height: dy } = getPerfectElementSize(
            this.state.elementType,
            dx,
            dy,
          ));
        }

        if (points.length === 1) {
          mutateElement(draggingElement, { points: [...points, [dx, dy]] });
        } else if (points.length > 1) {
          mutateElement(draggingElement, {
            points: [...points.slice(0, -1), [dx, dy]],
          });
        }

        if (isBindingElement(draggingElement)) {
          // When creating a linear element by dragging
          this.maybeSuggestBindingsForLinearElementAtCoords(
            draggingElement,
            [pointerCoords],
            this.state.startBoundElement,
          );
        }
      } else {
        pointerDownState.lastCoords.x = pointerCoords.x;
        pointerDownState.lastCoords.y = pointerCoords.y;
        this.maybeDragNewGenericElement(pointerDownState, event);
      }

      if (this.state.elementType === "selection") {
        pointerDownState.boxSelection.hasOccurred = true;

        const elements = this.scene.getElements();
        if (
          !event.shiftKey &&
          // allows for box-selecting points (without shift)
          !this.state.editingLinearElement &&
          isSomeElementSelected(elements, this.state)
        ) {
          if (pointerDownState.withCmdOrCtrl && pointerDownState.hit.element) {
            this.setState((prevState) =>
              selectGroupsForSelectedElements(
                {
                  ...prevState,
                  selectedElementIds: {
                    [pointerDownState.hit.element!.id]: true,
                  },
                },
                this.scene.getElements(),
              ),
            );
          } else {
            this.setState({
              selectedElementIds: {},
              selectedGroupIds: {},
              editingGroupId: null,
            });
          }
        }
        // box-select line editor points
        if (this.state.editingLinearElement) {
          LinearElementEditor.handleBoxSelection(
            event,
            this.state,
            this.setState.bind(this),
          );
          // regular box-select
        } else {
          const elementsWithinSelection = getElementsWithinSelection(
            elements,
            draggingElement,
          );
          this.setState((prevState) =>
            selectGroupsForSelectedElements(
              {
                ...prevState,
                selectedElementIds: {
                  ...prevState.selectedElementIds,
                  ...elementsWithinSelection.reduce((map, element) => {
                    map[element.id] = true;
                    return map;
                  }, {} as any),
                  ...(pointerDownState.hit.element
                    ? {
                        // if using ctrl/cmd, select the hitElement only if we
                        // haven't box-selected anything else
                        [pointerDownState.hit.element.id]:
                          !elementsWithinSelection.length,
                      }
                    : null),
                },
              },
              this.scene.getElements(),
            ),
          );
        }
      }
    });
  }

  // Returns whether the pointer move happened over either scrollbar
  private handlePointerMoveOverScrollbars(
    event: PointerEvent,
    pointerDownState: PointerDownState,
  ): boolean {
    if (pointerDownState.scrollbars.isOverHorizontal) {
      const x = event.clientX;
      const dx = x - pointerDownState.lastCoords.x;
      this.setState({
        scrollX: this.state.scrollX - dx / this.state.zoom.value,
      });
      pointerDownState.lastCoords.x = x;
      return true;
    }

    if (pointerDownState.scrollbars.isOverVertical) {
      const y = event.clientY;
      const dy = y - pointerDownState.lastCoords.y;
      this.setState({
        scrollY: this.state.scrollY - dy / this.state.zoom.value,
      });
      pointerDownState.lastCoords.y = y;
      return true;
    }
    return false;
  }

  private onPointerUpFromPointerDownHandler(
    pointerDownState: PointerDownState,
  ): (event: PointerEvent) => void {
    return withBatchedUpdates((childEvent: PointerEvent) => {
      const {
        draggingElement,
        resizingElement,
        multiElement,
        elementType,
        elementLocked,
        isResizing,
        isRotating,
      } = this.state;

      this.setState({
        isResizing: false,
        isRotating: false,
        resizingElement: null,
        selectionElement: null,
        cursorButton: "up",
        // text elements are reset on finalize, and resetting on pointerup
        // may cause issues with double taps
        editingElement:
          multiElement || isTextElement(this.state.editingElement)
            ? this.state.editingElement
            : null,
      });

      this.savePointer(childEvent.clientX, childEvent.clientY, "up");

      // Handle end of dragging a point of a linear element, might close a loop
      // and sets binding element
      if (this.state.editingLinearElement) {
        if (
          !pointerDownState.boxSelection.hasOccurred &&
          (pointerDownState.hit?.element?.id !==
            this.state.editingLinearElement.elementId ||
            !pointerDownState.hit.hasHitElementInside)
        ) {
          this.actionManager.executeAction(actionFinalize);
        } else {
          const editingLinearElement = LinearElementEditor.handlePointerUp(
            childEvent,
            this.state.editingLinearElement,
            this.state,
          );
          if (editingLinearElement !== this.state.editingLinearElement) {
            this.setState({
              editingLinearElement,
              suggestedBindings: [],
            });
          }
        }
      }

      lastPointerUp = null;

      window.removeEventListener(
        EVENT.POINTER_MOVE,
        pointerDownState.eventListeners.onMove!,
      );
      window.removeEventListener(
        EVENT.POINTER_UP,
        pointerDownState.eventListeners.onUp!,
      );
      window.removeEventListener(
        EVENT.KEYDOWN,
        pointerDownState.eventListeners.onKeyDown!,
      );
      window.removeEventListener(
        EVENT.KEYUP,
        pointerDownState.eventListeners.onKeyUp!,
      );

      if (this.state.pendingImageElement) {
        this.setState({ pendingImageElement: null });
      }

      if (draggingElement?.type === "freedraw") {
        const pointerCoords = viewportCoordsToSceneCoords(
          childEvent,
          this.state,
        );

        const points = draggingElement.points;
        let dx = pointerCoords.x - draggingElement.x;
        let dy = pointerCoords.y - draggingElement.y;

        // Allows dots to avoid being flagged as infinitely small
        if (dx === points[0][0] && dy === points[0][1]) {
          dy += 0.0001;
          dx += 0.0001;
        }

        const pressures = draggingElement.simulatePressure
          ? []
          : [...draggingElement.pressures, childEvent.pressure];

        mutateElement(draggingElement, {
          points: [...points, [dx, dy]],
          pressures,
          lastCommittedPoint: [dx, dy],
        });

        this.actionManager.executeAction(actionFinalize);

        return;
      }
      if (isImageElement(draggingElement)) {
        const imageElement = draggingElement;
        try {
          this.initializeImageDimensions(imageElement);
          this.setState(
            { selectedElementIds: { [imageElement.id]: true } },
            () => {
              this.actionManager.executeAction(actionFinalize);
            },
          );
        } catch (error: any) {
          console.error(error);
          this.scene.replaceAllElements(
            this.scene
              .getElementsIncludingDeleted()
              .filter((el) => el.id !== imageElement.id),
          );
          this.actionManager.executeAction(actionFinalize);
        }
        return;
      }

      if (isLinearElement(draggingElement)) {
        if (draggingElement!.points.length > 1) {
          this.history.resumeRecording();
        }
        const pointerCoords = viewportCoordsToSceneCoords(
          childEvent,
          this.state,
        );

        if (
          !pointerDownState.drag.hasOccurred &&
          draggingElement &&
          !multiElement
        ) {
          mutateElement(draggingElement, {
            points: [
              ...draggingElement.points,
              [
                pointerCoords.x - draggingElement.x,
                pointerCoords.y - draggingElement.y,
              ],
            ],
          });
          this.setState({
            multiElement: draggingElement,
            editingElement: this.state.draggingElement,
          });
        } else if (pointerDownState.drag.hasOccurred && !multiElement) {
          if (
            isBindingEnabled(this.state) &&
            isBindingElement(draggingElement)
          ) {
            maybeBindLinearElement(
              draggingElement,
              this.state,
              this.scene,
              pointerCoords,
            );
          }
          this.setState({ suggestedBindings: [], startBoundElement: null });
          if (!elementLocked) {
            resetCursor(this.canvas);
            this.setState((prevState) => ({
              draggingElement: null,
              elementType: "selection",
              selectedElementIds: {
                ...prevState.selectedElementIds,
                [this.state.draggingElement!.id]: true,
              },
            }));
          } else {
            this.setState((prevState) => ({
              draggingElement: null,
              selectedElementIds: {
                ...prevState.selectedElementIds,
                [this.state.draggingElement!.id]: true,
              },
            }));
          }
        }
        return;
      }

      if (
        elementType !== "selection" &&
        draggingElement &&
        isInvisiblySmallElement(draggingElement)
      ) {
        // remove invisible element which was added in onPointerDown
        this.scene.replaceAllElements(
          this.scene.getElementsIncludingDeleted().slice(0, -1),
        );
        this.setState({
          draggingElement: null,
        });
        return;
      }

      if (draggingElement) {
        mutateElement(
          draggingElement,
          getNormalizedDimensions(draggingElement),
        );
      }

      if (resizingElement) {
        this.history.resumeRecording();
      }

      if (resizingElement && isInvisiblySmallElement(resizingElement)) {
        this.scene.replaceAllElements(
          this.scene
            .getElementsIncludingDeleted()
            .filter((el) => el.id !== resizingElement.id),
        );
      }

      // Code below handles selection when element(s) weren't
      // drag or added to selection on pointer down phase.
      const hitElement = pointerDownState.hit.element;
      if (
        hitElement &&
        !pointerDownState.drag.hasOccurred &&
        !pointerDownState.hit.wasAddedToSelection &&
        // if we're editing a line, pointerup shouldn't switch selection if
        // box selected
        (!this.state.editingLinearElement ||
          !pointerDownState.boxSelection.hasOccurred)
      ) {
        // when inside line editor, shift selects points instead
        if (childEvent.shiftKey && !this.state.editingLinearElement) {
          if (this.state.selectedElementIds[hitElement.id]) {
            if (isSelectedViaGroup(this.state, hitElement)) {
              // We want to unselect all groups hitElement is part of
              // as well as all elements that are part of the groups
              // hitElement is part of
              const idsOfSelectedElementsThatAreInGroups = hitElement.groupIds
                .flatMap((groupId) =>
                  getElementsInGroup(this.scene.getElements(), groupId),
                )
                .map((element) => ({ [element.id]: false }))
                .reduce((prevId, acc) => ({ ...prevId, ...acc }), {});

              this.setState((_prevState) => ({
                selectedGroupIds: {
                  ..._prevState.selectedElementIds,
                  ...hitElement.groupIds
                    .map((gId) => ({ [gId]: false }))
                    .reduce((prev, acc) => ({ ...prev, ...acc }), {}),
                },
                selectedElementIds: {
                  ..._prevState.selectedElementIds,
                  ...idsOfSelectedElementsThatAreInGroups,
                },
              }));
            } else {
              // remove element from selection while
              // keeping prev elements selected
              this.setState((prevState) =>
                selectGroupsForSelectedElements(
                  {
                    ...prevState,
                    selectedElementIds: {
                      ...prevState.selectedElementIds,
                      [hitElement!.id]: false,
                    },
                  },
                  this.scene.getElements(),
                ),
              );
            }
          } else {
            // add element to selection while
            // keeping prev elements selected

            this.setState((_prevState) => ({
              selectedElementIds: {
                ..._prevState.selectedElementIds,
                [hitElement!.id]: true,
              },
            }));
          }
        } else {
          this.setState((prevState) => ({
            ...selectGroupsForSelectedElements(
              {
                ...prevState,
                selectedElementIds: { [hitElement.id]: true },
              },
              this.scene.getElements(),
            ),
          }));
        }
      }

      if (
        !this.state.editingLinearElement &&
        !pointerDownState.drag.hasOccurred &&
        !this.state.isResizing &&
        ((hitElement &&
          isHittingElementBoundingBoxWithoutHittingElement(
            hitElement,
            this.state,
            pointerDownState.origin.x,
            pointerDownState.origin.y,
          )) ||
          (!hitElement &&
            pointerDownState.hit.hasHitCommonBoundingBoxOfSelectedElements))
      ) {
        // Deselect selected elements
        this.setState({
          selectedElementIds: {},
          selectedGroupIds: {},
          editingGroupId: null,
        });

        return;
      }

      if (!elementLocked && elementType !== "freedraw" && draggingElement) {
        this.setState((prevState) => ({
          selectedElementIds: {
            ...prevState.selectedElementIds,
            [draggingElement.id]: true,
          },
        }));
      }

      if (
        elementType !== "selection" ||
        isSomeElementSelected(this.scene.getElements(), this.state)
      ) {
        this.history.resumeRecording();
      }

      if (pointerDownState.drag.hasOccurred || isResizing || isRotating) {
        (isBindingEnabled(this.state)
          ? bindOrUnbindSelectedElements
          : unbindLinearElements)(
          getSelectedElements(this.scene.getElements(), this.state),
        );
      }

      if (!elementLocked && elementType !== "freedraw") {
        resetCursor(this.canvas);
        this.setState({
          draggingElement: null,
          suggestedBindings: [],
          elementType: "selection",
        });
      } else {
        this.setState({
          draggingElement: null,
          suggestedBindings: [],
        });
      }
    });
  }

  private initializeImage = async ({
    imageFile,
    imageElement: _imageElement,
    showCursorImagePreview = false,
  }: {
    imageFile: File;
    imageElement: ExcalidrawImageElement;
    showCursorImagePreview?: boolean;
  }) => {
    // at this point this should be guaranteed image file, but we do this check
    // to satisfy TS down the line
    if (!isSupportedImageFile(imageFile)) {
      throw new Error(t("errors.unsupportedFileType"));
    }
    const mimeType = imageFile.type;

    setCursor(this.canvas, "wait");

    if (mimeType === MIME_TYPES.svg) {
      try {
        imageFile = SVGStringToFile(
          await normalizeSVG(await imageFile.text()),
          imageFile.name,
        );
      } catch (error: any) {
        console.warn(error);
        throw new Error(t("errors.svgImageInsertError"));
      }
    }

    // generate image id (by default the file digest) before any
    // resizing/compression takes place to keep it more portable
    const fileId = await ((this.props.generateIdForFile?.(
      imageFile,
    ) as Promise<FileId>) || generateIdFromFile(imageFile));

    if (!fileId) {
      console.warn(
        "Couldn't generate file id or the supplied `generateIdForFile` didn't resolve to one.",
      );
      throw new Error(t("errors.imageInsertError"));
    }

    const existingFileData = this.files[fileId];
    if (!existingFileData?.dataURL) {
      try {
        imageFile = await resizeImageFile(imageFile, {
          maxWidthOrHeight: DEFAULT_MAX_IMAGE_WIDTH_OR_HEIGHT,
        });
      } catch (error: any) {
        console.error("error trying to resing image file on insertion", error);
      }

      if (imageFile.size > MAX_ALLOWED_FILE_BYTES) {
        throw new Error(
          t("errors.fileTooBig", {
            maxSize: `${Math.trunc(MAX_ALLOWED_FILE_BYTES / 1024 / 1024)}MB`,
          }),
        );
      }
    }

    if (showCursorImagePreview) {
      const dataURL = this.files[fileId]?.dataURL;
      // optimization so that we don't unnecessarily resize the original
      // full-size file for cursor preview
      // (it's much faster to convert the resized dataURL to File)
      const resizedFile = dataURL && dataURLToFile(dataURL);

      this.setImagePreviewCursor(resizedFile || imageFile);
    }

    const dataURL =
      this.files[fileId]?.dataURL || (await getDataURL(imageFile));

    const imageElement = mutateElement(
      _imageElement,
      {
        fileId,
      },
      false,
    ) as NonDeleted<InitializedExcalidrawImageElement>;

    return new Promise<NonDeleted<InitializedExcalidrawImageElement>>(
      async (resolve, reject) => {
        try {
          this.files = {
            ...this.files,
            [fileId]: {
              mimeType,
              id: fileId,
              dataURL,
              created: Date.now(),
            },
          };
          const cachedImageData = this.imageCache.get(fileId);
          if (!cachedImageData) {
            this.addNewImagesToImageCache();
            await this.updateImageCache([imageElement]);
          }
          if (cachedImageData?.image instanceof Promise) {
            await cachedImageData.image;
          }
          if (
            this.state.pendingImageElement?.id !== imageElement.id &&
            this.state.draggingElement?.id !== imageElement.id
          ) {
            this.initializeImageDimensions(imageElement, true);
          }
          resolve(imageElement);
        } catch (error: any) {
          console.error(error);
          reject(new Error(t("errors.imageInsertError")));
        } finally {
          if (!showCursorImagePreview) {
            resetCursor(this.canvas);
          }
        }
      },
    );
  };

  /**
   * inserts image into elements array and rerenders
   */
  private insertImageElement = async (
    imageElement: ExcalidrawImageElement,
    imageFile: File,
    showCursorImagePreview?: boolean,
  ) => {
    this.scene.replaceAllElements([
      ...this.scene.getElementsIncludingDeleted(),
      imageElement,
    ]);

    try {
      await this.initializeImage({
        imageFile,
        imageElement,
        showCursorImagePreview,
      });
    } catch (error: any) {
      mutateElement(imageElement, {
        isDeleted: true,
      });
      this.actionManager.executeAction(actionFinalize);
      this.setState({
        errorMessage: error.message || t("errors.imageInsertError"),
      });
    }
  };

  private setImagePreviewCursor = async (imageFile: File) => {
    // mustn't be larger than 128 px
    // https://developer.mozilla.org/en-US/docs/Web/CSS/CSS_Basic_User_Interface/Using_URL_values_for_the_cursor_property
    const cursorImageSizePx = 96;

    const imagePreview = await resizeImageFile(imageFile, {
      maxWidthOrHeight: cursorImageSizePx,
    });

    let previewDataURL = await getDataURL(imagePreview);

    // SVG cannot be resized via `resizeImageFile` so we resize by rendering to
    // a small canvas
    if (imageFile.type === MIME_TYPES.svg) {
      const img = await loadHTMLImageElement(previewDataURL);

      let height = Math.min(img.height, cursorImageSizePx);
      let width = height * (img.width / img.height);

      if (width > cursorImageSizePx) {
        width = cursorImageSizePx;
        height = width * (img.height / img.width);
      }

      const canvas = document.createElement("canvas");
      canvas.height = height;
      canvas.width = width;
      const context = canvas.getContext("2d")!;

      context.drawImage(img, 0, 0, width, height);

      previewDataURL = canvas.toDataURL(MIME_TYPES.svg) as DataURL;
    }

    if (this.state.pendingImageElement) {
      setCursor(this.canvas, `url(${previewDataURL}) 4 4, auto`);
    }
  };

  private onImageAction = async (
    { insertOnCanvasDirectly } = { insertOnCanvasDirectly: false },
  ) => {
    try {
      const clientX = this.state.width / 2 + this.state.offsetLeft;
      const clientY = this.state.height / 2 + this.state.offsetTop;

      const { x, y } = viewportCoordsToSceneCoords(
        { clientX, clientY },
        this.state,
      );

      const imageFile = await fileOpen({
        description: "Image",
        extensions: ["jpg", "png", "svg", "gif"],
      });

      const imageElement = this.createImageElement({
        sceneX: x,
        sceneY: y,
      });

      if (insertOnCanvasDirectly) {
        this.insertImageElement(imageElement, imageFile);
        this.initializeImageDimensions(imageElement);
        this.setState(
          {
            selectedElementIds: { [imageElement.id]: true },
          },
          () => {
            this.actionManager.executeAction(actionFinalize);
          },
        );
      } else {
        this.setState(
          {
            pendingImageElement: imageElement,
          },
          () => {
            this.insertImageElement(
              imageElement,
              imageFile,
              /* showCursorImagePreview */ true,
            );
          },
        );
      }
    } catch (error: any) {
      if (error.name !== "AbortError") {
        console.error(error);
      } else {
        console.warn(error);
      }
      this.setState(
        {
          pendingImageElement: null,
          editingElement: null,
          elementType: "selection",
        },
        () => {
          this.actionManager.executeAction(actionFinalize);
        },
      );
    }
  };

  private initializeImageDimensions = (
    imageElement: ExcalidrawImageElement,
    forceNaturalSize = false,
  ) => {
    const image =
      isInitializedImageElement(imageElement) &&
      this.imageCache.get(imageElement.fileId)?.image;

    if (!image || image instanceof Promise) {
      if (
        imageElement.width < DRAGGING_THRESHOLD / this.state.zoom.value &&
        imageElement.height < DRAGGING_THRESHOLD / this.state.zoom.value
      ) {
        const placeholderSize = 100 / this.state.zoom.value;
        mutateElement(imageElement, {
          x: imageElement.x - placeholderSize / 2,
          y: imageElement.y - placeholderSize / 2,
          width: placeholderSize,
          height: placeholderSize,
        });
      }

      return;
    }

    if (
      forceNaturalSize ||
      // if user-created bounding box is below threshold, assume the
      // intention was to click instead of drag, and use the image's
      // intrinsic size
      (imageElement.width < DRAGGING_THRESHOLD / this.state.zoom.value &&
        imageElement.height < DRAGGING_THRESHOLD / this.state.zoom.value)
    ) {
      const minHeight = Math.max(this.state.height - 120, 160);
      // max 65% of canvas height, clamped to <300px, vh - 120px>
      const maxHeight = Math.min(
        minHeight,
        Math.floor(this.state.height * 0.5) / this.state.zoom.value,
      );

      const height = Math.min(image.naturalHeight, maxHeight);
      const width = height * (image.naturalWidth / image.naturalHeight);

      // add current imageElement width/height to account for previous centering
      // of the placholder image
      const x = imageElement.x + imageElement.width / 2 - width / 2;
      const y = imageElement.y + imageElement.height / 2 - height / 2;

      mutateElement(imageElement, { x, y, width, height });
    }
  };

  /** updates image cache, refreshing updated elements and/or setting status
      to error for images that fail during <img> element creation */
  private updateImageCache = async (
    elements: readonly InitializedExcalidrawImageElement[],
    files = this.files,
  ) => {
    const { updatedFiles, erroredFiles } = await _updateImageCache({
      imageCache: this.imageCache,
      fileIds: elements.map((element) => element.fileId),
      files,
    });
    if (updatedFiles.size || erroredFiles.size) {
      for (const element of elements) {
        if (updatedFiles.has(element.fileId)) {
          invalidateShapeForElement(element);
        }
      }
    }
    if (erroredFiles.size) {
      this.scene.replaceAllElements(
        this.scene.getElementsIncludingDeleted().map((element) => {
          if (
            isInitializedImageElement(element) &&
            erroredFiles.has(element.fileId)
          ) {
            return newElementWith(element, {
              status: "error",
            });
          }
          return element;
        }),
      );
    }

    return { updatedFiles, erroredFiles };
  };

  /** adds new images to imageCache and re-renders if needed */
  private addNewImagesToImageCache = async (
    imageElements: InitializedExcalidrawImageElement[] = getInitializedImageElements(
      this.scene.getElements(),
    ),
    files: BinaryFiles = this.files,
  ) => {
    const uncachedImageElements = imageElements.filter(
      (element) => !element.isDeleted && !this.imageCache.has(element.fileId),
    );

    if (uncachedImageElements.length) {
      const { updatedFiles } = await this.updateImageCache(
        uncachedImageElements,
        files,
      );
      if (updatedFiles.size) {
        this.scene.informMutation();
      }
    }
  };

  /** generally you should use `addNewImagesToImageCache()` directly if you need
   *  to render new images. This is just a failsafe  */
  private scheduleImageRefresh = throttle(() => {
    this.addNewImagesToImageCache();
  }, IMAGE_RENDER_TIMEOUT);

  private updateBindingEnabledOnPointerMove = (
    event: React.PointerEvent<HTMLCanvasElement>,
  ) => {
    const shouldEnableBinding = shouldEnableBindingForPointerEvent(event);
    if (this.state.isBindingEnabled !== shouldEnableBinding) {
      this.setState({ isBindingEnabled: shouldEnableBinding });
    }
  };

  private maybeSuggestBindingAtCursor = (pointerCoords: {
    x: number;
    y: number;
  }): void => {
    const hoveredBindableElement = getHoveredElementForBinding(
      pointerCoords,
      this.scene,
    );
    this.setState({
      suggestedBindings:
        hoveredBindableElement != null ? [hoveredBindableElement] : [],
    });
  };

  private maybeSuggestBindingsForLinearElementAtCoords = (
    linearElement: NonDeleted<ExcalidrawLinearElement>,
    /** scene coords */
    pointerCoords: {
      x: number;
      y: number;
    }[],
    // During line creation the start binding hasn't been written yet
    // into `linearElement`
    oppositeBindingBoundElement?: ExcalidrawBindableElement | null,
  ): void => {
    if (!pointerCoords.length) {
      return;
    }

    const suggestedBindings = pointerCoords.reduce(
      (acc: NonDeleted<ExcalidrawBindableElement>[], coords) => {
        const hoveredBindableElement = getHoveredElementForBinding(
          coords,
          this.scene,
        );
        if (
          hoveredBindableElement != null &&
          !isLinearElementSimpleAndAlreadyBound(
            linearElement,
            oppositeBindingBoundElement?.id,
            hoveredBindableElement,
          )
        ) {
          acc.push(hoveredBindableElement);
        }
        return acc;
      },
      [],
    );

    this.setState({ suggestedBindings });
  };

  private maybeSuggestBindingForAll(
    selectedElements: NonDeleted<ExcalidrawElement>[],
  ): void {
    const suggestedBindings = getEligibleElementsForBinding(selectedElements);
    this.setState({ suggestedBindings });
  }

  private clearSelection(hitElement: ExcalidrawElement | null): void {
    this.setState((prevState) => ({
      selectedElementIds: {},
      selectedGroupIds: {},
      // Continue editing the same group if the user selected a different
      // element from it
      editingGroupId:
        prevState.editingGroupId &&
        hitElement != null &&
        isElementInGroup(hitElement, prevState.editingGroupId)
          ? prevState.editingGroupId
          : null,
    }));
    this.setState({
      selectedElementIds: {},
      previousSelectedElementIds: this.state.selectedElementIds,
    });
  }

  private handleCanvasRef = (canvas: HTMLCanvasElement) => {
    // canvas is null when unmounting
    if (canvas !== null) {
      this.canvas = canvas;
      this.rc = rough.canvas(this.canvas);

      this.canvas.addEventListener(EVENT.WHEEL, this.handleWheel, {
        passive: false,
      });
      this.canvas.addEventListener(EVENT.TOUCH_START, this.onTapStart);
      this.canvas.addEventListener(EVENT.TOUCH_END, this.onTapEnd);
    } else {
      this.canvas?.removeEventListener(EVENT.WHEEL, this.handleWheel);
      this.canvas?.removeEventListener(EVENT.TOUCH_START, this.onTapStart);
      this.canvas?.removeEventListener(EVENT.TOUCH_END, this.onTapEnd);
    }
  };

  private handleAppOnDrop = async (event: React.DragEvent<HTMLDivElement>) => {
    try {
      if (this.props.onDrop) {
        try {
          if ((await this.props.onDrop(event)) === false) {
            return;
          }
        } catch (e) {
          console.error(e);
        }
      }
      const file = event.dataTransfer.files[0];

      if (isSupportedImageFile(file)) {
        // first attempt to decode scene from the image if it's embedded
        // ---------------------------------------------------------------------

        if (file?.type === MIME_TYPES.png || file?.type === MIME_TYPES.svg) {
          try {
            if (nativeFileSystemSupported) {
              try {
                // This will only work as of Chrome 86,
                // but can be safely ignored on older releases.
                const item = event.dataTransfer.items[0];
                (file as any).handle = await (
                  item as any
                ).getAsFileSystemHandle();
              } catch (error: any) {
                console.warn(error.name, error.message);
              }
            }

            const scene = await loadFromBlob(
              file,
              this.state,
              this.scene.getElementsIncludingDeleted(),
            );
            this.syncActionResult({
              ...scene,
              appState: {
                ...(scene.appState || this.state),
                isLoading: false,
              },
              replaceFiles: true,
              commitToHistory: true,
            });
            return;
          } catch (error: any) {
            if (error.name !== "EncodingError") {
              throw error;
            }
          }
        }

        // if no scene is embedded or we fail for whatever reason, fall back
        // to importing as regular image
        // ---------------------------------------------------------------------

        const { x: sceneX, y: sceneY } = viewportCoordsToSceneCoords(
          event,
          this.state,
        );

        const imageElement = this.createImageElement({ sceneX, sceneY });
        this.insertImageElement(imageElement, file);
        this.initializeImageDimensions(imageElement);
        this.setState({ selectedElementIds: { [imageElement.id]: true } });

        return;
      }
    } catch (error: any) {
      return this.setState({
        isLoading: false,
        errorMessage: error.message,
      });
    }

    const libraryShapes = event.dataTransfer.getData(MIME_TYPES.excalidrawlib);
    if (libraryShapes !== "") {
      this.addElementsFromPasteOrLibrary({
        elements: JSON.parse(libraryShapes),
        position: event,
        files: null,
      });
      return;
    }

    const file = event.dataTransfer?.files[0];
    if (
      file?.type === MIME_TYPES.excalidrawlib ||
      file?.name?.endsWith(".excalidrawlib")
    ) {
      this.library
        .importLibrary(file)
        .then(() => {
          // Close and then open to get the libraries updated
          this.setState({ isLibraryOpen: false });
          this.setState({ isLibraryOpen: true });
        })
        .catch((error) =>
          this.setState({ isLoading: false, errorMessage: error.message }),
        );
      // default: assume an Excalidraw file regardless of extension/MimeType
    } else {
      this.setState({ isLoading: true });
      if (nativeFileSystemSupported) {
        try {
          // This will only work as of Chrome 86,
          // but can be safely ignored on older releases.
          const item = event.dataTransfer.items[0];
          (file as any).handle = await (item as any).getAsFileSystemHandle();
        } catch (error: any) {
          console.warn(error.name, error.message);
        }
      }
      await this.loadFileToCanvas(file);
    }
  };

  loadFileToCanvas = (file: Blob) => {
    loadFromBlob(file, this.state, this.scene.getElementsIncludingDeleted())
      .then((scene) => {
        this.syncActionResult({
          ...scene,
          appState: {
            ...(scene.appState || this.state),
            isLoading: false,
          },
          replaceFiles: true,
          commitToHistory: true,
        });
      })
      .catch((error) => {
        this.setState({ isLoading: false, errorMessage: error.message });
      });
  };

  private handleCanvasContextMenu = (
    event: React.PointerEvent<HTMLCanvasElement>,
  ) => {
    event.preventDefault();

    const { x, y } = viewportCoordsToSceneCoords(event, this.state);
    const element = this.getElementAtPosition(x, y, { preferSelected: true });

    const type = element ? "element" : "canvas";

    const container = this.excalidrawContainerRef.current!;
    const { top: offsetTop, left: offsetLeft } =
      container.getBoundingClientRect();
    const left = event.clientX - offsetLeft;
    const top = event.clientY - offsetTop;

    if (element && !this.state.selectedElementIds[element.id]) {
      this.setState({ selectedElementIds: { [element.id]: true } }, () => {
        this._openContextMenu({ top, left }, type);
      });
    } else {
      this._openContextMenu({ top, left }, type);
    }
  };

  private maybeDragNewGenericElement = (
    pointerDownState: PointerDownState,
    event: MouseEvent | KeyboardEvent,
  ): void => {
    const draggingElement = this.state.draggingElement;
    const pointerCoords = pointerDownState.lastCoords;
    if (!draggingElement) {
      return;
    }
    if (draggingElement.type === "selection") {
      dragNewElement(
        draggingElement,
        this.state.elementType,
        pointerDownState.origin.x,
        pointerDownState.origin.y,
        pointerCoords.x,
        pointerCoords.y,
        distance(pointerDownState.origin.x, pointerCoords.x),
        distance(pointerDownState.origin.y, pointerCoords.y),
        shouldMaintainAspectRatio(event),
        shouldResizeFromCenter(event),
      );
    } else {
      const [gridX, gridY] = getGridPoint(
        pointerCoords.x,
        pointerCoords.y,
        this.state.gridSize,
      );

      const image =
        isInitializedImageElement(draggingElement) &&
        this.imageCache.get(draggingElement.fileId)?.image;
      const aspectRatio =
        image && !(image instanceof Promise)
          ? image.width / image.height
          : null;

      dragNewElement(
        draggingElement,
        this.state.elementType,
        pointerDownState.originInGrid.x,
        pointerDownState.originInGrid.y,
        gridX,
        gridY,
        distance(pointerDownState.originInGrid.x, gridX),
        distance(pointerDownState.originInGrid.y, gridY),
        isImageElement(draggingElement)
          ? !shouldMaintainAspectRatio(event)
          : shouldMaintainAspectRatio(event),
        shouldResizeFromCenter(event),
        aspectRatio,
      );

      this.maybeSuggestBindingForAll([draggingElement]);
    }
  };

  private maybeHandleResize = (
    pointerDownState: PointerDownState,
    event: MouseEvent | KeyboardEvent,
  ): boolean => {
    const selectedElements = getSelectedElements(
      this.scene.getElements(),
      this.state,
    );
    const transformHandleType = pointerDownState.resize.handleType;
    this.setState({
      // TODO: rename this state field to "isScaling" to distinguish
      // it from the generic "isResizing" which includes scaling and
      // rotating
      isResizing: transformHandleType && transformHandleType !== "rotation",
      isRotating: transformHandleType === "rotation",
    });
    const pointerCoords = pointerDownState.lastCoords;
    const [resizeX, resizeY] = getGridPoint(
      pointerCoords.x - pointerDownState.resize.offset.x,
      pointerCoords.y - pointerDownState.resize.offset.y,
      this.state.gridSize,
    );
    if (
      transformElements(
        pointerDownState,
        transformHandleType,
        selectedElements,
        pointerDownState.resize.arrowDirection,
        shouldRotateWithDiscreteAngle(event),
        shouldResizeFromCenter(event),
        selectedElements.length === 1 && isImageElement(selectedElements[0])
          ? !shouldMaintainAspectRatio(event)
          : shouldMaintainAspectRatio(event),
        resizeX,
        resizeY,
        pointerDownState.resize.center.x,
        pointerDownState.resize.center.y,
      )
    ) {
      this.maybeSuggestBindingForAll(selectedElements);
      return true;
    }
    return false;
  };

  /** @private use this.handleCanvasContextMenu */
  private _openContextMenu = (
    {
      left,
      top,
    }: {
      left: number;
      top: number;
    },
    type: "canvas" | "element",
  ) => {
    const maybeGroupAction = actionGroup.contextItemPredicate!(
      this.actionManager.getElementsIncludingDeleted(),
      this.actionManager.getAppState(),
    );

    const maybeUngroupAction = actionUngroup.contextItemPredicate!(
      this.actionManager.getElementsIncludingDeleted(),
      this.actionManager.getAppState(),
    );

    const maybeFlipHorizontal = actionFlipHorizontal.contextItemPredicate!(
      this.actionManager.getElementsIncludingDeleted(),
      this.actionManager.getAppState(),
    );

    const maybeFlipVertical = actionFlipVertical.contextItemPredicate!(
      this.actionManager.getElementsIncludingDeleted(),
      this.actionManager.getAppState(),
    );

    const separator = "separator";

    const elements = this.scene.getElements();

    const options: ContextMenuOption[] = [];
    if (probablySupportsClipboardBlob && elements.length > 0) {
      options.push(actionCopyAsPng);
    }

    if (probablySupportsClipboardWriteText && elements.length > 0) {
      options.push(actionCopyAsSvg);
    }
    if (type === "canvas") {
      const viewModeOptions = [
        ...options,
        typeof this.props.gridModeEnabled === "undefined" &&
          actionToggleGridMode,
        typeof this.props.zenModeEnabled === "undefined" && actionToggleZenMode,
        typeof this.props.viewModeEnabled === "undefined" &&
          actionToggleViewMode,
        actionToggleStats,
      ];

      if (this.state.viewModeEnabled) {
        ContextMenu.push({
          options: viewModeOptions,
          top,
          left,
          actionManager: this.actionManager,
          appState: this.state,
          container: this.excalidrawContainerRef.current!,
        });
      } else {
        ContextMenu.push({
          options: [
            this.isMobile &&
              navigator.clipboard && {
                name: "paste",
                perform: (elements, appStates) => {
                  this.pasteFromClipboard(null);
                  return {
                    commitToHistory: false,
                  };
                },
                contextItemLabel: "labels.paste",
              },
            this.isMobile && navigator.clipboard && separator,
            probablySupportsClipboardBlob &&
              elements.length > 0 &&
              actionCopyAsPng,
            probablySupportsClipboardWriteText &&
              elements.length > 0 &&
              actionCopyAsSvg,
            ((probablySupportsClipboardBlob && elements.length > 0) ||
              (probablySupportsClipboardWriteText && elements.length > 0)) &&
              separator,
            actionSelectAll,
            separator,
            typeof this.props.gridModeEnabled === "undefined" &&
              actionToggleGridMode,
            typeof this.props.zenModeEnabled === "undefined" &&
              actionToggleZenMode,
            typeof this.props.viewModeEnabled === "undefined" &&
              actionToggleViewMode,
            actionToggleStats,
          ],
          top,
          left,
          actionManager: this.actionManager,
          appState: this.state,
          container: this.excalidrawContainerRef.current!,
        });
      }
    } else if (type === "element") {
      if (this.state.viewModeEnabled) {
        ContextMenu.push({
          options: [navigator.clipboard && actionCopy, ...options],
          top,
          left,
          actionManager: this.actionManager,
          appState: this.state,
          container: this.excalidrawContainerRef.current!,
        });
      } else {
        ContextMenu.push({
          options: [
            this.isMobile && actionCut,
            this.isMobile && navigator.clipboard && actionCopy,
            this.isMobile &&
              navigator.clipboard && {
                name: "paste",
                perform: (elements, appStates) => {
                  this.pasteFromClipboard(null);
                  return {
                    commitToHistory: false,
                  };
                },
                contextItemLabel: "labels.paste",
              },
            this.isMobile && separator,
            ...options,
            separator,
            actionCopyStyles,
            actionPasteStyles,
            separator,
            maybeGroupAction && actionGroup,
            maybeUngroupAction && actionUngroup,
            (maybeGroupAction || maybeUngroupAction) && separator,
            actionAddToLibrary,
            separator,
            actionSendBackward,
            actionBringForward,
            actionSendToBack,
            actionBringToFront,
            separator,
            maybeFlipHorizontal && actionFlipHorizontal,
            maybeFlipVertical && actionFlipVertical,
            (maybeFlipHorizontal || maybeFlipVertical) && separator,
            actionDuplicateSelection,
            actionDeleteSelected,
          ],
          top,
          left,
          actionManager: this.actionManager,
          appState: this.state,
          container: this.excalidrawContainerRef.current!,
        });
      }
    }
  };

  private handleWheel = withBatchedUpdates((event: WheelEvent) => {
    event.preventDefault();

    if (isPanning) {
      return;
    }

    const { deltaX, deltaY } = event;
    const { selectedElementIds, previousSelectedElementIds } = this.state;
    // note that event.ctrlKey is necessary to handle pinch zooming
    if (event.metaKey || event.ctrlKey) {
      const sign = Math.sign(deltaY);
      const MAX_STEP = 10;
      let delta = Math.abs(deltaY);
      if (delta > MAX_STEP) {
        delta = MAX_STEP;
      }
      delta *= sign;
      if (Object.keys(previousSelectedElementIds).length !== 0) {
        setTimeout(() => {
          this.setState({
            selectedElementIds: previousSelectedElementIds,
            previousSelectedElementIds: {},
          });
        }, 1000);
      }

      let newZoom = this.state.zoom.value - delta / 100;
      // increase zoom steps the more zoomed-in we are (applies to >100% only)
      newZoom += Math.log10(Math.max(1, this.state.zoom.value)) * -sign;
      // round to nearest step
      newZoom = Math.round(newZoom * ZOOM_STEP * 100) / (ZOOM_STEP * 100);

      this.setState(({ zoom, offsetLeft, offsetTop }) => ({
        zoom: getNewZoom(
          getNormalizedZoom(newZoom),
          zoom,
          { left: offsetLeft, top: offsetTop },
          {
            x: cursorX,
            y: cursorY,
          },
        ),
        selectedElementIds: {},
        previousSelectedElementIds:
          Object.keys(selectedElementIds).length !== 0
            ? selectedElementIds
            : previousSelectedElementIds,
        shouldCacheIgnoreZoom: true,
      }));
      this.resetShouldCacheIgnoreZoomDebounced();
      return;
    }

    // scroll horizontally when shift pressed
    if (event.shiftKey) {
      this.setState(({ zoom, scrollX }) => ({
        // on Mac, shift+wheel tends to result in deltaX
        scrollX: scrollX - (deltaY || deltaX) / zoom.value,
      }));
      return;
    }

    this.setState(({ zoom, scrollX, scrollY }) => ({
      scrollX: scrollX - deltaX / zoom.value,
      scrollY: scrollY - deltaY / zoom.value,
    }));
  });

  private getTextWysiwygSnappedToCenterPosition(
    x: number,
    y: number,
    appState: AppState,
    canvas: HTMLCanvasElement | null,
    scale: number,
  ) {
    const elementClickedInside = getElementContainingPosition(
      this.scene
        .getElementsIncludingDeleted()
        .filter((element) => !isTextElement(element)),
      x,
      y,
    );
    if (elementClickedInside) {
      const elementCenterX =
        elementClickedInside.x + elementClickedInside.width / 2;
      const elementCenterY =
        elementClickedInside.y + elementClickedInside.height / 2;
      const distanceToCenter = Math.hypot(
        x - elementCenterX,
        y - elementCenterY,
      );
      const isSnappedToCenter =
        distanceToCenter < TEXT_TO_CENTER_SNAP_THRESHOLD;
      if (isSnappedToCenter) {
        const { x: viewportX, y: viewportY } = sceneCoordsToViewportCoords(
          { sceneX: elementCenterX, sceneY: elementCenterY },
          appState,
        );
        return { viewportX, viewportY, elementCenterX, elementCenterY };
      }
    }
  }

  private savePointer = (x: number, y: number, button: "up" | "down") => {
    if (!x || !y) {
      return;
    }
    const pointer = viewportCoordsToSceneCoords(
      { clientX: x, clientY: y },
      this.state,
    );

    if (isNaN(pointer.x) || isNaN(pointer.y)) {
      // sometimes the pointer goes off screen
    }

    this.props.onPointerUpdate?.({
      pointer,
      button,
      pointersMap: gesture.pointers,
    });
  };

  private resetShouldCacheIgnoreZoomDebounced = debounce(() => {
    if (!this.unmounted) {
      this.setState({ shouldCacheIgnoreZoom: false });
    }
  }, 300);

  private updateDOMRect = (cb?: () => void) => {
    if (this.excalidrawContainerRef?.current) {
      const excalidrawContainer = this.excalidrawContainerRef.current;
      const {
        width,
        height,
        left: offsetLeft,
        top: offsetTop,
      } = excalidrawContainer.getBoundingClientRect();
      const {
        width: currentWidth,
        height: currentHeight,
        offsetTop: currentOffsetTop,
        offsetLeft: currentOffsetLeft,
      } = this.state;

      if (
        width === currentWidth &&
        height === currentHeight &&
        offsetLeft === currentOffsetLeft &&
        offsetTop === currentOffsetTop
      ) {
        if (cb) {
          cb();
        }
        return;
      }

      this.setState(
        {
          width,
          height,
          offsetLeft,
          offsetTop,
        },
        () => {
          cb && cb();
        },
      );
    }
  };

  public refresh = () => {
    this.setState({ ...this.getCanvasOffsets() });
  };

  private getCanvasOffsets(): Pick<AppState, "offsetTop" | "offsetLeft"> {
    if (this.excalidrawContainerRef?.current) {
      const excalidrawContainer = this.excalidrawContainerRef.current;
      const { left, top } = excalidrawContainer.getBoundingClientRect();
      return {
        offsetLeft: left,
        offsetTop: top,
      };
    }
    return {
      offsetLeft: 0,
      offsetTop: 0,
    };
  }

  private async updateLanguage() {
    const currentLang =
      languages.find((lang) => lang.code === this.props.langCode) ||
      defaultLang;
    await setLanguage(currentLang);
    this.setAppState({});
  }
}

// -----------------------------------------------------------------------------
// TEST HOOKS
// -----------------------------------------------------------------------------

declare global {
  interface Window {
    h: {
      elements: readonly ExcalidrawElement[];
      state: AppState;
      setState: React.Component<any, AppState>["setState"];
      app: InstanceType<typeof App>;
      history: History;
    };
  }
}

if (
  process.env.NODE_ENV === ENV.TEST ||
  process.env.NODE_ENV === ENV.DEVELOPMENT
) {
  window.h = window.h || ({} as Window["h"]);

  Object.defineProperties(window.h, {
    elements: {
      configurable: true,
      get() {
        return this.app.scene.getElementsIncludingDeleted();
      },
      set(elements: ExcalidrawElement[]) {
        return this.app.scene.replaceAllElements(elements);
      },
    },
  });
}
export default App;<|MERGE_RESOLUTION|>--- conflicted
+++ resolved
@@ -1948,14 +1948,9 @@
     const updateElement = (
       text: string,
       originalText: string,
-<<<<<<< HEAD
-      isDeleted = false,
-      updateDimensions = false,
-      rawText?: string,
-=======
       isDeleted: boolean,
       isSubmit: boolean,
->>>>>>> 93739618
+      rawText?: string,
     ) => {
       this.scene.replaceAllElements([
         ...this.scene.getElementsIncludingDeleted().map((_element) => {
