--- conflicted
+++ resolved
@@ -1097,11 +1097,7 @@
       {
         renderOptimizations: true,
         renderScrollbars: !this.isMobile,
-<<<<<<< HEAD
-        refresh,
-=======
         renderCb: refresh,
->>>>>>> 5c4725ba
       },
     );
     if (scrollBars) {
@@ -1360,11 +1356,7 @@
       fontFamily: this.state.currentItemFontFamily,
       textAlign: this.state.currentItemTextAlign,
       verticalAlign: DEFAULT_VERTICAL_ALIGN,
-<<<<<<< HEAD
       subtype: "math",
-=======
-      subtype: "none",
->>>>>>> 5c4725ba
     });
 
     this.scene.replaceAllElements([
@@ -1962,11 +1954,7 @@
           verticalAlign: parentCenterPosition
             ? "middle"
             : DEFAULT_VERTICAL_ALIGN,
-<<<<<<< HEAD
           subtype: "math",
-=======
-          subtype: "none",
->>>>>>> 5c4725ba
         });
 
     this.setState({ editingElement: element });
