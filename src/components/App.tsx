--- conflicted
+++ resolved
@@ -190,19 +190,13 @@
   isArrowKey,
   KEYS,
 } from "../keys";
-<<<<<<< HEAD
-import { distance2d, getGridPoint, isPathALoop } from "../math";
 import { isVisibleElement } from "../element/sizeHelpers";
-=======
-
 import {
   distance2d,
   getCornerRadius,
   getGridPoint,
   isPathALoop,
 } from "../math";
-import { isVisibleElement, renderScene } from "../renderer/renderScene";
->>>>>>> b57b3b57
 import { invalidateShapeForElement } from "../renderer/renderElement";
 import {
   calculateScrollCenter,
@@ -428,8 +422,6 @@
 let touchTimeout = 0;
 let invalidateContextMenu = false;
 
-<<<<<<< HEAD
-=======
 /**
  * Map of youtube embed video states
  */
@@ -438,11 +430,6 @@
   ValueOf<typeof YOUTUBE_STATES>
 >();
 
-// remove this hack when we can sync render & resizeObserver (state update)
-// to rAF. See #5439
-let THROTTLE_NEXT_RENDER = true;
-
->>>>>>> b57b3b57
 let IS_PLAIN_PASTE = false;
 let IS_PLAIN_PASTE_TIMER = 0;
 let PLAIN_PASTE_TOAST_SHOWN = false;
@@ -576,67 +563,6 @@
 
     this.actionManager.registerAction(createUndoAction(this.history));
     this.actionManager.registerAction(createRedoAction(this.history));
-  }
-
-<<<<<<< HEAD
-=======
-  private renderCanvas() {
-    const canvasScale = window.devicePixelRatio;
-    const {
-      width: canvasDOMWidth,
-      height: canvasDOMHeight,
-      viewModeEnabled,
-    } = this.state;
-    const canvasWidth = canvasDOMWidth * canvasScale;
-    const canvasHeight = canvasDOMHeight * canvasScale;
-    if (viewModeEnabled) {
-      return (
-        <canvas
-          className="excalidraw__canvas"
-          style={{
-            width: canvasDOMWidth,
-            height: canvasDOMHeight,
-            cursor: CURSOR_TYPE.GRAB,
-          }}
-          width={canvasWidth}
-          height={canvasHeight}
-          ref={this.handleCanvasRef}
-          onContextMenu={(event: React.PointerEvent<HTMLCanvasElement>) =>
-            this.handleCanvasContextMenu(event)
-          }
-          onPointerMove={this.handleCanvasPointerMove}
-          onPointerUp={this.handleCanvasPointerUp}
-          onPointerCancel={this.removePointer}
-          onTouchMove={this.handleTouchMove}
-          onPointerDown={this.handleCanvasPointerDown}
-        >
-          {t("labels.drawingCanvas")}
-        </canvas>
-      );
-    }
-    return (
-      <canvas
-        className="excalidraw__canvas"
-        style={{
-          width: canvasDOMWidth,
-          height: canvasDOMHeight,
-        }}
-        width={canvasWidth}
-        height={canvasHeight}
-        ref={this.handleCanvasRef}
-        onContextMenu={(event: React.PointerEvent<HTMLCanvasElement>) =>
-          this.handleCanvasContextMenu(event)
-        }
-        onPointerDown={this.handleCanvasPointerDown}
-        onDoubleClick={this.handleCanvasDoubleClick}
-        onPointerMove={this.handleCanvasPointerMove}
-        onPointerUp={this.handleCanvasPointerUp}
-        onPointerCancel={this.removePointer}
-        onTouchMove={this.handleTouchMove}
-      >
-        {t("labels.drawingCanvas")}
-      </canvas>
-    );
   }
 
   private onWindowMessage(event: MessageEvent) {
@@ -969,7 +895,6 @@
     );
   }
 
->>>>>>> b57b3b57
   private getFrameNameDOMId = (frameElement: ExcalidrawElement) => {
     return `${this.id}-frame-name-${frameElement.id}`;
   };
@@ -4156,9 +4081,6 @@
             )) &&
           !hitElement?.locked
         ) {
-<<<<<<< HEAD
-          setCursor(this.interactiveCanvas, CURSOR_TYPE.MOVE);
-=======
           if (
             hitElement &&
             isEmbeddableElement(hitElement) &&
@@ -4169,17 +4091,16 @@
               scenePointerY,
             )
           ) {
-            setCursor(this.canvas, CURSOR_TYPE.POINTER);
+            setCursor(this.interactiveCanvas, CURSOR_TYPE.POINTER);
             this.setState({
               activeEmbeddable: { element: hitElement, state: "hover" },
             });
           } else {
-            setCursor(this.canvas, CURSOR_TYPE.MOVE);
+            setCursor(this.interactiveCanvas, CURSOR_TYPE.MOVE);
             if (this.state.activeEmbeddable?.state === "hover") {
               this.setState({ activeEmbeddable: null });
             }
           }
->>>>>>> b57b3b57
         }
       } else {
         setCursor(this.interactiveCanvas, CURSOR_TYPE.AUTO);
