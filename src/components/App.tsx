--- conflicted
+++ resolved
@@ -27,13 +27,10 @@
   getResizeArrowDirection,
   getResizeHandlerFromCoords,
   isNonDeletedElement,
-<<<<<<< HEAD
   updateTextElement,
-=======
   dragSelectedElements,
   getDragOffsetXY,
   dragNewElement,
->>>>>>> caa9b548
 } from "../element";
 import {
   getElementsWithinSelection,
@@ -121,11 +118,8 @@
   EVENT,
   ENV,
   CANVAS_ONLY_ACTIONS,
-<<<<<<< HEAD
   DEFAULT_VERTICAL_ALIGN,
-=======
   GRID_SIZE,
->>>>>>> caa9b548
 } from "../constants";
 import {
   INITAL_SCENE_UPDATE_TIMEOUT,
