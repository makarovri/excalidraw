--- conflicted
+++ resolved
@@ -74,13 +74,8 @@
   ZOOM_STEP,
 } from "../constants";
 import { loadFromBlob } from "../data";
-<<<<<<< HEAD
 import Library, { distributeLibraryItemsOnSquareGrid } from "../data/library";
-import { restore, restoreElements, restoreLibraryItems } from "../data/restore";
-=======
-import Library from "../data/library";
 import { restore, restoreElements } from "../data/restore";
->>>>>>> cad6097d
 import {
   dragNewElement,
   dragSelectedElements,
@@ -237,11 +232,7 @@
   isSupportedImageFile,
   loadSceneOrLibraryFromBlob,
   normalizeFile,
-<<<<<<< HEAD
-  loadLibraryFromBlob,
   parseLibraryJSON,
-=======
->>>>>>> cad6097d
   resizeImageFile,
   SVGStringToFile,
 } from "../data/blob";
