--- conflicted
+++ resolved
@@ -2914,12 +2914,7 @@
     event: React.PointerEvent<HTMLCanvasElement>,
   ) => {
     this.lastPointerUp = event;
-<<<<<<< HEAD
-    if (this.deviceInfo.isMobile) {
-=======
-    const isTouchScreen = ["pen", "touch"].includes(event.pointerType);
-    if (isTouchScreen) {
->>>>>>> 6d0716eb
+    if (this.deviceInfo.isTouchScreen) {
       const scenePointer = viewportCoordsToSceneCoords(
         { clientX: event.clientX, clientY: event.clientY },
         this.state,
