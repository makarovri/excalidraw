import React, { useContext } from "react";
import { RoughCanvas } from "roughjs/bin/canvas";
import rough from "roughjs/bin/rough";
import clsx from "clsx";
import { nanoid } from "nanoid";

import {
  actionAddToLibrary,
  actionBringForward,
  actionBringToFront,
  actionCopy,
  actionCopyAsPng,
  actionCopyAsSvg,
  copyText,
  actionCopyStyles,
  actionCut,
  actionDeleteSelected,
  actionDuplicateSelection,
  actionFinalize,
  actionFlipHorizontal,
  actionFlipVertical,
  actionGroup,
  actionPasteStyles,
  actionSelectAll,
  actionSendBackward,
  actionSendToBack,
  actionToggleGridMode,
  actionToggleStats,
  actionToggleZenMode,
  actionUnbindText,
  actionBindText,
  actionUngroup,
  actionLink,
  actionToggleLock,
} from "../actions";
import { createRedoAction, createUndoAction } from "../actions/actionHistory";
import { ActionManager } from "../actions/manager";
import { actions } from "../actions/register";
import { ActionResult } from "../actions/types";
import { trackEvent } from "../analytics";
import { getDefaultAppState, isEraserActive } from "../appState";
import {
  parseClipboard,
  probablySupportsClipboardBlob,
  probablySupportsClipboardWriteText,
} from "../clipboard";
import {
  APP_NAME,
  CURSOR_TYPE,
  DEFAULT_MAX_IMAGE_WIDTH_OR_HEIGHT,
  DEFAULT_UI_OPTIONS,
  DEFAULT_VERTICAL_ALIGN,
  DRAGGING_THRESHOLD,
  ELEMENT_READY_TO_ERASE_OPACITY,
  ELEMENT_SHIFT_TRANSLATE_AMOUNT,
  ELEMENT_TRANSLATE_AMOUNT,
  ENV,
  EVENT,
  GRID_SIZE,
  IMAGE_RENDER_TIMEOUT,
  LINE_CONFIRM_THRESHOLD,
  MAX_ALLOWED_FILE_BYTES,
  MIME_TYPES,
  MQ_MAX_HEIGHT_LANDSCAPE,
  MQ_MAX_WIDTH_LANDSCAPE,
  MQ_MAX_WIDTH_PORTRAIT,
  POINTER_BUTTON,
  SCROLL_TIMEOUT,
  TAP_TWICE_TIMEOUT,
  TEXT_TO_CENTER_SNAP_THRESHOLD,
  THEME,
  TOUCH_CTX_MENU_TIMEOUT,
  VERTICAL_ALIGN,
} from "../constants";
import { loadFromBlob } from "../data";
import Library, { distributeLibraryItemsOnSquareGrid } from "../data/library";
import { restore, restoreElements } from "../data/restore";
import {
  dragNewElement,
  dragSelectedElements,
  duplicateElement,
  getCommonBounds,
  getCursorForResizingElement,
  getDragOffsetXY,
  getElementWithTransformHandleType,
  getNormalizedDimensions,
  getPerfectElementSize,
  getResizeArrowDirection,
  getResizeOffsetXY,
  getTransformHandleTypeFromCoords,
  hitTest,
  isHittingElementBoundingBoxWithoutHittingElement,
  isInvisiblySmallElement,
  isNonDeletedElement,
  isTextElement,
  newElement,
  newLinearElement,
  newTextElement,
  newImageElement,
  textWysiwyg,
  transformElements,
  updateTextElement,
} from "../element";
import {
  bindOrUnbindSelectedElements,
  fixBindingsAfterDeletion,
  fixBindingsAfterDuplication,
  getEligibleElementsForBinding,
  getHoveredElementForBinding,
  isBindingEnabled,
  isLinearElementSimpleAndAlreadyBound,
  maybeBindLinearElement,
  shouldEnableBindingForPointerEvent,
  unbindLinearElements,
  updateBoundElements,
} from "../element/binding";
import { LinearElementEditor } from "../element/linearElementEditor";
import { mutateElement, newElementWith } from "../element/mutateElement";
import { deepCopyElement, newFreeDrawElement } from "../element/newElement";
import {
  hasBoundTextElement,
  isBindingElement,
  isBindingElementType,
  isBoundToContainer,
  isImageElement,
  isInitializedImageElement,
  isLinearElement,
  isLinearElementType,
  isTextBindableContainer,
} from "../element/typeChecks";
import {
  ExcalidrawBindableElement,
  ExcalidrawElement,
  ExcalidrawFreeDrawElement,
  ExcalidrawGenericElement,
  ExcalidrawLinearElement,
  ExcalidrawTextElement,
  NonDeleted,
  InitializedExcalidrawImageElement,
  ExcalidrawImageElement,
  FileId,
  NonDeletedExcalidrawElement,
  ExcalidrawTextContainer,
} from "../element/types";
import { getCenter, getDistance } from "../gesture";
import {
  editGroupForSelectedElement,
  getElementsInGroup,
  getSelectedGroupIdForElement,
  getSelectedGroupIds,
  isElementInGroup,
  isSelectedViaGroup,
  selectGroupsForSelectedElements,
} from "../groups";
import History from "../history";
import { defaultLang, getLanguage, languages, setLanguage, t } from "../i18n";
import {
  CODES,
  shouldResizeFromCenter,
  shouldMaintainAspectRatio,
  shouldRotateWithDiscreteAngle,
  isArrowKey,
  KEYS,
  isAndroid,
} from "../keys";
import { distance2d, getGridPoint, isPathALoop } from "../math";
import { renderScene } from "../renderer";
import { invalidateShapeForElement } from "../renderer/renderElement";
import {
  calculateScrollCenter,
  getTextBindableContainerAtPosition,
  getElementsAtPosition,
  getElementsWithinSelection,
  getNormalizedZoom,
  getSelectedElements,
  hasBackground,
  isOverScrollBars,
  isSomeElementSelected,
} from "../scene";
import Scene from "../scene/Scene";
import { RenderConfig, ScrollBars } from "../scene/types";
import { getStateForZoom } from "../scene/zoom";
import { findShapeByKey, SHAPES } from "../shapes";
import {
  AppClassProperties,
  AppProps,
  AppState,
  BinaryFileData,
  DataURL,
  ExcalidrawImperativeAPI,
  BinaryFiles,
  Gesture,
  GestureEvent,
  LibraryItems,
  PointerDownState,
  SceneData,
  DeviceType,
} from "../types";
import {
  debounce,
  distance,
  getFontString,
  getNearestScrollableContainer,
  isInputLike,
  isToolIcon,
  isWritableElement,
  resetCursor,
  resolvablePromise,
  sceneCoordsToViewportCoords,
  setCursor,
  setCursorForShape,
  tupleToCoors,
  viewportCoordsToSceneCoords,
  withBatchedUpdates,
  wrapEvent,
  withBatchedUpdatesThrottled,
  updateObject,
  setEraserCursor,
  updateActiveTool,
} from "../utils";
import ContextMenu, { ContextMenuOption } from "./ContextMenu";
import LayerUI from "./LayerUI";
import { Stats } from "./Stats";
import { Toast } from "./Toast";
import { actionToggleViewMode } from "../actions/actionToggleViewMode";
import {
  dataURLToFile,
  generateIdFromFile,
  getDataURL,
  getFileFromEvent,
  isSupportedImageFile,
  loadSceneOrLibraryFromBlob,
  normalizeFile,
  parseLibraryJSON,
  resizeImageFile,
  SVGStringToFile,
} from "../data/blob";
import {
  getInitializedImageElements,
  loadHTMLImageElement,
  normalizeSVG,
  updateImageCache as _updateImageCache,
} from "../element/image";
import throttle from "lodash.throttle";
import { fileOpen, FileSystemHandle } from "../data/filesystem";
import {
  bindTextToShapeAfterDuplication,
  getApproxMinLineHeight,
  getApproxMinLineWidth,
  getBoundTextElement,
} from "../element/textElement";
import { isHittingElementNotConsideringBoundingBox } from "../element/collision";
import {
  normalizeLink,
  showHyperlinkTooltip,
  hideHyperlinkToolip,
  Hyperlink,
  isPointHittingLinkIcon,
  isLocalLink,
} from "../element/Hyperlink";

const defaultDeviceTypeContext: DeviceType = {
  isMobile: false,
  isTouchScreen: false,
};
const DeviceTypeContext = React.createContext(defaultDeviceTypeContext);
export const useDeviceType = () => useContext(DeviceTypeContext);
const ExcalidrawContainerContext = React.createContext<{
  container: HTMLDivElement | null;
  id: string | null;
}>({ container: null, id: null });
export const useExcalidrawContainer = () =>
  useContext(ExcalidrawContainerContext);

let didTapTwice: boolean = false;
let tappedTwiceTimer = 0;
let cursorX = 0;
let cursorY = 0;
let isHoldingSpace: boolean = false;
let isPanning: boolean = false;
let isDraggingScrollBar: boolean = false;
let currentScrollBars: ScrollBars = { horizontal: null, vertical: null };
let touchTimeout = 0;
let invalidateContextMenu = false;

let lastPointerUp: ((event: any) => void) | null = null;
const gesture: Gesture = {
  pointers: new Map(),
  lastCenter: null,
  initialDistance: null,
  initialScale: null,
};

class App extends React.Component<AppProps, AppState> {
  canvas: AppClassProperties["canvas"] = null;
  rc: RoughCanvas | null = null;
  unmounted: boolean = false;
  actionManager: ActionManager;
  deviceType: DeviceType = {
    isMobile: false,
    isTouchScreen: false,
  };
  detachIsMobileMqHandler?: () => void;

  private excalidrawContainerRef = React.createRef<HTMLDivElement>();

  public static defaultProps: Partial<AppProps> = {
    // needed for tests to pass since we directly render App in many tests
    UIOptions: DEFAULT_UI_OPTIONS,
  };

  private scene: Scene;
  private resizeObserver: ResizeObserver | undefined;
  private nearestScrollableContainer: HTMLElement | Document | undefined;
  public library: AppClassProperties["library"];
  public libraryItemsFromStorage: LibraryItems | undefined;
  private id: string;
  private history: History;
  private excalidrawContainerValue: {
    container: HTMLDivElement | null;
    id: string;
  };

  public files: BinaryFiles = {};
  public imageCache: AppClassProperties["imageCache"] = new Map();

  hitLinkElement?: NonDeletedExcalidrawElement;
  lastPointerDown: React.PointerEvent<HTMLCanvasElement> | null = null;
  lastPointerUp: React.PointerEvent<HTMLElement> | PointerEvent | null = null;
  contextMenuOpen: boolean = false;
  lastScenePointer: { x: number; y: number } | null = null;

  constructor(props: AppProps) {
    super(props);
    const defaultAppState = getDefaultAppState();
    const {
      excalidrawRef,
      viewModeEnabled = false,
      zenModeEnabled = false,
      gridModeEnabled = false,
      theme = defaultAppState.theme,
      name = defaultAppState.name,
    } = props;
    this.state = {
      ...defaultAppState,
      theme,
      isLoading: true,
      ...this.getCanvasOffsets(),
      viewModeEnabled,
      zenModeEnabled,
      gridSize: gridModeEnabled ? GRID_SIZE : null,
      name,
      width: window.innerWidth,
      height: window.innerHeight,
      showHyperlinkPopup: false,
    };

    this.id = nanoid();

    this.library = new Library(this);

    if (excalidrawRef) {
      const readyPromise =
        ("current" in excalidrawRef && excalidrawRef.current?.readyPromise) ||
        resolvablePromise<ExcalidrawImperativeAPI>();

      const api: ExcalidrawImperativeAPI = {
        ready: true,
        readyPromise,
        updateScene: this.updateScene,
        updateLibrary: this.library.updateLibrary,
        addFiles: this.addFiles,
        resetScene: this.resetScene,
        getSceneElementsIncludingDeleted: this.getSceneElementsIncludingDeleted,
        history: {
          clear: this.resetHistory,
        },
        scrollToContent: this.scrollToContent,
        getSceneElements: this.getSceneElements,
        getAppState: () => this.state,
        getFiles: () => this.files,
        refresh: this.refresh,
        setToastMessage: this.setToastMessage,
        id: this.id,
        setActiveTool: this.setActiveTool,
      } as const;
      if (typeof excalidrawRef === "function") {
        excalidrawRef(api);
      } else {
        excalidrawRef.current = api;
      }
      readyPromise.resolve(api);
    }

    this.excalidrawContainerValue = {
      container: this.excalidrawContainerRef.current,
      id: this.id,
    };

    this.scene = new Scene();
    this.history = new History();
    this.actionManager = new ActionManager(
      this.syncActionResult,
      () => this.state,
      () => this.scene.getElementsIncludingDeleted(),
      this,
    );
    this.actionManager.registerAll(actions);

    this.actionManager.registerAction(createUndoAction(this.history));
    this.actionManager.registerAction(createRedoAction(this.history));
  }

  private renderCanvas() {
    const canvasScale = window.devicePixelRatio;
    const {
      width: canvasDOMWidth,
      height: canvasDOMHeight,
      viewModeEnabled,
    } = this.state;
    const canvasWidth = canvasDOMWidth * canvasScale;
    const canvasHeight = canvasDOMHeight * canvasScale;
    if (viewModeEnabled) {
      return (
        <canvas
          className="excalidraw__canvas"
          style={{
            width: canvasDOMWidth,
            height: canvasDOMHeight,
            cursor: CURSOR_TYPE.GRAB,
          }}
          width={canvasWidth}
          height={canvasHeight}
          ref={this.handleCanvasRef}
          onContextMenu={this.handleCanvasContextMenu}
          onPointerMove={this.handleCanvasPointerMove}
          onPointerUp={this.handleCanvasPointerUp}
          onPointerCancel={this.removePointer}
          onTouchMove={this.handleTouchMove}
          onPointerDown={this.handleCanvasPointerDown}
        >
          {t("labels.drawingCanvas")}
        </canvas>
      );
    }
    return (
      <canvas
        className="excalidraw__canvas"
        style={{
          width: canvasDOMWidth,
          height: canvasDOMHeight,
        }}
        width={canvasWidth}
        height={canvasHeight}
        ref={this.handleCanvasRef}
        onContextMenu={this.handleCanvasContextMenu}
        onPointerDown={this.handleCanvasPointerDown}
        onDoubleClick={this.handleCanvasDoubleClick}
        onPointerMove={this.handleCanvasPointerMove}
        onPointerUp={this.handleCanvasPointerUp}
        onPointerCancel={this.removePointer}
        onTouchMove={this.handleTouchMove}
      >
        {t("labels.drawingCanvas")}
      </canvas>
    );
  }

  public render() {
    const { zenModeEnabled, viewModeEnabled } = this.state;
    const selectedElement = getSelectedElements(
      this.scene.getNonDeletedElements(),
      this.state,
    );
    const {
      onCollabButtonClick,
      renderTopRightUI,
      renderFooter,
      renderCustomStats,
    } = this.props;

    return (
      <div
        className={clsx("excalidraw excalidraw-container", {
          "excalidraw--view-mode": viewModeEnabled,
          "excalidraw--mobile": this.deviceType.isMobile,
        })}
        ref={this.excalidrawContainerRef}
        onDrop={this.handleAppOnDrop}
        tabIndex={0}
        onKeyDown={
          this.props.handleKeyboardGlobally ? undefined : this.onKeyDown
        }
      >
        <ExcalidrawContainerContext.Provider
          value={this.excalidrawContainerValue}
        >
          <DeviceTypeContext.Provider value={this.deviceType}>
            <LayerUI
              canvas={this.canvas}
              appState={this.state}
              files={this.files}
              setAppState={this.setAppState}
              actionManager={this.actionManager}
              elements={this.scene.getNonDeletedElements()}
              onCollabButtonClick={onCollabButtonClick}
              onLockToggle={this.toggleLock}
              onPenModeToggle={this.togglePenMode}
              onInsertElements={(elements) =>
                this.addElementsFromPasteOrLibrary({
                  elements,
                  position: "center",
                  files: null,
                })
              }
              zenModeEnabled={zenModeEnabled}
              toggleZenMode={this.toggleZenMode}
              langCode={getLanguage().code}
              isCollaborating={this.props.isCollaborating}
              renderTopRightUI={renderTopRightUI}
              renderCustomFooter={renderFooter}
              viewModeEnabled={viewModeEnabled}
              showExitZenModeBtn={
                typeof this.props?.zenModeEnabled === "undefined" &&
                zenModeEnabled
              }
              showThemeBtn={
                typeof this.props?.theme === "undefined" &&
                this.props.UIOptions.canvasActions.theme
              }
              libraryReturnUrl={this.props.libraryReturnUrl}
              UIOptions={this.props.UIOptions}
              focusContainer={this.focusContainer}
              library={this.library}
              id={this.id}
              onImageAction={this.onImageAction}
            />
            <div className="excalidraw-textEditorContainer" />
            <div className="excalidraw-contextMenuContainer" />
            {selectedElement.length === 1 && this.state.showHyperlinkPopup && (
              <Hyperlink
                key={selectedElement[0].id}
                element={selectedElement[0]}
                appState={this.state}
                setAppState={this.setAppState}
                onLinkOpen={this.props.onLinkOpen}
              />
            )}
            {this.state.showStats && (
              <Stats
                appState={this.state}
                setAppState={this.setAppState}
                elements={this.scene.getNonDeletedElements()}
                onClose={this.toggleStats}
                renderCustomStats={renderCustomStats}
              />
            )}
            {this.state.toastMessage !== null && (
              <Toast
                message={this.state.toastMessage}
                clearToast={this.clearToast}
              />
            )}
            <main>{this.renderCanvas()}</main>
          </DeviceTypeContext.Provider>
        </ExcalidrawContainerContext.Provider>
      </div>
    );
  }

  public focusContainer: AppClassProperties["focusContainer"] = () => {
    if (this.props.autoFocus) {
      this.excalidrawContainerRef.current?.focus();
    }
  };

  public getSceneElementsIncludingDeleted = () => {
    return this.scene.getElementsIncludingDeleted();
  };

  public getSceneElements = () => {
    return this.scene.getNonDeletedElements();
  };

  private syncActionResult = withBatchedUpdates(
    (actionResult: ActionResult) => {
      // Since context menu closes when action triggered so setting to false
      this.contextMenuOpen = false;
      if (this.unmounted || actionResult === false) {
        return;
      }

      let editingElement: AppState["editingElement"] | null = null;
      if (actionResult.elements) {
        actionResult.elements.forEach((element) => {
          if (
            this.state.editingElement?.id === element.id &&
            this.state.editingElement !== element &&
            isNonDeletedElement(element)
          ) {
            editingElement = element;
          }
        });
        this.scene.replaceAllElements(actionResult.elements);
        if (actionResult.commitToHistory) {
          this.history.resumeRecording();
        }
      }

      if (actionResult.files) {
        this.files = actionResult.replaceFiles
          ? actionResult.files
          : { ...this.files, ...actionResult.files };
        this.addNewImagesToImageCache();
      }

      if (actionResult.appState || editingElement) {
        if (actionResult.commitToHistory) {
          this.history.resumeRecording();
        }

        let viewModeEnabled = actionResult?.appState?.viewModeEnabled || false;
        let zenModeEnabled = actionResult?.appState?.zenModeEnabled || false;
        let gridSize = actionResult?.appState?.gridSize || null;
        let theme = actionResult?.appState?.theme || THEME.LIGHT;
        let name = actionResult?.appState?.name ?? this.state.name;
        if (typeof this.props.viewModeEnabled !== "undefined") {
          viewModeEnabled = this.props.viewModeEnabled;
        }

        if (typeof this.props.zenModeEnabled !== "undefined") {
          zenModeEnabled = this.props.zenModeEnabled;
        }

        if (typeof this.props.gridModeEnabled !== "undefined") {
          gridSize = this.props.gridModeEnabled ? GRID_SIZE : null;
        }

        if (typeof this.props.theme !== "undefined") {
          theme = this.props.theme;
        }

        if (typeof this.props.name !== "undefined") {
          name = this.props.name;
        }
        this.setState(
          (state) => {
            // using Object.assign instead of spread to fool TS 4.2.2+ into
            // regarding the resulting type as not containing undefined
            // (which the following expression will never contain)
            return Object.assign(actionResult.appState || {}, {
              editingElement:
                editingElement || actionResult.appState?.editingElement || null,
              viewModeEnabled,
              zenModeEnabled,
              gridSize,
              theme,
              name,
            });
          },
          () => {
            if (actionResult.syncHistory) {
              this.history.setCurrentState(
                this.state,
                this.scene.getElementsIncludingDeleted(),
              );
            }
          },
        );
      }
    },
  );

  // Lifecycle

  private onBlur = withBatchedUpdates(() => {
    isHoldingSpace = false;
    this.setState({ isBindingEnabled: true });
  });

  private onUnload = () => {
    this.onBlur();
  };

  private disableEvent: EventListener = (event) => {
    event.preventDefault();
  };

  private onFontLoaded = () => {
    this.scene.getElementsIncludingDeleted().forEach((element) => {
      if (isTextElement(element)) {
        invalidateShapeForElement(element);
      }
    });
    this.onSceneUpdated();
  };

  private resetHistory = () => {
    this.history.clear();
  };

  /**
   * Resets scene & history.
   * ! Do not use to clear scene user action !
   */
  private resetScene = withBatchedUpdates(
    (opts?: { resetLoadingState: boolean }) => {
      this.scene.replaceAllElements([]);
      this.setState((state) => ({
        ...getDefaultAppState(),
        isLoading: opts?.resetLoadingState ? false : state.isLoading,
        theme: this.state.theme,
      }));
      this.resetHistory();
    },
  );

  private initializeScene = async () => {
    if ("launchQueue" in window && "LaunchParams" in window) {
      (window as any).launchQueue.setConsumer(
        async (launchParams: { files: any[] }) => {
          if (!launchParams.files.length) {
            return;
          }
          const fileHandle = launchParams.files[0];
          const blob: Blob = await fileHandle.getFile();
          this.loadFileToCanvas(
            new File([blob], blob.name || "", { type: blob.type }),
            fileHandle,
          );
        },
      );
    }

    if (!this.state.isLoading) {
      this.setState({ isLoading: true });
    }
    let initialData = null;
    try {
      initialData = (await this.props.initialData) || null;
      if (initialData?.libraryItems) {
        this.library
          .updateLibrary({
            libraryItems: initialData.libraryItems,
            merge: true,
          })
          .catch((error) => {
            console.error(error);
          });
      }
    } catch (error: any) {
      console.error(error);
      initialData = {
        appState: {
          errorMessage:
            error.message ||
            "Encountered an error during importing or restoring scene data",
        },
      };
    }
    const scene = restore(initialData, null, null);
    scene.appState = {
      ...scene.appState,
      isLibraryOpen: this.state.isLibraryOpen,
      activeTool:
        scene.appState.activeTool.type === "image"
          ? { ...scene.appState.activeTool, type: "selection" }
          : scene.appState.activeTool,
      isLoading: false,
    };
    if (initialData?.scrollToContent) {
      scene.appState = {
        ...scene.appState,
        ...calculateScrollCenter(
          scene.elements,
          {
            ...scene.appState,
            width: this.state.width,
            height: this.state.height,
            offsetTop: this.state.offsetTop,
            offsetLeft: this.state.offsetLeft,
          },
          null,
        ),
      };
    }

    this.resetHistory();
    this.syncActionResult({
      ...scene,
      commitToHistory: true,
    });
  };

  public async componentDidMount() {
    this.unmounted = false;
    this.excalidrawContainerValue.container =
      this.excalidrawContainerRef.current;

    if (
      process.env.NODE_ENV === ENV.TEST ||
      process.env.NODE_ENV === ENV.DEVELOPMENT
    ) {
      const setState = this.setState.bind(this);
      Object.defineProperties(window.h, {
        state: {
          configurable: true,
          get: () => {
            return this.state;
          },
        },
        setState: {
          configurable: true,
          value: (...args: Parameters<typeof setState>) => {
            return this.setState(...args);
          },
        },
        app: {
          configurable: true,
          value: this,
        },
        history: {
          configurable: true,
          value: this.history,
        },
      });
    }

    this.scene.addCallback(this.onSceneUpdated);
    this.addEventListeners();

    if (this.excalidrawContainerRef.current) {
      this.focusContainer();
    }

    if ("ResizeObserver" in window && this.excalidrawContainerRef?.current) {
      this.resizeObserver = new ResizeObserver(() => {
        // compute isMobile state
        // ---------------------------------------------------------------------
        const { width, height } =
          this.excalidrawContainerRef.current!.getBoundingClientRect();
        this.deviceType = updateObject(this.deviceType, {
          isMobile:
            width < MQ_MAX_WIDTH_PORTRAIT ||
            (height < MQ_MAX_HEIGHT_LANDSCAPE &&
              width < MQ_MAX_WIDTH_LANDSCAPE),
        });
        // refresh offsets
        // ---------------------------------------------------------------------
        this.updateDOMRect();
      });
      this.resizeObserver?.observe(this.excalidrawContainerRef.current);
    } else if (window.matchMedia) {
      const mediaQuery = window.matchMedia(
        `(max-width: ${MQ_MAX_WIDTH_PORTRAIT}px), (max-height: ${MQ_MAX_HEIGHT_LANDSCAPE}px) and (max-width: ${MQ_MAX_WIDTH_LANDSCAPE}px)`,
      );
      const handler = () => {
        this.deviceType = updateObject(this.deviceType, {
          isMobile: mediaQuery.matches,
        });
      };
      mediaQuery.addListener(handler);
      this.detachIsMobileMqHandler = () => mediaQuery.removeListener(handler);
    }

    const searchParams = new URLSearchParams(window.location.search.slice(1));

    if (searchParams.has("web-share-target")) {
      // Obtain a file that was shared via the Web Share Target API.
      this.restoreFileFromShare();
    } else {
      this.updateDOMRect(this.initializeScene);
    }
  }

  public componentWillUnmount() {
    this.files = {};
    this.imageCache.clear();
    this.resizeObserver?.disconnect();
    this.unmounted = true;
    this.removeEventListeners();
    this.scene.destroy();
    clearTimeout(touchTimeout);
    touchTimeout = 0;
  }

  private onResize = withBatchedUpdates(() => {
    this.scene
      .getElementsIncludingDeleted()
      .forEach((element) => invalidateShapeForElement(element));
    this.setState({});
  });

  private removeEventListeners() {
    document.removeEventListener(EVENT.POINTER_UP, this.removePointer);
    document.removeEventListener(EVENT.COPY, this.onCopy);
    document.removeEventListener(EVENT.PASTE, this.pasteFromClipboard);
    document.removeEventListener(EVENT.CUT, this.onCut);
    this.nearestScrollableContainer?.removeEventListener(
      EVENT.SCROLL,
      this.onScroll,
    );
    document.removeEventListener(EVENT.KEYDOWN, this.onKeyDown, false);
    document.removeEventListener(
      EVENT.MOUSE_MOVE,
      this.updateCurrentCursorPosition,
      false,
    );
    document.removeEventListener(EVENT.KEYUP, this.onKeyUp);
    window.removeEventListener(EVENT.RESIZE, this.onResize, false);
    window.removeEventListener(EVENT.UNLOAD, this.onUnload, false);
    window.removeEventListener(EVENT.BLUR, this.onBlur, false);
    this.excalidrawContainerRef.current?.removeEventListener(
      EVENT.DRAG_OVER,
      this.disableEvent,
      false,
    );
    this.excalidrawContainerRef.current?.removeEventListener(
      EVENT.DROP,
      this.disableEvent,
      false,
    );

    document.removeEventListener(
      EVENT.GESTURE_START,
      this.onGestureStart as any,
      false,
    );
    document.removeEventListener(
      EVENT.GESTURE_CHANGE,
      this.onGestureChange as any,
      false,
    );
    document.removeEventListener(
      EVENT.GESTURE_END,
      this.onGestureEnd as any,
      false,
    );

    this.detachIsMobileMqHandler?.();
  }

  private addEventListeners() {
    this.removeEventListeners();
    document.addEventListener(EVENT.POINTER_UP, this.removePointer); // #3553
    document.addEventListener(EVENT.COPY, this.onCopy);
    if (this.props.handleKeyboardGlobally) {
      document.addEventListener(EVENT.KEYDOWN, this.onKeyDown, false);
    }
    document.addEventListener(EVENT.KEYUP, this.onKeyUp, { passive: true });
    document.addEventListener(
      EVENT.MOUSE_MOVE,
      this.updateCurrentCursorPosition,
    );
    // rerender text elements on font load to fix #637 && #1553
    document.fonts?.addEventListener?.("loadingdone", this.onFontLoaded);
    // Safari-only desktop pinch zoom
    document.addEventListener(
      EVENT.GESTURE_START,
      this.onGestureStart as any,
      false,
    );
    document.addEventListener(
      EVENT.GESTURE_CHANGE,
      this.onGestureChange as any,
      false,
    );
    document.addEventListener(
      EVENT.GESTURE_END,
      this.onGestureEnd as any,
      false,
    );
    if (this.state.viewModeEnabled) {
      return;
    }

    document.addEventListener(EVENT.PASTE, this.pasteFromClipboard);
    document.addEventListener(EVENT.CUT, this.onCut);
    if (this.props.detectScroll) {
      this.nearestScrollableContainer = getNearestScrollableContainer(
        this.excalidrawContainerRef.current!,
      );
      this.nearestScrollableContainer.addEventListener(
        EVENT.SCROLL,
        this.onScroll,
      );
    }
    window.addEventListener(EVENT.RESIZE, this.onResize, false);
    window.addEventListener(EVENT.UNLOAD, this.onUnload, false);
    window.addEventListener(EVENT.BLUR, this.onBlur, false);
    this.excalidrawContainerRef.current?.addEventListener(
      EVENT.DRAG_OVER,
      this.disableEvent,
      false,
    );
    this.excalidrawContainerRef.current?.addEventListener(
      EVENT.DROP,
      this.disableEvent,
      false,
    );
  }

  componentDidUpdate(prevProps: AppProps, prevState: AppState) {
    if (
      prevState.scrollX !== this.state.scrollX ||
      prevState.scrollY !== this.state.scrollY
    ) {
      this.props?.onScrollChange?.(this.state.scrollX, this.state.scrollY);
    }

    if (
      Object.keys(this.state.selectedElementIds).length &&
      isEraserActive(this.state)
    ) {
      this.setState({
        activeTool: updateActiveTool(this.state, { type: "selection" }),
      });
    }
    if (
      this.state.activeTool.type === "eraser" &&
      prevState.theme !== this.state.theme
    ) {
      setEraserCursor(this.canvas, this.state.theme);
    }
    // Hide hyperlink popup if shown when element type is not selection
    if (
      prevState.activeTool.type === "selection" &&
      this.state.activeTool.type !== "selection" &&
      this.state.showHyperlinkPopup
    ) {
      this.setState({ showHyperlinkPopup: false });
    }
    if (prevProps.langCode !== this.props.langCode) {
      this.updateLanguage();
    }

    if (prevProps.viewModeEnabled !== this.props.viewModeEnabled) {
      this.setState({ viewModeEnabled: !!this.props.viewModeEnabled });
    }

    if (prevState.viewModeEnabled !== this.state.viewModeEnabled) {
      this.addEventListeners();
      this.deselectElements();
    }

    if (prevProps.zenModeEnabled !== this.props.zenModeEnabled) {
      this.setState({ zenModeEnabled: !!this.props.zenModeEnabled });
    }

    if (prevProps.theme !== this.props.theme && this.props.theme) {
      this.setState({ theme: this.props.theme });
    }

    if (prevProps.gridModeEnabled !== this.props.gridModeEnabled) {
      this.setState({
        gridSize: this.props.gridModeEnabled ? GRID_SIZE : null,
      });
    }

    if (this.props.name && prevProps.name !== this.props.name) {
      this.setState({
        name: this.props.name,
      });
    }

    this.excalidrawContainerRef.current?.classList.toggle(
      "theme--dark",
      this.state.theme === "dark",
    );

    if (
      this.state.editingLinearElement &&
      !this.state.selectedElementIds[this.state.editingLinearElement.elementId]
    ) {
      // defer so that the commitToHistory flag isn't reset via current update
      setTimeout(() => {
        this.actionManager.executeAction(actionFinalize);
      });
    }
    const { multiElement } = prevState;
    if (
      prevState.activeTool !== this.state.activeTool &&
      multiElement != null &&
      isBindingEnabled(this.state) &&
      isBindingElement(multiElement, false)
    ) {
      maybeBindLinearElement(
        multiElement,
        this.state,
        this.scene,
        tupleToCoors(
          LinearElementEditor.getPointAtIndexGlobalCoordinates(
            multiElement,
            -1,
          ),
        ),
      );
    }

    const cursorButton: {
      [id: string]: string | undefined;
    } = {};
    const pointerViewportCoords: RenderConfig["remotePointerViewportCoords"] =
      {};
    const remoteSelectedElementIds: RenderConfig["remoteSelectedElementIds"] =
      {};
    const pointerUsernames: { [id: string]: string } = {};
    const pointerUserStates: { [id: string]: string } = {};
    this.state.collaborators.forEach((user, socketId) => {
      if (user.selectedElementIds) {
        for (const id of Object.keys(user.selectedElementIds)) {
          if (!(id in remoteSelectedElementIds)) {
            remoteSelectedElementIds[id] = [];
          }
          remoteSelectedElementIds[id].push(socketId);
        }
      }
      if (!user.pointer) {
        return;
      }
      if (user.username) {
        pointerUsernames[socketId] = user.username;
      }
      if (user.userState) {
        pointerUserStates[socketId] = user.userState;
      }
      pointerViewportCoords[socketId] = sceneCoordsToViewportCoords(
        {
          sceneX: user.pointer.x,
          sceneY: user.pointer.y,
        },
        this.state,
      );
      cursorButton[socketId] = user.button;
    });
    const renderingElements = this.scene
      .getNonDeletedElements()
      .filter((element) => {
        if (isImageElement(element)) {
          if (
            // not placed on canvas yet (but in elements array)
            this.state.pendingImageElement &&
            element.id === this.state.pendingImageElement.id
          ) {
            return false;
          }
        }
        // don't render text element that's being currently edited (it's
        // rendered on remote only)
        return (
          !this.state.editingElement ||
          this.state.editingElement.type !== "text" ||
          element.id !== this.state.editingElement.id
        );
      });
    const { atLeastOneVisibleElement, scrollBars } = renderScene(
      renderingElements,
      this.state,
      this.state.selectionElement,
      window.devicePixelRatio,
      this.rc!,
      this.canvas!,
      {
        scrollX: this.state.scrollX,
        scrollY: this.state.scrollY,
        viewBackgroundColor: this.state.viewBackgroundColor,
        zoom: this.state.zoom,
        remotePointerViewportCoords: pointerViewportCoords,
        remotePointerButton: cursorButton,
        remoteSelectedElementIds,
        remotePointerUsernames: pointerUsernames,
        remotePointerUserStates: pointerUserStates,
        shouldCacheIgnoreZoom: this.state.shouldCacheIgnoreZoom,
        theme: this.state.theme,
        imageCache: this.imageCache,
        isExporting: false,
        renderScrollbars: !this.deviceType.isMobile,
      },
    );

    if (scrollBars) {
      currentScrollBars = scrollBars;
    }
    const scrolledOutside =
      // hide when editing text
      isTextElement(this.state.editingElement)
        ? false
        : !atLeastOneVisibleElement && renderingElements.length > 0;
    if (this.state.scrolledOutside !== scrolledOutside) {
      this.setState({ scrolledOutside });
    }

    this.history.record(this.state, this.scene.getElementsIncludingDeleted());

    this.scheduleImageRefresh();

    // Do not notify consumers if we're still loading the scene. Among other
    // potential issues, this fixes a case where the tab isn't focused during
    // init, which would trigger onChange with empty elements, which would then
    // override whatever is in localStorage currently.
    if (!this.state.isLoading) {
      this.props.onChange?.(
        this.scene.getElementsIncludingDeleted(),
        this.state,
        this.files,
      );
    }
  }

  private onScroll = debounce(() => {
    const { offsetTop, offsetLeft } = this.getCanvasOffsets();
    this.setState((state) => {
      if (state.offsetLeft === offsetLeft && state.offsetTop === offsetTop) {
        return null;
      }
      return { offsetTop, offsetLeft };
    });
  }, SCROLL_TIMEOUT);

  // Copy/paste

  private onCut = withBatchedUpdates((event: ClipboardEvent) => {
    const isExcalidrawActive = this.excalidrawContainerRef.current?.contains(
      document.activeElement,
    );
    if (!isExcalidrawActive || isWritableElement(event.target)) {
      return;
    }
    this.cutAll();
    event.preventDefault();
    event.stopPropagation();
  });

  private onCopy = withBatchedUpdates((event: ClipboardEvent) => {
    const isExcalidrawActive = this.excalidrawContainerRef.current?.contains(
      document.activeElement,
    );
    if (!isExcalidrawActive || isWritableElement(event.target)) {
      return;
    }
    this.copyAll();
    event.preventDefault();
    event.stopPropagation();
  });

  private cutAll = () => {
    this.actionManager.executeAction(actionCut, "keyboard");
  };

  private copyAll = () => {
    this.actionManager.executeAction(actionCopy, "keyboard");
  };

  private static resetTapTwice() {
    didTapTwice = false;
  }

  private onTapStart = (event: TouchEvent) => {
    // fix for Apple Pencil Scribble
    // On Android, preventing the event would disable contextMenu on tap-hold
    if (!isAndroid) {
      event.preventDefault();
    }

    if (!didTapTwice) {
      didTapTwice = true;
      clearTimeout(tappedTwiceTimer);
      tappedTwiceTimer = window.setTimeout(
        App.resetTapTwice,
        TAP_TWICE_TIMEOUT,
      );
      return;
    }
    // insert text only if we tapped twice with a single finger
    // event.touches.length === 1 will also prevent inserting text when user's zooming
    if (didTapTwice && event.touches.length === 1) {
      const [touch] = event.touches;
      // @ts-ignore
      this.handleCanvasDoubleClick({
        clientX: touch.clientX,
        clientY: touch.clientY,
      });
      didTapTwice = false;
      clearTimeout(tappedTwiceTimer);
    }
    if (isAndroid) {
      event.preventDefault();
    }

    if (event.touches.length === 2) {
      this.setState({
        selectedElementIds: {},
      });
    }
  };

  private onTapEnd = (event: TouchEvent) => {
    this.resetContextMenuTimer();
    if (event.touches.length > 0) {
      this.setState({
        previousSelectedElementIds: {},
        selectedElementIds: this.state.previousSelectedElementIds,
      });
    } else {
      gesture.pointers.clear();
    }
  };

  private pasteFromClipboard = withBatchedUpdates(
    async (event: ClipboardEvent | null) => {
      // #686
      const target = document.activeElement;
      const isExcalidrawActive =
        this.excalidrawContainerRef.current?.contains(target);
      if (!isExcalidrawActive) {
        return;
      }

      const elementUnderCursor = document.elementFromPoint(cursorX, cursorY);
      if (
        // if no ClipboardEvent supplied, assume we're pasting via contextMenu
        // thus these checks don't make sense
        event &&
        (!(elementUnderCursor instanceof HTMLCanvasElement) ||
          isWritableElement(target))
      ) {
        return;
      }

      // must be called in the same frame (thus before any awaits) as the paste
      // event else some browsers (FF...) will clear the clipboardData
      // (something something security)
      let file = event?.clipboardData?.files[0];

      const data = await parseClipboard(event);

      if (!file && data.text) {
        const string = data.text.trim();
        if (string.startsWith("<svg") && string.endsWith("</svg>")) {
          // ignore SVG validation/normalization which will be done during image
          // initialization
          file = SVGStringToFile(string);
        }
      }

      // prefer spreadsheet data over image file (MS Office/Libre Office)
      if (isSupportedImageFile(file) && !data.spreadsheet) {
        const { x: sceneX, y: sceneY } = viewportCoordsToSceneCoords(
          { clientX: cursorX, clientY: cursorY },
          this.state,
        );

        const imageElement = this.createImageElement({ sceneX, sceneY });
        this.insertImageElement(imageElement, file);
        this.initializeImageDimensions(imageElement);
        this.setState({ selectedElementIds: { [imageElement.id]: true } });

        return;
      }

      if (this.props.onPaste) {
        try {
          if ((await this.props.onPaste(data, event)) === false) {
            return;
          }
        } catch (error: any) {
          console.error(error);
        }
      }
      if (data.errorMessage) {
        this.setState({ errorMessage: data.errorMessage });
      } else if (data.spreadsheet) {
        this.setState({
          pasteDialog: {
            data: data.spreadsheet,
            shown: true,
          },
        });
      } else if (data.elements) {
        this.addElementsFromPasteOrLibrary({
          elements: data.elements,
          files: data.files || null,
          position: "cursor",
        });
      } else if (data.text) {
        this.addTextFromPaste(data.text);
      }
      this.setActiveTool({ type: "selection" });
      event?.preventDefault();
    },
  );

  private addElementsFromPasteOrLibrary = (opts: {
    elements: readonly ExcalidrawElement[];
    files: BinaryFiles | null;
    position: { clientX: number; clientY: number } | "cursor" | "center";
  }) => {
    const elements = restoreElements(opts.elements, null);
    const [minX, minY, maxX, maxY] = getCommonBounds(elements);

    const elementsCenterX = distance(minX, maxX) / 2;
    const elementsCenterY = distance(minY, maxY) / 2;

    const clientX =
      typeof opts.position === "object"
        ? opts.position.clientX
        : opts.position === "cursor"
        ? cursorX
        : this.state.width / 2 + this.state.offsetLeft;
    const clientY =
      typeof opts.position === "object"
        ? opts.position.clientY
        : opts.position === "cursor"
        ? cursorY
        : this.state.height / 2 + this.state.offsetTop;

    const { x, y } = viewportCoordsToSceneCoords(
      { clientX, clientY },
      this.state,
    );

    const dx = x - elementsCenterX;
    const dy = y - elementsCenterY;
    const groupIdMap = new Map();

    const [gridX, gridY] = getGridPoint(dx, dy, this.state.gridSize);

    const oldIdToDuplicatedId = new Map();
    const newElements = elements.map((element) => {
      const newElement = duplicateElement(
        this.state.editingGroupId,
        groupIdMap,
        element,
        {
          x: element.x + gridX - minX,
          y: element.y + gridY - minY,
        },
      );
      oldIdToDuplicatedId.set(element.id, newElement.id);
      return newElement;
    });
    bindTextToShapeAfterDuplication(newElements, elements, oldIdToDuplicatedId);
    const nextElements = [
      ...this.scene.getElementsIncludingDeleted(),
      ...newElements,
    ];
    fixBindingsAfterDuplication(nextElements, elements, oldIdToDuplicatedId);

    if (opts.files) {
      this.files = { ...this.files, ...opts.files };
    }

    this.scene.replaceAllElements(nextElements);
    this.history.resumeRecording();
    this.setState(
      selectGroupsForSelectedElements(
        {
          ...this.state,
          isLibraryOpen: false,
          selectedElementIds: newElements.reduce((map, element) => {
            if (!isBoundToContainer(element)) {
              map[element.id] = true;
            }
            return map;
          }, {} as any),
          selectedGroupIds: {},
        },
        this.scene.getNonDeletedElements(),
      ),
      () => {
        if (opts.files) {
          this.addNewImagesToImageCache();
        }
      },
    );
    this.setActiveTool({ type: "selection" });
  };

  private addTextFromPaste(text: any) {
    const { x, y } = viewportCoordsToSceneCoords(
      { clientX: cursorX, clientY: cursorY },
      this.state,
    );

    const element = newTextElement({
      x,
      y,
      strokeColor: this.state.currentItemStrokeColor,
      backgroundColor: this.state.currentItemBackgroundColor,
      fillStyle: this.state.currentItemFillStyle,
      strokeWidth: this.state.currentItemStrokeWidth,
      strokeStyle: this.state.currentItemStrokeStyle,
      roughness: this.state.currentItemRoughness,
      opacity: this.state.currentItemOpacity,
      strokeSharpness: this.state.currentItemStrokeSharpness,
      text,
      fontSize: this.state.currentItemFontSize,
      fontFamily: this.state.currentItemFontFamily,
      textAlign: this.state.currentItemTextAlign,
      verticalAlign: DEFAULT_VERTICAL_ALIGN,
      locked: false,
    });

    this.scene.replaceAllElements([
      ...this.scene.getElementsIncludingDeleted(),
      element,
    ]);
    this.setState({ selectedElementIds: { [element.id]: true } });
    this.history.resumeRecording();
  }

  // Collaboration

  setAppState = (obj: any) => {
    this.setState(obj);
  };

  removePointer = (event: React.PointerEvent<HTMLElement> | PointerEvent) => {
    if (touchTimeout) {
      this.resetContextMenuTimer();
    }

    gesture.pointers.delete(event.pointerId);
  };

  toggleLock = (source: "keyboard" | "ui" = "ui") => {
    if (!this.state.activeTool.locked) {
      trackEvent(
        "toolbar",
        "toggleLock",
        `${source} (${this.deviceType.isMobile ? "mobile" : "desktop"})`,
      );
    }
    this.setState((prevState) => {
      return {
        activeTool: {
          ...prevState.activeTool,
          ...updateActiveTool(
            this.state,
            prevState.activeTool.locked
              ? { type: "selection" }
              : prevState.activeTool,
          ),
          locked: !prevState.activeTool.locked,
        },
      };
    });
  };

  togglePenMode = () => {
    this.setState((prevState) => {
      return {
        penMode: !prevState.penMode,
      };
    });
  };

  toggleZenMode = () => {
    this.actionManager.executeAction(actionToggleZenMode);
  };

  toggleStats = () => {
    this.actionManager.executeAction(actionToggleStats);
  };

  scrollToContent = (
    target:
      | ExcalidrawElement
      | readonly ExcalidrawElement[] = this.scene.getNonDeletedElements(),
  ) => {
    this.setState({
      ...calculateScrollCenter(
        Array.isArray(target) ? target : [target],
        this.state,
        this.canvas,
      ),
    });
  };

  clearToast = () => {
    this.setState({ toastMessage: null });
  };

  setToastMessage = (toastMessage: string) => {
    this.setState({ toastMessage });
  };

  restoreFileFromShare = async () => {
    try {
      const webShareTargetCache = await caches.open("web-share-target");

      const response = await webShareTargetCache.match("shared-file");
      if (response) {
        const blob = await response.blob();
        const file = new File([blob], blob.name || "", { type: blob.type });
        this.loadFileToCanvas(file, null);
        await webShareTargetCache.delete("shared-file");
        window.history.replaceState(null, APP_NAME, window.location.pathname);
      }
    } catch (error: any) {
      this.setState({ errorMessage: error.message });
    }
  };

  /** adds supplied files to existing files in the appState */
  public addFiles: ExcalidrawImperativeAPI["addFiles"] = withBatchedUpdates(
    (files) => {
      const filesMap = files.reduce((acc, fileData) => {
        acc.set(fileData.id, fileData);
        return acc;
      }, new Map<FileId, BinaryFileData>());

      this.files = { ...this.files, ...Object.fromEntries(filesMap) };

      this.scene.getNonDeletedElements().forEach((element) => {
        if (
          isInitializedImageElement(element) &&
          filesMap.has(element.fileId)
        ) {
          this.imageCache.delete(element.fileId);
          invalidateShapeForElement(element);
        }
      });
      this.scene.informMutation();

      this.addNewImagesToImageCache();
    },
  );

  public updateScene = withBatchedUpdates(
    <K extends keyof AppState>(sceneData: {
      elements?: SceneData["elements"];
      appState?: Pick<AppState, K> | null;
      collaborators?: SceneData["collaborators"];
      commitToHistory?: SceneData["commitToHistory"];
    }) => {
      if (sceneData.commitToHistory) {
        this.history.resumeRecording();
      }

      if (sceneData.appState) {
        this.setState(sceneData.appState);
      }

      if (sceneData.elements) {
        this.scene.replaceAllElements(sceneData.elements);
      }

      if (sceneData.collaborators) {
        this.setState({ collaborators: sceneData.collaborators });
      }
    },
  );

  private onSceneUpdated = () => {
    this.setState({});
  };

  private updateCurrentCursorPosition = withBatchedUpdates(
    (event: MouseEvent) => {
      cursorX = event.clientX;
      cursorY = event.clientY;
    },
  );

  // Input handling

  private onKeyDown = withBatchedUpdates(
    (event: React.KeyboardEvent | KeyboardEvent) => {
      // normalize `event.key` when CapsLock is pressed #2372
      if (
        "Proxy" in window &&
        ((!event.shiftKey && /^[A-Z]$/.test(event.key)) ||
          (event.shiftKey && /^[a-z]$/.test(event.key)))
      ) {
        event = new Proxy(event, {
          get(ev: any, prop) {
            const value = ev[prop];
            if (typeof value === "function") {
              // fix for Proxies hijacking `this`
              return value.bind(ev);
            }
            return prop === "key"
              ? // CapsLock inverts capitalization based on ShiftKey, so invert
                // it back
                event.shiftKey
                ? ev.key.toUpperCase()
                : ev.key.toLowerCase()
              : value;
          },
        });
      }

      if (
        (isWritableElement(event.target) && event.key !== KEYS.ESCAPE) ||
        // case: using arrows to move between buttons
        (isArrowKey(event.key) && isInputLike(event.target))
      ) {
        return;
      }

      if (event.key === KEYS.QUESTION_MARK) {
        this.setState({
          showHelpDialog: true,
        });
      }

      if (this.actionManager.handleKeyDown(event)) {
        return;
      }

      if (this.state.viewModeEnabled) {
        return;
      }

      if (event[KEYS.CTRL_OR_CMD] && this.state.isBindingEnabled) {
        this.setState({ isBindingEnabled: false });
      }

      if (event.code === CODES.ZERO) {
        this.setState({ isLibraryOpen: !this.state.isLibraryOpen });
      }

      if (isArrowKey(event.key)) {
        const step =
          (this.state.gridSize &&
            (event.shiftKey
              ? ELEMENT_TRANSLATE_AMOUNT
              : this.state.gridSize)) ||
          (event.shiftKey
            ? ELEMENT_SHIFT_TRANSLATE_AMOUNT
            : ELEMENT_TRANSLATE_AMOUNT);

        const selectedElements = getSelectedElements(
          this.scene.getNonDeletedElements(),
          this.state,
          true,
        );

        let offsetX = 0;
        let offsetY = 0;

        if (event.key === KEYS.ARROW_LEFT) {
          offsetX = -step;
        } else if (event.key === KEYS.ARROW_RIGHT) {
          offsetX = step;
        } else if (event.key === KEYS.ARROW_UP) {
          offsetY = -step;
        } else if (event.key === KEYS.ARROW_DOWN) {
          offsetY = step;
        }

        selectedElements.forEach((element) => {
          mutateElement(element, {
            x: element.x + offsetX,
            y: element.y + offsetY,
          });

          updateBoundElements(element, {
            simultaneouslyUpdated: selectedElements,
          });
        });

        this.maybeSuggestBindingForAll(selectedElements);

        event.preventDefault();
      } else if (event.key === KEYS.ENTER) {
        const selectedElements = getSelectedElements(
          this.scene.getNonDeletedElements(),
          this.state,
        );

        if (
          selectedElements.length === 1 &&
          isLinearElement(selectedElements[0])
        ) {
          if (
            !this.state.editingLinearElement ||
            this.state.editingLinearElement.elementId !== selectedElements[0].id
          ) {
            this.history.resumeRecording();
            this.setState({
              editingLinearElement: new LinearElementEditor(
                selectedElements[0],
                this.scene,
              ),
            });
          }
        } else if (
          selectedElements.length === 1 &&
          !isLinearElement(selectedElements[0])
        ) {
          const selectedElement = selectedElements[0];

          this.startTextEditing({
            sceneX: selectedElement.x + selectedElement.width / 2,
            sceneY: selectedElement.y + selectedElement.height / 2,
            shouldBind: true,
          });
          event.preventDefault();
          return;
        }
      } else if (
        !event.ctrlKey &&
        !event.altKey &&
        !event.metaKey &&
        this.state.draggingElement === null
      ) {
        const shape = findShapeByKey(event.key);
        if (shape) {
          if (this.state.activeTool.type !== shape) {
            trackEvent(
              "toolbar",
              shape,
              `keyboard (${this.deviceType.isMobile ? "mobile" : "desktop"})`,
            );
          }
          this.setActiveTool({ type: shape });
          event.stopPropagation();
        } else if (event.key === KEYS.Q) {
          this.toggleLock("keyboard");
          event.stopPropagation();
        }
      }
      if (event.key === KEYS.SPACE && gesture.pointers.size === 0) {
        isHoldingSpace = true;
        setCursor(this.canvas, CURSOR_TYPE.GRABBING);
        event.preventDefault();
      }

      if (
        (event.key === KEYS.G || event.key === KEYS.S) &&
        !event.altKey &&
        !event[KEYS.CTRL_OR_CMD]
      ) {
        const selectedElements = getSelectedElements(
          this.scene.getNonDeletedElements(),
          this.state,
        );
        if (
          this.state.activeTool.type === "selection" &&
          !selectedElements.length
        ) {
          return;
        }

        if (
          event.key === KEYS.G &&
          (hasBackground(this.state.activeTool.type) ||
            selectedElements.some((element) => hasBackground(element.type)))
        ) {
          this.setState({ openPopup: "backgroundColorPicker" });
          event.stopPropagation();
        }
        if (event.key === KEYS.S) {
          this.setState({ openPopup: "strokeColorPicker" });
          event.stopPropagation();
        }
      }
    },
  );

  private onKeyUp = withBatchedUpdates((event: KeyboardEvent) => {
    if (event.key === KEYS.SPACE) {
      if (this.state.viewModeEnabled) {
        setCursor(this.canvas, CURSOR_TYPE.GRAB);
      } else if (this.state.activeTool.type === "selection") {
        resetCursor(this.canvas);
      } else {
        setCursorForShape(this.canvas, this.state);
        this.setState({
          selectedElementIds: {},
          selectedGroupIds: {},
          editingGroupId: null,
        });
      }
      isHoldingSpace = false;
    }
    if (!event[KEYS.CTRL_OR_CMD] && !this.state.isBindingEnabled) {
      this.setState({ isBindingEnabled: true });
    }
    if (isArrowKey(event.key)) {
      const selectedElements = getSelectedElements(
        this.scene.getNonDeletedElements(),
        this.state,
      );
      isBindingEnabled(this.state)
        ? bindOrUnbindSelectedElements(selectedElements)
        : unbindLinearElements(selectedElements);
      this.setState({ suggestedBindings: [] });
    }
  });

  private setActiveTool = (
    tool:
      | { type: typeof SHAPES[number]["value"] | "eraser" }
      | { type: "custom"; customType: string },
  ) => {
    const nextActiveTool = updateActiveTool(this.state, tool);
    if (!isHoldingSpace) {
      setCursorForShape(this.canvas, this.state);
    }
    if (isToolIcon(document.activeElement)) {
      this.focusContainer();
    }
    if (!isLinearElementType(nextActiveTool.type)) {
      this.setState({ suggestedBindings: [] });
    }
    if (nextActiveTool.type === "image") {
      this.onImageAction();
    }
    if (nextActiveTool.type !== "selection") {
      this.setState({
        activeTool: nextActiveTool,
        selectedElementIds: {},
        selectedGroupIds: {},
        editingGroupId: null,
      });
    } else {
      this.setState({ activeTool: nextActiveTool });
    }
  };

  /**
   * returns whether user is making a gesture with >= 2 fingers (points)
   * on o touch screen (not on a trackpad). Currently only relates to Darwin
   * (iOS/iPadOS,MacOS), but may work on other devices in the future if
   * GestureEvent is standardized.
   */
  private isTouchScreenMultiTouchGesture = () => {
    // we don't want to deselect when using trackpad, and multi-point gestures
    // only work on touch screens, so checking for >= pointers means we're on a
    // touchscreen
    return gesture.pointers.size >= 2;
  };

  // fires only on Safari
  private onGestureStart = withBatchedUpdates((event: GestureEvent) => {
    event.preventDefault();

    // we only want to deselect on touch screens because user may have selected
    // elements by mistake while zooming
    if (this.isTouchScreenMultiTouchGesture()) {
      this.setState({
        selectedElementIds: {},
      });
    }
    gesture.initialScale = this.state.zoom.value;
  });

  // fires only on Safari
  private onGestureChange = withBatchedUpdates((event: GestureEvent) => {
    event.preventDefault();

    // onGestureChange only has zoom factor but not the center.
    // If we're on iPad or iPhone, then we recognize multi-touch and will
    // zoom in at the right location in the touchmove handler
    // (handleCanvasPointerMove).
    //
    // On Macbook trackpad, we don't have those events so will zoom in at the
    // current location instead.
    //
    // As such, bail from this handler on touch devices.
    if (this.isTouchScreenMultiTouchGesture()) {
      return;
    }

    const initialScale = gesture.initialScale;
    if (initialScale) {
      this.setState((state) => ({
        ...getStateForZoom(
          {
            viewportX: cursorX,
            viewportY: cursorY,
            nextZoom: getNormalizedZoom(initialScale * event.scale),
          },
          state,
        ),
      }));
    }
  });

  // fires only on Safari
  private onGestureEnd = withBatchedUpdates((event: GestureEvent) => {
    event.preventDefault();
    // reselect elements only on touch screens (see onGestureStart)
    if (this.isTouchScreenMultiTouchGesture()) {
      this.setState({
        previousSelectedElementIds: {},
        selectedElementIds: this.state.previousSelectedElementIds,
      });
    }
    gesture.initialScale = null;
  });

  private handleTextWysiwyg(
    element: ExcalidrawTextElement,
    {
      isExistingElement = false,
    }: {
      isExistingElement?: boolean;
    },
  ) {
    const updateElement = (
      text: string,
      originalText: string,
      isDeleted: boolean,
    ) => {
      this.scene.replaceAllElements([
        ...this.scene.getElementsIncludingDeleted().map((_element) => {
          if (_element.id === element.id && isTextElement(_element)) {
            return updateTextElement(_element, {
              text,
              isDeleted,
              originalText,
            });
          }
          return _element;
        }),
      ]);
    };

    textWysiwyg({
      id: element.id,
      canvas: this.canvas,
      getViewportCoords: (x, y) => {
        const { x: viewportX, y: viewportY } = sceneCoordsToViewportCoords(
          {
            sceneX: x,
            sceneY: y,
          },
          this.state,
        );
        return [
          viewportX - this.state.offsetLeft,
          viewportY - this.state.offsetTop,
        ];
      },
      onChange: withBatchedUpdates((text) => {
        updateElement(text, text, false);
        if (isNonDeletedElement(element)) {
          updateBoundElements(element);
        }
      }),
      onSubmit: withBatchedUpdates(({ text, viaKeyboard, originalText }) => {
        const isDeleted = !text.trim();
        updateElement(text, originalText, isDeleted);
        // select the created text element only if submitting via keyboard
        // (when submitting via click it should act as signal to deselect)
        if (!isDeleted && viaKeyboard) {
          const elementIdToSelect = element.containerId
            ? element.containerId
            : element.id;
          this.setState((prevState) => ({
            selectedElementIds: {
              ...prevState.selectedElementIds,
              [elementIdToSelect]: true,
            },
          }));
        }
        if (isDeleted) {
          fixBindingsAfterDeletion(this.scene.getNonDeletedElements(), [
            element,
          ]);
        }
        if (!isDeleted || isExistingElement) {
          this.history.resumeRecording();
        }

        this.setState({
          draggingElement: null,
          editingElement: null,
        });
        if (this.state.activeTool.locked) {
          setCursorForShape(this.canvas, this.state);
        }

        this.focusContainer();
      }),
      element,
      excalidrawContainer: this.excalidrawContainerRef.current,
      app: this,
    });
    // deselect all other elements when inserting text
    this.deselectElements();

    // do an initial update to re-initialize element position since we were
    // modifying element's x/y for sake of editor (case: syncing to remote)
    updateElement(element.text, element.originalText, false);
  }

  private deselectElements() {
    this.setState({
      selectedElementIds: {},
      selectedGroupIds: {},
      editingGroupId: null,
    });
  }

  private getTextElementAtPosition(
    x: number,
    y: number,
  ): NonDeleted<ExcalidrawTextElement> | null {
    const element = this.getElementAtPosition(x, y, {
      includeBoundTextElement: true,
    });

    if (element && isTextElement(element) && !element.isDeleted) {
      return element;
    }
    return null;
  }

  private getElementAtPosition(
    x: number,
    y: number,
    opts?: {
      /** if true, returns the first selected element (with highest z-index)
        of all hit elements */
      preferSelected?: boolean;
      includeBoundTextElement?: boolean;
      includeLockedElements?: boolean;
    },
  ): NonDeleted<ExcalidrawElement> | null {
    const allHitElements = this.getElementsAtPosition(
      x,
      y,
      opts?.includeBoundTextElement,
      opts?.includeLockedElements,
    );
    if (allHitElements.length > 1) {
      if (opts?.preferSelected) {
        for (let index = allHitElements.length - 1; index > -1; index--) {
          if (this.state.selectedElementIds[allHitElements[index].id]) {
            return allHitElements[index];
          }
        }
      }
      const elementWithHighestZIndex =
        allHitElements[allHitElements.length - 1];
      // If we're hitting element with highest z-index only on its bounding box
      // while also hitting other element figure, the latter should be considered.
      return isHittingElementBoundingBoxWithoutHittingElement(
        elementWithHighestZIndex,
        this.state,
        x,
        y,
      )
        ? allHitElements[allHitElements.length - 2]
        : elementWithHighestZIndex;
    }
    if (allHitElements.length === 1) {
      return allHitElements[0];
    }
    return null;
  }

  private getElementsAtPosition(
    x: number,
    y: number,
    includeBoundTextElement: boolean = false,
    includeLockedElements: boolean = false,
  ): NonDeleted<ExcalidrawElement>[] {
    const elements =
      includeBoundTextElement && includeLockedElements
        ? this.scene.getNonDeletedElements()
        : this.scene
            .getNonDeletedElements()
            .filter(
              (element) =>
                (includeLockedElements || !element.locked) &&
                (includeBoundTextElement ||
                  !(isTextElement(element) && element.containerId)),
            );

    return getElementsAtPosition(elements, (element) =>
      hitTest(element, this.state, x, y),
    );
  }

  private startTextEditing = ({
    sceneX,
    sceneY,
    shouldBind,
    insertAtParentCenter = true,
  }: {
    /** X position to insert text at */
    sceneX: number;
    /** Y position to insert text at */
    sceneY: number;
    shouldBind: boolean;
    /** whether to attempt to insert at element center if applicable */
    insertAtParentCenter?: boolean;
  }) => {
    let parentCenterPosition =
      insertAtParentCenter &&
      this.getTextWysiwygSnappedToCenterPosition(
        sceneX,
        sceneY,
        this.state,
        this.canvas,
        window.devicePixelRatio,
      );

    let existingTextElement: NonDeleted<ExcalidrawTextElement> | null = null;
    let container: ExcalidrawTextContainer | null = null;

    const selectedElements = getSelectedElements(
      this.scene.getNonDeletedElements(),
      this.state,
    );

    if (selectedElements.length === 1) {
      if (isTextElement(selectedElements[0])) {
        existingTextElement = selectedElements[0];
      } else if (isTextBindableContainer(selectedElements[0], false)) {
        existingTextElement = getBoundTextElement(selectedElements[0]);
      }
    }

    existingTextElement =
      existingTextElement ?? this.getTextElementAtPosition(sceneX, sceneY);

    // bind to container when shouldBind is true or
    // clicked on center of container
    if (
      !container &&
      !existingTextElement &&
      (shouldBind || parentCenterPosition)
    ) {
      container = getTextBindableContainerAtPosition(
        this.scene
          .getNonDeletedElements()
          .filter(
            (ele) =>
              isTextBindableContainer(ele, false) && !getBoundTextElement(ele),
          ),
        sceneX,
        sceneY,
      );
    }

    if (!existingTextElement && container) {
      const fontString = {
        fontSize: this.state.currentItemFontSize,
        fontFamily: this.state.currentItemFontFamily,
      };
      const minWidth = getApproxMinLineWidth(getFontString(fontString));
      const minHeight = getApproxMinLineHeight(getFontString(fontString));
      const newHeight = Math.max(container.height, minHeight);
      const newWidth = Math.max(container.width, minWidth);
      mutateElement(container, { height: newHeight, width: newWidth });
      sceneX = container.x + newWidth / 2;
      sceneY = container.y + newHeight / 2;
      if (parentCenterPosition) {
        parentCenterPosition = this.getTextWysiwygSnappedToCenterPosition(
          sceneX,
          sceneY,
          this.state,
          this.canvas,
          window.devicePixelRatio,
        );
      }
    }

    const element = existingTextElement
      ? existingTextElement
      : newTextElement({
          x: parentCenterPosition
            ? parentCenterPosition.elementCenterX
            : sceneX,
          y: parentCenterPosition
            ? parentCenterPosition.elementCenterY
            : sceneY,
          strokeColor: this.state.currentItemStrokeColor,
          backgroundColor: this.state.currentItemBackgroundColor,
          fillStyle: this.state.currentItemFillStyle,
          strokeWidth: this.state.currentItemStrokeWidth,
          strokeStyle: this.state.currentItemStrokeStyle,
          roughness: this.state.currentItemRoughness,
          opacity: this.state.currentItemOpacity,
          strokeSharpness: this.state.currentItemStrokeSharpness,
          text: "",
          fontSize: this.state.currentItemFontSize,
          fontFamily: this.state.currentItemFontFamily,
          textAlign: parentCenterPosition
            ? "center"
            : this.state.currentItemTextAlign,
          verticalAlign: parentCenterPosition
            ? VERTICAL_ALIGN.MIDDLE
            : DEFAULT_VERTICAL_ALIGN,
          containerId: container?.id ?? undefined,
          groupIds: container?.groupIds ?? [],
          locked: false,
        });

    this.setState({ editingElement: element });

    if (!existingTextElement) {
      this.scene.replaceAllElements([
        ...this.scene.getElementsIncludingDeleted(),
        element,
      ]);

      // case: creating new text not centered to parent element → offset Y
      // so that the text is centered to cursor position
      if (!parentCenterPosition) {
        mutateElement(element, {
          y: element.y - element.baseline / 2,
        });
      }
    }

    this.setState({
      editingElement: element,
    });

    this.handleTextWysiwyg(element, {
      isExistingElement: !!existingTextElement,
    });
  };

  private handleCanvasDoubleClick = (
    event: React.MouseEvent<HTMLCanvasElement>,
  ) => {
    // case: double-clicking with arrow/line tool selected would both create
    // text and enter multiElement mode
    if (this.state.multiElement) {
      return;
    }
    // we should only be able to double click when mode is selection
    if (this.state.activeTool.type !== "selection") {
      return;
    }

    const selectedElements = getSelectedElements(
      this.scene.getNonDeletedElements(),
      this.state,
    );

    if (selectedElements.length === 1 && isLinearElement(selectedElements[0])) {
      if (
        !this.state.editingLinearElement ||
        this.state.editingLinearElement.elementId !== selectedElements[0].id
      ) {
        this.history.resumeRecording();
        this.setState({
          editingLinearElement: new LinearElementEditor(
            selectedElements[0],
            this.scene,
          ),
        });
      }
      return;
    }

    resetCursor(this.canvas);

    let { x: sceneX, y: sceneY } = viewportCoordsToSceneCoords(
      event,
      this.state,
    );

    const selectedGroupIds = getSelectedGroupIds(this.state);

    if (selectedGroupIds.length > 0) {
      const hitElement = this.getElementAtPosition(sceneX, sceneY);

      const selectedGroupId =
        hitElement &&
        getSelectedGroupIdForElement(hitElement, this.state.selectedGroupIds);

      if (selectedGroupId) {
        this.setState((prevState) =>
          selectGroupsForSelectedElements(
            {
              ...prevState,
              editingGroupId: selectedGroupId,
              selectedElementIds: { [hitElement!.id]: true },
              selectedGroupIds: {},
            },
            this.scene.getNonDeletedElements(),
          ),
        );
        return;
      }
    }

    resetCursor(this.canvas);
    if (!event[KEYS.CTRL_OR_CMD] && !this.state.viewModeEnabled) {
      const selectedElements = getSelectedElements(
        this.scene.getNonDeletedElements(),
        this.state,
      );
      if (selectedElements.length === 1) {
        const selectedElement = selectedElements[0];
        const canBindText = hasBoundTextElement(selectedElement);
        if (canBindText) {
          sceneX = selectedElement.x + selectedElement.width / 2;
          sceneY = selectedElement.y + selectedElement.height / 2;
        }
      }
      this.startTextEditing({
        sceneX,
        sceneY,
        shouldBind: false,
        insertAtParentCenter: !event.altKey,
      });
    }
  };

  private getElementLinkAtPosition = (
    scenePointer: Readonly<{ x: number; y: number }>,
    hitElement: NonDeletedExcalidrawElement | null,
  ): ExcalidrawElement | undefined => {
    // Reversing so we traverse the elements in decreasing order
    // of z-index
    const elements = this.scene.getNonDeletedElements().slice().reverse();
    let hitElementIndex = Infinity;

    return elements.find((element, index) => {
      if (hitElement && element.id === hitElement.id) {
        hitElementIndex = index;
      }
      return (
        element.link &&
        index <= hitElementIndex &&
        isPointHittingLinkIcon(
          element,
          this.state,
          [scenePointer.x, scenePointer.y],
          this.deviceType.isMobile,
        )
      );
    });
  };

  private redirectToLink = (
    event: React.PointerEvent<HTMLCanvasElement>,
    isTouchScreen: boolean,
  ) => {
    const draggedDistance = distance2d(
      this.lastPointerDown!.clientX,
      this.lastPointerDown!.clientY,
      this.lastPointerUp!.clientX,
      this.lastPointerUp!.clientY,
    );
    if (
      !this.hitLinkElement ||
      // For touch screen allow dragging threshold else strict check
      (isTouchScreen && draggedDistance > DRAGGING_THRESHOLD) ||
      (!isTouchScreen && draggedDistance !== 0)
    ) {
      return;
    }
    const lastPointerDownCoords = viewportCoordsToSceneCoords(
      this.lastPointerDown!,
      this.state,
    );
    const lastPointerDownHittingLinkIcon = isPointHittingLinkIcon(
      this.hitLinkElement,
      this.state,
      [lastPointerDownCoords.x, lastPointerDownCoords.y],
      this.deviceType.isMobile,
    );
    const lastPointerUpCoords = viewportCoordsToSceneCoords(
      this.lastPointerUp!,
      this.state,
    );
    const lastPointerUpHittingLinkIcon = isPointHittingLinkIcon(
      this.hitLinkElement,
      this.state,
      [lastPointerUpCoords.x, lastPointerUpCoords.y],
      this.deviceType.isMobile,
    );
    if (lastPointerDownHittingLinkIcon && lastPointerUpHittingLinkIcon) {
      const url = this.hitLinkElement.link;
      if (url) {
        let customEvent;
        if (this.props.onLinkOpen) {
          customEvent = wrapEvent(EVENT.EXCALIDRAW_LINK, event.nativeEvent);
          this.props.onLinkOpen(this.hitLinkElement, customEvent);
        }
        if (!customEvent?.defaultPrevented) {
          const target = isLocalLink(url) ? "_self" : "_blank";
          const newWindow = window.open(undefined, target);
          // https://mathiasbynens.github.io/rel-noopener/
          if (newWindow) {
            newWindow.opener = null;
            newWindow.location = normalizeLink(url);
          }
        }
      }
    }
  };

  private handleCanvasPointerMove = (
    event: React.PointerEvent<HTMLCanvasElement>,
  ) => {
    this.savePointer(event.clientX, event.clientY, this.state.cursorButton);
    if (gesture.pointers.has(event.pointerId)) {
      gesture.pointers.set(event.pointerId, {
        x: event.clientX,
        y: event.clientY,
      });
    }

    const initialScale = gesture.initialScale;
    if (
      gesture.pointers.size === 2 &&
      gesture.lastCenter &&
      initialScale &&
      gesture.initialDistance
    ) {
      const center = getCenter(gesture.pointers);
      const deltaX = center.x - gesture.lastCenter.x;
      const deltaY = center.y - gesture.lastCenter.y;
      gesture.lastCenter = center;

      const distance = getDistance(Array.from(gesture.pointers.values()));
      const scaleFactor =
        this.state.activeTool.type === "freedraw" && this.state.penMode
          ? 1
          : distance / gesture.initialDistance;

      const nextZoom = scaleFactor
        ? getNormalizedZoom(initialScale * scaleFactor)
        : this.state.zoom.value;

      this.setState((state) => {
        const zoomState = getStateForZoom(
          {
            viewportX: center.x,
            viewportY: center.y,
            nextZoom,
          },
          state,
        );

        return {
          zoom: zoomState.zoom,
          scrollX: zoomState.scrollX + deltaX / nextZoom,
          scrollY: zoomState.scrollY + deltaY / nextZoom,
          shouldCacheIgnoreZoom: true,
        };
      });
      this.resetShouldCacheIgnoreZoomDebounced();
    } else {
      gesture.lastCenter =
        gesture.initialDistance =
        gesture.initialScale =
          null;
    }

    if (isHoldingSpace || isPanning || isDraggingScrollBar) {
      return;
    }

    const isPointerOverScrollBars = isOverScrollBars(
      currentScrollBars,
      event.clientX - this.state.offsetLeft,
      event.clientY - this.state.offsetTop,
    );
    const isOverScrollBar = isPointerOverScrollBars.isOverEither;
    if (!this.state.draggingElement && !this.state.multiElement) {
      if (isOverScrollBar) {
        resetCursor(this.canvas);
      } else {
        setCursorForShape(this.canvas, this.state);
      }
    }

    const scenePointer = viewportCoordsToSceneCoords(event, this.state);
    const { x: scenePointerX, y: scenePointerY } = scenePointer;

    if (
      this.state.editingLinearElement &&
      !this.state.editingLinearElement.isDragging
    ) {
      const editingLinearElement = LinearElementEditor.handlePointerMove(
        event,
        scenePointerX,
        scenePointerY,
        this.state.editingLinearElement,
        this.state.gridSize,
      );
      if (editingLinearElement !== this.state.editingLinearElement) {
        this.setState({ editingLinearElement });
      }
      if (editingLinearElement.lastUncommittedPoint != null) {
        this.maybeSuggestBindingAtCursor(scenePointer);
      } else {
        this.setState({ suggestedBindings: [] });
      }
    }

    if (isBindingElementType(this.state.activeTool.type)) {
      // Hovering with a selected tool or creating new linear element via click
      // and point
      const { draggingElement } = this.state;
      if (isBindingElement(draggingElement, false)) {
        this.maybeSuggestBindingsForLinearElementAtCoords(
          draggingElement,
          [scenePointer],
          this.state.startBoundElement,
        );
      } else {
        this.maybeSuggestBindingAtCursor(scenePointer);
      }
    }

    if (this.state.multiElement) {
      const { multiElement } = this.state;
      const { x: rx, y: ry } = multiElement;

      const { points, lastCommittedPoint } = multiElement;
      const lastPoint = points[points.length - 1];

      setCursorForShape(this.canvas, this.state);

      if (lastPoint === lastCommittedPoint) {
        // if we haven't yet created a temp point and we're beyond commit-zone
        // threshold, add a point
        if (
          distance2d(
            scenePointerX - rx,
            scenePointerY - ry,
            lastPoint[0],
            lastPoint[1],
          ) >= LINE_CONFIRM_THRESHOLD
        ) {
          mutateElement(multiElement, {
            points: [...points, [scenePointerX - rx, scenePointerY - ry]],
          });
        } else {
          setCursor(this.canvas, CURSOR_TYPE.POINTER);
          // in this branch, we're inside the commit zone, and no uncommitted
          // point exists. Thus do nothing (don't add/remove points).
        }
      } else if (
        points.length > 2 &&
        lastCommittedPoint &&
        distance2d(
          scenePointerX - rx,
          scenePointerY - ry,
          lastCommittedPoint[0],
          lastCommittedPoint[1],
        ) < LINE_CONFIRM_THRESHOLD
      ) {
        setCursor(this.canvas, CURSOR_TYPE.POINTER);
        mutateElement(multiElement, {
          points: points.slice(0, -1),
        });
      } else {
        if (isPathALoop(points, this.state.zoom.value)) {
          setCursor(this.canvas, CURSOR_TYPE.POINTER);
        }
        // update last uncommitted point
        mutateElement(multiElement, {
          points: [
            ...points.slice(0, -1),
            [scenePointerX - rx, scenePointerY - ry],
          ],
        });
      }

      return;
    }

    const hasDeselectedButton = Boolean(event.buttons);
    if (
      hasDeselectedButton ||
      (this.state.activeTool.type !== "selection" &&
        this.state.activeTool.type !== "text" &&
        this.state.activeTool.type !== "eraser")
    ) {
      return;
    }

    const elements = this.scene.getNonDeletedElements();

    const selectedElements = getSelectedElements(elements, this.state);
    if (
      selectedElements.length === 1 &&
      !isOverScrollBar &&
      !this.state.editingLinearElement
    ) {
      const elementWithTransformHandleType = getElementWithTransformHandleType(
        elements,
        this.state,
        scenePointerX,
        scenePointerY,
        this.state.zoom,
        event.pointerType,
      );
      if (
        elementWithTransformHandleType &&
        elementWithTransformHandleType.transformHandleType
      ) {
        setCursor(
          this.canvas,
          getCursorForResizingElement(elementWithTransformHandleType),
        );
        return;
      }
    } else if (selectedElements.length > 1 && !isOverScrollBar) {
      const transformHandleType = getTransformHandleTypeFromCoords(
        getCommonBounds(selectedElements),
        scenePointerX,
        scenePointerY,
        this.state.zoom,
        event.pointerType,
      );
      if (transformHandleType) {
        setCursor(
          this.canvas,
          getCursorForResizingElement({
            transformHandleType,
          }),
        );
        return;
      }
    }

    const hitElement = this.getElementAtPosition(
      scenePointer.x,
      scenePointer.y,
    );
    this.hitLinkElement = this.getElementLinkAtPosition(
      scenePointer,
      hitElement,
    );
    if (isEraserActive(this.state)) {
      return;
    }
    if (
      this.hitLinkElement &&
      !this.state.selectedElementIds[this.hitLinkElement.id]
    ) {
      setCursor(this.canvas, CURSOR_TYPE.POINTER);
      showHyperlinkTooltip(this.hitLinkElement, this.state);
    } else {
      hideHyperlinkToolip();
      if (
        hitElement &&
        hitElement.link &&
        this.state.selectedElementIds[hitElement.id] &&
        !this.contextMenuOpen &&
        !this.state.showHyperlinkPopup
      ) {
        this.setState({ showHyperlinkPopup: "info" });
      } else if (this.state.activeTool.type === "text") {
        setCursor(
          this.canvas,
          isTextElement(hitElement) ? CURSOR_TYPE.TEXT : CURSOR_TYPE.CROSSHAIR,
        );
      } else if (this.state.viewModeEnabled) {
        setCursor(this.canvas, CURSOR_TYPE.GRAB);
      } else if (isOverScrollBar) {
        setCursor(this.canvas, CURSOR_TYPE.AUTO);
      } else if (this.state.editingLinearElement) {
        const element = LinearElementEditor.getElement(
          this.state.editingLinearElement.elementId,
        );

        if (
          element &&
          isHittingElementNotConsideringBoundingBox(element, this.state, [
            scenePointer.x,
            scenePointer.y,
          ])
        ) {
          setCursor(this.canvas, CURSOR_TYPE.MOVE);
        } else {
          setCursor(this.canvas, CURSOR_TYPE.AUTO);
        }
      } else if (
        // if using cmd/ctrl, we're not dragging
        !event[KEYS.CTRL_OR_CMD] &&
        (hitElement ||
          this.isHittingCommonBoundingBoxOfSelectedElements(
            scenePointer,
            selectedElements,
          )) &&
        !hitElement?.locked
      ) {
        setCursor(this.canvas, CURSOR_TYPE.MOVE);
      } else {
        setCursor(this.canvas, CURSOR_TYPE.AUTO);
      }
    }
  };

  private handleEraser = (
    event: PointerEvent,
    pointerDownState: PointerDownState,
    scenePointer: { x: number; y: number },
  ) => {
    const updateElementIds = (elements: ExcalidrawElement[]) => {
      elements.forEach((element) => {
        if (element.locked) {
          return;
        }

        idsToUpdate.push(element.id);
        if (event.altKey) {
          if (
            pointerDownState.elementIdsToErase[element.id] &&
            pointerDownState.elementIdsToErase[element.id].erase
          ) {
            pointerDownState.elementIdsToErase[element.id].erase = false;
          }
        } else if (!pointerDownState.elementIdsToErase[element.id]) {
          pointerDownState.elementIdsToErase[element.id] = {
            erase: true,
            opacity: element.opacity,
          };
        }
      });
    };

    const idsToUpdate: Array<string> = [];

    const distance = distance2d(
      pointerDownState.lastCoords.x,
      pointerDownState.lastCoords.y,
      scenePointer.x,
      scenePointer.y,
    );
    const threshold = 10 / this.state.zoom.value;
    const point = { ...pointerDownState.lastCoords };
    let samplingInterval = 0;
    while (samplingInterval <= distance) {
      const hitElements = this.getElementsAtPosition(point.x, point.y);
      updateElementIds(hitElements);

      // Exit since we reached current point
      if (samplingInterval === distance) {
        break;
      }

      // Calculate next point in the line at a distance of sampling interval
      samplingInterval = Math.min(samplingInterval + threshold, distance);

      const distanceRatio = samplingInterval / distance;
      const nextX =
        (1 - distanceRatio) * point.x + distanceRatio * scenePointer.x;
      const nextY =
        (1 - distanceRatio) * point.y + distanceRatio * scenePointer.y;
      point.x = nextX;
      point.y = nextY;
    }

    const elements = this.scene.getElementsIncludingDeleted().map((ele) => {
      const id =
        isBoundToContainer(ele) && idsToUpdate.includes(ele.containerId)
          ? ele.containerId
          : ele.id;
      if (idsToUpdate.includes(id)) {
        if (event.altKey) {
          if (
            pointerDownState.elementIdsToErase[id] &&
            pointerDownState.elementIdsToErase[id].erase === false
          ) {
            return newElementWith(ele, {
              opacity: pointerDownState.elementIdsToErase[id].opacity,
            });
          }
        } else {
          return newElementWith(ele, {
            opacity: ELEMENT_READY_TO_ERASE_OPACITY,
          });
        }
      }
      return ele;
    });

    this.scene.replaceAllElements(elements);

    pointerDownState.lastCoords.x = scenePointer.x;
    pointerDownState.lastCoords.y = scenePointer.y;
  };
  // set touch moving for mobile context menu
  private handleTouchMove = (event: React.TouchEvent<HTMLCanvasElement>) => {
    invalidateContextMenu = true;
  };

  private handleCanvasPointerDown = (
    event: React.PointerEvent<HTMLCanvasElement>,
  ) => {
    // remove any active selection when we start to interact with canvas
    // (mainly, we care about removing selection outside the component which
    //  would prevent our copy handling otherwise)
    const selection = document.getSelection();
    if (selection?.anchorNode) {
      selection.removeAllRanges();
    }
    this.maybeOpenContextMenuAfterPointerDownOnTouchDevices(event);
    this.maybeCleanupAfterMissingPointerUp(event);

    //fires only once, if pen is detected, penMode is enabled
    //the user can disable this by toggling the penMode button
    if (!this.state.penDetected && event.pointerType === "pen") {
      this.setState((prevState) => {
        return {
          penMode: true,
          penDetected: true,
        };
      });
    }

    if (
      !this.deviceType.isTouchScreen &&
      ["pen", "touch"].includes(event.pointerType)
    ) {
      this.deviceType = updateObject(this.deviceType, { isTouchScreen: true });
    }

    if (isPanning) {
      return;
    }

    this.lastPointerDown = event;
    this.setState({
      lastPointerDownWith: event.pointerType,
      cursorButton: "down",
    });
    this.savePointer(event.clientX, event.clientY, "down");

    this.updateGestureOnPointerDown(event);

    if (this.handleCanvasPanUsingWheelOrSpaceDrag(event)) {
      return;
    }

    // only handle left mouse button or touch
    if (
      event.button !== POINTER_BUTTON.MAIN &&
      event.button !== POINTER_BUTTON.TOUCH
    ) {
      return;
    }

    // don't select while panning
    if (gesture.pointers.size > 1) {
      return;
    }

    // State for the duration of a pointer interaction, which starts with a
    // pointerDown event, ends with a pointerUp event (or another pointerDown)
    const pointerDownState = this.initialPointerDownState(event);

    if (this.handleDraggingScrollBar(event, pointerDownState)) {
      return;
    }

    // Since context menu closes on pointer down so setting to false
    this.contextMenuOpen = false;
    this.clearSelectionIfNotUsingSelection();
    this.updateBindingEnabledOnPointerMove(event);

    if (this.handleSelectionOnPointerDown(event, pointerDownState)) {
      return;
    }

    const allowOnPointerDown =
      !this.state.penMode ||
      event.pointerType !== "touch" ||
      this.state.activeTool.type === "selection" ||
      this.state.activeTool.type === "text" ||
      this.state.activeTool.type === "image";

    if (!allowOnPointerDown) {
      return;
    }

    if (this.state.activeTool.type === "text") {
      this.handleTextOnPointerDown(event, pointerDownState);
      return;
    } else if (
      this.state.activeTool.type === "arrow" ||
      this.state.activeTool.type === "line"
    ) {
      this.handleLinearElementOnPointerDown(
        event,
        this.state.activeTool.type,
        pointerDownState,
      );
    } else if (this.state.activeTool.type === "image") {
      // reset image preview on pointerdown
      setCursor(this.canvas, CURSOR_TYPE.CROSSHAIR);

      if (!this.state.pendingImageElement) {
        return;
      }

      this.setState({
        draggingElement: this.state.pendingImageElement,
        editingElement: this.state.pendingImageElement,
        pendingImageElement: null,
        multiElement: null,
      });

      const { x, y } = viewportCoordsToSceneCoords(event, this.state);
      mutateElement(this.state.pendingImageElement, {
        x,
        y,
      });
    } else if (this.state.activeTool.type === "freedraw") {
      this.handleFreeDrawElementOnPointerDown(
        event,
        this.state.activeTool.type,
        pointerDownState,
      );
    } else if (this.state.activeTool.type === "custom") {
      setCursor(this.canvas, CURSOR_TYPE.CROSSHAIR);
    } else if (this.state.activeTool.type !== "eraser") {
      this.createGenericElementOnPointerDown(
        this.state.activeTool.type,
        pointerDownState,
      );
    }

    this.props?.onPointerDown?.(this.state.activeTool, pointerDownState);

    const onPointerMove =
      this.onPointerMoveFromPointerDownHandler(pointerDownState);

    const onPointerUp =
      this.onPointerUpFromPointerDownHandler(pointerDownState);

    const onKeyDown = this.onKeyDownFromPointerDownHandler(pointerDownState);
    const onKeyUp = this.onKeyUpFromPointerDownHandler(pointerDownState);

    lastPointerUp = onPointerUp;

    if (!this.state.viewModeEnabled) {
      window.addEventListener(EVENT.POINTER_MOVE, onPointerMove);
      window.addEventListener(EVENT.POINTER_UP, onPointerUp);
      window.addEventListener(EVENT.KEYDOWN, onKeyDown);
      window.addEventListener(EVENT.KEYUP, onKeyUp);
      pointerDownState.eventListeners.onMove = onPointerMove;
      pointerDownState.eventListeners.onUp = onPointerUp;
      pointerDownState.eventListeners.onKeyUp = onKeyUp;
      pointerDownState.eventListeners.onKeyDown = onKeyDown;
    }
  };

  private handleCanvasPointerUp = (
    event: React.PointerEvent<HTMLCanvasElement>,
  ) => {
    this.lastPointerUp = event;
    if (this.deviceType.isTouchScreen) {
      const scenePointer = viewportCoordsToSceneCoords(
        { clientX: event.clientX, clientY: event.clientY },
        this.state,
      );
      const hitElement = this.getElementAtPosition(
        scenePointer.x,
        scenePointer.y,
      );
      this.hitLinkElement = this.getElementLinkAtPosition(
        scenePointer,
        hitElement,
      );
    }
    if (
      this.hitLinkElement &&
      !this.state.selectedElementIds[this.hitLinkElement.id]
    ) {
      this.redirectToLink(event, this.deviceType.isTouchScreen);
    }

    this.removePointer(event);
  };

  private maybeOpenContextMenuAfterPointerDownOnTouchDevices = (
    event: React.PointerEvent<HTMLCanvasElement>,
  ): void => {
    // deal with opening context menu on touch devices
    if (event.pointerType === "touch") {
      invalidateContextMenu = false;

      if (touchTimeout) {
        // If there's already a touchTimeout, this means that there's another
        // touch down and we are doing another touch, so we shouldn't open the
        // context menu.
        invalidateContextMenu = true;
      } else {
        // open the context menu with the first touch's clientX and clientY
        // if the touch is not moving
        touchTimeout = window.setTimeout(() => {
          touchTimeout = 0;
          if (!invalidateContextMenu) {
            this.handleCanvasContextMenu(event);
          }
        }, TOUCH_CTX_MENU_TIMEOUT);
      }
    }
  };

  private resetContextMenuTimer = () => {
    clearTimeout(touchTimeout);
    touchTimeout = 0;
    invalidateContextMenu = false;
  };

  private maybeCleanupAfterMissingPointerUp(
    event: React.PointerEvent<HTMLCanvasElement>,
  ): void {
    if (lastPointerUp !== null) {
      // Unfortunately, sometimes we don't get a pointerup after a pointerdown,
      // this can happen when a contextual menu or alert is triggered. In order to avoid
      // being in a weird state, we clean up on the next pointerdown
      lastPointerUp(event);
    }
  }

  // Returns whether the event is a panning
  private handleCanvasPanUsingWheelOrSpaceDrag = (
    event: React.PointerEvent<HTMLCanvasElement>,
  ): boolean => {
    if (
      !(
        gesture.pointers.size <= 1 &&
        (event.button === POINTER_BUTTON.WHEEL ||
          (event.button === POINTER_BUTTON.MAIN && isHoldingSpace) ||
          this.state.viewModeEnabled)
      ) ||
      isTextElement(this.state.editingElement)
    ) {
      return false;
    }
    isPanning = true;
    event.preventDefault();

    let nextPastePrevented = false;
    const isLinux = /Linux/.test(window.navigator.platform);

    setCursor(this.canvas, CURSOR_TYPE.GRABBING);
    let { clientX: lastX, clientY: lastY } = event;
    const onPointerMove = withBatchedUpdatesThrottled((event: PointerEvent) => {
      const deltaX = lastX - event.clientX;
      const deltaY = lastY - event.clientY;
      lastX = event.clientX;
      lastY = event.clientY;

      /*
       * Prevent paste event if we move while middle clicking on Linux.
       * See issue #1383.
       */
      if (
        isLinux &&
        !nextPastePrevented &&
        (Math.abs(deltaX) > 1 || Math.abs(deltaY) > 1)
      ) {
        nextPastePrevented = true;

        /* Prevent the next paste event */
        const preventNextPaste = (event: ClipboardEvent) => {
          document.body.removeEventListener(EVENT.PASTE, preventNextPaste);
          event.stopPropagation();
        };

        /*
         * Reenable next paste in case of disabled middle click paste for
         * any reason:
         * - right click paste
         * - empty clipboard
         */
        const enableNextPaste = () => {
          setTimeout(() => {
            document.body.removeEventListener(EVENT.PASTE, preventNextPaste);
            window.removeEventListener(EVENT.POINTER_UP, enableNextPaste);
          }, 100);
        };

        document.body.addEventListener(EVENT.PASTE, preventNextPaste);
        window.addEventListener(EVENT.POINTER_UP, enableNextPaste);
      }

      this.setState({
        scrollX: this.state.scrollX - deltaX / this.state.zoom.value,
        scrollY: this.state.scrollY - deltaY / this.state.zoom.value,
      });
    });
    const teardown = withBatchedUpdates(
      (lastPointerUp = () => {
        lastPointerUp = null;
        isPanning = false;
        if (!isHoldingSpace) {
          if (this.state.viewModeEnabled) {
            setCursor(this.canvas, CURSOR_TYPE.GRAB);
          } else {
            setCursorForShape(this.canvas, this.state);
          }
        }
        this.setState({
          cursorButton: "up",
        });
        this.savePointer(event.clientX, event.clientY, "up");
        window.removeEventListener(EVENT.POINTER_MOVE, onPointerMove);
        window.removeEventListener(EVENT.POINTER_UP, teardown);
        window.removeEventListener(EVENT.BLUR, teardown);
        onPointerMove.flush();
      }),
    );
    window.addEventListener(EVENT.BLUR, teardown);
    window.addEventListener(EVENT.POINTER_MOVE, onPointerMove, {
      passive: true,
    });
    window.addEventListener(EVENT.POINTER_UP, teardown);
    return true;
  };

  private updateGestureOnPointerDown(
    event: React.PointerEvent<HTMLCanvasElement>,
  ): void {
    gesture.pointers.set(event.pointerId, {
      x: event.clientX,
      y: event.clientY,
    });

    if (gesture.pointers.size === 2) {
      gesture.lastCenter = getCenter(gesture.pointers);
      gesture.initialScale = this.state.zoom.value;
      gesture.initialDistance = getDistance(
        Array.from(gesture.pointers.values()),
      );
    }
  }

  private initialPointerDownState(
    event: React.PointerEvent<HTMLCanvasElement>,
  ): PointerDownState {
    const origin = viewportCoordsToSceneCoords(event, this.state);
    const selectedElements = getSelectedElements(
      this.scene.getNonDeletedElements(),
      this.state,
    );
    const [minX, minY, maxX, maxY] = getCommonBounds(selectedElements);

    return {
      origin,
      withCmdOrCtrl: event[KEYS.CTRL_OR_CMD],
      originInGrid: tupleToCoors(
        getGridPoint(origin.x, origin.y, this.state.gridSize),
      ),
      scrollbars: isOverScrollBars(
        currentScrollBars,
        event.clientX - this.state.offsetLeft,
        event.clientY - this.state.offsetTop,
      ),
      // we need to duplicate because we'll be updating this state
      lastCoords: { ...origin },
      originalElements: this.scene
        .getNonDeletedElements()
        .reduce((acc, element) => {
          acc.set(element.id, deepCopyElement(element));
          return acc;
        }, new Map() as PointerDownState["originalElements"]),
      resize: {
        handleType: false,
        isResizing: false,
        offset: { x: 0, y: 0 },
        arrowDirection: "origin",
        center: { x: (maxX + minX) / 2, y: (maxY + minY) / 2 },
      },
      hit: {
        element: null,
        allHitElements: [],
        wasAddedToSelection: false,
        hasBeenDuplicated: false,
        hasHitCommonBoundingBoxOfSelectedElements:
          this.isHittingCommonBoundingBoxOfSelectedElements(
            origin,
            selectedElements,
          ),
        hasHitElementInside: false,
      },
      drag: {
        hasOccurred: false,
        offset: null,
      },
      eventListeners: {
        onMove: null,
        onUp: null,
        onKeyUp: null,
        onKeyDown: null,
      },
      boxSelection: {
        hasOccurred: false,
      },
      elementIdsToErase: {},
    };
  }

  // Returns whether the event is a dragging a scrollbar
  private handleDraggingScrollBar(
    event: React.PointerEvent<HTMLCanvasElement>,
    pointerDownState: PointerDownState,
  ): boolean {
    if (
      !(pointerDownState.scrollbars.isOverEither && !this.state.multiElement)
    ) {
      return false;
    }
    isDraggingScrollBar = true;
    pointerDownState.lastCoords.x = event.clientX;
    pointerDownState.lastCoords.y = event.clientY;
    const onPointerMove = withBatchedUpdatesThrottled((event: PointerEvent) => {
      const target = event.target;
      if (!(target instanceof HTMLElement)) {
        return;
      }

      this.handlePointerMoveOverScrollbars(event, pointerDownState);
    });

    const onPointerUp = withBatchedUpdates(() => {
      isDraggingScrollBar = false;
      setCursorForShape(this.canvas, this.state);
      lastPointerUp = null;
      this.setState({
        cursorButton: "up",
      });
      this.savePointer(event.clientX, event.clientY, "up");
      window.removeEventListener(EVENT.POINTER_MOVE, onPointerMove);
      window.removeEventListener(EVENT.POINTER_UP, onPointerUp);
      onPointerMove.flush();
    });

    lastPointerUp = onPointerUp;

    window.addEventListener(EVENT.POINTER_MOVE, onPointerMove);
    window.addEventListener(EVENT.POINTER_UP, onPointerUp);
    return true;
  }

  private clearSelectionIfNotUsingSelection = (): void => {
    if (this.state.activeTool.type !== "selection") {
      this.setState({
        selectedElementIds: {},
        selectedGroupIds: {},
        editingGroupId: null,
      });
    }
  };

  /**
   * @returns whether the pointer event has been completely handled
   */
  private handleSelectionOnPointerDown = (
    event: React.PointerEvent<HTMLCanvasElement>,
    pointerDownState: PointerDownState,
  ): boolean => {
    if (this.state.activeTool.type === "selection") {
      const elements = this.scene.getNonDeletedElements();
      const selectedElements = getSelectedElements(elements, this.state);
      if (selectedElements.length === 1 && !this.state.editingLinearElement) {
        const elementWithTransformHandleType =
          getElementWithTransformHandleType(
            elements,
            this.state,
            pointerDownState.origin.x,
            pointerDownState.origin.y,
            this.state.zoom,
            event.pointerType,
          );
        if (elementWithTransformHandleType != null) {
          this.setState({
            resizingElement: elementWithTransformHandleType.element,
          });
          pointerDownState.resize.handleType =
            elementWithTransformHandleType.transformHandleType;
        }
      } else if (selectedElements.length > 1) {
        pointerDownState.resize.handleType = getTransformHandleTypeFromCoords(
          getCommonBounds(selectedElements),
          pointerDownState.origin.x,
          pointerDownState.origin.y,
          this.state.zoom,
          event.pointerType,
        );
      }
      if (pointerDownState.resize.handleType) {
        setCursor(
          this.canvas,
          getCursorForResizingElement({
            transformHandleType: pointerDownState.resize.handleType,
          }),
        );
        pointerDownState.resize.isResizing = true;
        pointerDownState.resize.offset = tupleToCoors(
          getResizeOffsetXY(
            pointerDownState.resize.handleType,
            selectedElements,
            pointerDownState.origin.x,
            pointerDownState.origin.y,
          ),
        );
        if (
          selectedElements.length === 1 &&
          isLinearElement(selectedElements[0]) &&
          selectedElements[0].points.length === 2
        ) {
          pointerDownState.resize.arrowDirection = getResizeArrowDirection(
            pointerDownState.resize.handleType,
            selectedElements[0],
          );
        }
      } else {
        if (this.state.editingLinearElement) {
          const ret = LinearElementEditor.handlePointerDown(
            event,
            this.state,
            (appState) => this.setState(appState),
            this.history,
            pointerDownState.origin,
          );
          if (ret.hitElement) {
            pointerDownState.hit.element = ret.hitElement;
          }
          if (ret.didAddPoint) {
            return true;
          }
        }
        // hitElement may already be set above, so check first
        pointerDownState.hit.element =
          pointerDownState.hit.element ??
          this.getElementAtPosition(
            pointerDownState.origin.x,
            pointerDownState.origin.y,
          );

        if (pointerDownState.hit.element) {
          // Early return if pointer is hitting link icon
          if (
            isPointHittingLinkIcon(
              pointerDownState.hit.element,
              this.state,
              [pointerDownState.origin.x, pointerDownState.origin.y],
              this.deviceType.isMobile,
            )
          ) {
            return false;
          }
          pointerDownState.hit.hasHitElementInside =
            isHittingElementNotConsideringBoundingBox(
              pointerDownState.hit.element,
              this.state,
              [pointerDownState.origin.x, pointerDownState.origin.y],
            );
        }

        // For overlapped elements one position may hit
        // multiple elements
        pointerDownState.hit.allHitElements = this.getElementsAtPosition(
          pointerDownState.origin.x,
          pointerDownState.origin.y,
        );

        const hitElement = pointerDownState.hit.element;
        const someHitElementIsSelected =
          pointerDownState.hit.allHitElements.some((element) =>
            this.isASelectedElement(element),
          );
        if (
          (hitElement === null || !someHitElementIsSelected) &&
          !event.shiftKey &&
          !pointerDownState.hit.hasHitCommonBoundingBoxOfSelectedElements
        ) {
          this.clearSelection(hitElement);
        }

        if (this.state.editingLinearElement) {
          this.setState({
            selectedElementIds: {
              [this.state.editingLinearElement.elementId]: true,
            },
          });
          // If we click on something
        } else if (hitElement != null) {
          // on CMD/CTRL, drill down to hit element regardless of groups etc.
          if (event[KEYS.CTRL_OR_CMD]) {
            if (!this.state.selectedElementIds[hitElement.id]) {
              pointerDownState.hit.wasAddedToSelection = true;
            }
            this.setState((prevState) => ({
              ...editGroupForSelectedElement(prevState, hitElement),
              previousSelectedElementIds: this.state.selectedElementIds,
            }));
            // mark as not completely handled so as to allow dragging etc.
            return false;
          }

          // deselect if item is selected
          // if shift is not clicked, this will always return true
          // otherwise, it will trigger selection based on current
          // state of the box
          if (!this.state.selectedElementIds[hitElement.id]) {
            // if we are currently editing a group, exiting editing mode and deselect the group.
            if (
              this.state.editingGroupId &&
              !isElementInGroup(hitElement, this.state.editingGroupId)
            ) {
              this.setState({
                selectedElementIds: {},
                selectedGroupIds: {},
                editingGroupId: null,
              });
            }

            // Add hit element to selection. At this point if we're not holding
            // SHIFT the previously selected element(s) were deselected above
            // (make sure you use setState updater to use latest state)
            if (
              !someHitElementIsSelected &&
              !pointerDownState.hit.hasHitCommonBoundingBoxOfSelectedElements
            ) {
              this.setState((prevState) => {
                return selectGroupsForSelectedElements(
                  {
                    ...prevState,
                    selectedElementIds: {
                      ...prevState.selectedElementIds,
                      [hitElement.id]: true,
                    },
                    showHyperlinkPopup: hitElement.link ? "info" : false,
                  },
                  this.scene.getNonDeletedElements(),
                );
              });
              pointerDownState.hit.wasAddedToSelection = true;
            }
          }
        }

        this.setState({
          previousSelectedElementIds: this.state.selectedElementIds,
        });
      }
    }
    return false;
  };

  private isASelectedElement(hitElement: ExcalidrawElement | null): boolean {
    return hitElement != null && this.state.selectedElementIds[hitElement.id];
  }

  private isHittingCommonBoundingBoxOfSelectedElements(
    point: Readonly<{ x: number; y: number }>,
    selectedElements: readonly ExcalidrawElement[],
  ): boolean {
    if (selectedElements.length < 2) {
      return false;
    }

    // How many pixels off the shape boundary we still consider a hit
    const threshold = 10 / this.state.zoom.value;
    const [x1, y1, x2, y2] = getCommonBounds(selectedElements);
    return (
      point.x > x1 - threshold &&
      point.x < x2 + threshold &&
      point.y > y1 - threshold &&
      point.y < y2 + threshold
    );
  }

  private handleTextOnPointerDown = (
    event: React.PointerEvent<HTMLCanvasElement>,
    pointerDownState: PointerDownState,
  ): void => {
    // if we're currently still editing text, clicking outside
    // should only finalize it, not create another (irrespective
    // of state.activeTool.locked)
    if (isTextElement(this.state.editingElement)) {
      return;
    }
    let sceneX = pointerDownState.origin.x;
    let sceneY = pointerDownState.origin.y;

    const element = this.getElementAtPosition(sceneX, sceneY, {
      includeBoundTextElement: true,
    });

    const canBindText = hasBoundTextElement(element);
    if (canBindText) {
      sceneX = element.x + element.width / 2;
      sceneY = element.y + element.height / 2;
    }
    this.startTextEditing({
      sceneX,
      sceneY,
      shouldBind: false,
      insertAtParentCenter: !event.altKey,
    });

    resetCursor(this.canvas);
    if (!this.state.activeTool.locked) {
      this.setState({
        activeTool: updateActiveTool(this.state, { type: "selection" }),
      });
    }
  };

  private handleFreeDrawElementOnPointerDown = (
    event: React.PointerEvent<HTMLCanvasElement>,
    elementType: ExcalidrawFreeDrawElement["type"],
    pointerDownState: PointerDownState,
  ) => {
    // Begin a mark capture. This does not have to update state yet.
    const [gridX, gridY] = getGridPoint(
      pointerDownState.origin.x,
      pointerDownState.origin.y,
      null,
    );

    const element = newFreeDrawElement({
      type: elementType,
      x: gridX,
      y: gridY,
      strokeColor: this.state.currentItemStrokeColor,
      backgroundColor: this.state.currentItemBackgroundColor,
      fillStyle: this.state.currentItemFillStyle,
      strokeWidth: this.state.currentItemStrokeWidth,
      strokeStyle: this.state.currentItemStrokeStyle,
      roughness: this.state.currentItemRoughness,
      opacity: this.state.currentItemOpacity,
      strokeSharpness: this.state.currentItemLinearStrokeSharpness,
      simulatePressure: event.pressure === 0.5,
      locked: false,
    });

    this.setState((prevState) => ({
      selectedElementIds: {
        ...prevState.selectedElementIds,
        [element.id]: false,
      },
    }));

    const pressures = element.simulatePressure
      ? element.pressures
      : [...element.pressures, event.pressure];

    mutateElement(element, {
      points: [[0, 0]],
      pressures,
    });

    const boundElement = getHoveredElementForBinding(
      pointerDownState.origin,
      this.scene,
    );
    this.scene.replaceAllElements([
      ...this.scene.getElementsIncludingDeleted(),
      element,
    ]);
    this.setState({
      draggingElement: element,
      editingElement: element,
      startBoundElement: boundElement,
      suggestedBindings: [],
    });
  };

  private createImageElement = ({
    sceneX,
    sceneY,
  }: {
    sceneX: number;
    sceneY: number;
  }) => {
    const [gridX, gridY] = getGridPoint(sceneX, sceneY, this.state.gridSize);

    const element = newImageElement({
      type: "image",
      x: gridX,
      y: gridY,
      strokeColor: this.state.currentItemStrokeColor,
      backgroundColor: this.state.currentItemBackgroundColor,
      fillStyle: this.state.currentItemFillStyle,
      strokeWidth: this.state.currentItemStrokeWidth,
      strokeStyle: this.state.currentItemStrokeStyle,
      roughness: this.state.currentItemRoughness,
      opacity: this.state.currentItemOpacity,
      strokeSharpness: this.state.currentItemLinearStrokeSharpness,
      locked: false,
    });

    return element;
  };

  private handleLinearElementOnPointerDown = (
    event: React.PointerEvent<HTMLCanvasElement>,
    elementType: ExcalidrawLinearElement["type"],
    pointerDownState: PointerDownState,
  ): void => {
    if (this.state.multiElement) {
      const { multiElement } = this.state;

      // finalize if completing a loop
      if (
        multiElement.type === "line" &&
        isPathALoop(multiElement.points, this.state.zoom.value)
      ) {
        mutateElement(multiElement, {
          lastCommittedPoint:
            multiElement.points[multiElement.points.length - 1],
        });
        this.actionManager.executeAction(actionFinalize);
        return;
      }

      const { x: rx, y: ry, lastCommittedPoint } = multiElement;

      // clicking inside commit zone → finalize arrow
      if (
        multiElement.points.length > 1 &&
        lastCommittedPoint &&
        distance2d(
          pointerDownState.origin.x - rx,
          pointerDownState.origin.y - ry,
          lastCommittedPoint[0],
          lastCommittedPoint[1],
        ) < LINE_CONFIRM_THRESHOLD
      ) {
        this.actionManager.executeAction(actionFinalize);
        return;
      }

      this.setState((prevState) => ({
        selectedElementIds: {
          ...prevState.selectedElementIds,
          [multiElement.id]: true,
        },
      }));
      // clicking outside commit zone → update reference for last committed
      // point
      mutateElement(multiElement, {
        lastCommittedPoint: multiElement.points[multiElement.points.length - 1],
      });
      setCursor(this.canvas, CURSOR_TYPE.POINTER);
    } else {
      const [gridX, gridY] = getGridPoint(
        pointerDownState.origin.x,
        pointerDownState.origin.y,
        this.state.gridSize,
      );

      /* If arrow is pre-arrowheads, it will have undefined for both start and end arrowheads.
      If so, we want it to be null for start and "arrow" for end. If the linear item is not
      an arrow, we want it to be null for both. Otherwise, we want it to use the
      values from appState. */

      const { currentItemStartArrowhead, currentItemEndArrowhead } = this.state;
      const [startArrowhead, endArrowhead] =
        elementType === "arrow"
          ? [currentItemStartArrowhead, currentItemEndArrowhead]
          : [null, null];

      const element = newLinearElement({
        type: elementType,
        x: gridX,
        y: gridY,
        strokeColor: this.state.currentItemStrokeColor,
        backgroundColor: this.state.currentItemBackgroundColor,
        fillStyle: this.state.currentItemFillStyle,
        strokeWidth: this.state.currentItemStrokeWidth,
        strokeStyle: this.state.currentItemStrokeStyle,
        roughness: this.state.currentItemRoughness,
        opacity: this.state.currentItemOpacity,
        strokeSharpness: this.state.currentItemLinearStrokeSharpness,
        startArrowhead,
        endArrowhead,
        locked: false,
      });
      this.setState((prevState) => ({
        selectedElementIds: {
          ...prevState.selectedElementIds,
          [element.id]: false,
        },
      }));
      mutateElement(element, {
        points: [...element.points, [0, 0]],
      });
      const boundElement = getHoveredElementForBinding(
        pointerDownState.origin,
        this.scene,
      );
      this.scene.replaceAllElements([
        ...this.scene.getElementsIncludingDeleted(),
        element,
      ]);
      this.setState({
        draggingElement: element,
        editingElement: element,
        startBoundElement: boundElement,
        suggestedBindings: [],
      });
    }
  };

  private createGenericElementOnPointerDown = (
    elementType: ExcalidrawGenericElement["type"],
    pointerDownState: PointerDownState,
  ): void => {
    const [gridX, gridY] = getGridPoint(
      pointerDownState.origin.x,
      pointerDownState.origin.y,
      this.state.gridSize,
    );
    const element = newElement({
      type: elementType,
      x: gridX,
      y: gridY,
      strokeColor: this.state.currentItemStrokeColor,
      backgroundColor: this.state.currentItemBackgroundColor,
      fillStyle: this.state.currentItemFillStyle,
      strokeWidth: this.state.currentItemStrokeWidth,
      strokeStyle: this.state.currentItemStrokeStyle,
      roughness: this.state.currentItemRoughness,
      opacity: this.state.currentItemOpacity,
      strokeSharpness: this.state.currentItemStrokeSharpness,
      locked: false,
    });

    if (element.type === "selection") {
      this.setState({
        selectionElement: element,
        draggingElement: element,
      });
    } else {
      this.scene.replaceAllElements([
        ...this.scene.getElementsIncludingDeleted(),
        element,
      ]);
      this.setState({
        multiElement: null,
        draggingElement: element,
        editingElement: element,
      });
    }
  };

  private onKeyDownFromPointerDownHandler(
    pointerDownState: PointerDownState,
  ): (event: KeyboardEvent) => void {
    return withBatchedUpdates((event: KeyboardEvent) => {
      if (this.maybeHandleResize(pointerDownState, event)) {
        return;
      }
      this.maybeDragNewGenericElement(pointerDownState, event);
    });
  }

  private onKeyUpFromPointerDownHandler(
    pointerDownState: PointerDownState,
  ): (event: KeyboardEvent) => void {
    return withBatchedUpdates((event: KeyboardEvent) => {
      // Prevents focus from escaping excalidraw tab
      event.key === KEYS.ALT && event.preventDefault();
      if (this.maybeHandleResize(pointerDownState, event)) {
        return;
      }
      this.maybeDragNewGenericElement(pointerDownState, event);
    });
  }

  private onPointerMoveFromPointerDownHandler(
    pointerDownState: PointerDownState,
  ) {
    return withBatchedUpdatesThrottled((event: PointerEvent) => {
      // We need to initialize dragOffsetXY only after we've updated
      // `state.selectedElementIds` on pointerDown. Doing it here in pointerMove
      // event handler should hopefully ensure we're already working with
      // the updated state.
      if (pointerDownState.drag.offset === null) {
        pointerDownState.drag.offset = tupleToCoors(
          getDragOffsetXY(
            getSelectedElements(this.scene.getNonDeletedElements(), this.state),
            pointerDownState.origin.x,
            pointerDownState.origin.y,
          ),
        );
      }
      const target = event.target;
      if (!(target instanceof HTMLElement)) {
        return;
      }

      if (this.handlePointerMoveOverScrollbars(event, pointerDownState)) {
        return;
      }

      const pointerCoords = viewportCoordsToSceneCoords(event, this.state);

      if (isEraserActive(this.state)) {
        this.handleEraser(event, pointerDownState, pointerCoords);
        return;
      }

      const [gridX, gridY] = getGridPoint(
        pointerCoords.x,
        pointerCoords.y,
        this.state.gridSize,
      );

      // for arrows/lines, don't start dragging until a given threshold
      // to ensure we don't create a 2-point arrow by mistake when
      // user clicks mouse in a way that it moves a tiny bit (thus
      // triggering pointermove)
      if (
        !pointerDownState.drag.hasOccurred &&
        (this.state.activeTool.type === "arrow" ||
          this.state.activeTool.type === "line")
      ) {
        if (
          distance2d(
            pointerCoords.x,
            pointerCoords.y,
            pointerDownState.origin.x,
            pointerDownState.origin.y,
          ) < DRAGGING_THRESHOLD
        ) {
          return;
        }
      }

      if (pointerDownState.resize.isResizing) {
        pointerDownState.lastCoords.x = pointerCoords.x;
        pointerDownState.lastCoords.y = pointerCoords.y;
        if (this.maybeHandleResize(pointerDownState, event)) {
          return true;
        }
      }

      if (this.state.editingLinearElement) {
        const didDrag = LinearElementEditor.handlePointDragging(
          this.state,
          (appState) => this.setState(appState),
          pointerCoords.x,
          pointerCoords.y,
          (element, pointsSceneCoords) => {
            this.maybeSuggestBindingsForLinearElementAtCoords(
              element,
              pointsSceneCoords,
            );
          },
        );

        if (didDrag) {
          pointerDownState.lastCoords.x = pointerCoords.x;
          pointerDownState.lastCoords.y = pointerCoords.y;
          return;
        }
      }

      const hasHitASelectedElement = pointerDownState.hit.allHitElements.some(
        (element) => this.isASelectedElement(element),
      );

      if (
        (hasHitASelectedElement ||
          pointerDownState.hit.hasHitCommonBoundingBoxOfSelectedElements) &&
        // this allows for box-selecting points when clicking inside the
        // line's bounding box
        (!this.state.editingLinearElement || !event.shiftKey) &&
        // box-selecting without shift when editing line, not clicking on a line
        (!this.state.editingLinearElement ||
          this.state.editingLinearElement?.elementId !==
            pointerDownState.hit.element?.id ||
          pointerDownState.hit.hasHitElementInside)
      ) {
        const selectedElements = getSelectedElements(
          this.scene.getNonDeletedElements(),
          this.state,
        );
        if (selectedElements.every((element) => element.locked)) {
          return;
        }
        // Marking that click was used for dragging to check
        // if elements should be deselected on pointerup
        pointerDownState.drag.hasOccurred = true;
        // prevent dragging even if we're no longer holding cmd/ctrl otherwise
        // it would have weird results (stuff jumping all over the screen)
        if (selectedElements.length > 0 && !pointerDownState.withCmdOrCtrl) {
          const [dragX, dragY] = getGridPoint(
            pointerCoords.x - pointerDownState.drag.offset.x,
            pointerCoords.y - pointerDownState.drag.offset.y,
            this.state.gridSize,
          );

          const [dragDistanceX, dragDistanceY] = [
            Math.abs(pointerCoords.x - pointerDownState.origin.x),
            Math.abs(pointerCoords.y - pointerDownState.origin.y),
          ];

          // We only drag in one direction if shift is pressed
          const lockDirection = event.shiftKey;

          dragSelectedElements(
            pointerDownState,
            selectedElements,
            dragX,
            dragY,
            lockDirection,
            dragDistanceX,
            dragDistanceY,
            this.state,
          );
          this.maybeSuggestBindingForAll(selectedElements);

          // We duplicate the selected element if alt is pressed on pointer move
          if (event.altKey && !pointerDownState.hit.hasBeenDuplicated) {
            // Move the currently selected elements to the top of the z index stack, and
            // put the duplicates where the selected elements used to be.
            // (the origin point where the dragging started)

            pointerDownState.hit.hasBeenDuplicated = true;

            const nextElements = [];
            const elementsToAppend = [];
            const groupIdMap = new Map();
            const oldIdToDuplicatedId = new Map();
            const hitElement = pointerDownState.hit.element;
            const elements = this.scene.getElementsIncludingDeleted();
            const selectedElementIds: Array<ExcalidrawElement["id"]> =
              getSelectedElements(elements, this.state, true).map(
                (element) => element.id,
              );

            for (const element of elements) {
              if (
                selectedElementIds.includes(element.id) ||
                // case: the state.selectedElementIds might not have been
                // updated yet by the time this mousemove event is fired
                (element.id === hitElement?.id &&
                  pointerDownState.hit.wasAddedToSelection)
              ) {
                const duplicatedElement = duplicateElement(
                  this.state.editingGroupId,
                  groupIdMap,
                  element,
                );
                const [originDragX, originDragY] = getGridPoint(
                  pointerDownState.origin.x - pointerDownState.drag.offset.x,
                  pointerDownState.origin.y - pointerDownState.drag.offset.y,
                  this.state.gridSize,
                );
                mutateElement(duplicatedElement, {
                  x: duplicatedElement.x + (originDragX - dragX),
                  y: duplicatedElement.y + (originDragY - dragY),
                });
                nextElements.push(duplicatedElement);
                elementsToAppend.push(element);
                oldIdToDuplicatedId.set(element.id, duplicatedElement.id);
              } else {
                nextElements.push(element);
              }
            }
            const nextSceneElements = [...nextElements, ...elementsToAppend];
            bindTextToShapeAfterDuplication(
              nextElements,
              elementsToAppend,
              oldIdToDuplicatedId,
            );
            fixBindingsAfterDuplication(
              nextSceneElements,
              elementsToAppend,
              oldIdToDuplicatedId,
              "duplicatesServeAsOld",
            );
            this.scene.replaceAllElements(nextSceneElements);
          }
          return;
        }
      }

      // It is very important to read this.state within each move event,
      // otherwise we would read a stale one!
      const draggingElement = this.state.draggingElement;
      if (!draggingElement) {
        return;
      }

      if (draggingElement.type === "freedraw") {
        const points = draggingElement.points;
        const dx = pointerCoords.x - draggingElement.x;
        const dy = pointerCoords.y - draggingElement.y;

        const lastPoint = points.length > 0 && points[points.length - 1];
        const discardPoint =
          lastPoint && lastPoint[0] === dx && lastPoint[1] === dy;

        if (!discardPoint) {
          const pressures = draggingElement.simulatePressure
            ? draggingElement.pressures
            : [...draggingElement.pressures, event.pressure];

          mutateElement(draggingElement, {
            points: [...points, [dx, dy]],
            pressures,
          });
        }
      } else if (isLinearElement(draggingElement)) {
        pointerDownState.drag.hasOccurred = true;
        const points = draggingElement.points;
        let dx = gridX - draggingElement.x;
        let dy = gridY - draggingElement.y;

        if (shouldRotateWithDiscreteAngle(event) && points.length === 2) {
          ({ width: dx, height: dy } = getPerfectElementSize(
            this.state.activeTool.type,
            dx,
            dy,
          ));
        }

        if (points.length === 1) {
          mutateElement(draggingElement, { points: [...points, [dx, dy]] });
        } else if (points.length > 1) {
          mutateElement(draggingElement, {
            points: [...points.slice(0, -1), [dx, dy]],
          });
        }

        if (isBindingElement(draggingElement, false)) {
          // When creating a linear element by dragging
          this.maybeSuggestBindingsForLinearElementAtCoords(
            draggingElement,
            [pointerCoords],
            this.state.startBoundElement,
          );
        }
      } else {
        pointerDownState.lastCoords.x = pointerCoords.x;
        pointerDownState.lastCoords.y = pointerCoords.y;
        this.maybeDragNewGenericElement(pointerDownState, event);
      }

      if (this.state.activeTool.type === "selection") {
        pointerDownState.boxSelection.hasOccurred = true;

        const elements = this.scene.getNonDeletedElements();
        if (
          !event.shiftKey &&
          // allows for box-selecting points (without shift)
          !this.state.editingLinearElement &&
          isSomeElementSelected(elements, this.state)
        ) {
          if (pointerDownState.withCmdOrCtrl && pointerDownState.hit.element) {
            this.setState((prevState) =>
              selectGroupsForSelectedElements(
                {
                  ...prevState,
                  selectedElementIds: {
                    [pointerDownState.hit.element!.id]: true,
                  },
                },
                this.scene.getNonDeletedElements(),
              ),
            );
          } else {
            this.setState({
              selectedElementIds: {},
              selectedGroupIds: {},
              editingGroupId: null,
            });
          }
        }
        // box-select line editor points
        if (this.state.editingLinearElement) {
          LinearElementEditor.handleBoxSelection(
            event,
            this.state,
            this.setState.bind(this),
          );
          // regular box-select
        } else {
          const elementsWithinSelection = getElementsWithinSelection(
            elements,
            draggingElement,
          );
          this.setState((prevState) =>
            selectGroupsForSelectedElements(
              {
                ...prevState,
                selectedElementIds: {
                  ...prevState.selectedElementIds,
                  ...elementsWithinSelection.reduce((map, element) => {
                    map[element.id] = true;
                    return map;
                  }, {} as any),
                  ...(pointerDownState.hit.element
                    ? {
                        // if using ctrl/cmd, select the hitElement only if we
                        // haven't box-selected anything else
                        [pointerDownState.hit.element.id]:
                          !elementsWithinSelection.length,
                      }
                    : null),
                },
                showHyperlinkPopup:
                  elementsWithinSelection.length === 1 &&
                  elementsWithinSelection[0].link
                    ? "info"
                    : false,
              },
              this.scene.getNonDeletedElements(),
            ),
          );
        }
      }
    });
  }

  // Returns whether the pointer move happened over either scrollbar
  private handlePointerMoveOverScrollbars(
    event: PointerEvent,
    pointerDownState: PointerDownState,
  ): boolean {
    if (pointerDownState.scrollbars.isOverHorizontal) {
      const x = event.clientX;
      const dx = x - pointerDownState.lastCoords.x;
      this.setState({
        scrollX: this.state.scrollX - dx / this.state.zoom.value,
      });
      pointerDownState.lastCoords.x = x;
      return true;
    }

    if (pointerDownState.scrollbars.isOverVertical) {
      const y = event.clientY;
      const dy = y - pointerDownState.lastCoords.y;
      this.setState({
        scrollY: this.state.scrollY - dy / this.state.zoom.value,
      });
      pointerDownState.lastCoords.y = y;
      return true;
    }
    return false;
  }

  private onPointerUpFromPointerDownHandler(
    pointerDownState: PointerDownState,
  ): (event: PointerEvent) => void {
    return withBatchedUpdates((childEvent: PointerEvent) => {
      const {
        draggingElement,
        resizingElement,
        multiElement,
        activeTool,
        isResizing,
        isRotating,
      } = this.state;
      this.setState({
        isResizing: false,
        isRotating: false,
        resizingElement: null,
        selectionElement: null,
        cursorButton: "up",
        // text elements are reset on finalize, and resetting on pointerup
        // may cause issues with double taps
        editingElement:
          multiElement || isTextElement(this.state.editingElement)
            ? this.state.editingElement
            : null,
      });

      this.savePointer(childEvent.clientX, childEvent.clientY, "up");

      // Handle end of dragging a point of a linear element, might close a loop
      // and sets binding element
      if (this.state.editingLinearElement) {
        if (
          !pointerDownState.boxSelection.hasOccurred &&
          (pointerDownState.hit?.element?.id !==
            this.state.editingLinearElement.elementId ||
            !pointerDownState.hit.hasHitElementInside)
        ) {
          this.actionManager.executeAction(actionFinalize);
        } else {
          const editingLinearElement = LinearElementEditor.handlePointerUp(
            childEvent,
            this.state.editingLinearElement,
            this.state,
          );
          if (editingLinearElement !== this.state.editingLinearElement) {
            this.setState({
              editingLinearElement,
              suggestedBindings: [],
            });
          }
        }
      }

      lastPointerUp = null;

      if (pointerDownState.eventListeners.onMove) {
        pointerDownState.eventListeners.onMove.flush();
      }

      window.removeEventListener(
        EVENT.POINTER_MOVE,
        pointerDownState.eventListeners.onMove!,
      );
      window.removeEventListener(
        EVENT.POINTER_UP,
        pointerDownState.eventListeners.onUp!,
      );
      window.removeEventListener(
        EVENT.KEYDOWN,
        pointerDownState.eventListeners.onKeyDown!,
      );
      window.removeEventListener(
        EVENT.KEYUP,
        pointerDownState.eventListeners.onKeyUp!,
      );

      if (this.state.pendingImageElement) {
        this.setState({ pendingImageElement: null });
      }

      if (draggingElement?.type === "freedraw") {
        const pointerCoords = viewportCoordsToSceneCoords(
          childEvent,
          this.state,
        );

        const points = draggingElement.points;
        let dx = pointerCoords.x - draggingElement.x;
        let dy = pointerCoords.y - draggingElement.y;

        // Allows dots to avoid being flagged as infinitely small
        if (dx === points[0][0] && dy === points[0][1]) {
          dy += 0.0001;
          dx += 0.0001;
        }

        const pressures = draggingElement.simulatePressure
          ? []
          : [...draggingElement.pressures, childEvent.pressure];

        mutateElement(draggingElement, {
          points: [...points, [dx, dy]],
          pressures,
          lastCommittedPoint: [dx, dy],
        });

        this.actionManager.executeAction(actionFinalize);

        return;
      }
      if (isImageElement(draggingElement)) {
        const imageElement = draggingElement;
        try {
          this.initializeImageDimensions(imageElement);
          this.setState(
            { selectedElementIds: { [imageElement.id]: true } },
            () => {
              this.actionManager.executeAction(actionFinalize);
            },
          );
        } catch (error: any) {
          console.error(error);
          this.scene.replaceAllElements(
            this.scene
              .getElementsIncludingDeleted()
              .filter((el) => el.id !== imageElement.id),
          );
          this.actionManager.executeAction(actionFinalize);
        }
        return;
      }

      if (isLinearElement(draggingElement)) {
        if (draggingElement!.points.length > 1) {
          this.history.resumeRecording();
        }
        const pointerCoords = viewportCoordsToSceneCoords(
          childEvent,
          this.state,
        );

        if (
          !pointerDownState.drag.hasOccurred &&
          draggingElement &&
          !multiElement
        ) {
          mutateElement(draggingElement, {
            points: [
              ...draggingElement.points,
              [
                pointerCoords.x - draggingElement.x,
                pointerCoords.y - draggingElement.y,
              ],
            ],
          });
          this.setState({
            multiElement: draggingElement,
            editingElement: this.state.draggingElement,
          });
        } else if (pointerDownState.drag.hasOccurred && !multiElement) {
          if (
            isBindingEnabled(this.state) &&
            isBindingElement(draggingElement, false)
          ) {
            maybeBindLinearElement(
              draggingElement,
              this.state,
              this.scene,
              pointerCoords,
            );
          }
          this.setState({ suggestedBindings: [], startBoundElement: null });
          if (!activeTool.locked) {
            resetCursor(this.canvas);
            this.setState((prevState) => ({
              draggingElement: null,
              activeTool: updateActiveTool(this.state, {
                type: "selection",
              }),
              selectedElementIds: {
                ...prevState.selectedElementIds,
                [this.state.draggingElement!.id]: true,
              },
            }));
          } else {
            this.setState((prevState) => ({
              draggingElement: null,
              selectedElementIds: {
                ...prevState.selectedElementIds,
                [this.state.draggingElement!.id]: true,
              },
            }));
          }
        }
        return;
      }

      if (
        activeTool.type !== "selection" &&
        draggingElement &&
        isInvisiblySmallElement(draggingElement)
      ) {
        // remove invisible element which was added in onPointerDown
        this.scene.replaceAllElements(
          this.scene.getElementsIncludingDeleted().slice(0, -1),
        );
        this.setState({
          draggingElement: null,
        });
        return;
      }

      if (draggingElement) {
        mutateElement(
          draggingElement,
          getNormalizedDimensions(draggingElement),
        );
      }

      if (resizingElement) {
        this.history.resumeRecording();
      }

      if (resizingElement && isInvisiblySmallElement(resizingElement)) {
        this.scene.replaceAllElements(
          this.scene
            .getElementsIncludingDeleted()
            .filter((el) => el.id !== resizingElement.id),
        );
      }

      // Code below handles selection when element(s) weren't
      // drag or added to selection on pointer down phase.
      const hitElement = pointerDownState.hit.element;
      if (isEraserActive(this.state)) {
        const draggedDistance = distance2d(
          this.lastPointerDown!.clientX,
          this.lastPointerDown!.clientY,
          this.lastPointerUp!.clientX,
          this.lastPointerUp!.clientY,
        );

        if (draggedDistance === 0) {
          const scenePointer = viewportCoordsToSceneCoords(
            {
              clientX: this.lastPointerUp!.clientX,
              clientY: this.lastPointerUp!.clientY,
            },
            this.state,
          );
          const hitElements = this.getElementsAtPosition(
            scenePointer.x,
            scenePointer.y,
          );
          hitElements.forEach(
            (hitElement) =>
              (pointerDownState.elementIdsToErase[hitElement.id] = {
                erase: true,
                opacity: hitElement.opacity,
              }),
          );
        }
        this.eraseElements(pointerDownState);
        return;
      } else if (Object.keys(pointerDownState.elementIdsToErase).length) {
        this.restoreReadyToEraseElements(pointerDownState);
      }

      if (
        hitElement &&
        !pointerDownState.drag.hasOccurred &&
        !pointerDownState.hit.wasAddedToSelection &&
        // if we're editing a line, pointerup shouldn't switch selection if
        // box selected
        (!this.state.editingLinearElement ||
          !pointerDownState.boxSelection.hasOccurred)
      ) {
        // when inside line editor, shift selects points instead
        if (childEvent.shiftKey && !this.state.editingLinearElement) {
          if (this.state.selectedElementIds[hitElement.id]) {
            if (isSelectedViaGroup(this.state, hitElement)) {
              // We want to unselect all groups hitElement is part of
              // as well as all elements that are part of the groups
              // hitElement is part of
              const idsOfSelectedElementsThatAreInGroups = hitElement.groupIds
                .flatMap((groupId) =>
                  getElementsInGroup(
                    this.scene.getNonDeletedElements(),
                    groupId,
                  ),
                )
                .map((element) => ({ [element.id]: false }))
                .reduce((prevId, acc) => ({ ...prevId, ...acc }), {});

              this.setState((_prevState) => ({
                selectedGroupIds: {
                  ..._prevState.selectedElementIds,
                  ...hitElement.groupIds
                    .map((gId) => ({ [gId]: false }))
                    .reduce((prev, acc) => ({ ...prev, ...acc }), {}),
                },
                selectedElementIds: {
                  ..._prevState.selectedElementIds,
                  ...idsOfSelectedElementsThatAreInGroups,
                },
              }));
            } else {
              // remove element from selection while
              // keeping prev elements selected
              this.setState((prevState) =>
                selectGroupsForSelectedElements(
                  {
                    ...prevState,
                    selectedElementIds: {
                      ...prevState.selectedElementIds,
                      [hitElement!.id]: false,
                    },
                  },
                  this.scene.getNonDeletedElements(),
                ),
              );
            }
          } else {
            // add element to selection while
            // keeping prev elements selected

            this.setState((_prevState) => ({
              selectedElementIds: {
                ..._prevState.selectedElementIds,
                [hitElement!.id]: true,
              },
            }));
          }
        } else {
          this.setState((prevState) => ({
            ...selectGroupsForSelectedElements(
              {
                ...prevState,
                selectedElementIds: { [hitElement.id]: true },
              },
              this.scene.getNonDeletedElements(),
            ),
          }));
        }
      }

      if (
        !this.state.editingLinearElement &&
        !pointerDownState.drag.hasOccurred &&
        !this.state.isResizing &&
        ((hitElement &&
          isHittingElementBoundingBoxWithoutHittingElement(
            hitElement,
            this.state,
            pointerDownState.origin.x,
            pointerDownState.origin.y,
          )) ||
          (!hitElement &&
            pointerDownState.hit.hasHitCommonBoundingBoxOfSelectedElements))
      ) {
        // Deselect selected elements
        this.setState({
          selectedElementIds: {},
          selectedGroupIds: {},
          editingGroupId: null,
        });

        return;
      }

      if (
        !activeTool.locked &&
        activeTool.type !== "freedraw" &&
        draggingElement
      ) {
        this.setState((prevState) => ({
          selectedElementIds: {
            ...prevState.selectedElementIds,
            [draggingElement.id]: true,
          },
        }));
      }

      if (
        activeTool.type !== "selection" ||
        isSomeElementSelected(this.scene.getNonDeletedElements(), this.state)
      ) {
        this.history.resumeRecording();
      }

      if (pointerDownState.drag.hasOccurred || isResizing || isRotating) {
        (isBindingEnabled(this.state)
          ? bindOrUnbindSelectedElements
          : unbindLinearElements)(
          getSelectedElements(this.scene.getNonDeletedElements(), this.state),
        );
      }

      if (!activeTool.locked && activeTool.type !== "freedraw") {
        resetCursor(this.canvas);
        this.setState({
          draggingElement: null,
          suggestedBindings: [],
          activeTool: updateActiveTool(this.state, { type: "selection" }),
        });
      } else {
        this.setState({
          draggingElement: null,
          suggestedBindings: [],
        });
      }
    });
  }

  private restoreReadyToEraseElements = (
    pointerDownState: PointerDownState,
  ) => {
    const elements = this.scene.getElementsIncludingDeleted().map((ele) => {
      if (
        pointerDownState.elementIdsToErase[ele.id] &&
        pointerDownState.elementIdsToErase[ele.id].erase
      ) {
        return newElementWith(ele, {
          opacity: pointerDownState.elementIdsToErase[ele.id].opacity,
        });
      } else if (
        isBoundToContainer(ele) &&
        pointerDownState.elementIdsToErase[ele.containerId] &&
        pointerDownState.elementIdsToErase[ele.containerId].erase
      ) {
        return newElementWith(ele, {
          opacity: pointerDownState.elementIdsToErase[ele.containerId].opacity,
        });
      }
      return ele;
    });

    this.scene.replaceAllElements(elements);
  };

  private eraseElements = (pointerDownState: PointerDownState) => {
    const elements = this.scene.getElementsIncludingDeleted().map((ele) => {
      if (
        pointerDownState.elementIdsToErase[ele.id] &&
        pointerDownState.elementIdsToErase[ele.id].erase
      ) {
        return newElementWith(ele, { isDeleted: true });
      } else if (
        isBoundToContainer(ele) &&
        pointerDownState.elementIdsToErase[ele.containerId] &&
        pointerDownState.elementIdsToErase[ele.containerId].erase
      ) {
        return newElementWith(ele, { isDeleted: true });
      }
      return ele;
    });

    this.history.resumeRecording();
    this.scene.replaceAllElements(elements);
  };

  private initializeImage = async ({
    imageFile,
    imageElement: _imageElement,
    showCursorImagePreview = false,
  }: {
    imageFile: File;
    imageElement: ExcalidrawImageElement;
    showCursorImagePreview?: boolean;
  }) => {
    // at this point this should be guaranteed image file, but we do this check
    // to satisfy TS down the line
    if (!isSupportedImageFile(imageFile)) {
      throw new Error(t("errors.unsupportedFileType"));
    }
    const mimeType = imageFile.type;

    setCursor(this.canvas, "wait");

    if (mimeType === MIME_TYPES.svg) {
      try {
        imageFile = SVGStringToFile(
          await normalizeSVG(await imageFile.text()),
          imageFile.name,
        );
      } catch (error: any) {
        console.warn(error);
        throw new Error(t("errors.svgImageInsertError"));
      }
    }

    // generate image id (by default the file digest) before any
    // resizing/compression takes place to keep it more portable
    const fileId = await ((this.props.generateIdForFile?.(
      imageFile,
    ) as Promise<FileId>) || generateIdFromFile(imageFile));

    if (!fileId) {
      console.warn(
        "Couldn't generate file id or the supplied `generateIdForFile` didn't resolve to one.",
      );
      throw new Error(t("errors.imageInsertError"));
    }

    const existingFileData = this.files[fileId];
    if (!existingFileData?.dataURL) {
      try {
        imageFile = await resizeImageFile(imageFile, {
          maxWidthOrHeight: DEFAULT_MAX_IMAGE_WIDTH_OR_HEIGHT,
        });
      } catch (error: any) {
        console.error("error trying to resing image file on insertion", error);
      }

      if (imageFile.size > MAX_ALLOWED_FILE_BYTES) {
        throw new Error(
          t("errors.fileTooBig", {
            maxSize: `${Math.trunc(MAX_ALLOWED_FILE_BYTES / 1024 / 1024)}MB`,
          }),
        );
      }
    }

    if (showCursorImagePreview) {
      const dataURL = this.files[fileId]?.dataURL;
      // optimization so that we don't unnecessarily resize the original
      // full-size file for cursor preview
      // (it's much faster to convert the resized dataURL to File)
      const resizedFile = dataURL && dataURLToFile(dataURL);

      this.setImagePreviewCursor(resizedFile || imageFile);
    }

    const dataURL =
      this.files[fileId]?.dataURL || (await getDataURL(imageFile));

    const imageElement = mutateElement(
      _imageElement,
      {
        fileId,
      },
      false,
    ) as NonDeleted<InitializedExcalidrawImageElement>;

    return new Promise<NonDeleted<InitializedExcalidrawImageElement>>(
      async (resolve, reject) => {
        try {
          this.files = {
            ...this.files,
            [fileId]: {
              mimeType,
              id: fileId,
              dataURL,
              created: Date.now(),
            },
          };
          const cachedImageData = this.imageCache.get(fileId);
          if (!cachedImageData) {
            this.addNewImagesToImageCache();
            await this.updateImageCache([imageElement]);
          }
          if (cachedImageData?.image instanceof Promise) {
            await cachedImageData.image;
          }
          if (
            this.state.pendingImageElement?.id !== imageElement.id &&
            this.state.draggingElement?.id !== imageElement.id
          ) {
            this.initializeImageDimensions(imageElement, true);
          }
          resolve(imageElement);
        } catch (error: any) {
          console.error(error);
          reject(new Error(t("errors.imageInsertError")));
        } finally {
          if (!showCursorImagePreview) {
            resetCursor(this.canvas);
          }
        }
      },
    );
  };

  /**
   * inserts image into elements array and rerenders
   */
  private insertImageElement = async (
    imageElement: ExcalidrawImageElement,
    imageFile: File,
    showCursorImagePreview?: boolean,
  ) => {
    this.scene.replaceAllElements([
      ...this.scene.getElementsIncludingDeleted(),
      imageElement,
    ]);

    try {
      await this.initializeImage({
        imageFile,
        imageElement,
        showCursorImagePreview,
      });
    } catch (error: any) {
      mutateElement(imageElement, {
        isDeleted: true,
      });
      this.actionManager.executeAction(actionFinalize);
      this.setState({
        errorMessage: error.message || t("errors.imageInsertError"),
      });
    }
  };

  private setImagePreviewCursor = async (imageFile: File) => {
    // mustn't be larger than 128 px
    // https://developer.mozilla.org/en-US/docs/Web/CSS/CSS_Basic_User_Interface/Using_URL_values_for_the_cursor_property
    const cursorImageSizePx = 96;

    const imagePreview = await resizeImageFile(imageFile, {
      maxWidthOrHeight: cursorImageSizePx,
    });

    let previewDataURL = await getDataURL(imagePreview);

    // SVG cannot be resized via `resizeImageFile` so we resize by rendering to
    // a small canvas
    if (imageFile.type === MIME_TYPES.svg) {
      const img = await loadHTMLImageElement(previewDataURL);

      let height = Math.min(img.height, cursorImageSizePx);
      let width = height * (img.width / img.height);

      if (width > cursorImageSizePx) {
        width = cursorImageSizePx;
        height = width * (img.height / img.width);
      }

      const canvas = document.createElement("canvas");
      canvas.height = height;
      canvas.width = width;
      const context = canvas.getContext("2d")!;

      context.drawImage(img, 0, 0, width, height);

      previewDataURL = canvas.toDataURL(MIME_TYPES.svg) as DataURL;
    }

    if (this.state.pendingImageElement) {
      setCursor(this.canvas, `url(${previewDataURL}) 4 4, auto`);
    }
  };

  private onImageAction = async (
    { insertOnCanvasDirectly } = { insertOnCanvasDirectly: false },
  ) => {
    try {
      const clientX = this.state.width / 2 + this.state.offsetLeft;
      const clientY = this.state.height / 2 + this.state.offsetTop;

      const { x, y } = viewportCoordsToSceneCoords(
        { clientX, clientY },
        this.state,
      );

      const imageFile = await fileOpen({
        description: "Image",
        extensions: ["jpg", "png", "svg", "gif"],
      });

      const imageElement = this.createImageElement({
        sceneX: x,
        sceneY: y,
      });

      if (insertOnCanvasDirectly) {
        this.insertImageElement(imageElement, imageFile);
        this.initializeImageDimensions(imageElement);
        this.setState(
          {
            selectedElementIds: { [imageElement.id]: true },
          },
          () => {
            this.actionManager.executeAction(actionFinalize);
          },
        );
      } else {
        this.setState(
          {
            pendingImageElement: imageElement,
          },
          () => {
            this.insertImageElement(
              imageElement,
              imageFile,
              /* showCursorImagePreview */ true,
            );
          },
        );
      }
    } catch (error: any) {
      if (error.name !== "AbortError") {
        console.error(error);
      } else {
        console.warn(error);
      }
      this.setState(
        {
          pendingImageElement: null,
          editingElement: null,
          activeTool: updateActiveTool(this.state, { type: "selection" }),
        },
        () => {
          this.actionManager.executeAction(actionFinalize);
        },
      );
    }
  };

  private initializeImageDimensions = (
    imageElement: ExcalidrawImageElement,
    forceNaturalSize = false,
  ) => {
    const image =
      isInitializedImageElement(imageElement) &&
      this.imageCache.get(imageElement.fileId)?.image;

    if (!image || image instanceof Promise) {
      if (
        imageElement.width < DRAGGING_THRESHOLD / this.state.zoom.value &&
        imageElement.height < DRAGGING_THRESHOLD / this.state.zoom.value
      ) {
        const placeholderSize = 100 / this.state.zoom.value;
        mutateElement(imageElement, {
          x: imageElement.x - placeholderSize / 2,
          y: imageElement.y - placeholderSize / 2,
          width: placeholderSize,
          height: placeholderSize,
        });
      }

      return;
    }

    if (
      forceNaturalSize ||
      // if user-created bounding box is below threshold, assume the
      // intention was to click instead of drag, and use the image's
      // intrinsic size
      (imageElement.width < DRAGGING_THRESHOLD / this.state.zoom.value &&
        imageElement.height < DRAGGING_THRESHOLD / this.state.zoom.value)
    ) {
      const minHeight = Math.max(this.state.height - 120, 160);
      // max 65% of canvas height, clamped to <300px, vh - 120px>
      const maxHeight = Math.min(
        minHeight,
        Math.floor(this.state.height * 0.5) / this.state.zoom.value,
      );

      const height = Math.min(image.naturalHeight, maxHeight);
      const width = height * (image.naturalWidth / image.naturalHeight);

      // add current imageElement width/height to account for previous centering
      // of the placeholder image
      const x = imageElement.x + imageElement.width / 2 - width / 2;
      const y = imageElement.y + imageElement.height / 2 - height / 2;

      mutateElement(imageElement, { x, y, width, height });
    }
  };

  /** updates image cache, refreshing updated elements and/or setting status
      to error for images that fail during <img> element creation */
  private updateImageCache = async (
    elements: readonly InitializedExcalidrawImageElement[],
    files = this.files,
  ) => {
    const { updatedFiles, erroredFiles } = await _updateImageCache({
      imageCache: this.imageCache,
      fileIds: elements.map((element) => element.fileId),
      files,
    });
    if (updatedFiles.size || erroredFiles.size) {
      for (const element of elements) {
        if (updatedFiles.has(element.fileId)) {
          invalidateShapeForElement(element);
        }
      }
    }
    if (erroredFiles.size) {
      this.scene.replaceAllElements(
        this.scene.getElementsIncludingDeleted().map((element) => {
          if (
            isInitializedImageElement(element) &&
            erroredFiles.has(element.fileId)
          ) {
            return newElementWith(element, {
              status: "error",
            });
          }
          return element;
        }),
      );
    }

    return { updatedFiles, erroredFiles };
  };

  /** adds new images to imageCache and re-renders if needed */
  private addNewImagesToImageCache = async (
    imageElements: InitializedExcalidrawImageElement[] = getInitializedImageElements(
      this.scene.getNonDeletedElements(),
    ),
    files: BinaryFiles = this.files,
  ) => {
    const uncachedImageElements = imageElements.filter(
      (element) => !element.isDeleted && !this.imageCache.has(element.fileId),
    );

    if (uncachedImageElements.length) {
      const { updatedFiles } = await this.updateImageCache(
        uncachedImageElements,
        files,
      );
      if (updatedFiles.size) {
        this.scene.informMutation();
      }
    }
  };

  /** generally you should use `addNewImagesToImageCache()` directly if you need
   *  to render new images. This is just a failsafe  */
  private scheduleImageRefresh = throttle(() => {
    this.addNewImagesToImageCache();
  }, IMAGE_RENDER_TIMEOUT);

  private updateBindingEnabledOnPointerMove = (
    event: React.PointerEvent<HTMLCanvasElement>,
  ) => {
    const shouldEnableBinding = shouldEnableBindingForPointerEvent(event);
    if (this.state.isBindingEnabled !== shouldEnableBinding) {
      this.setState({ isBindingEnabled: shouldEnableBinding });
    }
  };

  private maybeSuggestBindingAtCursor = (pointerCoords: {
    x: number;
    y: number;
  }): void => {
    const hoveredBindableElement = getHoveredElementForBinding(
      pointerCoords,
      this.scene,
    );
    this.setState({
      suggestedBindings:
        hoveredBindableElement != null ? [hoveredBindableElement] : [],
    });
  };

  private maybeSuggestBindingsForLinearElementAtCoords = (
    linearElement: NonDeleted<ExcalidrawLinearElement>,
    /** scene coords */
    pointerCoords: {
      x: number;
      y: number;
    }[],
    // During line creation the start binding hasn't been written yet
    // into `linearElement`
    oppositeBindingBoundElement?: ExcalidrawBindableElement | null,
  ): void => {
    if (!pointerCoords.length) {
      return;
    }

    const suggestedBindings = pointerCoords.reduce(
      (acc: NonDeleted<ExcalidrawBindableElement>[], coords) => {
        const hoveredBindableElement = getHoveredElementForBinding(
          coords,
          this.scene,
        );
        if (
          hoveredBindableElement != null &&
          !isLinearElementSimpleAndAlreadyBound(
            linearElement,
            oppositeBindingBoundElement?.id,
            hoveredBindableElement,
          )
        ) {
          acc.push(hoveredBindableElement);
        }
        return acc;
      },
      [],
    );

    this.setState({ suggestedBindings });
  };

  private maybeSuggestBindingForAll(
    selectedElements: NonDeleted<ExcalidrawElement>[],
  ): void {
    const suggestedBindings = getEligibleElementsForBinding(selectedElements);
    this.setState({ suggestedBindings });
  }

  private clearSelection(hitElement: ExcalidrawElement | null): void {
    this.setState((prevState) => ({
      selectedElementIds: {},
      selectedGroupIds: {},
      // Continue editing the same group if the user selected a different
      // element from it
      editingGroupId:
        prevState.editingGroupId &&
        hitElement != null &&
        isElementInGroup(hitElement, prevState.editingGroupId)
          ? prevState.editingGroupId
          : null,
    }));
    this.setState({
      selectedElementIds: {},
      previousSelectedElementIds: this.state.selectedElementIds,
    });
  }

  private handleCanvasRef = (canvas: HTMLCanvasElement) => {
    // canvas is null when unmounting
    if (canvas !== null) {
      this.canvas = canvas;
      this.rc = rough.canvas(this.canvas);

      this.canvas.addEventListener(EVENT.WHEEL, this.handleWheel, {
        passive: false,
      });
      this.canvas.addEventListener(EVENT.TOUCH_START, this.onTapStart);
      this.canvas.addEventListener(EVENT.TOUCH_END, this.onTapEnd);
    } else {
      this.canvas?.removeEventListener(EVENT.WHEEL, this.handleWheel);
      this.canvas?.removeEventListener(EVENT.TOUCH_START, this.onTapStart);
      this.canvas?.removeEventListener(EVENT.TOUCH_END, this.onTapEnd);
    }
  };

  private handleAppOnDrop = async (event: React.DragEvent<HTMLDivElement>) => {
    // must be retrieved first, in the same frame
    const { file, fileHandle } = await getFileFromEvent(event);

    try {
      if (isSupportedImageFile(file)) {
        // first attempt to decode scene from the image if it's embedded
        // ---------------------------------------------------------------------

        if (file?.type === MIME_TYPES.png || file?.type === MIME_TYPES.svg) {
          try {
            const scene = await loadFromBlob(
              file,
              this.state,
              this.scene.getElementsIncludingDeleted(),
              fileHandle,
            );
            this.syncActionResult({
              ...scene,
              appState: {
                ...(scene.appState || this.state),
                isLoading: false,
              },
              replaceFiles: true,
              commitToHistory: true,
            });
            return;
          } catch (error: any) {
            if (error.name !== "EncodingError") {
              throw error;
            }
          }
        }

        // if no scene is embedded or we fail for whatever reason, fall back
        // to importing as regular image
        // ---------------------------------------------------------------------

        const { x: sceneX, y: sceneY } = viewportCoordsToSceneCoords(
          event,
          this.state,
        );

        const imageElement = this.createImageElement({ sceneX, sceneY });
        this.insertImageElement(imageElement, file);
        this.initializeImageDimensions(imageElement);
        this.setState({ selectedElementIds: { [imageElement.id]: true } });

        return;
      }
    } catch (error: any) {
      return this.setState({
        isLoading: false,
        errorMessage: error.message,
      });
    }

    const libraryJSON = event.dataTransfer.getData(MIME_TYPES.excalidrawlib);
    if (libraryJSON && typeof libraryJSON === "string") {
      try {
        const libraryItems = parseLibraryJSON(libraryJSON);
        this.addElementsFromPasteOrLibrary({
          elements: distributeLibraryItemsOnSquareGrid(libraryItems),
          position: event,
          files: null,
        });
      } catch (error: any) {
        this.setState({ errorMessage: error.message });
      }
      return;
    }

    if (file) {
      // atetmpt to parse an excalidraw/excalidrawlib file
      await this.loadFileToCanvas(file, fileHandle);
    }
  };

  loadFileToCanvas = async (
    file: File,
    fileHandle: FileSystemHandle | null,
  ) => {
    file = await normalizeFile(file);
    try {
      const ret = await loadSceneOrLibraryFromBlob(
        file,
        this.state,
        this.scene.getElementsIncludingDeleted(),
        fileHandle,
      );
      if (ret.type === MIME_TYPES.excalidraw) {
        this.setState({ isLoading: true });
        this.syncActionResult({
          ...ret.data,
          appState: {
            ...(ret.data.appState || this.state),
            isLoading: false,
          },
          replaceFiles: true,
          commitToHistory: true,
        });
      } else if (ret.type === MIME_TYPES.excalidrawlib) {
        await this.library
          .updateLibrary({
            libraryItems: file,
            merge: true,
            openLibraryMenu: true,
          })
          .catch((error) => {
            console.error(error);
            this.setState({ errorMessage: t("errors.importLibraryError") });
          });
      }
    } catch (error: any) {
      this.setState({ isLoading: false, errorMessage: error.message });
    }
  };

  private handleCanvasContextMenu = (
    event: React.PointerEvent<HTMLCanvasElement>,
  ) => {
    event.preventDefault();

    if (
      (event.nativeEvent.pointerType === "touch" ||
        (event.nativeEvent.pointerType === "pen" &&
          // always allow if user uses a pen secondary button
          event.button !== POINTER_BUTTON.SECONDARY)) &&
      this.state.activeTool.type !== "selection"
    ) {
      return;
    }

    const { x, y } = viewportCoordsToSceneCoords(event, this.state);
    const element = this.getElementAtPosition(x, y, {
      preferSelected: true,
      includeLockedElements: true,
    });

    const type = element ? "element" : "canvas";

    const container = this.excalidrawContainerRef.current!;
    const { top: offsetTop, left: offsetLeft } =
      container.getBoundingClientRect();
    const left = event.clientX - offsetLeft;
    const top = event.clientY - offsetTop;

    if (element && !this.state.selectedElementIds[element.id]) {
      this.setState(
        selectGroupsForSelectedElements(
          {
            ...this.state,
            selectedElementIds: { [element.id]: true },
          },
          this.scene.getNonDeletedElements(),
        ),
        () => {
          this._openContextMenu({ top, left }, type);
        },
      );
    } else {
      this._openContextMenu({ top, left }, type);
    }
  };

  private maybeDragNewGenericElement = (
    pointerDownState: PointerDownState,
    event: MouseEvent | KeyboardEvent,
  ): void => {
    const draggingElement = this.state.draggingElement;
    const pointerCoords = pointerDownState.lastCoords;
    if (!draggingElement) {
      return;
    }
    if (
      draggingElement.type === "selection" &&
      this.state.activeTool.type !== "eraser"
    ) {
      dragNewElement(
        draggingElement,
        this.state.activeTool.type,
        pointerDownState.origin.x,
        pointerDownState.origin.y,
        pointerCoords.x,
        pointerCoords.y,
        distance(pointerDownState.origin.x, pointerCoords.x),
        distance(pointerDownState.origin.y, pointerCoords.y),
        shouldMaintainAspectRatio(event),
        shouldResizeFromCenter(event),
      );
    } else {
      const [gridX, gridY] = getGridPoint(
        pointerCoords.x,
        pointerCoords.y,
        this.state.gridSize,
      );

      const image =
        isInitializedImageElement(draggingElement) &&
        this.imageCache.get(draggingElement.fileId)?.image;
      const aspectRatio =
        image && !(image instanceof Promise)
          ? image.width / image.height
          : null;

      dragNewElement(
        draggingElement,
        this.state.activeTool.type,
        pointerDownState.originInGrid.x,
        pointerDownState.originInGrid.y,
        gridX,
        gridY,
        distance(pointerDownState.originInGrid.x, gridX),
        distance(pointerDownState.originInGrid.y, gridY),
        isImageElement(draggingElement)
          ? !shouldMaintainAspectRatio(event)
          : shouldMaintainAspectRatio(event),
        shouldResizeFromCenter(event),
        aspectRatio,
      );

      this.maybeSuggestBindingForAll([draggingElement]);
    }
  };

  private maybeHandleResize = (
    pointerDownState: PointerDownState,
    event: MouseEvent | KeyboardEvent,
  ): boolean => {
    const selectedElements = getSelectedElements(
      this.scene.getNonDeletedElements(),
      this.state,
    );
    const transformHandleType = pointerDownState.resize.handleType;
    this.setState({
      // TODO: rename this state field to "isScaling" to distinguish
      // it from the generic "isResizing" which includes scaling and
      // rotating
      isResizing: transformHandleType && transformHandleType !== "rotation",
      isRotating: transformHandleType === "rotation",
    });
    const pointerCoords = pointerDownState.lastCoords;
    const [resizeX, resizeY] = getGridPoint(
      pointerCoords.x - pointerDownState.resize.offset.x,
      pointerCoords.y - pointerDownState.resize.offset.y,
      this.state.gridSize,
    );
    if (
      transformElements(
        pointerDownState,
        transformHandleType,
        selectedElements,
        pointerDownState.resize.arrowDirection,
        shouldRotateWithDiscreteAngle(event),
        shouldResizeFromCenter(event),
        selectedElements.length === 1 && isImageElement(selectedElements[0])
          ? !shouldMaintainAspectRatio(event)
          : shouldMaintainAspectRatio(event),
        resizeX,
        resizeY,
        pointerDownState.resize.center.x,
        pointerDownState.resize.center.y,
      )
    ) {
      this.maybeSuggestBindingForAll(selectedElements);
      return true;
    }
    return false;
  };

  /** @private use this.handleCanvasContextMenu */
  private _openContextMenu = (
    {
      left,
      top,
    }: {
      left: number;
      top: number;
    },
    type: "canvas" | "element",
  ) => {
    if (this.state.showHyperlinkPopup) {
      this.setState({ showHyperlinkPopup: false });
    }
    this.contextMenuOpen = true;
    const maybeGroupAction = actionGroup.contextItemPredicate!(
      this.actionManager.getElementsIncludingDeleted(),
      this.actionManager.getAppState(),
    );

    const maybeUngroupAction = actionUngroup.contextItemPredicate!(
      this.actionManager.getElementsIncludingDeleted(),
      this.actionManager.getAppState(),
    );

    const maybeFlipHorizontal = actionFlipHorizontal.contextItemPredicate!(
      this.actionManager.getElementsIncludingDeleted(),
      this.actionManager.getAppState(),
    );

    const maybeFlipVertical = actionFlipVertical.contextItemPredicate!(
      this.actionManager.getElementsIncludingDeleted(),
      this.actionManager.getAppState(),
    );

    const mayBeAllowUnbinding = actionUnbindText.contextItemPredicate(
      this.actionManager.getElementsIncludingDeleted(),
      this.actionManager.getAppState(),
    );

    const mayBeAllowBinding = actionBindText.contextItemPredicate(
      this.actionManager.getElementsIncludingDeleted(),
      this.actionManager.getAppState(),
    );

    const separator = "separator";

    const elements = this.scene.getNonDeletedElements();

    const selectedElements = getSelectedElements(
      this.scene.getNonDeletedElements(),
      this.state,
    );

    const options: ContextMenuOption[] = [];
    if (probablySupportsClipboardBlob && elements.length > 0) {
      options.push(actionCopyAsPng);
    }

    if (probablySupportsClipboardWriteText && elements.length > 0) {
      options.push(actionCopyAsSvg);
    }

    if (
      type === "element" &&
      copyText.contextItemPredicate(elements, this.state) &&
      probablySupportsClipboardWriteText
    ) {
      options.push(copyText);
    }
    if (type === "canvas") {
      const viewModeOptions = [
        ...options,
        typeof this.props.gridModeEnabled === "undefined" &&
          actionToggleGridMode,
        typeof this.props.zenModeEnabled === "undefined" && actionToggleZenMode,
        typeof this.props.viewModeEnabled === "undefined" &&
          actionToggleViewMode,
        actionToggleStats,
      ];

      if (this.state.viewModeEnabled) {
        ContextMenu.push({
          options: viewModeOptions,
          top,
          left,
          actionManager: this.actionManager,
          appState: this.state,
          container: this.excalidrawContainerRef.current!,
          elements,
        });
      } else {
        ContextMenu.push({
          options: [
            this.deviceType.isMobile &&
              navigator.clipboard && {
                trackEvent: false,
                name: "paste",
                perform: (elements, appStates) => {
                  this.pasteFromClipboard(null);
                  return {
                    commitToHistory: false,
                  };
                },
                contextItemLabel: "labels.paste",
              },
            this.deviceType.isMobile && navigator.clipboard && separator,
            probablySupportsClipboardBlob &&
              elements.length > 0 &&
              actionCopyAsPng,
            probablySupportsClipboardWriteText &&
              elements.length > 0 &&
              actionCopyAsSvg,
            probablySupportsClipboardWriteText &&
              selectedElements.length > 0 &&
              copyText,
            ((probablySupportsClipboardBlob && elements.length > 0) ||
              (probablySupportsClipboardWriteText && elements.length > 0)) &&
              separator,
            actionSelectAll,
            separator,
            typeof this.props.gridModeEnabled === "undefined" &&
              actionToggleGridMode,
            typeof this.props.zenModeEnabled === "undefined" &&
              actionToggleZenMode,
            typeof this.props.viewModeEnabled === "undefined" &&
              actionToggleViewMode,
            actionToggleStats,
          ],
          top,
          left,
          actionManager: this.actionManager,
          appState: this.state,
          container: this.excalidrawContainerRef.current!,
          elements,
        });
      }
    } else if (type === "element") {
      if (this.state.viewModeEnabled) {
        ContextMenu.push({
          options: [navigator.clipboard && actionCopy, ...options],
          top,
          left,
          actionManager: this.actionManager,
          appState: this.state,
          container: this.excalidrawContainerRef.current!,
          elements,
        });
      } else {
        ContextMenu.push({
          options: [
            this.deviceType.isMobile && actionCut,
            this.deviceType.isMobile && navigator.clipboard && actionCopy,
            this.deviceType.isMobile &&
              navigator.clipboard && {
                name: "paste",
                trackEvent: false,
                perform: (elements, appStates) => {
                  this.pasteFromClipboard(null);
                  return {
                    commitToHistory: false,
                  };
                },
                contextItemLabel: "labels.paste",
              },
            this.deviceType.isMobile && separator,
            ...options,
            separator,
            actionCopyStyles,
            actionPasteStyles,
            separator,
            maybeGroupAction && actionGroup,
            mayBeAllowUnbinding && actionUnbindText,
            mayBeAllowBinding && actionBindText,
            maybeUngroupAction && actionUngroup,
            (maybeGroupAction || maybeUngroupAction) && separator,
            actionAddToLibrary,
            separator,
            actionSendBackward,
            actionBringForward,
            actionSendToBack,
            actionBringToFront,
            separator,
            maybeFlipHorizontal && actionFlipHorizontal,
            maybeFlipVertical && actionFlipVertical,
            (maybeFlipHorizontal || maybeFlipVertical) && separator,
            actionLink.contextItemPredicate(elements, this.state) && actionLink,
            actionDuplicateSelection,
            actionToggleLock,
            separator,
            actionDeleteSelected,
          ],
          top,
          left,
          actionManager: this.actionManager,
          appState: this.state,
          container: this.excalidrawContainerRef.current!,
          elements,
        });
      }
    }
  };

  private handleWheel = withBatchedUpdates((event: WheelEvent) => {
    event.preventDefault();

    if (isPanning) {
      return;
    }

    const { deltaX, deltaY } = event;
    // note that event.ctrlKey is necessary to handle pinch zooming
    if (event.metaKey || event.ctrlKey) {
      const sign = Math.sign(deltaY);
      const MAX_STEP = 10;
      const absDelta = Math.abs(deltaY);
      let delta = deltaY;
      if (absDelta > MAX_STEP) {
        delta = MAX_STEP * sign;
      }
<<<<<<< HEAD
      delta *= sign;
=======
      if (Object.keys(previousSelectedElementIds).length !== 0) {
        setTimeout(() => {
          this.setState({
            selectedElementIds: previousSelectedElementIds,
            previousSelectedElementIds: {},
          });
        }, 1000);
      }
>>>>>>> 33bb23d2

      let newZoom = this.state.zoom.value - delta / 100;
      // increase zoom steps the more zoomed-in we are (applies to >100% only)
      newZoom +=
        Math.log10(Math.max(1, this.state.zoom.value)) *
        -sign *
        // reduced amplification for small deltas (small movements on a trackpad)
        Math.min(1, absDelta / 20);

      this.setState((state) => ({
        ...getStateForZoom(
          {
            viewportX: cursorX,
            viewportY: cursorY,
            nextZoom: getNormalizedZoom(newZoom),
          },
          state,
        ),
        shouldCacheIgnoreZoom: true,
      }));
      this.resetShouldCacheIgnoreZoomDebounced();
      return;
    }

    // scroll horizontally when shift pressed
    if (event.shiftKey) {
      this.setState(({ zoom, scrollX }) => ({
        // on Mac, shift+wheel tends to result in deltaX
        scrollX: scrollX - (deltaY || deltaX) / zoom.value,
      }));
      return;
    }

    this.setState(({ zoom, scrollX, scrollY }) => ({
      scrollX: scrollX - deltaX / zoom.value,
      scrollY: scrollY - deltaY / zoom.value,
    }));
  });

  private getTextWysiwygSnappedToCenterPosition(
    x: number,
    y: number,
    appState: AppState,
    canvas: HTMLCanvasElement | null,
    scale: number,
  ) {
    const elementClickedInside = getTextBindableContainerAtPosition(
      this.scene
        .getElementsIncludingDeleted()
        .filter((element) => !isTextElement(element)),
      x,
      y,
    );
    if (elementClickedInside) {
      const elementCenterX =
        elementClickedInside.x + elementClickedInside.width / 2;
      const elementCenterY =
        elementClickedInside.y + elementClickedInside.height / 2;
      const distanceToCenter = Math.hypot(
        x - elementCenterX,
        y - elementCenterY,
      );
      const isSnappedToCenter =
        distanceToCenter < TEXT_TO_CENTER_SNAP_THRESHOLD;
      if (isSnappedToCenter) {
        const { x: viewportX, y: viewportY } = sceneCoordsToViewportCoords(
          { sceneX: elementCenterX, sceneY: elementCenterY },
          appState,
        );
        return { viewportX, viewportY, elementCenterX, elementCenterY };
      }
    }
  }

  private savePointer = (x: number, y: number, button: "up" | "down") => {
    if (!x || !y) {
      return;
    }
    const pointer = viewportCoordsToSceneCoords(
      { clientX: x, clientY: y },
      this.state,
    );

    if (isNaN(pointer.x) || isNaN(pointer.y)) {
      // sometimes the pointer goes off screen
    }

    this.props.onPointerUpdate?.({
      pointer,
      button,
      pointersMap: gesture.pointers,
    });
  };

  private resetShouldCacheIgnoreZoomDebounced = debounce(() => {
    if (!this.unmounted) {
      this.setState({ shouldCacheIgnoreZoom: false });
    }
  }, 300);

  private updateDOMRect = (cb?: () => void) => {
    if (this.excalidrawContainerRef?.current) {
      const excalidrawContainer = this.excalidrawContainerRef.current;
      const {
        width,
        height,
        left: offsetLeft,
        top: offsetTop,
      } = excalidrawContainer.getBoundingClientRect();
      const {
        width: currentWidth,
        height: currentHeight,
        offsetTop: currentOffsetTop,
        offsetLeft: currentOffsetLeft,
      } = this.state;

      if (
        width === currentWidth &&
        height === currentHeight &&
        offsetLeft === currentOffsetLeft &&
        offsetTop === currentOffsetTop
      ) {
        if (cb) {
          cb();
        }
        return;
      }

      this.setState(
        {
          width,
          height,
          offsetLeft,
          offsetTop,
        },
        () => {
          cb && cb();
        },
      );
    }
  };

  public refresh = () => {
    this.setState({ ...this.getCanvasOffsets() });
  };

  private getCanvasOffsets(): Pick<AppState, "offsetTop" | "offsetLeft"> {
    if (this.excalidrawContainerRef?.current) {
      const excalidrawContainer = this.excalidrawContainerRef.current;
      const { left, top } = excalidrawContainer.getBoundingClientRect();
      return {
        offsetLeft: left,
        offsetTop: top,
      };
    }
    return {
      offsetLeft: 0,
      offsetTop: 0,
    };
  }

  private async updateLanguage() {
    const currentLang =
      languages.find((lang) => lang.code === this.props.langCode) ||
      defaultLang;
    await setLanguage(currentLang);
    this.setAppState({});
  }
}

// -----------------------------------------------------------------------------
// TEST HOOKS
// -----------------------------------------------------------------------------

declare global {
  interface Window {
    h: {
      elements: readonly ExcalidrawElement[];
      state: AppState;
      setState: React.Component<any, AppState>["setState"];
      app: InstanceType<typeof App>;
      history: History;
    };
  }
}

if (
  process.env.NODE_ENV === ENV.TEST ||
  process.env.NODE_ENV === ENV.DEVELOPMENT
) {
  window.h = window.h || ({} as Window["h"]);

  Object.defineProperties(window.h, {
    elements: {
      configurable: true,
      get() {
        return this.app.scene.getElementsIncludingDeleted();
      },
      set(elements: ExcalidrawElement[]) {
        return this.app.scene.replaceAllElements(elements);
      },
    },
  });
}
export default App;<|MERGE_RESOLUTION|>--- conflicted
+++ resolved
@@ -5673,18 +5673,6 @@
       if (absDelta > MAX_STEP) {
         delta = MAX_STEP * sign;
       }
-<<<<<<< HEAD
-      delta *= sign;
-=======
-      if (Object.keys(previousSelectedElementIds).length !== 0) {
-        setTimeout(() => {
-          this.setState({
-            selectedElementIds: previousSelectedElementIds,
-            previousSelectedElementIds: {},
-          });
-        }, 1000);
-      }
->>>>>>> 33bb23d2
 
       let newZoom = this.state.zoom.value - delta / 100;
       // increase zoom steps the more zoomed-in we are (applies to >100% only)
