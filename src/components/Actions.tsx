--- conflicted
+++ resolved
@@ -89,42 +89,7 @@
   setAppState: any;
   setElements: any;
   elements: readonly ExcalidrawElement[];
-<<<<<<< HEAD
-}) => (
-  <>
-    {SHAPES.map(({ value, icon }, index) => {
-      const label = t(`toolBar.${value}`);
-      const shortcut = getShortcutKey(
-        `${capitalizeString(value)[0]}, ${index + 1}`,
-      );
-      return (
-        <ToolButton
-          key={value}
-          type="radio"
-          icon={icon}
-          checked={elementType === value}
-          name="editor-current-shape"
-          title={`${capitalizeString(label)} ${shortcut}`}
-          keyBindingLabel={`${index + 1}`}
-          aria-label={capitalizeString(label)}
-          aria-keyshortcuts={`${label[0]} ${index + 1}`}
-          onChange={() => {
-            setAppState({
-              elementType: value,
-              multiElement: null,
-              selectedElementIds: {},
-            });
-            document.documentElement.style.cursor =
-              value === "text" ? CURSOR_TYPE.TEXT : CURSOR_TYPE.CROSSHAIR;
-            setAppState({});
-          }}
-        ></ToolButton>
-      );
-    })}
-  </>
-);
-=======
-}) {
+}) => {
   return (
     <>
       {SHAPES.map(({ value, icon }, index) => {
@@ -158,8 +123,7 @@
       })}
     </>
   );
-}
->>>>>>> 0c3d3426
+};
 
 export const ZoomActions = ({
   renderAction,
