import React from "react";
import { ActionManager } from "../actions/manager";
import { getNonDeletedElements } from "../element";
import { ExcalidrawElement, PointerType } from "../element/types";
import { t } from "../i18n";
import { useDevice } from "../components/App";
import {
  canChangeSharpness,
  canHaveArrowheads,
  getTargetElements,
  hasBackground,
  hasStrokeStyle,
  hasStrokeWidth,
  hasText,
} from "../scene";
import { SHAPES } from "../shapes";
import { AppState, Zoom } from "../types";
import {
  capitalizeString,
  isTransparent,
  updateActiveTool,
  setCursorForShape,
} from "../utils";
import Stack from "./Stack";
import { ToolButton } from "./ToolButton";
import { hasStrokeColor } from "../scene/comparisons";
import { trackEvent } from "../analytics";
import { hasBoundTextElement, isBoundToContainer } from "../element/typeChecks";
import clsx from "clsx";
import { actionToggleZenMode } from "../actions";
<<<<<<< HEAD
import { getCustomActions } from "../actions/register";
=======
import "./Actions.scss";
import { Tooltip } from "./Tooltip";
>>>>>>> 8d5d68e5

export const SelectedShapeActions = ({
  appState,
  elements,
  renderAction,
}: {
  appState: AppState;
  elements: readonly ExcalidrawElement[];
  renderAction: ActionManager["renderAction"];
}) => {
  const targetElements = getTargetElements(
    getNonDeletedElements(elements),
    appState,
  );

  let isSingleElementBoundContainer = false;
  if (
    targetElements.length === 2 &&
    (hasBoundTextElement(targetElements[0]) ||
      hasBoundTextElement(targetElements[1]))
  ) {
    isSingleElementBoundContainer = true;
  }
  const isEditing = Boolean(appState.editingElement);
  const device = useDevice();
  const isRTL = document.documentElement.getAttribute("dir") === "rtl";

  const showFillIcons =
    hasBackground(appState.activeTool.type) ||
    targetElements.some(
      (element) =>
        hasBackground(element.type) && !isTransparent(element.backgroundColor),
    );
  const showChangeBackgroundIcons =
    hasBackground(appState.activeTool.type) ||
    targetElements.some((element) => hasBackground(element.type));

  const showLinkIcon =
    targetElements.length === 1 || isSingleElementBoundContainer;

  let commonSelectedType: string | null = targetElements[0]?.type || null;

  for (const element of targetElements) {
    if (element.type !== commonSelectedType) {
      commonSelectedType = null;
      break;
    }
  }

  return (
    <div className="panelColumn">
<<<<<<< HEAD
      {((hasStrokeColor(appState.activeTool.type) &&
        appState.activeTool.type !== "image" &&
        commonSelectedType !== "image") ||
        targetElements.some((element) => hasStrokeColor(element.type))) &&
        renderAction("changeStrokeColor")}
      {showChangeBackgroundIcons && renderAction("changeBackgroundColor")}
      {getCustomActions().map((action) => {
        if (
          action.panelComponentPredicate &&
          action.panelComponentPredicate(targetElements, appState)
        ) {
          return renderAction(action.name);
        }
        return null;
      })}
=======
      <div>
        {((hasStrokeColor(appState.activeTool.type) &&
          appState.activeTool.type !== "image" &&
          commonSelectedType !== "image") ||
          targetElements.some((element) => hasStrokeColor(element.type))) &&
          renderAction("changeStrokeColor")}
      </div>
      {showChangeBackgroundIcons && (
        <div>{renderAction("changeBackgroundColor")}</div>
      )}
>>>>>>> 8d5d68e5
      {showFillIcons && renderAction("changeFillStyle")}

      {(hasStrokeWidth(appState.activeTool.type) ||
        targetElements.some((element) => hasStrokeWidth(element.type))) &&
        renderAction("changeStrokeWidth")}

      {(appState.activeTool.type === "freedraw" ||
        targetElements.some((element) => element.type === "freedraw")) &&
        renderAction("changeStrokeShape")}

      {(hasStrokeStyle(appState.activeTool.type) ||
        targetElements.some((element) => hasStrokeStyle(element.type))) && (
        <>
          {renderAction("changeStrokeStyle")}
          {renderAction("changeSloppiness")}
        </>
      )}

      {(canChangeSharpness(appState.activeTool.type) ||
        targetElements.some((element) => canChangeSharpness(element.type))) && (
        <>{renderAction("changeSharpness")}</>
      )}

      {(hasText(appState.activeTool.type) ||
        targetElements.some((element) => hasText(element.type))) && (
        <>
          {renderAction("changeFontSize")}

          {renderAction("changeFontFamily")}

          {renderAction("changeTextAlign")}
        </>
      )}

      {targetElements.some(
        (element) =>
          hasBoundTextElement(element) || isBoundToContainer(element),
      ) && renderAction("changeVerticalAlign")}
      {(canHaveArrowheads(appState.activeTool.type) ||
        targetElements.some((element) => canHaveArrowheads(element.type))) && (
        <>{renderAction("changeArrowhead")}</>
      )}

      {renderAction("changeOpacity")}

      <fieldset>
        <legend>{t("labels.layers")}</legend>
        <div className="buttonList">
          {renderAction("sendToBack")}
          {renderAction("sendBackward")}
          {renderAction("bringToFront")}
          {renderAction("bringForward")}
        </div>
      </fieldset>

      {targetElements.length > 1 && !isSingleElementBoundContainer && (
        <fieldset>
          <legend>{t("labels.align")}</legend>
          <div className="buttonList">
            {
              // swap this order for RTL so the button positions always match their action
              // (i.e. the leftmost button aligns left)
            }
            {isRTL ? (
              <>
                {renderAction("alignRight")}
                {renderAction("alignHorizontallyCentered")}
                {renderAction("alignLeft")}
              </>
            ) : (
              <>
                {renderAction("alignLeft")}
                {renderAction("alignHorizontallyCentered")}
                {renderAction("alignRight")}
              </>
            )}
            {targetElements.length > 2 &&
              renderAction("distributeHorizontally")}
            {/* breaks the row ˇˇ */}
            <div style={{ flexBasis: "100%", height: 0 }} />
            <div
              style={{
                display: "flex",
                flexWrap: "wrap",
                gap: ".5rem",
                marginTop: "-0.5rem",
              }}
            >
              {renderAction("alignTop")}
              {renderAction("alignVerticallyCentered")}
              {renderAction("alignBottom")}
              {targetElements.length > 2 &&
                renderAction("distributeVertically")}
            </div>
          </div>
        </fieldset>
      )}
      {!isEditing && targetElements.length > 0 && (
        <fieldset>
          <legend>{t("labels.actions")}</legend>
          <div className="buttonList">
            {!device.isMobile && renderAction("duplicateSelection")}
            {!device.isMobile && renderAction("deleteSelectedElements")}
            {renderAction("group")}
            {renderAction("ungroup")}
            {showLinkIcon && renderAction("hyperlink")}
          </div>
        </fieldset>
      )}
    </div>
  );
};

export const ShapesSwitcher = ({
  canvas,
  activeTool,
  setAppState,
  onImageAction,
  appState,
}: {
  canvas: HTMLCanvasElement | null;
  activeTool: AppState["activeTool"];
  setAppState: React.Component<any, AppState>["setState"];
  onImageAction: (data: { pointerType: PointerType | null }) => void;
  appState: AppState;
}) => (
  <>
    {SHAPES.map(({ value, icon, key, fillable }, index) => {
      const numberKey = value === "eraser" ? 0 : index + 1;
      const label = t(`toolBar.${value}`);
      const letter = key && (typeof key === "string" ? key : key[0]);
      const shortcut = letter
        ? `${capitalizeString(letter)} ${t("helpDialog.or")} ${numberKey}`
        : `${numberKey}`;
      return (
        <ToolButton
          className={clsx("Shape", { fillable })}
          key={value}
          type="radio"
          icon={icon}
          checked={activeTool.type === value}
          name="editor-current-shape"
          title={`${capitalizeString(label)} — ${shortcut}`}
          keyBindingLabel={`${numberKey}`}
          aria-label={capitalizeString(label)}
          aria-keyshortcuts={shortcut}
          data-testid={`toolbar-${value}`}
          onPointerDown={({ pointerType }) => {
            if (!appState.penDetected && pointerType === "pen") {
              setAppState({
                penDetected: true,
                penMode: true,
              });
            }
          }}
          onChange={({ pointerType }) => {
            if (appState.activeTool.type !== value) {
              trackEvent("toolbar", value, "ui");
            }
            const nextActiveTool = updateActiveTool(appState, {
              type: value,
            });
            setAppState({
              activeTool: nextActiveTool,
              multiElement: null,
              selectedElementIds: {},
            });
            setCursorForShape(canvas, {
              ...appState,
              activeTool: nextActiveTool,
            });
            if (value === "image") {
              onImageAction({ pointerType });
            }
          }}
        />
      );
    })}
  </>
);

export const ZoomActions = ({
  renderAction,
  zoom,
}: {
  renderAction: ActionManager["renderAction"];
  zoom: Zoom;
}) => (
  <Stack.Col gap={1} className="zoom-actions">
    <Stack.Row align="center">
      {renderAction("zoomOut")}
      {renderAction("resetZoom")}
      {renderAction("zoomIn")}
    </Stack.Row>
  </Stack.Col>
);

export const UndoRedoActions = ({
  renderAction,
  className,
}: {
  renderAction: ActionManager["renderAction"];
  className?: string;
}) => (
  <div className={`undo-redo-buttons ${className}`}>
    <div className="undo-button-container">
      <Tooltip label={t("buttons.undo")}>{renderAction("undo")}</Tooltip>
    </div>
    <div className="redo-button-container">
      <Tooltip label={t("buttons.redo")}> {renderAction("redo")}</Tooltip>
    </div>
  </div>
);

export const ExitZenModeAction = ({
  actionManager,
  showExitZenModeBtn,
}: {
  actionManager: ActionManager;
  showExitZenModeBtn: boolean;
}) => (
  <button
    className={clsx("disable-zen-mode", {
      "disable-zen-mode--visible": showExitZenModeBtn,
    })}
    onClick={() => actionManager.executeAction(actionToggleZenMode)}
  >
    {t("buttons.exitZenMode")}
  </button>
);

export const FinalizeAction = ({
  renderAction,
  className,
}: {
  renderAction: ActionManager["renderAction"];
  className?: string;
}) => (
  <div className={`finalize-button ${className}`}>
    {renderAction("finalize", { size: "small" })}
  </div>
);<|MERGE_RESOLUTION|>--- conflicted
+++ resolved
@@ -28,12 +28,9 @@
 import { hasBoundTextElement, isBoundToContainer } from "../element/typeChecks";
 import clsx from "clsx";
 import { actionToggleZenMode } from "../actions";
-<<<<<<< HEAD
 import { getCustomActions } from "../actions/register";
-=======
 import "./Actions.scss";
 import { Tooltip } from "./Tooltip";
->>>>>>> 8d5d68e5
 
 export const SelectedShapeActions = ({
   appState,
@@ -85,23 +82,6 @@
 
   return (
     <div className="panelColumn">
-<<<<<<< HEAD
-      {((hasStrokeColor(appState.activeTool.type) &&
-        appState.activeTool.type !== "image" &&
-        commonSelectedType !== "image") ||
-        targetElements.some((element) => hasStrokeColor(element.type))) &&
-        renderAction("changeStrokeColor")}
-      {showChangeBackgroundIcons && renderAction("changeBackgroundColor")}
-      {getCustomActions().map((action) => {
-        if (
-          action.panelComponentPredicate &&
-          action.panelComponentPredicate(targetElements, appState)
-        ) {
-          return renderAction(action.name);
-        }
-        return null;
-      })}
-=======
       <div>
         {((hasStrokeColor(appState.activeTool.type) &&
           appState.activeTool.type !== "image" &&
@@ -112,7 +92,15 @@
       {showChangeBackgroundIcons && (
         <div>{renderAction("changeBackgroundColor")}</div>
       )}
->>>>>>> 8d5d68e5
+      {getCustomActions().map((action) => {
+        if (
+          action.panelComponentPredicate &&
+          action.panelComponentPredicate(targetElements, appState)
+        ) {
+          return <div>{renderAction(action.name)}</div>;
+        }
+        return null;
+      })}
       {showFillIcons && renderAction("changeFillStyle")}
 
       {(hasStrokeWidth(appState.activeTool.type) ||
