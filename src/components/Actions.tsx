--- conflicted
+++ resolved
@@ -19,11 +19,8 @@
 import Stack from "./Stack";
 import { ToolButton } from "./ToolButton";
 import { hasStrokeColor } from "../scene/comparisons";
-<<<<<<< HEAD
 import { trackEvent } from "../analytics";
-=======
 import { hasBoundTextElement } from "../element/typeChecks";
->>>>>>> d9f49ffd
 
 export const SelectedShapeActions = ({
   appState,
