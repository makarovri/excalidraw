--- conflicted
+++ resolved
@@ -164,11 +164,7 @@
           </div>
         </fieldset>
       )}
-<<<<<<< HEAD
-      {!deviceInfo.isMobile && !isEditing && targetElements.length > 0 && (
-=======
       {!isEditing && targetElements.length > 0 && (
->>>>>>> 6d0716eb
         <fieldset>
           <legend>{t("labels.actions")}</legend>
           <div className="buttonList">
