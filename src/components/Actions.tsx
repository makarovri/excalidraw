--- conflicted
+++ resolved
@@ -283,13 +283,11 @@
   zoom: Zoom;
   trayMode?: boolean; //zsviczian note also changes to Stack.Col and Stack.Row
 }) => (
-<<<<<<< HEAD
-  <Stack.Col gap={1} className={clsx({ "tray-zoom": trayMode })}>
-    <Stack.Row gap={1} align="center">
-=======
-  <Stack.Col gap={1} className="zoom-actions">
+  <Stack.Col
+    gap={1}
+    className={clsx("zoom-actions", { "tray-zoom": trayMode })}
+  >
     <Stack.Row align="center">
->>>>>>> 7f91cdc0
       {renderAction("zoomOut")}
       {renderAction("resetZoom")}
       {renderAction("zoomIn")}
