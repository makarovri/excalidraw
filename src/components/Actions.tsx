--- conflicted
+++ resolved
@@ -309,14 +309,13 @@
             const nextActiveTool = updateActiveTool(appState, {
               type: "frame",
             });
-<<<<<<< HEAD
+
             setAppState({
               activeTool: nextActiveTool,
               multiElement: null,
               selectedElementIds: {},
               activeIFrameElement: null,
             });
-=======
             setTimeout(() =>
               setAppState({
                 activeTool: nextActiveTool,
@@ -324,7 +323,6 @@
                 selectedElementIds: {},
               }),
             ); //zsviczian added setTimeout wrapper because tools wouldn't select on first click
->>>>>>> ea7c75c5
           }}
         />
       ) : (
