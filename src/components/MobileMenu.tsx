import React from "react";
import { AppState, Device, ExcalidrawProps } from "../types";
import { ActionManager } from "../actions/manager";
import { t } from "../i18n";
import Stack from "./Stack";
import { getNonDeletedElements, showSelectedShapeActions } from "../element";
import { NonDeletedExcalidrawElement } from "../element/types";
import { FixedSideContainer } from "./FixedSideContainer";
import { Island } from "./Island";
import { HintViewer } from "./HintViewer";
import { calculateScrollCenter, isSomeElementSelected } from "../scene";
import { SelectedShapeActions, ShapesSwitcher, ZoomActions } from "./Actions";
import { Section } from "./Section";
import { SCROLLBAR_WIDTH, SCROLLBAR_MARGIN } from "../scene/scrollbars";
import { LockButton } from "./LockButton";
import { LibraryButton } from "./LibraryButton";
import { PenModeButton } from "./PenModeButton";
import { Stats } from "./Stats";
import { actionToggleStats } from "../actions";
import { HandButton } from "./HandButton";
import { isHandToolActive } from "../appState";
import { useTunnels } from "./context/tunnels";

type MobileMenuProps = {
  appState: AppState;
  actionManager: ActionManager;
  renderJSONExportDialog: () => React.ReactNode;
  renderImageExportDialog: () => React.ReactNode;
  setAppState: React.Component<any, AppState>["setState"];
  elements: readonly NonDeletedExcalidrawElement[];
  onLockToggle: () => void;
  onHandToolToggle: () => void;
  onPenModeToggle: () => void;
  canvas: HTMLCanvasElement | null;

  onImageAction: (data: { insertOnCanvasDirectly: boolean }) => void;
  renderTopRightUI?: (
    isMobile: boolean,
    appState: AppState,
  ) => JSX.Element | null;
  renderCustomStats?: ExcalidrawProps["renderCustomStats"];
  renderSidebars: () => JSX.Element | null;
  device: Device;
  renderWelcomeScreen: boolean;
};

export const MobileMenu = ({
  appState,
  elements,
  actionManager,
  setAppState,
  onLockToggle,
  onHandToolToggle,
  onPenModeToggle,
  canvas,
  onImageAction,
  renderTopRightUI,
  renderCustomStats,
  renderSidebars,
  device,
  renderWelcomeScreen,
}: MobileMenuProps) => {
  const { welcomeScreenCenterTunnel, mainMenuTunnel } = useTunnels();
  const renderToolbar = () => {
    return (
      <FixedSideContainer side="top" className="App-top-bar">
        {renderWelcomeScreen && <welcomeScreenCenterTunnel.Out />}
        <Section heading="shapes">
          {(heading: React.ReactNode) => (
            <Stack.Col gap={4} align="center">
              <Stack.Row gap={1} className="App-toolbar-container">
                <Island padding={1} className="App-toolbar App-toolbar--mobile">
                  {heading}
                  <Stack.Row gap={1}>
                    <ShapesSwitcher
                      appState={appState}
                      canvas={canvas}
                      activeTool={appState.activeTool}
                      setAppState={setAppState}
                      onImageAction={({ pointerType }) => {
                        onImageAction({
                          insertOnCanvasDirectly: pointerType !== "mouse",
                        });
                      }}
                    />
                  </Stack.Row>
                </Island>
                <div className="mobile-misc-tools-container">
                  {!appState.viewModeEnabled && //zsviczian
                    renderTopRightUI?.(true, appState)}
                  {!appState.viewModeEnabled && (
                    <LibraryButton
                      appState={appState}
                      setAppState={setAppState}
                      isMobile
                    />
                  )}
                  <PenModeButton
                    checked={appState.penMode}
                    onChange={onPenModeToggle}
                    title={t("toolBar.penMode")}
                    isMobile
                    penDetected={appState.penDetected}
                  />
                  <LockButton
                    checked={appState.activeTool.locked}
                    onChange={onLockToggle}
                    title={t("toolBar.lock")}
                    isMobile
                  />
                  <HandButton
                    checked={isHandToolActive(appState)}
                    onChange={() => onHandToolToggle()}
                    title={t("toolBar.hand")}
                    isMobile
                  />
                </div>
              </Stack.Row>
            </Stack.Col>
          )}
        </Section>
        <HintViewer
          appState={appState}
          elements={elements}
          isMobile={true}
          device={device}
        />
      </FixedSideContainer>
    );
  };

  const renderAppToolbar = () => {
    if (appState.viewModeEnabled) {
<<<<<<< HEAD
      return; //zsviczian
=======
      return (
        <div className="App-toolbar-content">
          <mainMenuTunnel.Out />
        </div>
      );
>>>>>>> 8c1168ef
    }

    //zsviczian fix mobile menu button positions
    const showEditMenu = showSelectedShapeActions(
      appState,
      getNonDeletedElements(elements),
    );
    const showElAction = isSomeElementSelected(
      getNonDeletedElements(elements),
      appState,
    );

    return (
      <div className="App-toolbar-content">
<<<<<<< HEAD
        {renderMenu()}
        {showEditMenu ? ( //zsviczian
          actionManager.renderAction("toggleEditMenu")
        ) : (
          <div className="ToolIcon__icon" aria-hidden="true" />
        )}
=======
        <mainMenuTunnel.Out />
        {actionManager.renderAction("toggleEditMenu")}
>>>>>>> 8c1168ef
        {actionManager.renderAction("undo")}
        {actionManager.renderAction("redo")}
        {showElAction || appState.multiElement ? ( //zsviczian
          actionManager.renderAction(
            appState.multiElement ? "finalize" : "duplicateSelection",
          )
        ) : (
          <div className="ToolIcon__icon" aria-hidden="true" />
        )}
        {showElAction ? ( //zsviczian
          actionManager.renderAction("deleteSelectedElements")
        ) : (
          <div className="ToolIcon__icon" aria-hidden="true" />
        )}
      </div>
    );
  };

  return (
    <>
      {renderSidebars()}
      {!appState.viewModeEnabled && renderToolbar()}
      {!appState.openMenu && appState.showStats && (
        <Stats
          appState={appState}
          setAppState={setAppState}
          elements={elements}
          onClose={() => {
            actionManager.executeAction(actionToggleStats);
          }}
          renderCustomStats={renderCustomStats}
        />
      )}
      <div
        className="App-bottom-bar"
        style={{
          marginBottom: SCROLLBAR_WIDTH + SCROLLBAR_MARGIN, //* 2, zsviczian
          marginLeft: SCROLLBAR_WIDTH + SCROLLBAR_MARGIN * 2,
          marginRight: SCROLLBAR_WIDTH + SCROLLBAR_MARGIN * 2,
        }}
      >
        <Island padding={0}>
          {appState.openMenu === "shape" &&
          !appState.viewModeEnabled &&
          showSelectedShapeActions(appState, elements) ? (
            <Section className="App-mobile-menu" heading="selectedShapeActions">
              <SelectedShapeActions
                appState={appState}
                elements={elements}
                renderAction={actionManager.renderAction}
              />
            </Section>
          ) : null}
          <footer className="App-toolbar">
            {renderAppToolbar()}
            {appState.scrolledOutside &&
              !appState.openMenu &&
              appState.openSidebar !== "library" && (
                <button
                  className="scroll-back-to-content"
                  onClick={() => {
                    setAppState({
                      ...calculateScrollCenter(elements, appState, canvas),
                    });
                  }}
                >
                  {t("buttons.scrollBackToContent")}
                </button>
              )}
          </footer>
        </Island>
        {appState.trayModeEnabled ? ( //zsviczian display zoom menu in tray mode
          <Island padding={1} style={{ marginLeft: `4px` }}>
            <ZoomActions
              renderAction={actionManager.renderAction}
              zoom={appState.zoom}
              trayMode={true}
            />
          </Island>
        ) : (
          ""
        )}
      </div>
    </>
  );
};<|MERGE_RESOLUTION|>--- conflicted
+++ resolved
@@ -131,15 +131,12 @@
 
   const renderAppToolbar = () => {
     if (appState.viewModeEnabled) {
-<<<<<<< HEAD
       return; //zsviczian
-=======
-      return (
+      /*return (
         <div className="App-toolbar-content">
           <mainMenuTunnel.Out />
         </div>
-      );
->>>>>>> 8c1168ef
+      );*/
     }
 
     //zsviczian fix mobile menu button positions
@@ -154,17 +151,12 @@
 
     return (
       <div className="App-toolbar-content">
-<<<<<<< HEAD
-        {renderMenu()}
+        <mainMenuTunnel.Out />
         {showEditMenu ? ( //zsviczian
           actionManager.renderAction("toggleEditMenu")
         ) : (
           <div className="ToolIcon__icon" aria-hidden="true" />
         )}
-=======
-        <mainMenuTunnel.Out />
-        {actionManager.renderAction("toggleEditMenu")}
->>>>>>> 8c1168ef
         {actionManager.renderAction("undo")}
         {actionManager.renderAction("redo")}
         {showElAction || appState.multiElement ? ( //zsviczian
