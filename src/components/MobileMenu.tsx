--- conflicted
+++ resolved
@@ -36,15 +36,7 @@
   onPenModeToggle: () => void;
   canvas: HTMLCanvasElement | null;
   isCollaborating: boolean;
-<<<<<<< HEAD
   renderShapeToggles?: (JSX.Element | null)[];
-  renderCustomFooter?: (
-    isMobile: boolean,
-    appState: AppState,
-  ) => JSX.Element | null;
-=======
-
->>>>>>> 7e135c4e
   onImageAction: (data: { insertOnCanvasDirectly: boolean }) => void;
   renderTopRightUI?: (
     isMobile: boolean,
@@ -68,11 +60,7 @@
   onPenModeToggle,
   canvas,
   isCollaborating,
-<<<<<<< HEAD
   renderShapeToggles,
-  renderCustomFooter,
-=======
->>>>>>> 7e135c4e
   onImageAction,
   renderTopRightUI,
   renderCustomStats,
