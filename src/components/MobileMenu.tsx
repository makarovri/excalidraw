--- conflicted
+++ resolved
@@ -8,13 +8,8 @@
 import { FixedSideContainer } from "./FixedSideContainer";
 import { Island } from "./Island";
 import { HintViewer } from "./HintViewer";
-<<<<<<< HEAD
-import { calculateScrollCenter, getSelectedElements } from "../scene";
+import { calculateScrollCenter } from "../scene";
 import { SelectedShapeActions, ShapesSwitcher, ZoomActions } from "./Actions";
-=======
-import { calculateScrollCenter } from "../scene";
-import { SelectedShapeActions, ShapesSwitcher } from "./Actions";
->>>>>>> 7f91cdc0
 import { Section } from "./Section";
 import CollabButton from "./CollabButton";
 import { SCROLLBAR_WIDTH, SCROLLBAR_MARGIN } from "../scene/scrollbars";
@@ -167,21 +162,10 @@
         {actionManager.renderAction("toggleEditMenu")}
         {actionManager.renderAction("undo")}
         {actionManager.renderAction("redo")}
-<<<<<<< HEAD
-        {showEraser
-          ? actionManager.renderAction("eraser")
-          : actionManager.renderAction(
-              appState.multiElement ? "finalize" : "duplicateSelection",
-            )}
-        {showEraser
-          ? actionManager.renderAction("toggleShortcuts") //zsviczian
-          : actionManager.renderAction("deleteSelectedElements")}
-=======
         {actionManager.renderAction(
           appState.multiElement ? "finalize" : "duplicateSelection",
         )}
         {actionManager.renderAction("deleteSelectedElements")}
->>>>>>> 7f91cdc0
       </div>
     );
   };
