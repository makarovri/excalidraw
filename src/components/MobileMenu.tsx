--- conflicted
+++ resolved
@@ -91,10 +91,8 @@
                   </Stack.Row>
                 </Island>
                 <div className="mobile-misc-tools-container">
-<<<<<<< HEAD
-                  {!appState.viewModeEnabled &&
+                  {!appState.viewModeEnabled && //zsviczian
                     renderTopRightUI?.(true, appState)}
-=======
                   {!appState.viewModeEnabled && (
                     <LibraryButton
                       appState={appState}
@@ -102,7 +100,6 @@
                       isMobile
                     />
                   )}
->>>>>>> 1db078a3
                   <PenModeButton
                     checked={appState.penMode}
                     onChange={onPenModeToggle}
