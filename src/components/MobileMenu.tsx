--- conflicted
+++ resolved
@@ -68,12 +68,11 @@
   const device = useDevice();
   const renderToolbar = () => {
     return (
-<<<<<<< HEAD
       //zsviczian (added <> for library docking)
       <>
         <FixedSideContainer side="top" className="App-top-bar">
           <Section heading="shapes">
-            {(heading) => (
+            {(heading: React.ReactNode) => (
               <Stack.Col gap={4} align="center">
                 <Stack.Row gap={1} className="App-toolbar-container">
                   <Island padding={1} className="App-toolbar">
@@ -123,51 +122,6 @@
         {!device.isMobile && //zsviczian
           appState.isLibraryOpen && (
             <div className="layer-ui__sidebar">{libraryMenu}</div>
-=======
-      <FixedSideContainer side="top" className="App-top-bar">
-        <Section heading="shapes">
-          {(heading: React.ReactNode) => (
-            <Stack.Col gap={4} align="center">
-              <Stack.Row gap={1} className="App-toolbar-container">
-                <Island padding={1} className="App-toolbar">
-                  {heading}
-                  <Stack.Row gap={1}>
-                    <ShapesSwitcher
-                      appState={appState}
-                      canvas={canvas}
-                      activeTool={appState.activeTool}
-                      setAppState={setAppState}
-                      onImageAction={({ pointerType }) => {
-                        onImageAction({
-                          insertOnCanvasDirectly: pointerType !== "mouse",
-                        });
-                      }}
-                    />
-                  </Stack.Row>
-                </Island>
-                {renderTopRightUI && renderTopRightUI(true, appState)}
-                <LockButton
-                  checked={appState.activeTool.locked}
-                  onChange={onLockToggle}
-                  title={t("toolBar.lock")}
-                  isMobile
-                />
-                <LibraryButton
-                  appState={appState}
-                  setAppState={setAppState}
-                  isMobile
-                />
-                <PenModeButton
-                  checked={appState.penMode}
-                  onChange={onPenModeToggle}
-                  title={t("toolBar.penMode")}
-                  isMobile
-                  penDetected={appState.penDetected}
-                />
-              </Stack.Row>
-              {libraryMenu}
-            </Stack.Col>
->>>>>>> 2820cd11
           )}
       </>
     );
