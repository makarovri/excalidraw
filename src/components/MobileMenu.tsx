import React from "react";
import { AppState, Device, ExcalidrawProps } from "../types";
import { ActionManager } from "../actions/manager";
import { t } from "../i18n";
import Stack from "./Stack";
import { showSelectedShapeActions } from "../element";
import { NonDeletedExcalidrawElement } from "../element/types";
import { FixedSideContainer } from "./FixedSideContainer";
import { Island } from "./Island";
import { HintViewer } from "./HintViewer";
import { calculateScrollCenter, getSelectedElements } from "../scene";
import { SelectedShapeActions, ShapesSwitcher, ZoomActions } from "./Actions";
import { Section } from "./Section";
import CollabButton from "./CollabButton";
import { SCROLLBAR_WIDTH, SCROLLBAR_MARGIN } from "../scene/scrollbars";
import { LockButton } from "./LockButton";
import { UserList } from "./UserList";
import { BackgroundPickerAndDarkModeToggle } from "./BackgroundPickerAndDarkModeToggle";
import { LibraryButton } from "./LibraryButton";
import { PenModeButton } from "./PenModeButton";
import { useDevice } from "./App"; //zsviczian
import { Stats } from "./Stats";
import { actionToggleStats } from "../actions";

type MobileMenuProps = {
  appState: AppState;
  actionManager: ActionManager;
  renderJSONExportDialog: () => React.ReactNode;
  renderImageExportDialog: () => React.ReactNode;
  setAppState: React.Component<any, AppState>["setState"];
  elements: readonly NonDeletedExcalidrawElement[];
  libraryMenu: JSX.Element | null;
  onCollabButtonClick?: () => void;
  onLockToggle: () => void;
  onPenModeToggle: () => void;
  canvas: HTMLCanvasElement | null;
  isCollaborating: boolean;
  renderCustomFooter?: (
    isMobile: boolean,
    appState: AppState,
  ) => JSX.Element | null;
  onImageAction: (data: { insertOnCanvasDirectly: boolean }) => void;
  renderTopRightUI?: (
    isMobile: boolean,
    appState: AppState,
  ) => JSX.Element | null;
  renderCustomStats?: ExcalidrawProps["renderCustomStats"];
  renderCustomSidebar?: ExcalidrawProps["renderSidebar"];
  device: Device;
};

export const MobileMenu = ({
  appState,
  elements,
  libraryMenu,
  actionManager,
  renderJSONExportDialog,
  renderImageExportDialog,
  setAppState,
  onCollabButtonClick,
  onLockToggle,
  onPenModeToggle,
  canvas,
  isCollaborating,
  renderCustomFooter,
  onImageAction,
  renderTopRightUI,
  renderCustomStats,
  renderCustomSidebar,
  device,
}: MobileMenuProps) => {
  const device = useDevice(); //zsviczian
  const renderToolbar = () => {
    return (
<<<<<<< HEAD
      //zsviczian (added <> for library docking)
      <>
        <FixedSideContainer side="top" className="App-top-bar">
          <Section heading="shapes">
            {(heading: React.ReactNode) => (
              <Stack.Col gap={4} align="center">
                <Stack.Row gap={1} className="App-toolbar-container">
                  <Island padding={1} className="App-toolbar">
                    {heading}
                    <Stack.Row gap={1}>
                      <ShapesSwitcher
                        appState={appState}
                        canvas={canvas}
                        activeTool={appState.activeTool}
                        setAppState={setAppState}
                        onImageAction={({ pointerType }) => {
                          onImageAction({
                            insertOnCanvasDirectly: pointerType !== "mouse",
                          });
                        }}
                      />
                    </Stack.Row>
                  </Island>
                  {renderTopRightUI && renderTopRightUI(true, appState)}
                  <LockButton
                    checked={appState.activeTool.locked}
                    onChange={onLockToggle}
                    title={t("toolBar.lock")}
                    isMobile
                  />
                  <LibraryButton
                    appState={appState}
                    setAppState={setAppState}
                    isMobile
                  />
                  <PenModeButton
                    checked={appState.penMode}
                    onChange={onPenModeToggle}
                    title={t("toolBar.penMode")}
                    isMobile
                    penDetected={appState.penDetected}
                  />
                </Stack.Row>
                {
                  device.isMobile && libraryMenu //zsviczian
                }
              </Stack.Col>
            )}
          </Section>
          <HintViewer appState={appState} elements={elements} isMobile={true} />
        </FixedSideContainer>
        {!device.isMobile && //zsviczian
          appState.isLibraryOpen && (
            <div className="layer-ui__sidebar">{libraryMenu}</div>
          )}
      </>
=======
      <FixedSideContainer side="top" className="App-top-bar">
        <Section heading="shapes">
          {(heading: React.ReactNode) => (
            <Stack.Col gap={4} align="center">
              <Stack.Row gap={1} className="App-toolbar-container">
                <Island padding={1} className="App-toolbar">
                  {heading}
                  <Stack.Row gap={1}>
                    <ShapesSwitcher
                      appState={appState}
                      canvas={canvas}
                      activeTool={appState.activeTool}
                      setAppState={setAppState}
                      onImageAction={({ pointerType }) => {
                        onImageAction({
                          insertOnCanvasDirectly: pointerType !== "mouse",
                        });
                      }}
                    />
                  </Stack.Row>
                </Island>
                {renderTopRightUI && renderTopRightUI(true, appState)}
                <LockButton
                  checked={appState.activeTool.locked}
                  onChange={onLockToggle}
                  title={t("toolBar.lock")}
                  isMobile
                />
                <LibraryButton
                  appState={appState}
                  setAppState={setAppState}
                  isMobile
                />
                <PenModeButton
                  checked={appState.penMode}
                  onChange={onPenModeToggle}
                  title={t("toolBar.penMode")}
                  isMobile
                  penDetected={appState.penDetected}
                />
              </Stack.Row>
              {libraryMenu && <Island padding={2}>{libraryMenu}</Island>}
            </Stack.Col>
          )}
        </Section>
        <HintViewer
          appState={appState}
          elements={elements}
          isMobile={true}
          device={device}
        />
      </FixedSideContainer>
>>>>>>> e9067de1
    );
  };

  const renderAppToolbar = () => {
    // Render eraser conditionally in mobile
    const showEraser =
      !appState.editingElement &&
      getSelectedElements(elements, appState).length === 0;

    if (appState.viewModeEnabled) {
      return (
        <div className="App-toolbar-content">
          {actionManager.renderAction("toggleCanvasMenu")}
        </div>
      );
    }

    return (
      <div className="App-toolbar-content">
        {actionManager.renderAction("toggleCanvasMenu")}
        {actionManager.renderAction("toggleEditMenu")}

        {actionManager.renderAction("undo")}
        {actionManager.renderAction("redo")}
        {showEraser
          ? actionManager.renderAction("eraser")
          : actionManager.renderAction(
              appState.multiElement ? "finalize" : "duplicateSelection",
            )}
        {showEraser
          ? actionManager.renderAction("toggleShortcuts") //zsviczian
          : actionManager.renderAction("deleteSelectedElements")}
      </div>
    );
  };

  const renderCanvasActions = () => {
    if (appState.viewModeEnabled) {
      return (
        <>
          {renderJSONExportDialog()}
          {renderImageExportDialog()}
        </>
      );
    }
    return (
      <>
        {actionManager.renderAction("clearCanvas")}
        {actionManager.renderAction("loadScene")}
        {renderJSONExportDialog()}
        {renderImageExportDialog()}
        {onCollabButtonClick && (
          <CollabButton
            isCollaborating={isCollaborating}
            collaboratorCount={appState.collaborators.size}
            onClick={onCollabButtonClick}
          />
        )}
        {<BackgroundPickerAndDarkModeToggle actionManager={actionManager} />}
      </>
    );
  };
  return (
    <>
      {appState.openSidebar === "customSidebar" && renderCustomSidebar?.()}
      {!appState.viewModeEnabled && renderToolbar()}
      {!appState.openMenu && appState.showStats && (
        <Stats
          appState={appState}
          setAppState={setAppState}
          elements={elements}
          onClose={() => {
            actionManager.executeAction(actionToggleStats);
          }}
          renderCustomStats={renderCustomStats}
        />
      )}
      <div
        className="App-bottom-bar"
        style={{
          marginBottom: SCROLLBAR_WIDTH + SCROLLBAR_MARGIN, //* 2, zsviczian
          marginLeft: SCROLLBAR_WIDTH + SCROLLBAR_MARGIN * 2,
          marginRight: SCROLLBAR_WIDTH + SCROLLBAR_MARGIN * 2,
        }}
      >
        <Island padding={0}>
          {appState.openMenu === "canvas" ? (
            <Section className="App-mobile-menu" heading="canvasActions">
              <div className="panelColumn">
                <Stack.Col gap={4}>
                  {renderCanvasActions()}
                  {renderCustomFooter?.(true, appState)}
                  {appState.collaborators.size > 0 && (
                    <fieldset>
                      <legend>{t("labels.collaborators")}</legend>
                      <UserList
                        mobile
                        collaborators={appState.collaborators}
                        actionManager={actionManager}
                      />
                    </fieldset>
                  )}
                </Stack.Col>
              </div>
            </Section>
          ) : appState.openMenu === "shape" &&
            !appState.viewModeEnabled &&
            showSelectedShapeActions(appState, elements) ? (
            <Section className="App-mobile-menu" heading="selectedShapeActions">
              <SelectedShapeActions
                appState={appState}
                elements={elements}
                renderAction={actionManager.renderAction}
              />
            </Section>
          ) : null}
          <footer className="App-toolbar">
            {renderAppToolbar()}
            {appState.scrolledOutside &&
              !appState.openMenu &&
              appState.openSidebar !== "library" && (
                <button
                  className="scroll-back-to-content"
                  onClick={() => {
                    setAppState({
                      ...calculateScrollCenter(elements, appState, canvas),
                    });
                  }}
                >
                  {t("buttons.scrollBackToContent")}
                </button>
              )}
          </footer>
        </Island>
        {appState.trayModeEnabled ? ( //zsviczian display zoom menu in tray mode
          <Island padding={1} style={{ marginLeft: `4px` }}>
            <ZoomActions
              renderAction={actionManager.renderAction}
              zoom={appState.zoom}
              trayMode={true}
            />
          </Island>
        ) : (
          ""
        )}
      </div>
    </>
  );
};<|MERGE_RESOLUTION|>--- conflicted
+++ resolved
@@ -18,9 +18,9 @@
 import { BackgroundPickerAndDarkModeToggle } from "./BackgroundPickerAndDarkModeToggle";
 import { LibraryButton } from "./LibraryButton";
 import { PenModeButton } from "./PenModeButton";
-import { useDevice } from "./App"; //zsviczian
 import { Stats } from "./Stats";
 import { actionToggleStats } from "../actions";
+import { Sidebar } from "./Sidebar/Sidebar";
 
 type MobileMenuProps = {
   appState: AppState;
@@ -69,10 +69,8 @@
   renderCustomSidebar,
   device,
 }: MobileMenuProps) => {
-  const device = useDevice(); //zsviczian
   const renderToolbar = () => {
     return (
-<<<<<<< HEAD
       //zsviczian (added <> for library docking)
       <>
         <FixedSideContainer side="top" className="App-top-bar">
@@ -116,73 +114,26 @@
                     penDetected={appState.penDetected}
                   />
                 </Stack.Row>
-                {
-                  device.isMobile && libraryMenu //zsviczian
-                }
+                {device.isMobile && libraryMenu && (
+                  <Island padding={2}>{libraryMenu}</Island>
+                )}
               </Stack.Col>
             )}
           </Section>
-          <HintViewer appState={appState} elements={elements} isMobile={true} />
+          <HintViewer
+            appState={appState}
+            elements={elements}
+            isMobile={true}
+            device={device}
+          />
         </FixedSideContainer>
-        {!device.isMobile && //zsviczian
-          appState.isLibraryOpen && (
-            <div className="layer-ui__sidebar">{libraryMenu}</div>
+        {!device.isMobile && //zsviczian - taken from LayerUI
+          appState.openSidebar === "library" && (
+            <Sidebar __isInternal key="library">
+              {libraryMenu}
+            </Sidebar>
           )}
       </>
-=======
-      <FixedSideContainer side="top" className="App-top-bar">
-        <Section heading="shapes">
-          {(heading: React.ReactNode) => (
-            <Stack.Col gap={4} align="center">
-              <Stack.Row gap={1} className="App-toolbar-container">
-                <Island padding={1} className="App-toolbar">
-                  {heading}
-                  <Stack.Row gap={1}>
-                    <ShapesSwitcher
-                      appState={appState}
-                      canvas={canvas}
-                      activeTool={appState.activeTool}
-                      setAppState={setAppState}
-                      onImageAction={({ pointerType }) => {
-                        onImageAction({
-                          insertOnCanvasDirectly: pointerType !== "mouse",
-                        });
-                      }}
-                    />
-                  </Stack.Row>
-                </Island>
-                {renderTopRightUI && renderTopRightUI(true, appState)}
-                <LockButton
-                  checked={appState.activeTool.locked}
-                  onChange={onLockToggle}
-                  title={t("toolBar.lock")}
-                  isMobile
-                />
-                <LibraryButton
-                  appState={appState}
-                  setAppState={setAppState}
-                  isMobile
-                />
-                <PenModeButton
-                  checked={appState.penMode}
-                  onChange={onPenModeToggle}
-                  title={t("toolBar.penMode")}
-                  isMobile
-                  penDetected={appState.penDetected}
-                />
-              </Stack.Row>
-              {libraryMenu && <Island padding={2}>{libraryMenu}</Island>}
-            </Stack.Col>
-          )}
-        </Section>
-        <HintViewer
-          appState={appState}
-          elements={elements}
-          isMobile={true}
-          device={device}
-        />
-      </FixedSideContainer>
->>>>>>> e9067de1
     );
   };
 
