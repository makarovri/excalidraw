--- conflicted
+++ resolved
@@ -17,10 +17,6 @@
 import { PenModeButton } from "./PenModeButton";
 import { Stats } from "./Stats";
 import { actionToggleStats } from "../actions";
-<<<<<<< HEAD
-import { Separator } from "./MenuUtils";
-=======
->>>>>>> 06b45e0c
 import WelcomeScreen from "./WelcomeScreen";
 
 type MobileMenuProps = {
@@ -163,61 +159,6 @@
     );
   };
 
-<<<<<<< HEAD
-  const renderCanvasActions = () => {
-    if (appState.viewModeEnabled) {
-      return (
-        <>
-          {renderJSONExportDialog()}
-          <MenuItem
-            label={t("buttons.exportImage")}
-            icon={ExportImageIcon}
-            dataTestId="image-export-button"
-            onClick={() => setAppState({ openDialog: "imageExport" })}
-          />
-          {renderImageExportDialog()}
-        </>
-      );
-    }
-    return (
-      <>
-        {!appState.viewModeEnabled && actionManager.renderAction("loadScene")}
-        {renderJSONExportDialog()}
-        {renderImageExportDialog()}
-        {/*<MenuItem //zsviczian editor-ui-changes
-          label={t("buttons.exportImage")}
-          icon={ExportImageIcon}
-          dataTestId="image-export-button"
-          onClick={() => setAppState({ openDialog: "imageExport" })}
-        />*/}
-        {onCollabButtonClick && (
-          <CollabButton
-            isCollaborating={isCollaborating}
-            collaboratorCount={appState.collaborators.size}
-            onClick={onCollabButtonClick}
-          />
-        )}
-        {actionManager.renderAction("toggleShortcuts", undefined, true)}
-        {!appState.viewModeEnabled && actionManager.renderAction("clearCanvas")}
-        {/*<Separator /> //zsviczian editor-ui-changes
-        <MenuLinks />*/}
-        <Separator />
-        {!appState.viewModeEnabled && (
-          <div style={{ marginBottom: ".5rem" }}>
-            <div style={{ fontSize: ".75rem", marginBottom: ".5rem" }}>
-              {t("labels.canvasBackground")}
-            </div>
-            <div style={{ padding: "0 0.625rem" }}>
-              {actionManager.renderAction("changeViewBackgroundColor")}
-            </div>
-          </div>
-        )}
-        {actionManager.renderAction("toggleTheme")}
-      </>
-    );
-  };
-=======
->>>>>>> 06b45e0c
   return (
     <>
       {renderSidebars()}
