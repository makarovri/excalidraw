import React from "react";
import { AppState } from "../types";
import { ActionManager } from "../actions/manager";
import { t, setLanguage } from "../i18n";
import Stack from "./Stack";
import { LanguageList } from "./LanguageList";
import { showSelectedShapeActions } from "../element";
import { ExcalidrawElement } from "../element/types";
import { FixedSideContainer } from "./FixedSideContainer";
import { Island } from "./Island";
import { HintViewer } from "./HintViewer";
import { calculateScrollCenter } from "../scene";
import { SelectedShapeActions, ShapesSwitcher } from "./Actions";
import { Section } from "./Section";
import { RoomDialog } from "./RoomDialog";
import { SCROLLBAR_WIDTH, SCROLLBAR_MARGIN } from "../scene/scrollbars";
import { LockIcon } from "./LockIcon";
import { LoadingMessage } from "./LoadingMessage";

type MobileMenuProps = {
  appState: AppState;
  actionManager: ActionManager;
  exportButton: React.ReactNode;
  setAppState: any;
  elements: readonly ExcalidrawElement[];
  setElements: any;
  onRoomCreate: () => void;
  onRoomDestroy: () => void;
  onLockToggle: () => void;
};

export const MobileMenu = ({
  appState,
  elements,
  setElements,
  actionManager,
  exportButton,
  setAppState,
  onRoomCreate,
  onRoomDestroy,
  onLockToggle,
<<<<<<< HEAD
}: MobileMenuProps) => (
  <>
    {appState.isLoading && <LoadingMessage />}
    <FixedSideContainer side="top">
      <Section heading="shapes">
        {(heading) => (
          <Stack.Col gap={4} align="center">
            <Stack.Row gap={1}>
              <Island padding={1}>
                {heading}
                <Stack.Row gap={1}>
                  <ShapesSwitcher
                    elementType={appState.elementType}
                    setAppState={setAppState}
                    setElements={setElements}
                    elements={elements}
=======
}: MobileMenuProps) {
  return (
    <>
      {appState.isLoading && <LoadingMessage />}
      <FixedSideContainer side="top">
        <Section heading="shapes">
          {(heading) => (
            <Stack.Col gap={4} align="center">
              <Stack.Row gap={1}>
                <Island padding={1}>
                  {heading}
                  <Stack.Row gap={1}>
                    <ShapesSwitcher
                      elementType={appState.elementType}
                      setAppState={setAppState}
                      setElements={setElements}
                      elements={elements}
                    />
                  </Stack.Row>
                </Island>
                <LockIcon
                  checked={appState.elementLocked}
                  onChange={onLockToggle}
                  title={t("toolBar.lock")}
                />
              </Stack.Row>
            </Stack.Col>
          )}
        </Section>
        <HintViewer appState={appState} elements={elements} />
      </FixedSideContainer>
      <div
        className="App-bottom-bar"
        style={{
          marginBottom: SCROLLBAR_WIDTH + SCROLLBAR_MARGIN * 2,
          marginLeft: SCROLLBAR_WIDTH + SCROLLBAR_MARGIN * 2,
          marginRight: SCROLLBAR_WIDTH + SCROLLBAR_MARGIN * 2,
        }}
      >
        <Island padding={3}>
          {appState.openMenu === "canvas" ? (
            <Section className="App-mobile-menu" heading="canvasActions">
              <div className="panelColumn">
                <Stack.Col gap={4}>
                  {actionManager.renderAction("loadScene")}
                  {actionManager.renderAction("saveScene")}
                  {exportButton}
                  {actionManager.renderAction("clearCanvas")}
                  <RoomDialog
                    isCollaborating={appState.isCollaborating}
                    collaboratorCount={appState.collaborators.size}
                    username={appState.username}
                    onUsernameChange={(username) => setAppState({ username })}
                    onRoomCreate={onRoomCreate}
                    onRoomDestroy={onRoomDestroy}
>>>>>>> c3b83fba
                  />
                </Stack.Row>
              </Island>
              <LockIcon
                checked={appState.elementLocked}
                onChange={onLockToggle}
                title={t("toolBar.lock")}
              />
            </Stack.Row>
          </Stack.Col>
        )}
      </Section>
      <HintViewer appState={appState} elements={elements} />
    </FixedSideContainer>
    <div
      className="App-bottom-bar"
      style={{
        marginBottom: SCROLLBAR_WIDTH + SCROLLBAR_MARGIN * 2,
        marginLeft: SCROLLBAR_WIDTH + SCROLLBAR_MARGIN * 2,
        marginRight: SCROLLBAR_WIDTH + SCROLLBAR_MARGIN * 2,
      }}
    >
      <Island padding={3}>
        {appState.openMenu === "canvas" ? (
          <Section className="App-mobile-menu" heading="canvasActions">
            <div className="panelColumn">
              <Stack.Col gap={4}>
                {actionManager.renderAction("loadScene")}
                {actionManager.renderAction("saveScene")}
                {exportButton}
                {actionManager.renderAction("clearCanvas")}
                <RoomDialog
                  isCollaborating={appState.isCollaborating}
                  collaboratorCount={appState.collaborators.size}
                  onRoomCreate={onRoomCreate}
                  onRoomDestroy={onRoomDestroy}
                />
                {actionManager.renderAction("changeViewBackgroundColor")}
                <fieldset>
                  <legend>{t("labels.language")}</legend>
                  <LanguageList
                    onChange={(lng) => {
                      setLanguage(lng);
                      setAppState({});
                    }}
                  />
                </fieldset>
              </Stack.Col>
            </div>
          </Section>
        ) : appState.openMenu === "shape" &&
          showSelectedShapeActions(appState, elements) ? (
          <Section className="App-mobile-menu" heading="selectedShapeActions">
            <SelectedShapeActions
              appState={appState}
              elements={elements}
              renderAction={actionManager.renderAction}
              elementType={appState.elementType}
            />
          </Section>
        ) : null}
        <footer className="App-toolbar">
          <div className="App-toolbar-content">
            {actionManager.renderAction("toggleCanvasMenu")}
            {actionManager.renderAction("toggleEditMenu")}
            {actionManager.renderAction("undo")}
            {actionManager.renderAction("redo")}
            {actionManager.renderAction(
              appState.multiElement ? "finalize" : "duplicateSelection",
            )}
            {actionManager.renderAction("deleteSelectedElements")}
          </div>
          {appState.scrolledOutside && (
            <button
              className="scroll-back-to-content"
              onClick={() => {
                setAppState({ ...calculateScrollCenter(elements) });
              }}
            >
              {t("buttons.scrollBackToContent")}
            </button>
          )}
        </footer>
      </Island>
    </div>
  </>
);<|MERGE_RESOLUTION|>--- conflicted
+++ resolved
@@ -39,7 +39,6 @@
   onRoomCreate,
   onRoomDestroy,
   onLockToggle,
-<<<<<<< HEAD
 }: MobileMenuProps) => (
   <>
     {appState.isLoading && <LoadingMessage />}
@@ -56,63 +55,6 @@
                     setAppState={setAppState}
                     setElements={setElements}
                     elements={elements}
-=======
-}: MobileMenuProps) {
-  return (
-    <>
-      {appState.isLoading && <LoadingMessage />}
-      <FixedSideContainer side="top">
-        <Section heading="shapes">
-          {(heading) => (
-            <Stack.Col gap={4} align="center">
-              <Stack.Row gap={1}>
-                <Island padding={1}>
-                  {heading}
-                  <Stack.Row gap={1}>
-                    <ShapesSwitcher
-                      elementType={appState.elementType}
-                      setAppState={setAppState}
-                      setElements={setElements}
-                      elements={elements}
-                    />
-                  </Stack.Row>
-                </Island>
-                <LockIcon
-                  checked={appState.elementLocked}
-                  onChange={onLockToggle}
-                  title={t("toolBar.lock")}
-                />
-              </Stack.Row>
-            </Stack.Col>
-          )}
-        </Section>
-        <HintViewer appState={appState} elements={elements} />
-      </FixedSideContainer>
-      <div
-        className="App-bottom-bar"
-        style={{
-          marginBottom: SCROLLBAR_WIDTH + SCROLLBAR_MARGIN * 2,
-          marginLeft: SCROLLBAR_WIDTH + SCROLLBAR_MARGIN * 2,
-          marginRight: SCROLLBAR_WIDTH + SCROLLBAR_MARGIN * 2,
-        }}
-      >
-        <Island padding={3}>
-          {appState.openMenu === "canvas" ? (
-            <Section className="App-mobile-menu" heading="canvasActions">
-              <div className="panelColumn">
-                <Stack.Col gap={4}>
-                  {actionManager.renderAction("loadScene")}
-                  {actionManager.renderAction("saveScene")}
-                  {exportButton}
-                  {actionManager.renderAction("clearCanvas")}
-                  <RoomDialog
-                    isCollaborating={appState.isCollaborating}
-                    collaboratorCount={appState.collaborators.size}
-                    username={appState.username}
-                    onUsernameChange={(username) => setAppState({ username })}
-                    onRoomCreate={onRoomCreate}
-                    onRoomDestroy={onRoomDestroy}
->>>>>>> c3b83fba
                   />
                 </Stack.Row>
               </Island>
@@ -147,6 +89,8 @@
                 <RoomDialog
                   isCollaborating={appState.isCollaborating}
                   collaboratorCount={appState.collaborators.size}
+                  username={appState.username}
+                  onUsernameChange={(username) => setAppState({ username })}
                   onRoomCreate={onRoomCreate}
                   onRoomDestroy={onRoomDestroy}
                 />
