--- conflicted
+++ resolved
@@ -153,13 +153,9 @@
           : actionManager.renderAction(
               appState.multiElement ? "finalize" : "duplicateSelection",
             )}
-<<<<<<< HEAD
         {showEraser
           ? actionManager.renderAction("toggleShortcuts") //zsviczian
           : actionManager.renderAction("deleteSelectedElements")}
-=======
-        {actionManager.renderAction("deleteSelectedElements")}
->>>>>>> 7eaf47c9
       </div>
     );
   };
