import "./ExportDialog.css";

import React, { useState, useEffect, useRef } from "react";

import { Modal } from "./Modal";
import { ToolButton } from "./ToolButton";
import { clipboard, exportFile, link } from "./icons";
import { Island } from "./Island";
import { ExcalidrawElement } from "../element/types";
import { AppState } from "../types";
import { exportToCanvas } from "../scene/export";
import { ActionsManagerInterface, UpdaterFn } from "../actions/types";
import Stack from "./Stack";

import { useTranslation } from "react-i18next";
import { KEYS } from "../keys";

import { useSharebleLink } from "../providers/ShareableLink";
import { CopyExportUrlInput } from "../components/CopyExportUrlInput";

const probablySupportsClipboard =
  "toBlob" in HTMLCanvasElement.prototype &&
  "clipboard" in navigator &&
  "write" in navigator.clipboard &&
  "ClipboardItem" in window;

const scales = [1, 2, 3];
const defaultScale = scales.includes(devicePixelRatio) ? devicePixelRatio : 1;

type ExportCB = (
  elements: readonly ExcalidrawElement[],
  scale?: number,
) => void;

function ExportModal({
  elements,
  appState,
  exportPadding = 10,
  actionManager,
  syncActionResult,
  onExportToPng,
  onExportToSvg,
  onExportToClipboard,
  onExportToBackend,
  onCloseRequest,
}: {
  appState: AppState;
  elements: readonly ExcalidrawElement[];
  exportPadding?: number;
  actionManager: ActionsManagerInterface;
  syncActionResult: UpdaterFn;
  onExportToPng: ExportCB;
  onExportToSvg: ExportCB;
  onExportToClipboard: ExportCB;
  onExportToBackend: ExportCB;
  onCloseRequest: () => void;
}) {
  const { t } = useTranslation();
  const someElementIsSelected = elements.some(element => element.isSelected);
  const [scale, setScale] = useState(defaultScale);
  const [exportSelected, setExportSelected] = useState(someElementIsSelected);
  const previewRef = useRef<HTMLDivElement>(null);
  const { exportBackground, viewBackgroundColor } = appState;
  const pngButton = useRef<HTMLButtonElement>(null);
  const closeButton = useRef<HTMLButtonElement>(null);
  const onlySelectedInput = useRef<HTMLInputElement>(null);
  const [shareLinkState, shareLinkDispatch] = useSharebleLink();

  const exportedElements = exportSelected
    ? elements.filter(element => element.isSelected)
    : elements;

  useEffect(() => {
    setExportSelected(someElementIsSelected);
  }, [someElementIsSelected]);

  useEffect(() => {
    const previewNode = previewRef.current;
    const canvas = exportToCanvas(exportedElements, {
      exportBackground,
      viewBackgroundColor,
      exportPadding,
      scale,
    });
    previewNode?.appendChild(canvas);
    return () => {
      previewNode?.removeChild(canvas);
    };
  }, [
    exportedElements,
    exportBackground,
    exportPadding,
    viewBackgroundColor,
    scale,
  ]);

  useEffect(() => {
    pngButton.current?.focus();
  }, []);

  useEffect(() => {
    return () => {
      shareLinkDispatch({ type: "reset" });
    };
  }, [shareLinkDispatch]);

  function handleKeyDown(e: React.KeyboardEvent) {
    if (e.key === KEYS.TAB) {
      const { activeElement } = document;
      if (e.shiftKey) {
        if (activeElement === pngButton.current) {
          closeButton.current?.focus();
          e.preventDefault();
        }
      } else {
        if (activeElement === closeButton.current) {
          pngButton.current?.focus();
          e.preventDefault();
        }
        if (activeElement === onlySelectedInput.current) {
          closeButton.current?.focus();
          e.preventDefault();
        }
      }
    }
  }

  return (
    <div className="ExportDialog__dialog" onKeyDown={handleKeyDown}>
      <Island padding={4}>
        <button
          className="ExportDialog__close"
          onClick={onCloseRequest}
          aria-label={t("buttons.close")}
          ref={closeButton}
        >
          ╳
        </button>
        <h2 id="export-title">{t("buttons.export")}</h2>
        <div className="ExportDialog__preview" ref={previewRef}></div>
        <div className="ExportDialog__actions">
<<<<<<< HEAD
          <div className="ExportActions__options">
            <ToolButton
              type="button"
              icon={downloadFile}
              title={t("buttons.exportToPng")}
              aria-label={t("buttons.exportToPng")}
              onClick={() => onExportToPng(exportedElements, scale)}
              ref={pngButton}
            />
            <ToolButton
              type="button"
              icon={svgFile}
              title={t("buttons.exportToSvg")}
              aria-label={t("buttons.exportToSvg")}
              onClick={() => onExportToSvg(exportedElements, scale)}
            />
            {probablySupportsClipboard && (
=======
          <Stack.Col gap={1}>
            <Stack.Row gap={2}>
>>>>>>> cc3d71f1
              <ToolButton
                type="button"
                label="PNG"
                title={t("buttons.exportToPng")}
                aria-label={t("buttons.exportToPng")}
                onClick={() => onExportToPng(exportedElements, scale)}
                ref={pngButton}
              />
<<<<<<< HEAD
            )}
            <ToolButton
              type="button"
              icon={link}
              title={t("buttons.getShareableLink")}
              aria-label={t("buttons.getShareableLink")}
              onClick={() => onExportToBackend(exportedElements)}
            />
            {shareLinkState.userResquested && !shareLinkState.error && (
              <CopyExportUrlInput
                fetching={shareLinkState.fetching}
                url={shareLinkState.url}
              />
            )}
            {(!shareLinkState.userResquested || shareLinkState.error) &&
              actionManager.renderAction(
                "changeProjectName",
                elements,
                appState,
                syncActionResult,
                t,
              )}
          </div>
          <div className="ExportScales__wrapper">
=======
              <ToolButton
                type="button"
                label="SVG"
                title={t("buttons.exportToSvg")}
                aria-label={t("buttons.exportToSvg")}
                onClick={() => onExportToSvg(exportedElements, scale)}
              />
              {probablySupportsClipboard && (
                <ToolButton
                  type="button"
                  icon={clipboard}
                  title={t("buttons.copyToClipboard")}
                  aria-label={t("buttons.copyToClipboard")}
                  onClick={() => onExportToClipboard(exportedElements, scale)}
                />
              )}
              <ToolButton
                type="button"
                icon={link}
                title={t("buttons.getShareableLink")}
                aria-label={t("buttons.getShareableLink")}
                onClick={() => onExportToBackend(exportedElements)}
              />
            </Stack.Row>
          </Stack.Col>

          {actionManager.renderAction(
            "changeProjectName",
            elements,
            appState,
            syncActionResult,
            t,
          )}
          <Stack.Col gap={1}>
>>>>>>> cc3d71f1
            <div className="ExportDialog__scales">
              <Stack.Row gap={2} align="baseline">
                {scales.map(s => (
                  <ToolButton
                    key={s}
                    size="s"
                    type="radio"
                    icon={"x" + s}
                    name="export-canvas-scale"
                    aria-label={`Scale ${s} x`}
                    id="export-canvas-scale"
                    checked={scale === s}
                    onChange={() => setScale(s)}
                  />
                ))}
              </Stack.Row>
            </div>
            {actionManager.renderAction(
              "changeExportBackground",
              elements,
              appState,
              syncActionResult,
              t,
            )}
            {someElementIsSelected && (
              <div>
                <label>
                  <input
                    type="checkbox"
                    checked={exportSelected}
                    onChange={e => setExportSelected(e.currentTarget.checked)}
                    ref={onlySelectedInput}
                  />{" "}
                  {t("labels.onlySelected")}
                </label>
              </div>
            )}
          </div>
        </div>
      </Island>
    </div>
  );
}

export function ExportDialog({
  elements,
  appState,
  exportPadding = 10,
  actionManager,
  syncActionResult,
  onExportToPng,
  onExportToSvg,
  onExportToClipboard,
  onExportToBackend,
}: {
  appState: AppState;
  elements: readonly ExcalidrawElement[];
  exportPadding?: number;
  actionManager: ActionsManagerInterface;
  syncActionResult: UpdaterFn;
  onExportToPng: ExportCB;
  onExportToSvg: ExportCB;
  onExportToClipboard: ExportCB;
  onExportToBackend: ExportCB;
}) {
  const { t } = useTranslation();
  const [modalIsShown, setModalIsShown] = useState(false);
  const triggerButton = useRef<HTMLButtonElement>(null);

  const handleClose = React.useCallback(() => {
    setModalIsShown(false);
    triggerButton.current?.focus();
  }, []);

  return (
    <>
      <ToolButton
        onClick={() => setModalIsShown(true)}
        icon={exportFile}
        type="button"
        aria-label={t("buttons.export")}
        title={t("buttons.export")}
        ref={triggerButton}
      />
      {modalIsShown && (
        <Modal
          maxWidth={800}
          onCloseRequest={handleClose}
          labelledBy="export-title"
        >
          <ExportModal
            elements={elements}
            appState={appState}
            exportPadding={exportPadding}
            actionManager={actionManager}
            syncActionResult={syncActionResult}
            onExportToPng={onExportToPng}
            onExportToSvg={onExportToSvg}
            onExportToClipboard={onExportToClipboard}
            onExportToBackend={onExportToBackend}
            onCloseRequest={handleClose}
          />
        </Modal>
      )}
    </>
  );
}<|MERGE_RESOLUTION|>--- conflicted
+++ resolved
@@ -139,11 +139,10 @@
         <h2 id="export-title">{t("buttons.export")}</h2>
         <div className="ExportDialog__preview" ref={previewRef}></div>
         <div className="ExportDialog__actions">
-<<<<<<< HEAD
           <div className="ExportActions__options">
             <ToolButton
               type="button"
-              icon={downloadFile}
+              label="PNG"
               title={t("buttons.exportToPng")}
               aria-label={t("buttons.exportToPng")}
               onClick={() => onExportToPng(exportedElements, scale)}
@@ -151,25 +150,19 @@
             />
             <ToolButton
               type="button"
-              icon={svgFile}
+              label="SVG"
               title={t("buttons.exportToSvg")}
               aria-label={t("buttons.exportToSvg")}
               onClick={() => onExportToSvg(exportedElements, scale)}
             />
             {probablySupportsClipboard && (
-=======
-          <Stack.Col gap={1}>
-            <Stack.Row gap={2}>
->>>>>>> cc3d71f1
               <ToolButton
                 type="button"
-                label="PNG"
-                title={t("buttons.exportToPng")}
-                aria-label={t("buttons.exportToPng")}
-                onClick={() => onExportToPng(exportedElements, scale)}
-                ref={pngButton}
+                icon={clipboard}
+                title={t("buttons.copyToClipboard")}
+                aria-label={t("buttons.copyToClipboard")}
+                onClick={() => onExportToClipboard(exportedElements, scale)}
               />
-<<<<<<< HEAD
             )}
             <ToolButton
               type="button"
@@ -194,42 +187,6 @@
               )}
           </div>
           <div className="ExportScales__wrapper">
-=======
-              <ToolButton
-                type="button"
-                label="SVG"
-                title={t("buttons.exportToSvg")}
-                aria-label={t("buttons.exportToSvg")}
-                onClick={() => onExportToSvg(exportedElements, scale)}
-              />
-              {probablySupportsClipboard && (
-                <ToolButton
-                  type="button"
-                  icon={clipboard}
-                  title={t("buttons.copyToClipboard")}
-                  aria-label={t("buttons.copyToClipboard")}
-                  onClick={() => onExportToClipboard(exportedElements, scale)}
-                />
-              )}
-              <ToolButton
-                type="button"
-                icon={link}
-                title={t("buttons.getShareableLink")}
-                aria-label={t("buttons.getShareableLink")}
-                onClick={() => onExportToBackend(exportedElements)}
-              />
-            </Stack.Row>
-          </Stack.Col>
-
-          {actionManager.renderAction(
-            "changeProjectName",
-            elements,
-            appState,
-            syncActionResult,
-            t,
-          )}
-          <Stack.Col gap={1}>
->>>>>>> cc3d71f1
             <div className="ExportDialog__scales">
               <Stack.Row gap={2} align="baseline">
                 {scales.map(s => (
