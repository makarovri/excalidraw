import "./ExportDialog.css";

import React, { useState, useEffect, useRef } from "react";

import { Modal } from "./Modal";
import { ToolButton } from "./ToolButton";
import { clipboard, exportFile, link } from "./icons";
import { Island } from "./Island";
import { ExcalidrawElement } from "../element/types";
import { AppState } from "../types";
import { exportToCanvas } from "../scene/export";
import { ActionsManagerInterface, UpdaterFn } from "../actions/types";
import Stack from "./Stack";

import { useTranslation } from "react-i18next";
import { KEYS } from "../keys";

const probablySupportsClipboard =
  "toBlob" in HTMLCanvasElement.prototype &&
  "clipboard" in navigator &&
  "write" in navigator.clipboard &&
  "ClipboardItem" in window;

const scales = [1, 2, 3];
const defaultScale = scales.includes(devicePixelRatio) ? devicePixelRatio : 1;

type ExportCB = (
  elements: readonly ExcalidrawElement[],
  scale?: number,
) => void;

function ExportModal({
  elements,
  appState,
  exportPadding = 10,
  actionManager,
  syncActionResult,
  onExportToPng,
  onExportToSvg,
  onExportToClipboard,
  onExportToBackend,
  onCloseRequest,
}: {
  appState: AppState;
  elements: readonly ExcalidrawElement[];
  exportPadding?: number;
  actionManager: ActionsManagerInterface;
  syncActionResult: UpdaterFn;
  onExportToPng: ExportCB;
  onExportToSvg: ExportCB;
  onExportToClipboard: ExportCB;
  onExportToBackend: ExportCB;
  onCloseRequest: () => void;
}) {
  const { t } = useTranslation();
  const someElementIsSelected = elements.some(element => element.isSelected);
  const [scale, setScale] = useState(defaultScale);
  const [exportSelected, setExportSelected] = useState(someElementIsSelected);
  const previewRef = useRef<HTMLDivElement>(null);
  const { exportBackground, viewBackgroundColor } = appState;
  const pngButton = useRef<HTMLButtonElement>(null);
  const closeButton = useRef<HTMLButtonElement>(null);
  const onlySelectedInput = useRef<HTMLInputElement>(null);

  const exportedElements = exportSelected
    ? elements.filter(element => element.isSelected)
    : elements;

  useEffect(() => {
    setExportSelected(someElementIsSelected);
  }, [someElementIsSelected]);

  useEffect(() => {
    const previewNode = previewRef.current;
    const canvas = exportToCanvas(exportedElements, {
      exportBackground,
      viewBackgroundColor,
      exportPadding,
      scale,
    });
    previewNode?.appendChild(canvas);
    return () => {
      previewNode?.removeChild(canvas);
    };
  }, [
    exportedElements,
    exportBackground,
    exportPadding,
    viewBackgroundColor,
    scale,
  ]);

  useEffect(() => {
    pngButton.current?.focus();
  }, []);

  function handleKeyDown(e: React.KeyboardEvent) {
    if (e.key === KEYS.TAB) {
      const { activeElement } = document;
      if (e.shiftKey) {
        if (activeElement === pngButton.current) {
          closeButton.current?.focus();
          e.preventDefault();
        }
      } else {
        if (activeElement === closeButton.current) {
          pngButton.current?.focus();
          e.preventDefault();
        }
        if (activeElement === onlySelectedInput.current) {
          closeButton.current?.focus();
          e.preventDefault();
        }
      }
    }
  }

  return (
    <div className="ExportDialog__dialog" onKeyDown={handleKeyDown}>
      <Island padding={4}>
        <button
          className="ExportDialog__close"
          onClick={onCloseRequest}
          aria-label={t("buttons.close")}
          ref={closeButton}
        >
          ╳
        </button>
        <h2 id="export-title">{t("buttons.export")}</h2>
        <div className="ExportDialog__preview" ref={previewRef}></div>
        <div className="ExportDialog__actions">
<<<<<<< HEAD
          <Stack.Row gap={2}>
            <ToolButton
              type="button"
              label="PNG"
              title={t("buttons.exportToPng")}
              aria-label={t("buttons.exportToPng")}
              onClick={() => onExportToPng(exportedElements, scale)}
              ref={pngButton}
            />
            <ToolButton
              type="button"
              label="SVG"
              title={t("buttons.exportToSvg")}
              aria-label={t("buttons.exportToSvg")}
              onClick={() => onExportToSvg(exportedElements, scale)}
            />
            {probablySupportsClipboard && (
=======
          <Stack.Col gap={1}>
            <Stack.Row gap={2}>
>>>>>>> a9790c74
              <ToolButton
                type="button"
                icon={downloadFile}
                title={t("buttons.exportToPng")}
                aria-label={t("buttons.exportToPng")}
                onClick={() => onExportToPng(exportedElements, scale)}
                ref={pngButton}
              />
              <ToolButton
                type="button"
                icon={svgFile}
                title={t("buttons.exportToSvg")}
                aria-label={t("buttons.exportToSvg")}
                onClick={() => onExportToSvg(exportedElements, scale)}
              />
              {probablySupportsClipboard && (
                <ToolButton
                  type="button"
                  icon={clipboard}
                  title={t("buttons.copyToClipboard")}
                  aria-label={t("buttons.copyToClipboard")}
                  onClick={() => onExportToClipboard(exportedElements, scale)}
                />
              )}
              <ToolButton
                type="button"
                icon={link}
                title={t("buttons.getShareableLink")}
                aria-label={t("buttons.getShareableLink")}
                onClick={() => onExportToBackend(exportedElements)}
              />
            </Stack.Row>
          </Stack.Col>

          {actionManager.renderAction(
            "changeProjectName",
            elements,
            appState,
            syncActionResult,
            t,
          )}
          <Stack.Col gap={1}>
            <div className="ExportDialog__scales">
              <Stack.Row gap={2} align="baseline">
                {scales.map(s => (
                  <ToolButton
                    key={s}
                    size="s"
                    type="radio"
                    icon={"x" + s}
                    name="export-canvas-scale"
                    aria-label={`Scale ${s} x`}
                    id="export-canvas-scale"
                    checked={scale === s}
                    onChange={() => setScale(s)}
                  />
                ))}
              </Stack.Row>
            </div>
            {actionManager.renderAction(
              "changeExportBackground",
              elements,
              appState,
              syncActionResult,
              t,
            )}
            {someElementIsSelected && (
              <div>
                <label>
                  <input
                    type="checkbox"
                    checked={exportSelected}
                    onChange={e => setExportSelected(e.currentTarget.checked)}
                    ref={onlySelectedInput}
                  />{" "}
                  {t("labels.onlySelected")}
                </label>
              </div>
            )}
          </Stack.Col>
        </div>
      </Island>
    </div>
  );
}

export function ExportDialog({
  elements,
  appState,
  exportPadding = 10,
  actionManager,
  syncActionResult,
  onExportToPng,
  onExportToSvg,
  onExportToClipboard,
  onExportToBackend,
}: {
  appState: AppState;
  elements: readonly ExcalidrawElement[];
  exportPadding?: number;
  actionManager: ActionsManagerInterface;
  syncActionResult: UpdaterFn;
  onExportToPng: ExportCB;
  onExportToSvg: ExportCB;
  onExportToClipboard: ExportCB;
  onExportToBackend: ExportCB;
}) {
  const { t } = useTranslation();
  const [modalIsShown, setModalIsShown] = useState(false);
  const triggerButton = useRef<HTMLButtonElement>(null);

  const handleClose = React.useCallback(() => {
    setModalIsShown(false);
    triggerButton.current?.focus();
  }, []);

  return (
    <>
      <ToolButton
        onClick={() => setModalIsShown(true)}
        icon={exportFile}
        type="button"
        aria-label={t("buttons.export")}
        title={t("buttons.export")}
        ref={triggerButton}
      />
      {modalIsShown && (
        <Modal
          maxWidth={800}
          onCloseRequest={handleClose}
          labelledBy="export-title"
        >
          <ExportModal
            elements={elements}
            appState={appState}
            exportPadding={exportPadding}
            actionManager={actionManager}
            syncActionResult={syncActionResult}
            onExportToPng={onExportToPng}
            onExportToSvg={onExportToSvg}
            onExportToClipboard={onExportToClipboard}
            onExportToBackend={onExportToBackend}
            onCloseRequest={handleClose}
          />
        </Modal>
      )}
    </>
  );
}<|MERGE_RESOLUTION|>--- conflicted
+++ resolved
@@ -129,31 +129,11 @@
         <h2 id="export-title">{t("buttons.export")}</h2>
         <div className="ExportDialog__preview" ref={previewRef}></div>
         <div className="ExportDialog__actions">
-<<<<<<< HEAD
-          <Stack.Row gap={2}>
-            <ToolButton
-              type="button"
-              label="PNG"
-              title={t("buttons.exportToPng")}
-              aria-label={t("buttons.exportToPng")}
-              onClick={() => onExportToPng(exportedElements, scale)}
-              ref={pngButton}
-            />
-            <ToolButton
-              type="button"
-              label="SVG"
-              title={t("buttons.exportToSvg")}
-              aria-label={t("buttons.exportToSvg")}
-              onClick={() => onExportToSvg(exportedElements, scale)}
-            />
-            {probablySupportsClipboard && (
-=======
           <Stack.Col gap={1}>
             <Stack.Row gap={2}>
->>>>>>> a9790c74
               <ToolButton
                 type="button"
-                icon={downloadFile}
+                label="PNG"
                 title={t("buttons.exportToPng")}
                 aria-label={t("buttons.exportToPng")}
                 onClick={() => onExportToPng(exportedElements, scale)}
@@ -161,7 +141,7 @@
               />
               <ToolButton
                 type="button"
-                icon={svgFile}
+                label="SVG"
                 title={t("buttons.exportToSvg")}
                 aria-label={t("buttons.exportToSvg")}
                 onClick={() => onExportToSvg(exportedElements, scale)}
