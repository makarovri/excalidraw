import "./ExportDialog.css";

import React, { useState, useEffect, useRef } from "react";

import { Modal } from "./Modal";
import { ToolIcon } from "./ToolIcon";
import { clipboard, exportFile, downloadFile, link } from "./icons";
import { Island } from "./Island";
import { ExcalidrawElement } from "../element/types";
import { AppState } from "../types";
import { getExportCanvasPreview } from "../scene/getExportCanvasPreview";
import { ActionsManagerInterface, UpdaterFn } from "../actions/types";
import Stack from "./Stack";

import { useTranslation } from "react-i18next";

const probablySupportsClipboard =
  "toBlob" in HTMLCanvasElement.prototype &&
  "clipboard" in navigator &&
  "write" in navigator.clipboard &&
  "ClipboardItem" in window;

const scales = [1, 2, 3];
const defaultScale = scales.includes(devicePixelRatio) ? devicePixelRatio : 1;

type ExportCB = (
  elements: readonly ExcalidrawElement[],
  scale?: number
) => void;

export function ExportDialog({
  elements,
  appState,
  exportPadding = 10,
  actionManager,
  syncActionResult,
  onExportToPng,
  onExportToClipboard,
  onExportToBackend
}: {
  appState: AppState;
  elements: readonly ExcalidrawElement[];
  exportPadding?: number;
  actionManager: ActionsManagerInterface;
  syncActionResult: UpdaterFn;
  onExportToPng: ExportCB;
  onExportToClipboard: ExportCB;
  onExportToBackend: ExportCB;
}) {
  const { t } = useTranslation();
  const someElementIsSelected = elements.some(element => element.isSelected);
  const [modalIsShown, setModalIsShown] = useState(false);
  const [scale, setScale] = useState(defaultScale);
  const [exportSelected, setExportSelected] = useState(someElementIsSelected);
  const previeRef = useRef<HTMLDivElement>(null);
  const { exportBackground, viewBackgroundColor } = appState;

  const exportedElements = exportSelected
    ? elements.filter(element => element.isSelected)
    : elements;

  useEffect(() => {
    setExportSelected(someElementIsSelected);
  }, [someElementIsSelected]);

  useEffect(() => {
    const previewNode = previeRef.current;
    const canvas = getExportCanvasPreview(exportedElements, {
      exportBackground,
      viewBackgroundColor,
      exportPadding,
      scale
    });
    previewNode?.appendChild(canvas);
    return () => {
      previewNode?.removeChild(canvas);
    };
  }, [
    modalIsShown,
    exportedElements,
    exportBackground,
    exportPadding,
    viewBackgroundColor,
    scale
  ]);

  function handleClose() {
    setModalIsShown(false);
    setExportSelected(someElementIsSelected);
  }

  return (
    <>
      <ToolIcon
        onClick={() => setModalIsShown(true)}
        icon={exportFile}
        type="button"
        aria-label="Show export dialog"
        title={t("buttons.export")}
      />
      {modalIsShown && (
        <Modal maxWidth={640} onCloseRequest={handleClose}>
          <div className="ExportDialog__dialog">
            <Island padding={4}>
              <button className="ExportDialog__close" onClick={handleClose}>
                ╳
              </button>
              <h2>{t("buttons.export")}</h2>
              <div className="ExportDialog__preview" ref={previeRef}></div>
              <div className="ExportDialog__actions">
                <Stack.Row gap={2}>
                  <ToolIcon
                    type="button"
                    icon={downloadFile}
                    title={t("buttons.exportToPng")}
                    aria-label={t("buttons.exportToPng")}
                    onClick={() => onExportToPng(exportedElements, scale)}
                  />
                  {probablySupportsClipboard && (
                    <ToolIcon
                      type="button"
                      icon={clipboard}
                      title={t("buttons.copyToClipboard")}
                      aria-label={t("buttons.copyToClipboard")}
                      onClick={() =>
                        onExportToClipboard(exportedElements, scale)
                      }
                    />
                  )}
                  <ToolIcon
                    type="button"
                    icon={link}
<<<<<<< HEAD
                    title="Get shareable link"
                    aria-label="Get shareable link"
                    onClick={() => onExportToBackend(exportedElements)}
=======
                    title={t("buttons.getShareableLink")}
                    aria-label={t("buttons.getShareableLink")}
                    onClick={() => onExportToBackend(exportedElements, 1)}
>>>>>>> a436e707
                  />
                </Stack.Row>

                {actionManager.renderAction(
                  "changeProjectName",
                  elements,
                  appState,
                  syncActionResult,
                  t
                )}
                <Stack.Col gap={1}>
                  <div className="ExportDialog__scales">
                    <Stack.Row gap={1} align="baseline">
                      {scales.map(s => (
                        <ToolIcon
                          key={s}
                          size="s"
                          type="radio"
                          icon={"x" + s}
                          name="export-canvas-scale"
                          id="export-canvas-scale"
                          checked={scale === s}
                          onChange={() => setScale(s)}
                        />
                      ))}
                    </Stack.Row>
                  </div>
                  {actionManager.renderAction(
                    "changeExportBackground",
                    elements,
                    appState,
                    syncActionResult,
                    t
                  )}
                  {someElementIsSelected && (
                    <div>
                      <label>
                        <input
                          type="checkbox"
                          checked={exportSelected}
                          onChange={e =>
                            setExportSelected(e.currentTarget.checked)
                          }
                        />{" "}
                        {t("labels.onlySelected")}
                      </label>
                    </div>
                  )}
                </Stack.Col>
              </div>
            </Island>
          </div>
        </Modal>
      )}
    </>
  );
}<|MERGE_RESOLUTION|>--- conflicted
+++ resolved
@@ -130,15 +130,9 @@
                   <ToolIcon
                     type="button"
                     icon={link}
-<<<<<<< HEAD
-                    title="Get shareable link"
-                    aria-label="Get shareable link"
-                    onClick={() => onExportToBackend(exportedElements)}
-=======
                     title={t("buttons.getShareableLink")}
                     aria-label={t("buttons.getShareableLink")}
-                    onClick={() => onExportToBackend(exportedElements, 1)}
->>>>>>> a436e707
+                    onClick={() => onExportToBackend(exportedElements)}
                   />
                 </Stack.Row>
 
