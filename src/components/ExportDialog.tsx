--- conflicted
+++ resolved
@@ -13,7 +13,6 @@
 import Stack from "./Stack";
 
 import { useTranslation } from "react-i18next";
-import { KEYS } from "../keys";
 
 const probablySupportsClipboard =
   "toBlob" in HTMLCanvasElement.prototype &&
@@ -56,10 +55,6 @@
   const [exportSelected, setExportSelected] = useState(someElementIsSelected);
   const previewRef = useRef<HTMLDivElement>(null);
   const { exportBackground, viewBackgroundColor } = appState;
-  const pngButton = useRef<HTMLButtonElement>(null);
-  const closeButton = useRef<HTMLButtonElement>(null);
-  const onlySelectedInput = useRef<HTMLInputElement>(null);
-  const triggerButton = useRef<HTMLButtonElement>(null);
 
   const exportedElements = exportSelected
     ? elements.filter(element => element.isSelected)
@@ -89,40 +84,6 @@
     scale,
   ]);
 
-<<<<<<< HEAD
-  useEffect(() => {
-    if (modalIsShown) {
-      pngButton.current?.focus();
-    }
-  }, [modalIsShown]);
-
-  function handleClose() {
-    setModalIsShown(false);
-    setExportSelected(someElementIsSelected);
-    triggerButton.current?.focus();
-  }
-
-  function handleKeyDown(e: React.KeyboardEvent) {
-    if (e.key === KEYS.TAB) {
-      const { activeElement } = document;
-      if (e.shiftKey) {
-        if (activeElement === pngButton.current) {
-          closeButton.current?.focus();
-          e.preventDefault();
-        }
-      } else {
-        if (activeElement === closeButton.current) {
-          pngButton.current?.focus();
-          e.preventDefault();
-        }
-        if (activeElement === onlySelectedInput.current) {
-          closeButton.current?.focus();
-          e.preventDefault();
-        }
-      }
-    }
-  }
-=======
   return (
     <div className="ExportDialog__dialog">
       <Island padding={4}>
@@ -230,7 +191,6 @@
 }) {
   const { t } = useTranslation();
   const [modalIsShown, setModalIsShown] = useState(false);
->>>>>>> ba13f889
 
   return (
     <>
@@ -243,106 +203,6 @@
         ref={triggerButton}
       />
       {modalIsShown && (
-<<<<<<< HEAD
-        <Modal
-          maxWidth={640}
-          onCloseRequest={handleClose}
-          labelledBy="export-title"
-        >
-          <div className="ExportDialog__dialog" onKeyDown={handleKeyDown}>
-            <Island padding={4}>
-              <button
-                className="ExportDialog__close"
-                onClick={handleClose}
-                aria-label={t("buttons.close")}
-                ref={closeButton}
-              >
-                ╳
-              </button>
-              <h2 id="export-title">{t("buttons.export")}</h2>
-              <div className="ExportDialog__preview" ref={previewRef}></div>
-              <div className="ExportDialog__actions">
-                <Stack.Row gap={2}>
-                  <ToolButton
-                    type="button"
-                    icon={downloadFile}
-                    title={t("buttons.exportToPng")}
-                    aria-label={t("buttons.exportToPng")}
-                    onClick={() => onExportToPng(exportedElements, scale)}
-                    ref={pngButton}
-                  />
-                  {probablySupportsClipboard && (
-                    <ToolButton
-                      type="button"
-                      icon={clipboard}
-                      title={t("buttons.copyToClipboard")}
-                      aria-label={t("buttons.copyToClipboard")}
-                      onClick={() =>
-                        onExportToClipboard(exportedElements, scale)
-                      }
-                    />
-                  )}
-                  <ToolButton
-                    type="button"
-                    icon={link}
-                    title={t("buttons.getShareableLink")}
-                    aria-label={t("buttons.getShareableLink")}
-                    onClick={() => onExportToBackend(exportedElements)}
-                  />
-                </Stack.Row>
-
-                {actionManager.renderAction(
-                  "changeProjectName",
-                  elements,
-                  appState,
-                  syncActionResult,
-                  t,
-                )}
-                <Stack.Col gap={1}>
-                  <div className="ExportDialog__scales">
-                    <Stack.Row gap={1} align="baseline">
-                      {scales.map(s => (
-                        <ToolButton
-                          key={s}
-                          size="s"
-                          type="radio"
-                          icon={"x" + s}
-                          name="export-canvas-scale"
-                          aria-label={`Scale ${s} x`}
-                          id="export-canvas-scale"
-                          checked={scale === s}
-                          onChange={() => setScale(s)}
-                        />
-                      ))}
-                    </Stack.Row>
-                  </div>
-                  {actionManager.renderAction(
-                    "changeExportBackground",
-                    elements,
-                    appState,
-                    syncActionResult,
-                    t,
-                  )}
-                  {someElementIsSelected && (
-                    <div>
-                      <label>
-                        <input
-                          type="checkbox"
-                          checked={exportSelected}
-                          onChange={e =>
-                            setExportSelected(e.currentTarget.checked)
-                          }
-                          ref={onlySelectedInput}
-                        />{" "}
-                        {t("labels.onlySelected")}
-                      </label>
-                    </div>
-                  )}
-                </Stack.Col>
-              </div>
-            </Island>
-          </div>
-=======
         <Modal maxWidth={640} onCloseRequest={() => setModalIsShown(false)}>
           <ExportModal
             elements={elements}
@@ -355,7 +215,6 @@
             onExportToBackend={onExportToBackend}
             onCloseRequest={() => setModalIsShown(false)}
           />
->>>>>>> ba13f889
         </Modal>
       )}
     </>
