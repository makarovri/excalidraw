--- conflicted
+++ resolved
@@ -145,11 +145,7 @@
                     <Stack.Row gap={1} align="baseline">
                       {scales.map(s => (
                         <ToolIcon
-<<<<<<< HEAD
-                          key={"x" + s}
-=======
                           key={s}
->>>>>>> a210f442
                           size="s"
                           type="radio"
                           icon={"x" + s}
