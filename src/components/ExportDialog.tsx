--- conflicted
+++ resolved
@@ -112,26 +112,10 @@
 
   return (
     <div onKeyDown={handleKeyDown}>
-<<<<<<< HEAD
-      <Island padding={4}>
-        <button
-          className="Modal__close"
-          onClick={onCloseRequest}
-          aria-label={t("buttons.close")}
-          ref={closeButton}
-        >
-          ╳
-        </button>
-        <h2 id="export-title">{t("buttons.export")}</h2>
-        <div className="ExportDialog__preview" ref={previewRef}></div>
-        <Stack.Col gap={2} align="end">
-          <div className="ExportDialog__actions">
-=======
       <div className="ExportDialog__preview" ref={previewRef}></div>
       <div className="ExportDialog__actions">
         <Stack.Col gap={1}>
           <Stack.Row gap={2}>
->>>>>>> 668f8ec4
             <ToolButton
               type="button"
               label="PNG"
@@ -148,40 +132,6 @@
               onClick={() => onExportToSvg(exportedElements, scale)}
             />
             {probablySupportsClipboardBlob && (
-<<<<<<< HEAD
-              <ToolButton
-                type="button"
-                icon={clipboard}
-                title={t("buttons.copyToClipboard")}
-                aria-label={t("buttons.copyToClipboard")}
-                onClick={() => onExportToClipboard(exportedElements, scale)}
-              />
-            )}
-            <ToolButton
-              type="button"
-              icon={link}
-              title={t("buttons.getShareableLink")}
-              aria-label={t("buttons.getShareableLink")}
-              onClick={() => onExportToBackend(exportedElements)}
-            />
-
-            <div style={{ margin: "auto" }}>
-              {actionManager.renderAction("changeProjectName")}
-            </div>
-            {scales.map(s => (
-              <ToolButton
-                key={s}
-                size="s"
-                type="radio"
-                icon={`x${s}`}
-                name="export-canvas-scale"
-                aria-label={`Scale ${s} x`}
-                id="export-canvas-scale"
-                checked={s === scale}
-                onChange={() => setScale(s)}
-              />
-            ))}
-=======
               <ToolButton
                 type="button"
                 icon={clipboard}
@@ -217,7 +167,6 @@
                 />
               ))}
             </Stack.Row>
->>>>>>> 668f8ec4
           </div>
           {actionManager.renderAction("changeExportBackground")}
           {someElementIsSelected && (
@@ -236,11 +185,7 @@
             </div>
           )}
         </Stack.Col>
-<<<<<<< HEAD
-      </Island>
-=======
       </div>
->>>>>>> 668f8ec4
     </div>
   );
 }
