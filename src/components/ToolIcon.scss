@import "open-color/open-color.scss";

:root {
  --button-gray-1: #{$oc-gray-2};
  --button-gray-2: #{$oc-gray-4};
  --button-gray-3: #{$oc-gray-5};
  --button-blue: #{$oc-blue-2};
}

.ToolIcon {
  display: inline-flex;
  align-items: center;
  position: relative;
  font-family: Cascadia;
  cursor: pointer;
  background-color: var(--button-gray-1);
  -webkit-tap-highlight-color: transparent;
  border-radius: var(--space-factor);

  .ToolIcon__icon {
    width: 2.5rem;
    height: 2.5rem;

    display: flex;
    justify-content: center;
    align-items: center;

    border-radius: var(--space-factor);

    svg {
      position: relative;
      height: 1em;
    }

    & + .ToolIcon__label {
      margin-inline-start: 0;
    }

    .unlocked-icon {
      :root[dir="ltr"] & {
        left: 2px;
      }

      :root[dir="rtl"] & {
        right: 2px;
      }
    }
  }

  .ToolIcon__label {
    font-family: var(--ui-font);
    margin: 0 0.8em;
    text-overflow: ellipsis;
  }

  .excalidraw &_type_button,
  &_type_button {
    padding: 0;
    border: none;
    margin: 0;
    font-size: inherit;

    &:hover {
      background-color: var(--button-gray-1);
    }

    &:active {
      background-color: var(--button-gray-2);
    }

    &:focus {
      box-shadow: 0 0 0 2px var(--button-blue);
    }

    &.ToolIcon--selected {
      background-color: var(--button-gray-2);

      &:active {
        background-color: var(--button-gray-3);
      }
    }

    .ToolIcon--show {
      visibility: visible;
    }

    .ToolIcon--hide {
      visibility: hidden;
    }
  }

  .ToolIcon_type_radio,
  .ToolIcon_type_checkbox {
    position: absolute;
    opacity: 0;
    pointer-events: none;

    &:checked + .ToolIcon__icon {
      background-color: var(--button-gray-2);
    }

    &:focus + .ToolIcon__icon {
      box-shadow: 0 0 0 2px var(--button-blue);
    }

    &:active + .ToolIcon__icon {
      background-color: var(--button-gray-3);
    }
  }

  .ToolIcon_type_floating {
    background-color: transparent;

    &:hover {
      background-color: transparent;
    }

    &:active {
      background-color: transparent;
    }

    &:focus {
      box-shadow: none;
    }

    .ToolIcon__icon {
      width: 2rem;
      height: 2em;
    }
  }

  .ToolIcon.ToolIcon__lock {
    .ToolIcon.ToolIcon_type_floating {
      margin-left: 0.1rem;
    }
  }

  .ToolIcon__keybinding {
    position: absolute;
    bottom: 2px;
    right: 3px;
    font-size: 0.5em;
    color: var(--button-gray-3);
    font-family: var(--ui-font);
    user-select: none;
  }
}

@media (max-width: 360px) {
  .ToolIcon.ToolIcon__lock {
    display: inline-block;
    position: absolute;
    top: 60px;
    right: -8px;

    margin-left: 0;
    border-radius: 20px 0 0 20px;

    background-color: var(--button-gray-1);
    &:hover {
      background-color: var(--button-gray-1);
    }
    &:active {
      background-color: var(--button-gray-2);
    }

    .ToolIcon__icon {
      width: 2.5rem;
      height: 2.5rem;
      border-radius: inherit;
    }
    svg {
      position: static;
    }
  }
<<<<<<< HEAD
=======
}

.unlocked-icon {
  :root[dir="ltr"] & {
    left: 2px;
  }
  :root[dir="rtl"] & {
    right: 2px;
  }
>>>>>>> cdb483b8
}<|MERGE_RESOLUTION|>--- conflicted
+++ resolved
@@ -35,16 +35,6 @@
     & + .ToolIcon__label {
       margin-inline-start: 0;
     }
-
-    .unlocked-icon {
-      :root[dir="ltr"] & {
-        left: 2px;
-      }
-
-      :root[dir="rtl"] & {
-        right: 2px;
-      }
-    }
   }
 
   .ToolIcon__label {
@@ -53,97 +43,101 @@
     text-overflow: ellipsis;
   }
 
-  .excalidraw &_type_button,
-  &_type_button {
-    padding: 0;
-    border: none;
-    margin: 0;
-    font-size: inherit;
-
-    &:hover {
-      background-color: var(--button-gray-1);
+  .unlocked-icon {
+    :root[dir="ltr"] & {
+      left: 2px;
     }
 
-    &:active {
-      background-color: var(--button-gray-2);
-    }
-
-    &:focus {
-      box-shadow: 0 0 0 2px var(--button-blue);
-    }
-
-    &.ToolIcon--selected {
-      background-color: var(--button-gray-2);
-
-      &:active {
-        background-color: var(--button-gray-3);
-      }
-    }
-
-    .ToolIcon--show {
-      visibility: visible;
-    }
-
-    .ToolIcon--hide {
-      visibility: hidden;
+    :root[dir="rtl"] & {
+      right: 2px;
     }
   }
+}
 
-  .ToolIcon_type_radio,
-  .ToolIcon_type_checkbox {
-    position: absolute;
-    opacity: 0;
-    pointer-events: none;
+.ToolIcon_size_s .ToolIcon__icon {
+  width: 1.4rem;
+  height: 1.4rem;
+  font-size: 0.8em;
+}
 
-    &:checked + .ToolIcon__icon {
-      background-color: var(--button-gray-2);
-    }
+.excalidraw .ToolIcon_type_button {
+  padding: 0;
+  border: none;
+  margin: 0;
+  font-size: inherit;
 
-    &:focus + .ToolIcon__icon {
-      box-shadow: 0 0 0 2px var(--button-blue);
-    }
-
-    &:active + .ToolIcon__icon {
+  &:hover {
+    background-color: var(--button-gray-1);
+  }
+  &:active {
+    background-color: var(--button-gray-2);
+  }
+  &:focus {
+    box-shadow: 0 0 0 2px var(--button-blue);
+  }
+  &.ToolIcon--selected {
+    background-color: var(--button-gray-2);
+    &:active {
       background-color: var(--button-gray-3);
     }
   }
 
-  .ToolIcon_type_floating {
+  &--show {
+    visibility: visible;
+  }
+  &--hide {
+    visibility: hidden;
+  }
+}
+
+.ToolIcon_type_radio,
+.ToolIcon_type_checkbox {
+  position: absolute;
+  opacity: 0;
+  pointer-events: none;
+
+  &:checked + .ToolIcon__icon {
+    background-color: var(--button-gray-2);
+  }
+  &:focus + .ToolIcon__icon {
+    box-shadow: 0 0 0 2px var(--button-blue);
+  }
+  &:active + .ToolIcon__icon {
+    background-color: var(--button-gray-3);
+  }
+}
+
+.ToolIcon_type_floating {
+  background-color: transparent;
+  &:hover {
     background-color: transparent;
+  }
+  &:active {
+    background-color: transparent;
+  }
+  &:focus {
+    box-shadow: none;
+  }
+  .ToolIcon__icon {
+    width: 2rem;
+    height: 2em;
+  }
+}
 
-    &:hover {
-      background-color: transparent;
-    }
+.ToolIcon.ToolIcon__lock {
+  &.ToolIcon_type_floating {
+    margin-left: 0.1rem;
+  }
+}
 
-    &:active {
-      background-color: transparent;
-    }
-
-    &:focus {
-      box-shadow: none;
-    }
-
-    .ToolIcon__icon {
-      width: 2rem;
-      height: 2em;
-    }
-  }
-
-  .ToolIcon.ToolIcon__lock {
-    .ToolIcon.ToolIcon_type_floating {
-      margin-left: 0.1rem;
-    }
-  }
-
-  .ToolIcon__keybinding {
-    position: absolute;
-    bottom: 2px;
-    right: 3px;
-    font-size: 0.5em;
-    color: var(--button-gray-3);
-    font-family: var(--ui-font);
-    user-select: none;
-  }
+.ToolIcon__keybinding {
+  position: absolute;
+  bottom: 2px;
+  right: 3px;
+  font-size: 0.5em;
+  color: var(--button-gray-3);
+  font-family: var(--ui-font);
+  user-select: none;
 }
 
 @media (max-width: 360px) {
@@ -173,16 +167,4 @@
       position: static;
     }
   }
-<<<<<<< HEAD
-=======
-}
-
-.unlocked-icon {
-  :root[dir="ltr"] & {
-    left: 2px;
-  }
-  :root[dir="rtl"] & {
-    right: 2px;
-  }
->>>>>>> cdb483b8
 }