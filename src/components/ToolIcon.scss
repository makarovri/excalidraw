--- conflicted
+++ resolved
@@ -219,11 +219,7 @@
       margin-inline-end: 0;
       top: 60px;
     }
-<<<<<<< HEAD
-    .ToolIcon.ToolIcon__penLock {
-=======
     .ToolIcon.ToolIcon__penMode {
->>>>>>> 4486fbc2
       margin-inline-end: 0;
       top: 140px;
     }
