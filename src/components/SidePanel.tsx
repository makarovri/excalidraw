import React from "react";
import { PanelTools } from "./panels/PanelTools";
import { Panel } from "./Panel";
import { PanelSelection } from "./panels/PanelSelection";
import {
  hasBackground,
  someElementIsSelected,
  hasStroke,
  hasText,
  exportCanvas
} from "../scene";
import { ExcalidrawElement } from "../element/types";
import { PanelCanvas } from "./panels/PanelCanvas";
import { PanelExport } from "./panels/PanelExport";
import { ExportType } from "../scene/types";
import { AppState } from "../types";
import { ActionManager } from "../actions";
import { UpdaterFn } from "../actions/types";

interface SidePanelProps {
  actionManager: ActionManager;
  elements: readonly ExcalidrawElement[];
  syncActionResult: UpdaterFn;
  appState: AppState;
  onToolChange: (elementType: string) => void;
  canvas: HTMLCanvasElement;
}

export const SidePanel: React.FC<SidePanelProps> = ({
  actionManager,
  syncActionResult,
  elements,
  onToolChange,
  appState,
  canvas
}) => {
  return (
    <div className="sidePanel">
      <PanelTools
        activeTool={appState.elementType}
        onToolChange={value => {
          onToolChange(value);
        }}
      />
      <Panel title="Selection" hide={!someElementIsSelected(elements)}>
        <PanelSelection
          actionManager={actionManager}
          syncActionResult={syncActionResult}
          elements={elements}
          appState={appState}
        />

<<<<<<< HEAD
        <PanelColor
          title="Stroke Color"
          colorType="elementStroke"
          onColorChange={(color: string) => {
            changeProperty(element => ({
              ...element,
              strokeColor: color
            }));
            onUpdateAppState("currentItemStrokeColor", color);
          }}
          colorValue={getSelectedAttribute(
            elements,
            element => element.strokeColor
          )}
        />

        {hasBackground(elements) && (
          <>
            <PanelColor
              title="Background Color"
              colorType="elementBackground"
              onColorChange={(color: string) => {
                changeProperty(element => ({
                  ...element,
                  backgroundColor: color
                }));
                onUpdateAppState("currentItemBackgroundColor", color);
              }}
              colorValue={getSelectedAttribute(
                elements,
                element => element.backgroundColor
              )}
            />
=======
        {actionManager.renderAction(
          "changeStrokeColor",
          elements,
          appState,
          syncActionResult
        )}

        {hasBackground(elements) && (
          <>
            {actionManager.renderAction(
              "changeBackgroundColor",
              elements,
              appState,
              syncActionResult
            )}
>>>>>>> 8f28c59d

            {actionManager.renderAction(
              "changeFillStyle",
              elements,
              appState,
              syncActionResult
            )}
          </>
        )}

        {hasStroke(elements) && (
          <>
            {actionManager.renderAction(
              "changeStrokeWidth",
              elements,
              appState,
              syncActionResult
            )}

            {actionManager.renderAction(
              "changeSloppiness",
              elements,
              appState,
              syncActionResult
            )}
          </>
        )}

        {hasText(elements) && (
          <>
            {actionManager.renderAction(
              "changeFontSize",
              elements,
              appState,
              syncActionResult
            )}

            {actionManager.renderAction(
              "changeFontFamily",
              elements,
              appState,
              syncActionResult
            )}
          </>
        )}

        {actionManager.renderAction(
          "changeOpacity",
          elements,
          appState,
          syncActionResult
        )}

        {actionManager.renderAction(
          "deleteSelectedElements",
          elements,
          appState,
          syncActionResult
        )}
      </Panel>
      <PanelCanvas
        actionManager={actionManager}
        syncActionResult={syncActionResult}
        elements={elements}
        appState={appState}
      />
      <PanelExport
        actionManager={actionManager}
        syncActionResult={syncActionResult}
        elements={elements}
        appState={appState}
        onExportCanvas={(type: ExportType) =>
          exportCanvas(type, elements, canvas, appState)
        }
      />
    </div>
  );
};<|MERGE_RESOLUTION|>--- conflicted
+++ resolved
@@ -50,41 +50,6 @@
           appState={appState}
         />
 
-<<<<<<< HEAD
-        <PanelColor
-          title="Stroke Color"
-          colorType="elementStroke"
-          onColorChange={(color: string) => {
-            changeProperty(element => ({
-              ...element,
-              strokeColor: color
-            }));
-            onUpdateAppState("currentItemStrokeColor", color);
-          }}
-          colorValue={getSelectedAttribute(
-            elements,
-            element => element.strokeColor
-          )}
-        />
-
-        {hasBackground(elements) && (
-          <>
-            <PanelColor
-              title="Background Color"
-              colorType="elementBackground"
-              onColorChange={(color: string) => {
-                changeProperty(element => ({
-                  ...element,
-                  backgroundColor: color
-                }));
-                onUpdateAppState("currentItemBackgroundColor", color);
-              }}
-              colorValue={getSelectedAttribute(
-                elements,
-                element => element.backgroundColor
-              )}
-            />
-=======
         {actionManager.renderAction(
           "changeStrokeColor",
           elements,
@@ -100,7 +65,6 @@
               appState,
               syncActionResult
             )}
->>>>>>> 8f28c59d
 
             {actionManager.renderAction(
               "changeFillStyle",
