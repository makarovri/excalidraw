import { getShortcutFromShortcutName } from "../../actions/shortcuts";
import { t } from "../../i18n";
import {
  useExcalidrawAppState,
  useExcalidrawSetAppState,
  useExcalidrawActionManager,
} from "../App";
import {
  ExportIcon,
  ExportImageIcon,
  HelpIcon,
  LoadIcon,
  MoonIcon,
  save,
  SunIcon,
  TrashIcon,
  usersIcon,
} from "../icons";
import { GithubIcon, DiscordIcon, TwitterIcon } from "../icons";
import DropdownMenuItem from "../dropdownMenu/DropdownMenuItem";
import DropdownMenuItemLink from "../dropdownMenu/DropdownMenuItemLink";
import {
  actionClearCanvas,
  actionLoadScene,
  actionSaveToActiveFile,
  actionShortcuts,
  actionToggleTheme,
} from "../../actions";

import "./DefaultItems.scss";
import clsx from "clsx";
import { useSetAtom } from "jotai";
import { activeConfirmDialogAtom } from "../ActiveConfirmDialog";

export const LoadScene = () => {
  // FIXME Hack until we tie "t" to lang state
  // eslint-disable-next-line
  const appState = useExcalidrawAppState();
  const actionManager = useExcalidrawActionManager();

  if (!actionManager.isActionEnabled(actionLoadScene)) {
    return null;
  }

  return (
    <DropdownMenuItem
      icon={LoadIcon}
      onSelect={() => actionManager.executeAction(actionLoadScene)}
      data-testid="load-button"
      shortcut={getShortcutFromShortcutName("loadScene")}
      aria-label={t("buttons.load")}
    >
      {t("buttons.load")}
    </DropdownMenuItem>
  );
};
LoadScene.displayName = "LoadScene";

export const SaveToActiveFile = () => {
  // FIXME Hack until we tie "t" to lang state
  // eslint-disable-next-line
  const appState = useExcalidrawAppState();
  const actionManager = useExcalidrawActionManager();

  if (!actionManager.isActionEnabled(actionSaveToActiveFile)) {
    return null;
  }

  return (
    <DropdownMenuItem
      shortcut={getShortcutFromShortcutName("saveScene")}
      data-testid="save-button"
      onSelect={() => actionManager.executeAction(actionSaveToActiveFile)}
      icon={save}
      aria-label={`${t("buttons.save")}`}
    >{`${t("buttons.save")}`}</DropdownMenuItem>
  );
};
SaveToActiveFile.displayName = "SaveToActiveFile";

export const SaveAsImage = () => {
  const setAppState = useExcalidrawSetAppState();
  // FIXME Hack until we tie "t" to lang state
  // eslint-disable-next-line
  const appState = useExcalidrawAppState();
  return (
    <DropdownMenuItem
      icon={ExportImageIcon}
      data-testid="image-export-button"
      onSelect={() => setAppState({ openDialog: "imageExport" })}
      shortcut={getShortcutFromShortcutName("imageExport")}
      aria-label={t("buttons.exportImage")}
    >
      {t("buttons.exportImage")}
    </DropdownMenuItem>
  );
};
SaveAsImage.displayName = "SaveAsImage";

export const Help = () => {
  // FIXME Hack until we tie "t" to lang state
  // eslint-disable-next-line
  const appState = useExcalidrawAppState();

  const actionManager = useExcalidrawActionManager();

  return (
    <DropdownMenuItem
      data-testid="help-menu-item"
      icon={HelpIcon}
      onSelect={() => actionManager.executeAction(actionShortcuts)}
      shortcut="?"
      aria-label={t("helpDialog.title")}
    >
      {t("helpDialog.title")}
    </DropdownMenuItem>
  );
};
Help.displayName = "Help";

export const ClearCanvas = () => {
  // FIXME Hack until we tie "t" to lang state
  // eslint-disable-next-line
  const appState = useExcalidrawAppState();
  const setActiveConfirmDialog = useSetAtom(activeConfirmDialogAtom);
  const actionManager = useExcalidrawActionManager();

  if (!actionManager.isActionEnabled(actionClearCanvas)) {
    return null;
  }

  return (
<<<<<<< HEAD
    <>
      <DropdownMenuItem
        icon={TrashIcon}
        onSelect={toggleDialog}
        data-testid="clear-canvas-button"
        shortcut={getShortcutFromShortcutName("clearCanvas")}
        aria-label={t("buttons.clearReset")}
      >
        {t("buttons.clearReset")}
      </DropdownMenuItem>

      {/* FIXME this should live outside MainMenu so it stays open
          if menu is closed */}
      {showDialog && (
        <ConfirmDialog
          onConfirm={() => {
            actionManager.executeAction(actionClearCanvas);
            toggleDialog();
          }}
          onCancel={toggleDialog}
          title={t("clearCanvasDialog.title")}
        >
          <p className="clear-canvas__content"> {t("alerts.clearReset")}</p>
        </ConfirmDialog>
      )}
    </>
=======
    <DropdownMenuItem
      icon={TrashIcon}
      onSelect={() => setActiveConfirmDialog("clearCanvas")}
      data-testid="clear-canvas-button"
      aria-label={t("buttons.clearReset")}
    >
      {t("buttons.clearReset")}
    </DropdownMenuItem>
>>>>>>> 1db078a3
  );
};
ClearCanvas.displayName = "ClearCanvas";

export const ToggleTheme = () => {
  const appState = useExcalidrawAppState();
  const actionManager = useExcalidrawActionManager();

  if (!actionManager.isActionEnabled(actionToggleTheme)) {
    return null;
  }

  return (
    <DropdownMenuItem
      onSelect={(event) => {
        // do not close the menu when changing theme
        event.preventDefault();
        return actionManager.executeAction(actionToggleTheme);
      }}
      icon={appState.theme === "dark" ? SunIcon : MoonIcon}
      data-testid="toggle-dark-mode"
      shortcut={getShortcutFromShortcutName("toggleTheme")}
      aria-label={
        appState.theme === "dark"
          ? t("buttons.lightMode")
          : t("buttons.darkMode")
      }
    >
      {appState.theme === "dark"
        ? t("buttons.lightMode")
        : t("buttons.darkMode")}
    </DropdownMenuItem>
  );
};
ToggleTheme.displayName = "ToggleTheme";

export const ChangeCanvasBackground = () => {
  const appState = useExcalidrawAppState();
  const actionManager = useExcalidrawActionManager();

  if (appState.viewModeEnabled) {
    return null;
  }
  return (
    <div style={{ marginTop: "0.5rem" }}>
      <div style={{ fontSize: ".75rem", marginBottom: ".5rem" }}>
        {t("labels.canvasBackground")}
      </div>
      <div style={{ padding: "0 0.625rem" }}>
        {actionManager.renderAction("changeViewBackgroundColor")}
      </div>
    </div>
  );
};
ChangeCanvasBackground.displayName = "ChangeCanvasBackground";

export const Export = () => {
  // FIXME Hack until we tie "t" to lang state
  // eslint-disable-next-line
  const appState = useExcalidrawAppState();
  const setAppState = useExcalidrawSetAppState();
  return (
    <DropdownMenuItem
      icon={ExportIcon}
      onSelect={() => {
        setAppState({ openDialog: "jsonExport" });
      }}
      data-testid="json-export-button"
      aria-label={t("buttons.export")}
    >
      {t("buttons.export")}
    </DropdownMenuItem>
  );
};
Export.displayName = "Export";

export const Socials = () => (
  <>
    <DropdownMenuItemLink
      icon={GithubIcon}
      href="https://github.com/excalidraw/excalidraw"
      aria-label="GitHub"
    >
      GitHub
    </DropdownMenuItemLink>
    <DropdownMenuItemLink
      icon={DiscordIcon}
      href="https://discord.gg/UexuTaE"
      aria-label="Discord"
    >
      Discord
    </DropdownMenuItemLink>
    <DropdownMenuItemLink
      icon={TwitterIcon}
      href="https://twitter.com/excalidraw"
      aria-label="Twitter"
    >
      Twitter
    </DropdownMenuItemLink>
  </>
);
Socials.displayName = "Socials";

export const LiveCollaborationTrigger = ({
  onSelect,
  isCollaborating,
}: {
  onSelect: () => void;
  isCollaborating: boolean;
}) => {
  // FIXME Hack until we tie "t" to lang state
  // eslint-disable-next-line
  const appState = useExcalidrawAppState();
  return (
    <DropdownMenuItem
      data-testid="collab-button"
      icon={usersIcon}
      className={clsx({
        "active-collab": isCollaborating,
      })}
      onSelect={onSelect}
    >
      {t("labels.liveCollaboration")}
    </DropdownMenuItem>
  );
};

LiveCollaborationTrigger.displayName = "LiveCollaborationTrigger";<|MERGE_RESOLUTION|>--- conflicted
+++ resolved
@@ -130,34 +130,6 @@
   }
 
   return (
-<<<<<<< HEAD
-    <>
-      <DropdownMenuItem
-        icon={TrashIcon}
-        onSelect={toggleDialog}
-        data-testid="clear-canvas-button"
-        shortcut={getShortcutFromShortcutName("clearCanvas")}
-        aria-label={t("buttons.clearReset")}
-      >
-        {t("buttons.clearReset")}
-      </DropdownMenuItem>
-
-      {/* FIXME this should live outside MainMenu so it stays open
-          if menu is closed */}
-      {showDialog && (
-        <ConfirmDialog
-          onConfirm={() => {
-            actionManager.executeAction(actionClearCanvas);
-            toggleDialog();
-          }}
-          onCancel={toggleDialog}
-          title={t("clearCanvasDialog.title")}
-        >
-          <p className="clear-canvas__content"> {t("alerts.clearReset")}</p>
-        </ConfirmDialog>
-      )}
-    </>
-=======
     <DropdownMenuItem
       icon={TrashIcon}
       onSelect={() => setActiveConfirmDialog("clearCanvas")}
@@ -166,7 +138,6 @@
     >
       {t("buttons.clearReset")}
     </DropdownMenuItem>
->>>>>>> 1db078a3
   );
 };
 ClearCanvas.displayName = "ClearCanvas";
