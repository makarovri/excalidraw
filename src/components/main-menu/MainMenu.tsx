import React from "react";
import {
  useDevice,
  useExcalidrawAppState,
  useExcalidrawSetAppState,
} from "../App";
import DropdownMenu from "../dropdownMenu/DropdownMenu";

import * as DefaultItems from "./DefaultItems";

import { UserList } from "../UserList";
import { t } from "../../i18n";
import { HamburgerMenuIcon } from "../icons";
import { composeEventHandlers } from "../../utils";

const MainMenu = ({
  children,
  onSelect,
}: {
  children?: React.ReactNode;
  /**
   * Called when any menu item is selected (clicked on).
   */
  onSelect?: (event: Event) => void;
}) => {
  const device = useDevice();
  const appState = useExcalidrawAppState();
  const setAppState = useExcalidrawSetAppState();
  const onClickOutside = device.isMobile
    ? undefined
    : () => setAppState({ openMenu: null });

  return (
    <DropdownMenu open={appState.openMenu === "canvas"}>
      <DropdownMenu.Trigger
        onToggle={() => {
          setAppState({
            openMenu: appState.openMenu === "canvas" ? null : "canvas",
          });
        }}
      >
        {HamburgerMenuIcon}
      </DropdownMenu.Trigger>
<<<<<<< HEAD
      <DropdownMenu.Content //zsvicizan
        onClickOutside={onClickOutside}
        className={
          appState.trayModeEnabled ? "dropdown-menu--mobile" : undefined
        }
=======
      <DropdownMenu.Content
        onClickOutside={onClickOutside}
        onSelect={composeEventHandlers(onSelect, () => {
          setAppState({ openMenu: null });
        })}
>>>>>>> 1db078a3
      >
        {children}
        {device.isMobile && appState.collaborators.size > 0 && (
          <fieldset className="UserList-Wrapper">
            <legend>{t("labels.collaborators")}</legend>
            <UserList mobile={true} collaborators={appState.collaborators} />
          </fieldset>
        )}
      </DropdownMenu.Content>
    </DropdownMenu>
  );
};

MainMenu.Trigger = DropdownMenu.Trigger;
MainMenu.Item = DropdownMenu.Item;
MainMenu.ItemLink = DropdownMenu.ItemLink;
MainMenu.ItemCustom = DropdownMenu.ItemCustom;
MainMenu.Group = DropdownMenu.Group;
MainMenu.Separator = DropdownMenu.Separator;
MainMenu.DefaultItems = DefaultItems;

export default MainMenu;

MainMenu.displayName = "Menu";<|MERGE_RESOLUTION|>--- conflicted
+++ resolved
@@ -41,19 +41,14 @@
       >
         {HamburgerMenuIcon}
       </DropdownMenu.Trigger>
-<<<<<<< HEAD
       <DropdownMenu.Content //zsvicizan
         onClickOutside={onClickOutside}
         className={
           appState.trayModeEnabled ? "dropdown-menu--mobile" : undefined
         }
-=======
-      <DropdownMenu.Content
-        onClickOutside={onClickOutside}
         onSelect={composeEventHandlers(onSelect, () => {
           setAppState({ openMenu: null });
         })}
->>>>>>> 1db078a3
       >
         {children}
         {device.isMobile && appState.collaborators.size > 0 && (
