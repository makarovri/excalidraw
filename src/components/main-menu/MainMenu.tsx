import React from "react";
import {
  useDevice,
  useExcalidrawAppState,
  useExcalidrawSetAppState,
} from "../App";
import DropdownMenu from "../dropdownMenu/DropdownMenu";

import * as DefaultItems from "./DefaultItems";

import { UserList } from "../UserList";
import { t } from "../../i18n";
import { HamburgerMenuIcon } from "../icons";
<<<<<<< HEAD
import { mainMenuTunnel } from "../LayerUI";
import { withInternalFallback } from "../hoc/withInternalFallback";

const MainMenu = Object.assign(
  withInternalFallback(
    "MainMenu",
    ({ children }: { children?: React.ReactNode }) => {
      const device = useDevice();
      const appState = useExcalidrawAppState();
      const setAppState = useExcalidrawSetAppState();
      const onClickOutside = device.isMobile
        ? undefined
        : () => setAppState({ openMenu: null });
=======
import { composeEventHandlers } from "../../utils";

const MainMenu = ({
  children,
  onSelect,
}: {
  children?: React.ReactNode;
  /**
   * Called when any menu item is selected (clicked on).
   */
  onSelect?: (event: Event) => void;
}) => {
  const device = useDevice();
  const appState = useExcalidrawAppState();
  const setAppState = useExcalidrawSetAppState();
  const onClickOutside = device.isMobile
    ? undefined
    : () => setAppState({ openMenu: null });

  return (
    <DropdownMenu open={appState.openMenu === "canvas"}>
      <DropdownMenu.Trigger
        onToggle={() => {
          setAppState({
            openMenu: appState.openMenu === "canvas" ? null : "canvas",
          });
        }}
      >
        {HamburgerMenuIcon}
      </DropdownMenu.Trigger>
      <DropdownMenu.Content
        onClickOutside={onClickOutside}
        onSelect={composeEventHandlers(onSelect, () => {
          setAppState({ openMenu: null });
        })}
      >
        {children}
        {device.isMobile && appState.collaborators.size > 0 && (
          <fieldset className="UserList-Wrapper">
            <legend>{t("labels.collaborators")}</legend>
            <UserList mobile={true} collaborators={appState.collaborators} />
          </fieldset>
        )}
      </DropdownMenu.Content>
    </DropdownMenu>
  );
};
>>>>>>> 3a141ca7

      return (
        <mainMenuTunnel.In>
          <DropdownMenu open={appState.openMenu === "canvas"}>
            <DropdownMenu.Trigger
              onToggle={() => {
                setAppState({
                  openMenu: appState.openMenu === "canvas" ? null : "canvas",
                });
              }}
            >
              {HamburgerMenuIcon}
            </DropdownMenu.Trigger>
            <DropdownMenu.Content onClickOutside={onClickOutside}>
              {children}
              {device.isMobile && appState.collaborators.size > 0 && (
                <fieldset className="UserList-Wrapper">
                  <legend>{t("labels.collaborators")}</legend>
                  <UserList
                    mobile={true}
                    collaborators={appState.collaborators}
                  />
                </fieldset>
              )}
            </DropdownMenu.Content>
          </DropdownMenu>
        </mainMenuTunnel.In>
      );
    },
  ),
  {
    Trigger: DropdownMenu.Trigger,
    Item: DropdownMenu.Item,
    ItemLink: DropdownMenu.ItemLink,
    ItemCustom: DropdownMenu.ItemCustom,
    Group: DropdownMenu.Group,
    Separator: DropdownMenu.Separator,
    DefaultItems,
  },
);

export default MainMenu;<|MERGE_RESOLUTION|>--- conflicted
+++ resolved
@@ -11,69 +11,29 @@
 import { UserList } from "../UserList";
 import { t } from "../../i18n";
 import { HamburgerMenuIcon } from "../icons";
-<<<<<<< HEAD
 import { mainMenuTunnel } from "../LayerUI";
 import { withInternalFallback } from "../hoc/withInternalFallback";
+import { composeEventHandlers } from "../../utils";
 
 const MainMenu = Object.assign(
   withInternalFallback(
     "MainMenu",
-    ({ children }: { children?: React.ReactNode }) => {
+    ({
+      children,
+      onSelect,
+    }: {
+      children?: React.ReactNode;
+      /**
+       * Called when any menu item is selected (clicked on).
+       */
+      onSelect?: (event: Event) => void;
+    }) => {
       const device = useDevice();
       const appState = useExcalidrawAppState();
       const setAppState = useExcalidrawSetAppState();
       const onClickOutside = device.isMobile
         ? undefined
         : () => setAppState({ openMenu: null });
-=======
-import { composeEventHandlers } from "../../utils";
-
-const MainMenu = ({
-  children,
-  onSelect,
-}: {
-  children?: React.ReactNode;
-  /**
-   * Called when any menu item is selected (clicked on).
-   */
-  onSelect?: (event: Event) => void;
-}) => {
-  const device = useDevice();
-  const appState = useExcalidrawAppState();
-  const setAppState = useExcalidrawSetAppState();
-  const onClickOutside = device.isMobile
-    ? undefined
-    : () => setAppState({ openMenu: null });
-
-  return (
-    <DropdownMenu open={appState.openMenu === "canvas"}>
-      <DropdownMenu.Trigger
-        onToggle={() => {
-          setAppState({
-            openMenu: appState.openMenu === "canvas" ? null : "canvas",
-          });
-        }}
-      >
-        {HamburgerMenuIcon}
-      </DropdownMenu.Trigger>
-      <DropdownMenu.Content
-        onClickOutside={onClickOutside}
-        onSelect={composeEventHandlers(onSelect, () => {
-          setAppState({ openMenu: null });
-        })}
-      >
-        {children}
-        {device.isMobile && appState.collaborators.size > 0 && (
-          <fieldset className="UserList-Wrapper">
-            <legend>{t("labels.collaborators")}</legend>
-            <UserList mobile={true} collaborators={appState.collaborators} />
-          </fieldset>
-        )}
-      </DropdownMenu.Content>
-    </DropdownMenu>
-  );
-};
->>>>>>> 3a141ca7
 
       return (
         <mainMenuTunnel.In>
@@ -87,7 +47,12 @@
             >
               {HamburgerMenuIcon}
             </DropdownMenu.Trigger>
-            <DropdownMenu.Content onClickOutside={onClickOutside}>
+            <DropdownMenu.Content
+              onClickOutside={onClickOutside}
+              onSelect={composeEventHandlers(onSelect, () => {
+                setAppState({ openMenu: null });
+              })}
+            >
               {children}
               {device.isMobile && appState.collaborators.size > 0 && (
                 <fieldset className="UserList-Wrapper">
