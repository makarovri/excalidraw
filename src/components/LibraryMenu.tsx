--- conflicted
+++ resolved
@@ -155,44 +155,12 @@
 
   return (
     <LibraryMenuContent
-      pendingElements={getSelectedElements(elements, appState, true)}
+      pendingElements={getSelectedElements(elements, appState, {
+        includeBoundTextElement: true,
+      })}
       onInsertLibraryItems={(libraryItems) => {
         onInsertElements(distributeLibraryItemsOnSquareGrid(libraryItems));
       }}
-<<<<<<< HEAD
-      ref={ref}
-    >
-      <Sidebar.Header className="layer-ui__library-header">
-        <LibraryMenuHeader
-          appState={appState}
-          setAppState={setAppState}
-          selectedItems={selectedItems}
-          onSelectItems={setSelectedItems}
-          library={library}
-          onRemoveFromLibrary={() =>
-            removeFromLibrary(libraryItemsData.libraryItems)
-          }
-          resetLibrary={resetLibrary}
-        />
-      </Sidebar.Header>
-      <LibraryMenuContent
-        pendingElements={getSelectedElements(elements, appState, {
-          includeBoundTextElement: true,
-        })}
-        onInsertLibraryItems={(libraryItems) => {
-          onInsertElements(distributeLibraryItemsOnSquareGrid(libraryItems));
-        }}
-        onAddToLibrary={deselectItems}
-        setAppState={setAppState}
-        libraryReturnUrl={libraryReturnUrl}
-        library={library}
-        id={id}
-        appState={appState}
-        selectedItems={selectedItems}
-        onSelectItems={setSelectedItems}
-      />
-    </Sidebar>
-=======
       onAddToLibrary={deselectItems}
       setAppState={setAppState}
       libraryReturnUrl={appProps.libraryReturnUrl}
@@ -202,6 +170,5 @@
       selectedItems={selectedItems}
       onSelectItems={setSelectedItems}
     />
->>>>>>> 560231d3
   );
 };