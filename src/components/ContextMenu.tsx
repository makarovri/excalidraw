import clsx from "clsx";
import { Popover } from "./Popover";
import { t } from "../i18n";

import "./ContextMenu.scss";
import {
  getShortcutFromShortcutName,
  CustomShortcutName,
  ShortcutName,
} from "../actions/shortcuts";
import { Action } from "../actions/types";
import { ActionManager } from "../actions/manager";
import {
  useExcalidrawAppState,
  useExcalidrawElements,
  useExcalidrawSetAppState,
} from "./App";
import React from "react";

export type ContextMenuItem = typeof CONTEXT_MENU_SEPARATOR | Action;

export type ContextMenuItems = (ContextMenuItem | false | null | undefined)[];

type ContextMenuProps = {
  actionManager: ActionManager;
  items: ContextMenuItems;
  top: number;
  left: number;
};

export const CONTEXT_MENU_SEPARATOR = "separator";

<<<<<<< HEAD
          const actionName = option.name;
          let label = "";
          if (option.contextItemLabel) {
            if (typeof option.contextItemLabel === "function") {
              label = t(option.contextItemLabel(elements, appState));
            } else {
              label = t(option.contextItemLabel);
            }
          }
          return (
            <li key={idx} data-testid={actionName} onClick={onCloseRequest}>
              <button
                className={clsx("context-menu-option", {
                  dangerous: actionName === "deleteSelectedElements",
                  checkmark: option.checked?.(appState),
                })}
                onClick={() =>
                  actionManager.executeAction(option, "contextMenu")
                }
              >
                <div className="context-menu-option__label">{label}</div>
                <kbd className="context-menu-option__shortcut">
                  {actionName
                    ? getShortcutFromShortcutName(
                        actionName as ShortcutName | CustomShortcutName,
                      )
                    : ""}
                </kbd>
              </button>
            </li>
          );
        })}
      </ul>
    </Popover>
  );
};
=======
export const ContextMenu = React.memo(
  ({ actionManager, items, top, left }: ContextMenuProps) => {
    const appState = useExcalidrawAppState();
    const setAppState = useExcalidrawSetAppState();
    const elements = useExcalidrawElements();
>>>>>>> 7e135c4e

    const filteredItems = items.reduce((acc: ContextMenuItem[], item) => {
      if (
        item &&
        (item === CONTEXT_MENU_SEPARATOR ||
          !item.contextItemPredicate ||
          item.contextItemPredicate(
            elements,
            appState,
            actionManager.app.props,
            actionManager.app,
          ))
      ) {
        acc.push(item);
      }
      return acc;
    }, []);

    return (
      <Popover
        onCloseRequest={() => setAppState({ contextMenu: null })}
        top={top}
        left={left}
        fitInViewport={true}
        offsetLeft={appState.offsetLeft}
        offsetTop={appState.offsetTop}
        viewportWidth={appState.width}
        viewportHeight={appState.height}
      >
        <ul
          className="context-menu"
          onContextMenu={(event) => event.preventDefault()}
        >
          {filteredItems.map((item, idx) => {
            if (item === CONTEXT_MENU_SEPARATOR) {
              if (
                !filteredItems[idx - 1] ||
                filteredItems[idx - 1] === CONTEXT_MENU_SEPARATOR
              ) {
                return null;
              }
              return <hr key={idx} className="context-menu-item-separator" />;
            }

            const actionName = item.name;
            let label = "";
            if (item.contextItemLabel) {
              if (typeof item.contextItemLabel === "function") {
                label = t(item.contextItemLabel(elements, appState));
              } else {
                label = t(item.contextItemLabel);
              }
            }

            return (
              <li
                key={idx}
                data-testid={actionName}
                onClick={() => {
                  // we need update state before executing the action in case
                  // the action uses the appState it's being passed (that still
                  // contains a defined contextMenu) to return the next state.
                  setAppState({ contextMenu: null }, () => {
                    actionManager.executeAction(item, "contextMenu");
                  });
                }}
              >
                <button
                  className={clsx("context-menu-item", {
                    dangerous: actionName === "deleteSelectedElements",
                    checkmark: item.checked?.(appState),
                  })}
                >
                  <div className="context-menu-item__label">{label}</div>
                  <kbd className="context-menu-item__shortcut">
                    {actionName
                      ? getShortcutFromShortcutName(actionName as ShortcutName)
                      : ""}
                  </kbd>
                </button>
              </li>
            );
          })}
        </ul>
      </Popover>
    );
  },
);<|MERGE_RESOLUTION|>--- conflicted
+++ resolved
@@ -30,50 +30,11 @@
 
 export const CONTEXT_MENU_SEPARATOR = "separator";
 
-<<<<<<< HEAD
-          const actionName = option.name;
-          let label = "";
-          if (option.contextItemLabel) {
-            if (typeof option.contextItemLabel === "function") {
-              label = t(option.contextItemLabel(elements, appState));
-            } else {
-              label = t(option.contextItemLabel);
-            }
-          }
-          return (
-            <li key={idx} data-testid={actionName} onClick={onCloseRequest}>
-              <button
-                className={clsx("context-menu-option", {
-                  dangerous: actionName === "deleteSelectedElements",
-                  checkmark: option.checked?.(appState),
-                })}
-                onClick={() =>
-                  actionManager.executeAction(option, "contextMenu")
-                }
-              >
-                <div className="context-menu-option__label">{label}</div>
-                <kbd className="context-menu-option__shortcut">
-                  {actionName
-                    ? getShortcutFromShortcutName(
-                        actionName as ShortcutName | CustomShortcutName,
-                      )
-                    : ""}
-                </kbd>
-              </button>
-            </li>
-          );
-        })}
-      </ul>
-    </Popover>
-  );
-};
-=======
 export const ContextMenu = React.memo(
   ({ actionManager, items, top, left }: ContextMenuProps) => {
     const appState = useExcalidrawAppState();
     const setAppState = useExcalidrawSetAppState();
     const elements = useExcalidrawElements();
->>>>>>> 7e135c4e
 
     const filteredItems = items.reduce((acc: ContextMenuItem[], item) => {
       if (
@@ -150,7 +111,9 @@
                   <div className="context-menu-item__label">{label}</div>
                   <kbd className="context-menu-item__shortcut">
                     {actionName
-                      ? getShortcutFromShortcutName(actionName as ShortcutName)
+                      ? getShortcutFromShortcutName(
+                          actionName as ShortcutName | CustomShortcutName,
+                        )
                       : ""}
                   </kbd>
                 </button>
