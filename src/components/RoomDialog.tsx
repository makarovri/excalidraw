import React, { useState, useEffect, useRef } from "react";
import { ToolButton } from "./ToolButton";
import { t } from "../i18n";
import useIsMobile from "../is-mobile";
import { users, clipboard, start, stop } from "./icons";

import "./RoomDialog.scss";
import { copyTextToSystemClipboard } from "../clipboard";
import { Dialog } from "./Dialog";
import { AppState } from "../types";

const RoomModal = ({
  activeRoomLink,
  username,
  onUsernameChange,
  onRoomCreate,
  onRoomDestroy,
  onPressingEnter,
}: {
  activeRoomLink: string;
  username: string;
  onUsernameChange: (username: string) => void;
  onRoomCreate: () => void;
  onRoomDestroy: () => void;
<<<<<<< HEAD
}) => {
=======
  onPressingEnter: () => void;
}) {
>>>>>>> fc802c75
  const roomLinkInput = useRef<HTMLInputElement>(null);

  const copyRoomLink = () => {
    copyTextToSystemClipboard(activeRoomLink);
    if (roomLinkInput.current) {
      roomLinkInput.current.select();
    }
  };
  const selectInput = (event: React.MouseEvent<HTMLInputElement>) => {
    if (event.target !== document.activeElement) {
      event.preventDefault();
      (event.target as HTMLInputElement).select();
    }
  };

  return (
    <div className="RoomDialog-modal">
      {!activeRoomLink && (
        <>
          <p>{t("roomDialog.desc_intro")}</p>
          <p>{`🔒 ${t("roomDialog.desc_privacy")}`}</p>
          <div className="RoomDialog-sessionStartButtonContainer">
            <ToolButton
              className="RoomDialog-startSession"
              type="button"
              icon={start}
              title={t("roomDialog.button_startSession")}
              aria-label={t("roomDialog.button_startSession")}
              showAriaLabel={true}
              onClick={onRoomCreate}
            />
          </div>
        </>
      )}
      {activeRoomLink && (
        <>
          <p>{t("roomDialog.desc_inProgressIntro")}</p>
          <p>{t("roomDialog.desc_shareLink")}</p>
          <div className="RoomDialog-linkContainer">
            <ToolButton
              type="button"
              icon={clipboard}
              title={t("labels.copy")}
              aria-label={t("labels.copy")}
              onClick={copyRoomLink}
            />
            <input
              value={activeRoomLink}
              readOnly={true}
              className="RoomDialog-link"
              ref={roomLinkInput}
              onPointerDown={selectInput}
            />
          </div>
          <div className="RoomDialog-usernameContainer">
            <label className="RoomDialog-usernameLabel" htmlFor="username">
              {t("labels.name")}
            </label>
            <input
              id="username"
              value={username || ""}
              className="RoomDialog-username TextInput"
              onChange={(event) => onUsernameChange(event.target.value)}
              onKeyPress={(event) => event.key === "Enter" && onPressingEnter()}
            />
          </div>
          <p>{`🔒 ${t("roomDialog.desc_privacy")}`}</p>
          <p>
            <span role="img" aria-hidden="true">
              ⚠️
            </span>{" "}
            {t("roomDialog.desc_persistenceWarning")}
          </p>
          <p>{t("roomDialog.desc_exitSession")}</p>
          <div className="RoomDialog-sessionStartButtonContainer">
            <ToolButton
              className="RoomDialog-stopSession"
              type="button"
              icon={stop}
              title={t("roomDialog.button_stopSession")}
              aria-label={t("roomDialog.button_stopSession")}
              showAriaLabel={true}
              onClick={onRoomDestroy}
            />
          </div>
        </>
      )}
    </div>
  );
};

export const RoomDialog = ({
  isCollaborating,
  collaboratorCount,
  username,
  onUsernameChange,
  onRoomCreate,
  onRoomDestroy,
}: {
  isCollaborating: AppState["isCollaborating"];
  collaboratorCount: number;
  username: string;
  onUsernameChange: (username: string) => void;
  onRoomCreate: () => void;
  onRoomDestroy: () => void;
}) => {
  const [modalIsShown, setModalIsShown] = useState(false);
  const [activeRoomLink, setActiveRoomLink] = useState("");

  const triggerButton = useRef<HTMLButtonElement>(null);

  const handleClose = React.useCallback(() => {
    setModalIsShown(false);
    triggerButton.current?.focus();
  }, []);

  useEffect(() => {
    setActiveRoomLink(isCollaborating ? window.location.href : "");
  }, [isCollaborating]);

  return (
    <>
      <ToolButton
        className={`RoomDialog-modalButton ${
          isCollaborating ? "is-collaborating" : ""
        }`}
        onClick={() => setModalIsShown(true)}
        icon={users}
        type="button"
        title={t("buttons.roomDialog")}
        aria-label={t("buttons.roomDialog")}
        showAriaLabel={useIsMobile()}
        ref={triggerButton}
      >
        {collaboratorCount > 0 && (
          <div className="RoomDialog-modalButton-collaborators">
            {collaboratorCount}
          </div>
        )}
      </ToolButton>
      {modalIsShown && (
        <Dialog
          maxWidth={800}
          onCloseRequest={handleClose}
          title={t("labels.createRoom")}
        >
          <RoomModal
            activeRoomLink={activeRoomLink}
            username={username}
            onUsernameChange={onUsernameChange}
            onRoomCreate={onRoomCreate}
            onRoomDestroy={onRoomDestroy}
            onPressingEnter={handleClose}
          />
        </Dialog>
      )}
    </>
  );
};<|MERGE_RESOLUTION|>--- conflicted
+++ resolved
@@ -22,12 +22,8 @@
   onUsernameChange: (username: string) => void;
   onRoomCreate: () => void;
   onRoomDestroy: () => void;
-<<<<<<< HEAD
+  onPressingEnter: () => void;
 }) => {
-=======
-  onPressingEnter: () => void;
-}) {
->>>>>>> fc802c75
   const roomLinkInput = useRef<HTMLInputElement>(null);
 
   const copyRoomLink = () => {
