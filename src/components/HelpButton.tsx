--- conflicted
+++ resolved
@@ -1,8 +1,5 @@
-<<<<<<< HEAD
+import { t } from "../i18n";
 import { Button } from "./Button";
-=======
-import { t } from "../i18n";
->>>>>>> 3bd5d87c
 import { HelpIcon } from "./icons";
 
 type HelpButtonProps = {
@@ -15,15 +12,8 @@
   <Button
     onSelect={props.onClick || (() => {})}
     className="help-icon"
-<<<<<<< HEAD
-    title={props.title && `${props.title} — ?`}
-    aria-label={props.title}
-=======
-    onClick={props.onClick}
-    type="button"
     title={`${t("helpDialog.title")} — ?`}
     aria-label={t("helpDialog.title")}
->>>>>>> 3bd5d87c
   >
     {HelpIcon}
   </Button>
