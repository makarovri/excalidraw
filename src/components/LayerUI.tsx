--- conflicted
+++ resolved
@@ -57,20 +57,9 @@
   toggleZenMode: () => void;
   langCode: Language["code"];
   isCollaborating: boolean;
-<<<<<<< HEAD
   renderTopRightUI?: ExcalidrawProps["renderTopRightUI"];
   renderCustomFooter?: ExcalidrawProps["renderFooter"];
   renderCustomStats?: ExcalidrawProps["renderCustomStats"];
-=======
-  renderTopRightUI?: (
-    isMobile: boolean,
-    appState: AppState,
-  ) => JSX.Element | null;
-  renderCustomFooter?: (
-    isMobile: boolean,
-    appState: AppState,
-  ) => JSX.Element | null;
->>>>>>> 4712393b
   viewModeEnabled: boolean;
   libraryReturnUrl: ExcalidrawProps["libraryReturnUrl"];
   UIOptions: AppProps["UIOptions"];
@@ -386,31 +375,11 @@
               },
             )}
           >
-<<<<<<< HEAD
-            <UserList>
-              {appState.collaborators.size > 0 &&
-                Array.from(appState.collaborators)
-                  // Collaborator is either not initialized or is actually the current user.
-                  .filter(([_, client]) => Object.keys(client).length !== 0)
-                  .map(([clientId, client]) => (
-                    <Tooltip
-                      label={client.username || "Unknown user"}
-                      key={clientId}
-                    >
-                      {actionManager.renderAction("goToCollaborator", {
-                        id: clientId,
-                      })}
-                    </Tooltip>
-                  ))}
-            </UserList>
-            {renderTopRightUI?.(device.isMobile, appState)}
-=======
             <UserList
               collaborators={appState.collaborators}
               actionManager={actionManager}
             />
-            {renderTopRightUI?.(deviceType.isMobile, appState)}
->>>>>>> 4712393b
+            {renderTopRightUI?.(device.isMobile, appState)}
           </div>
         </div>
       </FixedSideContainer>
