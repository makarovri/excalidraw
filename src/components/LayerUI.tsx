import clsx from "clsx";
import React, { useCallback } from "react";
import { ActionManager } from "../actions/manager";
import { CLASSES, LIBRARY_SIDEBAR_WIDTH } from "../constants";
import { exportCanvas } from "../data";
import { isTextElement, showSelectedShapeActions } from "../element";
import { NonDeletedExcalidrawElement } from "../element/types";
import { Language, t } from "../i18n";
import { calculateScrollCenter, getSelectedElements } from "../scene";
import { ExportType } from "../scene/types";
import { AppProps, AppState, ExcalidrawProps, BinaryFiles } from "../types";
import { muteFSAbortError } from "../utils";
import { SelectedShapeActions, ShapesSwitcher } from "./Actions";
import { BackgroundPickerAndDarkModeToggle } from "./BackgroundPickerAndDarkModeToggle";
import CollabButton from "./CollabButton";
import { ErrorDialog } from "./ErrorDialog";
import { ExportCB, ImageExportDialog } from "./ImageExportDialog";
import { FixedSideContainer } from "./FixedSideContainer";
import { HintViewer } from "./HintViewer";
import { Island } from "./Island";
import { LoadingMessage } from "./LoadingMessage";
import { LockButton } from "./LockButton";
import { MobileMenu } from "./MobileMenu";
import { PasteChartDialog } from "./PasteChartDialog";
import { Section } from "./Section";
import { HelpDialog } from "./HelpDialog";
import Stack from "./Stack";
import { UserList } from "./UserList";
import Library, { distributeLibraryItemsOnSquareGrid } from "../data/library";
import { JSONExportDialog } from "./JSONExportDialog";
import { LibraryButton } from "./LibraryButton";
import { isImageFileHandle } from "../data/blob";
import { LibraryMenu } from "./LibraryMenu";

import "./LayerUI.scss";
import "./Toolbar.scss";
import { PenModeButton } from "./PenModeButton";
import { trackEvent } from "../analytics";
import { useDevice } from "../components/App";
import { Stats } from "./Stats";
import { actionToggleStats } from "../actions/actionToggleStats";
import Footer from "./Footer";

interface LayerUIProps {
  actionManager: ActionManager;
  appState: AppState;
  files: BinaryFiles;
  canvas: HTMLCanvasElement | null;
  setAppState: React.Component<any, AppState>["setState"];
  elements: readonly NonDeletedExcalidrawElement[];
  onCollabButtonClick?: () => void;
  onLockToggle: () => void;
  onPenModeToggle: () => void;
  onInsertElements: (elements: readonly NonDeletedExcalidrawElement[]) => void;
  showExitZenModeBtn: boolean;
  showThemeBtn: boolean;
  langCode: Language["code"];
  isCollaborating: boolean;
  renderTopRightUI?: ExcalidrawProps["renderTopRightUI"];
  renderCustomFooter?: ExcalidrawProps["renderFooter"];
  renderCustomStats?: ExcalidrawProps["renderCustomStats"];
  libraryReturnUrl: ExcalidrawProps["libraryReturnUrl"];
  UIOptions: AppProps["UIOptions"];
  focusContainer: () => void;
  library: Library;
  id: string;
  onImageAction: (data: { insertOnCanvasDirectly: boolean }) => void;
}
const LayerUI = ({
  actionManager,
  appState,
  files,
  setAppState,
  elements,
  canvas,
  onCollabButtonClick,
  onLockToggle,
  onPenModeToggle,
  onInsertElements,
  showExitZenModeBtn,
  showThemeBtn,
  isCollaborating,
  renderTopRightUI,
  renderCustomFooter,
  renderCustomStats,
  libraryReturnUrl,
  UIOptions,
  focusContainer,
  library,
  id,
  onImageAction,
}: LayerUIProps) => {
  const device = useDevice();

  const renderJSONExportDialog = () => {
    if (!UIOptions.canvasActions.export) {
      return null;
    }

    return (
      <JSONExportDialog
        elements={elements}
        appState={appState}
        files={files}
        actionManager={actionManager}
        exportOpts={UIOptions.canvasActions.export}
        canvas={canvas}
      />
    );
  };

  const renderImageExportDialog = () => {
    if (!UIOptions.canvasActions.saveAsImage) {
      return null;
    }

    const createExporter =
      (type: ExportType): ExportCB =>
      async (exportedElements) => {
        trackEvent("export", type, "ui");
        const fileHandle = await exportCanvas(
          type,
          exportedElements,
          appState,
          files,
          {
            exportBackground: appState.exportBackground,
            name: appState.name,
            viewBackgroundColor: appState.viewBackgroundColor,
          },
        )
          .catch(muteFSAbortError)
          .catch((error) => {
            console.error(error);
            setAppState({ errorMessage: error.message });
          });

        if (
          appState.exportEmbedScene &&
          fileHandle &&
          isImageFileHandle(fileHandle)
        ) {
          setAppState({ fileHandle });
        }
      };

    return (
      <ImageExportDialog
        elements={elements}
        appState={appState}
        files={files}
        actionManager={actionManager}
        onExportToPng={createExporter("png")}
        onExportToSvg={createExporter("svg")}
        onExportToClipboard={createExporter("clipboard")}
      />
    );
  };

  const Separator = () => {
    return <div style={{ width: ".625em" }} />;
  };

  const renderViewModeCanvasActions = () => {
    return (
      <Section
        heading="canvasActions"
        className={clsx("zen-mode-transition", {
          "transition-left": appState.zenModeEnabled,
        })}
      >
        {/* the zIndex ensures this menu has higher stacking order,
         see https://github.com/excalidraw/excalidraw/pull/1445 */}
        <Island padding={2} style={{ zIndex: 1 }}>
          <Stack.Col gap={4}>
            <Stack.Row gap={1} justifyContent="space-between">
              {renderJSONExportDialog()}
              {renderImageExportDialog()}
            </Stack.Row>
          </Stack.Col>
        </Island>
      </Section>
    );
  };

  const renderCanvasActions = () => (
    <Section
      heading="canvasActions"
      className={clsx("zen-mode-transition", {
        "transition-left": appState.zenModeEnabled,
      })}
    >
      {/* the zIndex ensures this menu has higher stacking order,
         see https://github.com/excalidraw/excalidraw/pull/1445 */}
      <Island padding={2} style={{ zIndex: 1 }}>
        <Stack.Col gap={4}>
          <Stack.Row gap={1} justifyContent="space-between">
            {actionManager.renderAction("clearCanvas")}
            <Separator />
            {actionManager.renderAction("loadScene")}
            {renderJSONExportDialog()}
            {renderImageExportDialog()}
            <Separator />
            {onCollabButtonClick && (
              <CollabButton
                isCollaborating={isCollaborating}
                collaboratorCount={appState.collaborators.size}
                onClick={onCollabButtonClick}
              />
            )}
          </Stack.Row>
          <BackgroundPickerAndDarkModeToggle
            appState={appState}
            actionManager={actionManager}
            setAppState={setAppState}
            showThemeBtn={showThemeBtn}
          />
          {appState.fileHandle && (
            <>{actionManager.renderAction("saveToActiveFile")}</>
          )}
        </Stack.Col>
      </Island>
    </Section>
  );

  const renderSelectedShapeActions = () => (
    <Section
      heading="selectedShapeActions"
      className={clsx("zen-mode-transition", {
        "transition-left": appState.zenModeEnabled,
      })}
    >
      <Island
        className={CLASSES.SHAPE_ACTIONS_MENU}
        padding={2}
        style={{
          // we want to make sure this doesn't overflow so subtracting 200
          // which is approximately height of zoom footer and top left menu items with some buffer
          // if active file name is displayed, subtracting 248 to account for its height
          maxHeight: `${appState.height - (appState.fileHandle ? 248 : 200)}px`,
        }}
      >
        <SelectedShapeActions
          appState={appState}
          elements={elements}
          renderAction={actionManager.renderAction}
        />
      </Island>
    </Section>
  );

  const closeLibrary = useCallback(() => {
    const isDialogOpen = !!document.querySelector(".Dialog");

    // Prevent closing if any dialog is open
    if (isDialogOpen) {
      return;
    }
    setAppState({ isLibraryOpen: false });
  }, [setAppState]);

  const deselectItems = useCallback(() => {
    setAppState({
      selectedElementIds: {},
      selectedGroupIds: {},
    });
  }, [setAppState]);

  const libraryMenu = appState.isLibraryOpen ? (
    <LibraryMenu
      pendingElements={getSelectedElements(elements, appState, true)}
      onClose={closeLibrary}
      onInsertLibraryItems={(libraryItems) => {
        onInsertElements(distributeLibraryItemsOnSquareGrid(libraryItems));
      }}
      onAddToLibrary={deselectItems}
      setAppState={setAppState}
      libraryReturnUrl={libraryReturnUrl}
      focusContainer={focusContainer}
      library={library}
      files={files}
      id={id}
      appState={appState}
    />
  ) : null;

  const renderFixedSideContainer = () => {
    const shouldRenderSelectedShapeActions = showSelectedShapeActions(
      appState,
      elements,
    );

    return (
      <FixedSideContainer side="top">
        <div className="App-menu App-menu_top">
          <Stack.Col
            gap={4}
            className={clsx({
              "disable-pointerEvents": appState.zenModeEnabled,
            })}
          >
            {appState.viewModeEnabled
              ? renderViewModeCanvasActions()
              : renderCanvasActions()}
            {shouldRenderSelectedShapeActions && renderSelectedShapeActions()}
          </Stack.Col>
          {!appState.viewModeEnabled && (
            <Section heading="shapes">
              {(heading: React.ReactNode) => (
                <Stack.Col gap={4} align="start">
                  <Stack.Row
                    gap={1}
                    className={clsx("App-toolbar-container", {
                      "zen-mode": appState.zenModeEnabled,
                    })}
                  >
                    <PenModeButton
                      zenModeEnabled={appState.zenModeEnabled}
                      checked={appState.penMode}
                      onChange={onPenModeToggle}
                      title={t("toolBar.penMode")}
                      penDetected={appState.penDetected}
                    />
                    <LockButton
                      zenModeEnabled={appState.zenModeEnabled}
                      checked={appState.activeTool.locked}
                      onChange={() => onLockToggle()}
                      title={t("toolBar.lock")}
                    />
                    <Island
                      padding={1}
                      className={clsx("App-toolbar", {
                        "zen-mode": appState.zenModeEnabled,
                      })}
                    >
                      <HintViewer
                        appState={appState}
                        elements={elements}
                        isMobile={
                          device.isMobile ||
                          (!(
                            appState.viewModeEnabled || appState.zenModeEnabled
                          ) &&
                            appState.trayModeEnabled)
                        } //zsviczian
                      />
                      {heading}
                      <Stack.Row gap={1}>
                        <ShapesSwitcher
                          appState={appState}
                          canvas={canvas}
                          activeTool={appState.activeTool}
                          setAppState={setAppState}
                          onImageAction={({ pointerType }) => {
                            onImageAction({
                              insertOnCanvasDirectly: pointerType !== "mouse",
                            });
                          }}
                        />
                      </Stack.Row>
                    </Island>
                    <LibraryButton
                      appState={appState}
                      setAppState={setAppState}
                    />
                    {
                      renderTopRightUI?.(
                        device.isMobile ||
                          (!(
                            appState.viewModeEnabled || appState.zenModeEnabled
                          ) &&
                            appState.trayModeEnabled), //zsviczian
                        appState,
                      ) //zsviczian
                    }
                  </Stack.Row>
                </Stack.Col>
              )}
            </Section>
          )}
          <div
            className={clsx(
              "layer-ui__wrapper__top-right zen-mode-transition",
              {
                "transition-right": appState.zenModeEnabled,
              },
            )}
          >
            <UserList
              collaborators={appState.collaborators}
              actionManager={actionManager}
            />
          </div>
        </div>
      </FixedSideContainer>
    );
  };

  const dialogs = (
    <>
      {appState.isLoading && <LoadingMessage delay={250} />}
      {appState.errorMessage && (
        <ErrorDialog
          message={appState.errorMessage}
          onClose={() => setAppState({ errorMessage: null })}
        />
      )}
      {appState.showHelpDialog && (
        <HelpDialog
          onClose={() => {
            setAppState({ showHelpDialog: false });
          }}
        />
      )}
      {appState.pasteDialog.shown && (
        <PasteChartDialog
          setAppState={setAppState}
          appState={appState}
          onInsertChart={onInsertElements}
          onClose={() =>
            setAppState({
              pasteDialog: { shown: false, data: null },
            })
          }
        />
      )}
    </>
  );

<<<<<<< HEAD
  const renderStats = () => {
    if (!appState.showStats) {
      return null;
    }
    return (
      <Stats
        appState={appState}
        setAppState={setAppState}
        elements={elements}
        onClose={() => {
          actionManager.executeAction(actionToggleStats);
        }}
        renderCustomStats={renderCustomStats}
      />
    );
  };

  return device.isMobile ||
    (!(appState.viewModeEnabled || appState.zenModeEnabled) &&
      appState.trayModeEnabled) ? ( //zsviczian this is THE line that allows tray mode
=======
  return device.isMobile ? (
>>>>>>> 33300d19
    <>
      {dialogs}
      <MobileMenu
        appState={appState}
        elements={elements}
        actionManager={actionManager}
        libraryMenu={libraryMenu}
        renderJSONExportDialog={renderJSONExportDialog}
        renderImageExportDialog={renderImageExportDialog}
        setAppState={setAppState}
        onCollabButtonClick={onCollabButtonClick}
        onLockToggle={() => onLockToggle()}
        onPenModeToggle={onPenModeToggle}
        canvas={canvas}
        isCollaborating={isCollaborating}
        renderCustomFooter={renderCustomFooter}
        showThemeBtn={showThemeBtn}
        onImageAction={onImageAction}
        renderTopRightUI={renderTopRightUI}
        renderCustomStats={renderCustomStats}
      />
    </>
  ) : (
    <>
      <div
        className={clsx("layer-ui__wrapper", {
          "disable-pointerEvents":
            appState.draggingElement ||
            appState.resizingElement ||
            (appState.editingElement &&
              !isTextElement(appState.editingElement)),
        })}
        style={
          appState.isLibraryOpen &&
          appState.isLibraryMenuDocked &&
          device.canDeviceFitSidebar
            ? { width: `calc(100% - ${LIBRARY_SIDEBAR_WIDTH}px)` }
            : {}
        }
      >
        {dialogs}
        {renderFixedSideContainer()}
        <Footer
          appState={appState}
          actionManager={actionManager}
          renderCustomFooter={renderCustomFooter}
          showExitZenModeBtn={showExitZenModeBtn}
        />
        {appState.showStats && (
          <Stats
            appState={appState}
            setAppState={setAppState}
            elements={elements}
            onClose={() => {
              actionManager.executeAction(actionToggleStats);
            }}
            renderCustomStats={renderCustomStats}
          />
        )}
        {appState.scrolledOutside && (
          <button
            className="scroll-back-to-content"
            onClick={() => {
              setAppState({
                ...calculateScrollCenter(elements, appState, canvas),
              });
            }}
          >
            {t("buttons.scrollBackToContent")}
          </button>
        )}
      </div>
      {appState.isLibraryOpen && (
        <div className="layer-ui__sidebar">{libraryMenu}</div>
      )}
    </>
  );
};

const areEqual = (prev: LayerUIProps, next: LayerUIProps) => {
  const getNecessaryObj = (appState: AppState): Partial<AppState> => {
    const {
      suggestedBindings,
      startBoundElement: boundElement,
      ...ret
    } = appState;
    return ret;
  };
  const prevAppState = getNecessaryObj(prev.appState);
  const nextAppState = getNecessaryObj(next.appState);

  const keys = Object.keys(prevAppState) as (keyof Partial<AppState>)[];
  return (
    prev.renderCustomFooter === next.renderCustomFooter &&
    prev.langCode === next.langCode &&
    prev.elements === next.elements &&
    prev.files === next.files &&
    keys.every((key) => prevAppState[key] === nextAppState[key])
  );
};

export default React.memo(LayerUI, areEqual);<|MERGE_RESOLUTION|>--- conflicted
+++ resolved
@@ -427,30 +427,9 @@
     </>
   );
 
-<<<<<<< HEAD
-  const renderStats = () => {
-    if (!appState.showStats) {
-      return null;
-    }
-    return (
-      <Stats
-        appState={appState}
-        setAppState={setAppState}
-        elements={elements}
-        onClose={() => {
-          actionManager.executeAction(actionToggleStats);
-        }}
-        renderCustomStats={renderCustomStats}
-      />
-    );
-  };
-
   return device.isMobile ||
     (!(appState.viewModeEnabled || appState.zenModeEnabled) &&
       appState.trayModeEnabled) ? ( //zsviczian this is THE line that allows tray mode
-=======
-  return device.isMobile ? (
->>>>>>> 33300d19
     <>
       {dialogs}
       <MobileMenu
