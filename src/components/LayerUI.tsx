import clsx from "clsx";
import React from "react";
import { ActionManager } from "../actions/manager";
import { CLASSES, LIBRARY_SIDEBAR_WIDTH } from "../constants";
import { exportCanvas } from "../data";
import { isTextElement, showSelectedShapeActions } from "../element";
import { NonDeletedExcalidrawElement } from "../element/types";
import { Language, t } from "../i18n";
import { calculateScrollCenter } from "../scene";
import { ExportType } from "../scene/types";
import { AppProps, AppState, ExcalidrawProps, BinaryFiles } from "../types";
import { muteFSAbortError } from "../utils";
import { SelectedShapeActions, ShapesSwitcher } from "./Actions";
import CollabButton from "./CollabButton";
import { ErrorDialog } from "./ErrorDialog";
import { ExportCB, ImageExportDialog } from "./ImageExportDialog";
import { FixedSideContainer } from "./FixedSideContainer";
import { HintViewer } from "./HintViewer";
import { Island } from "./Island";
import { LoadingMessage } from "./LoadingMessage";
import { LockButton } from "./LockButton";
import { MobileMenu } from "./MobileMenu";
import { PasteChartDialog } from "./PasteChartDialog";
import { Section } from "./Section";
import { HelpDialog } from "./HelpDialog";
import Stack from "./Stack";
import { UserList } from "./UserList";
import Library from "../data/library";
import { JSONExportDialog } from "./JSONExportDialog";
import { LibraryButton } from "./LibraryButton";
import { isImageFileHandle } from "../data/blob";
import { LibraryMenu } from "./LibraryMenu";

import "./LayerUI.scss";
import "./Toolbar.scss";
import { PenModeButton } from "./PenModeButton";
import { trackEvent } from "../analytics";
import { isMenuOpenAtom, useDevice } from "../components/App";
import { Stats } from "./Stats";
import { actionToggleStats } from "../actions/actionToggleStats";
import Footer from "./Footer";
import {
  ExportImageIcon,
  HamburgerMenuIcon,
  WelcomeScreenMenuArrow,
  WelcomeScreenTopToolbarArrow,
} from "./icons";
import { MenuLinks, Separator } from "./MenuUtils";
import { useOutsideClickHook } from "../hooks/useOutsideClick";
import WelcomeScreen from "./WelcomeScreen";
import { hostSidebarCountersAtom } from "./Sidebar/Sidebar";
import { jotaiScope } from "../jotai";
import { useAtom } from "jotai";
import { LanguageList } from "../excalidraw-app/components/LanguageList";
import WelcomeScreenDecor from "./WelcomeScreenDecor";
import { getShortcutFromShortcutName } from "../actions/shortcuts";
import MenuItem from "./MenuItem";

interface LayerUIProps {
  actionManager: ActionManager;
  appState: AppState;
  files: BinaryFiles;
  canvas: HTMLCanvasElement | null;
  setAppState: React.Component<any, AppState>["setState"];
  elements: readonly NonDeletedExcalidrawElement[];
  onCollabButtonClick?: () => void;
  onLockToggle: () => void;
  onPenModeToggle: () => void;
  onInsertElements: (elements: readonly NonDeletedExcalidrawElement[]) => void;
  showExitZenModeBtn: boolean;
  langCode: Language["code"];
  isCollaborating: boolean;
  renderTopRightUI?: ExcalidrawProps["renderTopRightUI"];
  renderCustomFooter?: ExcalidrawProps["renderFooter"];
  renderCustomStats?: ExcalidrawProps["renderCustomStats"];
  renderCustomSidebar?: ExcalidrawProps["renderSidebar"];
  libraryReturnUrl: ExcalidrawProps["libraryReturnUrl"];
  UIOptions: AppProps["UIOptions"];
  focusContainer: () => void;
  library: Library;
  id: string;
  onImageAction: (data: { insertOnCanvasDirectly: boolean }) => void;
  renderWelcomeScreen: boolean;
}
const LayerUI = ({
  actionManager,
  appState,
  files,
  setAppState,
  elements,
  canvas,
  onCollabButtonClick,
  onLockToggle,
  onPenModeToggle,
  onInsertElements,
  showExitZenModeBtn,
  isCollaborating,
  renderTopRightUI,
  renderCustomFooter,
  renderCustomStats,
  renderCustomSidebar,
  libraryReturnUrl,
  UIOptions,
  focusContainer,
  library,
  id,
  onImageAction,
  renderWelcomeScreen,
}: LayerUIProps) => {
  const device = useDevice();

  const renderJSONExportDialog = () => {
    if (!UIOptions.canvasActions.export) {
      return null;
    }

    return (
      <JSONExportDialog
        elements={elements}
        appState={appState}
        files={files}
        actionManager={actionManager}
        exportOpts={UIOptions.canvasActions.export}
        canvas={canvas}
      />
    );
  };

  const renderImageExportDialog = () => {
    if (!UIOptions.canvasActions.saveAsImage) {
      return null;
    }

    const createExporter =
      (type: ExportType): ExportCB =>
      async (exportedElements) => {
        trackEvent("export", type, "ui");
        const fileHandle = await exportCanvas(
          type,
          exportedElements,
          appState,
          files,
          {
            exportBackground: appState.exportBackground,
            name: appState.name,
            viewBackgroundColor: appState.viewBackgroundColor,
          },
        )
          .catch(muteFSAbortError)
          .catch((error) => {
            console.error(error);
            setAppState({ errorMessage: error.message });
          });

        if (
          appState.exportEmbedScene &&
          fileHandle &&
          isImageFileHandle(fileHandle)
        ) {
          setAppState({ fileHandle });
        }
      };

    return (
      <ImageExportDialog
        elements={elements}
        appState={appState}
        setAppState={setAppState}
        files={files}
        actionManager={actionManager}
        onExportToPng={createExporter("png")}
        onExportToSvg={createExporter("svg")}
        onExportToClipboard={createExporter("clipboard")}
      />
    );
  };

  const [isMenuOpen, setIsMenuOpen] = useAtom(isMenuOpenAtom);
  const menuRef = useOutsideClickHook(() => setIsMenuOpen(false));

  const renderCanvasActions = () => (
    <div style={{ position: "relative" }}>
      <WelcomeScreenDecor
        shouldRender={renderWelcomeScreen && !appState.isLoading}
      >
        <div className="virgil WelcomeScreen-decor WelcomeScreen-decor--menu-pointer">
          {WelcomeScreenMenuArrow}
          <div>{t("welcomeScreen.menuHints")}</div>
        </div>
      </WelcomeScreenDecor>

      <button
        data-prevent-outside-click
        className={clsx("menu-button", "zen-mode-transition", {
          "transition-left": appState.zenModeEnabled,
        })}
        onClick={() => setIsMenuOpen(!isMenuOpen)}
        type="button"
      >
        {HamburgerMenuIcon}
      </button>

      {isMenuOpen && (
        <div
          ref={menuRef}
          style={{ position: "absolute", top: "100%", marginTop: ".25rem" }}
        >
          <Section heading="canvasActions">
            {/* the zIndex ensures this menu has higher stacking order,
         see https://github.com/excalidraw/excalidraw/pull/1445 */}
<<<<<<< HEAD
      <Island padding={2} style={{ zIndex: 1 }}>
        <Stack.Col gap={4}>
          <Stack.Row gap={1} justifyContent="space-between">
            {actionManager.renderAction("clearCanvas")}
            <Separator />
            {actionManager.renderAction("loadScene")}
            {renderJSONExportDialog()}
            {renderImageExportDialog()}
            <Separator />
            {
              actionManager.renderAction("toggleShortcuts") //zsviczian
            }
            {onCollabButtonClick && (
              <CollabButton
                isCollaborating={isCollaborating}
                collaboratorCount={appState.collaborators.size}
                onClick={onCollabButtonClick}
=======
            <Island
              className="menu-container"
              padding={2}
              style={{ zIndex: 1 }}
            >
              {actionManager.renderAction("loadScene")}
              {/* // TODO barnabasmolnar/editor-redesign  */}
              {/* is this fine here? */}
              {appState.fileHandle &&
                actionManager.renderAction("saveToActiveFile")}
              {renderJSONExportDialog()}
              <MenuItem
                label={t("buttons.exportImage")}
                icon={ExportImageIcon}
                dataTestId="image-export-button"
                onClick={() => setAppState({ openDialog: "imageExport" })}
                shortcut={getShortcutFromShortcutName("imageExport")}
>>>>>>> 7f91cdc0
              />
              {onCollabButtonClick && (
                <CollabButton
                  isCollaborating={isCollaborating}
                  collaboratorCount={appState.collaborators.size}
                  onClick={onCollabButtonClick}
                />
              )}
              {actionManager.renderAction("toggleShortcuts", undefined, true)}
              {actionManager.renderAction("clearCanvas")}
              <Separator />
              <MenuLinks />
              <Separator />
              <div
                style={{
                  display: "flex",
                  flexDirection: "column",
                  rowGap: ".5rem",
                }}
              >
                <div>{actionManager.renderAction("toggleTheme")}</div>
                <div style={{ padding: "0 0.625rem" }}>
                  <LanguageList style={{ width: "100%" }} />
                </div>
                <div>
                  <div style={{ fontSize: ".75rem", marginBottom: ".5rem" }}>
                    {t("labels.canvasBackground")}
                  </div>
                  <div style={{ padding: "0 0.625rem" }}>
                    {actionManager.renderAction("changeViewBackgroundColor")}
                  </div>
                </div>
              </div>
            </Island>
          </Section>
        </div>
      )}
    </div>
  );

  const renderSelectedShapeActions = () => (
    <Section
      heading="selectedShapeActions"
      className={clsx("selected-shape-actions zen-mode-transition", {
        "transition-left": appState.zenModeEnabled,
      })}
    >
      <Island
        className={CLASSES.SHAPE_ACTIONS_MENU}
        padding={2}
        style={{
          // we want to make sure this doesn't overflow so subtracting the
          // approximate height of hamburgerMenu + footer
          maxHeight: `${appState.height - 166}px`,
        }}
      >
        <SelectedShapeActions
          appState={appState}
          elements={elements}
          renderAction={actionManager.renderAction}
        />
      </Island>
    </Section>
  );

  const renderFixedSideContainer = () => {
    const shouldRenderSelectedShapeActions = showSelectedShapeActions(
      appState,
      elements,
    );

    return (
      <FixedSideContainer side="top">
        {renderWelcomeScreen && !appState.isLoading && (
          <WelcomeScreen actionManager={actionManager} />
        )}
        <div className="App-menu App-menu_top">
          <Stack.Col
            gap={6}
            className={clsx({
              "disable-pointerEvents": appState.zenModeEnabled,
            })}
          >
            {renderCanvasActions()}
            {shouldRenderSelectedShapeActions && renderSelectedShapeActions()}
          </Stack.Col>
          {!appState.viewModeEnabled && (
            <Section heading="shapes" className="shapes-section">
              {(heading: React.ReactNode) => (
                <div style={{ position: "relative" }}>
                  <WelcomeScreenDecor
                    shouldRender={renderWelcomeScreen && !appState.isLoading}
                  >
                    <div className="virgil WelcomeScreen-decor WelcomeScreen-decor--top-toolbar-pointer">
                      <div className="WelcomeScreen-decor--top-toolbar-pointer__label">
                        {t("welcomeScreen.toolbarHints")}
                      </div>
                      {WelcomeScreenTopToolbarArrow}
                    </div>
                  </WelcomeScreenDecor>

                  <Stack.Col gap={4} align="start">
                    <Stack.Row
                      gap={1}
                      className={clsx("App-toolbar-container", {
                        "zen-mode": appState.zenModeEnabled,
                      })}
                    >
<<<<<<< HEAD
                      <HintViewer
                        appState={appState}
                        elements={elements}
                        isMobile={
                          device.isMobile ||
                          (!(
                            appState.viewModeEnabled || appState.zenModeEnabled
                          ) &&
                            appState.trayModeEnabled)
                        } //zsviczian
                        device={device}
                      />
                      {heading}
                      <Stack.Row gap={1}>
                        <ShapesSwitcher
=======
                      <Island
                        padding={1}
                        className={clsx("App-toolbar", {
                          "zen-mode": appState.zenModeEnabled,
                        })}
                      >
                        <HintViewer
>>>>>>> 7f91cdc0
                          appState={appState}
                          elements={elements}
                          isMobile={device.isMobile}
                          device={device}
                        />
<<<<<<< HEAD
                      </Stack.Row>
                    </Island>
                    <LibraryButton
                      appState={appState}
                      setAppState={setAppState}
                    />
                    {
                      renderTopRightUI?.(
                        device.isMobile ||
                          (!(
                            appState.viewModeEnabled || appState.zenModeEnabled
                          ) &&
                            appState.trayModeEnabled), //zsviczian
                        appState,
                      ) //zsviczian
                    }
                  </Stack.Row>
                </Stack.Col>
=======
                        {heading}
                        <Stack.Row gap={1}>
                          <PenModeButton
                            zenModeEnabled={appState.zenModeEnabled}
                            checked={appState.penMode}
                            onChange={onPenModeToggle}
                            title={t("toolBar.penMode")}
                            penDetected={appState.penDetected}
                          />
                          <LockButton
                            zenModeEnabled={appState.zenModeEnabled}
                            checked={appState.activeTool.locked}
                            onChange={() => onLockToggle()}
                            title={t("toolBar.lock")}
                          />
                          <div className="App-toolbar__divider"></div>

                          <ShapesSwitcher
                            appState={appState}
                            canvas={canvas}
                            activeTool={appState.activeTool}
                            setAppState={setAppState}
                            onImageAction={({ pointerType }) => {
                              onImageAction({
                                insertOnCanvasDirectly: pointerType !== "mouse",
                              });
                            }}
                          />
                          {/* {actionManager.renderAction("eraser", {
                          // size: "small",
                        })} */}
                        </Stack.Row>
                      </Island>
                    </Stack.Row>
                  </Stack.Col>
                </div>
>>>>>>> 7f91cdc0
              )}
            </Section>
          )}
          <div
            className={clsx(
              "layer-ui__wrapper__top-right zen-mode-transition",
              {
                "transition-right": appState.zenModeEnabled,
              },
            )}
          >
            <UserList
              collaborators={appState.collaborators}
              actionManager={actionManager}
            />
<<<<<<< HEAD
=======
            {onCollabButtonClick && (
              <CollabButton
                isInHamburgerMenu={false}
                isCollaborating={isCollaborating}
                collaboratorCount={appState.collaborators.size}
                onClick={onCollabButtonClick}
              />
            )}
            {renderTopRightUI?.(device.isMobile, appState)}
            <LibraryButton appState={appState} setAppState={setAppState} />
>>>>>>> 7f91cdc0
          </div>
        </div>
      </FixedSideContainer>
    );
  };

  const isTrayModeOrMobile =
    device.isMobile ||
    (!(appState.viewModeEnabled || appState.zenModeEnabled) &&
      appState.trayModeEnabled); //zsviczian
  const renderSidebars = () => {
    return appState.openSidebar === "customSidebar" ? (
      renderCustomSidebar?.() || null
    ) : appState.openSidebar === "library" ? (
      <LibraryMenu
        appState={appState}
        onInsertElements={onInsertElements}
        libraryReturnUrl={libraryReturnUrl}
        focusContainer={focusContainer}
        library={library}
        id={id}
      />
    ) : null;
  };

  const [hostSidebarCounters] = useAtom(hostSidebarCountersAtom, jotaiScope);

  return (
    <>
      {appState.isLoading && <LoadingMessage delay={250} />}
      {appState.errorMessage && (
        <ErrorDialog
          message={appState.errorMessage}
          onClose={() => setAppState({ errorMessage: null })}
        />
      )}
      {appState.openDialog === "help" && (
        <HelpDialog
          onClose={() => {
            setAppState({ openDialog: null });
          }}
        />
      )}
      {renderImageExportDialog()}
      {appState.pasteDialog.shown && (
        <PasteChartDialog
          setAppState={setAppState}
          appState={appState}
          onInsertChart={onInsertElements}
          onClose={() =>
            setAppState({
              pasteDialog: { shown: false, data: null },
            })
          }
        />
      )}
      {isTrayModeOrMobile && ( //zsviczian changed from !device.isMobile
        <MobileMenu
          renderWelcomeScreen={renderWelcomeScreen}
          appState={appState}
          elements={elements}
          actionManager={actionManager}
          renderJSONExportDialog={renderJSONExportDialog}
          renderImageExportDialog={renderImageExportDialog}
          setAppState={setAppState}
          onCollabButtonClick={onCollabButtonClick}
          onLockToggle={() => onLockToggle()}
          onPenModeToggle={onPenModeToggle}
          canvas={canvas}
          isCollaborating={isCollaborating}
          renderCustomFooter={renderCustomFooter}
          onImageAction={onImageAction}
          renderTopRightUI={renderTopRightUI}
          renderCustomStats={renderCustomStats}
          renderSidebars={renderSidebars}
          device={device}
        />
      )}

      {!isTrayModeOrMobile && ( //zsviczian changed from !device.isMobile
        <>
          <div
            className={clsx("layer-ui__wrapper", {
              "disable-pointerEvents":
                appState.draggingElement ||
                appState.resizingElement ||
                (appState.editingElement &&
                  !isTextElement(appState.editingElement)),
            })}
            style={
              ((appState.openSidebar === "library" &&
                appState.isSidebarDocked) ||
                hostSidebarCounters.docked) &&
              device.canDeviceFitSidebar
                ? { width: `calc(100% - ${LIBRARY_SIDEBAR_WIDTH}px)` }
                : {}
            }
          >
            {renderFixedSideContainer()}
            <Footer
              renderWelcomeScreen={renderWelcomeScreen}
              appState={appState}
              actionManager={actionManager}
              renderCustomFooter={renderCustomFooter}
              showExitZenModeBtn={showExitZenModeBtn}
            />
            {appState.showStats && (
              <Stats
                appState={appState}
                setAppState={setAppState}
                elements={elements}
                onClose={() => {
                  actionManager.executeAction(actionToggleStats);
                }}
                renderCustomStats={renderCustomStats}
              />
            )}
            {appState.scrolledOutside && (
              <button
                className="scroll-back-to-content"
                onClick={() => {
                  setAppState({
                    ...calculateScrollCenter(elements, appState, canvas),
                  });
                }}
              >
                {t("buttons.scrollBackToContent")}
              </button>
            )}
          </div>
          {renderSidebars()}
        </>
      )}
    </>
  );
};

const areEqual = (prev: LayerUIProps, next: LayerUIProps) => {
  const getNecessaryObj = (appState: AppState): Partial<AppState> => {
    const {
      suggestedBindings,
      startBoundElement: boundElement,
      ...ret
    } = appState;
    return ret;
  };
  const prevAppState = getNecessaryObj(prev.appState);
  const nextAppState = getNecessaryObj(next.appState);

  const keys = Object.keys(prevAppState) as (keyof Partial<AppState>)[];

  return (
    prev.renderCustomFooter === next.renderCustomFooter &&
    prev.renderTopRightUI === next.renderTopRightUI &&
    prev.renderCustomStats === next.renderCustomStats &&
    prev.renderCustomSidebar === next.renderCustomSidebar &&
    prev.langCode === next.langCode &&
    prev.elements === next.elements &&
    prev.files === next.files &&
    keys.every((key) => prevAppState[key] === nextAppState[key])
  );
};

export default React.memo(LayerUI, areEqual);<|MERGE_RESOLUTION|>--- conflicted
+++ resolved
@@ -208,25 +208,6 @@
           <Section heading="canvasActions">
             {/* the zIndex ensures this menu has higher stacking order,
          see https://github.com/excalidraw/excalidraw/pull/1445 */}
-<<<<<<< HEAD
-      <Island padding={2} style={{ zIndex: 1 }}>
-        <Stack.Col gap={4}>
-          <Stack.Row gap={1} justifyContent="space-between">
-            {actionManager.renderAction("clearCanvas")}
-            <Separator />
-            {actionManager.renderAction("loadScene")}
-            {renderJSONExportDialog()}
-            {renderImageExportDialog()}
-            <Separator />
-            {
-              actionManager.renderAction("toggleShortcuts") //zsviczian
-            }
-            {onCollabButtonClick && (
-              <CollabButton
-                isCollaborating={isCollaborating}
-                collaboratorCount={appState.collaborators.size}
-                onClick={onCollabButtonClick}
-=======
             <Island
               className="menu-container"
               padding={2}
@@ -244,7 +225,6 @@
                 dataTestId="image-export-button"
                 onClick={() => setAppState({ openDialog: "imageExport" })}
                 shortcut={getShortcutFromShortcutName("imageExport")}
->>>>>>> 7f91cdc0
               />
               {onCollabButtonClick && (
                 <CollabButton
@@ -353,23 +333,6 @@
                         "zen-mode": appState.zenModeEnabled,
                       })}
                     >
-<<<<<<< HEAD
-                      <HintViewer
-                        appState={appState}
-                        elements={elements}
-                        isMobile={
-                          device.isMobile ||
-                          (!(
-                            appState.viewModeEnabled || appState.zenModeEnabled
-                          ) &&
-                            appState.trayModeEnabled)
-                        } //zsviczian
-                        device={device}
-                      />
-                      {heading}
-                      <Stack.Row gap={1}>
-                        <ShapesSwitcher
-=======
                       <Island
                         padding={1}
                         className={clsx("App-toolbar", {
@@ -377,32 +340,18 @@
                         })}
                       >
                         <HintViewer
->>>>>>> 7f91cdc0
                           appState={appState}
                           elements={elements}
-                          isMobile={device.isMobile}
+                          isMobile={
+                            device.isMobile ||
+                            (!(
+                              appState.viewModeEnabled ||
+                              appState.zenModeEnabled
+                            ) &&
+                              appState.trayModeEnabled)
+                          } //zsviczian
                           device={device}
                         />
-<<<<<<< HEAD
-                      </Stack.Row>
-                    </Island>
-                    <LibraryButton
-                      appState={appState}
-                      setAppState={setAppState}
-                    />
-                    {
-                      renderTopRightUI?.(
-                        device.isMobile ||
-                          (!(
-                            appState.viewModeEnabled || appState.zenModeEnabled
-                          ) &&
-                            appState.trayModeEnabled), //zsviczian
-                        appState,
-                      ) //zsviczian
-                    }
-                  </Stack.Row>
-                </Stack.Col>
-=======
                         {heading}
                         <Stack.Row gap={1}>
                           <PenModeButton
@@ -439,7 +388,6 @@
                     </Stack.Row>
                   </Stack.Col>
                 </div>
->>>>>>> 7f91cdc0
               )}
             </Section>
           )}
@@ -455,8 +403,6 @@
               collaborators={appState.collaborators}
               actionManager={actionManager}
             />
-<<<<<<< HEAD
-=======
             {onCollabButtonClick && (
               <CollabButton
                 isInHamburgerMenu={false}
@@ -467,7 +413,6 @@
             )}
             {renderTopRightUI?.(device.isMobile, appState)}
             <LibraryButton appState={appState} setAppState={setAppState} />
->>>>>>> 7f91cdc0
           </div>
         </div>
       </FixedSideContainer>
