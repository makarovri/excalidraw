import clsx from "clsx";
import React, { useCallback } from "react";
import { ActionManager } from "../actions/manager";
import { CLASSES } from "../constants";
import { exportCanvas } from "../data";
import { isTextElement, showSelectedShapeActions } from "../element";
import { NonDeletedExcalidrawElement } from "../element/types";
import { Language, t } from "../i18n";
import { calculateScrollCenter, getSelectedElements } from "../scene";
import { ExportType } from "../scene/types";
import { AppProps, AppState, ExcalidrawProps, BinaryFiles } from "../types";
import { muteFSAbortError } from "../utils";
import { SelectedShapeActions, ShapesSwitcher, ZoomActions } from "./Actions";
import { BackgroundPickerAndDarkModeToggle } from "./BackgroundPickerAndDarkModeToggle";
import CollabButton from "./CollabButton";
import { ErrorDialog } from "./ErrorDialog";
import { ExportCB, ImageExportDialog } from "./ImageExportDialog";
import { FixedSideContainer } from "./FixedSideContainer";
import { HintViewer } from "./HintViewer";
import { Island } from "./Island";
import { LoadingMessage } from "./LoadingMessage";
import { LockButton } from "./LockButton";
import { MobileMenu } from "./MobileMenu";
import { PasteChartDialog } from "./PasteChartDialog";
import { Section } from "./Section";
import { HelpDialog } from "./HelpDialog";
import Stack from "./Stack";
import { Tooltip } from "./Tooltip";
import { UserList } from "./UserList";
import Library from "../data/library";
import { JSONExportDialog } from "./JSONExportDialog";
import { LibraryButton } from "./LibraryButton";
import { isImageFileHandle } from "../data/blob";
import { LibraryMenu } from "./LibraryMenu";

import "./LayerUI.scss";
import "./Toolbar.scss";
import { PenModeButton } from "./PenModeButton";
import { trackEvent } from "../analytics";
import { useDeviceType } from "../components/App";

interface LayerUIProps {
  actionManager: ActionManager;
  appState: AppState;
  files: BinaryFiles;
  canvas: HTMLCanvasElement | null;
  setAppState: React.Component<any, AppState>["setState"];
  elements: readonly NonDeletedExcalidrawElement[];
  onCollabButtonClick?: () => void;
  onLockToggle: () => void;
  onPenModeToggle: () => void;
  onInsertElements: (elements: readonly NonDeletedExcalidrawElement[]) => void;
  zenModeEnabled: boolean;
  showExitZenModeBtn: boolean;
  showThemeBtn: boolean;
  toggleZenMode: () => void;
  langCode: Language["code"];
  isCollaborating: boolean;
  renderTopRightUI?: (
    isMobile: boolean,
    appState: AppState,
  ) => JSX.Element | null;
  renderCustomFooter?: (isMobile: boolean, appState: AppState) => JSX.Element;
  viewModeEnabled: boolean;
  libraryReturnUrl: ExcalidrawProps["libraryReturnUrl"];
  UIOptions: AppProps["UIOptions"];
  focusContainer: () => void;
  library: Library;
  id: string;
  onImageAction: (data: { insertOnCanvasDirectly: boolean }) => void;
}

const LayerUI = ({
  actionManager,
  appState,
  files,
  setAppState,
  canvas,
  elements,
  onCollabButtonClick,
  onLockToggle,
  onPenModeToggle,
  onInsertElements,
  zenModeEnabled,
  showExitZenModeBtn,
  showThemeBtn,
  toggleZenMode,
  isCollaborating,
  renderTopRightUI,
  renderCustomFooter,
  viewModeEnabled,
  libraryReturnUrl,
  UIOptions,
  focusContainer,
  library,
  id,
  onImageAction,
}: LayerUIProps) => {
  const deviceType = useDeviceType();

  const renderJSONExportDialog = () => {
    if (!UIOptions.canvasActions.export) {
      return null;
    }

    return (
      <JSONExportDialog
        elements={elements}
        appState={appState}
        files={files}
        actionManager={actionManager}
        exportOpts={UIOptions.canvasActions.export}
        canvas={canvas}
      />
    );
  };

  const renderImageExportDialog = () => {
    if (!UIOptions.canvasActions.saveAsImage) {
      return null;
    }

    const createExporter =
      (type: ExportType): ExportCB =>
      async (exportedElements) => {
        trackEvent("export", type, "ui");
        const fileHandle = await exportCanvas(
          type,
          exportedElements,
          appState,
          files,
          {
            exportBackground: appState.exportBackground,
            name: appState.name,
            viewBackgroundColor: appState.viewBackgroundColor,
          },
        )
          .catch(muteFSAbortError)
          .catch((error) => {
            console.error(error);
            setAppState({ errorMessage: error.message });
          });

        if (
          appState.exportEmbedScene &&
          fileHandle &&
          isImageFileHandle(fileHandle)
        ) {
          setAppState({ fileHandle });
        }
      };

    return (
      <ImageExportDialog
        elements={elements}
        appState={appState}
        files={files}
        actionManager={actionManager}
        onExportToPng={createExporter("png")}
        onExportToSvg={createExporter("svg")}
        onExportToClipboard={createExporter("clipboard")}
      />
    );
  };

  const Separator = () => {
    return <div style={{ width: ".625em" }} />;
  };

  const renderViewModeCanvasActions = () => {
    return (
      <Section
        heading="canvasActions"
        className={clsx("zen-mode-transition", {
          "transition-left": zenModeEnabled,
        })}
      >
        {/* the zIndex ensures this menu has higher stacking order,
         see https://github.com/excalidraw/excalidraw/pull/1445 */}
        <Island padding={2} style={{ zIndex: 1 }}>
          <Stack.Col gap={4}>
            <Stack.Row gap={1} justifyContent="space-between">
              {renderJSONExportDialog()}
              {renderImageExportDialog()}
            </Stack.Row>
          </Stack.Col>
        </Island>
      </Section>
    );
  };

  const renderCanvasActions = () => (
    <Section
      heading="canvasActions"
      className={clsx("zen-mode-transition", {
        "transition-left": zenModeEnabled,
      })}
    >
      {/* the zIndex ensures this menu has higher stacking order,
         see https://github.com/excalidraw/excalidraw/pull/1445 */}
      <Island padding={2} style={{ zIndex: 1 }}>
        <Stack.Col gap={4}>
          <Stack.Row gap={1} justifyContent="space-between">
            {actionManager.renderAction("clearCanvas")}
            <Separator />
            {actionManager.renderAction("loadScene")}
            {renderJSONExportDialog()}
            {renderImageExportDialog()}
            <Separator />
            {onCollabButtonClick && (
              <CollabButton
                isCollaborating={isCollaborating}
                collaboratorCount={appState.collaborators.size}
                onClick={onCollabButtonClick}
              />
            )}
          </Stack.Row>
          <BackgroundPickerAndDarkModeToggle
            actionManager={actionManager}
            appState={appState}
            setAppState={setAppState}
            showThemeBtn={showThemeBtn}
          />
          {appState.fileHandle && (
            <>{actionManager.renderAction("saveToActiveFile")}</>
          )}
        </Stack.Col>
      </Island>
    </Section>
  );

  const renderSelectedShapeActions = () => (
    <Section
      heading="selectedShapeActions"
      className={clsx("zen-mode-transition", {
        "transition-left": zenModeEnabled,
      })}
    >
      <Island
        className={CLASSES.SHAPE_ACTIONS_MENU}
        padding={2}
        style={{
          // we want to make sure this doesn't overflow so subtracting 200
          // which is approximately height of zoom footer and top left menu items with some buffer
          // if active file name is displayed, subtracting 248 to account for its height
          maxHeight: `${appState.height - (appState.fileHandle ? 248 : 200)}px`,
        }}
      >
        <SelectedShapeActions
          appState={appState}
          elements={elements}
          renderAction={actionManager.renderAction}
          activeTool={appState.activeTool.type}
        />
      </Island>
    </Section>
  );

  const closeLibrary = useCallback(() => {
    const isDialogOpen = !!document.querySelector(".Dialog");

    // Prevent closing if any dialog is open
    if (isDialogOpen) {
      return;
    }
    setAppState({ isLibraryOpen: false });
  }, [setAppState]);

  const deselectItems = useCallback(() => {
    setAppState({
      selectedElementIds: {},
      selectedGroupIds: {},
    });
  }, [setAppState]);

  const libraryMenu = appState.isLibraryOpen ? (
    <LibraryMenu
      pendingElements={getSelectedElements(elements, appState, true)}
      onClose={closeLibrary}
      onInsertShape={onInsertElements}
      onAddToLibrary={deselectItems}
      setAppState={setAppState}
      libraryReturnUrl={libraryReturnUrl}
      focusContainer={focusContainer}
      library={library}
      theme={appState.theme}
      files={files}
      id={id}
      appState={appState}
    />
  ) : null;

  const renderFixedSideContainer = () => {
    const shouldRenderSelectedShapeActions = showSelectedShapeActions(
      appState,
      elements,
    );

    return (
      <FixedSideContainer side="top">
        <div className="App-menu App-menu_top">
          <Stack.Col
            gap={4}
            className={clsx({ "disable-pointerEvents": zenModeEnabled })}
          >
            {viewModeEnabled
              ? renderViewModeCanvasActions()
              : renderCanvasActions()}
            {shouldRenderSelectedShapeActions && renderSelectedShapeActions()}
          </Stack.Col>
          {!viewModeEnabled && (
            <Section heading="shapes">
              {(heading) => (
                <Stack.Col gap={4} align="start">
                  <Stack.Row
                    gap={1}
                    className={clsx("App-toolbar-container", {
                      "zen-mode": zenModeEnabled,
                    })}
                  >
                    <PenModeButton
                      zenModeEnabled={zenModeEnabled}
                      checked={appState.penMode}
                      onChange={onPenModeToggle}
                      title={t("toolBar.penMode")}
                      penDetected={appState.penDetected}
                    />
                    <LockButton
                      zenModeEnabled={zenModeEnabled}
<<<<<<< HEAD
                      checked={appState.activeTool.locked}
                      onChange={onLockToggle}
=======
                      checked={appState.elementLocked}
                      onChange={() => onLockToggle()}
>>>>>>> f242721f
                      title={t("toolBar.lock")}
                    />
                    <Island
                      padding={1}
                      className={clsx("App-toolbar", {
                        "zen-mode": zenModeEnabled,
                      })}
                    >
                      <HintViewer
                        appState={appState}
                        elements={elements}
                        isMobile={deviceType.isMobile}
                      />
                      {heading}
                      <Stack.Row gap={1}>
                        <ShapesSwitcher
                          appState={appState}
                          canvas={canvas}
                          activeTool={appState.activeTool}
                          setAppState={setAppState}
                          onImageAction={({ pointerType }) => {
                            onImageAction({
                              insertOnCanvasDirectly: pointerType !== "mouse",
                            });
                          }}
                        />
                      </Stack.Row>
                    </Island>
                    <LibraryButton
                      appState={appState}
                      setAppState={setAppState}
                    />
                  </Stack.Row>
                  {libraryMenu}
                </Stack.Col>
              )}
            </Section>
          )}
          <div
            className={clsx(
              "layer-ui__wrapper__top-right zen-mode-transition",
              {
                "transition-right": zenModeEnabled,
              },
            )}
          >
            <UserList>
              {appState.collaborators.size > 0 &&
                Array.from(appState.collaborators)
                  // Collaborator is either not initialized or is actually the current user.
                  .filter(([_, client]) => Object.keys(client).length !== 0)
                  .map(([clientId, client]) => (
                    <Tooltip
                      label={client.username || "Unknown user"}
                      key={clientId}
                    >
                      {actionManager.renderAction("goToCollaborator", {
                        id: clientId,
                      })}
                    </Tooltip>
                  ))}
            </UserList>
            {renderTopRightUI?.(deviceType.isMobile, appState)}
          </div>
        </div>
      </FixedSideContainer>
    );
  };

  const renderBottomAppMenu = () => {
    return (
      <footer
        role="contentinfo"
        className="layer-ui__wrapper__footer App-menu App-menu_bottom"
      >
        <div
          className={clsx(
            "layer-ui__wrapper__footer-left zen-mode-transition",
            {
              "layer-ui__wrapper__footer-left--transition-left": zenModeEnabled,
            },
          )}
        >
          <Stack.Col gap={2}>
            <Section heading="canvasActions">
              <Island padding={1}>
                <ZoomActions
                  renderAction={actionManager.renderAction}
                  zoom={appState.zoom}
                />
              </Island>
              {!viewModeEnabled && (
                <>
                  <div
                    className={clsx("undo-redo-buttons zen-mode-transition", {
                      "layer-ui__wrapper__footer-left--transition-bottom":
                        zenModeEnabled,
                    })}
                  >
                    {actionManager.renderAction("undo", { size: "small" })}
                    {actionManager.renderAction("redo", { size: "small" })}
                  </div>

                  <div
                    className={clsx("eraser-buttons zen-mode-transition", {
                      "layer-ui__wrapper__footer-left--transition-left":
                        zenModeEnabled,
                    })}
                  >
                    {actionManager.renderAction("eraser", { size: "small" })}
                  </div>
                </>
              )}
              {!viewModeEnabled &&
                appState.multiElement &&
                deviceType.isTouchScreen && (
                  <div
                    className={clsx("finalize-button zen-mode-transition", {
                      "layer-ui__wrapper__footer-left--transition-left":
                        zenModeEnabled,
                    })}
                  >
                    {actionManager.renderAction("finalize", { size: "small" })}
                  </div>
                )}
            </Section>
          </Stack.Col>
        </div>
        <div
          className={clsx(
            "layer-ui__wrapper__footer-center zen-mode-transition",
            {
              "layer-ui__wrapper__footer-left--transition-bottom":
                zenModeEnabled,
            },
          )}
        >
          {renderCustomFooter?.(false, appState)}
        </div>
        <div
          className={clsx(
            "layer-ui__wrapper__footer-right zen-mode-transition",
            {
              "transition-right disable-pointerEvents": zenModeEnabled,
            },
          )}
        >
          {actionManager.renderAction("toggleShortcuts")}
        </div>
        <button
          className={clsx("disable-zen-mode", {
            "disable-zen-mode--visible": showExitZenModeBtn,
          })}
          onClick={toggleZenMode}
        >
          {t("buttons.exitZenMode")}
        </button>
      </footer>
    );
  };

  const dialogs = (
    <>
      {appState.isLoading && <LoadingMessage />}
      {appState.errorMessage && (
        <ErrorDialog
          message={appState.errorMessage}
          onClose={() => setAppState({ errorMessage: null })}
        />
      )}
      {appState.showHelpDialog && (
        <HelpDialog
          onClose={() => {
            setAppState({ showHelpDialog: false });
          }}
        />
      )}
      {appState.pasteDialog.shown && (
        <PasteChartDialog
          setAppState={setAppState}
          appState={appState}
          onInsertChart={onInsertElements}
          onClose={() =>
            setAppState({
              pasteDialog: { shown: false, data: null },
            })
          }
        />
      )}
    </>
  );

  return deviceType.isMobile ? (
    <>
      {dialogs}
      <MobileMenu
        appState={appState}
        elements={elements}
        actionManager={actionManager}
        libraryMenu={libraryMenu}
        renderJSONExportDialog={renderJSONExportDialog}
        renderImageExportDialog={renderImageExportDialog}
        setAppState={setAppState}
        onCollabButtonClick={onCollabButtonClick}
        onLockToggle={() => onLockToggle()}
        onPenModeToggle={onPenModeToggle}
        canvas={canvas}
        isCollaborating={isCollaborating}
        renderCustomFooter={renderCustomFooter}
        viewModeEnabled={viewModeEnabled}
        showThemeBtn={showThemeBtn}
        onImageAction={onImageAction}
        renderTopRightUI={renderTopRightUI}
      />
    </>
  ) : (
    <div
      className={clsx("layer-ui__wrapper", {
        "disable-pointerEvents":
          appState.draggingElement ||
          appState.resizingElement ||
          (appState.editingElement && !isTextElement(appState.editingElement)),
      })}
    >
      {dialogs}
      {renderFixedSideContainer()}
      {renderBottomAppMenu()}
      {appState.scrolledOutside && (
        <button
          className="scroll-back-to-content"
          onClick={() => {
            setAppState({
              ...calculateScrollCenter(elements, appState, canvas),
            });
          }}
        >
          {t("buttons.scrollBackToContent")}
        </button>
      )}
    </div>
  );
};

const areEqual = (prev: LayerUIProps, next: LayerUIProps) => {
  const getNecessaryObj = (appState: AppState): Partial<AppState> => {
    const {
      suggestedBindings,
      startBoundElement: boundElement,
      ...ret
    } = appState;
    return ret;
  };
  const prevAppState = getNecessaryObj(prev.appState);
  const nextAppState = getNecessaryObj(next.appState);

  const keys = Object.keys(prevAppState) as (keyof Partial<AppState>)[];
  return (
    prev.renderCustomFooter === next.renderCustomFooter &&
    prev.langCode === next.langCode &&
    prev.elements === next.elements &&
    prev.files === next.files &&
    keys.every((key) => prevAppState[key] === nextAppState[key])
  );
};

export default React.memo(LayerUI, areEqual);<|MERGE_RESOLUTION|>--- conflicted
+++ resolved
@@ -327,13 +327,8 @@
                     />
                     <LockButton
                       zenModeEnabled={zenModeEnabled}
-<<<<<<< HEAD
                       checked={appState.activeTool.locked}
-                      onChange={onLockToggle}
-=======
-                      checked={appState.elementLocked}
                       onChange={() => onLockToggle()}
->>>>>>> f242721f
                       title={t("toolBar.lock")}
                     />
                     <Island
