--- conflicted
+++ resolved
@@ -50,12 +50,7 @@
 import { hostSidebarCountersAtom } from "./Sidebar/Sidebar";
 import { jotaiScope } from "../jotai";
 import { useAtom } from "jotai";
-<<<<<<< HEAD
-import WelcomeScreenDecor from "./WelcomeScreenDecor";
 import MainMenu from "./main-menu/MainMenu";
-=======
-import MainMenu from "./mainMenu/MainMenu";
->>>>>>> 599a8f3c
 
 interface LayerUIProps {
   actionManager: ActionManager;
