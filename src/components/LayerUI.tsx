--- conflicted
+++ resolved
@@ -43,7 +43,7 @@
 import { HelpDialog } from "./HelpDialog";
 import Stack from "./Stack";
 import { ToolButton } from "./ToolButton";
-import { Tooltip } from "./Tooltip";
+/* import { Tooltip } from "./Tooltip"; */
 /* import { UserList } from "./UserList"; */
 import Library from "../data/library";
 import { JSONExportDialog } from "./JSONExportDialog";
@@ -468,16 +468,12 @@
         <Stack.Col gap={4}>
           <Stack.Row gap={1} justifyContent="space-between">
             {actionManager.renderAction("clearCanvas")}
-<<<<<<< HEAD
-            {/* {onCollabButtonClick && (
-=======
             <Separator />
             {actionManager.renderAction("loadScene")}
             {renderJSONExportDialog()}
             {renderImageExportDialog()}
             <Separator />
-            {onCollabButtonClick && (
->>>>>>> 93251098
+            {/* {onCollabButtonClick && (
               <CollabButton
                 isCollaborating={isCollaborating}
                 collaboratorCount={appState.collaborators.size}
@@ -622,13 +618,8 @@
                       {actionManager.renderAction("goToCollaborator", clientId)}
                     </Tooltip>
                   ))}
-<<<<<<< HEAD
             </UserList> */}
-            {renderTopRight?.(isMobile, appState)}
-=======
-            </UserList>
             {renderTopRightUI?.(isMobile, appState)}
->>>>>>> 93251098
           </div>
         </div>
       </FixedSideContainer>
