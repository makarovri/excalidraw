import clsx from "clsx";
import React, { useCallback } from "react";
import { ActionManager } from "../actions/manager";
import { CLASSES } from "../constants";
import { exportCanvas } from "../data";
import { isTextElement, showSelectedShapeActions } from "../element";
import { NonDeletedExcalidrawElement } from "../element/types";
import { Language, t } from "../i18n";
import { calculateScrollCenter, getSelectedElements } from "../scene";
import { ExportType } from "../scene/types";
import { AppProps, AppState, ExcalidrawProps, BinaryFiles } from "../types";
import { muteFSAbortError } from "../utils";
import { SelectedShapeActions, ShapesSwitcher, ZoomActions } from "./Actions";
import { BackgroundPickerAndDarkModeToggle } from "./BackgroundPickerAndDarkModeToggle";
import CollabButton from "./CollabButton";
import { ErrorDialog } from "./ErrorDialog";
import { ExportCB, ImageExportDialog } from "./ImageExportDialog";
import { FixedSideContainer } from "./FixedSideContainer";
import { HintViewer } from "./HintViewer";
import { Island } from "./Island";
import { LoadingMessage } from "./LoadingMessage";
import { LockButton } from "./LockButton";
import { MobileMenu } from "./MobileMenu";
import { PasteChartDialog } from "./PasteChartDialog";
import { Section } from "./Section";
import { HelpDialog } from "./HelpDialog";
import Stack from "./Stack";
import { UserList } from "./UserList";
import Library, { distributeLibraryItemsOnSquareGrid } from "../data/library";
import { JSONExportDialog } from "./JSONExportDialog";
import { LibraryButton } from "./LibraryButton";
import { isImageFileHandle } from "../data/blob";
import { LibraryMenu } from "./LibraryMenu";

import "./LayerUI.scss";
import "./Toolbar.scss";
import { PenModeButton } from "./PenModeButton";
import { trackEvent } from "../analytics";
import { useDeviceType } from "../components/App";

interface LayerUIProps {
  actionManager: ActionManager;
  appState: AppState;
  files: BinaryFiles;
  canvas: HTMLCanvasElement | null;
  setAppState: React.Component<any, AppState>["setState"];
  elements: readonly NonDeletedExcalidrawElement[];
  onCollabButtonClick?: () => void;
  onLockToggle: () => void;
  onPenModeToggle: () => void;
  onInsertElements: (elements: readonly NonDeletedExcalidrawElement[]) => void;
  zenModeEnabled: boolean;
  showExitZenModeBtn: boolean;
  showThemeBtn: boolean;
  toggleZenMode: () => void;
  langCode: Language["code"];
  isCollaborating: boolean;
  renderTopRightUI?: (
    isMobile: boolean,
    appState: AppState,
  ) => JSX.Element | null;
  renderCustomFooter?: (
    isMobile: boolean,
    appState: AppState,
  ) => JSX.Element | null;
  viewModeEnabled: boolean;
  libraryReturnUrl: ExcalidrawProps["libraryReturnUrl"];
  UIOptions: AppProps["UIOptions"];
  focusContainer: () => void;
  library: Library;
  id: string;
  onImageAction: (data: { insertOnCanvasDirectly: boolean }) => void;
}

const LayerUI = ({
  actionManager,
  appState,
  files,
  setAppState,
  canvas,
  elements,
  onCollabButtonClick,
  onLockToggle,
  onPenModeToggle,
  onInsertElements,
  zenModeEnabled,
  showExitZenModeBtn,
  showThemeBtn,
  toggleZenMode,
  isCollaborating,
  renderTopRightUI,
  renderCustomFooter,
  viewModeEnabled,
  libraryReturnUrl,
  UIOptions,
  focusContainer,
  library,
  id,
  onImageAction,
}: LayerUIProps) => {
  const deviceType = useDeviceType();

  const renderJSONExportDialog = () => {
    if (!UIOptions.canvasActions.export) {
      return null;
    }

    return (
      <JSONExportDialog
        elements={elements}
        appState={appState}
        files={files}
        actionManager={actionManager}
        exportOpts={UIOptions.canvasActions.export}
        canvas={canvas}
      />
    );
  };

  const renderImageExportDialog = () => {
    if (!UIOptions.canvasActions.saveAsImage) {
      return null;
    }

    const createExporter =
      (type: ExportType): ExportCB =>
      async (exportedElements) => {
        trackEvent("export", type, "ui");
        const fileHandle = await exportCanvas(
          type,
          exportedElements,
          appState,
          files,
          {
            exportBackground: appState.exportBackground,
            name: appState.name,
            viewBackgroundColor: appState.viewBackgroundColor,
          },
        )
          .catch(muteFSAbortError)
          .catch((error) => {
            console.error(error);
            setAppState({ errorMessage: error.message });
          });

        if (
          appState.exportEmbedScene &&
          fileHandle &&
          isImageFileHandle(fileHandle)
        ) {
          setAppState({ fileHandle });
        }
      };

    return (
      <ImageExportDialog
        elements={elements}
        appState={appState}
        files={files}
        actionManager={actionManager}
        onExportToPng={createExporter("png")}
        onExportToSvg={createExporter("svg")}
        onExportToClipboard={createExporter("clipboard")}
      />
    );
  };

  const Separator = () => {
    return <div style={{ width: ".625em" }} />;
  };

  const renderViewModeCanvasActions = () => {
    return (
      <Section
        heading="canvasActions"
        className={clsx("zen-mode-transition", {
          "transition-left": zenModeEnabled,
        })}
      >
        {/* the zIndex ensures this menu has higher stacking order,
         see https://github.com/excalidraw/excalidraw/pull/1445 */}
        <Island padding={2} style={{ zIndex: 1 }}>
          <Stack.Col gap={4}>
            <Stack.Row gap={1} justifyContent="space-between">
              {renderJSONExportDialog()}
              {renderImageExportDialog()}
            </Stack.Row>
          </Stack.Col>
        </Island>
      </Section>
    );
  };

  const renderCanvasActions = () => (
    <Section
      heading="canvasActions"
      className={clsx("zen-mode-transition", {
        "transition-left": zenModeEnabled,
      })}
    >
      {/* the zIndex ensures this menu has higher stacking order,
         see https://github.com/excalidraw/excalidraw/pull/1445 */}
      <Island padding={2} style={{ zIndex: 1 }}>
        <Stack.Col gap={4}>
          <Stack.Row gap={1} justifyContent="space-between">
            {actionManager.renderAction("clearCanvas")}
            <Separator />
            {actionManager.renderAction("loadScene")}
            {renderJSONExportDialog()}
            {renderImageExportDialog()}
            <Separator />
            {onCollabButtonClick && (
              <CollabButton
                isCollaborating={isCollaborating}
                collaboratorCount={appState.collaborators.size}
                onClick={onCollabButtonClick}
              />
            )}
          </Stack.Row>
          <BackgroundPickerAndDarkModeToggle
            actionManager={actionManager}
            appState={appState}
            setAppState={setAppState}
            showThemeBtn={showThemeBtn}
          />
          {appState.fileHandle && (
            <>{actionManager.renderAction("saveToActiveFile")}</>
          )}
        </Stack.Col>
      </Island>
    </Section>
  );

  const renderSelectedShapeActions = () => (
    <Section
      heading="selectedShapeActions"
      className={clsx("zen-mode-transition", {
        "transition-left": zenModeEnabled,
      })}
    >
      <Island
        className={CLASSES.SHAPE_ACTIONS_MENU}
        padding={2}
        style={{
          // we want to make sure this doesn't overflow so subtracting 200
          // which is approximately height of zoom footer and top left menu items with some buffer
          // if active file name is displayed, subtracting 248 to account for its height
          maxHeight: `${appState.height - (appState.fileHandle ? 248 : 200)}px`,
        }}
      >
        <SelectedShapeActions
          appState={appState}
          elements={elements}
          renderAction={actionManager.renderAction}
          activeTool={appState.activeTool.type}
        />
      </Island>
    </Section>
  );

  const closeLibrary = useCallback(() => {
    const isDialogOpen = !!document.querySelector(".Dialog");

    // Prevent closing if any dialog is open
    if (isDialogOpen) {
      return;
    }
    setAppState({ isLibraryOpen: false });
  }, [setAppState]);

  const deselectItems = useCallback(() => {
    setAppState({
      selectedElementIds: {},
      selectedGroupIds: {},
    });
  }, [setAppState]);

  const libraryMenu = appState.isLibraryOpen ? (
    <LibraryMenu
      pendingElements={getSelectedElements(elements, appState, true)}
      onClose={closeLibrary}
      onInsertLibraryItems={(libraryItems) => {
        onInsertElements(distributeLibraryItemsOnSquareGrid(libraryItems));
      }}
      onAddToLibrary={deselectItems}
      setAppState={setAppState}
      libraryReturnUrl={libraryReturnUrl}
      focusContainer={focusContainer}
      library={library}
      theme={appState.theme}
      files={files}
      id={id}
      appState={appState}
    />
  ) : null;

  const renderFixedSideContainer = () => {
    const shouldRenderSelectedShapeActions = showSelectedShapeActions(
      appState,
      elements,
    );

    return (
      <FixedSideContainer side="top">
        <div className="App-menu App-menu_top">
          <Stack.Col
            gap={4}
            className={clsx({ "disable-pointerEvents": zenModeEnabled })}
          >
            {viewModeEnabled
              ? renderViewModeCanvasActions()
              : renderCanvasActions()}
            {shouldRenderSelectedShapeActions && renderSelectedShapeActions()}
          </Stack.Col>
          {!viewModeEnabled && (
            <Section heading="shapes">
              {(heading) => (
                <Stack.Col gap={4} align="start">
                  <Stack.Row
                    gap={1}
                    className={clsx("App-toolbar-container", {
                      "zen-mode": zenModeEnabled,
                    })}
                  >
                    <PenModeButton
                      zenModeEnabled={zenModeEnabled}
                      checked={appState.penMode}
                      onChange={onPenModeToggle}
                      title={t("toolBar.penMode")}
                      penDetected={appState.penDetected}
                    />
                    <LockButton
                      zenModeEnabled={zenModeEnabled}
                      checked={appState.activeTool.locked}
                      onChange={() => onLockToggle()}
                      title={t("toolBar.lock")}
                    />
                    <Island
                      padding={1}
                      className={clsx("App-toolbar", {
                        "zen-mode": zenModeEnabled,
                      })}
                    >
                      <HintViewer
                        appState={appState}
                        elements={elements}
                        isMobile={
                          deviceType.isMobile ||
                          (!(
                            appState.viewModeEnabled || appState.zenModeEnabled
                          ) &&
                            appState.trayModeEnabled)
                        } //zsviczian
                      />
                      {heading}
                      <Stack.Row gap={1}>
                        <ShapesSwitcher
                          appState={appState}
                          canvas={canvas}
                          activeTool={appState.activeTool}
                          setAppState={setAppState}
                          onImageAction={({ pointerType }) => {
                            onImageAction({
                              insertOnCanvasDirectly: pointerType !== "mouse",
                            });
                          }}
                        />
                      </Stack.Row>
                    </Island>
                    <LibraryButton
                      appState={appState}
                      setAppState={setAppState}
                    />
                    {
                      renderTopRightUI?.(
                        deviceType.isMobile ||
                          (!(
                            appState.viewModeEnabled || appState.zenModeEnabled
                          ) &&
                            appState.trayModeEnabled), //zsviczian
                        appState,
                      ) //zsviczian
                    }
                  </Stack.Row>
                  {libraryMenu}
                </Stack.Col>
              )}
            </Section>
          )}
          <div
            className={clsx(
              "layer-ui__wrapper__top-right zen-mode-transition",
              {
                "transition-right": zenModeEnabled,
              },
            )}
          >
<<<<<<< HEAD
            <UserList>
              {appState.collaborators.size > 0 &&
                Array.from(appState.collaborators)
                  // Collaborator is either not initialized or is actually the current user.
                  .filter(([_, client]) => Object.keys(client).length !== 0)
                  .map(([clientId, client]) => (
                    <Tooltip
                      label={client.username || "Unknown user"}
                      key={clientId}
                    >
                      {actionManager.renderAction("goToCollaborator", {
                        id: clientId,
                      })}
                    </Tooltip>
                  ))}
            </UserList>
=======
            <UserList
              collaborators={appState.collaborators}
              actionManager={actionManager}
            />
            {renderTopRightUI?.(deviceType.isMobile, appState)}
>>>>>>> 5feacd9a
          </div>
        </div>
      </FixedSideContainer>
    );
  };

  const renderBottomAppMenu = () => {
    return (
      <footer
        role="contentinfo"
        className="layer-ui__wrapper__footer App-menu App-menu_bottom"
      >
        <div
          className={clsx(
            "layer-ui__wrapper__footer-left zen-mode-transition",
            {
              "layer-ui__wrapper__footer-left--transition-left": zenModeEnabled,
            },
          )}
        >
          <Stack.Col gap={2}>
            <Section heading="canvasActions">
              <Island padding={1}>
                <ZoomActions
                  renderAction={actionManager.renderAction}
                  zoom={appState.zoom}
                />
              </Island>
              {!viewModeEnabled && (
                <>
                  <div
                    className={clsx("undo-redo-buttons zen-mode-transition", {
                      "layer-ui__wrapper__footer-left--transition-bottom":
                        zenModeEnabled,
                    })}
                  >
                    {actionManager.renderAction("undo", { size: "small" })}
                    {actionManager.renderAction("redo", { size: "small" })}
                  </div>

                  <div
                    className={clsx("eraser-buttons zen-mode-transition", {
                      "layer-ui__wrapper__footer-left--transition-left":
                        zenModeEnabled,
                    })}
                  >
                    {actionManager.renderAction("eraser", { size: "small" })}
                  </div>
                </>
              )}
              {!viewModeEnabled &&
                appState.multiElement &&
                deviceType.isTouchScreen && (
                  <div
                    className={clsx("finalize-button zen-mode-transition", {
                      "layer-ui__wrapper__footer-left--transition-left":
                        zenModeEnabled,
                    })}
                  >
                    {actionManager.renderAction("finalize", { size: "small" })}
                  </div>
                )}
            </Section>
          </Stack.Col>
        </div>
        <div
          className={clsx(
            "layer-ui__wrapper__footer-center zen-mode-transition",
            {
              "layer-ui__wrapper__footer-left--transition-bottom":
                zenModeEnabled,
            },
          )}
        >
          {renderCustomFooter?.(false, appState)}
        </div>
        <div
          className={clsx(
            "layer-ui__wrapper__footer-right zen-mode-transition",
            {
              "transition-right disable-pointerEvents": zenModeEnabled,
            },
          )}
        >
          {actionManager.renderAction("toggleShortcuts")}
        </div>
        <button
          className={clsx("disable-zen-mode", {
            "disable-zen-mode--visible": showExitZenModeBtn,
          })}
          onClick={toggleZenMode}
        >
          {t("buttons.exitZenMode")}
        </button>
      </footer>
    );
  };

  const dialogs = (
    <>
      {appState.isLoading && <LoadingMessage delay={250} />}
      {appState.errorMessage && (
        <ErrorDialog
          message={appState.errorMessage}
          onClose={() => setAppState({ errorMessage: null })}
        />
      )}
      {appState.showHelpDialog && (
        <HelpDialog
          onClose={() => {
            setAppState({ showHelpDialog: false });
          }}
        />
      )}
      {appState.pasteDialog.shown && (
        <PasteChartDialog
          setAppState={setAppState}
          appState={appState}
          onInsertChart={onInsertElements}
          onClose={() =>
            setAppState({
              pasteDialog: { shown: false, data: null },
            })
          }
        />
      )}
    </>
  );

  return deviceType.isMobile ||
    (!(appState.viewModeEnabled || appState.zenModeEnabled) &&
      appState.trayModeEnabled) ? ( //zsviczian
    <>
      {dialogs}
      <MobileMenu
        appState={appState}
        elements={elements}
        actionManager={actionManager}
        libraryMenu={libraryMenu}
        renderJSONExportDialog={renderJSONExportDialog}
        renderImageExportDialog={renderImageExportDialog}
        setAppState={setAppState}
        onCollabButtonClick={onCollabButtonClick}
        onLockToggle={() => onLockToggle()}
        onPenModeToggle={onPenModeToggle}
        canvas={canvas}
        isCollaborating={isCollaborating}
        renderCustomFooter={renderCustomFooter}
        viewModeEnabled={viewModeEnabled}
        showThemeBtn={showThemeBtn}
        onImageAction={onImageAction}
        renderTopRightUI={renderTopRightUI}
      />
    </>
  ) : (
    <div
      className={clsx("layer-ui__wrapper", {
        "disable-pointerEvents":
          appState.draggingElement ||
          appState.resizingElement ||
          (appState.editingElement && !isTextElement(appState.editingElement)),
      })}
    >
      {dialogs}
      {renderFixedSideContainer()}
      {renderBottomAppMenu()}
      {appState.scrolledOutside && (
        <button
          className="scroll-back-to-content"
          onClick={() => {
            setAppState({
              ...calculateScrollCenter(elements, appState, canvas),
            });
          }}
        >
          {t("buttons.scrollBackToContent")}
        </button>
      )}
    </div>
  );
};

const areEqual = (prev: LayerUIProps, next: LayerUIProps) => {
  const getNecessaryObj = (appState: AppState): Partial<AppState> => {
    const {
      suggestedBindings,
      startBoundElement: boundElement,
      ...ret
    } = appState;
    return ret;
  };
  const prevAppState = getNecessaryObj(prev.appState);
  const nextAppState = getNecessaryObj(next.appState);

  const keys = Object.keys(prevAppState) as (keyof Partial<AppState>)[];
  return (
    prev.renderCustomFooter === next.renderCustomFooter &&
    prev.langCode === next.langCode &&
    prev.elements === next.elements &&
    prev.files === next.files &&
    keys.every((key) => prevAppState[key] === nextAppState[key])
  );
};

export default React.memo(LayerUI, areEqual);<|MERGE_RESOLUTION|>--- conflicted
+++ resolved
@@ -395,30 +395,10 @@
               },
             )}
           >
-<<<<<<< HEAD
-            <UserList>
-              {appState.collaborators.size > 0 &&
-                Array.from(appState.collaborators)
-                  // Collaborator is either not initialized or is actually the current user.
-                  .filter(([_, client]) => Object.keys(client).length !== 0)
-                  .map(([clientId, client]) => (
-                    <Tooltip
-                      label={client.username || "Unknown user"}
-                      key={clientId}
-                    >
-                      {actionManager.renderAction("goToCollaborator", {
-                        id: clientId,
-                      })}
-                    </Tooltip>
-                  ))}
-            </UserList>
-=======
             <UserList
               collaborators={appState.collaborators}
               actionManager={actionManager}
             />
-            {renderTopRightUI?.(deviceType.isMobile, appState)}
->>>>>>> 5feacd9a
           </div>
         </div>
       </FixedSideContainer>
