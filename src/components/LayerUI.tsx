import clsx from "clsx";
import React from "react";
import { ActionManager } from "../actions/manager";
import { CLASSES, LIBRARY_SIDEBAR_WIDTH } from "../constants";
import { exportCanvas } from "../data";
import { isTextElement, showSelectedShapeActions } from "../element";
import { NonDeletedExcalidrawElement } from "../element/types";
import { Language, t } from "../i18n";
import { calculateScrollCenter } from "../scene";
import { ExportType } from "../scene/types";
import { AppProps, AppState, ExcalidrawProps, BinaryFiles } from "../types";
import { muteFSAbortError } from "../utils";
import { SelectedShapeActions, ShapesSwitcher } from "./Actions";
import CollabButton from "./CollabButton";
import { ErrorDialog } from "./ErrorDialog";
import { ExportCB, ImageExportDialog } from "./ImageExportDialog";
import { FixedSideContainer } from "./FixedSideContainer";
import { HintViewer } from "./HintViewer";
import { Island } from "./Island";
import { LoadingMessage } from "./LoadingMessage";
import { LockButton } from "./LockButton";
import { MobileMenu } from "./MobileMenu";
import { PasteChartDialog } from "./PasteChartDialog";
import { Section } from "./Section";
import { HelpDialog } from "./HelpDialog";
import Stack from "./Stack";
import { UserList } from "./UserList";
import Library from "../data/library";
import { JSONExportDialog } from "./JSONExportDialog";
import { LibraryButton } from "./LibraryButton";
import { isImageFileHandle } from "../data/blob";
import { LibraryMenu } from "./LibraryMenu";

import "./LayerUI.scss";
import "./Toolbar.scss";
import { PenModeButton } from "./PenModeButton";
import { trackEvent } from "../analytics";
import { isMenuOpenAtom, useDevice } from "../components/App";
import { Stats } from "./Stats";
import { actionToggleStats } from "../actions/actionToggleStats";
import Footer from "./Footer";
import {
  ExportImageIcon,
  HamburgerMenuIcon,
  WelcomeScreenMenuArrow,
  WelcomeScreenTopToolbarArrow,
} from "./icons";
import { MenuLinks, Separator } from "./MenuUtils";
import { useOutsideClickHook } from "../hooks/useOutsideClick";
import WelcomeScreen from "./WelcomeScreen";
import { hostSidebarCountersAtom } from "./Sidebar/Sidebar";
import { jotaiScope } from "../jotai";
import { useAtom } from "jotai";
import { LanguageList } from "../excalidraw-app/components/LanguageList";
import WelcomeScreenDecor from "./WelcomeScreenDecor";
import { getShortcutFromShortcutName } from "../actions/shortcuts";
import MenuItem from "./MenuItem";

interface LayerUIProps {
  actionManager: ActionManager;
  appState: AppState;
  files: BinaryFiles;
  canvas: HTMLCanvasElement | null;
  setAppState: React.Component<any, AppState>["setState"];
  elements: readonly NonDeletedExcalidrawElement[];
  onCollabButtonClick?: () => void;
  onLockToggle: () => void;
  onPenModeToggle: () => void;
  onInsertElements: (elements: readonly NonDeletedExcalidrawElement[]) => void;
  showExitZenModeBtn: boolean;
  langCode: Language["code"];
  isCollaborating: boolean;
  renderTopRightUI?: ExcalidrawProps["renderTopRightUI"];
  renderCustomFooter?: ExcalidrawProps["renderFooter"];
  renderCustomStats?: ExcalidrawProps["renderCustomStats"];
  renderCustomSidebar?: ExcalidrawProps["renderSidebar"];
  libraryReturnUrl: ExcalidrawProps["libraryReturnUrl"];
  UIOptions: AppProps["UIOptions"];
  focusContainer: () => void;
  library: Library;
  id: string;
  onImageAction: (data: { insertOnCanvasDirectly: boolean }) => void;
  renderWelcomeScreen: boolean;
}
const LayerUI = ({
  actionManager,
  appState,
  files,
  setAppState,
  elements,
  canvas,
  onCollabButtonClick,
  onLockToggle,
  onPenModeToggle,
  onInsertElements,
  showExitZenModeBtn,
  isCollaborating,
  renderTopRightUI,
  renderCustomFooter,
  renderCustomStats,
  renderCustomSidebar,
  libraryReturnUrl,
  UIOptions,
  focusContainer,
  library,
  id,
  onImageAction,
  renderWelcomeScreen,
}: LayerUIProps) => {
  const device = useDevice();

  const renderJSONExportDialog = () => {
    if (!UIOptions.canvasActions.export) {
      return null;
    }

    return (
      <JSONExportDialog
        elements={elements}
        appState={appState}
        files={files}
        actionManager={actionManager}
        exportOpts={UIOptions.canvasActions.export}
        canvas={canvas}
      />
    );
  };

  const renderImageExportDialog = () => {
    if (!UIOptions.canvasActions.saveAsImage) {
      return null;
    }

    const createExporter =
      (type: ExportType): ExportCB =>
      async (exportedElements) => {
        trackEvent("export", type, "ui");
        const fileHandle = await exportCanvas(
          type,
          exportedElements,
          appState,
          files,
          {
            exportBackground: appState.exportBackground,
            name: appState.name,
            viewBackgroundColor: appState.viewBackgroundColor,
          },
        )
          .catch(muteFSAbortError)
          .catch((error) => {
            console.error(error);
            setAppState({ errorMessage: error.message });
          });

        if (
          appState.exportEmbedScene &&
          fileHandle &&
          isImageFileHandle(fileHandle)
        ) {
          setAppState({ fileHandle });
        }
      };

    return (
      <ImageExportDialog
        elements={elements}
        appState={appState}
        setAppState={setAppState}
        files={files}
        actionManager={actionManager}
        onExportToPng={createExporter("png")}
        onExportToSvg={createExporter("svg")}
        onExportToClipboard={createExporter("clipboard")}
      />
    );
  };

  const [isMenuOpen, setIsMenuOpen] = useAtom(isMenuOpenAtom);
  const menuRef = useOutsideClickHook(() => setIsMenuOpen(false));

  const renderCanvasActions = () => (
    <div style={{ position: "relative" }}>
      <WelcomeScreenDecor
        shouldRender={renderWelcomeScreen && !appState.isLoading}
      >
        <div className="virgil WelcomeScreen-decor WelcomeScreen-decor--menu-pointer">
          {WelcomeScreenMenuArrow}
          <div>{t("welcomeScreen.menuHints")}</div>
        </div>
      </WelcomeScreenDecor>

      <button
        data-prevent-outside-click
        className={clsx("menu-button", "zen-mode-transition", {
          "transition-left": appState.zenModeEnabled,
        })}
        onClick={() => setIsMenuOpen(!isMenuOpen)}
        type="button"
        data-testid="menu-button"
      >
        {HamburgerMenuIcon}
      </button>

      {isMenuOpen && (
        <div
          ref={menuRef}
          style={{ position: "absolute", top: "100%", marginTop: ".25rem" }}
        >
          <Section heading="canvasActions">
            {/* the zIndex ensures this menu has higher stacking order,
         see https://github.com/excalidraw/excalidraw/pull/1445 */}
            <Island
              className="menu-container"
              padding={2}
              style={{ zIndex: 1 }}
            >
              {!appState.viewModeEnabled &&
                actionManager.renderAction("loadScene")}
              {/* // TODO barnabasmolnar/editor-redesign  */}
              {/* is this fine here? */}
              {UIOptions.canvasActions.saveToActiveFile && //zsviczian
                appState.fileHandle &&
                actionManager.renderAction("saveToActiveFile")}
              {renderJSONExportDialog()}
<<<<<<< HEAD
              {UIOptions.canvasActions.export && ( //zsviczian
=======
              {UIOptions.canvasActions.saveAsImage && (
>>>>>>> 25ea97d0
                <MenuItem
                  label={t("buttons.exportImage")}
                  icon={ExportImageIcon}
                  dataTestId="image-export-button"
                  onClick={() => setAppState({ openDialog: "imageExport" })}
                  shortcut={getShortcutFromShortcutName("imageExport")}
                />
              )}
              {onCollabButtonClick && (
                <CollabButton
                  isCollaborating={isCollaborating}
                  collaboratorCount={appState.collaborators.size}
                  onClick={onCollabButtonClick}
                />
              )}
              {actionManager.renderAction("toggleShortcuts", undefined, true)}
              {!appState.viewModeEnabled &&
                actionManager.renderAction("clearCanvas")}
              <Separator />
              <MenuLinks />
              <Separator />
              <div
                style={{
                  display: "flex",
                  flexDirection: "column",
                  rowGap: ".5rem",
                }}
              >
                <div>{actionManager.renderAction("toggleTheme")}</div>
                <div style={{ padding: "0 0.625rem" }}>
                  <LanguageList style={{ width: "100%" }} />
                </div>
                {!appState.viewModeEnabled && (
                  <div>
                    <div style={{ fontSize: ".75rem", marginBottom: ".5rem" }}>
                      {t("labels.canvasBackground")}
                    </div>
                    <div style={{ padding: "0 0.625rem" }}>
                      {actionManager.renderAction("changeViewBackgroundColor")}
                    </div>
                  </div>
                )}
              </div>
            </Island>
          </Section>
        </div>
      )}
    </div>
  );

  const renderSelectedShapeActions = () => (
    <Section
      heading="selectedShapeActions"
      className={clsx("selected-shape-actions zen-mode-transition", {
        "transition-left": appState.zenModeEnabled,
      })}
    >
      <Island
        className={CLASSES.SHAPE_ACTIONS_MENU}
        padding={2}
        style={{
          // we want to make sure this doesn't overflow so subtracting the
          // approximate height of hamburgerMenu + footer
          maxHeight: `${appState.height - 166}px`,
        }}
      >
        <SelectedShapeActions
          appState={appState}
          elements={elements}
          renderAction={actionManager.renderAction}
        />
      </Island>
    </Section>
  );

  const renderFixedSideContainer = () => {
    const shouldRenderSelectedShapeActions = showSelectedShapeActions(
      appState,
      elements,
    );

    return (
      <FixedSideContainer side="top">
        {renderWelcomeScreen && !appState.isLoading && (
          <WelcomeScreen appState={appState} actionManager={actionManager} />
        )}
        <div className="App-menu App-menu_top">
          <Stack.Col
            gap={6}
            className={clsx("App-menu_top__left", {
              "disable-pointerEvents": appState.zenModeEnabled,
            })}
          >
            {renderCanvasActions()}
            {shouldRenderSelectedShapeActions && renderSelectedShapeActions()}
          </Stack.Col>
          {!appState.viewModeEnabled && (
            <Section heading="shapes" className="shapes-section">
              {(heading: React.ReactNode) => (
                <div style={{ position: "relative" }}>
                  <WelcomeScreenDecor
                    shouldRender={renderWelcomeScreen && !appState.isLoading}
                  >
                    <div className="virgil WelcomeScreen-decor WelcomeScreen-decor--top-toolbar-pointer">
                      <div className="WelcomeScreen-decor--top-toolbar-pointer__label">
                        {t("welcomeScreen.toolbarHints")}
                      </div>
                      {WelcomeScreenTopToolbarArrow}
                    </div>
                  </WelcomeScreenDecor>

                  <Stack.Col gap={4} align="start">
                    <Stack.Row
                      gap={1}
                      className={clsx("App-toolbar-container", {
                        "zen-mode": appState.zenModeEnabled,
                      })}
                    >
                      <Island
                        padding={1}
                        className={clsx("App-toolbar", {
                          "zen-mode": appState.zenModeEnabled,
                        })}
                      >
                        <HintViewer
                          appState={appState}
                          elements={elements}
                          isMobile={
                            device.isMobile ||
                            (!(
                              appState.viewModeEnabled ||
                              appState.zenModeEnabled
                            ) &&
                              appState.trayModeEnabled)
                          } //zsviczian
                          device={device}
                        />
                        {heading}
                        <Stack.Row gap={1}>
                          <PenModeButton
                            zenModeEnabled={appState.zenModeEnabled}
                            checked={appState.penMode}
                            onChange={onPenModeToggle}
                            title={t("toolBar.penMode")}
                            penDetected={appState.penDetected}
                          />
                          <LockButton
                            zenModeEnabled={appState.zenModeEnabled}
                            checked={appState.activeTool.locked}
                            onChange={() => onLockToggle()}
                            title={t("toolBar.lock")}
                          />
                          <div className="App-toolbar__divider"></div>

                          <ShapesSwitcher
                            appState={appState}
                            canvas={canvas}
                            activeTool={appState.activeTool}
                            setAppState={setAppState}
                            onImageAction={({ pointerType }) => {
                              onImageAction({
                                insertOnCanvasDirectly: pointerType !== "mouse",
                              });
                            }}
                          />
                          {/* {actionManager.renderAction("eraser", {
                          // size: "small",
                        })} */}
                        </Stack.Row>
                      </Island>
                    </Stack.Row>
                  </Stack.Col>
                </div>
              )}
            </Section>
          )}
          <div
            className={clsx(
              "layer-ui__wrapper__top-right zen-mode-transition",
              {
                "transition-right": appState.zenModeEnabled,
              },
            )}
          >
            <UserList
              collaborators={appState.collaborators}
              actionManager={actionManager}
            />
            {onCollabButtonClick && (
              <CollabButton
                isInHamburgerMenu={false}
                isCollaborating={isCollaborating}
                collaboratorCount={appState.collaborators.size}
                onClick={onCollabButtonClick}
              />
            )}
            {renderTopRightUI?.(device.isMobile, appState)}
            {!appState.viewModeEnabled && (
              <LibraryButton appState={appState} setAppState={setAppState} />
            )}
          </div>
        </div>
      </FixedSideContainer>
    );
  };

  const isTrayModeOrMobile =
    device.isMobile ||
    (!(appState.viewModeEnabled || appState.zenModeEnabled) &&
      appState.trayModeEnabled); //zsviczian
  const renderSidebars = () => {
    return appState.openSidebar === "customSidebar" ? (
      renderCustomSidebar?.() || null
    ) : appState.openSidebar === "library" ? (
      <LibraryMenu
        appState={appState}
        onInsertElements={onInsertElements}
        libraryReturnUrl={libraryReturnUrl}
        focusContainer={focusContainer}
        library={library}
        id={id}
      />
    ) : null;
  };

  const [hostSidebarCounters] = useAtom(hostSidebarCountersAtom, jotaiScope);

  return (
    <>
      {appState.isLoading && <LoadingMessage delay={250} />}
      {appState.errorMessage && (
        <ErrorDialog
          message={appState.errorMessage}
          onClose={() => setAppState({ errorMessage: null })}
        />
      )}
      {appState.openDialog === "help" && (
        <HelpDialog
          onClose={() => {
            setAppState({ openDialog: null });
          }}
        />
      )}
      {renderImageExportDialog()}
      {appState.pasteDialog.shown && (
        <PasteChartDialog
          setAppState={setAppState}
          appState={appState}
          onInsertChart={onInsertElements}
          onClose={() =>
            setAppState({
              pasteDialog: { shown: false, data: null },
            })
          }
        />
      )}
      {isTrayModeOrMobile && ( //zsviczian changed from !device.isMobile
        <MobileMenu
          renderWelcomeScreen={renderWelcomeScreen}
          appState={appState}
          elements={elements}
          actionManager={actionManager}
          renderJSONExportDialog={renderJSONExportDialog}
          renderImageExportDialog={renderImageExportDialog}
          setAppState={setAppState}
          onCollabButtonClick={onCollabButtonClick}
          onLockToggle={() => onLockToggle()}
          onPenModeToggle={onPenModeToggle}
          canvas={canvas}
          isCollaborating={isCollaborating}
          renderCustomFooter={renderCustomFooter}
          onImageAction={onImageAction}
          renderTopRightUI={renderTopRightUI}
          renderCustomStats={renderCustomStats}
          renderSidebars={renderSidebars}
          device={device}
        />
      )}

      {!isTrayModeOrMobile && ( //zsviczian changed from !device.isMobile
        <>
          <div
            className={clsx("layer-ui__wrapper", {
              "disable-pointerEvents":
                appState.draggingElement ||
                appState.resizingElement ||
                (appState.editingElement &&
                  !isTextElement(appState.editingElement)),
            })}
            style={
              ((appState.openSidebar === "library" &&
                appState.isSidebarDocked) ||
                hostSidebarCounters.docked) &&
              device.canDeviceFitSidebar
                ? { width: `calc(100% - ${LIBRARY_SIDEBAR_WIDTH}px)` }
                : {}
            }
          >
            {renderFixedSideContainer()}
            <Footer
              renderWelcomeScreen={renderWelcomeScreen}
              appState={appState}
              actionManager={actionManager}
              renderCustomFooter={renderCustomFooter}
              showExitZenModeBtn={showExitZenModeBtn}
            />
            {appState.showStats && (
              <Stats
                appState={appState}
                setAppState={setAppState}
                elements={elements}
                onClose={() => {
                  actionManager.executeAction(actionToggleStats);
                }}
                renderCustomStats={renderCustomStats}
              />
            )}
            {appState.scrolledOutside && (
              <button
                className="scroll-back-to-content"
                onClick={() => {
                  setAppState({
                    ...calculateScrollCenter(elements, appState, canvas),
                  });
                }}
              >
                {t("buttons.scrollBackToContent")}
              </button>
            )}
          </div>
          {renderSidebars()}
        </>
      )}
    </>
  );
};

const areEqual = (prev: LayerUIProps, next: LayerUIProps) => {
  const getNecessaryObj = (appState: AppState): Partial<AppState> => {
    const {
      suggestedBindings,
      startBoundElement: boundElement,
      ...ret
    } = appState;
    return ret;
  };
  const prevAppState = getNecessaryObj(prev.appState);
  const nextAppState = getNecessaryObj(next.appState);

  const keys = Object.keys(prevAppState) as (keyof Partial<AppState>)[];

  return (
    prev.renderCustomFooter === next.renderCustomFooter &&
    prev.renderTopRightUI === next.renderTopRightUI &&
    prev.renderCustomStats === next.renderCustomStats &&
    prev.renderCustomSidebar === next.renderCustomSidebar &&
    prev.langCode === next.langCode &&
    prev.elements === next.elements &&
    prev.files === next.files &&
    keys.every((key) => prevAppState[key] === nextAppState[key])
  );
};

export default React.memo(LayerUI, areEqual);<|MERGE_RESOLUTION|>--- conflicted
+++ resolved
@@ -222,11 +222,7 @@
                 appState.fileHandle &&
                 actionManager.renderAction("saveToActiveFile")}
               {renderJSONExportDialog()}
-<<<<<<< HEAD
-              {UIOptions.canvasActions.export && ( //zsviczian
-=======
               {UIOptions.canvasActions.saveAsImage && (
->>>>>>> 25ea97d0
                 <MenuItem
                   label={t("buttons.exportImage")}
                   icon={ExportImageIcon}
