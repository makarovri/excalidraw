--- conflicted
+++ resolved
@@ -338,7 +338,6 @@
                       <HintViewer
                         appState={appState}
                         elements={elements}
-<<<<<<< HEAD
                         isMobile={
                           deviceType.isMobile ||
                           (!(
@@ -346,9 +345,6 @@
                           ) &&
                             appState.trayModeEnabled)
                         } //zsviczian
-=======
-                        isMobile={deviceType.isMobile}
->>>>>>> ceb43ed8
                       />
                       {heading}
                       <Stack.Row gap={1}>
@@ -409,10 +405,6 @@
                     </Tooltip>
                   ))}
             </UserList>
-<<<<<<< HEAD
-=======
-            {renderTopRightUI?.(deviceType.isMobile, appState)}
->>>>>>> ceb43ed8
           </div>
         </div>
       </FixedSideContainer>
@@ -463,17 +455,6 @@
                   </div>
                 </>
               )}
-<<<<<<< HEAD
-              <div
-                className={clsx("eraser-buttons zen-mode-transition", {
-                  "layer-ui__wrapper__footer-left--transition-left":
-                    zenModeEnabled,
-                })}
-              >
-                {actionManager.renderAction("eraser", { size: "small" })}
-              </div>
-=======
->>>>>>> ceb43ed8
               {!viewModeEnabled &&
                 appState.multiElement &&
                 deviceType.isTouchScreen && (
@@ -553,13 +534,9 @@
     </>
   );
 
-<<<<<<< HEAD
   return deviceType.isMobile ||
     (!(appState.viewModeEnabled || appState.zenModeEnabled) &&
       appState.trayModeEnabled) ? ( //zsviczian
-=======
-  return deviceType.isMobile ? (
->>>>>>> ceb43ed8
     <>
       {dialogs}
       <MobileMenu
