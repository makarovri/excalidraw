--- conflicted
+++ resolved
@@ -36,11 +36,8 @@
 import "./LayerUI.scss";
 import "./Toolbar.scss";
 import { PenModeButton } from "./PenModeButton";
-<<<<<<< HEAD
 import { trackEvent } from "../analytics";
-=======
 import { useDeviceType } from "../components/App";
->>>>>>> 127af9db
 
 interface LayerUIProps {
   actionManager: ActionManager;
