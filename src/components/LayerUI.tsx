import clsx from "clsx";
import React, { useCallback } from "react";
import { ActionManager } from "../actions/manager";
import { CLASSES, LIBRARY_SIDEBAR_WIDTH } from "../constants";
import { exportCanvas } from "../data";
import { isTextElement, showSelectedShapeActions } from "../element";
import { NonDeletedExcalidrawElement } from "../element/types";
import { Language, t } from "../i18n";
import { calculateScrollCenter, getSelectedElements } from "../scene";
import { ExportType } from "../scene/types";
import { AppProps, AppState, ExcalidrawProps, BinaryFiles } from "../types";
import { muteFSAbortError } from "../utils";
import { SelectedShapeActions, ShapesSwitcher, ZoomActions } from "./Actions";
import { BackgroundPickerAndDarkModeToggle } from "./BackgroundPickerAndDarkModeToggle";
import CollabButton from "./CollabButton";
import { ErrorDialog } from "./ErrorDialog";
import { ExportCB, ImageExportDialog } from "./ImageExportDialog";
import { FixedSideContainer } from "./FixedSideContainer";
import { HintViewer } from "./HintViewer";
import { Island } from "./Island";
import { LoadingMessage } from "./LoadingMessage";
import { LockButton } from "./LockButton";
import { MobileMenu } from "./MobileMenu";
import { PasteChartDialog } from "./PasteChartDialog";
import { Section } from "./Section";
import { HelpDialog } from "./HelpDialog";
import Stack from "./Stack";
import { UserList } from "./UserList";
import Library, { distributeLibraryItemsOnSquareGrid } from "../data/library";
import { JSONExportDialog } from "./JSONExportDialog";
import { LibraryButton } from "./LibraryButton";
import { isImageFileHandle } from "../data/blob";
import { LibraryMenu } from "./LibraryMenu";

import "./LayerUI.scss";
import "./Toolbar.scss";
import { PenModeButton } from "./PenModeButton";
import { trackEvent } from "../analytics";
import { useDevice } from "../components/App";
import { Stats } from "./Stats";
import { actionToggleStats } from "../actions/actionToggleStats";

interface LayerUIProps {
  actionManager: ActionManager;
  appState: AppState;
  files: BinaryFiles;
  canvas: HTMLCanvasElement | null;
  setAppState: React.Component<any, AppState>["setState"];
  elements: readonly NonDeletedExcalidrawElement[];
  onCollabButtonClick?: () => void;
  onLockToggle: () => void;
  onPenModeToggle: () => void;
  onInsertElements: (elements: readonly NonDeletedExcalidrawElement[]) => void;
  zenModeEnabled: boolean;
  showExitZenModeBtn: boolean;
  showThemeBtn: boolean;
  toggleZenMode: () => void;
  langCode: Language["code"];
  isCollaborating: boolean;
  renderTopRightUI?: ExcalidrawProps["renderTopRightUI"];
  renderCustomFooter?: ExcalidrawProps["renderFooter"];
  renderCustomStats?: ExcalidrawProps["renderCustomStats"];
  viewModeEnabled: boolean;
  libraryReturnUrl: ExcalidrawProps["libraryReturnUrl"];
  UIOptions: AppProps["UIOptions"];
  focusContainer: () => void;
  library: Library;
  id: string;
  onImageAction: (data: { insertOnCanvasDirectly: boolean }) => void;
}
const LayerUI = ({
  actionManager,
  appState,
  files,
  setAppState,
  canvas,
  elements,
  onCollabButtonClick,
  onLockToggle,
  onPenModeToggle,
  onInsertElements,
  zenModeEnabled,
  showExitZenModeBtn,
  showThemeBtn,
  toggleZenMode,
  isCollaborating,
  renderTopRightUI,
  renderCustomFooter,
  renderCustomStats,
  viewModeEnabled,
  libraryReturnUrl,
  UIOptions,
  focusContainer,
  library,
  id,
  onImageAction,
}: LayerUIProps) => {
  const device = useDevice();

  const renderJSONExportDialog = () => {
    if (!UIOptions.canvasActions.export) {
      return null;
    }

    return (
      <JSONExportDialog
        elements={elements}
        appState={appState}
        files={files}
        actionManager={actionManager}
        exportOpts={UIOptions.canvasActions.export}
        canvas={canvas}
      />
    );
  };

  const renderImageExportDialog = () => {
    if (!UIOptions.canvasActions.saveAsImage) {
      return null;
    }

    const createExporter =
      (type: ExportType): ExportCB =>
      async (exportedElements) => {
        trackEvent("export", type, "ui");
        const fileHandle = await exportCanvas(
          type,
          exportedElements,
          appState,
          files,
          {
            exportBackground: appState.exportBackground,
            name: appState.name,
            viewBackgroundColor: appState.viewBackgroundColor,
          },
        )
          .catch(muteFSAbortError)
          .catch((error) => {
            console.error(error);
            setAppState({ errorMessage: error.message });
          });

        if (
          appState.exportEmbedScene &&
          fileHandle &&
          isImageFileHandle(fileHandle)
        ) {
          setAppState({ fileHandle });
        }
      };

    return (
      <ImageExportDialog
        elements={elements}
        appState={appState}
        files={files}
        actionManager={actionManager}
        onExportToPng={createExporter("png")}
        onExportToSvg={createExporter("svg")}
        onExportToClipboard={createExporter("clipboard")}
      />
    );
  };

  const Separator = () => {
    return <div style={{ width: ".625em" }} />;
  };

  const renderViewModeCanvasActions = () => {
    return (
      <Section
        heading="canvasActions"
        className={clsx("zen-mode-transition", {
          "transition-left": zenModeEnabled,
        })}
      >
        {/* the zIndex ensures this menu has higher stacking order,
         see https://github.com/excalidraw/excalidraw/pull/1445 */}
        <Island padding={2} style={{ zIndex: 1 }}>
          <Stack.Col gap={4}>
            <Stack.Row gap={1} justifyContent="space-between">
              {renderJSONExportDialog()}
              {renderImageExportDialog()}
            </Stack.Row>
          </Stack.Col>
        </Island>
      </Section>
    );
  };

  const renderCanvasActions = () => (
    <Section
      heading="canvasActions"
      className={clsx("zen-mode-transition", {
        "transition-left": zenModeEnabled,
      })}
    >
      {/* the zIndex ensures this menu has higher stacking order,
         see https://github.com/excalidraw/excalidraw/pull/1445 */}
      <Island padding={2} style={{ zIndex: 1 }}>
        <Stack.Col gap={4}>
          <Stack.Row gap={1} justifyContent="space-between">
            {actionManager.renderAction("clearCanvas")}
            <Separator />
            {actionManager.renderAction("loadScene")}
            {renderJSONExportDialog()}
            {renderImageExportDialog()}
            <Separator />
            {onCollabButtonClick && (
              <CollabButton
                isCollaborating={isCollaborating}
                collaboratorCount={appState.collaborators.size}
                onClick={onCollabButtonClick}
              />
            )}
          </Stack.Row>
          <BackgroundPickerAndDarkModeToggle
            actionManager={actionManager}
            appState={appState}
            setAppState={setAppState}
            showThemeBtn={showThemeBtn}
          />
          {appState.fileHandle && (
            <>{actionManager.renderAction("saveToActiveFile")}</>
          )}
        </Stack.Col>
      </Island>
    </Section>
  );

  const renderSelectedShapeActions = () => (
    <Section
      heading="selectedShapeActions"
      className={clsx("zen-mode-transition", {
        "transition-left": zenModeEnabled,
      })}
    >
      <Island
        className={CLASSES.SHAPE_ACTIONS_MENU}
        padding={2}
        style={{
          // we want to make sure this doesn't overflow so subtracting 200
          // which is approximately height of zoom footer and top left menu items with some buffer
          // if active file name is displayed, subtracting 248 to account for its height
          maxHeight: `${appState.height - (appState.fileHandle ? 248 : 200)}px`,
        }}
      >
        <SelectedShapeActions
          appState={appState}
          elements={elements}
          renderAction={actionManager.renderAction}
          activeTool={appState.activeTool.type}
        />
      </Island>
    </Section>
  );

  const closeLibrary = useCallback(() => {
    const isDialogOpen = !!document.querySelector(".Dialog");

    // Prevent closing if any dialog is open
    if (isDialogOpen) {
      return;
    }
    setAppState({ isLibraryOpen: false });
  }, [setAppState]);

  const deselectItems = useCallback(() => {
    setAppState({
      selectedElementIds: {},
      selectedGroupIds: {},
    });
  }, [setAppState]);

  const libraryMenu = appState.isLibraryOpen ? (
    <LibraryMenu
      pendingElements={getSelectedElements(elements, appState, true)}
      onClose={closeLibrary}
      onInsertLibraryItems={(libraryItems) => {
        onInsertElements(distributeLibraryItemsOnSquareGrid(libraryItems));
      }}
      onAddToLibrary={deselectItems}
      setAppState={setAppState}
      libraryReturnUrl={libraryReturnUrl}
      focusContainer={focusContainer}
      library={library}
      theme={appState.theme}
      files={files}
      id={id}
      appState={appState}
    />
  ) : null;

  const renderFixedSideContainer = () => {
    const shouldRenderSelectedShapeActions = showSelectedShapeActions(
      appState,
      elements,
    );

    return (
      <FixedSideContainer side="top">
        <div className="App-menu App-menu_top">
          <Stack.Col
            gap={4}
            className={clsx({ "disable-pointerEvents": zenModeEnabled })}
          >
            {viewModeEnabled
              ? renderViewModeCanvasActions()
              : renderCanvasActions()}
            {shouldRenderSelectedShapeActions && renderSelectedShapeActions()}
          </Stack.Col>
          {!viewModeEnabled && (
            <Section heading="shapes">
              {(heading) => (
                <Stack.Col gap={4} align="start">
                  <Stack.Row
                    gap={1}
                    className={clsx("App-toolbar-container", {
                      "zen-mode": zenModeEnabled,
                    })}
                  >
                    <PenModeButton
                      zenModeEnabled={zenModeEnabled}
                      checked={appState.penMode}
                      onChange={onPenModeToggle}
                      title={t("toolBar.penMode")}
                      penDetected={appState.penDetected}
                    />
                    <LockButton
                      zenModeEnabled={zenModeEnabled}
                      checked={appState.activeTool.locked}
                      onChange={() => onLockToggle()}
                      title={t("toolBar.lock")}
                    />
                    <Island
                      padding={1}
                      className={clsx("App-toolbar", {
                        "zen-mode": zenModeEnabled,
                      })}
                    >
                      <HintViewer
                        appState={appState}
                        elements={elements}
<<<<<<< HEAD
                        isMobile={
                          deviceType.isMobile ||
                          (!(
                            appState.viewModeEnabled || appState.zenModeEnabled
                          ) &&
                            appState.trayModeEnabled)
                        } //zsviczian
=======
                        isMobile={device.isMobile}
>>>>>>> bbfd2b3c
                      />
                      {heading}
                      <Stack.Row gap={1}>
                        <ShapesSwitcher
                          appState={appState}
                          canvas={canvas}
                          activeTool={appState.activeTool}
                          setAppState={setAppState}
                          onImageAction={({ pointerType }) => {
                            onImageAction({
                              insertOnCanvasDirectly: pointerType !== "mouse",
                            });
                          }}
                        />
                      </Stack.Row>
                    </Island>
                    <LibraryButton
                      appState={appState}
                      setAppState={setAppState}
                    />
                    {
                      renderTopRightUI?.(
                        deviceType.isMobile ||
                          (!(
                            appState.viewModeEnabled || appState.zenModeEnabled
                          ) &&
                            appState.trayModeEnabled), //zsviczian
                        appState,
                      ) //zsviczian
                    }
                  </Stack.Row>
                </Stack.Col>
              )}
            </Section>
          )}
          <div
            className={clsx(
              "layer-ui__wrapper__top-right zen-mode-transition",
              {
                "transition-right": zenModeEnabled,
              },
            )}
          >
            <UserList
              collaborators={appState.collaborators}
              actionManager={actionManager}
            />
<<<<<<< HEAD
=======
            {renderTopRightUI?.(device.isMobile, appState)}
>>>>>>> bbfd2b3c
          </div>
        </div>
      </FixedSideContainer>
    );
  };

  const renderBottomAppMenu = () => {
    return (
      <footer
        role="contentinfo"
        className="layer-ui__wrapper__footer App-menu App-menu_bottom"
      >
        <div
          className={clsx(
            "layer-ui__wrapper__footer-left zen-mode-transition",
            {
              "layer-ui__wrapper__footer-left--transition-left": zenModeEnabled,
            },
          )}
        >
          <Stack.Col gap={2}>
            <Section heading="canvasActions">
              <Island padding={1}>
                <ZoomActions
                  renderAction={actionManager.renderAction}
                  zoom={appState.zoom}
                />
              </Island>
              {!viewModeEnabled && (
                <>
                  <div
                    className={clsx("undo-redo-buttons zen-mode-transition", {
                      "layer-ui__wrapper__footer-left--transition-bottom":
                        zenModeEnabled,
                    })}
                  >
                    {actionManager.renderAction("undo", { size: "small" })}
                    {actionManager.renderAction("redo", { size: "small" })}
                  </div>

                  <div
                    className={clsx("eraser-buttons zen-mode-transition", {
                      "layer-ui__wrapper__footer-left--transition-left":
                        zenModeEnabled,
                    })}
                  >
                    {actionManager.renderAction("eraser", { size: "small" })}
                  </div>
                </>
              )}
              {!viewModeEnabled &&
                appState.multiElement &&
                device.isTouchScreen && (
                  <div
                    className={clsx("finalize-button zen-mode-transition", {
                      "layer-ui__wrapper__footer-left--transition-left":
                        zenModeEnabled,
                    })}
                  >
                    {actionManager.renderAction("finalize", { size: "small" })}
                  </div>
                )}
            </Section>
          </Stack.Col>
        </div>
        <div
          className={clsx(
            "layer-ui__wrapper__footer-center zen-mode-transition",
            {
              "layer-ui__wrapper__footer-left--transition-bottom":
                zenModeEnabled,
            },
          )}
        >
          {renderCustomFooter?.(false, appState)}
        </div>
        <div
          className={clsx(
            "layer-ui__wrapper__footer-right zen-mode-transition",
            {
              "transition-right disable-pointerEvents": zenModeEnabled,
            },
          )}
        >
          {actionManager.renderAction("toggleShortcuts")}
        </div>
        <button
          className={clsx("disable-zen-mode", {
            "disable-zen-mode--visible": showExitZenModeBtn,
          })}
          onClick={toggleZenMode}
        >
          {t("buttons.exitZenMode")}
        </button>
      </footer>
    );
  };

  const dialogs = (
    <>
      {appState.isLoading && <LoadingMessage delay={250} />}
      {appState.errorMessage && (
        <ErrorDialog
          message={appState.errorMessage}
          onClose={() => setAppState({ errorMessage: null })}
        />
      )}
      {appState.showHelpDialog && (
        <HelpDialog
          onClose={() => {
            setAppState({ showHelpDialog: false });
          }}
        />
      )}
      {appState.pasteDialog.shown && (
        <PasteChartDialog
          setAppState={setAppState}
          appState={appState}
          onInsertChart={onInsertElements}
          onClose={() =>
            setAppState({
              pasteDialog: { shown: false, data: null },
            })
          }
        />
      )}
    </>
  );

<<<<<<< HEAD
  return deviceType.isMobile ||
    (!(appState.viewModeEnabled || appState.zenModeEnabled) &&
      appState.trayModeEnabled) ? ( //zsviczian
=======
  const renderStats = () => {
    if (!appState.showStats) {
      return null;
    }
    return (
      <Stats
        appState={appState}
        setAppState={setAppState}
        elements={elements}
        onClose={() => {
          actionManager.executeAction(actionToggleStats);
        }}
        renderCustomStats={renderCustomStats}
      />
    );
  };

  return device.isMobile ? (
>>>>>>> bbfd2b3c
    <>
      {dialogs}
      <MobileMenu
        appState={appState}
        elements={elements}
        actionManager={actionManager}
        libraryMenu={libraryMenu}
        renderJSONExportDialog={renderJSONExportDialog}
        renderImageExportDialog={renderImageExportDialog}
        setAppState={setAppState}
        onCollabButtonClick={onCollabButtonClick}
        onLockToggle={() => onLockToggle()}
        onPenModeToggle={onPenModeToggle}
        canvas={canvas}
        isCollaborating={isCollaborating}
        renderCustomFooter={renderCustomFooter}
        viewModeEnabled={viewModeEnabled}
        showThemeBtn={showThemeBtn}
        onImageAction={onImageAction}
        renderTopRightUI={renderTopRightUI}
        renderStats={renderStats}
      />
    </>
  ) : (
    <>
      <div
        className={clsx("layer-ui__wrapper", {
          "disable-pointerEvents":
            appState.draggingElement ||
            appState.resizingElement ||
            (appState.editingElement &&
              !isTextElement(appState.editingElement)),
        })}
        style={
          appState.isLibraryOpen &&
          appState.isLibraryMenuDocked &&
          device.canDeviceFitSidebar
            ? { width: `calc(100% - ${LIBRARY_SIDEBAR_WIDTH}px)` }
            : {}
        }
      >
        {dialogs}
        {renderFixedSideContainer()}
        {renderBottomAppMenu()}
        {renderStats()}
        {appState.scrolledOutside && (
          <button
            className="scroll-back-to-content"
            onClick={() => {
              setAppState({
                ...calculateScrollCenter(elements, appState, canvas),
              });
            }}
          >
            {t("buttons.scrollBackToContent")}
          </button>
        )}
      </div>
      {appState.isLibraryOpen && (
        <div className="layer-ui__sidebar">{libraryMenu}</div>
      )}
    </>
  );
};

const areEqual = (prev: LayerUIProps, next: LayerUIProps) => {
  const getNecessaryObj = (appState: AppState): Partial<AppState> => {
    const {
      suggestedBindings,
      startBoundElement: boundElement,
      ...ret
    } = appState;
    return ret;
  };
  const prevAppState = getNecessaryObj(prev.appState);
  const nextAppState = getNecessaryObj(next.appState);

  const keys = Object.keys(prevAppState) as (keyof Partial<AppState>)[];
  return (
    prev.renderCustomFooter === next.renderCustomFooter &&
    prev.langCode === next.langCode &&
    prev.elements === next.elements &&
    prev.files === next.files &&
    keys.every((key) => prevAppState[key] === nextAppState[key])
  );
};

export default React.memo(LayerUI, areEqual);<|MERGE_RESOLUTION|>--- conflicted
+++ resolved
@@ -341,17 +341,13 @@
                       <HintViewer
                         appState={appState}
                         elements={elements}
-<<<<<<< HEAD
                         isMobile={
-                          deviceType.isMobile ||
+                          device.isMobile ||
                           (!(
                             appState.viewModeEnabled || appState.zenModeEnabled
                           ) &&
                             appState.trayModeEnabled)
                         } //zsviczian
-=======
-                        isMobile={device.isMobile}
->>>>>>> bbfd2b3c
                       />
                       {heading}
                       <Stack.Row gap={1}>
@@ -374,7 +370,7 @@
                     />
                     {
                       renderTopRightUI?.(
-                        deviceType.isMobile ||
+                        device.isMobile ||
                           (!(
                             appState.viewModeEnabled || appState.zenModeEnabled
                           ) &&
@@ -399,10 +395,6 @@
               collaborators={appState.collaborators}
               actionManager={actionManager}
             />
-<<<<<<< HEAD
-=======
-            {renderTopRightUI?.(device.isMobile, appState)}
->>>>>>> bbfd2b3c
           </div>
         </div>
       </FixedSideContainer>
@@ -532,11 +524,6 @@
     </>
   );
 
-<<<<<<< HEAD
-  return deviceType.isMobile ||
-    (!(appState.viewModeEnabled || appState.zenModeEnabled) &&
-      appState.trayModeEnabled) ? ( //zsviczian
-=======
   const renderStats = () => {
     if (!appState.showStats) {
       return null;
@@ -554,8 +541,9 @@
     );
   };
 
-  return device.isMobile ? (
->>>>>>> bbfd2b3c
+  return device.isMobile ||
+    (!(appState.viewModeEnabled || appState.zenModeEnabled) &&
+      appState.trayModeEnabled) ? ( //zsviczian
     <>
       {dialogs}
       <MobileMenu
