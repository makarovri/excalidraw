import React from "react";
import { showSelectedShapeActions } from "../element";
import { calculateScrollCenter } from "../scene";
import { exportCanvas } from "../data";

import { AppState } from "../types";
import { NonDeletedExcalidrawElement } from "../element/types";

import { ActionManager } from "../actions/manager";
import { Island } from "./Island";
import Stack from "./Stack";
import { FixedSideContainer } from "./FixedSideContainer";
import { LockIcon } from "./LockIcon";
import { ExportDialog, ExportCB } from "./ExportDialog";
import { LanguageList } from "./LanguageList";
import { t, languages, setLanguage } from "../i18n";
import { HintViewer } from "./HintViewer";
import useIsMobile from "../is-mobile";

import { ExportType } from "../scene/types";
import { MobileMenu } from "./MobileMenu";
import { ZoomActions, SelectedShapeActions, ShapesSwitcher } from "./Actions";
import { Section } from "./Section";
import { RoomDialog } from "./RoomDialog";
import { ErrorDialog } from "./ErrorDialog";
import { ShortcutsDialog } from "./ShortcutsDialog";
import { LoadingMessage } from "./LoadingMessage";

interface LayerUIProps {
  actionManager: ActionManager;
  appState: AppState;
  canvas: HTMLCanvasElement | null;
  setAppState: any;
<<<<<<< HEAD
  elements: readonly NonDeletedExcalidrawElement[];
  language: string;
=======
  elements: readonly ExcalidrawElement[];
  setElements: (elements: readonly ExcalidrawElement[]) => void;
>>>>>>> c3b83fba
  onRoomCreate: () => void;
  onRoomDestroy: () => void;
  onLockToggle: () => void;
}

export const LayerUI = React.memo(
  ({
    actionManager,
    appState,
    setAppState,
    canvas,
    elements,
<<<<<<< HEAD
    language,
=======
    setElements,
>>>>>>> c3b83fba
    onRoomCreate,
    onRoomDestroy,
    onLockToggle,
  }: LayerUIProps) => {
    const isMobile = useIsMobile();

    function renderExportDialog() {
      const createExporter = (type: ExportType): ExportCB => (
        exportedElements,
        scale,
      ) => {
        if (canvas) {
          exportCanvas(type, exportedElements, appState, canvas, {
            exportBackground: appState.exportBackground,
            name: appState.name,
            viewBackgroundColor: appState.viewBackgroundColor,
            scale,
          });
        }
      };
      return (
        <ExportDialog
          elements={elements}
          appState={appState}
          actionManager={actionManager}
          onExportToPng={createExporter("png")}
          onExportToSvg={createExporter("svg")}
          onExportToClipboard={createExporter("clipboard")}
          onExportToBackend={(exportedElements) => {
            if (canvas) {
              exportCanvas(
                "backend",
                exportedElements,
                {
                  ...appState,
                  selectedElementIds: {},
                },
                canvas,
                appState,
              );
            }
          }}
        />
      );
    }

    return isMobile ? (
      <MobileMenu
        appState={appState}
        elements={elements}
        actionManager={actionManager}
        exportButton={renderExportDialog()}
        setAppState={setAppState}
        onRoomCreate={onRoomCreate}
        onRoomDestroy={onRoomDestroy}
        onLockToggle={onLockToggle}
      />
    ) : (
      <>
        {appState.isLoading && <LoadingMessage />}
        {appState.errorMessage && (
          <ErrorDialog
            message={appState.errorMessage}
            onClose={() => setAppState({ errorMessage: null })}
          />
        )}
        {appState.showShortcutsDialog && (
          <ShortcutsDialog
            onClose={() => setAppState({ showShortcutsDialog: null })}
          />
        )}
        <FixedSideContainer side="top">
          <HintViewer appState={appState} elements={elements} />
          <div className="App-menu App-menu_top">
            <Stack.Col gap={4}>
              <Section heading="canvasActions">
                <Island padding={4}>
                  <Stack.Col gap={4}>
                    <Stack.Row gap={1} justifyContent={"space-between"}>
                      {actionManager.renderAction("loadScene")}
                      {actionManager.renderAction("saveScene")}
                      {renderExportDialog()}
                      {actionManager.renderAction("clearCanvas")}
                      <RoomDialog
                        isCollaborating={appState.isCollaborating}
                        collaboratorCount={appState.collaborators.size}
                        username={appState.username}
                        onUsernameChange={(username) => {
                          setAppState({
                            username,
                          });
                        }}
                        onRoomCreate={onRoomCreate}
                        onRoomDestroy={onRoomDestroy}
                      />
                    </Stack.Row>
                    {actionManager.renderAction("changeViewBackgroundColor")}
                  </Stack.Col>
                </Island>
              </Section>
              {showSelectedShapeActions(appState, elements) && (
                <Section heading="selectedShapeActions">
                  <Island className="App-menu__left" padding={4}>
                    <SelectedShapeActions
                      appState={appState}
                      elements={elements}
                      renderAction={actionManager.renderAction}
                      elementType={appState.elementType}
                    />
                  </Island>
                </Section>
              )}
            </Stack.Col>
            <Section heading="shapes">
              {(heading) => (
                <Stack.Col gap={4} align="start">
                  <Stack.Row gap={1}>
                    <Island padding={1}>
                      {heading}
                      <Stack.Row gap={1}>
                        <ShapesSwitcher
                          elementType={appState.elementType}
                          setAppState={setAppState}
                        />
                      </Stack.Row>
                    </Island>
                    <LockIcon
                      checked={appState.elementLocked}
                      onChange={onLockToggle}
                      title={t("toolBar.lock")}
                    />
                  </Stack.Row>
                </Stack.Col>
              )}
            </Section>
            <div />
          </div>
          <div className="App-menu App-menu_bottom">
            <Stack.Col gap={2}>
              <Section heading="canvasActions">
                <Island padding={1}>
                  <ZoomActions
                    renderAction={actionManager.renderAction}
                    zoom={appState.zoom}
                  />
                </Island>
              </Section>
            </Stack.Col>
          </div>
        </FixedSideContainer>
        <footer role="contentinfo">
          <LanguageList
            onChange={(lng) => {
              setLanguage(lng);
              setAppState({});
            }}
            languages={languages}
            floating
          />
          {actionManager.renderAction("toggleShortcuts")}
          {appState.scrolledOutside && (
            <button
              className="scroll-back-to-content"
              onClick={() => {
                setAppState({ ...calculateScrollCenter(elements) });
              }}
            >
              {t("buttons.scrollBackToContent")}
            </button>
          )}
        </footer>
      </>
    );
  },
  (prev, next) => {
    const getNecessaryObj = (appState: AppState): Partial<AppState> => {
      const {
        draggingElement,
        resizingElement,
        multiElement,
        editingElement,
        isResizing,
        cursorX,
        cursorY,
        ...ret
      } = appState;
      return ret;
    };
    const prevAppState = getNecessaryObj(prev.appState);
    const nextAppState = getNecessaryObj(next.appState);

    const keys = Object.keys(prevAppState) as (keyof Partial<AppState>)[];

    return (
      prev.elements === next.elements &&
      keys.every((key) => prevAppState[key] === nextAppState[key])
    );
  },
);<|MERGE_RESOLUTION|>--- conflicted
+++ resolved
@@ -31,13 +31,7 @@
   appState: AppState;
   canvas: HTMLCanvasElement | null;
   setAppState: any;
-<<<<<<< HEAD
   elements: readonly NonDeletedExcalidrawElement[];
-  language: string;
-=======
-  elements: readonly ExcalidrawElement[];
-  setElements: (elements: readonly ExcalidrawElement[]) => void;
->>>>>>> c3b83fba
   onRoomCreate: () => void;
   onRoomDestroy: () => void;
   onLockToggle: () => void;
@@ -50,11 +44,6 @@
     setAppState,
     canvas,
     elements,
-<<<<<<< HEAD
-    language,
-=======
-    setElements,
->>>>>>> c3b83fba
     onRoomCreate,
     onRoomDestroy,
     onLockToggle,
