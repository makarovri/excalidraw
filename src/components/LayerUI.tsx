import clsx from "clsx";
import React, { useCallback } from "react";
import { ActionManager } from "../actions/manager";
import { CLASSES } from "../constants";
import { exportCanvas } from "../data";
import { isTextElement, showSelectedShapeActions } from "../element";
import { NonDeletedExcalidrawElement } from "../element/types";
import { Language, t } from "../i18n";
import { calculateScrollCenter, getSelectedElements } from "../scene";
import { ExportType } from "../scene/types";
import { AppProps, AppState, ExcalidrawProps, BinaryFiles } from "../types";
import { muteFSAbortError } from "../utils";
import { SelectedShapeActions, ShapesSwitcher, ZoomActions } from "./Actions";
import { BackgroundPickerAndDarkModeToggle } from "./BackgroundPickerAndDarkModeToggle";
import CollabButton from "./CollabButton";
import { ErrorDialog } from "./ErrorDialog";
import { ExportCB, ImageExportDialog } from "./ImageExportDialog";
import { FixedSideContainer } from "./FixedSideContainer";
import { HintViewer } from "./HintViewer";
import { Island } from "./Island";
import { LoadingMessage } from "./LoadingMessage";
import { LockButton } from "./LockButton";
import { MobileMenu } from "./MobileMenu";
import { PasteChartDialog } from "./PasteChartDialog";
import { Section } from "./Section";
import { HelpDialog } from "./HelpDialog";
import Stack from "./Stack";
import { Tooltip } from "./Tooltip";
import { UserList } from "./UserList";
import Library from "../data/library";
import { JSONExportDialog } from "./JSONExportDialog";
import { LibraryButton } from "./LibraryButton";
import { isImageFileHandle } from "../data/blob";
import { LibraryMenu } from "./LibraryMenu";

import "./LayerUI.scss";
import "./Toolbar.scss";
import { PenModeButton } from "./PenModeButton";
import { useDeviceType } from "../components/App";

interface LayerUIProps {
  actionManager: ActionManager;
  appState: AppState;
  files: BinaryFiles;
  canvas: HTMLCanvasElement | null;
  setAppState: React.Component<any, AppState>["setState"];
  elements: readonly NonDeletedExcalidrawElement[];
  onCollabButtonClick?: () => void;
  onLockToggle: () => void;
  onPenModeToggle: () => void;
  onInsertElements: (elements: readonly NonDeletedExcalidrawElement[]) => void;
  zenModeEnabled: boolean;
  showExitZenModeBtn: boolean;
  showThemeBtn: boolean;
  toggleZenMode: () => void;
  langCode: Language["code"];
  isCollaborating: boolean;
  renderTopRightUI?: (
    isMobile: boolean,
    appState: AppState,
  ) => JSX.Element | null;
  renderCustomFooter?: (isMobile: boolean, appState: AppState) => JSX.Element;
  viewModeEnabled: boolean;
  libraryReturnUrl: ExcalidrawProps["libraryReturnUrl"];
  UIOptions: AppProps["UIOptions"];
  focusContainer: () => void;
  library: Library;
  id: string;
  onImageAction: (data: { insertOnCanvasDirectly: boolean }) => void;
}

const LayerUI = ({
  actionManager,
  appState,
  files,
  setAppState,
  canvas,
  elements,
  onCollabButtonClick,
  onLockToggle,
  onPenModeToggle,
  onInsertElements,
  zenModeEnabled,
  showExitZenModeBtn,
  showThemeBtn,
  toggleZenMode,
  isCollaborating,
  renderTopRightUI,
  renderCustomFooter,
  viewModeEnabled,
  libraryReturnUrl,
  UIOptions,
  focusContainer,
  library,
  id,
  onImageAction,
}: LayerUIProps) => {
  const deviceType = useDeviceType();

  const renderJSONExportDialog = () => {
    if (!UIOptions.canvasActions.export) {
      return null;
    }

    return (
      <JSONExportDialog
        elements={elements}
        appState={appState}
        files={files}
        actionManager={actionManager}
        exportOpts={UIOptions.canvasActions.export}
        canvas={canvas}
      />
    );
  };

  const renderImageExportDialog = () => {
    if (!UIOptions.canvasActions.saveAsImage) {
      return null;
    }

    const createExporter =
      (type: ExportType): ExportCB =>
      async (exportedElements) => {
        const fileHandle = await exportCanvas(
          type,
          exportedElements,
          appState,
          files,
          {
            exportBackground: appState.exportBackground,
            name: appState.name,
            viewBackgroundColor: appState.viewBackgroundColor,
          },
        )
          .catch(muteFSAbortError)
          .catch((error) => {
            console.error(error);
            setAppState({ errorMessage: error.message });
          });

        if (
          appState.exportEmbedScene &&
          fileHandle &&
          isImageFileHandle(fileHandle)
        ) {
          setAppState({ fileHandle });
        }
      };

    return (
      <ImageExportDialog
        elements={elements}
        appState={appState}
        files={files}
        actionManager={actionManager}
        onExportToPng={createExporter("png")}
        onExportToSvg={createExporter("svg")}
        onExportToClipboard={createExporter("clipboard")}
      />
    );
  };

  const Separator = () => {
    return <div style={{ width: ".625em" }} />;
  };

  const renderViewModeCanvasActions = () => {
    return (
      <Section
        heading="canvasActions"
        className={clsx("zen-mode-transition", {
          "transition-left": zenModeEnabled,
        })}
      >
        {/* the zIndex ensures this menu has higher stacking order,
         see https://github.com/excalidraw/excalidraw/pull/1445 */}
        <Island padding={2} style={{ zIndex: 1 }}>
          <Stack.Col gap={4}>
            <Stack.Row gap={1} justifyContent="space-between">
              {renderJSONExportDialog()}
              {renderImageExportDialog()}
            </Stack.Row>
          </Stack.Col>
        </Island>
      </Section>
    );
  };

  const renderCanvasActions = () => (
    <Section
      heading="canvasActions"
      className={clsx("zen-mode-transition", {
        "transition-left": zenModeEnabled,
      })}
    >
      {/* the zIndex ensures this menu has higher stacking order,
         see https://github.com/excalidraw/excalidraw/pull/1445 */}
      <Island padding={2} style={{ zIndex: 1 }}>
        <Stack.Col gap={4}>
          <Stack.Row gap={1} justifyContent="space-between">
            {actionManager.renderAction("clearCanvas")}
            <Separator />
            {actionManager.renderAction("loadScene")}
            {renderJSONExportDialog()}
            {renderImageExportDialog()}
            <Separator />
            {onCollabButtonClick && (
              <CollabButton
                isCollaborating={isCollaborating}
                collaboratorCount={appState.collaborators.size}
                onClick={onCollabButtonClick}
              />
            )}
          </Stack.Row>
          <BackgroundPickerAndDarkModeToggle
            actionManager={actionManager}
            appState={appState}
            setAppState={setAppState}
            showThemeBtn={showThemeBtn}
          />
          {appState.fileHandle && (
            <>{actionManager.renderAction("saveToActiveFile")}</>
          )}
        </Stack.Col>
      </Island>
    </Section>
  );

  const renderSelectedShapeActions = () => (
    <Section
      heading="selectedShapeActions"
      className={clsx("zen-mode-transition", {
        "transition-left": zenModeEnabled,
      })}
    >
      <Island
        className={CLASSES.SHAPE_ACTIONS_MENU}
        padding={2}
        style={{
          // we want to make sure this doesn't overflow so subtracting 200
          // which is approximately height of zoom footer and top left menu items with some buffer
          // if active file name is displayed, subtracting 248 to account for its height
          maxHeight: `${appState.height - (appState.fileHandle ? 248 : 200)}px`,
        }}
      >
        <SelectedShapeActions
          appState={appState}
          elements={elements}
          renderAction={actionManager.renderAction}
          elementType={appState.elementType}
        />
      </Island>
    </Section>
  );

  const closeLibrary = useCallback(() => {
    const isDialogOpen = !!document.querySelector(".Dialog");

    // Prevent closing if any dialog is open
    if (isDialogOpen) {
      return;
    }
    setAppState({ isLibraryOpen: false });
  }, [setAppState]);

  const deselectItems = useCallback(() => {
    setAppState({
      selectedElementIds: {},
      selectedGroupIds: {},
    });
  }, [setAppState]);

  const libraryMenu = appState.isLibraryOpen ? (
    <LibraryMenu
      pendingElements={getSelectedElements(elements, appState, true)}
      onClose={closeLibrary}
      onInsertShape={onInsertElements}
      onAddToLibrary={deselectItems}
      setAppState={setAppState}
      libraryReturnUrl={libraryReturnUrl}
      focusContainer={focusContainer}
      library={library}
      theme={appState.theme}
      files={files}
      id={id}
      appState={appState}
    />
  ) : null;

  const renderFixedSideContainer = () => {
    const shouldRenderSelectedShapeActions = showSelectedShapeActions(
      appState,
      elements,
    );

    return (
      <FixedSideContainer side="top">
        <div className="App-menu App-menu_top">
          <Stack.Col
            gap={4}
            className={clsx({ "disable-pointerEvents": zenModeEnabled })}
          >
            {viewModeEnabled
              ? renderViewModeCanvasActions()
              : renderCanvasActions()}
            {shouldRenderSelectedShapeActions && renderSelectedShapeActions()}
          </Stack.Col>
          {!viewModeEnabled && (
            <Section heading="shapes">
              {(heading) => (
                <Stack.Col gap={4} align="start">
                  <Stack.Row
                    gap={1}
                    className={clsx("App-toolbar-container", {
                      "zen-mode": zenModeEnabled,
                    })}
                  >
                    <PenModeButton
                      zenModeEnabled={zenModeEnabled}
                      checked={appState.penMode}
                      onChange={onPenModeToggle}
                      title={t("toolBar.penMode")}
                      penDetected={appState.penDetected}
                    />
                    <LockButton
                      zenModeEnabled={zenModeEnabled}
                      checked={appState.elementLocked}
                      onChange={onLockToggle}
                      title={t("toolBar.lock")}
                    />
                    <Island
                      padding={1}
                      className={clsx("App-toolbar", {
                        "zen-mode": zenModeEnabled,
                      })}
                    >
                      <HintViewer
                        appState={appState}
                        elements={elements}
                        isMobile={deviceType.isMobile}
                      />
                      {heading}
                      <Stack.Row gap={1}>
                        <ShapesSwitcher
                          canvas={canvas}
                          elementType={appState.elementType}
                          setAppState={setAppState}
                          onImageAction={({ pointerType }) => {
                            onImageAction({
                              insertOnCanvasDirectly: pointerType !== "mouse",
                            });
                          }}
                        />
                      </Stack.Row>
                    </Island>
                    <LibraryButton
                      appState={appState}
                      setAppState={setAppState}
                    />
                    {
                      renderTopRightUI?.(isMobile, appState) //zsviczian
                    }
                  </Stack.Row>
                  {libraryMenu}
                </Stack.Col>
              )}
            </Section>
          )}
          <div
            className={clsx(
              "layer-ui__wrapper__top-right zen-mode-transition",
              {
                "transition-right": zenModeEnabled,
              },
            )}
          >
            <UserList>
              {appState.collaborators.size > 0 &&
                Array.from(appState.collaborators)
                  // Collaborator is either not initialized or is actually the current user.
                  .filter(([_, client]) => Object.keys(client).length !== 0)
                  .map(([clientId, client]) => (
                    <Tooltip
                      label={client.username || "Unknown user"}
                      key={clientId}
                    >
                      {actionManager.renderAction("goToCollaborator", {
                        id: clientId,
                      })}
                    </Tooltip>
                  ))}
            </UserList>
<<<<<<< HEAD
=======
            {renderTopRightUI?.(deviceType.isMobile, appState)}
>>>>>>> 964e3891
          </div>
        </div>
      </FixedSideContainer>
    );
  };

  const renderBottomAppMenu = () => {
    return (
      <footer
        role="contentinfo"
        className="layer-ui__wrapper__footer App-menu App-menu_bottom"
      >
        <div
          className={clsx(
            "layer-ui__wrapper__footer-left zen-mode-transition",
            {
              "layer-ui__wrapper__footer-left--transition-left": zenModeEnabled,
            },
          )}
        >
          <Stack.Col gap={2}>
            <Section heading="canvasActions">
              <Island padding={1}>
                <ZoomActions
                  renderAction={actionManager.renderAction}
                  zoom={appState.zoom}
                />
              </Island>
              {!viewModeEnabled && (
                <div
                  className={clsx("undo-redo-buttons zen-mode-transition", {
                    "layer-ui__wrapper__footer-left--transition-bottom":
                      zenModeEnabled,
                  })}
                >
                  {actionManager.renderAction("undo", { size: "small" })}
                  {actionManager.renderAction("redo", { size: "small" })}
                </div>
              )}
              <div
                className={clsx("eraser-buttons zen-mode-transition", {
                  "layer-ui__wrapper__footer-left--transition-left":
                    zenModeEnabled,
                })}
              >
                {actionManager.renderAction("eraser", { size: "small" })}
              </div>
<<<<<<< HEAD
              {!viewModeEnabled && appState.multiElement && (
                <div
                  className={clsx("finalize-button zen-mode-transition", {
                    "layer-ui__wrapper__footer-left--transition-left":
                      zenModeEnabled,
                  })}
                >
                  {actionManager.renderAction("finalize", { size: "small" })}
                </div>
              )}
=======
              {!viewModeEnabled &&
                appState.multiElement &&
                deviceType.isTouchScreen && (
                  <div
                    className={clsx("finalize-button zen-mode-transition", {
                      "layer-ui__wrapper__footer-left--transition-left":
                        zenModeEnabled,
                    })}
                  >
                    {actionManager.renderAction("finalize", { size: "small" })}
                  </div>
                )}
>>>>>>> 964e3891
            </Section>
          </Stack.Col>
        </div>
        <div
          className={clsx(
            "layer-ui__wrapper__footer-center zen-mode-transition",
            {
              "layer-ui__wrapper__footer-left--transition-bottom":
                zenModeEnabled,
            },
          )}
        >
          {renderCustomFooter?.(false, appState)}
        </div>
        <div
          className={clsx(
            "layer-ui__wrapper__footer-right zen-mode-transition",
            {
              "transition-right disable-pointerEvents": zenModeEnabled,
            },
          )}
        >
          {actionManager.renderAction("toggleShortcuts")}
        </div>
        <button
          className={clsx("disable-zen-mode", {
            "disable-zen-mode--visible": showExitZenModeBtn,
          })}
          onClick={toggleZenMode}
        >
          {t("buttons.exitZenMode")}
        </button>
      </footer>
    );
  };

  const dialogs = (
    <>
      {appState.isLoading && <LoadingMessage />}
      {appState.errorMessage && (
        <ErrorDialog
          message={appState.errorMessage}
          onClose={() => setAppState({ errorMessage: null })}
        />
      )}
      {appState.showHelpDialog && (
        <HelpDialog
          onClose={() => {
            setAppState({ showHelpDialog: false });
          }}
        />
      )}
      {appState.pasteDialog.shown && (
        <PasteChartDialog
          setAppState={setAppState}
          appState={appState}
          onInsertChart={onInsertElements}
          onClose={() =>
            setAppState({
              pasteDialog: { shown: false, data: null },
            })
          }
        />
      )}
    </>
  );

  return deviceType.isMobile ? (
    <>
      {dialogs}
      <MobileMenu
        appState={appState}
        elements={elements}
        actionManager={actionManager}
        libraryMenu={libraryMenu}
        renderJSONExportDialog={renderJSONExportDialog}
        renderImageExportDialog={renderImageExportDialog}
        setAppState={setAppState}
        onCollabButtonClick={onCollabButtonClick}
        onLockToggle={onLockToggle}
        onPenModeToggle={onPenModeToggle}
        canvas={canvas}
        isCollaborating={isCollaborating}
        renderCustomFooter={renderCustomFooter}
        viewModeEnabled={viewModeEnabled}
        showThemeBtn={showThemeBtn}
        onImageAction={onImageAction}
        renderTopRightUI={renderTopRightUI}
      />
    </>
  ) : (
    <div
      className={clsx("layer-ui__wrapper", {
        "disable-pointerEvents":
          appState.draggingElement ||
          appState.resizingElement ||
          (appState.editingElement && !isTextElement(appState.editingElement)),
      })}
    >
      {dialogs}
      {renderFixedSideContainer()}
      {renderBottomAppMenu()}
      {appState.scrolledOutside && (
        <button
          className="scroll-back-to-content"
          onClick={() => {
            setAppState({
              ...calculateScrollCenter(elements, appState, canvas),
            });
          }}
        >
          {t("buttons.scrollBackToContent")}
        </button>
      )}
    </div>
  );
};

const areEqual = (prev: LayerUIProps, next: LayerUIProps) => {
  const getNecessaryObj = (appState: AppState): Partial<AppState> => {
    const {
      suggestedBindings,
      startBoundElement: boundElement,
      ...ret
    } = appState;
    return ret;
  };
  const prevAppState = getNecessaryObj(prev.appState);
  const nextAppState = getNecessaryObj(next.appState);

  const keys = Object.keys(prevAppState) as (keyof Partial<AppState>)[];
  return (
    prev.renderCustomFooter === next.renderCustomFooter &&
    prev.langCode === next.langCode &&
    prev.elements === next.elements &&
    prev.files === next.files &&
    keys.every((key) => prevAppState[key] === nextAppState[key])
  );
};

export default React.memo(LayerUI, areEqual);<|MERGE_RESOLUTION|>--- conflicted
+++ resolved
@@ -359,7 +359,7 @@
                       setAppState={setAppState}
                     />
                     {
-                      renderTopRightUI?.(isMobile, appState) //zsviczian
+                      renderTopRightUI?.(deviceType.isMobile, appState) //zsviczian
                     }
                   </Stack.Row>
                   {libraryMenu}
@@ -391,10 +391,6 @@
                     </Tooltip>
                   ))}
             </UserList>
-<<<<<<< HEAD
-=======
-            {renderTopRightUI?.(deviceType.isMobile, appState)}
->>>>>>> 964e3891
           </div>
         </div>
       </FixedSideContainer>
@@ -442,18 +438,6 @@
               >
                 {actionManager.renderAction("eraser", { size: "small" })}
               </div>
-<<<<<<< HEAD
-              {!viewModeEnabled && appState.multiElement && (
-                <div
-                  className={clsx("finalize-button zen-mode-transition", {
-                    "layer-ui__wrapper__footer-left--transition-left":
-                      zenModeEnabled,
-                  })}
-                >
-                  {actionManager.renderAction("finalize", { size: "small" })}
-                </div>
-              )}
-=======
               {!viewModeEnabled &&
                 appState.multiElement &&
                 deviceType.isTouchScreen && (
@@ -466,7 +450,6 @@
                     {actionManager.renderAction("finalize", { size: "small" })}
                   </div>
                 )}
->>>>>>> 964e3891
             </Section>
           </Stack.Col>
         </div>
