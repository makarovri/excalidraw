import clsx from "clsx";
import React from "react";
import { ActionManager } from "../actions/manager";
import { CLASSES, LIBRARY_SIDEBAR_WIDTH } from "../constants";
import { exportCanvas } from "../data";
import { isTextElement, showSelectedShapeActions } from "../element";
import { NonDeletedExcalidrawElement } from "../element/types";
import { Language, t } from "../i18n";
import { calculateScrollCenter } from "../scene";
import { ExportType } from "../scene/types";
import {
  AppProps,
  AppState,
  ExcalidrawProps,
  BinaryFiles,
  UIChildrenComponents,
  UIWelcomeScreenComponents,
} from "../types";
import { isShallowEqual, muteFSAbortError, getReactChildren } from "../utils";
import { SelectedShapeActions, ShapesSwitcher } from "./Actions";
import { ErrorDialog } from "./ErrorDialog";
import { ExportCB, ImageExportDialog } from "./ImageExportDialog";
import { FixedSideContainer } from "./FixedSideContainer";
import { HintViewer } from "./HintViewer";
import { Island } from "./Island";
import { LoadingMessage } from "./LoadingMessage";
import { LockButton } from "./LockButton";
import { MobileMenu } from "./MobileMenu";
import { PasteChartDialog } from "./PasteChartDialog";
import { Section } from "./Section";
import { HelpDialog } from "./HelpDialog";
import Stack from "./Stack";
import { UserList } from "./UserList";
import Library from "../data/library";
import { JSONExportDialog } from "./JSONExportDialog";
import { LibraryButton } from "./LibraryButton";
import { isImageFileHandle } from "../data/blob";
import { LibraryMenu } from "./LibraryMenu";

import "./LayerUI.scss";
import "./Toolbar.scss";
import { PenModeButton } from "./PenModeButton";
import { trackEvent } from "../analytics";
import { useDevice } from "../components/App";
import { Stats } from "./Stats";
import { actionToggleStats } from "../actions/actionToggleStats";
import Footer from "./footer/Footer";
import WelcomeScreen from "./welcome-screen/WelcomeScreen";
import { hostSidebarCountersAtom } from "./Sidebar/Sidebar";
import { jotaiScope } from "../jotai";
import { useAtom } from "jotai";
import MainMenu from "./main-menu/MainMenu";

interface LayerUIProps {
  actionManager: ActionManager;
  appState: AppState;
  files: BinaryFiles;
  canvas: HTMLCanvasElement | null;
  setAppState: React.Component<any, AppState>["setState"];
  elements: readonly NonDeletedExcalidrawElement[];
  onLockToggle: () => void;
  onPenModeToggle: () => void;
  onInsertElements: (elements: readonly NonDeletedExcalidrawElement[]) => void;
  showExitZenModeBtn: boolean;
  langCode: Language["code"];
  isCollaborating: boolean;
  renderTopRightUI?: ExcalidrawProps["renderTopRightUI"];
  renderCustomStats?: ExcalidrawProps["renderCustomStats"];
  renderCustomSidebar?: ExcalidrawProps["renderSidebar"];
  libraryReturnUrl: ExcalidrawProps["libraryReturnUrl"];
  UIOptions: AppProps["UIOptions"];
  focusContainer: () => void;
  library: Library;
  id: string;
  onImageAction: (data: { insertOnCanvasDirectly: boolean }) => void;
  renderWelcomeScreen: boolean;
  children?: React.ReactNode;
}

const LayerUI = ({
  actionManager,
  appState,
  files,
  setAppState,
  elements,
  canvas,
  onLockToggle,
  onPenModeToggle,
  onInsertElements,
  showExitZenModeBtn,
  isCollaborating,
  renderTopRightUI,
  renderCustomStats,
  renderCustomSidebar,
  libraryReturnUrl,
  UIOptions,
  focusContainer,
  library,
  id,
  onImageAction,
  renderWelcomeScreen,
  children,
}: LayerUIProps) => {
  const device = useDevice();

  const [childrenComponents, restChildren] =
    getReactChildren<UIChildrenComponents>(children, {
      Menu: true,
      FooterCenter: true,
<<<<<<< HEAD
      LiveCollaboration: true,
=======
      WelcomeScreen: true,
>>>>>>> 9d04479f
    });

  const [WelcomeScreenComponents] = getReactChildren<UIWelcomeScreenComponents>(
    renderWelcomeScreen
      ? (
          childrenComponents?.WelcomeScreen ?? (
            <WelcomeScreen>
              <WelcomeScreen.Center />
              <WelcomeScreen.Hints.MenuHint />
              <WelcomeScreen.Hints.ToolbarHint />
              <WelcomeScreen.Hints.HelpHint />
            </WelcomeScreen>
          )
        )?.props?.children
      : null,
  );

  const renderJSONExportDialog = () => {
    if (!UIOptions.canvasActions.export) {
      return null;
    }

    return (
      <JSONExportDialog
        elements={elements}
        appState={appState}
        files={files}
        actionManager={actionManager}
        exportOpts={UIOptions.canvasActions.export}
        canvas={canvas}
        setAppState={setAppState}
      />
    );
  };

  const renderImageExportDialog = () => {
    if (!UIOptions.canvasActions.saveAsImage) {
      return null;
    }

    const createExporter =
      (type: ExportType): ExportCB =>
      async (exportedElements) => {
        trackEvent("export", type, "ui");
        const fileHandle = await exportCanvas(
          type,
          exportedElements,
          appState,
          files,
          {
            exportBackground: appState.exportBackground,
            name: appState.name,
            viewBackgroundColor: appState.viewBackgroundColor,
          },
        )
          .catch(muteFSAbortError)
          .catch((error) => {
            console.error(error);
            setAppState({ errorMessage: error.message });
          });

        if (
          appState.exportEmbedScene &&
          fileHandle &&
          isImageFileHandle(fileHandle)
        ) {
          setAppState({ fileHandle });
        }
      };

    return (
      <ImageExportDialog
        elements={elements}
        appState={appState}
        setAppState={setAppState}
        files={files}
        actionManager={actionManager}
        onExportToPng={createExporter("png")}
        onExportToSvg={createExporter("svg")}
        onExportToClipboard={createExporter("clipboard")}
      />
    );
  };

  const renderMenu = () => {
    return (
      childrenComponents.Menu || (
        <MainMenu>
          <MainMenu.DefaultItems.LoadScene />
          <MainMenu.DefaultItems.SaveToActiveFile />
          {/* FIXME we should to test for this inside the item itself */}
          {UIOptions.canvasActions.export && <MainMenu.DefaultItems.Export />}
          {/* FIXME we should to test for this inside the item itself */}
          {UIOptions.canvasActions.saveAsImage && (
            <MainMenu.DefaultItems.SaveAsImage />
          )}
          <MainMenu.DefaultItems.Help />
          <MainMenu.DefaultItems.ClearCanvas />
          <MainMenu.Separator />
          <MainMenu.Group title="Excalidraw links">
            <MainMenu.DefaultItems.Socials />
          </MainMenu.Group>
          <MainMenu.Separator />
          <MainMenu.DefaultItems.ToggleTheme />
          <MainMenu.DefaultItems.ChangeCanvasBackground />
        </MainMenu>
      )
    );
  };
  const renderCanvasActions = () => (
    <div style={{ position: "relative" }}>
      {WelcomeScreenComponents.MenuHint}
      {/* wrapping to Fragment stops React from occasionally complaining
                about identical Keys */}
      <>{renderMenu()}</>
    </div>
  );

  const renderSelectedShapeActions = () => (
    <Section
      heading="selectedShapeActions"
      className={clsx("selected-shape-actions zen-mode-transition", {
        "transition-left": appState.zenModeEnabled,
      })}
    >
      <Island
        className={CLASSES.SHAPE_ACTIONS_MENU}
        padding={2}
        style={{
          // we want to make sure this doesn't overflow so subtracting the
          // approximate height of hamburgerMenu + footer
          maxHeight: `${appState.height - 166}px`,
        }}
      >
        <SelectedShapeActions
          appState={appState}
          elements={elements}
          renderAction={actionManager.renderAction}
        />
      </Island>
    </Section>
  );

  const renderFixedSideContainer = () => {
    const shouldRenderSelectedShapeActions = showSelectedShapeActions(
      appState,
      elements,
    );

    return (
      <FixedSideContainer side="top">
        {WelcomeScreenComponents.Center}
        <div className="App-menu App-menu_top">
          <Stack.Col
            gap={6}
            className={clsx("App-menu_top__left", {
              "disable-pointerEvents": appState.zenModeEnabled,
            })}
          >
            {renderCanvasActions()}
            {shouldRenderSelectedShapeActions && renderSelectedShapeActions()}
          </Stack.Col>
          {!appState.viewModeEnabled && (
            <Section heading="shapes" className="shapes-section">
              {(heading: React.ReactNode) => (
                <div style={{ position: "relative" }}>
                  {WelcomeScreenComponents.ToolbarHint}
                  <Stack.Col gap={4} align="start">
                    <Stack.Row
                      gap={1}
                      className={clsx("App-toolbar-container", {
                        "zen-mode": appState.zenModeEnabled,
                      })}
                    >
                      <Island
                        padding={1}
                        className={clsx("App-toolbar", {
                          "zen-mode": appState.zenModeEnabled,
                        })}
                      >
                        <HintViewer
                          appState={appState}
                          elements={elements}
                          isMobile={device.isMobile}
                          device={device}
                        />
                        {heading}
                        <Stack.Row gap={1}>
                          <PenModeButton
                            zenModeEnabled={appState.zenModeEnabled}
                            checked={appState.penMode}
                            onChange={onPenModeToggle}
                            title={t("toolBar.penMode")}
                            penDetected={appState.penDetected}
                          />
                          <LockButton
                            zenModeEnabled={appState.zenModeEnabled}
                            checked={appState.activeTool.locked}
                            onChange={() => onLockToggle()}
                            title={t("toolBar.lock")}
                          />
                          <div className="App-toolbar__divider"></div>

                          <ShapesSwitcher
                            appState={appState}
                            canvas={canvas}
                            activeTool={appState.activeTool}
                            setAppState={setAppState}
                            onImageAction={({ pointerType }) => {
                              onImageAction({
                                insertOnCanvasDirectly: pointerType !== "mouse",
                              });
                            }}
                          />
                          {/* {actionManager.renderAction("eraser", {
                          // size: "small",
                        })} */}
                        </Stack.Row>
                      </Island>
                    </Stack.Row>
                  </Stack.Col>
                </div>
              )}
            </Section>
          )}
          <div
            className={clsx(
              "layer-ui__wrapper__top-right zen-mode-transition",
              {
                "transition-right": appState.zenModeEnabled,
              },
            )}
          >
            <UserList collaborators={appState.collaborators} />
            {childrenComponents.LiveCollaboration}
            {renderTopRightUI?.(device.isMobile, appState)}
            {!appState.viewModeEnabled && (
              <LibraryButton appState={appState} setAppState={setAppState} />
            )}
          </div>
        </div>
      </FixedSideContainer>
    );
  };

  const renderSidebars = () => {
    return appState.openSidebar === "customSidebar" ? (
      renderCustomSidebar?.() || null
    ) : appState.openSidebar === "library" ? (
      <LibraryMenu
        appState={appState}
        onInsertElements={onInsertElements}
        libraryReturnUrl={libraryReturnUrl}
        focusContainer={focusContainer}
        library={library}
        id={id}
      />
    ) : null;
  };

  const [hostSidebarCounters] = useAtom(hostSidebarCountersAtom, jotaiScope);

  return (
    <>
      {restChildren}
      {appState.isLoading && <LoadingMessage delay={250} />}
      {appState.errorMessage && (
        <ErrorDialog
          message={appState.errorMessage}
          onClose={() => setAppState({ errorMessage: null })}
        />
      )}
      {appState.openDialog === "help" && (
        <HelpDialog
          onClose={() => {
            setAppState({ openDialog: null });
          }}
        />
      )}
      {renderImageExportDialog()}
      {renderJSONExportDialog()}
      {appState.pasteDialog.shown && (
        <PasteChartDialog
          setAppState={setAppState}
          appState={appState}
          onInsertChart={onInsertElements}
          onClose={() =>
            setAppState({
              pasteDialog: { shown: false, data: null },
            })
          }
        />
      )}
      {device.isMobile && (
        <MobileMenu
          appState={appState}
          elements={elements}
          actionManager={actionManager}
          renderJSONExportDialog={renderJSONExportDialog}
          renderImageExportDialog={renderImageExportDialog}
          setAppState={setAppState}
          onLockToggle={() => onLockToggle()}
          onPenModeToggle={onPenModeToggle}
          canvas={canvas}
          onImageAction={onImageAction}
          renderTopRightUI={renderTopRightUI}
          renderCustomStats={renderCustomStats}
          renderSidebars={renderSidebars}
          device={device}
          renderMenu={renderMenu}
          welcomeScreenCenter={WelcomeScreenComponents.Center}
        />
      )}

      {!device.isMobile && (
        <>
          <div
            className={clsx("layer-ui__wrapper", {
              "disable-pointerEvents":
                appState.draggingElement ||
                appState.resizingElement ||
                (appState.editingElement &&
                  !isTextElement(appState.editingElement)),
            })}
            style={
              ((appState.openSidebar === "library" &&
                appState.isSidebarDocked) ||
                hostSidebarCounters.docked) &&
              device.canDeviceFitSidebar
                ? { width: `calc(100% - ${LIBRARY_SIDEBAR_WIDTH}px)` }
                : {}
            }
          >
            {renderFixedSideContainer()}
            <Footer
              appState={appState}
              actionManager={actionManager}
              showExitZenModeBtn={showExitZenModeBtn}
              footerCenter={childrenComponents.FooterCenter}
              welcomeScreenHelp={WelcomeScreenComponents.HelpHint}
            />
            {appState.showStats && (
              <Stats
                appState={appState}
                setAppState={setAppState}
                elements={elements}
                onClose={() => {
                  actionManager.executeAction(actionToggleStats);
                }}
                renderCustomStats={renderCustomStats}
              />
            )}
            {appState.scrolledOutside && (
              <button
                className="scroll-back-to-content"
                onClick={() => {
                  setAppState({
                    ...calculateScrollCenter(elements, appState, canvas),
                  });
                }}
              >
                {t("buttons.scrollBackToContent")}
              </button>
            )}
          </div>
          {renderSidebars()}
        </>
      )}
    </>
  );
};

const stripIrrelevantAppStateProps = (
  appState: AppState,
): Partial<AppState> => {
  const { suggestedBindings, startBoundElement, cursorButton, ...ret } =
    appState;
  return ret;
};

const areEqual = (prevProps: LayerUIProps, nextProps: LayerUIProps) => {
  // short-circuit early
  if (prevProps.children !== nextProps.children) {
    return false;
  }

  const {
    canvas: _prevCanvas,
    // not stable, but shouldn't matter in our case
    onInsertElements: _prevOnInsertElements,
    appState: prevAppState,
    ...prev
  } = prevProps;
  const {
    canvas: _nextCanvas,
    onInsertElements: _nextOnInsertElements,
    appState: nextAppState,
    ...next
  } = nextProps;

  return (
    isShallowEqual(
      stripIrrelevantAppStateProps(prevAppState),
      stripIrrelevantAppStateProps(nextAppState),
    ) && isShallowEqual(prev, next)
  );
};

export default React.memo(LayerUI, areEqual);<|MERGE_RESOLUTION|>--- conflicted
+++ resolved
@@ -107,11 +107,8 @@
     getReactChildren<UIChildrenComponents>(children, {
       Menu: true,
       FooterCenter: true,
-<<<<<<< HEAD
       LiveCollaboration: true,
-=======
       WelcomeScreen: true,
->>>>>>> 9d04479f
     });
 
   const [WelcomeScreenComponents] = getReactChildren<UIWelcomeScreenComponents>(
