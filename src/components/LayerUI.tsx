--- conflicted
+++ resolved
@@ -363,12 +363,10 @@
     );
   };
 
-<<<<<<< HEAD
   const isTrayModeOrMobile =
     device.isMobile ||
     (!(appState.viewModeEnabled || appState.zenModeEnabled) &&
       appState.trayModeEnabled); //zsviczian
-=======
   const renderSidebars = () => {
     return appState.openSidebar === "customSidebar" ? (
       renderCustomSidebar?.() || null
@@ -384,7 +382,6 @@
     ) : null;
   };
 
->>>>>>> 941b2d70
   const [hostSidebarCounters] = useAtom(hostSidebarCountersAtom, jotaiScope);
 
   return (
