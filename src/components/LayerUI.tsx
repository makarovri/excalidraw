--- conflicted
+++ resolved
@@ -43,13 +43,10 @@
 import { jotaiScope } from "../jotai";
 import { useAtom } from "jotai";
 import MainMenu from "./main-menu/MainMenu";
-<<<<<<< HEAD
 import tunnel from "tunnel-rat";
-=======
 import { ActiveConfirmDialog } from "./ActiveConfirmDialog";
 import { HandButton } from "./HandButton";
 import { isHandToolActive } from "../appState";
->>>>>>> 3a141ca7
 
 interface LayerUIProps {
   actionManager: ActionManager;
