--- conflicted
+++ resolved
@@ -351,17 +351,6 @@
                           isMobile={device.isMobile}
                           device={device}
                         />
-<<<<<<< HEAD
-                        {renderShapeToggles}
-                      </Stack.Row>
-                    </Island>
-                    <LibraryButton
-                      appState={appState}
-                      setAppState={setAppState}
-                    />
-                  </Stack.Row>
-                </Stack.Col>
-=======
                         {heading}
                         <Stack.Row gap={1}>
                           <PenModeButton
@@ -393,12 +382,12 @@
                           {/* {actionManager.renderAction("eraser", {
                           // size: "small",
                         })} */}
+                          {renderShapeToggles}
                         </Stack.Row>
                       </Island>
                     </Stack.Row>
                   </Stack.Col>
                 </div>
->>>>>>> 8d5d68e5
               )}
             </Section>
           )}
