import clsx from "clsx";
import React, { useEffect, useState } from "react";
import { useCallbackRefState } from "../hooks/useCallbackRefState";
import { t } from "../i18n";
import {
  useExcalidrawContainer,
  useDevice,
  useExcalidrawSetAppState,
} from "../components/App";
import { KEYS } from "../keys";
import "./Dialog.scss";
import { back, CloseIcon } from "./icons";
import { Island } from "./Island";
import { Modal } from "./Modal";
import { queryFocusableElements } from "../utils";
import { useSetAtom } from "jotai";
<<<<<<< HEAD
import { isLibraryMenuOpenAtom } from "./LibraryMenuHeaderContent";
import { Button } from "./Button";
=======
import { isLibraryMenuOpenAtom } from "./LibraryMenu";
import { jotaiScope } from "../jotai";
>>>>>>> 3bd5d87c

export interface DialogProps {
  children: React.ReactNode;
  className?: string;
  size?: "small" | "regular" | "wide";
  onCloseRequest(): void;
  title: React.ReactNode | false;
  autofocus?: boolean;
  closeOnClickOutside?: boolean;
}

export const Dialog = (props: DialogProps) => {
  const [islandNode, setIslandNode] = useCallbackRefState<HTMLDivElement>();
  const [lastActiveElement] = useState(document.activeElement);
  const { id } = useExcalidrawContainer();
  const device = useDevice();

  useEffect(() => {
    if (!islandNode) {
      return;
    }

    const focusableElements = queryFocusableElements(islandNode);

    if (focusableElements.length > 0 && props.autofocus !== false) {
      // If there's an element other than close, focus it.
      (focusableElements[1] || focusableElements[0]).focus();
    }

    const handleKeyDown = (event: KeyboardEvent) => {
      if (event.key === KEYS.TAB) {
        const focusableElements = queryFocusableElements(islandNode);
        const { activeElement } = document;
        const currentIndex = focusableElements.findIndex(
          (element) => element === activeElement,
        );

        if (currentIndex === 0 && event.shiftKey) {
          focusableElements[focusableElements.length - 1].focus();
          event.preventDefault();
        } else if (
          currentIndex === focusableElements.length - 1 &&
          !event.shiftKey
        ) {
          focusableElements[0].focus();
          event.preventDefault();
        }
      }
    };

    islandNode.addEventListener("keydown", handleKeyDown);

    return () => islandNode.removeEventListener("keydown", handleKeyDown);
  }, [islandNode, props.autofocus]);

  const setAppState = useExcalidrawSetAppState();
  const setIsLibraryMenuOpen = useSetAtom(isLibraryMenuOpenAtom, jotaiScope);

  const onClose = () => {
    setAppState({ openMenu: null });
    setIsLibraryMenuOpen(false);
    (lastActiveElement as HTMLElement).focus();
    props.onCloseRequest();
  };

  return (
    <Modal
      className={clsx("Dialog", props.className)}
      labelledBy="dialog-title"
      maxWidth={
        props.size === "wide" ? 1024 : props.size === "small" ? 550 : 800
      }
      onCloseRequest={onClose}
      closeOnClickOutside={props.closeOnClickOutside}
    >
      <Island ref={setIslandNode}>
<<<<<<< HEAD
        <h2 id={`${id}-dialog-title`} className="Dialog__title">
          <span className="Dialog__titleContent">{props.title}</span>
          <Button
            onSelect={onClose}
            className="Modal__close"
            title={t("buttons.close")}
            aria-label={t("buttons.close")}
          >
            {useDevice().isMobile ? back : CloseIcon}
          </Button>
        </h2>
=======
        {props.title && (
          <h2 id={`${id}-dialog-title`} className="Dialog__title">
            <span className="Dialog__titleContent">{props.title}</span>
          </h2>
        )}
        <button
          className="Dialog__close"
          onClick={onClose}
          title={t("buttons.close")}
          aria-label={t("buttons.close")}
        >
          {device.isMobile ? back : CloseIcon}
        </button>
>>>>>>> 3bd5d87c
        <div className="Dialog__content">{props.children}</div>
      </Island>
    </Modal>
  );
};<|MERGE_RESOLUTION|>--- conflicted
+++ resolved
@@ -14,13 +14,9 @@
 import { Modal } from "./Modal";
 import { queryFocusableElements } from "../utils";
 import { useSetAtom } from "jotai";
-<<<<<<< HEAD
-import { isLibraryMenuOpenAtom } from "./LibraryMenuHeaderContent";
-import { Button } from "./Button";
-=======
 import { isLibraryMenuOpenAtom } from "./LibraryMenu";
 import { jotaiScope } from "../jotai";
->>>>>>> 3bd5d87c
+import { Button } from "./Button";
 
 export interface DialogProps {
   children: React.ReactNode;
@@ -97,33 +93,19 @@
       closeOnClickOutside={props.closeOnClickOutside}
     >
       <Island ref={setIslandNode}>
-<<<<<<< HEAD
-        <h2 id={`${id}-dialog-title`} className="Dialog__title">
-          <span className="Dialog__titleContent">{props.title}</span>
-          <Button
-            onSelect={onClose}
-            className="Modal__close"
-            title={t("buttons.close")}
-            aria-label={t("buttons.close")}
-          >
-            {useDevice().isMobile ? back : CloseIcon}
-          </Button>
-        </h2>
-=======
         {props.title && (
           <h2 id={`${id}-dialog-title`} className="Dialog__title">
             <span className="Dialog__titleContent">{props.title}</span>
           </h2>
         )}
-        <button
+        <Button
+          onSelect={onClose}
           className="Dialog__close"
-          onClick={onClose}
           title={t("buttons.close")}
           aria-label={t("buttons.close")}
         >
           {device.isMobile ? back : CloseIcon}
-        </button>
->>>>>>> 3bd5d87c
+        </Button>
         <div className="Dialog__content">{props.children}</div>
       </Island>
     </Modal>
