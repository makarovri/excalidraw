@import "../../css/variables.module";

.excalidraw {
  .focus-visible-none {
    &:focus-visible {
      outline: none !important;
    }
  }

  .color-picker__heading {
    padding: 0 0.5rem;
    font-size: 0.75rem;
    text-align: left;
  }

  .color-picker-container {
    display: grid;
    grid-template-columns: 1fr 20px 1.625rem;
    padding: 0.25rem 0px;
    align-items: center;

    @include isMobile {
      max-width: 175px;
    }
  }

  .color-picker__top-picks {
    display: flex;
    justify-content: space-between;
  }

  .color-picker__button {
    --radius: 0.25rem;

    padding: 0;
    margin: 0;
    width: 1.35rem;
    height: 1.35rem;
    border: 1px solid var(--color-gray-30);
    border-radius: var(--radius);
    filter: var(--theme-filter);
    background-color: var(--swatch-color);
    background-position: left center;
    position: relative;
    font-family: inherit;
    box-sizing: border-box;

    &:hover {
      &::after {
        content: "";
        position: absolute;
        top: -2px;
        left: -2px;
        right: -2px;
        bottom: -2px;
        box-shadow: 0 0 0 1px var(--color-gray-30);
        border-radius: calc(var(--radius) + 1px);
        filter: var(--theme-filter);
      }
    }

    &.active {
      .color-picker__button-outline {
        position: absolute;
        top: -2px;
        left: -2px;
        right: -2px;
        bottom: -2px;
        box-shadow: 0 0 0 1px var(--color-primary-darkest);
        z-index: 1; // due hover state so this has preference
        border-radius: calc(var(--radius) + 1px);
        filter: var(--theme-filter);
      }
    }

    &:focus-visible {
      outline: none;

      &::after {
        content: "";
        position: absolute;
        top: -4px;
        right: -4px;
        bottom: -4px;
        left: -4px;
        border: 3px solid var(--focus-highlight-color);
        border-radius: calc(var(--radius) + 1px);
      }

      &.active {
        .color-picker__button-outline {
          display: none;
        }
      }
    }

    &--large {
      --radius: 0.5rem;
      width: 1.875rem;
      height: 1.875rem;
    }

    &.is-transparent {
      background-image: url("data:image/png;base64,iVBORw0KGgoAAAANSUhEUgAAABAAAAAQCAYAAAAf8/9hAAAAMUlEQVQ4T2NkYGAQYcAP3uCTZhw1gGGYhAGBZIA/nYDCgBDAm9BGDWAAJyRCgLaBCAAgXwixzAS0pgAAAABJRU5ErkJggg==");
    }

    &--no-focus-visible {
      border: 0;
      &::after {
        display: none;
      }
      &:focus-visible {
        outline: none !important;
      }
    }

    &.active-color {
      border-radius: calc(var(--radius) + 1px);
      width: 1.625rem;
      height: 1.625rem;
    }
  }

  .color-picker__button__hotkey-label {
    position: absolute;
    right: 4px;
    bottom: 4px;
    filter: none;
    font-size: 11px;
  }

  .color-picker {
    background: var(--popup-bg-color);
    border: 0 solid transparentize($oc-white, 0.75);
    box-shadow: transparentize($oc-black, 0.75) 0 1px 4px;
    border-radius: 4px;
    position: absolute;

    :root[dir="ltr"] & {
      left: -5.5px;
    }

    :root[dir="rtl"] & {
      right: -5.5px;
    }
  }

  .color-picker-control-container {
    display: grid;
    grid-template-columns: auto 1fr;
    align-items: center;
    column-gap: 0.5rem;
  }

  .color-picker-control-container + .popover {
    position: static;
  }

  .color-picker-popover-container {
    margin-top: -0.25rem;

    :root[dir="ltr"] & {
      margin-left: 0.5rem;
    }

    :root[dir="rtl"] & {
      margin-left: -3rem;
    }
  }

  .color-picker-triangle {
    width: 0;
    height: 0;
    border-style: solid;
    border-width: 0 9px 10px;
    border-color: transparent transparent var(--popup-bg-color);
    position: absolute;
    top: 10px;

    :root[dir="ltr"] & {
      transform: rotate(270deg);
      left: -14px;
    }

    :root[dir="rtl"] & {
      transform: rotate(90deg);
      right: -14px;
    }
  }

  .color-picker-triangle-shadow {
    border-color: transparent transparent transparentize($oc-black, 0.9);

    :root[dir="ltr"] & {
      left: -14px;
    }

    :root[dir="rtl"] & {
      right: -16px;
    }
  }

  .color-picker-content {
    display: flex;
    flex-direction: column;
    gap: 0.75rem;
<<<<<<< HEAD
    max-height: none; //zsviczian override Obsidian color-picker-content style
=======
    outline: none;
>>>>>>> 952aa63f
  }

  .color-picker-content--default {
    padding: 0.5rem;
    display: grid;
    grid-template-columns: repeat(5, 1.875rem);
    grid-gap: 0.25rem;
    border-radius: 4px;

    &:focus {
      outline: none;
      box-shadow: 0 0 0 2px var(--focus-highlight-color);
    }
  }

  .color-picker-content--canvas {
    display: flex;
    flex-direction: column;
    padding: 0.25rem;

    &-title {
      color: $oc-gray-6;
      font-size: 12px;
      padding: 0 0.25rem;
    }

    &-colors {
      padding: 0.5rem 0;

      .color-picker-swatch {
        margin: 0 0.25rem;
      }
    }
  }

  .color-picker-content .color-input-container {
    grid-column: 1 / span 5;
  }

  .color-picker-swatch {
    position: relative;
    height: 1.875rem;
    width: 1.875rem;
    cursor: pointer;
    border-radius: 4px;
    margin: 0;
    box-sizing: border-box;
    border: 1px solid #ddd;
    background-color: currentColor !important;
    filter: var(--theme-filter);

    &:focus {
      /* TODO: only show the border when the color is too light to see as a shadow */
      box-shadow: 0 0 4px 1px currentColor;
      border-color: var(--select-highlight-color);
    }
  }

  .color-picker-transparent {
    border-radius: 4px;
    box-shadow: transparentize($oc-black, 0.9) 0 0 0 1px inset;
    position: absolute;
    top: 0;
    right: 0;
    bottom: 0;
    left: 0;
  }

  .color-picker-transparent,
  .color-picker-label-swatch {
    background: url("data:image/png;base64,iVBORw0KGgoAAAANSUhEUgAAABAAAAAQCAYAAAAf8/9hAAAAMUlEQVQ4T2NkYGAQYcAP3uCTZhw1gGGYhAGBZIA/nYDCgBDAm9BGDWAAJyRCgLaBCAAgXwixzAS0pgAAAABJRU5ErkJggg==")
      left center;
  }

  .color-picker-hash {
    height: var(--default-button-size);
    flex-shrink: 0;
    padding: 0.5rem 0.5rem 0.5rem 0.75rem;
    border: 1px solid var(--default-border-color);
    border-right: 0;
    box-sizing: border-box;

    :root[dir="ltr"] & {
      border-radius: var(--border-radius-lg) 0 0 var(--border-radius-lg);
    }

    :root[dir="rtl"] & {
      border-radius: 0 var(--border-radius-lg) var(--border-radius-lg) 0;
      border-right: 1px solid var(--default-border-color);
      border-left: 0;
    }

    color: var(--input-label-color);
    display: flex;
    align-items: center;
    justify-content: center;
    position: relative;
  }

  .color-input-container {
    display: flex;

    &:focus-within {
      box-shadow: 0 0 0 1px var(--color-primary-darkest);
      border-radius: var(--border-radius-lg);
    }
  }

  .color-picker__input-label {
    display: grid;
    grid-template-columns: auto 1fr auto auto;
    gap: 8px;
    align-items: center;
    border: 1px solid var(--default-border-color);
    border-radius: 8px;
    padding: 0 12px;
    margin: 8px;
    box-sizing: border-box;

    &:focus-within {
      box-shadow: 0 0 0 1px var(--color-primary-darkest);
      border-radius: var(--border-radius-lg);
    }
  }

  .color-picker__input-hash {
    padding: 0 0.25rem;
  }

  .color-picker-input {
    box-sizing: border-box;
    width: 100%;
    margin: 0;
    font-size: 0.875rem;
    font-family: inherit;
    background-color: transparent;
    color: var(--text-primary-color);
    border: 0;
    outline: none;
    height: var(--default-button-size);
    border: 1px solid var(--default-border-color);
    border-left: 0;
    letter-spacing: 0.4px;

    :root[dir="ltr"] & {
      border-radius: 0 var(--border-radius-lg) var(--border-radius-lg) 0;
    }

    :root[dir="rtl"] & {
      border-radius: var(--border-radius-lg) 0 0 var(--border-radius-lg);
      border-left: 1px solid var(--default-border-color);
      border-right: 0;
    }

    padding: 0.5rem;
    padding-left: 0.25rem;
    appearance: none;

    &:focus-visible {
      box-shadow: none;
    }
  }

  .color-picker-label-swatch-container {
    border: 1px solid var(--default-border-color);
    border-radius: var(--border-radius-lg);
    width: var(--default-button-size);
    height: var(--default-button-size);
    box-sizing: border-box;
    overflow: hidden;
  }

  .color-picker-label-swatch {
    @include outlineButtonStyles;
    background-color: var(--swatch-color) !important;
    overflow: hidden;
    position: relative;
    filter: var(--theme-filter);
    border: 0 !important;

    &:after {
      content: "";
      position: absolute;
      top: 0;
      left: 0;
      width: 100%;
      height: 100%;
      background: var(--swatch-color);
    }
  }

  .color-picker-keybinding {
    position: absolute;
    bottom: 2px;
    font-size: 0.7em;

    :root[dir="ltr"] & {
      right: 2px;
    }

    :root[dir="rtl"] & {
      left: 2px;
    }

    @include isMobile {
      display: block; //zsviczian (was none)
    }
  }

  .color-picker-type-canvasBackground .color-picker-keybinding {
    color: #aaa;
  }

  .color-picker-type-elementBackground .color-picker-keybinding {
    color: $oc-white;
  }

  .color-picker-swatch[aria-label="transparent"] .color-picker-keybinding {
    color: #aaa;
  }

  .color-picker-type-elementStroke .color-picker-keybinding {
    color: #d4d4d4;
  }

  &.theme--dark {
    .color-picker-type-elementBackground .color-picker-keybinding {
      color: $oc-black;
    }
    .color-picker-swatch[aria-label="transparent"] .color-picker-keybinding {
      color: $oc-black;
    }
  }
}<|MERGE_RESOLUTION|>--- conflicted
+++ resolved
@@ -204,11 +204,8 @@
     display: flex;
     flex-direction: column;
     gap: 0.75rem;
-<<<<<<< HEAD
     max-height: none; //zsviczian override Obsidian color-picker-content style
-=======
     outline: none;
->>>>>>> 952aa63f
   }
 
   .color-picker-content--default {
