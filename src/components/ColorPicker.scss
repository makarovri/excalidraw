--- conflicted
+++ resolved
@@ -179,17 +179,6 @@
   }
 
   .color-picker-input {
-<<<<<<< HEAD
-    width: 17ch; /* length of `transparent` */ /* //zsviczian */
-    margin: 0;
-    font-size: 0.7rem; /* //zsviczian */
-    background-color: var(--input-bg-color);
-    color: var(--text-primary-color);
-    border: 0;
-    outline: none;
-    /*height: 1.75em; //zsvician*/
-    box-shadow: var(--input-border-color) 0 0 0 1px inset;
-=======
     box-sizing: border-box;
     width: 100%;
     margin: 0;
@@ -202,7 +191,6 @@
     border: 1px solid var(--default-border-color);
     border-left: 0;
     letter-spacing: 0.4px;
->>>>>>> 7f91cdc0
 
     :root[dir="ltr"] & {
       border-radius: 0 var(--border-radius-lg) var(--border-radius-lg) 0;
@@ -217,9 +205,6 @@
     padding: 0.5rem;
     padding-left: 0.25rem;
     appearance: none;
-<<<<<<< HEAD
-    block-size: 30px; /* //zsviczian*/
-=======
 
     &:focus-visible {
       box-shadow: none;
@@ -233,7 +218,6 @@
     height: var(--default-button-size);
     box-sizing: border-box;
     overflow: hidden;
->>>>>>> 7f91cdc0
   }
 
   .color-picker-label-swatch {
