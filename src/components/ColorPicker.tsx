import React from "react";
import { Popover } from "./Popover";
import { isTransparent } from "../utils";

import "./ColorPicker.scss";
import { isArrowKey, KEYS } from "../keys";
import { t, getLanguage } from "../i18n";
import { isWritableElement } from "../utils";
import colors from "../colors";
import { ExcalidrawElement } from "../element/types";
import { AppState } from "../types";

const MAX_CUSTOM_COLORS = 5;
const MAX_DEFAULT_COLORS = 15;

export const getCustomColors = (
  elements: readonly ExcalidrawElement[],
  type: "elementBackground" | "elementStroke",
) => {
  const customColors: string[] = [];
  const updatedElements = elements
    .filter((element) => !element.isDeleted)
    .sort((ele1, ele2) => ele2.updated - ele1.updated);

  let index = 0;
  const elementColorTypeMap = {
    elementBackground: "backgroundColor",
    elementStroke: "strokeColor",
  };
  const colorType = elementColorTypeMap[type] as
    | "backgroundColor"
    | "strokeColor";
  while (
    index < updatedElements.length &&
    customColors.length < MAX_CUSTOM_COLORS
  ) {
    const element = updatedElements[index];

    if (
      customColors.length < MAX_CUSTOM_COLORS &&
      isCustomColor(element[colorType], type) &&
      !customColors.includes(element[colorType])
    ) {
      customColors.push(element[colorType]);
    }
    index++;
  }
  return customColors;
};

const isCustomColor = (
  color: string,
  type: "elementBackground" | "elementStroke",
) => {
  return !colors[type].includes(color);
};

const isValidColor = (color: string) => {
  const style = new Option().style;
  style.color = color;
  return !!style.color;
};

const getColor = (color: string): string | null => {
  if (isTransparent(color)) {
    return color;
  }

  return isValidColor(color)
    ? color
    : isValidColor(`#${color}`)
    ? `#${color}`
    : null;
};

// This is a narrow reimplementation of the awesome react-color Twitter component
// https://github.com/casesandberg/react-color/blob/master/src/components/twitter/Twitter.js

// Unfortunately, we can't detect keyboard layout in the browser. So this will
// only work well for QWERTY but not AZERTY or others...
const keyBindings = [
  ["1", "2", "3", "4", "5"],
  ["q", "w", "e", "r", "t"],
  ["a", "s", "d", "f", "g"],
  ["z", "x", "c", "v", "b"],
].flat();

const Picker = ({
  colors,
  color,
  onChange,
  onClose,
  label,
  showInput = true,
  type,
  elements,
}: {
  colors: string[];
  color: string | null;
  onChange: (color: string) => void;
  onClose: () => void;
  label: string;
  showInput: boolean;
  type: "canvasBackground" | "elementBackground" | "elementStroke";
  elements: readonly ExcalidrawElement[];
}) => {
  const firstItem = React.useRef<HTMLButtonElement>();
  const activeItem = React.useRef<HTMLButtonElement>();
  const gallery = React.useRef<HTMLDivElement>();
  const colorInput = React.useRef<HTMLInputElement>();

  const [customColors] = React.useState(() => {
    if (type === "canvasBackground") {
      return [];
    }
    return getCustomColors(elements, type);
  });

  React.useEffect(() => {
    // After the component is first mounted focus on first input
    if (activeItem.current) {
      activeItem.current.focus();
    } else if (colorInput.current) {
      colorInput.current.focus();
    } else if (gallery.current) {
      gallery.current.focus();
    }
  }, []);

  const handleKeyDown = (event: React.KeyboardEvent) => {
<<<<<<< HEAD
    if (isArrowKey(event.key)) {
=======
    let handled = false;
    if (event.key === KEYS.TAB) {
      handled = true;
      const { activeElement } = document;
      if (event.shiftKey) {
        if (activeElement === firstItem.current) {
          colorInput.current?.focus();
          event.preventDefault();
        }
      } else if (activeElement === colorInput.current) {
        firstItem.current?.focus();
        event.preventDefault();
      }
    } else if (isArrowKey(event.key)) {
      handled = true;
>>>>>>> fd48c2cf
      const { activeElement } = document;
      const isRTL = getLanguage().rtl;
      let isCustom = false;
      let index = Array.prototype.indexOf.call(
        gallery.current!.querySelector(".color-picker-content--default")
          ?.children,
        activeElement,
      );
      if (index === -1) {
        index = Array.prototype.indexOf.call(
          gallery.current!.querySelector(".color-picker-content--canvas-colors")
            ?.children,
          activeElement,
        );
        if (index !== -1) {
          isCustom = true;
        }
      }
      const parentElement = isCustom
        ? gallery.current?.querySelector(".color-picker-content--canvas-colors")
        : gallery.current?.querySelector(".color-picker-content--default");

      if (parentElement && index !== -1) {
        const length = parentElement.children.length - (showInput ? 1 : 0);
        const nextIndex =
          event.key === (isRTL ? KEYS.ARROW_LEFT : KEYS.ARROW_RIGHT)
            ? (index + 1) % length
            : event.key === (isRTL ? KEYS.ARROW_RIGHT : KEYS.ARROW_LEFT)
            ? (length + index - 1) % length
            : !isCustom && event.key === KEYS.ARROW_DOWN
            ? (index + 5) % length
            : !isCustom && event.key === KEYS.ARROW_UP
            ? (length + index - 5) % length
            : index;
        (parentElement.children[nextIndex] as HTMLElement | undefined)?.focus();
      }
      event.preventDefault();
    } else if (
      keyBindings.includes(event.key.toLowerCase()) &&
      !event[KEYS.CTRL_OR_CMD] &&
      !event.altKey &&
      !isWritableElement(event.target)
    ) {
      handled = true;
      const index = keyBindings.indexOf(event.key.toLowerCase());
      const isCustom = index >= MAX_DEFAULT_COLORS;
      const parentElement = isCustom
        ? gallery?.current?.querySelector(
            ".color-picker-content--canvas-colors",
          )
        : gallery?.current?.querySelector(".color-picker-content--default");
      const actualIndex = isCustom ? index - MAX_DEFAULT_COLORS : index;
      (
        parentElement?.children[actualIndex] as HTMLElement | undefined
      )?.focus();

      event.preventDefault();
    } else if (event.key === KEYS.ESCAPE || event.key === KEYS.ENTER) {
      handled = true;
      event.preventDefault();
      onClose();
    }
    if (handled) {
      event.nativeEvent.stopImmediatePropagation();
      event.stopPropagation();
    }
  };

  const renderColors = (colors: Array<string>, custom: boolean = false) => {
    return colors.map((_color, i) => {
      const _colorWithoutHash = _color.replace("#", "");
      const keyBinding = custom
        ? keyBindings[i + MAX_DEFAULT_COLORS]
        : keyBindings[i];
      const label = custom
        ? _colorWithoutHash
        : t(`colors.${_colorWithoutHash}`);
      return (
        <button
          className="color-picker-swatch"
          onClick={(event) => {
            (event.currentTarget as HTMLButtonElement).focus();
            onChange(_color);
          }}
          title={`${label}${
            !isTransparent(_color) ? ` (${_color})` : ""
          } — ${keyBinding.toUpperCase()}`}
          aria-label={label}
          aria-keyshortcuts={keyBindings[i]}
          style={{ color: _color }}
          key={_color}
          ref={(el) => {
            if (!custom && el && i === 0) {
              firstItem.current = el;
            }
            if (el && _color === color) {
              activeItem.current = el;
            }
          }}
          onFocus={() => {
            onChange(_color);
          }}
        >
          {isTransparent(_color) ? (
            <div className="color-picker-transparent"></div>
          ) : undefined}
          <span className="color-picker-keybinding">{keyBinding}</span>
        </button>
      );
    });
  };

  return (
    <div
      className={`color-picker color-picker-type-${type}`}
      role="dialog"
      aria-modal="true"
      aria-label={t("labels.colorPicker")}
      onKeyDown={handleKeyDown}
    >
      <div className="color-picker-triangle color-picker-triangle-shadow"></div>
      <div className="color-picker-triangle"></div>
      <div
        className="color-picker-content"
        ref={(el) => {
          if (el) {
            gallery.current = el;
          }
        }}
        // to allow focusing by clicking but not by tabbing
        tabIndex={-1}
      >
        <div className="color-picker-content--default">
          {renderColors(colors)}
        </div>
        {!!customColors.length && (
          <div className="color-picker-content--canvas">
            <span className="color-picker-content--canvas-title">
              {t("labels.canvasColors")}
            </span>
            <div className="color-picker-content--canvas-colors">
              {renderColors(customColors, true)}
            </div>
          </div>
        )}

        {showInput && (
          <ColorInput
            color={color}
            label={label}
            onChange={(color) => {
              onChange(color);
            }}
            ref={colorInput}
          />
        )}
      </div>
    </div>
  );
};

const ColorInput = React.forwardRef(
  (
    {
      color,
      onChange,
      label,
    }: {
      color: string | null;
      onChange: (color: string) => void;
      label: string;
    },
    ref,
  ) => {
    const [innerValue, setInnerValue] = React.useState(color);
    const inputRef = React.useRef(null);

    React.useEffect(() => {
      setInnerValue(color);
    }, [color]);

    React.useImperativeHandle(ref, () => inputRef.current);

    const changeColor = React.useCallback(
      (inputValue: string) => {
        const value = inputValue.toLowerCase();
        const color = getColor(value);
        if (color) {
          onChange(color);
        }
        setInnerValue(value);
      },
      [onChange],
    );

    return (
      <label className="color-input-container">
        <div className="color-picker-hash">#</div>
        <input
          spellCheck={false}
          className="color-picker-input"
          aria-label={label}
          onChange={(event) => changeColor(event.target.value)}
          value={(innerValue || "").replace(/^#/, "")}
          onBlur={() => setInnerValue(color)}
          ref={inputRef}
        />
      </label>
    );
  },
);

export const ColorPicker = ({
  type,
  color,
  onChange,
  label,
  isActive,
  setActive,
  elements,
  appState,
}: {
  type: "canvasBackground" | "elementBackground" | "elementStroke";
  color: string | null;
  onChange: (color: string) => void;
  label: string;
  isActive: boolean;
  setActive: (active: boolean) => void;
  elements: readonly ExcalidrawElement[];
  appState: AppState;
}) => {
  const pickerButton = React.useRef<HTMLButtonElement>(null);

  return (
    <div>
      <div className="color-picker-control-container">
        <button
          className="color-picker-label-swatch"
          aria-label={label}
          style={color ? { "--swatch-color": color } : undefined}
          onClick={() => setActive(!isActive)}
          ref={pickerButton}
        />
        <ColorInput
          color={color}
          label={label}
          onChange={(color) => {
            onChange(color);
          }}
        />
      </div>
      <React.Suspense fallback="">
        {isActive ? (
          <Popover
            onCloseRequest={(event) =>
              event.target !== pickerButton.current && setActive(false)
            }
          >
            <Picker
              colors={colors[type]}
              color={color || null}
              onChange={(changedColor) => {
                onChange(changedColor);
              }}
              onClose={() => {
                setActive(false);
                pickerButton.current?.focus();
              }}
              label={label}
              showInput={false}
              type={type}
              elements={elements}
            />
          </Popover>
        ) : null}
      </React.Suspense>
    </div>
  );
};<|MERGE_RESOLUTION|>--- conflicted
+++ resolved
@@ -128,25 +128,9 @@
   }, []);
 
   const handleKeyDown = (event: React.KeyboardEvent) => {
-<<<<<<< HEAD
+    let handled = false;
     if (isArrowKey(event.key)) {
-=======
-    let handled = false;
-    if (event.key === KEYS.TAB) {
       handled = true;
-      const { activeElement } = document;
-      if (event.shiftKey) {
-        if (activeElement === firstItem.current) {
-          colorInput.current?.focus();
-          event.preventDefault();
-        }
-      } else if (activeElement === colorInput.current) {
-        firstItem.current?.focus();
-        event.preventDefault();
-      }
-    } else if (isArrowKey(event.key)) {
-      handled = true;
->>>>>>> fd48c2cf
       const { activeElement } = document;
       const isRTL = getLanguage().rtl;
       let isCustom = false;
