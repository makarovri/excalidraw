--- conflicted
+++ resolved
@@ -10,10 +10,7 @@
   colors,
   color,
   onChange,
-<<<<<<< HEAD
-  label
-=======
->>>>>>> 5fd6c4d8
+  label,
 }: {
   colors: string[];
   color: string | null;
@@ -60,10 +57,7 @@
 function ColorInput({
   color,
   onChange,
-<<<<<<< HEAD
-  label
-=======
->>>>>>> 5fd6c4d8
+  label,
 }: {
   color: string | null;
   onChange: (color: string) => void;
@@ -102,10 +96,7 @@
   type,
   color,
   onChange,
-<<<<<<< HEAD
-  label
-=======
->>>>>>> 5fd6c4d8
+  label,
 }: {
   type: "canvasBackground" | "elementBackground" | "elementStroke";
   color: string | null;
