import "./FixedSideContainer.css";

import React from "react";

type FixedSideContainerProps = {
  children: React.ReactNode;
  side: "top" | "left" | "right";
  className?: string;
};

export const FixedSideContainer = ({
  children,
  side,
<<<<<<< HEAD
}: FixedSideContainerProps) => (
  <div className={`FixedSideContainer FixedSideContainer_side_${side}`}>
    {children}
  </div>
);
=======
  className,
}: FixedSideContainerProps) {
  return (
    <div
      className={`FixedSideContainer FixedSideContainer_side_${side} ${className}`}
    >
      {children}
    </div>
  );
}
>>>>>>> 028f9b4b
<|MERGE_RESOLUTION|>--- conflicted
+++ resolved
@@ -11,21 +11,11 @@
 export const FixedSideContainer = ({
   children,
   side,
-<<<<<<< HEAD
+  className,
 }: FixedSideContainerProps) => (
-  <div className={`FixedSideContainer FixedSideContainer_side_${side}`}>
+  <div
+    className={`FixedSideContainer FixedSideContainer_side_${side} ${className}`}
+  >
     {children}
   </div>
-);
-=======
-  className,
-}: FixedSideContainerProps) {
-  return (
-    <div
-      className={`FixedSideContainer FixedSideContainer_side_${side} ${className}`}
-    >
-      {children}
-    </div>
-  );
-}
->>>>>>> 028f9b4b
+);