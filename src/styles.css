/* http://www.eaglefonts.com/fg-virgil-ttf-131249.htm */
@font-face {
  font-family: "Virgil";
  src: url("https://uploads.codesandbox.io/uploads/user/ed077012-e728-4a42-8395-cbd299149d62/AflB-FG_Virgil.ttf");
}

<<<<<<< HEAD
.wrappers {
  display: flex;
  align-items: center;
  margin-bottom: 10px;
}

.exportWrapper {
  display: flex;
  align-items: center;
}
.exportWrapper label {
  display: flex;
  align-items: center;
  margin: 0 5px;
}

.exportWrapper button {
  margin-right: 10px;
=======
body {
  margin: 0;
}

/* Controls - Begin */
fieldset {
  margin: 5px;
>>>>>>> 527209e7
}

label {
  margin-right: 10px;
}

input[type="number"] {
  width: 30px;
}

input {
  margin-right: 5px;
}
/* Controls - End */<|MERGE_RESOLUTION|>--- conflicted
+++ resolved
@@ -4,26 +4,6 @@
   src: url("https://uploads.codesandbox.io/uploads/user/ed077012-e728-4a42-8395-cbd299149d62/AflB-FG_Virgil.ttf");
 }
 
-<<<<<<< HEAD
-.wrappers {
-  display: flex;
-  align-items: center;
-  margin-bottom: 10px;
-}
-
-.exportWrapper {
-  display: flex;
-  align-items: center;
-}
-.exportWrapper label {
-  display: flex;
-  align-items: center;
-  margin: 0 5px;
-}
-
-.exportWrapper button {
-  margin-right: 10px;
-=======
 body {
   margin: 0;
 }
@@ -31,7 +11,6 @@
 /* Controls - Begin */
 fieldset {
   margin: 5px;
->>>>>>> 527209e7
 }
 
 label {
