--- conflicted
+++ resolved
@@ -3,7 +3,6 @@
   font-family: "Virgil";
   src: url("https://uploads.codesandbox.io/uploads/user/ed077012-e728-4a42-8395-cbd299149d62/AflB-FG_Virgil.ttf");
 }
-<<<<<<< HEAD
 
 .wrappers {
   display: flex;
@@ -22,9 +21,10 @@
 }
 
 .exportWrapper button {
-=======
+  margin-right: 10px;
+}
+
 label {
->>>>>>> 4c949765
   margin-right: 10px;
 }
 input[type="number"] {
