--- conflicted
+++ resolved
@@ -3,11 +3,7 @@
 const webpack = require("webpack");
 const path = require("path");
 const { merge } = require("webpack-merge");
-<<<<<<< HEAD
-const configCommon = require("../common.webpack.prod.config");
-=======
 const commonConfig = require("../common.webpack.prod.config");
->>>>>>> 836120c1
 
 const config = {
   entry: { "excalidraw-utils.min": "./index.js" },
@@ -24,8 +20,4 @@
     }),
   ],
 };
-<<<<<<< HEAD
-module.exports = merge(configCommon, config);
-=======
-module.exports = merge(commonConfig, config);
->>>>>>> 836120c1
+module.exports = merge(commonConfig, config);