{
<<<<<<< HEAD
  "name": "@zsviczian/excalidraw",
  "version": "0.11.0-obsidian-25",
=======
  "name": "@excalidraw/excalidraw",
  "version": "0.12.0",
>>>>>>> 2820cd11
  "main": "main.js",
  "types": "types/packages/excalidraw/index.d.ts",
  "files": [
    "dist/*",
    "types/*"
  ],
  "publishConfig": {
    "access": "public"
  },
  "description": "Excalidraw as a React component",
  "repository": "https://github.com/excalidraw/excalidraw",
  "license": "MIT",
  "keywords": [
    "excalidraw",
    "excalidraw-embed",
    "react",
    "npm",
    "npm excalidraw"
  ],
  "browserslist": {
    "production": [
      ">0.2%",
      "not dead",
      "not ie <= 11",
      "not op_mini all",
      "not safari < 12",
      "not kaios <= 2.5",
      "not edge < 79",
      "not chrome < 70",
      "not and_uc < 13",
      "not samsung < 10"
    ],
    "development": [
      "last 1 chrome version",
      "last 1 firefox version",
      "last 1 safari version"
    ]
  },
  "peerDependencies": {
    "react": "^17.0.2 || ^18.2.0",
    "react-dom": "^17.0.2 || ^18.2.0"
  },
  "devDependencies": {
    "@babel/core": "7.18.9",
    "@babel/plugin-transform-arrow-functions": "7.18.6",
    "@babel/plugin-transform-async-to-generator": "7.18.6",
    "@babel/plugin-transform-runtime": "7.18.9",
    "@babel/plugin-transform-typescript": "7.18.8",
    "@babel/preset-env": "7.18.6",
    "@babel/preset-react": "7.18.6",
    "@babel/preset-typescript": "7.18.6",
    "autoprefixer": "10.4.7",
    "babel-loader": "8.2.5",
    "babel-plugin-transform-class-properties": "6.24.1",
    "cross-env": "7.0.3",
    "css-loader": "6.7.1",
    "dotenv": "16.0.1",
    "mini-css-extract-plugin": "2.6.1",
    "postcss-loader": "7.0.1",
    "sass-loader": "13.0.2",
    "terser-webpack-plugin": "5.3.3",
    "ts-loader": "9.3.1",
    "typescript": "4.7.4",
    "webpack": "5.73.0",
    "webpack-bundle-analyzer": "4.5.0",
    "webpack-cli": "4.10.0",
    "webpack-dev-server": "4.9.3",
    "webpack-merge": "5.8.0"
  },
  "bugs": "https://github.com/excalidraw/excalidraw/issues",
  "homepage": "https://github.com/excalidraw/excalidraw/tree/master/src/packages/excalidraw",
  "scripts": {
    "gen:types": "tsc --project ../../../tsconfig-types.json",
    "build:umd": "cross-env NODE_ENV=production webpack --config webpack.prod.config.js && cross-env NODE_ENV=development webpack --config webpack.dev.config.js && yarn gen:types",
    "build:umd:withAnalyzer": "cross-env NODE_ENV=production ANALYZER=true webpack --config webpack.prod.config.js",
    "pack": "yarn build:umd && yarn pack",
    "start": "webpack serve --config webpack.dev-server.config.js",
    "install:deps": "yarn install --frozen-lockfile && yarn --cwd ../../../",
    "build:example": "EXAMPLE=true webpack --config webpack.dev-server.config.js && yarn gen:types"
  }
}<|MERGE_RESOLUTION|>--- conflicted
+++ resolved
@@ -1,11 +1,6 @@
 {
-<<<<<<< HEAD
   "name": "@zsviczian/excalidraw",
-  "version": "0.11.0-obsidian-25",
-=======
-  "name": "@excalidraw/excalidraw",
-  "version": "0.12.0",
->>>>>>> 2820cd11
+  "version": "0.12.0-obsidian-0",
   "main": "main.js",
   "types": "types/packages/excalidraw/index.d.ts",
   "files": [
