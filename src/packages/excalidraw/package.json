--- conflicted
+++ resolved
@@ -1,12 +1,8 @@
 {
   "name": "@excalidraw/excalidraw",
   "version": "0.5.0",
-<<<<<<< HEAD
-  "main": "dist/excalidraw.min.js",
+  "main": "main.js",
   "types": "dist/types/packages/excalidraw/index.d.ts",
-=======
-  "main": "main.js",
->>>>>>> 25fd2751
   "files": [
     "dist/*"
   ],
@@ -63,12 +59,8 @@
     "sass-loader": "11.0.1",
     "terser-webpack-plugin": "5.1.1",
     "ts-loader": "8.0.18",
-<<<<<<< HEAD
     "typescript": "4.2.3",
-    "webpack": "5.27.1",
-=======
     "webpack": "5.28.0",
->>>>>>> 25fd2751
     "webpack-bundle-analyzer": "4.4.0",
     "webpack-cli": "4.6.0"
   },
@@ -76,12 +68,8 @@
   "repository": "https://github.com/excalidraw/excalidraw",
   "homepage": "https://github.com/excalidraw/excalidraw/tree/master/src/packages/excalidraw",
   "scripts": {
-<<<<<<< HEAD
     "gen:types": "tsc --project ../../../tsconfig-types.json",
-    "build:umd": "cross-env NODE_ENV=production webpack --config webpack.prod.config.js && yarn gen:types",
-=======
-    "build:umd": "cross-env NODE_ENV=production webpack --config webpack.prod.config.js && cross-env NODE_ENV=development webpack --config webpack.dev.config.js",
->>>>>>> 25fd2751
+    "build:umd": "cross-env NODE_ENV=production webpack --config webpack.prod.config.js && cross-env NODE_ENV=development webpack --config webpack.dev.config.js && yarn gen:types",
     "build:umd:withAnalyzer": "cross-env NODE_ENV=production ANALYZER=true webpack --config webpack.prod.config.js",
     "pack": "yarn build:umd && yarn pack"
   }
