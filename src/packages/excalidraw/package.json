{
<<<<<<< HEAD
  "name": "@zsviczian/excalidraw",
  "version": "0.12.0-obsidian-11",
=======
  "name": "@excalidraw/excalidraw",
  "version": "0.13.0",
>>>>>>> c8f6e3fa
  "main": "main.js",
  "types": "types/packages/excalidraw/index.d.ts",
  "files": [
    "dist/*",
    "types/*"
  ],
  "publishConfig": {
    "access": "public"
  },
  "description": "Excalidraw as a React component",
  "repository": "https://github.com/excalidraw/excalidraw",
  "license": "MIT",
  "keywords": [
    "excalidraw",
    "excalidraw-embed",
    "react",
    "npm",
    "npm excalidraw"
  ],
  "browserslist": {
    "production": [
      ">0.2%",
      "not dead",
      "not ie <= 11",
      "not op_mini all",
      "not safari < 12",
      "not kaios <= 2.5",
      "not edge < 79",
      "not chrome < 70",
      "not and_uc < 13",
      "not samsung < 10"
    ],
    "development": [
      "last 1 chrome version",
      "last 1 firefox version",
      "last 1 safari version"
    ]
  },
  "peerDependencies": {
    "react": "^17.0.2 || ^18.2.0",
    "react-dom": "^17.0.2 || ^18.2.0"
  },
  "devDependencies": {
    "@babel/core": "7.18.9",
    "@babel/plugin-transform-arrow-functions": "7.18.6",
    "@babel/plugin-transform-async-to-generator": "7.18.6",
    "@babel/plugin-transform-runtime": "7.18.9",
    "@babel/plugin-transform-typescript": "7.18.8",
    "@babel/preset-env": "7.18.6",
    "@babel/preset-react": "7.18.6",
    "@babel/preset-typescript": "7.18.6",
    "autoprefixer": "10.4.7",
    "babel-loader": "8.2.5",
    "babel-plugin-transform-class-properties": "6.24.1",
    "cross-env": "7.0.3",
    "css-loader": "6.7.1",
    "dotenv": "16.0.1",
    "mini-css-extract-plugin": "2.6.1",
    "postcss-loader": "7.0.1",
    "sass-loader": "13.0.2",
    "terser-webpack-plugin": "5.3.3",
    "ts-loader": "9.3.1",
    "typescript": "4.7.4",
    "webpack": "5.73.0",
    "webpack-bundle-analyzer": "4.5.0",
    "webpack-cli": "4.10.0",
    "webpack-dev-server": "4.9.3",
    "webpack-merge": "5.8.0"
  },
  "bugs": "https://github.com/excalidraw/excalidraw/issues",
  "homepage": "https://github.com/excalidraw/excalidraw/tree/master/src/packages/excalidraw",
  "scripts": {
    "gen:types": "tsc --project ../../../tsconfig-types.json",
    "build:umd": "cross-env NODE_ENV=production webpack --config webpack.prod.config.js && cross-env NODE_ENV=development webpack --config webpack.dev.config.js && yarn gen:types",
    "build:umd:withAnalyzer": "cross-env NODE_ENV=production ANALYZER=true webpack --config webpack.prod.config.js",
    "pack": "yarn build:umd && yarn pack",
    "start": "webpack serve --config webpack.dev-server.config.js",
    "install:deps": "yarn install --frozen-lockfile && yarn --cwd ../../../",
    "build:example": "EXAMPLE=true webpack --config webpack.dev-server.config.js && yarn gen:types"
  }
}<|MERGE_RESOLUTION|>--- conflicted
+++ resolved
@@ -1,11 +1,6 @@
 {
-<<<<<<< HEAD
   "name": "@zsviczian/excalidraw",
-  "version": "0.12.0-obsidian-11",
-=======
-  "name": "@excalidraw/excalidraw",
-  "version": "0.13.0",
->>>>>>> c8f6e3fa
+  "version": "0.13.0-obsidian",
   "main": "main.js",
   "types": "types/packages/excalidraw/index.d.ts",
   "files": [
