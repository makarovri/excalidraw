--- conflicted
+++ resolved
@@ -43,36 +43,6 @@
     "react": "^17.0.2 || ^18.2.0",
     "react-dom": "^17.0.2 || ^18.2.0"
   },
-<<<<<<< HEAD
-=======
-  "devDependencies": {
-    "@babel/core": "7.18.9",
-    "@babel/plugin-transform-arrow-functions": "7.18.6",
-    "@babel/plugin-transform-async-to-generator": "7.18.6",
-    "@babel/plugin-transform-runtime": "7.18.9",
-    "@babel/plugin-transform-typescript": "7.18.8",
-    "@babel/preset-env": "7.18.6",
-    "@babel/preset-react": "7.18.6",
-    "@babel/preset-typescript": "7.18.6",
-    "autoprefixer": "10.4.7",
-    "babel-loader": "8.2.5",
-    "babel-plugin-transform-class-properties": "6.24.1",
-    "cross-env": "7.0.3",
-    "css-loader": "6.7.1",
-    "dotenv": "16.0.1",
-    "mini-css-extract-plugin": "2.6.1",
-    "postcss-loader": "7.0.1",
-    "sass-loader": "13.0.2",
-    "terser-webpack-plugin": "5.3.3",
-    "ts-loader": "9.3.1",
-    "typescript": "4.7.4",
-    "webpack": "5.73.0",
-    "webpack-bundle-analyzer": "4.5.0",
-    "webpack-cli": "4.10.0",
-    "webpack-dev-server": "4.9.3",
-    "webpack-merge": "5.8.0"
-  },
->>>>>>> ad0c4c4c
   "bugs": "https://github.com/excalidraw/excalidraw/issues",
   "homepage": "https://github.com/excalidraw/excalidraw/tree/master/src/packages/excalidraw",
   "scripts": {
@@ -82,15 +52,7 @@
     "build:umd:withAnalyzer": "cross-env NODE_ENV=production ANALYZER=true webpack --config webpack.prod.config.js",
     "pack": "yarn build:umd && yarn pack",
     "start": "webpack serve --config webpack.dev-server.config.js",
-<<<<<<< HEAD
     "install:deps": "yarn --cwd ../ install --frozen-lockfile && yarn install --frozen-lockfile && yarn --cwd ../../../ install --frozen-lockfile && node ../../../scripts/prebuild-packages.js excalidraw",
-    "build:example": "EXAMPLE=true webpack --config webpack.dev-server.config.js"
-  },
-  "dependencies": {
-    "dotenv": "10.0.0"
-=======
-    "install:deps": "yarn install --frozen-lockfile && yarn --cwd ../../../",
     "build:example": "EXAMPLE=true webpack --config webpack.dev-server.config.js && yarn gen:types"
->>>>>>> ad0c4c4c
   }
 }