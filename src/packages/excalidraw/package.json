{
  "name": "@excalidraw/excalidraw",
  "version": "0.4.0",
  "main": "dist/excalidraw.min.js",
  "files": [
    "dist/*"
  ],
  "publishConfig": {
    "access": "public"
  },
  "description": "Excalidraw as a React component",
  "license": "MIT",
  "keywords": [
    "excalidraw",
    "excalidraw-embed",
    "react",
    "npm",
    "npm excalidraw"
  ],
  "browserslist": {
    "production": [
      ">0.2%",
      "not dead",
      "not ie <= 11",
      "not op_mini all",
      "not safari < 12",
      "not kaios <= 2.5",
      "not edge < 79",
      "not chrome < 70",
      "not and_uc < 13",
      "not samsung < 10"
    ],
    "development": [
      "last 1 chrome version",
      "last 1 firefox version",
      "last 1 safari version"
    ]
  },
  "peerDependencies": {
    "react": "^17.0.1",
    "react-dom": "^17.0.1"
  },
  "devDependencies": {
    "@babel/core": "7.13.8",
    "@babel/plugin-transform-arrow-functions": "7.13.0",
    "@babel/plugin-transform-async-to-generator": "7.13.0",
    "@babel/plugin-transform-runtime": "7.13.8",
    "@babel/plugin-transform-typescript": "7.13.0",
    "@babel/preset-env": "7.13.8",
    "@babel/preset-react": "7.12.13",
    "@babel/preset-typescript": "7.13.0",
    "babel-loader": "8.2.2",
    "babel-plugin-transform-class-properties": "6.24.1",
    "cross-env": "7.0.3",
    "css-loader": "5.1.0",
    "file-loader": "6.2.0",
<<<<<<< HEAD
    "mini-css-extract-plugin": "1.3.8",
    "path-browserify": "1.0.1",
=======
    "mini-css-extract-plugin": "1.3.9",
>>>>>>> 418589e7
    "sass-loader": "11.0.1",
    "terser-webpack-plugin": "5.1.1",
    "ts-loader": "8.0.17",
    "webpack": "5.24.2",
    "webpack-bundle-analyzer": "4.4.0",
    "webpack-cli": "4.5.0"
  },
  "bugs": "https://github.com/excalidraw/excalidraw/issues",
  "repository": "https://github.com/excalidraw/excalidraw",
  "homepage": "https://github.com/excalidraw/excalidraw/tree/master/src/packages/excalidraw",
  "scripts": {
    "build:umd": "cross-env NODE_ENV=production webpack --config webpack.prod.config.js",
    "build:umd:withAnalyzer": "cross-env NODE_ENV=production ANALYZER=true webpack --config webpack.prod.config.js",
    "pack": "yarn build:umd && yarn pack"
  }
}<|MERGE_RESOLUTION|>--- conflicted
+++ resolved
@@ -54,12 +54,8 @@
     "cross-env": "7.0.3",
     "css-loader": "5.1.0",
     "file-loader": "6.2.0",
-<<<<<<< HEAD
-    "mini-css-extract-plugin": "1.3.8",
+    "mini-css-extract-plugin": "1.3.9",
     "path-browserify": "1.0.1",
-=======
-    "mini-css-extract-plugin": "1.3.9",
->>>>>>> 418589e7
     "sass-loader": "11.0.1",
     "terser-webpack-plugin": "5.1.1",
     "ts-loader": "8.0.17",
