--- conflicted
+++ resolved
@@ -1,11 +1,6 @@
 {
-<<<<<<< HEAD
-  "name": "@zsviczian/excalidraw",
-  "version": "0.9.0-onTextEditEvents-3",
-=======
   "name": "@excalidraw/excalidraw",
   "version": "0.10.0",
->>>>>>> d7cdee37
   "main": "main.js",
   "types": "types/packages/excalidraw/index.d.ts",
   "files": [
