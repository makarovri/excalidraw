--- conflicted
+++ resolved
@@ -1,22 +1,10 @@
 global.__childdir = __dirname;
 const path = require("path");
-<<<<<<< HEAD
-const autoprefixer = require("autoprefixer");
-const webpack = require("webpack");
-const BundleAnalyzerPlugin =
-  require("webpack-bundle-analyzer").BundleAnalyzerPlugin;
-const { parseEnvVariables } = require("./env");
-
-const outputDir = process.env.EXAMPLE === "true" ? "example/public" : "dist";
-module.exports = {
-  mode: "development",
-=======
 const { merge } = require("webpack-merge");
 const commonConfig = require("../common.webpack.dev.config");
 
 const outputDir = process.env.EXAMPLE === "true" ? "example/public" : "dist";
 const config = {
->>>>>>> b3052f01
   entry: {
     "excalidraw.development": "./entry.js",
   },
@@ -25,106 +13,6 @@
     library: "ExcalidrawLib",
     chunkFilename: "excalidraw-assets-dev/[name]-[contenthash].js",
     assetModuleFilename: "excalidraw-assets-dev/[name][ext]",
-<<<<<<< HEAD
-
-    publicPath: "",
-  },
-  resolve: {
-    extensions: [".js", ".ts", ".tsx", ".css", ".scss"],
-  },
-  module: {
-    rules: [
-      {
-        test: /\.(sa|sc|c)ss$/,
-        exclude: /node_modules/,
-        use: [
-          "style-loader",
-          {
-            loader: "css-loader",
-          },
-          {
-            loader: "postcss-loader",
-            options: {
-              postcssOptions: {
-                plugins: [autoprefixer()],
-              },
-            },
-          },
-          "sass-loader",
-        ],
-      },
-      {
-        test: /\.(ts|tsx|js|jsx|mjs)$/,
-        exclude: /node_modules/, //zsviczian  /node_modules\/(?!browser-fs-access)/
-        use: [
-          {
-            loader: "ts-loader",
-            options: {
-              transpileOnly: true,
-              configFile: path.resolve(__dirname, "../tsconfig.dev.json"),
-            },
-          },
-          {
-            loader: "babel-loader",
-            options: {
-              presets: [
-                "@babel/preset-env",
-                ["@babel/preset-react", { runtime: "automatic" }],
-                "@babel/preset-typescript",
-              ],
-              plugins: [
-                "@babel/plugin-proposal-object-rest-spread",
-                "@babel/plugin-transform-arrow-functions",
-                "transform-class-properties",
-                "@babel/plugin-transform-async-to-generator",
-                "@babel/plugin-transform-runtime",
-              ],
-            },
-          },
-        ],
-      },
-      {
-        test: /\.(woff|woff2|eot|ttf|otf)$/,
-        type: "asset/inline",
-      },
-    ],
-  },
-  optimization: {
-    splitChunks: {
-      chunks: "async",
-      cacheGroups: {
-        vendors: {
-          test: /[\\/]node_modules[\\/]/,
-          name: "vendor",
-        },
-      },
-    },
-  },
-  plugins: [
-    ...(process.env.ANALYZER === "true" ? [new BundleAnalyzerPlugin()] : []),
-    new webpack.optimize.LimitChunkCountPlugin({ maxChunks: 1 }),
-    new webpack.EvalSourceMapDevToolPlugin({ exclude: /vendor/ }),
-    new webpack.DefinePlugin({
-      "process.env": parseEnvVariables(
-        path.resolve(__dirname, "../../../.env.development"),
-      ),
-    }),
-  ],
-  externals: {
-    react: {
-      root: "React",
-      commonjs2: "react",
-      commonjs: "react",
-      amd: "react",
-    },
-    "react-dom": {
-      root: "ReactDOM",
-      commonjs2: "react-dom",
-      commonjs: "react-dom",
-      amd: "react-dom",
-    },
-=======
->>>>>>> b3052f01
   },
 };
 module.exports = merge(commonConfig, config);