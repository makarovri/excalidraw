import React, { useEffect, forwardRef } from "react";
import "./publicPath";

import { InitializeApp } from "../../components/InitializeApp";
import App from "../../components/App";

import "../../css/app.scss";
import "../../css/styles.scss";

import { ExcalidrawAPIRefValue, ExcalidrawProps } from "../../types";
import { defaultLang } from "../../i18n";
import { DEFAULT_UI_OPTIONS } from "../../constants";

const Excalidraw = (props: ExcalidrawProps) => {
  const {
    onChange,
    initialData,
    excalidrawRef,
    onCollabButtonClick,
    isCollaborating,
    onPointerUpdate,
    onExportToBackend,
    renderFooter,
    langCode = defaultLang.code,
    viewModeEnabled,
    zenModeEnabled,
    gridModeEnabled,
    libraryReturnUrl,
    theme,
    name,
    renderCustomStats,
<<<<<<< HEAD
    detectScroll = true,
=======
    onPaste,
>>>>>>> d91950bd
  } = props;

  const canvasActions = props.UIOptions?.canvasActions;

  const UIOptions = {
    canvasActions: {
      ...DEFAULT_UI_OPTIONS.canvasActions,
      ...canvasActions,
    },
  };

  useEffect(() => {
    // Block pinch-zooming on iOS outside of the content area
    const handleTouchMove = (event: TouchEvent) => {
      // @ts-ignore
      if (typeof event.scale === "number" && event.scale !== 1) {
        event.preventDefault();
      }
    };

    document.addEventListener("touchmove", handleTouchMove, {
      passive: false,
    });

    return () => {
      document.removeEventListener("touchmove", handleTouchMove);
    };
  }, []);

  return (
    <InitializeApp langCode={langCode}>
      <App
        onChange={onChange}
        initialData={initialData}
        excalidrawRef={excalidrawRef}
        onCollabButtonClick={onCollabButtonClick}
        isCollaborating={isCollaborating}
        onPointerUpdate={onPointerUpdate}
        onExportToBackend={onExportToBackend}
        renderFooter={renderFooter}
        langCode={langCode}
        viewModeEnabled={viewModeEnabled}
        zenModeEnabled={zenModeEnabled}
        gridModeEnabled={gridModeEnabled}
        libraryReturnUrl={libraryReturnUrl}
        theme={theme}
        name={name}
        renderCustomStats={renderCustomStats}
        UIOptions={UIOptions}
<<<<<<< HEAD
        detectScroll={detectScroll}
=======
        onPaste={onPaste}
>>>>>>> d91950bd
      />
    </InitializeApp>
  );
};

type PublicExcalidrawProps = Omit<ExcalidrawProps, "forwardedRef">;

const areEqual = (
  prevProps: PublicExcalidrawProps,
  nextProps: PublicExcalidrawProps,
) => {
  const { initialData: prevInitialData, ...prev } = prevProps;
  const { initialData: nextInitialData, ...next } = nextProps;

  const prevKeys = Object.keys(prevProps) as (keyof typeof prev)[];
  const nextKeys = Object.keys(nextProps) as (keyof typeof next)[];
  return (
    prevKeys.length === nextKeys.length &&
    prevKeys.every((key) => prev[key] === next[key])
  );
};

const forwardedRefComp = forwardRef<
  ExcalidrawAPIRefValue,
  PublicExcalidrawProps
>((props, ref) => <Excalidraw {...props} excalidrawRef={ref} />);
export default React.memo(forwardedRefComp, areEqual);
export {
  getSceneVersion,
  getSyncableElements,
  getElementMap,
} from "../../element";
export { defaultLang, languages } from "../../i18n";
export { restore, restoreAppState, restoreElements } from "../../data/restore";
export {
  exportToCanvas,
  exportToBlob,
  exportToSvg,
} from "../../packages/utils";<|MERGE_RESOLUTION|>--- conflicted
+++ resolved
@@ -29,11 +29,8 @@
     theme,
     name,
     renderCustomStats,
-<<<<<<< HEAD
+    onPaste,
     detectScroll = true,
-=======
-    onPaste,
->>>>>>> d91950bd
   } = props;
 
   const canvasActions = props.UIOptions?.canvasActions;
@@ -83,11 +80,8 @@
         name={name}
         renderCustomStats={renderCustomStats}
         UIOptions={UIOptions}
-<<<<<<< HEAD
+        onPaste={onPaste}
         detectScroll={detectScroll}
-=======
-        onPaste={onPaste}
->>>>>>> d91950bd
       />
     </InitializeApp>
   );
