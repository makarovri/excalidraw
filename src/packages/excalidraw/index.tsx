--- conflicted
+++ resolved
@@ -197,11 +197,8 @@
   loadLibraryFromBlob,
   loadFromBlob,
   getFreeDrawSvgPath,
-<<<<<<< HEAD
+  exportToClipboard,
   mergeLibraryItems,
-=======
-  exportToClipboard,
->>>>>>> 6a0f8007
 } from "../../packages/utils";
 export { isLinearElement } from "../../element/typeChecks";
 
