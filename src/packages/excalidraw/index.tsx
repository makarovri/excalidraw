--- conflicted
+++ resolved
@@ -42,13 +42,10 @@
     generateIdForFile,
     onThemeChange, //zsviczian
     onLinkOpen,
-<<<<<<< HEAD
     onLinkHover, //zsviczian
     onViewModeChange, //zsviczian
-=======
     onPointerDown,
     onScrollChange,
->>>>>>> b27ac257
   } = props;
 
   const canvasActions = props.UIOptions?.canvasActions;
@@ -116,13 +113,10 @@
           generateIdForFile={generateIdForFile}
           onThemeChange={onThemeChange} //zsviczian
           onLinkOpen={onLinkOpen}
-<<<<<<< HEAD
           onLinkHover={onLinkHover} //zsviczian
           onViewModeChange={onViewModeChange} //zsviczian
-=======
           onPointerDown={onPointerDown}
           onScrollChange={onScrollChange}
->>>>>>> b27ac257
         />
       </Provider>
     </InitializeApp>
