--- conflicted
+++ resolved
@@ -254,11 +254,8 @@
 export { TTDDialogTrigger } from "../../components/TTDDialog/TTDDialogTrigger";
 
 export { normalizeLink } from "../../data/url";
-<<<<<<< HEAD
 
 export { zoomToFitBounds } from "../../actions/actionCanvas";
-export { convertToExcalidrawElements } from "../../data/transform";
-=======
 export { convertToExcalidrawElements } from "../../data/transform";
 export { getCommonBounds } from "../../element/bounds";
 
@@ -266,5 +263,4 @@
   elementsOverlappingBBox,
   isElementInsideBBox,
   elementPartiallyOverlapsWithOrContainsBBox,
-} from "../withinBounds";
->>>>>>> b7d7ccc9
+} from "../withinBounds";