--- conflicted
+++ resolved
@@ -38,11 +38,8 @@
     onBeforeTextEdit,
     onBeforeTextSubmit,
     generateIdForFile,
-<<<<<<< HEAD
     onThemeChange,
-=======
     onLinkOpen,
->>>>>>> 7c7372c7
   } = props;
 
   const canvasActions = props.UIOptions?.canvasActions;
@@ -107,11 +104,8 @@
         onBeforeTextEdit={onBeforeTextEdit}
         onBeforeTextSubmit={onBeforeTextSubmit}
         generateIdForFile={generateIdForFile}
-<<<<<<< HEAD
         onThemeChange={onThemeChange}
-=======
         onLinkOpen={onLinkOpen}
->>>>>>> 7c7372c7
       />
     </InitializeApp>
   );
