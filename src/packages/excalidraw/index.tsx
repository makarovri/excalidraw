--- conflicted
+++ resolved
@@ -12,14 +12,10 @@
 import { Provider } from "jotai";
 import { jotaiScope, jotaiStore } from "../../jotai";
 import Footer from "../../components/footer/FooterCenter";
-<<<<<<< HEAD
-import MainMenu from "../../components/mainMenu/MainMenu";
+import MainMenu from "../../components/main-menu/MainMenu";
+import WelcomeScreen from "../../components/welcome-screen/WelcomeScreen";
 import LiveCollaboration from "../../components/live-collaboration/LiveCollaboration";
 import { usersIcon } from "../../components/icons";
-=======
-import MainMenu from "../../components/main-menu/MainMenu";
-import WelcomeScreen from "../../components/welcome-screen/WelcomeScreen";
->>>>>>> 9d04479f
 
 const ExcalidrawBase = (props: ExcalidrawProps) => {
   const {
@@ -249,10 +245,7 @@
 export { Footer };
 export { MainMenu };
 export { useDevice } from "../../components/App";
-<<<<<<< HEAD
 export { LiveCollaboration };
 
 export const icons = { usersIcon };
-=======
-export { WelcomeScreen };
->>>>>>> 9d04479f
+export { WelcomeScreen };