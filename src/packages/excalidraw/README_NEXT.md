--- conflicted
+++ resolved
@@ -399,12 +399,8 @@
 | [`theme`](#theme) | [THEME.LIGHT](#THEME-1) &#124; [THEME.LIGHT](#THEME-1) | [THEME.LIGHT](#THEME-1) | The theme of the Excalidraw component |
 | [`name`](#name) | string |  | Name of the drawing |
 | [`UIOptions`](#UIOptions) | <pre>{ canvasActions: <a href="https://github.com/excalidraw/excalidraw/blob/master/src/types.ts#L208"> CanvasActions<a/> }</pre> | [DEFAULT UI OPTIONS](https://github.com/excalidraw/excalidraw/blob/master/src/constants.ts#L129) | To customise UI options. Currently we support customising [`canvas actions`](#canvasActions) |
-<<<<<<< HEAD
-| [`onPaste`](#onPaste) | <pre>(data: <a href="https://github.com/excalidraw/excalidraw/blob/master/src/clipboard.ts#L17">ClipboardData</a>, event: ClipboardEvent &#124; null) => boolean</pre> |  | Callback to be triggered if passed when the something is pasted in to the scene |
 | [`onDrop`](#onDrop) | `(event: React.DragEvent<HTMLDivElement>) => Promise<boolean> \| boolean` |  | Callback to be triggered if passed when the something is dropped in to the scene |
-=======
 | [`onPaste`](#onPaste) | <pre>(data: <a href="https://github.com/excalidraw/excalidraw/blob/master/src/clipboard.ts#L21">ClipboardData</a>, event: ClipboardEvent &#124; null) => boolean</pre> |  | Callback to be triggered if passed when the something is pasted in to the scene |
->>>>>>> 4604c8d8
 | [`detectScroll`](#detectScroll) | boolean | true | Indicates whether to update the offsets when nearest ancestor is scrolled. |
 | [`handleKeyboardGlobally`](#handleKeyboardGlobally) | boolean | false | Indicates whether to bind the keyboard events to document. |
 | [`onLibraryChange`](#onLibraryChange) | <pre>(items: <a href="https://github.com/excalidraw/excalidraw/blob/master/src/types.ts#L200">LibraryItems</a>) => void &#124; Promise&lt;any&gt; </pre> |  | The callback if supplied is triggered when the library is updated and receives the library items. |
