<!-- unstable-readme-start-->

## Note

**This is an unstable release and not recommended for production. If you don't want to wait for the stable release and try out the unreleased changes you can use this.**

For stable release please use [@excalidraw/excalidraw](https://www.npmjs.com/package/@excalidraw/excalidraw).

<!-- unstable-readme-end-->

### Excalidraw

Excalidraw exported as a component to directly embed in your projects.

### Installation

You can use npm

```
npm install react react-dom @excalidraw/excalidraw-next
```

or via yarn

```
yarn add react react-dom @excalidraw/excalidraw-next
```

After installation you will see a folder `excalidraw-assets` and `excalidraw-assets-dev` in `dist` directory which contains the assets needed for this app in prod and dev mode respectively.

Move the folder `excalidraw-assets` and `excalidraw-assets-dev` to the path where your assets are served.

By default it will try to load the files from `https://unpkg.com/@excalidraw/excalidraw-next/dist/`

If you want to load assets from a different path you can set a variable `window.EXCALIDRAW_ASSET_PATH` depending on environment (for example if you have different URL's for dev and prod) to the url from where you want to load the assets.

### Demo

[Try here](https://codesandbox.io/s/excalidraw-ehlz3).

### Usage

#### Using Web Bundler

If you are using a Web bundler (for instance, Webpack), you can import it as an ES6 module as shown below

<details><summary><strong>View Example</strong></summary>

```js
import React, { useEffect, useState, useRef } from "react";
import { Excalidraw } from "@excalidraw/excalidraw-next";
import InitialData from "./initialData";

import "./styles.scss";

export default function App() {
  const excalidrawRef = useRef(null);

  const [viewModeEnabled, setViewModeEnabled] = useState(false);
  const [zenModeEnabled, setZenModeEnabled] = useState(false);
  const [gridModeEnabled, setGridModeEnabled] = useState(false);

  const updateScene = () => {
    const sceneData = {
      elements: [
        {
          type: "rectangle",
          version: 141,
          versionNonce: 361174001,
          isDeleted: false,
          id: "oDVXy8D6rom3H1-LLH2-f",
          fillStyle: "hachure",
          strokeWidth: 1,
          strokeStyle: "solid",
          roughness: 1,
          opacity: 100,
          angle: 0,
          x: 100.50390625,
          y: 93.67578125,
          strokeColor: "#c92a2a",
          backgroundColor: "transparent",
          width: 186.47265625,
          height: 141.9765625,
          seed: 1968410350,
          groupIds: [],
        },
      ],
      appState: {
        viewBackgroundColor: "#edf2ff",
      },
    };
    excalidrawRef.current.updateScene(sceneData);
  };

  return (
    <div className="App">
      <h1> Excalidraw Example</h1>
      <div className="button-wrapper">
        <button className="update-scene" onClick={updateScene}>
          Update Scene
        </button>
        <button
          className="reset-scene"
          onClick={() => {
            excalidrawRef.current.resetScene();
          }}
        >
          Reset Scene
        </button>
        <label>
          <input
            type="checkbox"
            checked={viewModeEnabled}
            onChange={() => setViewModeEnabled(!viewModeEnabled)}
          />
          View mode
        </label>
        <label>
          <input
            type="checkbox"
            checked={zenModeEnabled}
            onChange={() => setZenModeEnabled(!zenModeEnabled)}
          />
          Zen mode
        </label>
        <label>
          <input
            type="checkbox"
            checked={gridModeEnabled}
            onChange={() => setGridModeEnabled(!gridModeEnabled)}
          />
          Grid mode
        </label>
      </div>
      <div className="excalidraw-wrapper">
        <Excalidraw
          ref={excalidrawRef}
          initialData={InitialData}
          onChange={(elements, state) =>
            console.log("Elements :", elements, "State : ", state)
          }
          onPointerUpdate={(payload) => console.log(payload)}
          onCollabButtonClick={() =>
            window.alert("You clicked on collab button")
          }
          viewModeEnabled={viewModeEnabled}
          zenModeEnabled={zenModeEnabled}
          gridModeEnabled={gridModeEnabled}
        />
      </div>
    </div>
  );
}
```

To view the full example visit :point_down:

[![Edit excalidraw](https://codesandbox.io/static/img/play-codesandbox.svg)](https://codesandbox.io/s/excalidraw-ehlz3?fontsize=14&hidenavigation=1&theme=dark)

</details>

Since Excalidraw doesn't support server side rendering yet, you should render the component once the host is mounted.

```js
import { useState, useEffect } from "react";
export default function IndexPage() {
  const [Comp, setComp] = useState(null);
  useEffect(() => {
    import("@excalidraw/excalidraw-next").then((comp) => setComp(comp.default));
  }, []);
  return <>{Comp && <Comp />}</>;
}
```

The `types` are available at `@excalidraw/excalidraw-next/types`, you can view [example for typescript](https://codesandbox.io/s/excalidraw-types-9h2dm)

#### In Browser

To use it in a browser directly:

For development use :point_down:

```js
<script
  type="text/javascript"
  src="https://unpkg.com/@excalidraw/excalidraw-next/dist/excalidraw.development.js"
></script>
```

For production use :point_down:

```js
<script
  type="text/javascript"
  src="https://unpkg.com/@excalidraw/excalidraw-next/dist/excalidraw.production.min.js"
></script>
```

You will need to make sure `react`, `react-dom` is available as shown in the below example. For prod please use the production versions of `react`, `react-dom`.

<details><summary><strong>View Example</strong></summary>

```html
<!DOCTYPE html>
<html>
  <head>
    <title>Excalidraw in browser</title>
    <meta charset="UTF-8" />
    <script src="https://unpkg.com/react@16.14.0/umd/react.development.js"></script>
    <script src="https://unpkg.com/react-dom@16.13.1/umd/react-dom.development.js"></script>

    <script
      type="text/javascript"
      src="https://unpkg.com/@excalidraw/excalidraw-next/dist/excalidraw.development.js"
    ></script>
  </head>

  <body>
    <div class="container">
      <h1>Excalidraw Embed Example</h1>
      <div id="app"></div>
    </div>
    <script type="text/javascript" src="src/index.js"></script>
  </body>
</html>
```

```js
/*eslint-disable */
import "./styles.css";
import InitialData from "./initialData";

const App = () => {
  const excalidrawRef = React.useRef(null);

  const [viewModeEnabled, setViewModeEnabled] = React.useState(false);
  const [zenModeEnabled, setZenModeEnabled] = React.useState(false);
  const [gridModeEnabled, setGridModeEnabled] = React.useState(false);

  const updateScene = () => {
    const sceneData = {
      elements: [
        {
          type: "rectangle",
          version: 141,
          versionNonce: 361174001,
          isDeleted: false,
          id: "oDVXy8D6rom3H1-LLH2-f",
          fillStyle: "hachure",
          strokeWidth: 1,
          strokeStyle: "solid",
          roughness: 1,
          opacity: 100,
          angle: 0,
          x: 100.50390625,
          y: 93.67578125,
          strokeColor: "#c92a2a",
          backgroundColor: "transparent",
          width: 186.47265625,
          height: 141.9765625,
          seed: 1968410350,
          groupIds: [],
        },
      ],
      appState: {
        viewBackgroundColor: "#edf2ff",
      },
    };
    excalidrawRef.current.updateScene(sceneData);
  };

  return React.createElement(
    React.Fragment,
    null,
    React.createElement(
      "div",
      { className: "button-wrapper" },
      React.createElement(
        "button",
        {
          className: "update-scene",
          onClick: updateScene,
        },
        "Update Scene",
      ),
      React.createElement(
        "button",
        {
          className: "reset-scene",
          onClick: () => excalidrawRef.current.resetScene(),
        },
        "Reset Scene",
      ),
      React.createElement(
        "label",
        null,
        React.createElement("input", {
          type: "checkbox",
          checked: viewModeEnabled,
          onChange: () => setViewModeEnabled(!viewModeEnabled),
        }),
        "View mode",
      ),
      React.createElement(
        "label",
        null,
        React.createElement("input", {
          type: "checkbox",
          checked: zenModeEnabled,
          onChange: () => setZenModeEnabled(!zenModeEnabled),
        }),
        "Zen mode",
      ),
      React.createElement(
        "label",
        null,
        React.createElement("input", {
          type: "checkbox",
          checked: gridModeEnabled,
          onChange: () => setGridModeEnabled(!gridModeEnabled),
        }),
        "Grid mode",
      ),
    ),
    React.createElement(
      "div",
      {
        className: "excalidraw-wrapper",
        ref: excalidrawWrapperRef,
      },
      React.createElement(ExcalidrawLib.Excalidraw, {
        initialData: InitialData,
        onChange: (elements, state) =>
          console.log("Elements :", elements, "State : ", state),
        onPointerUpdate: (payload) => console.log(payload),
        onCollabButtonClick: () => window.alert("You clicked on collab button"),
        viewModeEnabled: viewModeEnabled,
        zenModeEnabled: zenModeEnabled,
        gridModeEnabled: gridModeEnabled,
      }),
    ),
  );
};

const excalidrawWrapper = document.getElementById("app");

ReactDOM.render(React.createElement(App), excalidrawWrapper);
```

To view the full example visit :point_down:

[![Edit excalidraw-in-browser](https://codesandbox.io/static/img/play-codesandbox.svg)](https://codesandbox.io/s/excalidraw-in-browser-tlqom?fontsize=14&hidenavigation=1&theme=dark)

</details>

### Customizing styles

Excalidraw is using CSS variables to style certain components. To override them, you should set your own on the `.excalidraw` and `.excalidraw.theme--dark` (for dark mode variables) selectors.

Make sure the selector has higher specificity, e.g. by prefixing it with your app's selector:

```css
.your-app .excalidraw {
  --color-primary: red;
}
.your-app .excalidraw.theme--dark {
  --color-primary: pink;
}
```

Most notably, you can customize the primary colors, by overriding these variables:

- `--color-primary`
- `--color-primary-darker`
- `--color-primary-darkest`
- `--color-primary-light`
- `--color-primary-contrast-offset` — a slightly darker (in light mode), or lighter (in dark mode) `--color-primary` color to fix contrast issues (see [Chubb illusion](https://en.wikipedia.org/wiki/Chubb_illusion)). It will fall back to `--color-primary` if not present.

For a complete list of variables, check [theme.scss](https://github.com/excalidraw/excalidraw/blob/master/src/css/theme.scss), though most of them will not make sense to override.

### Props

| Name | Type | Default | Description |
| --- | --- | --- | --- |
| [`onChange`](#onChange) | Function |  | This callback is triggered whenever the component updates due to any change. This callback will receive the excalidraw elements and the current app state. |
| [`initialData`](#initialData) | <pre>{elements?: <a href="https://github.com/excalidraw/excalidraw/blob/master/src/element/types.ts#L106">ExcalidrawElement[]</a>, appState?: <a href="https://github.com/excalidraw/excalidraw/blob/master/src/types.ts#L66">AppState<a> } </pre> | null | The initial data with which app loads. |
| [`ref`](#ref) | [`createRef`](https://reactjs.org/docs/refs-and-the-dom.html#creating-refs) &#124; [`useRef`](https://reactjs.org/docs/hooks-reference.html#useref) &#124; [`callbackRef`](https://reactjs.org/docs/refs-and-the-dom.html#callback-refs) &#124; <pre>{ current: { readyPromise: <a href="https://github.com/excalidraw/excalidraw/blob/master/src/utils.ts#L317">resolvablePromise</a> } }</pre> |  | Ref to be passed to Excalidraw |
| [`onCollabButtonClick`](#onCollabButtonClick) | Function |  | Callback to be triggered when the collab button is clicked |
| [`isCollaborating`](#isCollaborating) | `boolean` |  | This implies if the app is in collaboration mode |
| [`onPointerUpdate`](#onPointerUpdate) | Function |  | Callback triggered when mouse pointer is updated. |
| [`langCode`](#langCode) | string | `en` | Language code string |
| [`renderTopRightUI`](#renderTopRightUI) | Function |  | Function that renders custom UI in top right corner |
| [`renderFooter `](#renderFooter) | Function |  | Function that renders custom UI footer |
| [`renderCustomStats`](#renderCustomStats) | Function |  | Function that can be used to render custom stats on the stats dialog. |
| [`viewModeEnabled`](#viewModeEnabled) | boolean |  | This implies if the app is in view mode. |
| [`zenModeEnabled`](#zenModeEnabled) | boolean |  | This implies if the zen mode is enabled |
| [`gridModeEnabled`](#gridModeEnabled) | boolean |  | This implies if the grid mode is enabled |
| [`libraryReturnUrl`](#libraryReturnUrl) | string |  | What URL should [libraries.excalidraw.com](https://libraries.excalidraw.com) be installed to |
| [`theme`](#theme) | [THEME.LIGHT](#THEME-1) &#124; [THEME.LIGHT](#THEME-1) | [THEME.LIGHT](#THEME-1) | The theme of the Excalidraw component |
| [`name`](#name) | string |  | Name of the drawing |
| [`UIOptions`](#UIOptions) | <pre>{ canvasActions: <a href="https://github.com/excalidraw/excalidraw/blob/master/src/types.ts#L208"> CanvasActions<a/> }</pre> | [DEFAULT UI OPTIONS](https://github.com/excalidraw/excalidraw/blob/master/src/constants.ts#L129) | To customise UI options. Currently we support customising [`canvas actions`](#canvasActions) |
| [`onPaste`](#onPaste) | <pre>(data: <a href="https://github.com/excalidraw/excalidraw/blob/master/src/clipboard.ts#L21">ClipboardData</a>, event: ClipboardEvent &#124; null) => boolean</pre> |  | Callback to be triggered if passed when the something is pasted in to the scene |
| [`detectScroll`](#detectScroll) | boolean | true | Indicates whether to update the offsets when nearest ancestor is scrolled. |
| [`handleKeyboardGlobally`](#handleKeyboardGlobally) | boolean | false | Indicates whether to bind the keyboard events to document. |
| [`onLibraryChange`](#onLibraryChange) | <pre>(items: <a href="https://github.com/excalidraw/excalidraw/blob/master/src/types.ts#L200">LibraryItems</a>) => void &#124; Promise&lt;any&gt; </pre> |  | The callback if supplied is triggered when the library is updated and receives the library items. |
| [`autoFocus`](#autoFocus) | boolean | false | Implies whether to focus the Excalidraw component on page load |
| [`generateIdForFile`](#generateIdForFile) | `(file: File) => string | Promise<string>` | Allows you to override `id` generation for files added on canvas |
| [`onLinkOpen`](#onLinkOpen) | <pre>(element: <a href="https://github.com/excalidraw/excalidraw/blob/master/src/element/types.ts#L106">NonDeletedExcalidrawElement</a>, event: CustomEvent) </pre> |  | This prop if passed will be triggered when link of an element is clicked. |
| [`onPointerDown`](#onPointerDown) | <pre>(activeTool: <a href="https://github.com/excalidraw/excalidraw/blob/master/src/types.ts#L93"> AppState["activeTool"]</a>, pointerDownState: <a href="https://github.com/excalidraw/excalidraw/blob/master/src/types.ts#L365">PointerDownState</a>) => void</pre> |  | This prop if passed gets triggered on pointer down evenets |
| [`onScrollChange`](#onScrollChange) | (scrollX: number, scrollY: number) |  | This prop if passed gets triggered when scrolling the canvas. |

### Dimensions of Excalidraw

Excalidraw takes `100%` of `width` and `height` of the containing block so make sure the container in which you render Excalidraw has non zero dimensions.

#### `onChange`

Every time component updates, this callback if passed will get triggered and has the below signature.

```js
(excalidrawElements, appState, files) => void;
```

1.`excalidrawElements`: Array of [excalidrawElements](https://github.com/excalidraw/excalidraw/blob/master/src/element/types.ts#L106) in the scene.

2.`appState`: [AppState](https://github.com/excalidraw/excalidraw/blob/master/src/types.ts#L66) of the scene.

3. `files`: The [`BinaryFiles`]([BinaryFiles](https://github.com/excalidraw/excalidraw/blob/master/src/types.ts#L64) which are added to the scene.

Here you can try saving the data to your backend or local storage for example.

#### `initialData`

This helps to load Excalidraw with `initialData`. It must be an object or a [promise](https://developer.mozilla.org/en-US/docs/Web/JavaScript/Reference/Global_Objects/Promise/Promise) which resolves to an object containing the below optional fields.

| Name | Type | Description |
| --- | --- | --- |
| `elements` | [ExcalidrawElement[]](https://github.com/excalidraw/excalidraw/blob/master/src/element/types.ts#L106) | The elements with which Excalidraw should be mounted. |
| `appState` | [AppState](https://github.com/excalidraw/excalidraw/blob/master/src/types.ts#L66) | The App state with which Excalidraw should be mounted. |
| `scrollToContent` | boolean | This attribute implies whether to scroll to the nearest element to center once Excalidraw is mounted. By default, it will not scroll the nearest element to the center. Make sure you pass `initialData.appState.scrollX` and `initialData.appState.scrollY` when `scrollToContent` is false so that scroll positions are retained |
| `libraryItems` | [LibraryItems](https://github.com/excalidraw/excalidraw/blob/master/src/types.ts#L200) &#124; Promise<[LibraryItems](https://github.com/excalidraw/excalidraw/blob/master/src/types.ts#L200)> | This library items with which Excalidraw should be mounted. |
| `files` | [BinaryFiles](https://github.com/excalidraw/excalidraw/blob/master/src/types.ts#L64) | The files added to the scene. |

```json
{
  "elements": [
    {
      "type": "rectangle",
      "version": 141,
      "versionNonce": 361174001,
      "isDeleted": false,
      "id": "oDVXy8D6rom3H1-LLH2-f",
      "fillStyle": "hachure",
      "strokeWidth": 1,
      "strokeStyle": "solid",
      "roughness": 1,
      "opacity": 100,
      "angle": 0,
      "x": 100.50390625,
      "y": 93.67578125,
      "strokeColor": "#000000",
      "backgroundColor": "transparent",
      "width": 186.47265625,
      "height": 141.9765625,
      "seed": 1968410350,
      "groupIds": []
    }
  ],
  "appState": { "zenModeEnabled": true, "viewBackgroundColor": "#AFEEEE" }
}
```

You might want to use this when you want to load excalidraw with some initial elements and app state.

#### `ref`

You can pass a `ref` when you want to access some excalidraw APIs. We expose the below APIs:

| API | signature | Usage |
| --- | --- | --- |
| ready | `boolean` | This is set to true once Excalidraw is rendered |
| readyPromise | [resolvablePromise](https://github.com/excalidraw/excalidraw/blob/master/src/utils.ts#L317) | This promise will be resolved with the api once excalidraw has rendered. This will be helpful when you want do some action on the host app once this promise resolves. For this to work you will have to pass ref as shown [here](#readyPromise) |
| [updateScene](#updateScene) | <code>(scene: <a href="https://github.com/excalidraw/excalidraw/blob/master/src/types.ts#L207">sceneData</a>) => void </code> | updates the scene with the sceneData |
| [updateLibrary](#updateLibrary) | <code>(<a href="https://github.com/excalidraw/excalidraw/blob/master/src/data/library.ts#L136">opts</a>) => Promise<<a href="https://github.com/excalidraw/excalidraw/blob/master/src/types.ts#L200">LibraryItems</a>> </code> | updates the scene with the sceneData |
| [addFiles](#addFiles) | <code>(files: <a href="https://github.com/excalidraw/excalidraw/blob/master/src/types.ts">BinaryFileData</a>) => void </code> | add files data to the appState |
| resetScene | `({ resetLoadingState: boolean }) => void` | Resets the scene. If `resetLoadingState` is passed as true then it will also force set the loading state to false. |
| getSceneElementsIncludingDeleted | <code> () => <a href="https://github.com/excalidraw/excalidraw/blob/master/src/element/types.ts#L106">ExcalidrawElement[]</a></code> | Returns all the elements including the deleted in the scene |
| getSceneElements | <code> () => <a href="https://github.com/excalidraw/excalidraw/blob/master/src/element/types.ts#L106">ExcalidrawElement[]</a></code> | Returns all the elements excluding the deleted in the scene |
| getAppState | <code> () => <a href="https://github.com/excalidraw/excalidraw/blob/master/src/types.ts#L66">AppState</a></code> | Returns current appState |
| history | `{ clear: () => void }` | This is the history API. `history.clear()` will clear the history |
| scrollToContent | <code> (target?: <a href="https://github.com/excalidraw/excalidraw/blob/master/src/element/types.ts#L106">ExcalidrawElement</a> &#124; <a href="https://github.com/excalidraw/excalidraw/blob/master/src/element/types.ts#L106">ExcalidrawElement</a>[]) => void </code> | Scroll the nearest element out of the elements supplied to the center. Defaults to the elements on the scene. |
| refresh | `() => void` | Updates the offsets for the Excalidraw component so that the coordinates are computed correctly (for example the cursor position). You don't have to call this when the position is changed on page scroll or when the excalidraw container resizes (we handle that ourselves). For any other cases if the position of excalidraw is updated (example due to scroll on parent container and not page scroll) you should call this API. |
| [importLibrary](#importlibrary) | `(url: string, token?: string) => void` | Imports library from given URL |
| setToastMessage | `(message: string) => void` | This API can be used to show the toast with custom message. |
| [id](#id) | string | Unique ID for the excalidraw component. |
<<<<<<< HEAD
| [getFiles](#getFiles) | <code>() => <a href="https://github.com/excalidraw/excalidraw/blob/master/src/types.ts#L64">files</a> </code> | This API can be used to get the files present in the scene. It may contain files that aren't referenced by any element, so if you're persisting the files to a storage, you should compare them against stored elements. |
=======
| [getFiles](#getFiles) | <pre>() => <a href="https://github.com/excalidraw/excalidraw/blob/master/src/types.ts#L64">files</a> </pre> | This API can be used to get the files present in the scene. It may contain files that aren't referenced by any element, so if you're persisting the files to a storage, you should compare them against stored elements. |
| [setActiveTool](#setActiveTool) | <pre>(tool: { type: typeof <a href="https://github.com/excalidraw/excalidraw/blob/master/src/shapes.tsx#L4">SHAPES</a>[number]["value"] &#124; "eraser" } &#124; { type: "custom"; customType: string }) => void</pre> | This API can be used to set the active tool |
>>>>>>> 4ee48d27

#### `readyPromise`

<pre>
const excalidrawRef = { current: { readyPromise: <a href="https://github.com/excalidraw/excalidraw/blob/master/src/utils.ts#L317">resolvablePromise</a>}}
</pre>

Since plain object is passed as a `ref`, the `readyPromise` is resolved as soon as the component is mounted. Most of the time you will not need this unless you have a specific use case where you can't pass the `ref` in the react way and want to do some action on the host when this promise resolves. You can check the [example](https://codesandbox.io/s/eexcalidraw-resolvable-promise-d0qg3?file=/src/App.js) for the usage.

### `updateScene`

<pre>
(scene: <a href="https://github.com/excalidraw/excalidraw/blob/master/src/types.ts#L207">sceneData</a>) => void
</pre>

You can use this function to update the scene with the sceneData. It accepts the below attributes.

| Name | Type | Description |
| --- | --- | --- |
| `elements` | [`ImportedDataState["elements"]`](https://github.com/excalidraw/excalidraw/blob/master/src/data/types.ts#L17) | The `elements` to be updated in the scene |
| `appState` | [`ImportedDataState["appState"]`](https://github.com/excalidraw/excalidraw/blob/master/src/data/types.ts#L18) | The `appState` to be updated in the scene. |
| `collaborators` | <pre>Map<string, <a href="https://github.com/excalidraw/excalidraw/blob/master/src/types.ts#L35">Collaborator></a></pre> | The list of collaborators to be updated in the scene. |
| `commitToHistory` | `boolean` | Implies if the `history (undo/redo)` should be recorded. Defaults to `false`. |
| `libraryItems` | [LibraryItems](https://github.com/excalidraw/excalidraw/blob/master/src/types.ts#L200) &#124; Promise<[LibraryItems](https://github.com/excalidraw/excalidraw/blob/master/src/types.ts#L200)> &#124; ((currentItems: [LibraryItems](https://github.com/excalidraw/excalidraw/blob/master/src/types.ts#L200)>) => [LibraryItems](https://github.com/excalidraw/excalidraw/blob/master/src/types.ts#L200) &#124; Promise<[LibraryItems](https://github.com/excalidraw/excalidraw/blob/master/src/types.ts#L200)>) | The `libraryItems` to be update in the scene. |

### `updateLibrary`

<pre>
(opts: {
  libraryItems: <a href="https://github.com/excalidraw/excalidraw/blob/master/src/types.ts#L224">LibraryItemsSource</a>;
  merge?: boolean;
  prompt?: boolean;
  openLibraryMenu?: boolean;
  defaultStatus?: "unpublished" | "published";
}) => Promise<<a href="https://github.com/excalidraw/excalidraw/blob/master/src/types.ts#L200">LibraryItems</a>>
</pre>

You can use this function to update the library. It accepts the below attributes.

| Name | Type | Default | Description |
| --- | --- | --- | --- |
| `libraryItems` |  | [LibraryItems](https://github.com/excalidraw/excalidraw/blob/master/src/types.ts#L224) | The `libraryItems` to be replaced/merged with current library |
| `merge` | boolean | `false` | Whether to merge with existing library items. |
| `prompt` | boolean | `false` | Whether to prompt user for confirmation. |
| `openLibraryMenu` | boolean | `false` | Whether to open the library menu before importing. |
| `defaultStatus` | <code>"unpublished" &#124; "published"</code> | `"unpublished"` | Default library item's `status` if not present. |

### `addFiles`

<pre>(files: <a href="https://github.com/excalidraw/excalidraw/blob/master/src/types.ts">BinaryFileData</a>) => void </pre>

Adds supplied files data to the `appState.files` cache on top of existing files present in the cache.

#### `onCollabButtonClick`

This callback is triggered when clicked on the collab button in excalidraw. If not supplied, the collab dialog button is not rendered.

#### `isCollaborating`

This prop indicates if the app is in collaboration mode.

#### `onPointerUpdate`

This callback is triggered when mouse pointer is updated.

```js
({ x, y }, button, pointersMap}) => void;
```

1.`{x, y}`: Pointer coordinates

2.`button`: The position of the button. This will be one of `["down", "up"]`

3.`pointersMap`: [`pointers map`](https://github.com/excalidraw/excalidraw/blob/master/src/types.ts#L131) of the scene

```js
(exportedElements, appState, canvas) => void
```

1. `exportedElements`: An array of [non deleted elements](https://github.com/excalidraw/excalidraw/blob/master/src/element/types.ts#L87) which needs to be exported.
2. `appState`: [AppState](https://github.com/excalidraw/excalidraw/blob/master/src/types.ts#L66) of the scene.
3. `canvas`: The `HTMLCanvasElement` of the scene.

#### `langCode`

Determines the language of the UI. It should be one of the [available language codes](https://github.com/excalidraw/excalidraw/blob/master/src/i18n.ts#L14). Defaults to `en` (English). We also export default language and supported languages which you can import as shown below.

```js
import { defaultLang, languages } from "@excalidraw/excalidraw-next";
```

| name | type |
| --- | --- |
| defaultLang | string |
| languages | [Language[]](https://github.com/excalidraw/excalidraw/blob/master/src/i18n.ts#L8) |

#### `renderTopRightUI`

<pre>
(isMobile: boolean, appState: <a href="https://github.com/excalidraw/excalidraw/blob/master/src/types.ts#L66">AppState</a>) => JSX
</pre>

A function returning JSX to render custom UI in the top right corner of the app.

#### `renderFooter`

<pre>
(isMobile: boolean, appState: <a href="https://github.com/excalidraw/excalidraw/blob/master/src/types.ts#L66">AppState</a>) => JSX
</pre>

A function returning JSX to render custom UI footer. For example, you can use this to render a language picker that was previously being rendered by Excalidraw itself (for now, you'll need to implement your own language picker).

#### `renderCustomStats`

A function that can be used to render custom stats (returns JSX) in the nerd stats dialog. For example you can use this prop to render the size of the elements in the storage.

#### `viewModeEnabled`

This prop indicates whether the app is in `view mode`. When supplied, the value takes precedence over `intialData.appState.viewModeEnabled`, the `view mode` will be fully controlled by the host app, and users won't be able to toggle it from within the app.

#### `zenModeEnabled`

This prop indicates whether the app is in `zen mode`. When supplied, the value takes precedence over `intialData.appState.zenModeEnabled`, the `zen mode` will be fully controlled by the host app, and users won't be able to toggle it from within the app.

#### `gridModeEnabled`

This prop indicates whether the shows the grid. When supplied, the value takes precedence over `intialData.appState.gridModeEnabled`, the grid will be fully controlled by the host app, and users won't be able to toggle it from within the app.

#### `libraryReturnUrl`

If supplied, this URL will be used when user tries to install a library from [libraries.excalidraw.com](https://libraries.excalidraw.com). Defaults to `window.location.origin + window.location.pathname`. To install the libraries in the same tab from which it was opened, you need to set `window.name` (to any alphanumeric string) — if it's not set it will open in a new tab.

#### `theme`

This prop controls Excalidraw's theme. When supplied, the value takes precedence over `intialData.appState.theme`, the theme will be fully controlled by the host app, and users won't be able to toggle it from within the app. You can use [`THEME`](#THEME-1) to specify the theme.

#### `name`

This prop sets the name of the drawing which will be used when exporting the drawing. When supplied, the value takes precedence over `intialData.appState.name`, the `name` will be fully controlled by host app and the users won't be able to edit from within Excalidraw.

#### `UIOptions`

This prop can be used to customise UI of Excalidraw. Currently we support customising only [`canvasActions`](#canvasActions). It accepts the below parameters

<pre>
{ canvasActions: <a href="https://github.com/excalidraw/excalidraw/blob/master/src/types.ts#L208"> CanvasActions<a/> }
</pre>

##### canvasActions

| Attribute | Type | Default | Description |
| --- | --- | --- | --- |
| `changeViewBackgroundColor` | boolean | true | Implies whether to show `Background color picker` |
| `clearCanvas` | boolean | true | Implies whether to show `Clear canvas button` |
| `export` | false &#124; [exportOpts](#exportOpts) | <pre>{ saveFileToDisk: true }</pre> | This prop allows to customize the UI inside the export dialog. By default it shows the "saveFileToDisk". If this prop is `false` the export button will not be rendered. For more details visit [`exportOpts`](#exportOpts). |
| `loadScene` | boolean | true | Implies whether to show `Load button` |
| `saveToActiveFile` | boolean | true | Implies whether to show `Save button` to save to current file |
| `theme` | boolean | true | Implies whether to show `Theme toggle` |
| `saveAsImage` | boolean | true | Implies whether to show `Save as image button` |

#### `exportOpts`

The below attributes can be set in `UIOptions.canvasActions.export` to customize the export dialog. If `UIOptions.canvasActions.export` is `false` the export button will not be rendered.

| Attribute | Type | Default | Description |
| --- | --- | --- | --- |
| `saveFileToDisk` | boolean | true | Implies if save file to disk button should be shown |
| `onExportToBackend` | <pre> (exportedElements: readonly NonDeletedExcalidrawElement[],appState: AppState,canvas: HTMLCanvasElement &#124; null) => void </pre> |  | This callback is triggered when the shareable-link button is clicked in the export dialog. The link button will only be shown if this callback is passed. |
| `renderCustomUI` | <pre> (exportedElements: readonly NonDeletedExcalidrawElement[],appState: AppState,canvas: HTMLCanvasElement &#124; null) => void </pre> |  | This callback should be supplied if you want to render custom UI in the export dialog. |

#### `onPaste`

This callback is triggered if passed when something is pasted into the scene. You can use this callback in case you want to do something additional when the paste event occurs.

<pre>
(data: <a href="https://github.com/excalidraw/excalidraw/blob/master/src/clipboard.ts#L21">ClipboardData</a>, event: ClipboardEvent &#124; null) => boolean
</pre>

This callback must return a `boolean` value or a [promise](https://developer.mozilla.org/en-US/docs/Web/JavaScript/Reference/Global_Objects/Promise/Promise) which resolves to a boolean value.

In case you want to prevent the excalidraw paste action you must return `false`, it will stop the native excalidraw clipboard management flow (nothing will be pasted into the scene).

#### `importLibrary`

Imports library from given URL. You should call this on `hashchange`, passing the `addLibrary` value if you detect it as shown below. Optionally pass a CSRF `token` to skip prompting during installation (retrievable via `token` key from the url coming from [https://libraries.excalidraw.com](https://libraries.excalidraw.com/)).

```js
useEffect(() => {
  const onHashChange = () => {
    const hash = new URLSearchParams(window.location.hash.slice(1));
    const libraryUrl = hash.get("addLibrary");
    if (libraryUrl) {
      excalidrawRef.current.importLibrary(libraryUrl, hash.get("token"));
    }
  };
  window.addEventListener("hashchange", onHashChange, false);
  return () => {
    window.removeEventListener("hashchange", onHashChange);
  };
}, []);
```

Try out the [Demo](#Demo) to see it in action.

#### `setActiveTool`

This API has the below signature. It sets the `tool` passed in param as the active tool.

<pre>
(tool: { type: typeof <a href="https://github.com/excalidraw/excalidraw/blob/master/src/shapes.tsx#L4">SHAPES</a>[number]["value"] &#124; "eraser" } &#124; { type: "custom"; customType: string }) => void
</pre>

#### `detectScroll`

Indicates whether Excalidraw should listen for `scroll` event on the nearest scrollable container in the DOM tree and recompute the coordinates (e.g. to correctly handle the cursor) when the component's position changes. You can disable this when you either know this doesn't affect your app or you want to take care of it yourself (calling the [`refresh()`](#ref) method).

#### `handleKeyboardGlobally`

Indicates whether to bind keyboard events to `document`. Disabled by default, meaning the keyboard events are bound to the Excalidraw component. This allows for multiple Excalidraw components to live on the same page, and ensures that Excalidraw keyboard handling doesn't collide with your app's (or the browser) when the component isn't focused.

Enable this if you want Excalidraw to handle keyboard even if the component isn't focused (e.g. a user is interacting with the navbar, sidebar, or similar).

#### `onLibraryChange`

This callback if supplied will get triggered when the library is updated and has the below signature.

<pre>
(items: <a href="https://github.com/excalidraw/excalidraw/blob/master/src/types.ts#L200">LibraryItems</a>) => void | Promise<any>
</pre>

It is invoked with empty items when user clears the library. You can use this callback when you want to do something additional when library is updated for example persisting it to local storage.

#### `id`

The unique id of the excalidraw component. This can be used to identify the excalidraw component, for example importing the library items to the excalidraw component from where it was initiated when you have multiple excalidraw components rendered on the same page as shown in [multiple excalidraw demo](https://codesandbox.io/s/multiple-excalidraw-k1xx5).

#### `autoFocus`

This prop implies whether to focus the Excalidraw component on page load. Defaults to false.

#### `generateIdForFile`

Allows you to override `id` generation for files added on canvas (images). By default, an SHA-1 digest of the file is used.

```
(file: File) => string | Promise<string>
```

#### `onLinkOpen`

This prop if passed will be triggered when clicked on link. To handle the redirect yourself (such as when using your own router for internal links), you must call `event.preventDefault()`.

```
(element: ExcalidrawElement, event: CustomEvent<{ nativeEvent: MouseEvent }>) => void
```

Example:

```ts
const history = useHistory();

// open internal links using the app's router, but opens external links in
// a new tab/window
const onLinkOpen: ExcalidrawProps["onLinkOpen"] = useCallback(
  (element, event) => {
    const link = element.link;
    const { nativeEvent } = event.detail;
    const isNewTab = nativeEvent.ctrlKey || nativeEvent.metaKey;
    const isNewWindow = nativeEvent.shiftKey;
    const isInternalLink =
      link.startsWith("/") || link.includes(window.location.origin);
    if (isInternalLink && !isNewTab && !isNewWindow) {
      history.push(link.replace(window.location.origin, ""));
      // signal that we're handling the redirect ourselves
      event.preventDefault();
    }
  },
  [history],
);
```

#### `onPointerDown`

This prop if passed will be triggered on pointer down events and has the below signature.

<pre>
(activeTool: <a href="https://github.com/excalidraw/excalidraw/blob/master/src/types.ts#L93"> AppState["activeTool"]</a>, pointerDownState: <a href="https://github.com/excalidraw/excalidraw/blob/master/src/types.ts#L365">PointerDownState</a>) => void
</pre>

#### `onScrollChange`

This prop if passed will be triggered when canvas is scrolled and has the below signature.

```ts
(scrollX: number, scrollY: number) => void
```

### Does it support collaboration ?

No, Excalidraw package doesn't come with collaboration built in, since the implementation is specific to each host app. We expose APIs which you can use to communicate with Excalidraw which you can use to implement it. You can check our own implementation [here](https://github.com/excalidraw/excalidraw/blob/master/src/excalidraw-app/index.tsx).

### Restore utilities

#### `restoreAppState`

**_Signature_**

<pre>
restoreAppState(appState: <a href="https://github.com/excalidraw/excalidraw/blob/master/src/data/types.ts#L17">ImportedDataState["appState"]</a>, localAppState: Partial<<a href="https://github.com/excalidraw/excalidraw/blob/master/src/types.ts#L66">AppState</a>> | null): <a href="https://github.com/excalidraw/excalidraw/blob/master/src/types.ts#L66">AppState</a>
</pre>

**_How to use_**

```js
import { restoreAppState } from "@excalidraw/excalidraw-next";
```

This function will make sure all the keys have appropriate values in [appState](https://github.com/excalidraw/excalidraw/blob/master/src/types.ts#L66) and if any key is missing, it will be set to default value.

When `localAppState` is supplied, it's used in place of values that are missing (`undefined`) in `appState` instead of defaults. Use this as a way to not override user's defaults if you persist them. Required: supply `null`/`undefined` if not applicable.

#### `restoreElements`

**_Signature_**

<pre>
restoreElements(elements: <a href="https://github.com/excalidraw/excalidraw/blob/master/src/data/types.ts#L16">ImportedDataState["elements"]</a>, localElements: <a href="https://github.com/excalidraw/excalidraw/blob/master/src/data/types.ts#L16">ExcalidrawElement[]</a> | null | undefined): <a href="https://github.com/excalidraw/excalidraw/blob/master/src/element/types.ts#L106">ExcalidrawElement[]</a>
</pre>

**_How to use_**

```js
import { restoreElements } from "@excalidraw/excalidraw-next";
```

This function will make sure all properties of element is correctly set and if any attribute is missing, it will be set to default value.

When `localElements` are supplied, they are used to ensure that existing restored elements reuse `version` (and increment it), and regenerate `versionNonce`. Use this when you import elements which may already be present in the scene to ensure that you do not disregard the newly imported elements if you're using element version to detect the updates.

#### `restore`

**_Signature_**

<pre>
restoreElements(data: <a href="https://github.com/excalidraw/excalidraw/blob/master/src/data/types.ts#L12">ImportedDataState</a>, localAppState: Partial<<a href="https://github.com/excalidraw/excalidraw/blob/master/src/types.ts#L66">AppState</a>> | null | undefined, localElements: <a href="https://github.com/excalidraw/excalidraw/blob/master/src/data/types.ts#L16">ExcalidrawElement[]</a> | null | undefined): <a href="https://github.com/excalidraw/excalidraw/blob/master/src/data/types.ts#L4">DataState</a>
</pre>

See [`restoreAppState()`](https://github.com/excalidraw/excalidraw/blob/master/src/packages/excalidraw/README.md#restoreAppState) about `localAppState`, and [`restoreElements()`](https://github.com/excalidraw/excalidraw/blob/master/src/packages/excalidraw/README.md#restoreElements) about `localElements`.

**_How to use_**

```js
import { restore } from "@excalidraw/excalidraw-next";
```

This function makes sure elements and state is set to appropriate values and set to default value if not present. It is a combination of [restoreElements](#restoreElements) and [restoreAppState](#restoreAppState).

#### `restoreLibraryItems`

**_Signature_**

<pre>
restoreLibraryItems(libraryItems: <a href="https://github.com/excalidraw/excalidraw/blob/master/src/data/types.ts#L22">ImportedDataState["libraryItems"]</a>, defaultStatus: "published" | "unpublished")
</pre>

**_How to use_**

```js
import { restoreLibraryItems } from "@excalidraw/excalidraw-next";

restoreLibraryItems(libraryItems, "unpublished");
```

This function normalizes library items elements, adding missing values when needed.

### Export utilities

#### `exportToCanvas`

**_Signature_**

<pre
>exportToCanvas({
  elements,
  appState
  getDimensions,
  files
}: <a href="https://github.com/excalidraw/excalidraw/blob/master/src/packages/utils.ts#L12">ExportOpts</a>
</pre>

| Name | Type | Default | Description |
| --- | --- | --- | --- |
| elements | [Excalidraw Element []](https://github.com/excalidraw/excalidraw/blob/master/src/element/types) |  | The elements to be exported to canvas |
| appState | [AppState](https://github.com/excalidraw/excalidraw/blob/master/src/packages/utils.ts#L12) | [defaultAppState](https://github.com/excalidraw/excalidraw/blob/master/src/appState.ts#L11) | The app state of the scene |
| getDimensions | `(width: number, height: number) => { width: number, height: number, scale?: number }` | undefined | A function which returns the `width`, `height`, and optionally `scale` (defaults `1`), with which canvas is to be exported. |
| maxWidthOrHeight | `number` | undefined | The maximum width or height of the exported image. If provided, `getDimensions` is ignored. |
| files | [BinaryFiles](The [`BinaryFiles`](<[BinaryFiles](https://github.com/excalidraw/excalidraw/blob/master/src/types.ts#L64)>) | undefined | The files added to the scene. |

**How to use**

```js
import { exportToCanvas } from "@excalidraw/excalidraw-next";
```

This function returns the canvas with the exported elements, appState and dimensions.

#### `exportToBlob`

**_Signature_**

<pre>
exportToBlob(
  opts: <a href="https://github.com/excalidraw/excalidraw/blob/master/src/packages/utils.ts#L14">ExportOpts</a> & {
  mimeType?: string,
  quality?: number;
})
</pre>

| Name | Type | Default | Description |
| --- | --- | --- | --- |
| opts |  |  | This param is passed to `exportToCanvas`. You can refer to [`exportToCanvas`](#exportToCanvas) |
| mimeType | string | "image/png" | Indicates the image format |
| quality | number | 0.92 | A value between 0 and 1 indicating the [image quality](https://developer.mozilla.org/en-US/docs/Web/API/HTMLCanvasElement/toBlob#parameters). Applies only to `image/jpeg`/`image/webp` MIME types. |

**How to use**

```js
import { exportToBlob } from "@excalidraw/excalidraw-next";
```

Returns a promise which resolves with a [blob](https://developer.mozilla.org/en-US/docs/Web/API/Blob). It internally uses [canvas.ToBlob](https://developer.mozilla.org/en-US/docs/Web/API/HTMLCanvasElement/toBlob).

#### `exportToSvg`

**_Signature_**

<pre>
exportToSvg({
  elements: <a href="https://github.com/excalidraw/excalidraw/blob/master/src/element/types.ts#L106">ExcalidrawElement[]</a>,
  appState: <a href="https://github.com/excalidraw/excalidraw/blob/master/src/types.ts#L66">AppState</a>,
  exportPadding?: number,
  metadata?: string,
  files?: <a href="https://github.com/excalidraw/excalidraw/blob/master/src/types.ts#L64">BinaryFiles</a>
})
</pre>

| Name | Type | Default | Description |
| --- | --- | --- | --- |
| elements | [Excalidraw Element []](https://github.com/excalidraw/excalidraw/blob/master/src/element/types.ts#L106) |  | The elements to exported as svg |
| appState | [AppState](https://github.com/excalidraw/excalidraw/blob/master/src/types.ts#L66) | [defaultAppState](https://github.com/excalidraw/excalidraw/blob/master/src/appState.ts#L11) | The app state of the scene |
| exportPadding | number | 10 | The padding to be added on canvas |
| files | [BinaryFiles](The [`BinaryFiles`](<[BinaryFiles](https://github.com/excalidraw/excalidraw/blob/master/src/types.ts#L64)>) | undefined | The files added to the scene. |

This function returns a promise which resolves to svg of the exported drawing.

#### `exportToClipboard`

**_Signature_**

<pre>
exportToClipboard(
  opts: <a href="https://github.com/excalidraw/excalidraw/blob/master/src/packages/utils.ts#L14">ExportOpts</a> & {
  mimeType?: string,
  quality?: number;
  type: 'png' | 'svg' |'json'
})
</pre>

| Name | Type | Default | Description |
| --- | --- | --- | --- | --- | --- |
| opts |  |  | This param is same as the params passed to `exportToCanvas`. You can refer to [`exportToCanvas`](#exportToCanvas). |
| mimeType | string | "image/png" | Indicates the image format, this will be used when exporting as `png`. |
| quality | number | 0.92 | A value between 0 and 1 indicating the [image quality](https://developer.mozilla.org/en-US/docs/Web/API/HTMLCanvasElement/toBlob#parameters). Applies only to `image/jpeg`/`image/webp` MIME types. This will be used when exporting as `png`. |
| type | 'png' | 'svg' | 'json' |  | This determines the format to which the scene data should be exported. |

**How to use**

```js
import { exportToClipboard } from "@excalidraw/excalidraw-next";
```

Copies the scene data in the specified format (determined by `type`) to clipboard.

##### Additional attributes of appState for `export\*` APIs

| Name | Type | Default | Description |
| --- | --- | --- | --- |
| exportBackground | boolean | true | Indicates whether background should be exported |
| viewBackgroundColor | string | #fff | The default background color |
| exportWithDarkMode | boolean | false | Indicates whether to export with dark mode |
| exportEmbedScene | boolean | false | Indicates whether scene data should be embedded in svg/png. This will increase the image size. |

### Extra API's

#### `serializeAsJSON`

**_Signature_**

<pre>
serializeAsJSON({
  elements: <a href="https://github.com/excalidraw/excalidraw/blob/master/src/element/types.ts#L106">ExcalidrawElement[]</a>,
  appState: <a href="https://github.com/excalidraw/excalidraw/blob/master/src/types.ts#L66">AppState</a>,
}): string
</pre>

Takes the scene elements and state and returns a JSON string. Deleted `elements`as well as most properties from `AppState` are removed from the resulting JSON. (see [`serializeAsJSON()`](https://github.com/excalidraw/excalidraw/blob/master/src/data/json.ts#L16) source for details).

If you want to overwrite the source field in the JSON string, you can set `window.EXCALIDRAW_EXPORT_SOURCE` to the desired value.

#### `serializeLibraryAsJSON`

**_Signature_**

<pre>
serializeLibraryAsJSON({
  libraryItems: <a href="https://github.com/excalidraw/excalidraw/blob/master/src/types.ts#L200">LibraryItems[]</a>,
</pre>

Takes the library items and returns a JSON string.

If you want to overwrite the source field in the JSON string, you can set `window.EXCALIDRAW_EXPORT_SOURCE` to the desired value.

#### `getSceneVersion`

**How to use**

<pre>
import { getSceneVersion } from "@excalidraw/excalidraw-next";
getSceneVersion(elements:  <a href="https://github.com/excalidraw/excalidraw/blob/master/src/element/types.ts#L106">ExcalidrawElement[]</a>)
</pre>

This function returns the current scene version.

#### `isInvisiblySmallElement`

**_Signature_**

<pre>
isInvisiblySmallElement(element:  <a href="https://github.com/excalidraw/excalidraw/blob/master/src/element/types.ts#L106">ExcalidrawElement</a>): boolean
</pre>

**How to use**

```js
import { isInvisiblySmallElement } from "@excalidraw/excalidraw-next";
```

Returns `true` if element is invisibly small (e.g. width & height are zero).

#### `loadLibraryFromBlob`

```js
import { loadLibraryFromBlob } from "@excalidraw/excalidraw-next";
```

**_Signature_**

<pre>
loadLibraryFromBlob(blob: <a href="https://developer.mozilla.org/en-US/docs/Web/API/Blob">Blob</a>)
</pre>

This function loads the library from the blob.

#### `loadFromBlob`

**How to use**

```js
import { loadFromBlob } from "@excalidraw/excalidraw-next";

const scene = await loadFromBlob(file, null, null);
excalidrawAPI.updateScene(scene);
```

**Signature**

<pre>
loadFromBlob(
  blob: <a href="https://developer.mozilla.org/en-US/docs/Web/API/Blob">Blob</a>,
  localAppState: <a href="https://github.com/excalidraw/excalidraw/blob/master/src/types.ts#L66">AppState</a> | null,
  localElements: <a href="https://github.com/excalidraw/excalidraw/blob/master/src/element/types.ts#L106">ExcalidrawElement[]</a> | null,
  fileHandle?: FileSystemHandle | null
) => Promise<<a href="https://github.com/excalidraw/excalidraw/blob/master/src/data/restore.ts#L53">RestoredDataState</a>>
</pre>

This function loads the scene data from the blob (or file). If you pass `localAppState`, `localAppState` value will be preferred over the `appState` derived from `blob`. Throws if blob doesn't contain valid scene data.

#### `loadSceneOrLibraryFromBlob`

**How to use**

```js
import { loadSceneOrLibraryFromBlob, MIME_TYPES } from "@excalidraw/excalidraw";

const contents = await loadSceneOrLibraryFromBlob(file, null, null);
if (contents.type === MIME_TYPES.excalidraw) {
  excalidrawAPI.updateScene(contents.data);
} else if (contents.type === MIME_TYPES.excalidrawlib) {
  excalidrawAPI.updateLibrary(contents.data);
}
```

**Signature**

<pre>
loadSceneOrLibraryFromBlob(
  blob: <a href="https://developer.mozilla.org/en-US/docs/Web/API/Blob">Blob</a>,
  localAppState: <a href="https://github.com/excalidraw/excalidraw/blob/master/src/types.ts#L66">AppState</a> | null,
  localElements: <a href="https://github.com/excalidraw/excalidraw/blob/master/src/element/types.ts#L106">ExcalidrawElement[]</a> | null,
  fileHandle?: FileSystemHandle | null
) => Promise<{ type: string, data: <a href="https://github.com/excalidraw/excalidraw/blob/master/src/data/restore.ts#L53">RestoredDataState</a> | <a href="https://github.com/excalidraw/excalidraw/blob/master/src/data/types.ts#L33">ImportedLibraryState</a>}>
</pre>

This function loads either scene or library data from the supplied blob. If the blob contains scene data, and you pass `localAppState`, `localAppState` value will be preferred over the `appState` derived from `blob`. Throws if blob doesn't contain neither valid scene data or library data.

#### `getFreeDrawSvgPath`

**How to use**

```js
import { getFreeDrawSvgPath } from "@excalidraw/excalidraw-next";
```

**Signature**

<pre>
getFreeDrawSvgPath(element: <a href="https://github.com/excalidraw/excalidraw/blob/master/src/element/types.ts#L127">ExcalidrawFreeDrawElement</a>
</pre>

This function returns the free draw svg path for the element.

#### `isLinearElement`

**How to use**

```js
import { isLinearElement } from "@excalidraw/excalidraw-next";
```

**Signature**

<pre>
isLinearElement(elementType?: <a href="https://github.com/excalidraw/excalidraw/blob/master/src/element/types.ts#L80">ExcalidrawElement</a>): boolean
</pre>

This function returns true if the element is linear type (`arrow` |`line`) else returns false.

#### `getNonDeletedElements`

**How to use**

```js
import { getNonDeletedElements } from "@excalidraw/excalidraw-next";
```

**Signature**

<pre>
getNonDeletedElements(elements: <a href="https://github.com/excalidraw/excalidraw/blob/master/src/element/types.ts#L80"> readonly ExcalidrawElement[]</a>): as readonly <a href="https://github.com/excalidraw/excalidraw/blob/master/src/element/types.ts#L90">NonDeletedExcalidrawElement[]</a>
</pre>

This function returns an array of deleted elements.

#### `mergeLibraryItems`

```js
import { mergeLibraryItems } from "@excalidraw/excalidraw-next";
```

**_Signature_**

<pre>
mergeLibraryItems(localItems: <a href="https://github.com/excalidraw/excalidraw/blob/master/src/types.ts#L200">LibraryItems</a>, otherItems: <a href="https://github.com/excalidraw/excalidraw/blob/master/src/types.ts#L200">LibraryItems</a>) => <a href="https://github.com/excalidraw/excalidraw/blob/master/src/types.ts#L200">LibraryItems</a>
</pre>

This function merges two `LibraryItems` arrays, where unique items from `otherItems` are sorted first in the returned array.

#### `parseLibraryTokensFromUrl`

**How to use**

```js
import { parseLibraryTokensFromUrl } from "@excalidraw/excalidraw-next";
```

**Signature**

<pre>
parseLibraryTokensFromUrl(): {
    libraryUrl: string;
    idToken: string | null;
} | null
</pre>

Parses library parameters from URL if present (expects the `#addLibrary` hash key), and returns an object with the `libraryUrl` and `idToken`. Returns `null` if `#addLibrary` hash key not found.

#### `useHandleLibrary`

**How to use**

```js
import { useHandleLibrary } from "@excalidraw/excalidraw-next";

export const App = () => {
  // ...
  useHandleLibrary({ excalidrawAPI });
};
```

**Signature**

<pre>
useHandleLibrary(opts: {
  excalidrawAPI: <a href="https://github.com/excalidraw/excalidraw/blob/master/src/types.ts#L432">ExcalidrawAPI</a>,
  getInitialLibraryItems?: () => <a href="https://github.com/excalidraw/excalidraw/blob/master/src/types.ts#L224">LibraryItemsSource</a>
});
</pre>

A hook that automatically imports library from url if `#addLibrary` hash key exists on initial load, or when it changes during the editing session (e.g. when a user installs a new library), and handles initial library load if `getInitialLibraryItems` getter is supplied.

In the future, we will be adding support for handling library persistence to browser storage (or elsewhere).

### Exported constants

#### `FONT_FAMILY`

**How to use**

```js
import { FONT_FAMILY } from "@excalidraw/excalidraw-next";
```

`FONT_FAMILY` contains all the font families used in `Excalidraw` as explained below

| Font Family | Description          |
| ----------- | -------------------- |
| Virgil      | The handwritten font |
| Helvetica   | The Normal Font      |
| Cascadia    | The Code Font        |

Defaults to `FONT_FAMILY.Virgil` unless passed in `initialData.appState.currentItemFontFamily`.

#### `THEME`

**How to use**

```js
import { THEME } from "@excalidraw/excalidraw-next";
```

`THEME` contains all the themes supported by `Excalidraw` as explained below

| Theme | Description     |
| ----- | --------------- |
| LIGHT | The light theme |
| DARK  | The Dark theme  |

Defaults to `THEME.LIGHT` unless passed in `initialData.appState.theme`

### `MIME_TYPES`

**How to use **

```js
import { MIME_TYPES } from "@excalidraw/excalidraw-next";
```

[`MIME_TYPES`](https://github.com/excalidraw/excalidraw/blob/master/src/constants.ts#L92) contains all the mime types supported by `Excalidraw`.

## Need help?

Check out the existing [Q&A](https://github.com/excalidraw/excalidraw/discussions?discussions_q=label%3Apackage%3Aexcalidraw). If you have any queries or need help, ask us [here](https://github.com/excalidraw/excalidraw/discussions?discussions_q=label%3Apackage%3Aexcalidraw).

### Development

#### Install the dependencies

```bash
yarn
```

#### Start the server

```bash
yarn start
```

[http://localhost:3001](http://localhost:3001) will open in your default browser.

The example is same as the [codesandbox example](https://ehlz3.csb.app/)

#### Create a test release

You can create a test release by posting the below comment in your pull request

```
@excalibot release package
```

Once the version is released `@excalibot` will post a comment with the release version.<|MERGE_RESOLUTION|>--- conflicted
+++ resolved
@@ -493,12 +493,8 @@
 | [importLibrary](#importlibrary) | `(url: string, token?: string) => void` | Imports library from given URL |
 | setToastMessage | `(message: string) => void` | This API can be used to show the toast with custom message. |
 | [id](#id) | string | Unique ID for the excalidraw component. |
-<<<<<<< HEAD
 | [getFiles](#getFiles) | <code>() => <a href="https://github.com/excalidraw/excalidraw/blob/master/src/types.ts#L64">files</a> </code> | This API can be used to get the files present in the scene. It may contain files that aren't referenced by any element, so if you're persisting the files to a storage, you should compare them against stored elements. |
-=======
-| [getFiles](#getFiles) | <pre>() => <a href="https://github.com/excalidraw/excalidraw/blob/master/src/types.ts#L64">files</a> </pre> | This API can be used to get the files present in the scene. It may contain files that aren't referenced by any element, so if you're persisting the files to a storage, you should compare them against stored elements. |
-| [setActiveTool](#setActiveTool) | <pre>(tool: { type: typeof <a href="https://github.com/excalidraw/excalidraw/blob/master/src/shapes.tsx#L4">SHAPES</a>[number]["value"] &#124; "eraser" } &#124; { type: "custom"; customType: string }) => void</pre> | This API can be used to set the active tool |
->>>>>>> 4ee48d27
+| [setActiveTool](#setActiveTool) | <code>(tool: { type: typeof <a href="https://github.com/excalidraw/excalidraw/blob/master/src/shapes.tsx#L4">SHAPES</a>[number]["value"] &#124; "eraser" } &#124; { type: "custom"; customType: string }) => void</code> | This API can be used to set the active tool |
 
 #### `readyPromise`
 
