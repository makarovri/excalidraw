--- conflicted
+++ resolved
@@ -364,11 +364,8 @@
 | [`theme`](#theme) | `light` or `dark` |  | The theme of the Excalidraw component |
 | [`name`](#name) | string |  | Name of the drawing |
 | [`UIOptions`](#UIOptions) | <pre>{ canvasActions: <a href="https://github.com/excalidraw/excalidraw/blob/master/src/types.ts#L208"> CanvasActions<a/> }</pre> | [DEFAULT UI OPTIONS](https://github.com/excalidraw/excalidraw/blob/master/src/constants.ts#L129) | To customise UI options. Currently we support customising [`canvas actions`](#canvasActions) |
-<<<<<<< HEAD
+| [`onPaste`](#onPaste) | <pre>(data: <a href="https://github.com/excalidraw/excalidraw/blob/master/src/clipboard.ts#L17">ClipboardData</a>, event: ClipboardEvent &#124; null) => boolean</pre> |  | Callback to be triggered if passed when the something is pasted in to the scene |
 | [`detectScroll`](#detectScroll) | boolean | true | This implies whether to update the offsets when nearest ancestor is scrolled. |
-=======
-| [`onPaste`](#onPaste) | <pre>(data: <a href="https://github.com/excalidraw/excalidraw/blob/master/src/clipboard.ts#L17">ClipboardData</a>, event: ClipboardEvent &#124; null) => boolean</pre> |  | Callback to be triggered if passed when the something is pasted in to the scene |
->>>>>>> d91950bd
 
 ### Dimensions of Excalidraw
 
