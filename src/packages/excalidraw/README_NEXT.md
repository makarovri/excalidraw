<!-- unstable-readme-start-->

## Note

**This is an unstable release and not recommended for production. If you don't want to wait for the stable release and try out the unreleased changes you can use this.**

For stable release please use [@excalidraw/excalidraw](https://www.npmjs.com/package/@excalidraw/excalidraw).

<!-- unstable-readme-end-->

### Excalidraw

Excalidraw exported as a component to directly embed in your projects.

### Installation

You can use npm

```
npm install react react-dom @excalidraw/excalidraw-next
```

or via yarn

```
yarn add react react-dom @excalidraw/excalidraw-next
```

After installation you will see a folder `excalidraw-assets` and `excalidraw-assets-dev` in `dist` directory which contains the assets needed for this app in prod and dev mode respectively.

Move the folder `excalidraw-assets` and `excalidraw-assets-dev` to the path where your assets are served.

By default it will try to load the files from `https://unpkg.com/@excalidraw/excalidraw-next/dist/`

If you want to load assets from a different path you can set a variable `window.EXCALIDRAW_ASSET_PATH` depending on environment (for example if you have different URL's for dev and prod) to the url from where you want to load the assets.

### Demo

[Try here](https://codesandbox.io/s/excalidraw-ehlz3).

### Usage

#### Using Web Bundler

If you are using a Web bundler (for instance, Webpack), you can import it as an ES6 module as shown below

<details><summary><strong>View Example</strong></summary>

```js
import React, { useEffect, useState, useRef } from "react";
import { Excalidraw } from "@excalidraw/excalidraw-next";
import InitialData from "./initialData";

import "./styles.scss";

export default function App() {
  const excalidrawRef = useRef(null);

  const [viewModeEnabled, setViewModeEnabled] = useState(false);
  const [zenModeEnabled, setZenModeEnabled] = useState(false);
  const [gridModeEnabled, setGridModeEnabled] = useState(false);

  const updateScene = () => {
    const sceneData = {
      elements: [
        {
          type: "rectangle",
          version: 141,
          versionNonce: 361174001,
          isDeleted: false,
          id: "oDVXy8D6rom3H1-LLH2-f",
          fillStyle: "hachure",
          strokeWidth: 1,
          strokeStyle: "solid",
          roughness: 1,
          opacity: 100,
          angle: 0,
          x: 100.50390625,
          y: 93.67578125,
          strokeColor: "#c92a2a",
          backgroundColor: "transparent",
          width: 186.47265625,
          height: 141.9765625,
          seed: 1968410350,
          groupIds: [],
        },
      ],
      appState: {
        viewBackgroundColor: "#edf2ff",
      },
    };
    excalidrawRef.current.updateScene(sceneData);
  };

  return (
    <div className="App">
      <h1> Excalidraw Example</h1>
      <div className="button-wrapper">
        <button className="update-scene" onClick={updateScene}>
          Update Scene
        </button>
        <button
          className="reset-scene"
          onClick={() => {
            excalidrawRef.current.resetScene();
          }}
        >
          Reset Scene
        </button>
        <label>
          <input
            type="checkbox"
            checked={viewModeEnabled}
            onChange={() => setViewModeEnabled(!viewModeEnabled)}
          />
          View mode
        </label>
        <label>
          <input
            type="checkbox"
            checked={zenModeEnabled}
            onChange={() => setZenModeEnabled(!zenModeEnabled)}
          />
          Zen mode
        </label>
        <label>
          <input
            type="checkbox"
            checked={gridModeEnabled}
            onChange={() => setGridModeEnabled(!gridModeEnabled)}
          />
          Grid mode
        </label>
      </div>
      <div className="excalidraw-wrapper">
        <Excalidraw
          ref={excalidrawRef}
          initialData={InitialData}
          onChange={(elements, state) =>
            console.log("Elements :", elements, "State : ", state)
          }
          onPointerUpdate={(payload) => console.log(payload)}
          onCollabButtonClick={() =>
            window.alert("You clicked on collab button")
          }
          viewModeEnabled={viewModeEnabled}
          zenModeEnabled={zenModeEnabled}
          gridModeEnabled={gridModeEnabled}
        />
      </div>
    </div>
  );
}
```

To view the full example visit :point_down:

[![Edit excalidraw](https://codesandbox.io/static/img/play-codesandbox.svg)](https://codesandbox.io/s/excalidraw-ehlz3?fontsize=14&hidenavigation=1&theme=dark)

</details>

Since Excalidraw doesn't support server side rendering yet, you should render the component once the host is mounted.

```js
import { useState, useEffect } from "react";
export default function IndexPage() {
  const [Comp, setComp] = useState(null);
  useEffect(() => {
    import("@excalidraw/excalidraw-next").then((comp) => setComp(comp.default));
  }, []);
  return <>{Comp && <Comp />}</>;
}
```

The `types` are available at `@excalidraw/excalidraw-next/types`, you can view [example for typescript](https://codesandbox.io/s/excalidraw-types-9h2dm)

#### In Browser

To use it in a browser directly:

For development use :point_down:

```js
<script
  type="text/javascript"
  src="https://unpkg.com/@excalidraw/excalidraw-next/dist/excalidraw.development.js"
></script>
```

For production use :point_down:

```js
<script
  type="text/javascript"
  src="https://unpkg.com/@excalidraw/excalidraw-next/dist/excalidraw.production.min.js"
></script>
```

You will need to make sure `react`, `react-dom` is available as shown in the below example. For prod please use the production versions of `react`, `react-dom`.

<details><summary><strong>View Example</strong></summary>

```html
<!DOCTYPE html>
<html>
  <head>
    <title>Excalidraw in browser</title>
    <meta charset="UTF-8" />
    <script src="https://unpkg.com/react@16.14.0/umd/react.development.js"></script>
    <script src="https://unpkg.com/react-dom@16.13.1/umd/react-dom.development.js"></script>

    <script
      type="text/javascript"
      src="https://unpkg.com/@excalidraw/excalidraw-next/dist/excalidraw.development.js"
    ></script>
  </head>

  <body>
    <div class="container">
      <h1>Excalidraw Embed Example</h1>
      <div id="app"></div>
    </div>
    <script type="text/javascript" src="src/index.js"></script>
  </body>
</html>
```

```js
/*eslint-disable */
import "./styles.css";
import InitialData from "./initialData";

const App = () => {
  const excalidrawRef = React.useRef(null);

  const [viewModeEnabled, setViewModeEnabled] = React.useState(false);
  const [zenModeEnabled, setZenModeEnabled] = React.useState(false);
  const [gridModeEnabled, setGridModeEnabled] = React.useState(false);

  const updateScene = () => {
    const sceneData = {
      elements: [
        {
          type: "rectangle",
          version: 141,
          versionNonce: 361174001,
          isDeleted: false,
          id: "oDVXy8D6rom3H1-LLH2-f",
          fillStyle: "hachure",
          strokeWidth: 1,
          strokeStyle: "solid",
          roughness: 1,
          opacity: 100,
          angle: 0,
          x: 100.50390625,
          y: 93.67578125,
          strokeColor: "#c92a2a",
          backgroundColor: "transparent",
          width: 186.47265625,
          height: 141.9765625,
          seed: 1968410350,
          groupIds: [],
        },
      ],
      appState: {
        viewBackgroundColor: "#edf2ff",
      },
    };
    excalidrawRef.current.updateScene(sceneData);
  };

  return React.createElement(
    React.Fragment,
    null,
    React.createElement(
      "div",
      { className: "button-wrapper" },
      React.createElement(
        "button",
        {
          className: "update-scene",
          onClick: updateScene,
        },
        "Update Scene",
      ),
      React.createElement(
        "button",
        {
          className: "reset-scene",
          onClick: () => excalidrawRef.current.resetScene(),
        },
        "Reset Scene",
      ),
      React.createElement(
        "label",
        null,
        React.createElement("input", {
          type: "checkbox",
          checked: viewModeEnabled,
          onChange: () => setViewModeEnabled(!viewModeEnabled),
        }),
        "View mode",
      ),
      React.createElement(
        "label",
        null,
        React.createElement("input", {
          type: "checkbox",
          checked: zenModeEnabled,
          onChange: () => setZenModeEnabled(!zenModeEnabled),
        }),
        "Zen mode",
      ),
      React.createElement(
        "label",
        null,
        React.createElement("input", {
          type: "checkbox",
          checked: gridModeEnabled,
          onChange: () => setGridModeEnabled(!gridModeEnabled),
        }),
        "Grid mode",
      ),
    ),
    React.createElement(
      "div",
      {
        className: "excalidraw-wrapper",
        ref: excalidrawWrapperRef,
      },
      React.createElement(ExcalidrawLib.Excalidraw, {
        initialData: InitialData,
        onChange: (elements, state) =>
          console.log("Elements :", elements, "State : ", state),
        onPointerUpdate: (payload) => console.log(payload),
        onCollabButtonClick: () => window.alert("You clicked on collab button"),
        viewModeEnabled: viewModeEnabled,
        zenModeEnabled: zenModeEnabled,
        gridModeEnabled: gridModeEnabled,
      }),
    ),
  );
};

const excalidrawWrapper = document.getElementById("app");

ReactDOM.render(React.createElement(App), excalidrawWrapper);
```

To view the full example visit :point_down:

[![Edit excalidraw-in-browser](https://codesandbox.io/static/img/play-codesandbox.svg)](https://codesandbox.io/s/excalidraw-in-browser-tlqom?fontsize=14&hidenavigation=1&theme=dark)

</details>

### Customizing styles

Excalidraw is using CSS variables to style certain components. To override them, you should set your own on the `.excalidraw` and `.excalidraw.theme--dark` (for dark mode variables) selectors.

Make sure the selector has higher specificity, e.g. by prefixing it with your app's selector:

```css
.your-app .excalidraw {
  --color-primary: red;
}
.your-app .excalidraw.theme--dark {
  --color-primary: pink;
}
```

Most notably, you can customize the primary colors, by overriding these variables:

- `--color-primary`
- `--color-primary-darker`
- `--color-primary-darkest`
- `--color-primary-light`
- `--color-primary-contrast-offset` — a slightly darker (in light mode), or lighter (in dark mode) `--color-primary` color to fix contrast issues (see [Chubb illusion](https://en.wikipedia.org/wiki/Chubb_illusion)). It will fall back to `--color-primary` if not present.

For a complete list of variables, check [theme.scss](https://github.com/excalidraw/excalidraw/blob/master/src/css/theme.scss), though most of them will not make sense to override.

### Props

| Name | Type | Default | Description |
| --- | --- | --- | --- |
| [`onChange`](#onChange) | Function |  | This callback is triggered whenever the component updates due to any change. This callback will receive the excalidraw elements and the current app state. |
| [`initialData`](#initialData) | <pre>{elements?: <a href="https://github.com/excalidraw/excalidraw/blob/master/src/element/types.ts#L106">ExcalidrawElement[]</a>, appState?: <a href="https://github.com/excalidraw/excalidraw/blob/master/src/types.ts#L66">AppState<a> } </pre> | null | The initial data with which app loads. |
| [`ref`](#ref) | [`createRef`](https://reactjs.org/docs/refs-and-the-dom.html#creating-refs) &#124; [`useRef`](https://reactjs.org/docs/hooks-reference.html#useref) &#124; [`callbackRef`](https://reactjs.org/docs/refs-and-the-dom.html#callback-refs) &#124; <pre>{ current: { readyPromise: <a href="https://github.com/excalidraw/excalidraw/blob/master/src/utils.ts#L317">resolvablePromise</a> } }</pre> |  | Ref to be passed to Excalidraw |
| [`onCollabButtonClick`](#onCollabButtonClick) | Function |  | Callback to be triggered when the collab button is clicked |
| [`isCollaborating`](#isCollaborating) | `boolean` |  | This implies if the app is in collaboration mode |
| [`onPointerUpdate`](#onPointerUpdate) | Function |  | Callback triggered when mouse pointer is updated. |
| [`langCode`](#langCode) | string | `en` | Language code string |
| [`renderTopRightUI`](#renderTopRightUI) | Function |  | Function that renders custom UI in top right corner |
| [`renderFooter `](#renderFooter) | Function |  | Function that renders custom UI footer |
| [`renderCustomStats`](#renderCustomStats) | Function |  | Function that can be used to render custom stats on the stats dialog. |
| [`viewModeEnabled`](#viewModeEnabled) | boolean |  | This implies if the app is in view mode. |
| [`zenModeEnabled`](#zenModeEnabled) | boolean |  | This implies if the zen mode is enabled |
| [`gridModeEnabled`](#gridModeEnabled) | boolean |  | This implies if the grid mode is enabled |
| [`libraryReturnUrl`](#libraryReturnUrl) | string |  | What URL should [libraries.excalidraw.com](https://libraries.excalidraw.com) be installed to |
| [`theme`](#theme) | [THEME.LIGHT](#THEME-1) &#124; [THEME.LIGHT](#THEME-1) | [THEME.LIGHT](#THEME-1) | The theme of the Excalidraw component |
| [`name`](#name) | string |  | Name of the drawing |
| [`UIOptions`](#UIOptions) | <pre>{ canvasActions: <a href="https://github.com/excalidraw/excalidraw/blob/master/src/types.ts#L208"> CanvasActions<a/> }</pre> | [DEFAULT UI OPTIONS](https://github.com/excalidraw/excalidraw/blob/master/src/constants.ts#L129) | To customise UI options. Currently we support customising [`canvas actions`](#canvasActions) |
| [`onDrop`](#onDrop) | `(event: React.DragEvent<HTMLDivElement>) => Promise<boolean> \| boolean` |  | Callback to be triggered if passed when the something is dropped in to the scene |
| [`onPaste`](#onPaste) | <pre>(data: <a href="https://github.com/excalidraw/excalidraw/blob/master/src/clipboard.ts#L21">ClipboardData</a>, event: ClipboardEvent &#124; null) => boolean</pre> |  | Callback to be triggered if passed when the something is pasted in to the scene |
| [`detectScroll`](#detectScroll) | boolean | true | Indicates whether to update the offsets when nearest ancestor is scrolled. |
| [`handleKeyboardGlobally`](#handleKeyboardGlobally) | boolean | false | Indicates whether to bind the keyboard events to document. |
| [`onLibraryChange`](#onLibraryChange) | <pre>(items: <a href="https://github.com/excalidraw/excalidraw/blob/master/src/types.ts#L200">LibraryItems</a>) => void &#124; Promise&lt;any&gt; </pre> |  | The callback if supplied is triggered when the library is updated and receives the library items. |
| [`autoFocus`](#autoFocus) | boolean | false | Implies whether to focus the Excalidraw component on page load |
| [`onBeforeTextEdit`](#onBeforeTextEdit) | (textElement: ExcalidrawTextElement) => string |  | Callback to be triggered when a text element is about to be edited. |
| [`onBeforeTextSubmit`](#onBeforeTextSubmit) | (textElement: ExcalidrawTextElement, textToSubmit:string, isDeleted:boolean) => string |  | Callback to be triggered when the editing of a text element is finished. |
| [`generateIdForFile`](#generateIdForFile) | `(file: File) => string | Promise<string>` | Allows you to override `id` generation for files added on canvas |
| [`onLinkOpen`](#onLinkOpen) | <pre>(element: <a href="https://github.com/excalidraw/excalidraw/blob/master/src/element/types.ts#L106">NonDeletedExcalidrawElement</a>, event: CustomEvent) </pre> |  | This prop if passed will be triggered when link of an element is clicked. |
| [`onPointerDown`](#onPointerDown) | <pre>(activeTool: <a href="https://github.com/excalidraw/excalidraw/blob/master/src/types.ts#L93"> AppState["activeTool"]</a>, pointerDownState: <a href="https://github.com/excalidraw/excalidraw/blob/master/src/types.ts#L365">PointerDownState</a>) => void</pre> |  | This prop if passed gets triggered on pointer down evenets |
| [`onScrollChange`](#onScrollChange) | (scrollX: number, scrollY: number) |  | This prop if passed gets triggered when scrolling the canvas. |

### Dimensions of Excalidraw

Excalidraw takes `100%` of `width` and `height` of the containing block so make sure the container in which you render Excalidraw has non zero dimensions.

#### `onChange`

Every time component updates, this callback if passed will get triggered and has the below signature.

```js
(excalidrawElements, appState, files) => void;
```

1.`excalidrawElements`: Array of [excalidrawElements](https://github.com/excalidraw/excalidraw/blob/master/src/element/types.ts#L106) in the scene.

2.`appState`: [AppState](https://github.com/excalidraw/excalidraw/blob/master/src/types.ts#L66) of the scene.

3. `files`: The [`BinaryFiles`]([BinaryFiles](https://github.com/excalidraw/excalidraw/blob/master/src/types.ts#L64) which are added to the scene.

Here you can try saving the data to your backend or local storage for example.

#### `initialData`

This helps to load Excalidraw with `initialData`. It must be an object or a [promise](https://developer.mozilla.org/en-US/docs/Web/JavaScript/Reference/Global_Objects/Promise/Promise) which resolves to an object containing the below optional fields.

| Name | Type | Description |
| --- | --- | --- |
| `elements` | [ExcalidrawElement[]](https://github.com/excalidraw/excalidraw/blob/master/src/element/types.ts#L106) | The elements with which Excalidraw should be mounted. |
| `appState` | [AppState](https://github.com/excalidraw/excalidraw/blob/master/src/types.ts#L66) | The App state with which Excalidraw should be mounted. |
| `scrollToContent` | boolean | This attribute implies whether to scroll to the nearest element to center once Excalidraw is mounted. By default, it will not scroll the nearest element to the center. Make sure you pass `initialData.appState.scrollX` and `initialData.appState.scrollY` when `scrollToContent` is false so that scroll positions are retained |
| `libraryItems` | [LibraryItems](https://github.com/excalidraw/excalidraw/blob/master/src/types.ts#L200) &#124; Promise<[LibraryItems](https://github.com/excalidraw/excalidraw/blob/master/src/types.ts#L200)> | This library items with which Excalidraw should be mounted. |
| `files` | [BinaryFiles](https://github.com/excalidraw/excalidraw/blob/master/src/types.ts#L64) | The files added to the scene. |

```json
{
  "elements": [
    {
      "type": "rectangle",
      "version": 141,
      "versionNonce": 361174001,
      "isDeleted": false,
      "id": "oDVXy8D6rom3H1-LLH2-f",
      "fillStyle": "hachure",
      "strokeWidth": 1,
      "strokeStyle": "solid",
      "roughness": 1,
      "opacity": 100,
      "angle": 0,
      "x": 100.50390625,
      "y": 93.67578125,
      "strokeColor": "#000000",
      "backgroundColor": "transparent",
      "width": 186.47265625,
      "height": 141.9765625,
      "seed": 1968410350,
      "groupIds": []
    }
  ],
  "appState": { "zenModeEnabled": true, "viewBackgroundColor": "#AFEEEE" }
}
```

You might want to use this when you want to load excalidraw with some initial elements and app state.

#### `ref`

You can pass a `ref` when you want to access some excalidraw APIs. We expose the below APIs:

| API | signature | Usage |
| --- | --- | --- |
| ready | `boolean` | This is set to true once Excalidraw is rendered |
| readyPromise | [resolvablePromise](https://github.com/excalidraw/excalidraw/blob/master/src/utils.ts#L317) | This promise will be resolved with the api once excalidraw has rendered. This will be helpful when you want do some action on the host app once this promise resolves. For this to work you will have to pass ref as shown [here](#readyPromise) |
| [updateScene](#updateScene) | <code>(scene: <a href="https://github.com/excalidraw/excalidraw/blob/master/src/types.ts#L207">sceneData</a>) => void </code> | updates the scene with the sceneData |
| [updateLibrary](#updateLibrary) | <code>(<a href="https://github.com/excalidraw/excalidraw/blob/master/src/data/library.ts#L136">opts</a>) => Promise<<a href="https://github.com/excalidraw/excalidraw/blob/master/src/types.ts#L200">LibraryItems</a>> </code> | updates the scene with the sceneData |
| [addFiles](#addFiles) | <code>(files: <a href="https://github.com/excalidraw/excalidraw/blob/master/src/types.ts">BinaryFileData</a>) => void </code> | add files data to the appState |
| resetScene | `({ resetLoadingState: boolean }) => void` | Resets the scene. If `resetLoadingState` is passed as true then it will also force set the loading state to false. |
| getSceneElementsIncludingDeleted | <code> () => <a href="https://github.com/excalidraw/excalidraw/blob/master/src/element/types.ts#L106">ExcalidrawElement[]</a></code> | Returns all the elements including the deleted in the scene |
| getSceneElements | <code> () => <a href="https://github.com/excalidraw/excalidraw/blob/master/src/element/types.ts#L106">ExcalidrawElement[]</a></code> | Returns all the elements excluding the deleted in the scene |
| getAppState | <code> () => <a href="https://github.com/excalidraw/excalidraw/blob/master/src/types.ts#L66">AppState</a></code> | Returns current appState |
| history | `{ clear: () => void }` | This is the history API. `history.clear()` will clear the history |
<<<<<<< HEAD
| scrollToContent | <pre> (target?: <a href="https://github.com/excalidraw/excalidraw/blob/master/src/element/types.ts#L78">ExcalidrawElement</a> &#124; <a href="https://github.com/excalidraw/excalidraw/blob/master/src/element/types.ts#L78">ExcalidrawElement</a>[]) => void </pre> | Scroll the nearest element out of the elements supplied to the center. Defaults to the elements on the scene. |
| zoomToFit | `(target?:ExcalidrawElement[], maxZoom:number=1, margin:number=0.03) => void` | Zoom to fit elements on viewport. If no elements are supplied, the function will zoom to fit all elements. `maxZoom` is the maximum zoom level allowed (default 100%). `margin` is understood in % of viewport width and height. Default value is a minimum of 1.5% margin around the image compared to viewport . |
=======
| scrollToContent | <code> (target?: <a href="https://github.com/excalidraw/excalidraw/blob/master/src/element/types.ts#L106">ExcalidrawElement</a> &#124; <a href="https://github.com/excalidraw/excalidraw/blob/master/src/element/types.ts#L106">ExcalidrawElement</a>[]) => void </code> | Scroll the nearest element out of the elements supplied to the center. Defaults to the elements on the scene. |
>>>>>>> b27ac257
| refresh | `() => void` | Updates the offsets for the Excalidraw component so that the coordinates are computed correctly (for example the cursor position). You don't have to call this when the position is changed on page scroll or when the excalidraw container resizes (we handle that ourselves). For any other cases if the position of excalidraw is updated (example due to scroll on parent container and not page scroll) you should call this API. |
| [importLibrary](#importlibrary) | `(url: string, token?: string) => void` | Imports library from given URL |
| setToastMessage | `(message: string) => void` | This API can be used to show the toast with custom message. |
| [id](#id) | string | Unique ID for the excalidraw component. |
| [getFiles](#getFiles) | <code>() => <a href="https://github.com/excalidraw/excalidraw/blob/master/src/types.ts#L64">files</a> </code> | This API can be used to get the files present in the scene. It may contain files that aren't referenced by any element, so if you're persisting the files to a storage, you should compare them against stored elements. |
| [setActiveTool](#setActiveTool) | <code>(tool: { type: typeof <a href="https://github.com/excalidraw/excalidraw/blob/master/src/shapes.tsx#L4">SHAPES</a>[number]["value"] &#124; "eraser" } &#124; { type: "custom"; customType: string }) => void</code> | This API can be used to set the active tool |

#### `readyPromise`

<pre>
const excalidrawRef = { current: { readyPromise: <a href="https://github.com/excalidraw/excalidraw/blob/master/src/utils.ts#L317">resolvablePromise</a>}}
</pre>

Since plain object is passed as a `ref`, the `readyPromise` is resolved as soon as the component is mounted. Most of the time you will not need this unless you have a specific use case where you can't pass the `ref` in the react way and want to do some action on the host when this promise resolves. You can check the [example](https://codesandbox.io/s/eexcalidraw-resolvable-promise-d0qg3?file=/src/App.js) for the usage.

### `updateScene`

<pre>
(scene: <a href="https://github.com/excalidraw/excalidraw/blob/master/src/types.ts#L207">sceneData</a>) => void
</pre>

You can use this function to update the scene with the sceneData. It accepts the below attributes.

| Name | Type | Description |
| --- | --- | --- |
| `elements` | [`ImportedDataState["elements"]`](https://github.com/excalidraw/excalidraw/blob/master/src/data/types.ts#L17) | The `elements` to be updated in the scene |
| `appState` | [`ImportedDataState["appState"]`](https://github.com/excalidraw/excalidraw/blob/master/src/data/types.ts#L18) | The `appState` to be updated in the scene. |
| `collaborators` | <pre>Map<string, <a href="https://github.com/excalidraw/excalidraw/blob/master/src/types.ts#L35">Collaborator></a></pre> | The list of collaborators to be updated in the scene. |
| `commitToHistory` | `boolean` | Implies if the `history (undo/redo)` should be recorded. Defaults to `false`. |
| `libraryItems` | [LibraryItems](https://github.com/excalidraw/excalidraw/blob/master/src/types.ts#L200) &#124; Promise<[LibraryItems](https://github.com/excalidraw/excalidraw/blob/master/src/types.ts#L200)> &#124; ((currentItems: [LibraryItems](https://github.com/excalidraw/excalidraw/blob/master/src/types.ts#L200)>) => [LibraryItems](https://github.com/excalidraw/excalidraw/blob/master/src/types.ts#L200) &#124; Promise<[LibraryItems](https://github.com/excalidraw/excalidraw/blob/master/src/types.ts#L200)>) | The `libraryItems` to be update in the scene. |

### `updateLibrary`

<pre>
(opts: {
  libraryItems: <a href="https://github.com/excalidraw/excalidraw/blob/master/src/types.ts#L224">LibraryItemsSource</a>;
  merge?: boolean;
  prompt?: boolean;
  openLibraryMenu?: boolean;
  defaultStatus?: "unpublished" | "published";
}) => Promise<<a href="https://github.com/excalidraw/excalidraw/blob/master/src/types.ts#L200">LibraryItems</a>>
</pre>

You can use this function to update the library. It accepts the below attributes.

| Name | Type | Default | Description |
| --- | --- | --- | --- |
| `libraryItems` |  | [LibraryItems](https://github.com/excalidraw/excalidraw/blob/master/src/types.ts#L224) | The `libraryItems` to be replaced/merged with current library |
| `merge` | boolean | `false` | Whether to merge with existing library items. |
| `prompt` | boolean | `false` | Whether to prompt user for confirmation. |
| `openLibraryMenu` | boolean | `false` | Whether to open the library menu before importing. |
| `defaultStatus` | <code>"unpublished" &#124; "published"</code> | `"unpublished"` | Default library item's `status` if not present. |

### `addFiles`

<pre>(files: <a href="https://github.com/excalidraw/excalidraw/blob/master/src/types.ts">BinaryFileData</a>) => void </pre>

Adds supplied files data to the `appState.files` cache on top of existing files present in the cache.

#### `onCollabButtonClick`

This callback is triggered when clicked on the collab button in excalidraw. If not supplied, the collab dialog button is not rendered.

#### `isCollaborating`

This prop indicates if the app is in collaboration mode.

#### `onPointerUpdate`

This callback is triggered when mouse pointer is updated.

```js
({ x, y }, button, pointersMap}) => void;
```

1.`{x, y}`: Pointer coordinates

2.`button`: The position of the button. This will be one of `["down", "up"]`

3.`pointersMap`: [`pointers map`](https://github.com/excalidraw/excalidraw/blob/master/src/types.ts#L131) of the scene

```js
(exportedElements, appState, canvas) => void
```

1. `exportedElements`: An array of [non deleted elements](https://github.com/excalidraw/excalidraw/blob/master/src/element/types.ts#L87) which needs to be exported.
2. `appState`: [AppState](https://github.com/excalidraw/excalidraw/blob/master/src/types.ts#L66) of the scene.
3. `canvas`: The `HTMLCanvasElement` of the scene.

#### `langCode`

Determines the language of the UI. It should be one of the [available language codes](https://github.com/excalidraw/excalidraw/blob/master/src/i18n.ts#L14). Defaults to `en` (English). We also export default language and supported languages which you can import as shown below.

```js
import { defaultLang, languages } from "@excalidraw/excalidraw-next";
```

| name | type |
| --- | --- |
| defaultLang | string |
| languages | [Language[]](https://github.com/excalidraw/excalidraw/blob/master/src/i18n.ts#L8) |

#### `renderTopRightUI`

<pre>
(isMobile: boolean, appState: <a href="https://github.com/excalidraw/excalidraw/blob/master/src/types.ts#L66">AppState</a>) => JSX
</pre>

A function returning JSX to render custom UI in the top right corner of the app.

#### `renderFooter`

<pre>
(isMobile: boolean, appState: <a href="https://github.com/excalidraw/excalidraw/blob/master/src/types.ts#L66">AppState</a>) => JSX
</pre>

A function returning JSX to render custom UI footer. For example, you can use this to render a language picker that was previously being rendered by Excalidraw itself (for now, you'll need to implement your own language picker).

#### `renderCustomStats`

A function that can be used to render custom stats (returns JSX) in the nerd stats dialog. For example you can use this prop to render the size of the elements in the storage.

#### `viewModeEnabled`

This prop indicates whether the app is in `view mode`. When supplied, the value takes precedence over `intialData.appState.viewModeEnabled`, the `view mode` will be fully controlled by the host app, and users won't be able to toggle it from within the app.

#### `zenModeEnabled`

This prop indicates whether the app is in `zen mode`. When supplied, the value takes precedence over `intialData.appState.zenModeEnabled`, the `zen mode` will be fully controlled by the host app, and users won't be able to toggle it from within the app.

#### `gridModeEnabled`

This prop indicates whether the shows the grid. When supplied, the value takes precedence over `intialData.appState.gridModeEnabled`, the grid will be fully controlled by the host app, and users won't be able to toggle it from within the app.

#### `libraryReturnUrl`

If supplied, this URL will be used when user tries to install a library from [libraries.excalidraw.com](https://libraries.excalidraw.com). Defaults to `window.location.origin + window.location.pathname`. To install the libraries in the same tab from which it was opened, you need to set `window.name` (to any alphanumeric string) — if it's not set it will open in a new tab.

#### `theme`

This prop controls Excalidraw's theme. When supplied, the value takes precedence over `intialData.appState.theme`, the theme will be fully controlled by the host app, and users won't be able to toggle it from within the app. You can use [`THEME`](#THEME-1) to specify the theme.

#### `name`

This prop sets the name of the drawing which will be used when exporting the drawing. When supplied, the value takes precedence over `intialData.appState.name`, the `name` will be fully controlled by host app and the users won't be able to edit from within Excalidraw.

#### `UIOptions`

This prop can be used to customise UI of Excalidraw. Currently we support customising only [`canvasActions`](#canvasActions). It accepts the below parameters

<pre>
{ canvasActions: <a href="https://github.com/excalidraw/excalidraw/blob/master/src/types.ts#L208"> CanvasActions<a/> }
</pre>

##### canvasActions

| Attribute | Type | Default | Description |
| --- | --- | --- | --- |
| `changeViewBackgroundColor` | boolean | true | Implies whether to show `Background color picker` |
| `clearCanvas` | boolean | true | Implies whether to show `Clear canvas button` |
| `export` | false &#124; [exportOpts](#exportOpts) | <pre>{ saveFileToDisk: true }</pre> | This prop allows to customize the UI inside the export dialog. By default it shows the "saveFileToDisk". If this prop is `false` the export button will not be rendered. For more details visit [`exportOpts`](#exportOpts). |
| `loadScene` | boolean | true | Implies whether to show `Load button` |
| `saveToActiveFile` | boolean | true | Implies whether to show `Save button` to save to current file |
| `theme` | boolean | true | Implies whether to show `Theme toggle` |
| `saveAsImage` | boolean | true | Implies whether to show `Save as image button` |

#### `exportOpts`

The below attributes can be set in `UIOptions.canvasActions.export` to customize the export dialog. If `UIOptions.canvasActions.export` is `false` the export button will not be rendered.

| Attribute | Type | Default | Description |
| --- | --- | --- | --- |
| `saveFileToDisk` | boolean | true | Implies if save file to disk button should be shown |
| `onExportToBackend` | <pre> (exportedElements: readonly NonDeletedExcalidrawElement[],appState: AppState,canvas: HTMLCanvasElement &#124; null) => void </pre> |  | This callback is triggered when the shareable-link button is clicked in the export dialog. The link button will only be shown if this callback is passed. |
| `renderCustomUI` | <pre> (exportedElements: readonly NonDeletedExcalidrawElement[],appState: AppState,canvas: HTMLCanvasElement &#124; null) => void </pre> |  | This callback should be supplied if you want to render custom UI in the export dialog. |

#### `onPaste`

This callback is triggered if passed when something is pasted into the scene. You can use this callback in case you want to do something additional when the paste event occurs.

<pre>
(data: <a href="https://github.com/excalidraw/excalidraw/blob/master/src/clipboard.ts#L21">ClipboardData</a>, event: ClipboardEvent &#124; null) => boolean
</pre>

This callback must return a `boolean` value or a [promise](https://developer.mozilla.org/en-US/docs/Web/JavaScript/Reference/Global_Objects/Promise/Promise) which resolves to a boolean value.

In case you want to prevent the excalidraw paste action you must return `false`, it will stop the native excalidraw clipboard management flow (nothing will be pasted into the scene).

#### `onDrop`

This callback is triggered if passed when something is dropped into the scene. You can use this callback in case you want to do something additional when the drop event occurs.

<pre>
(event: React.DragEvent<HTMLDivElement>) => Promise<boolean> | boolean
</pre>

This callback must return a `boolean` value or a [promise](https://developer.mozilla.org/en-US/docs/Web/JavaScript/Reference/Global_Objects/Promise/Promise) which resolves to a boolean value.

In case you want to prevent the excalidraw drop action you must return `false`, it will stop the native excalidraw onDrop flow (nothing will be added into the scene).

### Does it support collaboration ?

No, Excalidraw package doesn't come with collaboration built in, since the implementation is specific to each host app. We expose APIs which you can use to communicate with Excalidraw which you can use to implement it. You can check our own implementation [here](https://github.com/excalidraw/excalidraw/blob/master/src/excalidraw-app/index.tsx).

### `importLibrary`

Imports library from given URL. You should call this on `hashchange`, passing the `addLibrary` value if you detect it as shown below. Optionally pass a CSRF `token` to skip prompting during installation (retrievable via `token` key from the url coming from [https://libraries.excalidraw.com](https://libraries.excalidraw.com/)).

```js
useEffect(() => {
  const onHashChange = () => {
    const hash = new URLSearchParams(window.location.hash.slice(1));
    const libraryUrl = hash.get("addLibrary");
    if (libraryUrl) {
      excalidrawRef.current.importLibrary(libraryUrl, hash.get("token"));
    }
  };
  window.addEventListener("hashchange", onHashChange, false);
  return () => {
    window.removeEventListener("hashchange", onHashChange);
  };
}, []);
```

Try out the [Demo](#Demo) to see it in action.

#### `setActiveTool`

This API has the below signature. It sets the `tool` passed in param as the active tool.

<pre>
(tool: { type: typeof <a href="https://github.com/excalidraw/excalidraw/blob/master/src/shapes.tsx#L4">SHAPES</a>[number]["value"] &#124; "eraser" } &#124; { type: "custom"; customType: string }) => void
</pre>

#### `detectScroll`

Indicates whether Excalidraw should listen for `scroll` event on the nearest scrollable container in the DOM tree and recompute the coordinates (e.g. to correctly handle the cursor) when the component's position changes. You can disable this when you either know this doesn't affect your app or you want to take care of it yourself (calling the [`refresh()`](#ref) method).

#### `handleKeyboardGlobally`

Indicates whether to bind keyboard events to `document`. Disabled by default, meaning the keyboard events are bound to the Excalidraw component. This allows for multiple Excalidraw components to live on the same page, and ensures that Excalidraw keyboard handling doesn't collide with your app's (or the browser) when the component isn't focused.

Enable this if you want Excalidraw to handle keyboard even if the component isn't focused (e.g. a user is interacting with the navbar, sidebar, or similar).

#### `onLibraryChange`

This callback if supplied will get triggered when the library is updated and has the below signature.

<pre>
(items: <a href="https://github.com/excalidraw/excalidraw/blob/master/src/types.ts#L200">LibraryItems</a>) => void | Promise<any>
</pre>

It is invoked with empty items when user clears the library. You can use this callback when you want to do something additional when library is updated for example persisting it to local storage.

#### `id`

The unique id of the excalidraw component. This can be used to identify the excalidraw component, for example importing the library items to the excalidraw component from where it was initiated when you have multiple excalidraw components rendered on the same page as shown in [multiple excalidraw demo](https://codesandbox.io/s/multiple-excalidraw-k1xx5).

#### `autoFocus`

This prop implies whether to focus the Excalidraw component on page load. Defaults to false.

### onBeforeTextEdit

Callback to be triggered when a text element is about to be edited. The string returned will replace the element's text. If `null` is returned, the TextElement will not be changed. Use this to pre-process text before editing.

<pre>
(textElement: ExcalidrawTextElement) => string
</pre>

### onBeforeTextSubmit

Callback to be triggered when the editing of a TextElement is finished, but right before the result is submitted. The string returned will replace the text element's text. Use this to post-process text after editing has finished.

<pre>
(textElement: ExcalidrawTextElement, textToSubmit:string, isDeleted:boolean) => string
</pre>

### Extra API's

#### `getSceneVersion`

**How to use**

<pre>
import { getSceneVersion } from "@excalidraw/excalidraw-next";
getSceneVersion(elements:  <a href="https://github.com/excalidraw/excalidraw/blob/master/src/element/types.ts#L78">ExcalidrawElement[]</a>)
</pre>

This function returns the current scene version.

#### `isInvisiblySmallElement`

**_Signature_**

<pre>
isInvisiblySmallElement(element:  <a href="https://github.com/excalidraw/excalidraw/blob/master/src/element/types.ts#L78">ExcalidrawElement</a>): boolean
</pre>

**How to use**

```js
import { isInvisiblySmallElement } from "@excalidraw/excalidraw-next";
```

Returns `true` if element is invisibly small (e.g. width & height are zero).

#### `getElementMap`

**_Signature_**

<pre>
getElementsMap(elements:  <a href="https://github.com/excalidraw/excalidraw/blob/master/src/element/types.ts#L78">ExcalidrawElement[]</a>): {[id: string]: <a href="https://github.com/excalidraw/excalidraw/blob/master/src/element/types.ts#L78">ExcalidrawElement</a>}
</pre>

**How to use**

```js
import { getElementsMap } from "@excalidraw/excalidraw-next";
```

#### `generateIdForFile`

Allows you to override `id` generation for files added on canvas (images). By default, an SHA-1 digest of the file is used.

```

(file: File) => string | Promise<string>

```

#### `onLinkOpen`

This prop if passed will be triggered when clicked on link. To handle the redirect yourself (such as when using your own router for internal links), you must call `event.preventDefault()`.

```
(element: ExcalidrawElement, event: CustomEvent<{ nativeEvent: MouseEvent }>) => void
```

Example:

```ts
const history = useHistory();

// open internal links using the app's router, but opens external links in
// a new tab/window
const onLinkOpen: ExcalidrawProps["onLinkOpen"] = useCallback(
  (element, event) => {
    const link = element.link;
    const { nativeEvent } = event.detail;
    const isNewTab = nativeEvent.ctrlKey || nativeEvent.metaKey;
    const isNewWindow = nativeEvent.shiftKey;
    const isInternalLink =
      link.startsWith("/") || link.includes(window.location.origin);
    if (isInternalLink && !isNewTab && !isNewWindow) {
      history.push(link.replace(window.location.origin, ""));
      // signal that we're handling the redirect ourselves
      event.preventDefault();
    }
  },
  [history],
);
```

#### `onLinkOpen`

This prop if passed will be triggered when clicked on link. To handle the redirect yourself (such as when using your own router for internal links), you must call `event.preventDefault()`.

```
(element: ExcalidrawElement, event: CustomEvent<{ nativeEvent: MouseEvent }>) => void
```

Example:

```ts
const history = useHistory();

// open internal links using the app's router, but opens external links in
// a new tab/window
const onLinkOpen: ExcalidrawProps["onLinkOpen"] = useCallback(
  (element, event) => {
    const link = element.link;
    const { nativeEvent } = event.detail;
    const isNewTab = nativeEvent.ctrlKey || nativeEvent.metaKey;
    const isNewWindow = nativeEvent.shiftKey;
    const isInternalLink =
      link.startsWith("/") || link.includes(window.location.origin);
    if (isInternalLink && !isNewTab && !isNewWindow) {
      history.push(link.replace(window.location.origin, ""));
      // signal that we're handling the redirect ourselves
      event.preventDefault();
    }
  },
  [history],
);
```

#### `onPointerDown`

This prop if passed will be triggered on pointer down events and has the below signature.

<pre>
(activeTool: <a href="https://github.com/excalidraw/excalidraw/blob/master/src/types.ts#L93"> AppState["activeTool"]</a>, pointerDownState: <a href="https://github.com/excalidraw/excalidraw/blob/master/src/types.ts#L365">PointerDownState</a>) => void
</pre>

#### `onScrollChange`

This prop if passed will be triggered when canvas is scrolled and has the below signature.

```ts
(scrollX: number, scrollY: number) => void
```

### Does it support collaboration ?

No, Excalidraw package doesn't come with collaboration built in, since the implementation is specific to each host app. We expose APIs which you can use to communicate with Excalidraw which you can use to implement it. You can check our own implementation [here](https://github.com/excalidraw/excalidraw/blob/master/src/excalidraw-app/index.tsx).

### Restore utilities

#### `restoreAppState`

**_Signature_**

<pre>
restoreAppState(appState: <a href="https://github.com/excalidraw/excalidraw/blob/master/src/data/types.ts#L17">ImportedDataState["appState"]</a>, localAppState: Partial<<a href="https://github.com/excalidraw/excalidraw/blob/master/src/types.ts#L66">AppState</a>> | null): <a href="https://github.com/excalidraw/excalidraw/blob/master/src/types.ts#L66">AppState</a>
</pre>

**_How to use_**

```js
import { restoreAppState } from "@excalidraw/excalidraw-next";
```

This function will make sure all the keys have appropriate values in [appState](https://github.com/excalidraw/excalidraw/blob/master/src/types.ts#L66) and if any key is missing, it will be set to default value.

When `localAppState` is supplied, it's used in place of values that are missing (`undefined`) in `appState` instead of defaults. Use this as a way to not override user's defaults if you persist them. Required: supply `null`/`undefined` if not applicable.

#### `restoreElements`

**_Signature_**

<pre>
restoreElements(elements: <a href="https://github.com/excalidraw/excalidraw/blob/master/src/data/types.ts#L16">ImportedDataState["elements"]</a>, localElements: <a href="https://github.com/excalidraw/excalidraw/blob/master/src/data/types.ts#L16">ExcalidrawElement[]</a> | null | undefined): <a href="https://github.com/excalidraw/excalidraw/blob/master/src/element/types.ts#L106">ExcalidrawElement[]</a>
</pre>

**_How to use_**

```js
import { restoreElements } from "@excalidraw/excalidraw-next";
```

This function will make sure all properties of element is correctly set and if any attribute is missing, it will be set to default value.

When `localElements` are supplied, they are used to ensure that existing restored elements reuse `version` (and increment it), and regenerate `versionNonce`. Use this when you import elements which may already be present in the scene to ensure that you do not disregard the newly imported elements if you're using element version to detect the updates.

#### `restore`

**_Signature_**

<pre>
restoreElements(data: <a href="https://github.com/excalidraw/excalidraw/blob/master/src/data/types.ts#L12">ImportedDataState</a>, localAppState: Partial<<a href="https://github.com/excalidraw/excalidraw/blob/master/src/types.ts#L66">AppState</a>> | null | undefined, localElements: <a href="https://github.com/excalidraw/excalidraw/blob/master/src/data/types.ts#L16">ExcalidrawElement[]</a> | null | undefined): <a href="https://github.com/excalidraw/excalidraw/blob/master/src/data/types.ts#L4">DataState</a>
</pre>

See [`restoreAppState()`](https://github.com/excalidraw/excalidraw/blob/master/src/packages/excalidraw/README.md#restoreAppState) about `localAppState`, and [`restoreElements()`](https://github.com/excalidraw/excalidraw/blob/master/src/packages/excalidraw/README.md#restoreElements) about `localElements`.

**_How to use_**

```js
import { restore } from "@excalidraw/excalidraw-next";
```

This function makes sure elements and state is set to appropriate values and set to default value if not present. It is a combination of [restoreElements](#restoreElements) and [restoreAppState](#restoreAppState).

#### `restoreLibraryItems`

**_Signature_**

<pre>
restoreLibraryItems(libraryItems: <a href="https://github.com/excalidraw/excalidraw/blob/master/src/data/types.ts#L22">ImportedDataState["libraryItems"]</a>, defaultStatus: "published" | "unpublished")
</pre>

**_How to use_**

```js
import { restoreLibraryItems } from "@excalidraw/excalidraw-next";

restoreLibraryItems(libraryItems, "unpublished");
```

This function normalizes library items elements, adding missing values when needed.

### Export utilities

#### `exportToCanvas`

**_Signature_**

<pre
>exportToCanvas({
  elements,
  appState
  getDimensions,
  files
}: <a href="https://github.com/excalidraw/excalidraw/blob/master/src/packages/utils.ts#L12">ExportOpts</a>
</pre>

| Name | Type | Default | Description |
| --- | --- | --- | --- |
| elements | [Excalidraw Element []](https://github.com/excalidraw/excalidraw/blob/master/src/element/types) |  | The elements to be exported to canvas |
| appState | [AppState](https://github.com/excalidraw/excalidraw/blob/master/src/packages/utils.ts#L12) | [defaultAppState](https://github.com/excalidraw/excalidraw/blob/master/src/appState.ts#L11) | The app state of the scene |
| getDimensions | `(width: number, height: number) => { width: number, height: number, scale?: number }` | undefined | A function which returns the `width`, `height`, and optionally `scale` (defaults `1`), with which canvas is to be exported. |
| maxWidthOrHeight | `number` | undefined | The maximum width or height of the exported image. If provided, `getDimensions` is ignored. |
| files | [BinaryFiles](The [`BinaryFiles`](<[BinaryFiles](https://github.com/excalidraw/excalidraw/blob/master/src/types.ts#L64)>) | undefined | The files added to the scene. |

**How to use**

```js
import { exportToCanvas } from "@excalidraw/excalidraw-next";
```

This function returns the canvas with the exported elements, appState and dimensions.

#### `exportToBlob`

**_Signature_**

<pre>
exportToBlob(
  opts: <a href="https://github.com/excalidraw/excalidraw/blob/master/src/packages/utils.ts#L14">ExportOpts</a> & {
  mimeType?: string,
  quality?: number;
})
</pre>

| Name | Type | Default | Description |
| --- | --- | --- | --- |
| opts |  |  | This param is passed to `exportToCanvas`. You can refer to [`exportToCanvas`](#exportToCanvas) |
| mimeType | string | "image/png" | Indicates the image format |
| quality | number | 0.92 | A value between 0 and 1 indicating the [image quality](https://developer.mozilla.org/en-US/docs/Web/API/HTMLCanvasElement/toBlob#parameters). Applies only to `image/jpeg`/`image/webp` MIME types. |

**How to use**

```js
import { exportToBlob } from "@excalidraw/excalidraw-next";
```

Returns a promise which resolves with a [blob](https://developer.mozilla.org/en-US/docs/Web/API/Blob). It internally uses [canvas.ToBlob](https://developer.mozilla.org/en-US/docs/Web/API/HTMLCanvasElement/toBlob).

#### `exportToSvg`

**_Signature_**

<pre>
exportToSvg({
  elements: <a href="https://github.com/excalidraw/excalidraw/blob/master/src/element/types.ts#L106">ExcalidrawElement[]</a>,
  appState: <a href="https://github.com/excalidraw/excalidraw/blob/master/src/types.ts#L66">AppState</a>,
  exportPadding?: number,
  metadata?: string,
  files?: <a href="https://github.com/excalidraw/excalidraw/blob/master/src/types.ts#L64">BinaryFiles</a>
})
</pre>

| Name | Type | Default | Description |
| --- | --- | --- | --- |
| elements | [Excalidraw Element []](https://github.com/excalidraw/excalidraw/blob/master/src/element/types.ts#L106) |  | The elements to exported as svg |
| appState | [AppState](https://github.com/excalidraw/excalidraw/blob/master/src/types.ts#L66) | [defaultAppState](https://github.com/excalidraw/excalidraw/blob/master/src/appState.ts#L11) | The app state of the scene |
| exportPadding | number | 10 | The padding to be added on canvas |
| files | [BinaryFiles](The [`BinaryFiles`](<[BinaryFiles](https://github.com/excalidraw/excalidraw/blob/master/src/types.ts#L64)>) | undefined | The files added to the scene. |

This function returns a promise which resolves to svg of the exported drawing.

#### `exportToClipboard`

**_Signature_**

<pre>
exportToClipboard(
  opts: <a href="https://github.com/excalidraw/excalidraw/blob/master/src/packages/utils.ts#L14">ExportOpts</a> & {
  mimeType?: string,
  quality?: number;
  type: 'png' | 'svg' |'json'
})
</pre>

| Name | Type | Default | Description |
| --- | --- | --- | --- | --- | --- |
| opts |  |  | This param is same as the params passed to `exportToCanvas`. You can refer to [`exportToCanvas`](#exportToCanvas). |
| mimeType | string | "image/png" | Indicates the image format, this will be used when exporting as `png`. |
| quality | number | 0.92 | A value between 0 and 1 indicating the [image quality](https://developer.mozilla.org/en-US/docs/Web/API/HTMLCanvasElement/toBlob#parameters). Applies only to `image/jpeg`/`image/webp` MIME types. This will be used when exporting as `png`. |
| type | 'png' | 'svg' | 'json' |  | This determines the format to which the scene data should be exported. |

**How to use**

```js
import { exportToClipboard } from "@excalidraw/excalidraw-next";
```

Copies the scene data in the specified format (determined by `type`) to clipboard.

##### Additional attributes of appState for `export\*` APIs

| Name | Type | Default | Description |
| --- | --- | --- | --- |
| exportBackground | boolean | true | Indicates whether background should be exported |
| viewBackgroundColor | string | #fff | The default background color |
| exportWithDarkMode | boolean | false | Indicates whether to export with dark mode |
| exportEmbedScene | boolean | false | Indicates whether scene data should be embedded in svg/png. This will increase the image size. |

### Extra API's

#### `serializeAsJSON`

**_Signature_**

<pre>
serializeAsJSON({
  elements: <a href="https://github.com/excalidraw/excalidraw/blob/master/src/element/types.ts#L106">ExcalidrawElement[]</a>,
  appState: <a href="https://github.com/excalidraw/excalidraw/blob/master/src/types.ts#L66">AppState</a>,
}): string
</pre>

Takes the scene elements and state and returns a JSON string. Deleted `elements`as well as most properties from `AppState` are removed from the resulting JSON. (see [`serializeAsJSON()`](https://github.com/excalidraw/excalidraw/blob/master/src/data/json.ts#L16) source for details).

If you want to overwrite the source field in the JSON string, you can set `window.EXCALIDRAW_EXPORT_SOURCE` to the desired value.

#### `serializeLibraryAsJSON`

**_Signature_**

<pre>
serializeLibraryAsJSON({
  libraryItems: <a href="https://github.com/excalidraw/excalidraw/blob/master/src/types.ts#L200">LibraryItems[]</a>,
</pre>

Takes the library items and returns a JSON string.

If you want to overwrite the source field in the JSON string, you can set `window.EXCALIDRAW_EXPORT_SOURCE` to the desired value.

#### `getSceneVersion`

**How to use**

<pre>
import { getSceneVersion } from "@excalidraw/excalidraw-next";
getSceneVersion(elements:  <a href="https://github.com/excalidraw/excalidraw/blob/master/src/element/types.ts#L106">ExcalidrawElement[]</a>)
</pre>

This function returns the current scene version.

#### `isInvisiblySmallElement`

**_Signature_**

<pre>
isInvisiblySmallElement(element:  <a href="https://github.com/excalidraw/excalidraw/blob/master/src/element/types.ts#L106">ExcalidrawElement</a>): boolean
</pre>

**How to use**

```js
import { isInvisiblySmallElement } from "@excalidraw/excalidraw-next";
```

Returns `true` if element is invisibly small (e.g. width & height are zero).

#### `loadLibraryFromBlob`

```js
import { loadLibraryFromBlob } from "@excalidraw/excalidraw-next";
```

**_Signature_**

<pre>
loadLibraryFromBlob(blob: <a href="https://developer.mozilla.org/en-US/docs/Web/API/Blob">Blob</a>)
</pre>

This function loads the library from the blob.

#### `loadFromBlob`

**How to use**

```js
import { loadFromBlob } from "@excalidraw/excalidraw-next";

const scene = await loadFromBlob(file, null, null);
excalidrawAPI.updateScene(scene);
```

**Signature**

<pre>
loadFromBlob(
  blob: <a href="https://developer.mozilla.org/en-US/docs/Web/API/Blob">Blob</a>,
  localAppState: <a href="https://github.com/excalidraw/excalidraw/blob/master/src/types.ts#L66">AppState</a> | null,
  localElements: <a href="https://github.com/excalidraw/excalidraw/blob/master/src/element/types.ts#L106">ExcalidrawElement[]</a> | null,
  fileHandle?: FileSystemHandle | null
) => Promise<<a href="https://github.com/excalidraw/excalidraw/blob/master/src/data/restore.ts#L53">RestoredDataState</a>>
</pre>

This function loads the scene data from the blob (or file). If you pass `localAppState`, `localAppState` value will be preferred over the `appState` derived from `blob`. Throws if blob doesn't contain valid scene data.

#### `loadSceneOrLibraryFromBlob`

**How to use**

```js
import { loadSceneOrLibraryFromBlob, MIME_TYPES } from "@excalidraw/excalidraw";

const contents = await loadSceneOrLibraryFromBlob(file, null, null);
if (contents.type === MIME_TYPES.excalidraw) {
  excalidrawAPI.updateScene(contents.data);
} else if (contents.type === MIME_TYPES.excalidrawlib) {
  excalidrawAPI.updateLibrary(contents.data);
}
```

**Signature**

<pre>
loadSceneOrLibraryFromBlob(
  blob: <a href="https://developer.mozilla.org/en-US/docs/Web/API/Blob">Blob</a>,
  localAppState: <a href="https://github.com/excalidraw/excalidraw/blob/master/src/types.ts#L66">AppState</a> | null,
  localElements: <a href="https://github.com/excalidraw/excalidraw/blob/master/src/element/types.ts#L106">ExcalidrawElement[]</a> | null,
  fileHandle?: FileSystemHandle | null
) => Promise<{ type: string, data: <a href="https://github.com/excalidraw/excalidraw/blob/master/src/data/restore.ts#L53">RestoredDataState</a> | <a href="https://github.com/excalidraw/excalidraw/blob/master/src/data/types.ts#L33">ImportedLibraryState</a>}>
</pre>

This function loads either scene or library data from the supplied blob. If the blob contains scene data, and you pass `localAppState`, `localAppState` value will be preferred over the `appState` derived from `blob`. Throws if blob doesn't contain neither valid scene data or library data.

#### `getFreeDrawSvgPath`

**How to use**

```js
import { getFreeDrawSvgPath } from "@excalidraw/excalidraw-next";
```

**Signature**

<pre>
getFreeDrawSvgPath(element: <a href="https://github.com/excalidraw/excalidraw/blob/master/src/element/types.ts#L127">ExcalidrawFreeDrawElement</a>
</pre>

This function returns the free draw svg path for the element.

#### `isLinearElement`

**How to use**

```js
import { isLinearElement } from "@excalidraw/excalidraw-next";
```

**Signature**

<pre>
isLinearElement(elementType?: <a href="https://github.com/excalidraw/excalidraw/blob/master/src/element/types.ts#L80">ExcalidrawElement</a>): boolean
</pre>

This function returns true if the element is linear type (`arrow` |`line`) else returns false.

#### `getNonDeletedElements`

**How to use**

```js
import { getNonDeletedElements } from "@excalidraw/excalidraw-next";
```

**Signature**

<pre>
getNonDeletedElements(elements: <a href="https://github.com/excalidraw/excalidraw/blob/master/src/element/types.ts#L80"> readonly ExcalidrawElement[]</a>): as readonly <a href="https://github.com/excalidraw/excalidraw/blob/master/src/element/types.ts#L90">NonDeletedExcalidrawElement[]</a>
</pre>

This function returns an array of deleted elements.

#### `mergeLibraryItems`

```js
import { mergeLibraryItems } from "@excalidraw/excalidraw-next";
```

**_Signature_**

<pre>
mergeLibraryItems(localItems: <a href="https://github.com/excalidraw/excalidraw/blob/master/src/types.ts#L200">LibraryItems</a>, otherItems: <a href="https://github.com/excalidraw/excalidraw/blob/master/src/types.ts#L200">LibraryItems</a>) => <a href="https://github.com/excalidraw/excalidraw/blob/master/src/types.ts#L200">LibraryItems</a>
</pre>

This function merges two `LibraryItems` arrays, where unique items from `otherItems` are sorted first in the returned array.

#### `parseLibraryTokensFromUrl`

**How to use**

```js
import { parseLibraryTokensFromUrl } from "@excalidraw/excalidraw-next";
```

**Signature**

<pre>
parseLibraryTokensFromUrl(): {
    libraryUrl: string;
    idToken: string | null;
} | null
</pre>

Parses library parameters from URL if present (expects the `#addLibrary` hash key), and returns an object with the `libraryUrl` and `idToken`. Returns `null` if `#addLibrary` hash key not found.

#### `useHandleLibrary`

**How to use**

```js
import { useHandleLibrary } from "@excalidraw/excalidraw-next";

export const App = () => {
  // ...
  useHandleLibrary({ excalidrawAPI });
};
```

**Signature**

<pre>
useHandleLibrary(opts: {
  excalidrawAPI: <a href="https://github.com/excalidraw/excalidraw/blob/master/src/types.ts#L432">ExcalidrawAPI</a>,
  getInitialLibraryItems?: () => <a href="https://github.com/excalidraw/excalidraw/blob/master/src/types.ts#L224">LibraryItemsSource</a>
});
</pre>

A hook that automatically imports library from url if `#addLibrary` hash key exists on initial load, or when it changes during the editing session (e.g. when a user installs a new library), and handles initial library load if `getInitialLibraryItems` getter is supplied.

In the future, we will be adding support for handling library persistence to browser storage (or elsewhere).

### Exported constants

#### `FONT_FAMILY`

**How to use**

```js
import { FONT_FAMILY } from "@excalidraw/excalidraw-next";
```

`FONT_FAMILY` contains all the font families used in `Excalidraw` as explained below

| Font Family | Description          |
| ----------- | -------------------- |
| Virgil      | The handwritten font |
| Helvetica   | The Normal Font      |
| Cascadia    | The Code Font        |

Defaults to `FONT_FAMILY.Virgil` unless passed in `initialData.appState.currentItemFontFamily`.

#### `THEME`

**How to use**

```js
import { THEME } from "@excalidraw/excalidraw-next";
```

`THEME` contains all the themes supported by `Excalidraw` as explained below

| Theme | Description     |
| ----- | --------------- |
| LIGHT | The light theme |
| DARK  | The Dark theme  |

Defaults to `THEME.LIGHT` unless passed in `initialData.appState.theme`

### `MIME_TYPES`

**How to use **

```js
import { MIME_TYPES } from "@excalidraw/excalidraw-next";
```

[`MIME_TYPES`](https://github.com/excalidraw/excalidraw/blob/master/src/constants.ts#L92) contains all the mime types supported by `Excalidraw`.

## Need help?

Check out the existing [Q&A](https://github.com/excalidraw/excalidraw/discussions?discussions_q=label%3Apackage%3Aexcalidraw). If you have any queries or need help, ask us [here](https://github.com/excalidraw/excalidraw/discussions?discussions_q=label%3Apackage%3Aexcalidraw).

### Development

#### Install the dependencies

```bash
yarn
```

#### Start the server

```bash
yarn start
```

[http://localhost:3001](http://localhost:3001) will open in your default browser.

The example is same as the [codesandbox example](https://ehlz3.csb.app/)

#### Create a test release

You can create a test release by posting the below comment in your pull request

```
@excalibot release package
```

Once the version is released `@excalibot` will post a comment with the release version.<|MERGE_RESOLUTION|>--- conflicted
+++ resolved
@@ -491,12 +491,7 @@
 | getSceneElements | <code> () => <a href="https://github.com/excalidraw/excalidraw/blob/master/src/element/types.ts#L106">ExcalidrawElement[]</a></code> | Returns all the elements excluding the deleted in the scene |
 | getAppState | <code> () => <a href="https://github.com/excalidraw/excalidraw/blob/master/src/types.ts#L66">AppState</a></code> | Returns current appState |
 | history | `{ clear: () => void }` | This is the history API. `history.clear()` will clear the history |
-<<<<<<< HEAD
-| scrollToContent | <pre> (target?: <a href="https://github.com/excalidraw/excalidraw/blob/master/src/element/types.ts#L78">ExcalidrawElement</a> &#124; <a href="https://github.com/excalidraw/excalidraw/blob/master/src/element/types.ts#L78">ExcalidrawElement</a>[]) => void </pre> | Scroll the nearest element out of the elements supplied to the center. Defaults to the elements on the scene. |
-| zoomToFit | `(target?:ExcalidrawElement[], maxZoom:number=1, margin:number=0.03) => void` | Zoom to fit elements on viewport. If no elements are supplied, the function will zoom to fit all elements. `maxZoom` is the maximum zoom level allowed (default 100%). `margin` is understood in % of viewport width and height. Default value is a minimum of 1.5% margin around the image compared to viewport . |
-=======
 | scrollToContent | <code> (target?: <a href="https://github.com/excalidraw/excalidraw/blob/master/src/element/types.ts#L106">ExcalidrawElement</a> &#124; <a href="https://github.com/excalidraw/excalidraw/blob/master/src/element/types.ts#L106">ExcalidrawElement</a>[]) => void </code> | Scroll the nearest element out of the elements supplied to the center. Defaults to the elements on the scene. |
->>>>>>> b27ac257
 | refresh | `() => void` | Updates the offsets for the Excalidraw component so that the coordinates are computed correctly (for example the cursor position). You don't have to call this when the position is changed on page scroll or when the excalidraw container resizes (we handle that ourselves). For any other cases if the position of excalidraw is updated (example due to scroll on parent container and not page scroll) you should call this API. |
 | [importLibrary](#importlibrary) | `(url: string, token?: string) => void` | Imports library from given URL |
 | setToastMessage | `(message: string) => void` | This API can be used to show the toast with custom message. |
