--- conflicted
+++ resolved
@@ -13,106 +13,5 @@
     chunkFilename: "excalidraw-assets/[name]-[contenthash].js",
     assetModuleFilename: "excalidraw-assets/[name][ext]",
   },
-<<<<<<< HEAD
-  resolve: {
-    extensions: [".js", ".ts", ".tsx", ".css", ".scss"],
-  },
-  module: {
-    rules: [
-      {
-        test: /\.(sa|sc|c)ss$/,
-        exclude: /node_modules/,
-        use: [
-          "style-loader",
-          {
-            loader: "css-loader",
-          },
-          {
-            loader: "postcss-loader",
-            options: {
-              postcssOptions: {
-                plugins: [autoprefixer()],
-              },
-            },
-          },
-          "sass-loader",
-        ],
-      },
-      {
-        test: /\.(ts|tsx|js|jsx|mjs)$/,
-        exclude: /node_modules/, //zsviczian  /node_modules\/(?!browser-fs-access)/
-        use: [
-          {
-            loader: "ts-loader",
-            options: {
-              transpileOnly: true,
-              configFile: path.resolve(__dirname, "../tsconfig.prod.json"),
-            },
-          },
-          {
-            loader: "babel-loader",
-            options: {
-              presets: [
-                "@babel/preset-env",
-                ["@babel/preset-react", { runtime: "automatic" }],
-                "@babel/preset-typescript",
-              ],
-              plugins: [
-                "transform-class-properties",
-                "@babel/plugin-transform-runtime",
-              ],
-            },
-          },
-        ],
-      },
-      {
-        test: /\.(woff|woff2|eot|ttf|otf)$/,
-        type: "asset/inline",
-      },
-    ],
-  },
-  optimization: {
-    minimize: true,
-    minimizer: [
-      new TerserPlugin({
-        test: /\.js($|\?)/i,
-      }),
-    ],
-    splitChunks: {
-      chunks: "async",
-      cacheGroups: {
-        vendors: {
-          test: /[\\/]node_modules[\\/]/,
-          name: "vendor",
-        },
-      },
-    },
-  },
-  plugins: [
-    ...(process.env.ANALYZER === "true" ? [new BundleAnalyzerPlugin()] : []),
-    new webpack.optimize.LimitChunkCountPlugin({ maxChunks: 1 }),
-    new webpack.DefinePlugin({
-      "process.env": parseEnvVariables(
-        path.resolve(__dirname, "../../../.env.production"),
-      ),
-    }),
-  ],
-  externals: {
-    react: {
-      root: "React",
-      commonjs2: "react",
-      commonjs: "react",
-      amd: "react",
-    },
-    "react-dom": {
-      root: "ReactDOM",
-      commonjs2: "react-dom",
-      commonjs: "react-dom",
-      amd: "react-dom",
-    },
-  },
 };
-=======
-};
-module.exports = merge(commonConfig, config);
->>>>>>> b3052f01
+module.exports = merge(commonConfig, config);