const path = require("path");
<<<<<<< HEAD
const { merge } = require("webpack-merge");
const commonConfig = require("../common.webpack.prod.config");
const webpack = require("webpack"); //zsviczian
=======
const TerserPlugin = require("terser-webpack-plugin");
const BundleAnalyzerPlugin =
  require("webpack-bundle-analyzer").BundleAnalyzerPlugin;
const autoprefixer = require("autoprefixer");
const webpack = require("webpack");
const { parseEnvVariables } = require("./env");
>>>>>>> 7eaf47c9

module.exports = {
  mode: "production",
  entry: {
    "excalidraw.production.min": "./entry.js",
  },
  output: {
    path: path.resolve(__dirname, "dist"),
    library: "ExcalidrawLib",
    libraryTarget: "umd",
    filename: "[name].js",
    chunkFilename: "excalidraw-assets/[name]-[contenthash].js",
    assetModuleFilename: "excalidraw-assets/[name][ext]",
    publicPath: "",
  },
<<<<<<< HEAD
  plugins: [
    new webpack.optimize.LimitChunkCountPlugin({ maxChunks: 1 }), //zsviczian
  ],
};
module.exports = merge(commonConfig, config);
=======
  resolve: {
    extensions: [".js", ".ts", ".tsx", ".css", ".scss"],
  },
  module: {
    rules: [
      {
        test: /\.(sa|sc|c)ss$/,
        exclude: /node_modules/,
        use: [
          "style-loader",
          {
            loader: "css-loader",
          },
          {
            loader: "postcss-loader",
            options: {
              postcssOptions: {
                plugins: [autoprefixer()],
              },
            },
          },
          "sass-loader",
        ],
      },
      {
        test: /\.(ts|tsx|js|jsx|mjs)$/,
        exclude: /node_modules\/(?!browser-fs-access)/,
        use: [
          {
            loader: "ts-loader",
            options: {
              transpileOnly: true,
              configFile: path.resolve(__dirname, "../tsconfig.prod.json"),
            },
          },
          {
            loader: "babel-loader",
            options: {
              presets: [
                "@babel/preset-env",
                ["@babel/preset-react", { runtime: "automatic" }],
                "@babel/preset-typescript",
              ],
              plugins: [
                "transform-class-properties",
                "@babel/plugin-transform-runtime",
              ],
            },
          },
        ],
      },
      {
        test: /\.(woff|woff2|eot|ttf|otf)$/,
        type: "asset/resource",
      },
    ],
  },
  optimization: {
    minimize: true,
    minimizer: [
      new TerserPlugin({
        test: /\.js($|\?)/i,
      }),
    ],
    splitChunks: {
      chunks: "async",
      cacheGroups: {
        vendors: {
          test: /[\\/]node_modules[\\/]/,
          name: "vendor",
        },
      },
    },
  },
  plugins: [
    ...(process.env.ANALYZER === "true" ? [new BundleAnalyzerPlugin()] : []),
    new webpack.DefinePlugin({
      "process.env": parseEnvVariables(
        path.resolve(__dirname, "../../../.env.production"),
      ),
    }),
  ],
  externals: {
    react: {
      root: "React",
      commonjs2: "react",
      commonjs: "react",
      amd: "react",
    },
    "react-dom": {
      root: "ReactDOM",
      commonjs2: "react-dom",
      commonjs: "react-dom",
      amd: "react-dom",
    },
  },
};
>>>>>>> 7eaf47c9
<|MERGE_RESOLUTION|>--- conflicted
+++ resolved
@@ -1,16 +1,10 @@
 const path = require("path");
-<<<<<<< HEAD
-const { merge } = require("webpack-merge");
-const commonConfig = require("../common.webpack.prod.config");
-const webpack = require("webpack"); //zsviczian
-=======
 const TerserPlugin = require("terser-webpack-plugin");
 const BundleAnalyzerPlugin =
   require("webpack-bundle-analyzer").BundleAnalyzerPlugin;
 const autoprefixer = require("autoprefixer");
 const webpack = require("webpack");
 const { parseEnvVariables } = require("./env");
->>>>>>> 7eaf47c9
 
 module.exports = {
   mode: "production",
@@ -26,13 +20,6 @@
     assetModuleFilename: "excalidraw-assets/[name][ext]",
     publicPath: "",
   },
-<<<<<<< HEAD
-  plugins: [
-    new webpack.optimize.LimitChunkCountPlugin({ maxChunks: 1 }), //zsviczian
-  ],
-};
-module.exports = merge(commonConfig, config);
-=======
   resolve: {
     extensions: [".js", ".ts", ".tsx", ".css", ".scss"],
   },
@@ -59,7 +46,7 @@
       },
       {
         test: /\.(ts|tsx|js|jsx|mjs)$/,
-        exclude: /node_modules\/(?!browser-fs-access)/,
+        exclude: /node_modules/, //zsviczian  /node_modules\/(?!browser-fs-access)/
         use: [
           {
             loader: "ts-loader",
@@ -86,7 +73,7 @@
       },
       {
         test: /\.(woff|woff2|eot|ttf|otf)$/,
-        type: "asset/resource",
+        type: "asset/inline", //zsviczian
       },
     ],
   },
@@ -114,6 +101,7 @@
         path.resolve(__dirname, "../../../.env.production"),
       ),
     }),
+    new webpack.optimize.LimitChunkCountPlugin({ maxChunks: 1 }), //zsviczian
   ],
   externals: {
     react: {
@@ -129,5 +117,4 @@
       amd: "react-dom",
     },
   },
-};
->>>>>>> 7eaf47c9
+};