--- conflicted
+++ resolved
@@ -73,11 +73,7 @@
       },
       {
         test: /\.(woff|woff2|eot|ttf|otf)$/,
-<<<<<<< HEAD
         type: "asset/inline",
-=======
-        type: "asset/resource",
->>>>>>> 79989fed
       },
     ],
   },
