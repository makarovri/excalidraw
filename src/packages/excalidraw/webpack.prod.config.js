--- conflicted
+++ resolved
@@ -1,11 +1,7 @@
 global.__childdir = __dirname;
 const path = require("path");
 const { merge } = require("webpack-merge");
-<<<<<<< HEAD
-const configCommon = require("../common.webpack.prod.config");
-=======
 const commonConfig = require("../common.webpack.prod.config");
->>>>>>> 836120c1
 
 const config = {
   entry: {
@@ -18,8 +14,4 @@
     assetModuleFilename: "excalidraw-assets/[name][ext]",
   },
 };
-<<<<<<< HEAD
-module.exports = merge(configCommon, config);
-=======
-module.exports = merge(commonConfig, config);
->>>>>>> 836120c1
+module.exports = merge(commonConfig, config);