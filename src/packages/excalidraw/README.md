--- conflicted
+++ resolved
@@ -479,21 +479,10 @@
 
 | Prop | Type | Required | Default | Description |
 | --- | --- | --- | --- | --- |
-<<<<<<< HEAD
 | `onSelect` | `Function` | Yes | `undefined` | The handler is triggered when the item is selected. |
 | `children` | `React.ReactNode` | Yes | `undefined` | The content of the menu item |
 | `icon` | `JSX.Element` | No | `undefined` | The icon used in the menu item |
-| `shortcut` | `string` | No | `undefined` | The shortcut to be shown for the menu item |
-=======
-| `onSelect` | `Function` | Yes |  | The handler is triggered when the item is selected. |
-| `children` | `React.ReactNode` | Yes |  | The content of the menu item |
-| `icon` | `JSX.Element` | No |  | The icon used in the menu item |
 | `shortcut` | `string` | No |  | The keyboard shortcut (label-only, does not affect behavior) |
-| `className` | `string` | No |  | The class names to be added to the menu item |
-| `style` | `React.CSSProperties` | No |  | The inline styles to be added to the menu item |
-| `ariaLabel` | `string` |  | No | The `aria-label` to be added to the item for accessibility |
-| `dataTestId` | `string` |  | No | The `data-testid` to be added to the item. |
->>>>>>> 599a8f3c
 
 **MainMenu.ItemLink**
 
@@ -517,21 +506,10 @@
 
 | Prop | Type | Required | Default | Description |
 | --- | --- | --- | --- | --- |
-<<<<<<< HEAD
 | `href` | `string` | Yes | `undefined` | The `href` attribute to be added to the `anchor` element. |
 | `children` | `React.ReactNode` | Yes | `undefined` | The content of the menu item |
 | `icon` | `JSX.Element` | No | `undefined` | The icon used in the menu item |
-| `shortcut` | `string` | No | `undefined` | The shortcut to be shown for the menu item |
-=======
-| `href` | `string` | Yes |  | The `href` attribute to be added to the `anchor` element. |
-| `children` | `React.ReactNode` | Yes |  | The content of the menu item |
-| `icon` | `JSX.Element` | No |  | The icon used in the menu item |
 | `shortcut` | `string` | No |  | The keyboard shortcut (label-only, does not affect behavior) |
-| `className` | `string` | No | "" | The class names to be added to the menu item |
-| `style` | `React.CSSProperties` | No |  | The inline styles to be added to the menu item |
-| `ariaLabel` | `string` | No |  | The `aria-label` to be added to the item for accessibility |
-| `dataTestId` | `string` | No |  | The `data-testid` to be added to the item. |
->>>>>>> 599a8f3c
 
 **MainMenu.ItemCustom**
 
@@ -606,14 +584,7 @@
 
 | Prop | Type | Required | Default | Description |
 | --- | --- | --- | --- | --- |
-<<<<<<< HEAD
-| `children ` | `React.ReactNode` | Yes | `undefined` | The content of the `Menu Group` |
-=======
 | `children ` | `React.ReactNode` | Yes | `undefined` | The content of the `MenuItem Group` |
-| `title` | `string` | No | `undefined` | The `title` for the grouped items |
-| `className` | `string` | No | "" | The `classname` to be added to the group |
-| `style` | `React.CSsSProperties` | No | `undefined` | The inline `styles` to be added to the group |
->>>>>>> 599a8f3c
 
 ### WelcomeScreen
 
