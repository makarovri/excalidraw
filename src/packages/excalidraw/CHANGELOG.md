# Changelog

<!--
Guidelines for changelog:
The change should be grouped under one of the below section and must contain PR link.
- Features: For new features.
- Fixes: For bug fixes.
- Chore: Changes for non src files example package.json.
- Improvements: For any improvements.
- Refactor: For any refactoring.

Please add the latest change on the top under the correct section.
-->

## Unreleased

## Excalidraw API

### Features

<<<<<<< HEAD
- Add `UIOptions` prop to customise `canvas actions` which includes customising `background color picker`, `clear canvas`, `export`, `load`, `save`, `save as` & `theme toggle` [#3364](https://github.com/excalidraw/excalidraw/pull/3364)
=======
- Calculate `width/height` of canvas based on excalidraw component (".excalidraw" selector) & also resize and update offsets whenever the dimensions of excalidraw component gets updated [#3379](https://github.com/excalidraw/excalidraw/pull/3379). You also don't need to add a resize handler anymore for excalidraw as its handled now in excalidraw itself.
  #### BREAKING CHANGE
  - `width/height` props have been removed. Instead now it takes `100%` of `width` and `height` of the container so you need to make sure the container in which you are rendering Excalidraw has non zero dimensions (It should have non zero width and height so Excalidraw can match the dimensions of containing block)
>>>>>>> c54a0990
- Calculate offsets when excalidraw container resizes using resize observer api [#3374](https://github.com/excalidraw/excalidraw/pull/3374).
- Export types for the package so now it can be used with typescript [#3337](https://github.com/excalidraw/excalidraw/pull/3337). The types are available at `@excalidraw/excalirdraw/types`.
- Add `renderCustomStats` prop to render extra stats on host, and expose `setToastMessage` API via refs which can be used to show toast with custom message [#3360](https://github.com/excalidraw/excalidraw/pull/3360).
- Support passing a CSRF token when importing libraries to prevent prompting before installation. The token is passed from [https://libraries.excalidraw.com](https://libraries.excalidraw.com/) using the `token` URL key [#3329](https://github.com/excalidraw/excalidraw/pull/3329).
- #### BREAKING CHANGE
  Use `location.hash` when importing libraries to fix installation issues. This will require host apps to add a `hashchange` listener and call the newly exposed `excalidrawAPI.importLibrary(url)` API when applicable [#3320](https://github.com/excalidraw/excalidraw/pull/3320).
- Append `location.pathname` to `libraryReturnUrl` default url [#3325](https://github.com/excalidraw/excalidraw/pull/3325).

### Build

- Expose separate builds for dev and prod and support source maps in dev build [#3330](https://github.com/excalidraw/excalidraw/pull/3330).
  #### BREAKING CHANGE
  - If you are using script tag to embed excalidraw then the name of the file will have to be updated to `excalidraw.production.min.js` instead of `excalidraw.min.js`. If you want to use dev build you can use `excalidraw.development.js`

---

## 0.5.0 (2021-03-21)

## Excalidraw API

### Features

- Set the target to `window.name` if present during excalidraw libraries installation so it opens in same tab for the host. If `window.name` is not set it will open in a new tab [#3299](https://github.com/excalidraw/excalidraw/pull/3299).
- Add `name` prop to indicate the name of the drawing which will be used when exporting the drawing. When supplied, the value takes precedence over `intialData.appState.name`, the `name` will be fully controlled by host app and the users won't be able to edit from within Excalidraw [#3273](https://github.com/excalidraw/excalidraw/pull/3273).
- Export API `setCanvasOffsets` via `ref` to set the offsets for Excalidraw[#3265](https://github.com/excalidraw/excalidraw/pull/3265).
  #### BREAKING CHANGE
  - `offsetLeft` and `offsetTop` props have been removed now so you have to use the `setCanvasOffsets` via `ref` to achieve the same.
- Export API to export the drawing to canvas, svg and blob [#3258](https://github.com/excalidraw/excalidraw/pull/3258). For more info you can check the [readme](https://github.com/excalidraw/excalidraw/tree/master/src/packages/excalidraw/README.md#user-content-export-utils)
- Add a `theme` prop to indicate Excalidraw's theme. [#3228](https://github.com/excalidraw/excalidraw/pull/3228). When this prop is passed, the theme is fully controlled by host app.
- Support `libraryReturnUrl` prop to indicate what URL to install libraries to [#3227](https://github.com/excalidraw/excalidraw/pull/3227).

### Refactor

- #### BREAKING CHANGE
  - Rename prop `initialData.scrollToCenter` and `setScrollToCenter` API exposed via ref to `initialData.scrollToContent` and `setScrollToContent` respectively[#3261](https://github.com/excalidraw/excalidraw/pull/3261).
- Rename appearance to theme [#3237](https://github.com/excalidraw/excalidraw/pull/3237).
  #### BREAKING CHANGE
  - Since `appState.appearance` is renamed to `appState.theme` so wherever `appState.appearance` including `initialData.appState.appearance` should be renamed to `appState.theme` and `initialData.appState.theme` respectively. If the `appearance` was persisted earlier, now it needs to passed as `theme`.
  - The class `Appearance_dark` is renamed to `theme--dark`.
  - The class `Appearance_dark-background-none` is renamed to `theme--dark-background-none`.

## Excalidraw Library

### Features

- Support pasting file contents & always prefer system clip [#3257](https://github.com/excalidraw/excalidraw/pull/3257)
- Add label for name field and use input when editable in export dialog [#3286](https://github.com/excalidraw/excalidraw/pull/3286)
- Implement the Web Share Target API [#3230](https://github.com/excalidraw/excalidraw/pull/3230).

### Fixes

- Don't show export and delete when library is empty [#3288](https://github.com/excalidraw/excalidraw/pull/3288)
- Overflow in textinput in export dialog [#3284](https://github.com/excalidraw/excalidraw/pull/3284).
- Bail on noop updates for newElementWith [#3279](https://github.com/excalidraw/excalidraw/pull/3279).
- Prevent State continuously updated when holding ctrl/cmd #3283
- Debounce flush not invoked if lastArgs not defined [#3281](https://github.com/excalidraw/excalidraw/pull/3281).
- Stop preventing canvas pointerdown/tapend events [#3207](https://github.com/excalidraw/excalidraw/pull/3207).
- Double scrollbar on modals [#3226](https://github.com/excalidraw/excalidraw/pull/3226).

---

## 0.4.3 (2021-03-12)

## Excalidraw API

### Fixes

- Allow copy of excalidraw elements only when inside excalidraw [#3206](https://github.com/excalidraw/excalidraw/pull/3206).
- Position text editor absolute and fix the offsets so it doesn't remain fixed when the container is scrolled [#3200](https://github.com/excalidraw/excalidraw/pull/3200).
- Scope CSS variables so that host CSS vars don't clash with excalidraw [#3199](https://github.com/excalidraw/excalidraw/pull/3199).

## Excalidraw Library

- Apply correct translation when text editor overflows when zoom not 100% [#3225](https://github.com/excalidraw/excalidraw/pull/3225)
- Don't overflow text beyond width of Excalidraw [#3215](https://github.com/excalidraw/excalidraw/pull/3215).

---

## 0.4.2

## Excalidraw API

### Fixes

- Wrap excalidraw in position relative so host need not do it anymore & hide scrollbars in zen mode [#3174](https://github.com/excalidraw/excalidraw/pull/3174).
- Reduce the scroll debounce timeout to `100ms` so `offsets` gets updated faster if changed when container scrolled [#3182](https://github.com/excalidraw/excalidraw/pull/3182).
- Rerender UI on `renderFooter` prop change [#3183](https://github.com/excalidraw/excalidraw/pull/3183)

## Excalidraw Library

### Fixes

- Temporarily downgrade browser-fs-access to fix legacy FS API [#3172](https://github.com/excalidraw/excalidraw/pull/3172)

---

## 0.4.1

## Excalidraw API

### Fixes

- Use `Array.from` when spreading over set so that typescript transpiles correctly in the umd build[#3165](https://github.com/excalidraw/excalidraw/pull/3165).

## Excalidraw Library

### Features

- Add export info on copy PNG to clipboard toast message [#3159](https://github.com/excalidraw/excalidraw/pull/3159).
- Use the latest version of Virgil [#3124](https://github.com/excalidraw/excalidraw/pull/3124).
- Support exporting with dark mode [#3046](https://github.com/excalidraw/excalidraw/pull/3046).

### Fixes

- Cursor being leaked outside of canvas [#3161](https://github.com/excalidraw/excalidraw/pull/3161).
- Hide scrollbars in zenMode [#3144](https://github.com/excalidraw/excalidraw/pull/3144).

## 0.4.0

## Excalidraw API

### Features

- Expose `window.EXCALIDRAW_ASSET_PATH` which host can use to load assets from a different URL. By default it will be loaded from `https://unpkg.com/@excalidraw/excalidraw{currentVersion}/dist/`[#3068](https://github.com/excalidraw/excalidraw/pull/3068).

  Also now the assets will have a hash in filename so cache bursting can easily happen with version bump.

- Add support for `scrollToCenter` in [initialData](https://github.com/excalidraw/excalidraw/blob/master/src/element/types.ts#L18) so host can control whether to scroll to center on mount [#3070](https://github.com/excalidraw/excalidraw/pull/3070).

- Export [`restore`](https://github.com/excalidraw/excalidraw/blob/master/src/data/restore.ts#L182), [`restoreAppState`](https://github.com/excalidraw/excalidraw/blob/master/src/data/restore.ts#L144) and [`restoreElements`](https://github.com/excalidraw/excalidraw/blob/master/src/data/restore.ts#L128) to host [#3049](https://github.com/excalidraw/excalidraw/pull/3049)

### Fixes

- Show user state only when [userState](https://github.com/excalidraw/excalidraw/blob/master/src/types.ts#L35) is passed on remote pointers during collaboration [#3050](https://github.com/excalidraw/excalidraw/pull/3050)

## Excalidraw Library

### Features

- Adjust line-confirm-threshold based on zoom [#2884](https://github.com/excalidraw/excalidraw/pull/2884)

### Fixes

- Hide scrollbars on mobile [#3044](https://github.com/excalidraw/excalidraw/pull/3044)

## 0.3.1

## Excalidraw API

### Fixes

- Support Excalidraw inside scrollable container [#3018](https://github.com/excalidraw/excalidraw/pull/3018)

## Excalidraw Library

### Fixes

- Allow to toggle between modes when view only mode to make UI consistent [#3009](https://github.com/excalidraw/excalidraw/pull/3009)

## 0.3.0

## Excalidraw API

### Features

- Allow host to pass [color](https://github.com/excalidraw/excalidraw/blob/master/src/types.ts#L36) for [collaborator](https://github.com/excalidraw/excalidraw/blob/master/src/types.ts#L27) [#2943](https://github.com/excalidraw/excalidraw/pull/2943). The unused prop `user` is now removed.
- Add `zenModeEnabled` and `gridModeEnabled` prop which enables zen mode and grid mode respectively [#2901](https://github.com/excalidraw/excalidraw/pull/2901). When this prop is used, the zen mode / grid mode will be fully controlled by the host app.
- Allow host to pass [userState](https://github.com/excalidraw/excalidraw/blob/6967d8c9851c65bb8873e2f97387749976bbe326/src/types.ts#L35) for [collaborator](https://github.com/excalidraw/excalidraw/blob/master/src/types.ts#L27) to show the current user state [#2877](https://github.com/excalidraw/excalidraw/pull/2877).
- Add `viewModeEnabled` prop which enabled the view mode [#2840](https://github.com/excalidraw/excalidraw/pull/2840). When this prop is used, the view mode will not show up in context menu is so it is fully controlled by host.
- Expose `getAppState` on `excalidrawRef` [#2834](https://github.com/excalidraw/excalidraw/pull/2834).

### Build

- Remove publicPath so host can use `__webpack_public_path__` to host the assets[#2835](https://github.com/excalidraw/excalidraw/pull/2835)

## Excalidraw Library

### Features

- Add the ability to clear library [#2997](https://github.com/excalidraw/excalidraw/pull/2997)
- Updates to Collaboration and RTL UX [#2994](https://github.com/excalidraw/excalidraw/pull/2994)
- Show toast when saving to existing file [#2988](https://github.com/excalidraw/excalidraw/pull/2988)
- Support supplying custom scale when exporting canvas [#2904](https://github.com/excalidraw/excalidraw/pull/2904)
- Show version in the stats dialog [#2908](https://github.com/excalidraw/excalidraw/pull/2908)
- Add idle detection to collaboration feature [#2877](https://github.com/excalidraw/excalidraw/pull/2877)
- Add view mode in Excalidraw [#2840](https://github.com/excalidraw/excalidraw/pull/2840)
- Increase max zoom [#2881](https://github.com/excalidraw/excalidraw/pull/2881)
- Remove copy & paste from context menu on desktop [#2872](https://github.com/excalidraw/excalidraw/pull/2872)
- Add separators on context menu [#2659](https://github.com/excalidraw/excalidraw/pull/2659)
- Add ctrl-y to redo [#2831](https://github.com/excalidraw/excalidraw/pull/2831)
- Add view mode [#2840](https://github.com/excalidraw/excalidraw/pull/2840).
- Remove `copy`, `cut`, and `paste` actions from contextmenu [#2872](https://github.com/excalidraw/excalidraw/pull/2872)
- Support `Ctrl-Y` shortcut to redo on Windows [#2831](https://github.com/excalidraw/excalidraw/pull/2831).

### Fixes

- Refresh wysiwyg position on canvas resize [#3008](https://github.com/excalidraw/excalidraw/pull/3008)
- Update the `lang` attribute with the current lang. [#2995](https://github.com/excalidraw/excalidraw/pull/2995)
- Rename 'Grid mode' to 'Show grid' [#2944](https://github.com/excalidraw/excalidraw/pull/2944)
- Deal with users on systems that don't handle emoji [#2941](https://github.com/excalidraw/excalidraw/pull/2941)
- Mobile toolbar tooltip regression [#2939](https://github.com/excalidraw/excalidraw/pull/2939)
- Hide collaborator list on mobile if empty [#2938](https://github.com/excalidraw/excalidraw/pull/2938)
- Toolbar unnecessarily eats too much width [#2924](https://github.com/excalidraw/excalidraw/pull/2924)
- Mistakenly hardcoding scale [#2925](https://github.com/excalidraw/excalidraw/pull/2925)
- Text editor not visible in dark mode [#2920](https://github.com/excalidraw/excalidraw/pull/2920)
- Incorrect z-index of text editor [#2914](https://github.com/excalidraw/excalidraw/pull/2914)
- Make scrollbars draggable when offsets are set [#2916](https://github.com/excalidraw/excalidraw/pull/2916)
- Pointer-events being disabled on free-draw [#2912](https://github.com/excalidraw/excalidraw/pull/2912)
- Track zenmode and grid mode usage [#2900](https://github.com/excalidraw/excalidraw/pull/2900)
- Disable UI pointer-events on canvas drag [#2856](https://github.com/excalidraw/excalidraw/pull/2856)
- Stop flooring scroll positions [#2883](https://github.com/excalidraw/excalidraw/pull/2883)
- Apply initialData appState for zenmode and grid stats and refactor check param for actions [#2871](https://github.com/excalidraw/excalidraw/pull/2871)
- Show correct state of Nerd stats in context menu when nerd stats dialog closed [#2874](https://github.com/excalidraw/excalidraw/pull/2874)
- Remote pointers not accounting for offset [#2855](https://github.com/excalidraw/excalidraw/pull/2855)
- Toggle help dialog when "shift+?" is pressed [#2828](https://github.com/excalidraw/excalidraw/pull/2828)
- Add safe check for process so Excalidraw can be loaded via script [#2824](https://github.com/excalidraw/excalidraw/pull/2824)
- Fix UI pointer-events not disabled when dragging on canvas [#2856](https://github.com/excalidraw/excalidraw/pull/2856).
- Fix remote pointers not accounting for offset [#2855](https://github.com/excalidraw/excalidraw/pull/2855).

### Refactor

- Remove duplicate key handling [#2878](https://github.com/excalidraw/excalidraw/pull/2878)
- Reuse scss variables in js for SSOT [#2867](https://github.com/excalidraw/excalidraw/pull/2867)
- Rename browser-nativefs to browser-fs-access [#2862](https://github.com/excalidraw/excalidraw/pull/2862)
- Rewrite collabWrapper to remove TDZs and simplify [#2834](https://github.com/excalidraw/excalidraw/pull/2834)

### Chore

- Use `Sentence case` for `Live collaboration`

## 0.2.1

## Excalidraw API

### Build

- Bundle css files with js [#2819](https://github.com/excalidraw/excalidraw/pull/2819). The host would not need to import css files separately.

## 0.2.0

## Excalidraw API

### Features

- Exported few [Extra API's](https://github.com/excalidraw/excalidraw/blob/master/src/packages/excalidraw/README.md#extra-apis) which can be used by the host to communicate with Excalidraw.

- Remove language picker, and add `langCode`, `renderFooter` [#2644](https://github.com/excalidraw/excalidraw/pull/2644):
  - BREAKING: removed the language picker from UI. It is now the host app's responsibility to implement a language picker if desirable, using the newly added [`renderFooter`](https://github.com/excalidraw/excalidraw/blob/master/src/packages/excalidraw/README.md#renderFooter) prop. The reasoning is that the i18n should be controlled by the app itself, not by the nested Excalidraw component.
  - Added [`langCode`](https://github.com/excalidraw/excalidraw/blob/master/src/packages/excalidraw/README.md#langCode) prop to control the UI language.
- Add support for `exportToBackend` prop to allow host apps to implement shareable links [#2612](https://github.com/excalidraw/excalidraw/pull/2612/files)

### Fixes

- Hide collaboration button when the prop `onCollabButtonClick` is not provided [#2598](https://github.com/excalidraw/excalidraw/pull/2598)

## Excalidraw Library

### Features

- Add toast [#2772](https://github.com/excalidraw/excalidraw/pull/2772)
- Add `cmd+o` shortcut to load scene [#2732](https://github.com/excalidraw/excalidraw/pull/2732)
- Require use of a preset dialog size; adjust dialog sizing [#2684](https://github.com/excalidraw/excalidraw/pull/2684)
- Add line chart and paste dialog selection [#2670](https://github.com/excalidraw/excalidraw/pull/2670)
- Tweak editing behavior [#2668](https://github.com/excalidraw/excalidraw/pull/2668)
- Change title to Excalidraw after a timeout
- Checkmark to toggle context-menu-items [#2645](https://github.com/excalidraw/excalidraw/pull/2645)
- Add zoom to selection [#2522](https://github.com/excalidraw/excalidraw/pull/2522)
- Insert Library items in the middle of the screen [#2527](https://github.com/excalidraw/excalidraw/pull/2527)
- Show shortcut context menu [#2501](https://github.com/excalidraw/excalidraw/pull/2501)
- Aligns arrowhead schemas [#2517](https://github.com/excalidraw/excalidraw/pull/2517)
- Add Cut to menus [#2511](https://github.com/excalidraw/excalidraw/pull/2511)
- More Arrowheads: dot, bar [#2486](https://github.com/excalidraw/excalidraw/pull/2486)
- Support CSV graphs and improve the look and feel [#2495](https://github.com/excalidraw/excalidraw/pull/2495)

### Fixes

- Fix compile error [#2685](https://github.com/excalidraw/excalidraw/pull/2685)
- Center zoom on iPhone and iPad [#2642](https://github.com/excalidraw/excalidraw/pull/2642)
- Allow text-selecting in dialogs & reset cursor [#2783](https://github.com/excalidraw/excalidraw/pull/2783)
- Don't render due to zoom after unmount [#2779](https://github.com/excalidraw/excalidraw/pull/2779)
- Track the chart type correctly [#2773](https://github.com/excalidraw/excalidraw/pull/2773)
- Fix late-render due to debounced zoom [#2779](https://github.com/excalidraw/excalidraw/pull/2779)
- Fix initialization when browser tab not focused [#2677](https://github.com/excalidraw/excalidraw/pull/2677)
- Consistent case for export locale strings [#2622](https://github.com/excalidraw/excalidraw/pull/2622)
- Remove unnecessary console.error as it was polluting Sentry [#2637](https://github.com/excalidraw/excalidraw/pull/2637)
- Fix scroll-to-center on init for non-zero canvas offsets [#2445](https://github.com/excalidraw/excalidraw/pull/2445)
- Fix resizing the pasted charts [#2586](https://github.com/excalidraw/excalidraw/pull/2586)
- Fix element visibility and zoom on cursor when canvas offset isn't 0. [#2534](https://github.com/excalidraw/excalidraw/pull/2534)
- Fix Library Menu Layout [#2502](https://github.com/excalidraw/excalidraw/pull/2502)
- Support number with commas in charts [#2636](https://github.com/excalidraw/excalidraw/pull/2636)
- Don't break zoom when zooming in on UI [#2638](https://github.com/excalidraw/excalidraw/pull/2638)

### Improvements

- Added Zen Mode to the context menu [#2734](https://github.com/excalidraw/excalidraw/pull/2734)
- Do not reset to selection for draw tool [#2721]((https://github.com/excalidraw/excalidraw/pull/2721)
- Make dialogs look more like dialogs [#2686](https://github.com/excalidraw/excalidraw/pull/2686)
- Browse libraries styles fixed [#2694](https://github.com/excalidraw/excalidraw/pull/2694)
- Change hint for 2-point lines on resize [#2655](https://github.com/excalidraw/excalidraw/pull/2655)
- Align items in context menu [#2640](https://github.com/excalidraw/excalidraw/pull/2640)
- Do not reset to selection when using the draw tool [#2721](https://github.com/excalidraw/excalidraw/pull/2721)
- Display proper tooltip for 2-point lines during resize, and normalize modifier key labels in hints [#2655](https://github.com/excalidraw/excalidraw/pull/2655)
- Improve error message around importing images [#2619](https://github.com/excalidraw/excalidraw/pull/2619)
- Add tooltip with icon for embedding scenes [#2532](https://github.com/excalidraw/excalidraw/pull/2532)
- RTL support for the stats dialog [#2530](https://github.com/excalidraw/excalidraw/pull/2530)
- Expand canvas padding based on zoom. [#2515](https://github.com/excalidraw/excalidraw/pull/2515)
- Hide shortcuts on pickers for mobile [#2508](https://github.com/excalidraw/excalidraw/pull/2508)
- Hide stats and scrollToContent-button when mobile menus open [#2509](https://github.com/excalidraw/excalidraw/pull/2509)

### Refactor

- refactor: Converting span to kbd tag [#2774](https://github.com/excalidraw/excalidraw/pull/2774)
- Media queries [#2680](https://github.com/excalidraw/excalidraw/pull/2680)
- Remove duplicate entry from en.json[#2654](https://github.com/excalidraw/excalidraw/pull/2654)
- Remove the word toggle from labels [#2648](https://github.com/excalidraw/excalidraw/pull/2648)
-

### Docs

- Document some of the more exotic element props [#2673](https://github.com/excalidraw/excalidraw/pull/2673)

## 0.1.1

#### Fix

- Update the homepage URL so it redirects to correct readme [#2498](https://github.com/excalidraw/excalidraw/pull/2498)

## 0.1.0

First release of `@excalidraw/excalidraw`<|MERGE_RESOLUTION|>--- conflicted
+++ resolved
@@ -18,13 +18,10 @@
 
 ### Features
 
-<<<<<<< HEAD
-- Add `UIOptions` prop to customise `canvas actions` which includes customising `background color picker`, `clear canvas`, `export`, `load`, `save`, `save as` & `theme toggle` [#3364](https://github.com/excalidraw/excalidraw/pull/3364)
-=======
+- Add `UIOptions` prop to customise `canvas actions` which includes customising `background color picker`, `clear canvas`, `export`, `load`, `save`, `save as` & `theme toggle` [#3364](https://github.com/excalidraw/excalidraw/pull/3364).
 - Calculate `width/height` of canvas based on excalidraw component (".excalidraw" selector) & also resize and update offsets whenever the dimensions of excalidraw component gets updated [#3379](https://github.com/excalidraw/excalidraw/pull/3379). You also don't need to add a resize handler anymore for excalidraw as its handled now in excalidraw itself.
   #### BREAKING CHANGE
   - `width/height` props have been removed. Instead now it takes `100%` of `width` and `height` of the container so you need to make sure the container in which you are rendering Excalidraw has non zero dimensions (It should have non zero width and height so Excalidraw can match the dimensions of containing block)
->>>>>>> c54a0990
 - Calculate offsets when excalidraw container resizes using resize observer api [#3374](https://github.com/excalidraw/excalidraw/pull/3374).
 - Export types for the package so now it can be used with typescript [#3337](https://github.com/excalidraw/excalidraw/pull/3337). The types are available at `@excalidraw/excalirdraw/types`.
 - Add `renderCustomStats` prop to render extra stats on host, and expose `setToastMessage` API via refs which can be used to show toast with custom message [#3360](https://github.com/excalidraw/excalidraw/pull/3360).
