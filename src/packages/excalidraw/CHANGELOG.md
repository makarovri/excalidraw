# Changelog

<!--
Guidelines for changelog:
The change should be grouped under one of the below section and must contain PR link.
- Features: For new features.
- Fixes: For bug fixes.
- Chore: Changes for non src files example package.json.
- Refactor: For any refactoring.

Please add the latest change on the top under the correct section.
-->

## Unreleased

### Features

<<<<<<< HEAD
- Expose `useI18n()` hook return an object containing `t()` i18n helper and current `langCode`. You can use this in components you render as `<Excalidraw>` children to render any of our i18n locale strings. [#6224](https://github.com/excalidraw/excalidraw/pull/6224)
=======
- [`restoreElements`](https://docs.excalidraw.com/docs/@excalidraw/excalidraw/api/utils/restore#restoreelements) API now takes an optional parameter `opts` which currently supports the below attributes

```js
{ refreshDimensions?: boolean, repairBindings?: boolean }
```

The same `opts` param has been added to [`restore`](https://docs.excalidraw.com/docs/@excalidraw/excalidraw/api/utils/restore#restore) API as well.

For more details refer to the [docs](https://docs.excalidraw.com)

#### BREAKING CHANGE

- The optional parameter `refreshDimensions` in [`restoreElements`](https://docs.excalidraw.com/docs/@excalidraw/excalidraw/api/utils/restore#restoreelements) has been removed and can be enabled via `opts`
>>>>>>> e4506be3

## 0.14.2 (2023-02-01)

### Features

- Welcome screen no longer renders by default, and you need to render it yourself. `UIOptions.welcomeScreen` option is now deprecated. [#6117](https://github.com/excalidraw/excalidraw/pull/6117)
- `MainMenu`, `MainMenu.Item`, and `MainMenu.ItemLink` components now all support `onSelect(event: Event): void` callback. If you call `event.preventDefault()`, it will prevent the menu from closing when an item is selected (clicked on). [#6152](https://github.com/excalidraw/excalidraw/pull/6152)

### Fixes

- declare css variable for font in excalidraw so its available in host [#6160](https://github.com/excalidraw/excalidraw/pull/6160)

## Excalidraw Library

**_This section lists the updates made to the excalidraw library and will not affect the integration._**

### Features

- Add hand/panning tool [#6141](https://github.com/excalidraw/excalidraw/pull/6141)

- Show copy-as-png export button on firefox and show steps how to enable it [#6125](https://github.com/excalidraw/excalidraw/pull/6125)

### Fixes

- Horizontal padding when aligning bound text containers [#6180](https://github.com/excalidraw/excalidraw/pull/6180)

- Make tunnels work in multi-instance scenarios [#6178](https://github.com/excalidraw/excalidraw/pull/6178)

- Add 1px width to the container to calculate more accurately [#6174](https://github.com/excalidraw/excalidraw/pull/6174)

- Quick typo fix [#6167](https://github.com/excalidraw/excalidraw/pull/6167)

- Set the width correctly using measureText in editor [#6162](https://github.com/excalidraw/excalidraw/pull/6162)

- :bug: broken emojis when wrap text [#6153](https://github.com/excalidraw/excalidraw/pull/6153)

- Button background and svg sizes [#6155](https://github.com/excalidraw/excalidraw/pull/6155)

### Styles

- Change in ExportButton style [#6147](https://github.com/excalidraw/excalidraw/pull/6147) (#6148)

### Build

- Temporarily disable pre-commit [#6132](https://github.com/excalidraw/excalidraw/pull/6132)

---

## 0.14.1 (2023-01-16)

### Fixes

- remove overflow hidden from button [#6110](https://github.com/excalidraw/excalidraw/pull/6110). This fixes the collaborator count css in the [LiveCollaborationTrigger](https://github.com/excalidraw/excalidraw/blob/master/src/packages/excalidraw/README.md#LiveCollaborationTrigger) component.

## 0.14.0 (2023-01-13)

### Features

- Support customization for the editor [welcome screen](https://github.com/excalidraw/excalidraw/blob/master/src/packages/excalidraw/README.md#WelcomeScreen) [#6048](https://github.com/excalidraw/excalidraw/pull/6048).

- Expose component API for the Excalidraw main menu [#6034](https://github.com/excalidraw/excalidraw/pull/6034), You can read more about its usage [here](https://github.com/excalidraw/excalidraw/blob/master/src/packages/excalidraw/README.md#MainMenu)

- Support customization for the Excalidraw [main menu](https://github.com/excalidraw/excalidraw/blob/master/src/packages/excalidraw/README.md#MainMenu) [#6034](https://github.com/excalidraw/excalidraw/pull/6034).

- [Footer](https://github.com/excalidraw/excalidraw/blob/master/src/packages/excalidraw/README.md#Footer) is now rendered as child component instead of passed as a render prop [#5970](https://github.com/excalidraw/excalidraw/pull/5970).

- Any top-level children passed to the `<Excalidraw/>` component that do not belong to one of the officially supported Excalidraw children components are now rendered directly inside the Excalidraw container (previously, they weren't rendered at all) [#6096](https://github.com/excalidraw/excalidraw/pull/6096).

- Expose [LiveCollaborationTrigger](https://github.com/excalidraw/excalidraw/blob/master/src/packages/excalidraw/README.md#LiveCollaborationTrigger) component. Replaces `props.onCollabButtonClick` [#6104](https://github.com/excalidraw/excalidraw/pull/6104).

#### BREAKING CHANGES

- `props.onCollabButtonClick` is now removed. You need to render the main menu item yourself, and optionally also render the `<LiveCollaborationTrigger>` component using [renderTopRightUI](https://github.com/excalidraw/excalidraw/blob/master/src/packages/excalidraw/README.md#renderTopRightUI) prop if you want to retain the canvas button at top-right.
- The prop `renderFooter` is now removed in favor of rendering as a child component.

### Excalidraw schema

- Merged `appState.currentItemStrokeSharpness` and `appState.currentItemLinearStrokeSharpness` into `appState.currentItemRoundness`. Renamed `changeSharpness` action to `changeRoundness`. Excalidraw element's `strokeSharpness` was changed to `roundness`. Check the PR for types and more details [#5553](https://github.com/excalidraw/excalidraw/pull/5553).

## Excalidraw Library

**_This section lists the updates made to the excalidraw library and will not affect the integration._**

### Features

- Generic button export [#6092](https://github.com/excalidraw/excalidraw/pull/6092)

- Scroll using PageUp and PageDown [#6038](https://github.com/excalidraw/excalidraw/pull/6038)

- Support shrinking text containers to original height when text removed [#6025](https://github.com/excalidraw/excalidraw/pull/6025)

- Move contextMenu into the component tree and control via appState [#6021](https://github.com/excalidraw/excalidraw/pull/6021)

- Allow readonly actions to be used in viewMode [#5982](https://github.com/excalidraw/excalidraw/pull/5982)

- Support labels for arrow 🔥 [#5723](https://github.com/excalidraw/excalidraw/pull/5723)

- Don't add midpoint until dragged beyond a threshold [#5927](https://github.com/excalidraw/excalidraw/pull/5927)

- Changed text copy/paste behaviour [#5786](https://github.com/excalidraw/excalidraw/pull/5786)

- Reintroduce `x` shortcut for `freedraw` [#5840](https://github.com/excalidraw/excalidraw/pull/5840)

- Tweak toolbar shortcuts & remove library shortcut [#5832](https://github.com/excalidraw/excalidraw/pull/5832)

- Clean unused images only after 24hrs (local-only) [#5839](https://github.com/excalidraw/excalidraw/pull/5839)

- Refetch errored/pending images on collab room init load [#5833](https://github.com/excalidraw/excalidraw/pull/5833)

- Stop deleting whole line when no point select in line editor [#5676](https://github.com/excalidraw/excalidraw/pull/5676)

- Editor redesign 🔥 [#5780](https://github.com/excalidraw/excalidraw/pull/5780)

### Fixes

- Mobile tools positioning [#6107](https://github.com/excalidraw/excalidraw/pull/6107)

- Renamed folder MainMenu->main-menu and support rest props [#6103](https://github.com/excalidraw/excalidraw/pull/6103)

- Use position absolute for mobile misc tools [#6099](https://github.com/excalidraw/excalidraw/pull/6099)

- React.memo resolvers not accounting for all props [#6042](https://github.com/excalidraw/excalidraw/pull/6042)

- Image horizontal flip fix + improved tests [#5799](https://github.com/excalidraw/excalidraw/pull/5799)

- Png-exporting does not preserve angles correctly for flipped images [#6085](https://github.com/excalidraw/excalidraw/pull/6085)

- Stale appState of MainMenu defaultItems rendered from Actions [#6074](https://github.com/excalidraw/excalidraw/pull/6074)

- HelpDialog [#6072](https://github.com/excalidraw/excalidraw/pull/6072)

- Show error message on collab save failure [#6063](https://github.com/excalidraw/excalidraw/pull/6063)

- Remove ga from docker build [#6059](https://github.com/excalidraw/excalidraw/pull/6059)

- Use displayName since name gets stripped off when uglifying/minifiyng in production [#6036](https://github.com/excalidraw/excalidraw/pull/6036)

- Remove background from wysiwyg when editing arrow label [#6033](https://github.com/excalidraw/excalidraw/pull/6033)

- Use canvas measureText to calculate width in measureText [#6030](https://github.com/excalidraw/excalidraw/pull/6030)

- Restoring deleted bindings [#6029](https://github.com/excalidraw/excalidraw/pull/6029)

- ColorPicker getColor [#5949](https://github.com/excalidraw/excalidraw/pull/5949)

- Don't push whitespace to next line when exceeding max width during wrapping and make sure to use same width of text editor on DOM when measuring dimensions [#5996](https://github.com/excalidraw/excalidraw/pull/5996)

- Showing `grabbing` cursor when holding `spacebar` [#6015](https://github.com/excalidraw/excalidraw/pull/6015)

- Resize sometimes throwing on missing null-checks [#6013](https://github.com/excalidraw/excalidraw/pull/6013)

- PWA not working after CRA@5 update [#6012](https://github.com/excalidraw/excalidraw/pull/6012)

- Not properly restoring element stroke and bg colors [#6002](https://github.com/excalidraw/excalidraw/pull/6002)

- Avatar outline on safari & center [#5997](https://github.com/excalidraw/excalidraw/pull/5997)

- Chart pasting not working due to removing tab characters [#5987](https://github.com/excalidraw/excalidraw/pull/5987)

- Apply the right type of roundness when pasting styles [#5979](https://github.com/excalidraw/excalidraw/pull/5979)

- Remove editor onpaste handler [#5971](https://github.com/excalidraw/excalidraw/pull/5971)

- Remove blank space [#5950](https://github.com/excalidraw/excalidraw/pull/5950)

- Galego and Kurdî missing in languages plus two locale typos [#5954](https://github.com/excalidraw/excalidraw/pull/5954)

- `ExcalidrawArrowElement` rather than `ExcalidrawArrowEleement` [#5955](https://github.com/excalidraw/excalidraw/pull/5955)

- RenderFooter styling [#5962](https://github.com/excalidraw/excalidraw/pull/5962)

- Repair element bindings on restore [#5956](https://github.com/excalidraw/excalidraw/pull/5956)

- Don't allow whitespaces for bound text [#5939](https://github.com/excalidraw/excalidraw/pull/5939)

- Bindings do not survive history serialization [#5942](https://github.com/excalidraw/excalidraw/pull/5942)

- Dedupe boundElement ids when container duplicated with alt+drag [#5938](https://github.com/excalidraw/excalidraw/pull/5938)

- Scale font correctly when using shift [#5935](https://github.com/excalidraw/excalidraw/pull/5935)

- Always bind to container selected by user [#5880](https://github.com/excalidraw/excalidraw/pull/5880)

- Fonts not rendered on init if `loadingdone` not fired [#5923](https://github.com/excalidraw/excalidraw/pull/5923)

- Stop replacing `del` word with `Delete` [#5897](https://github.com/excalidraw/excalidraw/pull/5897)

- Remove legacy React.render() from the editor [#5893](https://github.com/excalidraw/excalidraw/pull/5893)

- Allow adding text via enter only for text containers [#5891](https://github.com/excalidraw/excalidraw/pull/5891)

- Stop font `loadingdone` loop when rendering element SVGs [#5883](https://github.com/excalidraw/excalidraw/pull/5883)

- Refresh text dimensions only after font load done [#5878](https://github.com/excalidraw/excalidraw/pull/5878)

- Correctly paste contents parsed by `JSON.parse()` as text. [#5868](https://github.com/excalidraw/excalidraw/pull/5868)

- SVG element attributes in icons.tsx [#5871](https://github.com/excalidraw/excalidraw/pull/5871)

- Merge existing text with new when pasted [#5856](https://github.com/excalidraw/excalidraw/pull/5856)

- Disable FAST_REFRESH to fix live reload [#5852](https://github.com/excalidraw/excalidraw/pull/5852)

- Paste clipboard contents into unbound text elements [#5849](https://github.com/excalidraw/excalidraw/pull/5849)

- Compute dimensions of container correctly when text pasted on container [#5845](https://github.com/excalidraw/excalidraw/pull/5845)

- Line editor points rendering below elements [#5781](https://github.com/excalidraw/excalidraw/pull/5781)

- Syncing 1-point lines to remote clients [#5677](https://github.com/excalidraw/excalidraw/pull/5677)

- Incorrectly selecting linear elements on creation while tool-locked [#5785](https://github.com/excalidraw/excalidraw/pull/5785)

- Corrected typo in toggle theme shortcut [#5813](https://github.com/excalidraw/excalidraw/pull/5813)

- Hide canvas-modifying UI in view mode [#5815](https://github.com/excalidraw/excalidraw/pull/5815)

- Fix vertical/horizntal centering icons [#5812](https://github.com/excalidraw/excalidraw/pull/5812)

- Consistent use of ZOOM_STEP [#5801](https://github.com/excalidraw/excalidraw/pull/5801)

- Multiple elements resizing regressions [#5586](https://github.com/excalidraw/excalidraw/pull/5586)

- Changelog typo [#5795](https://github.com/excalidraw/excalidraw/pull/5795)

### Refactor

- Remove unnecessary code [#5933](https://github.com/excalidraw/excalidraw/pull/5933)

### Build

- Move release scripts to use release branch [#5958](https://github.com/excalidraw/excalidraw/pull/5958)

- Stops ignoring .env files from docker context so env variables get set during react app build. [#5809](https://github.com/excalidraw/excalidraw/pull/5809)

---

## 0.13.0 (2022-10-27)

### Excalidraw API

#### Features

- `restoreElements()` now takes an optional parameter to indicate whether we should also recalculate text element dimensions. Defaults to `true`, but since this is a potentially costly operation, you may want to disable it if you restore elements in tight loops, such as during collaboration [#5432](https://github.com/excalidraw/excalidraw/pull/5432).
- Support rendering custom sidebar using [`renderSidebar`](https://github.com/excalidraw/excalidraw/blob/master/src/packages/excalidraw/README.md#renderSidebar) prop ([#5663](https://github.com/excalidraw/excalidraw/pull/5663)).
- Add [`toggleMenu`](https://github.com/excalidraw/excalidraw/blob/master/src/packages/excalidraw/README.md#toggleMenu) prop to toggle specific menu open/close state ([#5663](https://github.com/excalidraw/excalidraw/pull/5663)).
- Support [theme](https://github.com/excalidraw/excalidraw/blob/master/src/packages/excalidraw/README.md#theme) to be semi-controlled [#5660](https://github.com/excalidraw/excalidraw/pull/5660).
- Added support for storing [`customData`](https://github.com/excalidraw/excalidraw/blob/master/src/packages/excalidraw/README.md#storing-custom-data-on-excalidraw-elements) on Excalidraw elements [#5592].
- Added `exportPadding?: number;` to [exportToCanvas](https://github.com/excalidraw/excalidraw/blob/master/src/packages/excalidraw/README.md#exporttocanvas) and [exportToBlob](https://github.com/excalidraw/excalidraw/blob/master/src/packages/excalidraw/README.md#exporttoblob). The default value of the padding is `10`.

#### Breaking Changes

- `props.UIOptions.canvasActions.theme` is now renamed to `props.UIOptions.canvasActions.toggleTheme` [#5660](https://github.com/excalidraw/excalidraw/pull/5660).
- `setToastMessage` API is now renamed to `setToast` API and the function signature is also updated [#5427](https://github.com/excalidraw/excalidraw/pull/5427). You can also pass `duration` and `closable` attributes along with `message`.

## Excalidraw Library

**_This section lists the updates made to the excalidraw library and will not affect the integration._**

### Features

- Render library into `Sidebar` on mobile [#5774](https://github.com/excalidraw/excalidraw/pull/5774)

- Additional drag and drop image format support (webp, bmp, ico) [#5749](https://github.com/excalidraw/excalidraw/pull/5749)

- Enter and Exit line editor via context menu [#5719](https://github.com/excalidraw/excalidraw/pull/5719)

- Further reduce darkmode init flash [#5701](https://github.com/excalidraw/excalidraw/pull/5701)

- Support segment midpoints in line editor [#5641](https://github.com/excalidraw/excalidraw/pull/5641)

- Added exportPadding to PNG (blob) export in @excalidraw/utils [#5626](https://github.com/excalidraw/excalidraw/pull/5626)

- Introduce ExcalidrawElements and ExcalidrawAppState provider [#5463](https://github.com/excalidraw/excalidraw/pull/5463)

- Enable midpoint inside linear element editor [#5564](https://github.com/excalidraw/excalidraw/pull/5564)

- Show a mid point for linear elements [#5534](https://github.com/excalidraw/excalidraw/pull/5534)

- Lock angle when editing linear elements with shift pressed [#5527](https://github.com/excalidraw/excalidraw/pull/5527)

- Redesign linear elements 🎉 [#5501](https://github.com/excalidraw/excalidraw/pull/5501)

- Cursor alignment when creating linear elements with shift pressed [#5518](https://github.com/excalidraw/excalidraw/pull/5518)

- Shift-clamp when creating multi-point lines/arrows [#5500](https://github.com/excalidraw/excalidraw/pull/5500)

- Cursor alignment when creating generic elements [#5516](https://github.com/excalidraw/excalidraw/pull/5516)

- Make context menu scrollable [#4030](https://github.com/excalidraw/excalidraw/pull/4030)

### Fixes

- Ungroup short cut key [#5779](https://github.com/excalidraw/excalidraw/pull/5779)

- Replaced KeyboardEvent.code with KeyboardEvent.key for all letters [#5523](https://github.com/excalidraw/excalidraw/pull/5523)

- Free draw flip not scaling correctly [#5752](https://github.com/excalidraw/excalidraw/pull/5752)

- Wait for window focus until prompting for library install [#5751](https://github.com/excalidraw/excalidraw/pull/5751)

- Update perfect freehand library to fix extra dot [#5727](https://github.com/excalidraw/excalidraw/pull/5727)

- RestoreElementWithProperties drops "parent" property [#5742](https://github.com/excalidraw/excalidraw/pull/5742)

- Horizontal text alignment for bound text when resizing [#5721](https://github.com/excalidraw/excalidraw/pull/5721)

- Set the dimensions of bound text correctly [#5710](https://github.com/excalidraw/excalidraw/pull/5710)

- Image-mirroring in export preview and in exported svg [#5700](https://github.com/excalidraw/excalidraw/pull/5700)

- Double state update incorrectly resetting state [#5704](https://github.com/excalidraw/excalidraw/pull/5704)

- Remove no longer used code related to collab room loading [#5699](https://github.com/excalidraw/excalidraw/pull/5699)

- Revert webpack deduping to fix `@next` runtime [#5695](https://github.com/excalidraw/excalidraw/pull/5695)

- Move to release notes for v0.9.0 and after [#5686](https://github.com/excalidraw/excalidraw/pull/5686)

- Zen-mode exit button not working [#5682](https://github.com/excalidraw/excalidraw/pull/5682)

- Buttons jump around on the mobile menu [#5658](https://github.com/excalidraw/excalidraw/pull/5658)

- #5622 - prevent session theme reset during collaboration [#5640](https://github.com/excalidraw/excalidraw/pull/5640)

- Library actions inside the sidebar [#5638](https://github.com/excalidraw/excalidraw/pull/5638)

- Don't render library menu twice for mobile [#5636](https://github.com/excalidraw/excalidraw/pull/5636)

- Reintroduce help dialog button [#5631](https://github.com/excalidraw/excalidraw/pull/5631)

- Add display name to components so it doesn't show as anonymous [#5616](https://github.com/excalidraw/excalidraw/pull/5616)

- Improve solveQuadratic when a = 0 [#5618](https://github.com/excalidraw/excalidraw/pull/5618)

- Add random tiny offsets to avoid linear elements from being clipped [#5615](https://github.com/excalidraw/excalidraw/pull/5615)

- Crash when adding a new point in the line editor #5602 [#5606](https://github.com/excalidraw/excalidraw/pull/5606)

- Allow box selection of points when inside editor [#5594](https://github.com/excalidraw/excalidraw/pull/5594)

- Remove unnecessary conditions in pointerup for linear elements [#5575](https://github.com/excalidraw/excalidraw/pull/5575)

- Check if hitting link in handleSelectionOnPointerDown [#5589](https://github.com/excalidraw/excalidraw/pull/5589)

- Points not being normalized on single-elem resize [#5581](https://github.com/excalidraw/excalidraw/pull/5581)

- Deselect linear element when clicked inside bounding box outside editor [#5579](https://github.com/excalidraw/excalidraw/pull/5579)

- Resize multiple elements from center [#5560](https://github.com/excalidraw/excalidraw/pull/5560)

- Call static methods via class instead of instance in linearElementEditor [#5561](https://github.com/excalidraw/excalidraw/pull/5561)

- Show bounding box for 3 or more linear point elements [#5554](https://github.com/excalidraw/excalidraw/pull/5554)

- Cleanup the condition for dragging elements [#5555](https://github.com/excalidraw/excalidraw/pull/5555)

- Shareable links being merged with current scene data [#5547](https://github.com/excalidraw/excalidraw/pull/5547)

- Scene lookup failing when looking up by id [#5542](https://github.com/excalidraw/excalidraw/pull/5542)

- Remove rounding to fix jitter when shift-editing [#5543](https://github.com/excalidraw/excalidraw/pull/5543)

- Line deselected when shift-dragging point outside editor [#5540](https://github.com/excalidraw/excalidraw/pull/5540)

- Flip linear elements after redesign [#5538](https://github.com/excalidraw/excalidraw/pull/5538)

- Disable locking aspect ratio for box-selection [#5525](https://github.com/excalidraw/excalidraw/pull/5525)

- Add `title` attribute to the modal close button [#5521](https://github.com/excalidraw/excalidraw/pull/5521)

- Context menu positioning when component has offsets [#5520](https://github.com/excalidraw/excalidraw/pull/5520)

- Resolve paths in prebuild.js script [#5498](https://github.com/excalidraw/excalidraw/pull/5498)

- Use flushSync when moving line editor since we need to read previous value after setting state [#5508](https://github.com/excalidraw/excalidraw/pull/5508)

- UseLayout effect cleanup in dev mode for charts [#5505](https://github.com/excalidraw/excalidraw/pull/5505)

- Revert browser toast for high/low zoom [#5495](https://github.com/excalidraw/excalidraw/pull/5495)

- Fixing push to DockerHub [#5468](https://github.com/excalidraw/excalidraw/pull/5468)

- Incorrectly rendering freedraw elements [#5481](https://github.com/excalidraw/excalidraw/pull/5481)

- Generate types when building example [#5480](https://github.com/excalidraw/excalidraw/pull/5480)

- Use React.FC as react-dom is not able to infer types of Modal [#5479](https://github.com/excalidraw/excalidraw/pull/5479)

- Missing translation for "Scale" to Export Dialog [#5456](https://github.com/excalidraw/excalidraw/pull/5456)

- Add display name for Excalidraw component so it doesn't show as anonymous [#5464](https://github.com/excalidraw/excalidraw/pull/5464)

- Account for safe area for floating buttons on mobile [#5420](https://github.com/excalidraw/excalidraw/pull/5420)

- Attribute warnings in comment svg example [#5465](https://github.com/excalidraw/excalidraw/pull/5465)

- Check for ctrl key when wheel event triggered to only disable zooming [#5459](https://github.com/excalidraw/excalidraw/pull/5459)

- Disable render throttling by default & during resize [#5451](https://github.com/excalidraw/excalidraw/pull/5451)

- Attach wheel event to exscalidraw container only [#5443](https://github.com/excalidraw/excalidraw/pull/5443)

- Show toast when browser zoom is not 100% [#5304](https://github.com/excalidraw/excalidraw/pull/5304)

- Prevent browser zoom inside Excalidraw [#5426](https://github.com/excalidraw/excalidraw/pull/5426)

- Typo in changelog [#5425](https://github.com/excalidraw/excalidraw/pull/5425)

### Refactor

- Create a util to compute container dimensions for bound text container [#5708](https://github.com/excalidraw/excalidraw/pull/5708)

- Reuse common ui dialogs and message for mobile and LayerUI [#5611](https://github.com/excalidraw/excalidraw/pull/5611)

- Stats component [#5610](https://github.com/excalidraw/excalidraw/pull/5610)

- Move footer to its own component [#5609](https://github.com/excalidraw/excalidraw/pull/5609)

- Remove unused attribute hasHitElementInside from pointerDownState [#5591](https://github.com/excalidraw/excalidraw/pull/5591)

- Cleanup renderScene [#5573](https://github.com/excalidraw/excalidraw/pull/5573)

- Rename docs to dev-docs [#5487](https://github.com/excalidraw/excalidraw/pull/5487)

- Remove unnecessary if condition for linear element onKeyDown [#5486](https://github.com/excalidraw/excalidraw/pull/5486)

- Improve typing & check [#5415](https://github.com/excalidraw/excalidraw/pull/5415)

- Don't pass zenModeEnable, viewModeEnabled and toggleZenMode props to LayerUI [#5444](https://github.com/excalidraw/excalidraw/pull/5444)

### Build

- Add missing dependencies: pica, lodash [#5656](https://github.com/excalidraw/excalidraw/pull/5656)

- Move dotenv to dev deps [#5472](https://github.com/excalidraw/excalidraw/pull/5472)

---

## 0.12.0 (2022-07-07)

Check out the [release notes](https://github.com/excalidraw/excalidraw/releases/tag/v0.12.0) )

**_This section lists the updates made to the excalidraw library and will not affect the integration._**

## 0.11.0 (2022-02-17)

Check out the [release notes](https://github.com/excalidraw/excalidraw/releases/tag/v0.11.0)

## 0.10.0 (2021-10-13)

Check out the [release notes](https://github.com/excalidraw/excalidraw/releases/tag/v0.10.0)

## 0.9.0 (2021-07-10)

Check out the [release notes](https://github.com/excalidraw/excalidraw/releases/tag/v0.9.0)

## 0.8.0 (2021-05-15)

## Excalidraw API

**_These section lists the updates which may affect your integration, so it is recommended to go through this when upgrading the version._**

### Features

- Support updating any `appState` properties in [`updateScene`](https://github.com/excalidraw/excalidraw/blob/master/src/components/App.tsx#L282) API. Earlier only `appState.viewBackgroundColor` was supported, now any attribute can be updated with this API.
- Expose [`serializeAsJSON`](https://github.com/excalidraw/excalidraw/blob/master/src/packages/excalidraw/README.md#serializeAsJSON) helper that we use when saving Excalidraw scene to a file [#3538](https://github.com/excalidraw/excalidraw/pull/3538).
- Add support to render custom UI in the top right corner via [`renderTopRightUI`](https://github.com/excalidraw/excalidraw/blob/master/src/packages/excalidraw/README.md#renderTopRightUI) prop [#3539](https://github.com/excalidraw/excalidraw/pull/3539), [#3572](https://github.com/excalidraw/excalidraw/pull/3572) .

  This also removes the GitHub icon, keeping it local to the https://excalidraw.com app.

### Fixes

- The encryption shield icon is now removed from excalidraw package as it was specific to excalidraw app and is now rendered via [`renderFooter`](https://github.com/excalidraw/excalidraw/blob/master/src/packages/excalidraw/README.md#renderFooter) prop. In case you were hiding this icon earlier, you need not do that anymore [#3577](https://github.com/excalidraw/excalidraw/pull/3577).

  Now `appState` is also passed to [`renderFooter`](https://github.com/excalidraw/excalidraw/blob/master/src/packages/excalidraw/README.md#renderFooter) prop.

## Excalidraw Library

**_These section lists the updates made to the excalidraw library and will not affect the integration._**

### Features

- Shortcut key for nerd stats [#3552](https://github.com/excalidraw/excalidraw/pull/3552).
- Better rendering of curved rectangles [#3562](https://github.com/excalidraw/excalidraw/pull/3562).
- Improved freedraw [#3512](https://github.com/excalidraw/excalidraw/pull/3512).
- Add shortcut for dark mode [#3543](https://github.com/excalidraw/excalidraw/pull/3543).
- Adds rounded icons, joins and caps.[#3521](https://github.com/excalidraw/excalidraw/pull/3521).

### Fixes

- Exporting freedraw with color to svg [#3565](https://github.com/excalidraw/excalidraw/pull/3565).
- Handle render errors [#3557](https://github.com/excalidraw/excalidraw/pull/3557).
- Restore on paste or lib import [#3558](https://github.com/excalidraw/excalidraw/pull/3558).
- Improve mobile user experience [#3508](https://github.com/excalidraw/excalidraw/pull/3508).
- Prevent selecting `.visually-hidden` elements [#3501](https://github.com/excalidraw/excalidraw/pull/3501).

### Perf

- Reduce SVG export size by more than half by reducing precision to 2 decimal places [#3567](https://github.com/excalidraw/excalidraw/pull/3567).
- Remove `backdrop-filter` to improve perf [#3506](https://github.com/excalidraw/excalidraw/pull/3506)

---

## 0.7.0 (2021-04-26)

## Excalidraw API

### Features

- [`scrollToContent`](https://github.com/excalidraw/excalidraw/blob/master/src/components/App.tsx#L265) API now supports passing just a single Excalidraw element, or none at all (which will default to current elements on the scene) [#3482](https://github.com/excalidraw/excalidraw/pull/3482).

  #### BREAKING CHANGE

  - Renamed `setScrollToContent` to [`scrollToContent`](https://github.com/excalidraw/excalidraw/blob/master/src/components/App.tsx#L265).

- Make library local to given excalidraw instance (previously, all instances on the same page shared one global library) [#3451](https://github.com/excalidraw/excalidraw/pull/3451).

  - Added prop [onLibraryChange](https://github.com/excalidraw/excalidraw/blob/master/src/packages/excalidraw/README.md#onLibraryChange) which if supplied will be called when library is updated.

  - Added attribute `libraryItems` to prop [initialData](https://github.com/excalidraw/excalidraw/blob/master/src/packages/excalidraw/README.md#initialdata) which can be used to load excalidraw with existing library items.

  - Assign a [unique id](https://github.com/excalidraw/excalidraw/blob/master/src/packages/excalidraw/README.md#Id) to the excalidraw component. The id can be accessed via [`ref`](https://github.com/excalidraw/excalidraw/blob/master/src/components/App.tsx#L298).

  #### BREAKING CHANGE

  - From now on the host application is responsible for [persisting the library](https://github.com/excalidraw/excalidraw/blob/master/src/packages/excalidraw/README.md#onLibraryChange) to LocalStorage (or elsewhere), and [importing it on mount](https://github.com/excalidraw/excalidraw/blob/master/src/packages/excalidraw/README.md#initialdata).

- Bind the keyboard events to component and added a prop [`handleKeyboardGlobally`](https://github.com/excalidraw/excalidraw/blob/master/src/packages/excalidraw/README.md#handleKeyboardGlobally) which if set to true will bind the keyboard events to document [#3430](https://github.com/excalidraw/excalidraw/pull/3430).

  #### BREAKING CHANGE

  - Earlier keyboard events were bind to document but now its bind to Excalidraw component by default. So you will need to set [`handleKeyboardGlobally`](https://github.com/excalidraw/excalidraw/blob/master/src/packages/excalidraw/README.md#handleKeyboardGlobally) to true if you want the previous behaviour (bind the keyboard events to document).

- Recompute offsets on `scroll` of the nearest scrollable container [#3408](https://github.com/excalidraw/excalidraw/pull/3408). This can be disabled by setting [`detectScroll`](https://github.com/excalidraw/excalidraw/blob/master/src/packages/excalidraw/README.md#detectScroll) to `false`.

- Add `onPaste` prop to handle custom clipboard behaviours [#3420](https://github.com/excalidraw/excalidraw/pull/3420).

### Fixes

- Changing z-index of elements (sorting them below/above other elements) now updates their `version` and `versionNonce` (only applies to the selected elements). This fix will allow you account for z-index changes if you're syncing just the elements that changed (and not the whole scene) [#3483](https://github.com/excalidraw/excalidraw/pull/3483).
- Only handle cut/paste events inside excalidraw [#3484](https://github.com/excalidraw/excalidraw/pull/3484).

- Make history local to a given Excalidraw instance. This fixes a case where history was getting shared when you have multiple Excalidraw components on the same page [#3481](https://github.com/excalidraw/excalidraw/pull/3481).
- Use active Excalidraw component when editing text. This fixes a case where text editing was not working when you have multiple Excalidraw components on the same page [#3478](https://github.com/excalidraw/excalidraw/pull/3478).

- Fix library being pasted off-center [#3462](https://github.com/excalidraw/excalidraw/pull/3462).

- When switching theme, apply it only to the active Excalidraw component. This fixes a case where the theme was getting applied to the first Excalidraw component if you had multiple Excalidraw components on the same page [#3446](https://github.com/excalidraw/excalidraw/pull/3446).

### Refactor

- #### BREAKING CHANGE

  - Removed exposing `getSyncableElements` helper which was specific to excalidraw app collab implementation [#3471](https://github.com/excalidraw/excalidraw/pull/3471). If you happened to use it, you can easily reimplement it yourself using the newly exposed [isInvisiblySmallElement](https://github.com/excalidraw/excalidraw/blob/master/src/packages/excalidraw/README.md#isInvisiblySmallElement) helper:

    ```ts
    const getSyncableElements = (elements: readonly ExcalidrawElement[]) =>
      elements.filter((el) => el.isDeleted || !isInvisiblySmallElement(el));
    ```

### Build

- Add vendor prefixes to css rules [#3476](https://github.com/excalidraw/excalidraw/pull/3476).

## Types

- Renamed the following types in case you depend on them (via [#3427](https://github.com/excalidraw/excalidraw/pull/3427)):
  - `DataState` → `ExportedDataState`
  - `LibraryData` → `ExportedLibraryData`

## Excalidraw Library

### Features

- Support tab-to-indent when editing text [#3411](https://github.com/excalidraw/excalidraw/pull/3411).

- App now breaks into mobile view using the component dimensions, not viewport dimensions. This fixes a case where the app would break sooner than necessary when the component's size is smaller than viewport [#3414](https://github.com/excalidraw/excalidraw/pull/3414).

- Add screenshots to manifest.json [#3369](https://github.com/excalidraw/excalidraw/pull/3369).

- Enable drop event on the whole component [#3406](https://github.com/excalidraw/excalidraw/pull/3406).

### Fixes

- Focus on last active element when dialog closes [#3447](https://github.com/excalidraw/excalidraw/pull/3447).

- Fix incorrectly caching png file handle [#3407](https://github.com/excalidraw/excalidraw/pull/3407).

- Fix popover position incorrect on Safari for non-zero offsets/scroll [#3399](https://github.com/excalidraw/excalidraw/pull/3399).

---

## 0.6.0 (2021-04-04)

## Excalidraw API

### Features

- Add `UIOptions` prop to customise `canvas actions` which includes customising `background color picker`, `clear canvas`, `export`, `load`, `save`, `save as` & `theme toggle` [#3364](https://github.com/excalidraw/excalidraw/pull/3364). Check the [readme](https://github.com/excalidraw/excalidraw/blob/master/src/packages/excalidraw/README.md#uioptions) for more details.
- Calculate `width/height` of canvas based on excalidraw component (".excalidraw" selector) & also resize and update offsets whenever the dimensions of excalidraw component gets updated [#3379](https://github.com/excalidraw/excalidraw/pull/3379). You also don't need to add a resize handler anymore for excalidraw as its handled now in excalidraw itself.
  #### BREAKING CHANGE
  - `width/height` props have been removed. Instead now it takes `100%` of `width` and `height` of the container so you need to make sure the container in which you are rendering Excalidraw has non zero dimensions (It should have non zero width and height so Excalidraw can match the dimensions of containing block)
- Calculate offsets when excalidraw container resizes using resize observer api [#3374](https://github.com/excalidraw/excalidraw/pull/3374).
- Export types for the package so now it can be used with typescript [#3337](https://github.com/excalidraw/excalidraw/pull/3337). The types are available at `@excalidraw/excalidraw/types`.
- Add `renderCustomStats` prop to render extra stats on host, and expose `setToastMessage` API via refs which can be used to show toast with custom message [#3360](https://github.com/excalidraw/excalidraw/pull/3360).
- Support passing a CSRF token when importing libraries to prevent prompting before installation. The token is passed from [https://libraries.excalidraw.com](https://libraries.excalidraw.com/) using the `token` URL key [#3329](https://github.com/excalidraw/excalidraw/pull/3329).
- #### BREAKING CHANGE
  Use `location.hash` when importing libraries to fix installation issues. This will require host apps to add a `hashchange` listener and call the newly exposed `excalidrawAPI.importLibrary(url)` API when applicable [#3320](https://github.com/excalidraw/excalidraw/pull/3320). Check the [readme](https://github.com/excalidraw/excalidraw/blob/master/src/packages/excalidraw/README.md#importlibrary) for more details.
- Append `location.pathname` to `libraryReturnUrl` default url [#3325](https://github.com/excalidraw/excalidraw/pull/3325).
- Support image elements [#3424](https://github.com/excalidraw/excalidraw/pull/3424).

### Build

- Expose separate builds for dev and prod and support source maps in dev build [#3330](https://github.com/excalidraw/excalidraw/pull/3330). Check the [readme](https://github.com/excalidraw/excalidraw/blob/master/src/packages/excalidraw/README.md#installation) for more details.
  #### BREAKING CHANGE
  - If you are using script tag to embed excalidraw then the name of the file will have to be updated to `excalidraw.production.min.js` instead of `excalidraw.min.js`. If you want to use dev build you can use `excalidraw.development.js`

### Refactor

#### BREAKING CHANGE

- Rename the API `setCanvasOffsets` exposed via [`ref`](https://github.com/excalidraw/excalidraw/blob/master/src/components/App.tsx#L265) to `refresh` [#3398](https://github.com/excalidraw/excalidraw/pull/3398).

## Excalidraw Library

### Features

- Reopen library menu on import from file [#3383](https://github.com/excalidraw/excalidraw/pull/3383).
- Don't unnecessarily prompt when installing libraries [#3329](https://github.com/excalidraw/excalidraw/pull/3329).
- Add option to flip single element on the context menu [#2520](https://github.com/excalidraw/excalidraw/pull/2520).
- Replace fontSize and fontFamily text with icons [#2857](https://github.com/excalidraw/excalidraw/pull/2857).

### Fixes

- Export dialog canvas positioning [#3397](https://github.com/excalidraw/excalidraw/pull/3397).
- Don't share collab types with core [#3353](https://github.com/excalidraw/excalidraw/pull/3353).
- Support d&d of files without extension [#3168](https://github.com/excalidraw/excalidraw/pull/3168).
- Positions stats for linear elements [#3331](https://github.com/excalidraw/excalidraw/pull/3331).
- Debounce.flush invokes func even if never queued before [#3326](https://github.com/excalidraw/excalidraw/pull/3326).
- State selection state on opening contextMenu [#3333](https://github.com/excalidraw/excalidraw/pull/3333).
- Add unique key for library header to resolve dev warnings [#3316](https://github.com/excalidraw/excalidraw/pull/3316).
- disallow create text in viewMode on mobile [#3219](https://github.com/excalidraw/excalidraw/pull/3219).
- Make help toggle tabbable [#3310](https://github.com/excalidraw/excalidraw/pull/3310)
- Show Windows share icon for Windows users [#3306](https://github.com/excalidraw/excalidraw/pull/3306).
- Don't scroll to content on INIT websocket message [#3291](https://github.com/excalidraw/excalidraw/pull/3291).

### Refactor

- Use arrow function where possible [#3315](https://github.com/excalidraw/excalidraw/pull/3315).

---

## 0.5.0 (2021-03-21)

## Excalidraw API

### Features

- Set the target to `window.name` if present during excalidraw libraries installation so it opens in same tab for the host. If `window.name` is not set it will open in a new tab [#3299](https://github.com/excalidraw/excalidraw/pull/3299).
- Add `name` prop to indicate the name of the drawing which will be used when exporting the drawing. When supplied, the value takes precedence over `intialData.appState.name`, the `name` will be fully controlled by host app and the users won't be able to edit from within Excalidraw [#3273](https://github.com/excalidraw/excalidraw/pull/3273).
- Export API `setCanvasOffsets` via `ref` to set the offsets for Excalidraw[#3265](https://github.com/excalidraw/excalidraw/pull/3265).
  #### BREAKING CHANGE
  - `offsetLeft` and `offsetTop` props have been removed now so you have to use the `setCanvasOffsets` via `ref` to achieve the same.
- Export API to export the drawing to canvas, svg and blob [#3258](https://github.com/excalidraw/excalidraw/pull/3258). For more info you can check the [readme](https://github.com/excalidraw/excalidraw/tree/master/src/packages/excalidraw/README.md#user-content-export-utils)
- Add a `theme` prop to indicate Excalidraw's theme. [#3228](https://github.com/excalidraw/excalidraw/pull/3228). When this prop is passed, the theme is fully controlled by host app.
- Support `libraryReturnUrl` prop to indicate what URL to install libraries to [#3227](https://github.com/excalidraw/excalidraw/pull/3227).

### Refactor

- #### BREAKING CHANGE
  - Rename prop `initialData.scrollToCenter` and `setScrollToCenter` API exposed via ref to `initialData.scrollToContent` and `setScrollToContent` respectively[#3261](https://github.com/excalidraw/excalidraw/pull/3261).
- Rename appearance to theme [#3237](https://github.com/excalidraw/excalidraw/pull/3237).
  #### BREAKING CHANGE
  - Since `appState.appearance` is renamed to `appState.theme` so wherever `appState.appearance` including `initialData.appState.appearance` should be renamed to `appState.theme` and `initialData.appState.theme` respectively. If the `appearance` was persisted earlier, now it needs to passed as `theme`.
  - The class `Appearance_dark` is renamed to `theme--dark`.
  - The class `Appearance_dark-background-none` is renamed to `theme--dark-background-none`.

## Excalidraw Library

### Features

- Support pasting file contents & always prefer system clip [#3257](https://github.com/excalidraw/excalidraw/pull/3257)
- Add label for name field and use input when editable in export dialog [#3286](https://github.com/excalidraw/excalidraw/pull/3286)
- Implement the Web Share Target API [#3230](https://github.com/excalidraw/excalidraw/pull/3230).

### Fixes

- Don't show export and delete when library is empty [#3288](https://github.com/excalidraw/excalidraw/pull/3288)
- Overflow in textinput in export dialog [#3284](https://github.com/excalidraw/excalidraw/pull/3284).
- Bail on noop updates for newElementWith [#3279](https://github.com/excalidraw/excalidraw/pull/3279).
- Prevent State continuously updated when holding ctrl/cmd #3283
- Debounce flush not invoked if lastArgs not defined [#3281](https://github.com/excalidraw/excalidraw/pull/3281).
- Stop preventing canvas pointerdown/tapend events [#3207](https://github.com/excalidraw/excalidraw/pull/3207).
- Double scrollbar on modals [#3226](https://github.com/excalidraw/excalidraw/pull/3226).

---

## 0.4.3 (2021-03-12)

## Excalidraw API

### Fixes

- Allow copy of excalidraw elements only when inside excalidraw [#3206](https://github.com/excalidraw/excalidraw/pull/3206).
- Position text editor absolute and fix the offsets so it doesn't remain fixed when the container is scrolled [#3200](https://github.com/excalidraw/excalidraw/pull/3200).
- Scope CSS variables so that host CSS vars don't clash with excalidraw [#3199](https://github.com/excalidraw/excalidraw/pull/3199).

## Excalidraw Library

- Apply correct translation when text editor overflows when zoom not 100% [#3225](https://github.com/excalidraw/excalidraw/pull/3225)
- Don't overflow text beyond width of Excalidraw [#3215](https://github.com/excalidraw/excalidraw/pull/3215).

---

## 0.4.2

## Excalidraw API

### Fixes

- Wrap excalidraw in position relative so host need not do it anymore & hide scrollbars in zen mode [#3174](https://github.com/excalidraw/excalidraw/pull/3174).
- Reduce the scroll debounce timeout to `100ms` so `offsets` gets updated faster if changed when container scrolled [#3182](https://github.com/excalidraw/excalidraw/pull/3182).
- Rerender UI on `renderFooter` prop change [#3183](https://github.com/excalidraw/excalidraw/pull/3183)

## Excalidraw Library

### Fixes

- Temporarily downgrade browser-fs-access to fix legacy FS API [#3172](https://github.com/excalidraw/excalidraw/pull/3172)

---

## 0.4.1

## Excalidraw API

### Fixes

- Use `Array.from` when spreading over set so that typescript transpiles correctly in the umd build[#3165](https://github.com/excalidraw/excalidraw/pull/3165).

## Excalidraw Library

### Features

- Add export info on copy PNG to clipboard toast message [#3159](https://github.com/excalidraw/excalidraw/pull/3159).
- Use the latest version of Virgil [#3124](https://github.com/excalidraw/excalidraw/pull/3124).
- Support exporting with dark mode [#3046](https://github.com/excalidraw/excalidraw/pull/3046).

### Fixes

- Cursor being leaked outside of canvas [#3161](https://github.com/excalidraw/excalidraw/pull/3161).
- Hide scrollbars in zenMode [#3144](https://github.com/excalidraw/excalidraw/pull/3144).

## 0.4.0

## Excalidraw API

### Features

- Expose `window.EXCALIDRAW_ASSET_PATH` which host can use to load assets from a different URL. By default it will be loaded from `https://unpkg.com/@excalidraw/excalidraw{currentVersion}/dist/`[#3068](https://github.com/excalidraw/excalidraw/pull/3068).

  Also now the assets will have a hash in filename so cache bursting can easily happen with version bump.

- Add support for `scrollToCenter` in [initialData](https://github.com/excalidraw/excalidraw/blob/master/src/element/types.ts#L18) so host can control whether to scroll to center on mount [#3070](https://github.com/excalidraw/excalidraw/pull/3070).

- Export [`restore`](https://github.com/excalidraw/excalidraw/blob/master/src/data/restore.ts#L182), [`restoreAppState`](https://github.com/excalidraw/excalidraw/blob/master/src/data/restore.ts#L144) and [`restoreElements`](https://github.com/excalidraw/excalidraw/blob/master/src/data/restore.ts#L128) to host [#3049](https://github.com/excalidraw/excalidraw/pull/3049)

### Fixes

- Show user state only when [userState](https://github.com/excalidraw/excalidraw/blob/master/src/types.ts#L35) is passed on remote pointers during collaboration [#3050](https://github.com/excalidraw/excalidraw/pull/3050)

## Excalidraw Library

### Features

- Adjust line-confirm-threshold based on zoom [#2884](https://github.com/excalidraw/excalidraw/pull/2884)

### Fixes

- Hide scrollbars on mobile [#3044](https://github.com/excalidraw/excalidraw/pull/3044)

## 0.3.1

## Excalidraw API

### Fixes

- Support Excalidraw inside scrollable container [#3018](https://github.com/excalidraw/excalidraw/pull/3018)

## Excalidraw Library

### Fixes

- Allow to toggle between modes when view only mode to make UI consistent [#3009](https://github.com/excalidraw/excalidraw/pull/3009)

## 0.3.0

## Excalidraw API

### Features

- Allow host to pass [color](https://github.com/excalidraw/excalidraw/blob/master/src/types.ts#L36) for [collaborator](https://github.com/excalidraw/excalidraw/blob/master/src/types.ts#L27) [#2943](https://github.com/excalidraw/excalidraw/pull/2943). The unused prop `user` is now removed.
- Add `zenModeEnabled` and `gridModeEnabled` prop which enables zen mode and grid mode respectively [#2901](https://github.com/excalidraw/excalidraw/pull/2901). When this prop is used, the zen mode / grid mode will be fully controlled by the host app.
- Allow host to pass [userState](https://github.com/excalidraw/excalidraw/blob/6967d8c9851c65bb8873e2f97387749976bbe326/src/types.ts#L35) for [collaborator](https://github.com/excalidraw/excalidraw/blob/master/src/types.ts#L27) to show the current user state [#2877](https://github.com/excalidraw/excalidraw/pull/2877).
- Add `viewModeEnabled` prop which enabled the view mode [#2840](https://github.com/excalidraw/excalidraw/pull/2840). When this prop is used, the view mode will not show up in context menu is so it is fully controlled by host.
- Expose `getAppState` on `excalidrawRef` [#2834](https://github.com/excalidraw/excalidraw/pull/2834).

### Build

- Remove publicPath so host can use `__webpack_public_path__` to host the assets[#2835](https://github.com/excalidraw/excalidraw/pull/2835)

## Excalidraw Library

### Features

- Add the ability to clear library [#2997](https://github.com/excalidraw/excalidraw/pull/2997)
- Updates to Collaboration and RTL UX [#2994](https://github.com/excalidraw/excalidraw/pull/2994)
- Show toast when saving to existing file [#2988](https://github.com/excalidraw/excalidraw/pull/2988)
- Support supplying custom scale when exporting canvas [#2904](https://github.com/excalidraw/excalidraw/pull/2904)
- Show version in the stats dialog [#2908](https://github.com/excalidraw/excalidraw/pull/2908)
- Add idle detection to collaboration feature [#2877](https://github.com/excalidraw/excalidraw/pull/2877)
- Add view mode in Excalidraw [#2840](https://github.com/excalidraw/excalidraw/pull/2840)
- Increase max zoom [#2881](https://github.com/excalidraw/excalidraw/pull/2881)
- Remove copy & paste from context menu on desktop [#2872](https://github.com/excalidraw/excalidraw/pull/2872)
- Add separators on context menu [#2659](https://github.com/excalidraw/excalidraw/pull/2659)
- Add ctrl-y to redo [#2831](https://github.com/excalidraw/excalidraw/pull/2831)
- Add view mode [#2840](https://github.com/excalidraw/excalidraw/pull/2840).
- Remove `copy`, `cut`, and `paste` actions from contextmenu [#2872](https://github.com/excalidraw/excalidraw/pull/2872)
- Support `Ctrl-Y` shortcut to redo on Windows [#2831](https://github.com/excalidraw/excalidraw/pull/2831).

### Fixes

- Refresh wysiwyg position on canvas resize [#3008](https://github.com/excalidraw/excalidraw/pull/3008)
- Update the `lang` attribute with the current lang. [#2995](https://github.com/excalidraw/excalidraw/pull/2995)
- Rename 'Grid mode' to 'Show grid' [#2944](https://github.com/excalidraw/excalidraw/pull/2944)
- Deal with users on systems that don't handle emoji [#2941](https://github.com/excalidraw/excalidraw/pull/2941)
- Mobile toolbar tooltip regression [#2939](https://github.com/excalidraw/excalidraw/pull/2939)
- Hide collaborator list on mobile if empty [#2938](https://github.com/excalidraw/excalidraw/pull/2938)
- Toolbar unnecessarily eats too much width [#2924](https://github.com/excalidraw/excalidraw/pull/2924)
- Mistakenly hardcoding scale [#2925](https://github.com/excalidraw/excalidraw/pull/2925)
- Text editor not visible in dark mode [#2920](https://github.com/excalidraw/excalidraw/pull/2920)
- Incorrect z-index of text editor [#2914](https://github.com/excalidraw/excalidraw/pull/2914)
- Make scrollbars draggable when offsets are set [#2916](https://github.com/excalidraw/excalidraw/pull/2916)
- Pointer-events being disabled on free-draw [#2912](https://github.com/excalidraw/excalidraw/pull/2912)
- Track zenmode and grid mode usage [#2900](https://github.com/excalidraw/excalidraw/pull/2900)
- Disable UI pointer-events on canvas drag [#2856](https://github.com/excalidraw/excalidraw/pull/2856)
- Stop flooring scroll positions [#2883](https://github.com/excalidraw/excalidraw/pull/2883)
- Apply initialData appState for zenmode and grid stats and refactor check param for actions [#2871](https://github.com/excalidraw/excalidraw/pull/2871)
- Show correct state of Nerd stats in context menu when nerd stats dialog closed [#2874](https://github.com/excalidraw/excalidraw/pull/2874)
- Remote pointers not accounting for offset [#2855](https://github.com/excalidraw/excalidraw/pull/2855)
- Toggle help dialog when "shift+?" is pressed [#2828](https://github.com/excalidraw/excalidraw/pull/2828)
- Add safe check for process so Excalidraw can be loaded via script [#2824](https://github.com/excalidraw/excalidraw/pull/2824)
- Fix UI pointer-events not disabled when dragging on canvas [#2856](https://github.com/excalidraw/excalidraw/pull/2856).
- Fix remote pointers not accounting for offset [#2855](https://github.com/excalidraw/excalidraw/pull/2855).

### Refactor

- Remove duplicate key handling [#2878](https://github.com/excalidraw/excalidraw/pull/2878)
- Reuse scss variables in js for SSOT [#2867](https://github.com/excalidraw/excalidraw/pull/2867)
- Rename browser-nativefs to browser-fs-access [#2862](https://github.com/excalidraw/excalidraw/pull/2862)
- Rewrite collabWrapper to remove TDZs and simplify [#2834](https://github.com/excalidraw/excalidraw/pull/2834)

### Chore

- Use `Sentence case` for `Live collaboration`

## 0.2.1

## Excalidraw API

### Build

- Bundle css files with js [#2819](https://github.com/excalidraw/excalidraw/pull/2819). The host would not need to import css files separately.

## 0.2.0

## Excalidraw API

### Features

- Exported few [Extra API's](https://github.com/excalidraw/excalidraw/blob/master/src/packages/excalidraw/README.md#extra-apis) which can be used by the host to communicate with Excalidraw.

- Remove language picker, and add `langCode`, `renderFooter` [#2644](https://github.com/excalidraw/excalidraw/pull/2644):
  - BREAKING: removed the language picker from UI. It is now the host app's responsibility to implement a language picker if desirable, using the newly added [`renderFooter`](https://github.com/excalidraw/excalidraw/blob/master/src/packages/excalidraw/README.md#renderFooter) prop. The reasoning is that the i18n should be controlled by the app itself, not by the nested Excalidraw component.
  - Added [`langCode`](https://github.com/excalidraw/excalidraw/blob/master/src/packages/excalidraw/README.md#langCode) prop to control the UI language.
- Add support for `exportToBackend` prop to allow host apps to implement shareable links [#2612](https://github.com/excalidraw/excalidraw/pull/2612/files)

### Fixes

- Hide collaboration button when the prop `onCollabButtonClick` is not provided [#2598](https://github.com/excalidraw/excalidraw/pull/2598)

## Excalidraw Library

### Features

- Add toast [#2772](https://github.com/excalidraw/excalidraw/pull/2772)
- Add `cmd+o` shortcut to load scene [#2732](https://github.com/excalidraw/excalidraw/pull/2732)
- Require use of a preset dialog size; adjust dialog sizing [#2684](https://github.com/excalidraw/excalidraw/pull/2684)
- Add line chart and paste dialog selection [#2670](https://github.com/excalidraw/excalidraw/pull/2670)
- Tweak editing behavior [#2668](https://github.com/excalidraw/excalidraw/pull/2668)
- Change title to Excalidraw after a timeout
- Checkmark to toggle context-menu-items [#2645](https://github.com/excalidraw/excalidraw/pull/2645)
- Add zoom to selection [#2522](https://github.com/excalidraw/excalidraw/pull/2522)
- Insert Library items in the middle of the screen [#2527](https://github.com/excalidraw/excalidraw/pull/2527)
- Show shortcut context menu [#2501](https://github.com/excalidraw/excalidraw/pull/2501)
- Aligns arrowhead schemas [#2517](https://github.com/excalidraw/excalidraw/pull/2517)
- Add Cut to menus [#2511](https://github.com/excalidraw/excalidraw/pull/2511)
- More Arrowheads: dot, bar [#2486](https://github.com/excalidraw/excalidraw/pull/2486)
- Support CSV graphs and improve the look and feel [#2495](https://github.com/excalidraw/excalidraw/pull/2495)

### Fixes

- Fix compile error [#2685](https://github.com/excalidraw/excalidraw/pull/2685)
- Center zoom on iPhone and iPad [#2642](https://github.com/excalidraw/excalidraw/pull/2642)
- Allow text-selecting in dialogs & reset cursor [#2783](https://github.com/excalidraw/excalidraw/pull/2783)
- Don't render due to zoom after unmount [#2779](https://github.com/excalidraw/excalidraw/pull/2779)
- Track the chart type correctly [#2773](https://github.com/excalidraw/excalidraw/pull/2773)
- Fix late-render due to debounced zoom [#2779](https://github.com/excalidraw/excalidraw/pull/2779)
- Fix initialization when browser tab not focused [#2677](https://github.com/excalidraw/excalidraw/pull/2677)
- Consistent case for export locale strings [#2622](https://github.com/excalidraw/excalidraw/pull/2622)
- Remove unnecessary console.error as it was polluting Sentry [#2637](https://github.com/excalidraw/excalidraw/pull/2637)
- Fix scroll-to-center on init for non-zero canvas offsets [#2445](https://github.com/excalidraw/excalidraw/pull/2445)
- Fix resizing the pasted charts [#2586](https://github.com/excalidraw/excalidraw/pull/2586)
- Fix element visibility and zoom on cursor when canvas offset isn't 0. [#2534](https://github.com/excalidraw/excalidraw/pull/2534)
- Fix Library Menu Layout [#2502](https://github.com/excalidraw/excalidraw/pull/2502)
- Support number with commas in charts [#2636](https://github.com/excalidraw/excalidraw/pull/2636)
- Don't break zoom when zooming in on UI [#2638](https://github.com/excalidraw/excalidraw/pull/2638)

### Improvements

- Added Zen Mode to the context menu [#2734](https://github.com/excalidraw/excalidraw/pull/2734)
- Do not reset to selection for draw tool [#2721]((https://github.com/excalidraw/excalidraw/pull/2721)
- Make dialogs look more like dialogs [#2686](https://github.com/excalidraw/excalidraw/pull/2686)
- Browse libraries styles fixed [#2694](https://github.com/excalidraw/excalidraw/pull/2694)
- Change hint for 2-point lines on resize [#2655](https://github.com/excalidraw/excalidraw/pull/2655)
- Align items in context menu [#2640](https://github.com/excalidraw/excalidraw/pull/2640)
- Do not reset to selection when using the draw tool [#2721](https://github.com/excalidraw/excalidraw/pull/2721)
- Display proper tooltip for 2-point lines during resize, and normalize modifier key labels in hints [#2655](https://github.com/excalidraw/excalidraw/pull/2655)
- Improve error message around importing images [#2619](https://github.com/excalidraw/excalidraw/pull/2619)
- Add tooltip with icon for embedding scenes [#2532](https://github.com/excalidraw/excalidraw/pull/2532)
- RTL support for the stats dialog [#2530](https://github.com/excalidraw/excalidraw/pull/2530)
- Expand canvas padding based on zoom. [#2515](https://github.com/excalidraw/excalidraw/pull/2515)
- Hide shortcuts on pickers for mobile [#2508](https://github.com/excalidraw/excalidraw/pull/2508)
- Hide stats and scrollToContent-button when mobile menus open [#2509](https://github.com/excalidraw/excalidraw/pull/2509)

### Refactor

- refactor: Converting span to kbd tag [#2774](https://github.com/excalidraw/excalidraw/pull/2774)
- Media queries [#2680](https://github.com/excalidraw/excalidraw/pull/2680)
- Remove duplicate entry from en.json[#2654](https://github.com/excalidraw/excalidraw/pull/2654)
- Remove the word toggle from labels [#2648](https://github.com/excalidraw/excalidraw/pull/2648)
-

### Docs

- Document some of the more exotic element props [#2673](https://github.com/excalidraw/excalidraw/pull/2673)

## 0.1.1

#### Fix

- Update the homepage URL so it redirects to correct readme [#2498](https://github.com/excalidraw/excalidraw/pull/2498)

## 0.1.0

First release of `@excalidraw/excalidraw`<|MERGE_RESOLUTION|>--- conflicted
+++ resolved
@@ -15,9 +15,8 @@
 
 ### Features
 
-<<<<<<< HEAD
 - Expose `useI18n()` hook return an object containing `t()` i18n helper and current `langCode`. You can use this in components you render as `<Excalidraw>` children to render any of our i18n locale strings. [#6224](https://github.com/excalidraw/excalidraw/pull/6224)
-=======
+
 - [`restoreElements`](https://docs.excalidraw.com/docs/@excalidraw/excalidraw/api/utils/restore#restoreelements) API now takes an optional parameter `opts` which currently supports the below attributes
 
 ```js
@@ -31,7 +30,6 @@
 #### BREAKING CHANGE
 
 - The optional parameter `refreshDimensions` in [`restoreElements`](https://docs.excalidraw.com/docs/@excalidraw/excalidraw/api/utils/restore#restoreelements) has been removed and can be enabled via `opts`
->>>>>>> e4506be3
 
 ## 0.14.2 (2023-02-01)
 
