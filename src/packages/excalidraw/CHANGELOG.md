--- conflicted
+++ resolved
@@ -44,13 +44,9 @@
 
 ### Fixes
 
-<<<<<<< HEAD
 - Changing z-index of elements (sorting them below/above other elements) now updates their `version` and `versionNonce` (only applies to the selected elements). This fix will allow you account for z-index changes if you're syncing just the elements that changed (and not the whole scene) [#3483](https://github.com/excalidraw/excalidraw/pull/3483).
-=======
 - Only handle cut/paste events inside excalidraw [#3484](https://github.com/excalidraw/excalidraw/pull/3484).
 - Make history local to a given Excalidraw instance. This fixes a case where history was getting shared when you have multiple Excalidraw components on the same page [#3481](https://github.com/excalidraw/excalidraw/pull/3481).
-
->>>>>>> 5cc3f7db
 - Use active Excalidraw component when editing text. This fixes a case where text editing was not working when you have multiple Excalidraw components on the same page [#3478](https://github.com/excalidraw/excalidraw/pull/3478).
 - When switching theme, apply it only to the active Excalidraw component. This fixes a case where the theme was getting applied to the first Excalidraw component if you had multiple Excalidraw components on the same page [#3446](https://github.com/excalidraw/excalidraw/pull/3446)
 
