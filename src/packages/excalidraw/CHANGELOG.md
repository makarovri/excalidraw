# Changelog

<!--
Guidelines for changelog:
The change should be grouped under one of the below section and must contain PR link.
- Features: For new features.
- Fixes: For bug fixes.
- Chore: Changes for non src files example package.json.
- Improvements: For any improvements.
- Refactor: For any refactoring.

Please add the latest change on the top under the correct section.
-->

## 0.2.2

## Excalidraw API

### Build

- Remove publicPath so host can use `__webpack_public_path__` to host the assets

## Excalidraw API

- Expose `getAppState` on `excalidrawRef` [#2834](https://github.com/excalidraw/excalidraw/pull/2834).

## Excalidraw Library

### Features

- Support `Ctrl-Y` shortcut to redo on Windows [#2831](https://github.com/excalidraw/excalidraw/pull/2831).

### Fixes

<<<<<<< HEAD
- add safe check for process so Excalidraw can be loaded via script [#2824](https://github.com/excalidraw/excalidraw/pull/2824)
=======
- Fix remote pointers not accounting for offset [#2855](https://github.com/excalidraw/excalidraw/pull/2855).
>>>>>>> e75f5f20

## 0.2.1

## Excalidraw API

### Build

- Bundle css files with js [#2819](https://github.com/excalidraw/excalidraw/pull/2819). The host would not need to import css files separately.

## 0.2.0

## Excalidraw API

### Features

- Exported few [Extra API's](https://github.com/excalidraw/excalidraw/blob/master/src/packages/excalidraw/README.md#extra-apis) which can be used by the host to communicate with Excalidraw.

- Remove language picker, and add `langCode`, `renderFooter` [#2644](https://github.com/excalidraw/excalidraw/pull/2644):
  - BREAKING: removed the language picker from UI. It is now the host app's responsibility to implement a language picker if desirable, using the newly added [`renderFooter`](https://github.com/excalidraw/excalidraw/blob/master/src/packages/excalidraw/README.md#renderFooter) prop. The reasoning is that the i18n should be controlled by the app itself, not by the nested Excalidraw component.
  - Added [`langCode`](https://github.com/excalidraw/excalidraw/blob/master/src/packages/excalidraw/README.md#langCode) prop to control the UI language.
- Add support for `exportToBackend` prop to allow host apps to implement shareable links [#2612](https://github.com/excalidraw/excalidraw/pull/2612/files)

### Fixes

- Hide collaboration button when the prop `onCollabButtonClick` is not provided [#2598](https://github.com/excalidraw/excalidraw/pull/2598)

## Excalidraw Library

### Features

- Add toast [#2772](https://github.com/excalidraw/excalidraw/pull/2772)
- Add `cmd+o` shortcut to load scene [#2732](https://github.com/excalidraw/excalidraw/pull/2732)
- Require use of a preset dialog size; adjust dialog sizing [#2684](https://github.com/excalidraw/excalidraw/pull/2684)
- Add line chart and paste dialog selection [#2670](https://github.com/excalidraw/excalidraw/pull/2670)
- Tweak editing behavior [#2668](https://github.com/excalidraw/excalidraw/pull/2668)
- Change title to Excalidraw after a timeout
- Checkmark to toggle context-menu-items [#2645](https://github.com/excalidraw/excalidraw/pull/2645)
- Add zoom to selection [#2522](https://github.com/excalidraw/excalidraw/pull/2522)
- Insert Library items in the middle of the screen [#2527](https://github.com/excalidraw/excalidraw/pull/2527)
- Show shortcut context menu [#2501](https://github.com/excalidraw/excalidraw/pull/2501)
- Aligns arrowhead schemas [#2517](https://github.com/excalidraw/excalidraw/pull/2517)
- Add Cut to menus [#2511](https://github.com/excalidraw/excalidraw/pull/2511)
- More Arrowheads: dot, bar [#2486](https://github.com/excalidraw/excalidraw/pull/2486)
- Support CSV graphs and improve the look and feel [#2495](https://github.com/excalidraw/excalidraw/pull/2495)

### Fixes

- Fix compile error [#2685](https://github.com/excalidraw/excalidraw/pull/2685)
- Center zoom on iPhone and iPad [#2642](https://github.com/excalidraw/excalidraw/pull/2642)
- Allow text-selecting in dialogs & reset cursor [#2783](https://github.com/excalidraw/excalidraw/pull/2783)
- Don't render due to zoom after unmount [#2779](https://github.com/excalidraw/excalidraw/pull/2779)
- Track the chart type correctly [#2773](https://github.com/excalidraw/excalidraw/pull/2773)
- Fix late-render due to debounced zoom [#2779](https://github.com/excalidraw/excalidraw/pull/2779)
- Fix initialization when browser tab not focused [#2677](https://github.com/excalidraw/excalidraw/pull/2677)
- Consistent case for export locale strings [#2622](https://github.com/excalidraw/excalidraw/pull/2622)
- Remove unnecessary console.error as it was polluting Sentry [#2637](https://github.com/excalidraw/excalidraw/pull/2637)
- Fix scroll-to-center on init for non-zero canvas offsets [#2445](https://github.com/excalidraw/excalidraw/pull/2445)
- Fix resizing the pasted charts [#2586](https://github.com/excalidraw/excalidraw/pull/2586)
- Fix element visibility and zoom on cursor when canvas offset isn't 0. [#2534](https://github.com/excalidraw/excalidraw/pull/2534)
- Fix Library Menu Layout [#2502](https://github.com/excalidraw/excalidraw/pull/2502)
- Support number with commas in charts [#2636](https://github.com/excalidraw/excalidraw/pull/2636)
- Don't break zoom when zooming in on UI [#2638](https://github.com/excalidraw/excalidraw/pull/2638)

### Improvements

- Added Zen Mode to the context menu [#2734](https://github.com/excalidraw/excalidraw/pull/2734)
- Do not reset to selection for draw tool [#2721]((https://github.com/excalidraw/excalidraw/pull/2721)
- Make dialogs look more like dialogs [#2686](https://github.com/excalidraw/excalidraw/pull/2686)
- Browse libraries styles fixed [#2694](https://github.com/excalidraw/excalidraw/pull/2694)
- Change hint for 2-point lines on resize [#2655](https://github.com/excalidraw/excalidraw/pull/2655)
- Align items in context menu [#2640](https://github.com/excalidraw/excalidraw/pull/2640)
- Do not reset to selection when using the draw tool [#2721](https://github.com/excalidraw/excalidraw/pull/2721)
- Display proper tooltip for 2-point lines during resize, and normalize modifier key labels in hints [#2655](https://github.com/excalidraw/excalidraw/pull/2655)
- Improve error message around importing images [#2619](https://github.com/excalidraw/excalidraw/pull/2619)
- Add tooltip with icon for embedding scenes [#2532](https://github.com/excalidraw/excalidraw/pull/2532)
- RTL support for the stats dialog [#2530](https://github.com/excalidraw/excalidraw/pull/2530)
- Expand canvas padding based on zoom. [#2515](https://github.com/excalidraw/excalidraw/pull/2515)
- Hide shortcuts on pickers for mobile [#2508](https://github.com/excalidraw/excalidraw/pull/2508)
- Hide stats and scrollToContent-button when mobile menus open [#2509](https://github.com/excalidraw/excalidraw/pull/2509)

### Refactor

- refactor: Converting span to kbd tag [#2774](https://github.com/excalidraw/excalidraw/pull/2774)
- Media queries [#2680](https://github.com/excalidraw/excalidraw/pull/2680)
- Remove duplicate entry from en.json[#2654](https://github.com/excalidraw/excalidraw/pull/2654)
- Remove the word toggle from labels [#2648](https://github.com/excalidraw/excalidraw/pull/2648)
-

### Docs

- Document some of the more exotic element props [#2673](https://github.com/excalidraw/excalidraw/pull/2673)

## 0.1.1

#### Fix

- Update the homepage URL so it redirects to correct readme [#2498](https://github.com/excalidraw/excalidraw/pull/2498)

## 0.1.0

First release of `@excalidraw/excalidraw`<|MERGE_RESOLUTION|>--- conflicted
+++ resolved
@@ -16,13 +16,19 @@
 
 ## Excalidraw API
 
+### Features
+
+- Expose `getAppState` on `excalidrawRef` [#2834](https://github.com/excalidraw/excalidraw/pull/2834).
+
 ### Build
 
-- Remove publicPath so host can use `__webpack_public_path__` to host the assets
+- Build
 
-## Excalidraw API
+- Remove publicPath so host can use `__webpack_public_path__` to host the assets[#2835](https://github.com/excalidraw/excalidraw/pull/2835)
 
-- Expose `getAppState` on `excalidrawRef` [#2834](https://github.com/excalidraw/excalidraw/pull/2834).
+### Fixes
+
+- add safe check for process so Excalidraw can be loaded via script [#2824](https://github.com/excalidraw/excalidraw/pull/2824)
 
 ## Excalidraw Library
 
@@ -32,11 +38,7 @@
 
 ### Fixes
 
-<<<<<<< HEAD
-- add safe check for process so Excalidraw can be loaded via script [#2824](https://github.com/excalidraw/excalidraw/pull/2824)
-=======
 - Fix remote pointers not accounting for offset [#2855](https://github.com/excalidraw/excalidraw/pull/2855).
->>>>>>> e75f5f20
 
 ## 0.2.1
 
