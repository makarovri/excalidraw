--- conflicted
+++ resolved
@@ -17,13 +17,11 @@
 
 ### Features
 
-<<<<<<< HEAD
 - Plugin-like subtypes for `ExcalidrawTextElement`. These allow easily supporting specialized `ExcalidrawTextElement`s such as for MathJax, Markdown, or inline code. Rendered text dimensions no longer have to match editing text dimensions. [#3915](https://github.com/excalidraw/excalidraw/pull/3915).
 
 ### Fixes
-=======
+
 - Export `THEME` constant from the package so host can use this when passing the theme
->>>>>>> ff297807
 
   #### BREAKING CHANGE
 
