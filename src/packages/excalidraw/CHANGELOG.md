--- conflicted
+++ resolved
@@ -17,6 +17,12 @@
 
 #### Features
 
+- Render math notation using the MathJax library. Both standard Latex input and simplified AsciiMath input are supported.
+
+  Also added plugin-like subtypes for `ExcalidrawElement`. These allow easily supporting custom extensions of `ExcalidrawElement`s such as for MathJax, Markdown, or inline code.
+
+  Also created an `@excalidraw/plugins` package. This package holds the MathJax plugin to make it completely decoupled from `@excalidraw/excalidraw`. The MathJax plugin is implemented as a `math` subtype of `ExcalidrawTextElement`. [#2993](https://github.com/excalidraw/excalidraw/pull/2993).
+
 - Added support for storing [`customData`](https://github.com/excalidraw/excalidraw/blob/master/src/packages/excalidraw/README.md#storing-custom-data-to-excalidraw-elements) on Excalidraw elements [#5592].
 
 #### Breaking Changes
@@ -29,15 +35,7 @@
 
 #### Features
 
-<<<<<<< HEAD
-- Render math notation using the MathJax library. Both standard Latex input and simplified AsciiMath input are supported.
-
-  Also added plugin-like subtypes for `ExcalidrawElement`. These allow easily supporting custom extensions of `ExcalidrawElement`s such as for MathJax, Markdown, or inline code.
-
-  Also created an `@excalidraw/plugins` package. This package holds the MathJax plugin to make it completely decoupled from `@excalidraw/excalidraw`. The MathJax plugin is implemented as a `math` subtype of `ExcalidrawTextElement`. [#2993](https://github.com/excalidraw/excalidraw/pull/2993).
-=======
 - [`loadLibraryFromBlob`](https://github.com/excalidraw/excalidraw/blob/master/src/packages/excalidraw/README.md#loadLibraryFromBlob) now takes an additional parameter `defaultStatus` which sets the default status of library item if not present, defaults to `unpublished` [#5067](https://github.com/excalidraw/excalidraw/pull/5067).
->>>>>>> 33300d19
 
 - Add [`UIOptions.dockedSidebarBreakpoint`](https://github.com/excalidraw/excalidraw/blob/master/src/packages/excalidraw/README.md#dockedSidebarBreakpoint) to customize at which point to break from the docked sidebar [#5274](https://github.com/excalidraw/excalidraw/pull/5274).
 
