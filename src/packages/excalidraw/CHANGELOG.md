# Changelog

<!--
Guidelines for changelog:
The change should be grouped under one of the below section and must contain PR link.
- Features: For new features.
- Fixes: For bug fixes.
- Chore: Changes for non src files example package.json.
- Improvements: For any improvements.
- Refactor: For any refactoring.

Please add the latest change on the top under the correct section.
-->

## Unreleased

## Excalidraw API

### Features

<<<<<<< HEAD
- Export API's to export the drawing to canvas, svg and blob [#3258](https://github.com/excalidraw/excalidraw/pull/3258). For more info you can check the [readme](https://github.com/excalidraw/excalidraw/tree/master/src/packages/excalidraw/README.md#user-content-export-utils)
=======
- Add a `theme` prop to indicate Excalidraw's theme. [#3228](https://github.com/excalidraw/excalidraw/pull/3228). When this prop is passed, the theme is fully controlled by host app.
>>>>>>> 84a18632
- Support `libraryReturnUrl` prop to indicate what URL to install libraries to [#3227](https://github.com/excalidraw/excalidraw/pull/3227).

### Refactor

- Rename appearance to theme [#3237](https://github.com/excalidraw/excalidraw/pull/3237).
  #### BREAKING CHANGE
  - Since `appState.appearance` is renamed to `appState.theme` so wherever `appState.appearance` including `initialData.appState.appearance` should be renamed to `appState.theme` and `initialData.appState.theme` respectively. If the `appearance` was persisted earlier, now it needs to passed as `theme`.
  - The class `Appearance_dark` is renamed to `theme--dark`.
  - The class `Appearance_dark-background-none` is renamed to `theme--dark-background-none`.

---

## 0.4.3 (2021-03-12)

## Excalidraw API

### Fixes

- Allow copy of excalidraw elements only when inside excalidraw [#3206](https://github.com/excalidraw/excalidraw/pull/3206).
- Position text editor absolute and fix the offsets so it doesn't remain fixed when the container is scrolled [#3200](https://github.com/excalidraw/excalidraw/pull/3200).
- Scope CSS variables so that host CSS vars don't clash with excalidraw [#3199](https://github.com/excalidraw/excalidraw/pull/3199).

## Excalidraw Library

- Apply correct translation when text editor overflows when zoom not 100% [#3225](https://github.com/excalidraw/excalidraw/pull/3225)
- Don't overflow text beyond width of Excalidraw [#3215](https://github.com/excalidraw/excalidraw/pull/3215).

---

## 0.4.2

## Excalidraw API

### Fixes

- Wrap excalidraw in position relative so host need not do it anymore & hide scrollbars in zen mode [#3174](https://github.com/excalidraw/excalidraw/pull/3174).
- Reduce the scroll debounce timeout to `100ms` so `offsets` gets updated faster if changed when container scrolled [#3182](https://github.com/excalidraw/excalidraw/pull/3182).
- Rerender UI on `renderFooter` prop change [#3183](https://github.com/excalidraw/excalidraw/pull/3183)

## Excalidraw Library

### Fixes

- Temporarily downgrade browser-fs-access to fix legacy FS API [#3172](https://github.com/excalidraw/excalidraw/pull/3172)

---

## 0.4.1

## Excalidraw API

### Fixes

- Use `Array.from` when spreading over set so that typescript transpiles correctly in the umd build[#3165](https://github.com/excalidraw/excalidraw/pull/3165).

## Excalidraw Library

### Features

- Add export info on copy PNG to clipboard toast message [#3159](https://github.com/excalidraw/excalidraw/pull/3159).
- Use the latest version of Virgil [#3124](https://github.com/excalidraw/excalidraw/pull/3124).
- Support exporting with dark mode [#3046](https://github.com/excalidraw/excalidraw/pull/3046).

### Fixes

- Cursor being leaked outside of canvas [#3161](https://github.com/excalidraw/excalidraw/pull/3161).
- Hide scrollbars in zenMode [#3144](https://github.com/excalidraw/excalidraw/pull/3144).

## 0.4.0

## Excalidraw API

### Features

- Expose `window.EXCALIDRAW_ASSET_PATH` which host can use to load assets from a different URL. By default it will be loaded from `https://unpkg.com/@excalidraw/excalidraw{currentVersion}/dist/`[#3068](https://github.com/excalidraw/excalidraw/pull/3068).

  Also now the assets will have a hash in filename so cache bursting can easily happen with version bump.

- Add support for `scrollToCenter` in [initialData](https://github.com/excalidraw/excalidraw/blob/master/src/element/types.ts#L18) so host can control whether to scroll to center on mount [#3070](https://github.com/excalidraw/excalidraw/pull/3070).

- Export [`restore`](https://github.com/excalidraw/excalidraw/blob/master/src/data/restore.ts#L182), [`restoreAppState`](https://github.com/excalidraw/excalidraw/blob/master/src/data/restore.ts#L144) and [`restoreElements`](https://github.com/excalidraw/excalidraw/blob/master/src/data/restore.ts#L128) to host [#3049](https://github.com/excalidraw/excalidraw/pull/3049)

### Fixes

- Show user state only when [userState](https://github.com/excalidraw/excalidraw/blob/master/src/types.ts#L35) is passed on remote pointers during collaboration [#3050](https://github.com/excalidraw/excalidraw/pull/3050)

## Excalidraw Library

### Features

- Adjust line-confirm-threshold based on zoom [#2884](https://github.com/excalidraw/excalidraw/pull/2884)

### Fixes

- Hide scrollbars on mobile [#3044](https://github.com/excalidraw/excalidraw/pull/3044)

## 0.3.1

## Excalidraw API

### Fixes

- Support Excalidraw inside scrollable container [#3018](https://github.com/excalidraw/excalidraw/pull/3018)

## Excalidraw Library

### Fixes

- Allow to toggle between modes when view only mode to make UI consistent [#3009](https://github.com/excalidraw/excalidraw/pull/3009)

## 0.3.0

## Excalidraw API

### Features

- Allow host to pass [color](https://github.com/excalidraw/excalidraw/blob/master/src/types.ts#L36) for [collaborator](https://github.com/excalidraw/excalidraw/blob/master/src/types.ts#L27) [#2943](https://github.com/excalidraw/excalidraw/pull/2943). The unused prop `user` is now removed.
- Add `zenModeEnabled` and `gridModeEnabled` prop which enables zen mode and grid mode respectively [#2901](https://github.com/excalidraw/excalidraw/pull/2901). When this prop is used, the zen mode / grid mode will be fully controlled by the host app.
- Allow host to pass [userState](https://github.com/excalidraw/excalidraw/blob/6967d8c9851c65bb8873e2f97387749976bbe326/src/types.ts#L35) for [collaborator](https://github.com/excalidraw/excalidraw/blob/master/src/types.ts#L27) to show the current user state [#2877](https://github.com/excalidraw/excalidraw/pull/2877).
- Add `viewModeEnabled` prop which enabled the view mode [#2840](https://github.com/excalidraw/excalidraw/pull/2840). When this prop is used, the view mode will not show up in context menu is so it is fully controlled by host.
- Expose `getAppState` on `excalidrawRef` [#2834](https://github.com/excalidraw/excalidraw/pull/2834).

### Build

- Remove publicPath so host can use `__webpack_public_path__` to host the assets[#2835](https://github.com/excalidraw/excalidraw/pull/2835)

## Excalidraw Library

### Features

- Add the ability to clear library [#2997](https://github.com/excalidraw/excalidraw/pull/2997)
- Updates to Collaboration and RTL UX [#2994](https://github.com/excalidraw/excalidraw/pull/2994)
- Show toast when saving to existing file [#2988](https://github.com/excalidraw/excalidraw/pull/2988)
- Support supplying custom scale when exporting canvas [#2904](https://github.com/excalidraw/excalidraw/pull/2904)
- Show version in the stats dialog [#2908](https://github.com/excalidraw/excalidraw/pull/2908)
- Add idle detection to collaboration feature [#2877](https://github.com/excalidraw/excalidraw/pull/2877)
- Add view mode in Excalidraw [#2840](https://github.com/excalidraw/excalidraw/pull/2840)
- Increase max zoom [#2881](https://github.com/excalidraw/excalidraw/pull/2881)
- Remove copy & paste from context menu on desktop [#2872](https://github.com/excalidraw/excalidraw/pull/2872)
- Add separators on context menu [#2659](https://github.com/excalidraw/excalidraw/pull/2659)
- Add ctrl-y to redo [#2831](https://github.com/excalidraw/excalidraw/pull/2831)
- Add view mode [#2840](https://github.com/excalidraw/excalidraw/pull/2840).
- Remove `copy`, `cut`, and `paste` actions from contextmenu [#2872](https://github.com/excalidraw/excalidraw/pull/2872)
- Support `Ctrl-Y` shortcut to redo on Windows [#2831](https://github.com/excalidraw/excalidraw/pull/2831).

### Fixes

- Refresh wysiwyg position on canvas resize [#3008](https://github.com/excalidraw/excalidraw/pull/3008)
- Update the `lang` attribute with the current lang. [#2995](https://github.com/excalidraw/excalidraw/pull/2995)
- Rename 'Grid mode' to 'Show grid' [#2944](https://github.com/excalidraw/excalidraw/pull/2944)
- Deal with users on systems that don't handle emoji [#2941](https://github.com/excalidraw/excalidraw/pull/2941)
- Mobile toolbar tooltip regression [#2939](https://github.com/excalidraw/excalidraw/pull/2939)
- Hide collaborator list on mobile if empty [#2938](https://github.com/excalidraw/excalidraw/pull/2938)
- Toolbar unnecessarily eats too much width [#2924](https://github.com/excalidraw/excalidraw/pull/2924)
- Mistakenly hardcoding scale [#2925](https://github.com/excalidraw/excalidraw/pull/2925)
- Text editor not visible in dark mode [#2920](https://github.com/excalidraw/excalidraw/pull/2920)
- Incorrect z-index of text editor [#2914](https://github.com/excalidraw/excalidraw/pull/2914)
- Make scrollbars draggable when offsets are set [#2916](https://github.com/excalidraw/excalidraw/pull/2916)
- Pointer-events being disabled on free-draw [#2912](https://github.com/excalidraw/excalidraw/pull/2912)
- Track zenmode and grid mode usage [#2900](https://github.com/excalidraw/excalidraw/pull/2900)
- Disable UI pointer-events on canvas drag [#2856](https://github.com/excalidraw/excalidraw/pull/2856)
- Stop flooring scroll positions [#2883](https://github.com/excalidraw/excalidraw/pull/2883)
- Apply initialData appState for zenmode and grid stats and refactor check param for actions [#2871](https://github.com/excalidraw/excalidraw/pull/2871)
- Show correct state of Nerd stats in context menu when nerd stats dialog closed [#2874](https://github.com/excalidraw/excalidraw/pull/2874)
- Remote pointers not accounting for offset [#2855](https://github.com/excalidraw/excalidraw/pull/2855)
- Toggle help dialog when "shift+?" is pressed [#2828](https://github.com/excalidraw/excalidraw/pull/2828)
- Add safe check for process so Excalidraw can be loaded via script [#2824](https://github.com/excalidraw/excalidraw/pull/2824)
- Fix UI pointer-events not disabled when dragging on canvas [#2856](https://github.com/excalidraw/excalidraw/pull/2856).
- Fix remote pointers not accounting for offset [#2855](https://github.com/excalidraw/excalidraw/pull/2855).

### Refactor

- Remove duplicate key handling [#2878](https://github.com/excalidraw/excalidraw/pull/2878)
- Reuse scss variables in js for SSOT [#2867](https://github.com/excalidraw/excalidraw/pull/2867)
- Rename browser-nativefs to browser-fs-access [#2862](https://github.com/excalidraw/excalidraw/pull/2862)
- Rewrite collabWrapper to remove TDZs and simplify [#2834](https://github.com/excalidraw/excalidraw/pull/2834)

### Chore

- Use `Sentence case` for `Live collaboration`

## 0.2.1

## Excalidraw API

### Build

- Bundle css files with js [#2819](https://github.com/excalidraw/excalidraw/pull/2819). The host would not need to import css files separately.

## 0.2.0

## Excalidraw API

### Features

- Exported few [Extra API's](https://github.com/excalidraw/excalidraw/blob/master/src/packages/excalidraw/README.md#extra-apis) which can be used by the host to communicate with Excalidraw.

- Remove language picker, and add `langCode`, `renderFooter` [#2644](https://github.com/excalidraw/excalidraw/pull/2644):
  - BREAKING: removed the language picker from UI. It is now the host app's responsibility to implement a language picker if desirable, using the newly added [`renderFooter`](https://github.com/excalidraw/excalidraw/blob/master/src/packages/excalidraw/README.md#renderFooter) prop. The reasoning is that the i18n should be controlled by the app itself, not by the nested Excalidraw component.
  - Added [`langCode`](https://github.com/excalidraw/excalidraw/blob/master/src/packages/excalidraw/README.md#langCode) prop to control the UI language.
- Add support for `exportToBackend` prop to allow host apps to implement shareable links [#2612](https://github.com/excalidraw/excalidraw/pull/2612/files)

### Fixes

- Hide collaboration button when the prop `onCollabButtonClick` is not provided [#2598](https://github.com/excalidraw/excalidraw/pull/2598)

## Excalidraw Library

### Features

- Add toast [#2772](https://github.com/excalidraw/excalidraw/pull/2772)
- Add `cmd+o` shortcut to load scene [#2732](https://github.com/excalidraw/excalidraw/pull/2732)
- Require use of a preset dialog size; adjust dialog sizing [#2684](https://github.com/excalidraw/excalidraw/pull/2684)
- Add line chart and paste dialog selection [#2670](https://github.com/excalidraw/excalidraw/pull/2670)
- Tweak editing behavior [#2668](https://github.com/excalidraw/excalidraw/pull/2668)
- Change title to Excalidraw after a timeout
- Checkmark to toggle context-menu-items [#2645](https://github.com/excalidraw/excalidraw/pull/2645)
- Add zoom to selection [#2522](https://github.com/excalidraw/excalidraw/pull/2522)
- Insert Library items in the middle of the screen [#2527](https://github.com/excalidraw/excalidraw/pull/2527)
- Show shortcut context menu [#2501](https://github.com/excalidraw/excalidraw/pull/2501)
- Aligns arrowhead schemas [#2517](https://github.com/excalidraw/excalidraw/pull/2517)
- Add Cut to menus [#2511](https://github.com/excalidraw/excalidraw/pull/2511)
- More Arrowheads: dot, bar [#2486](https://github.com/excalidraw/excalidraw/pull/2486)
- Support CSV graphs and improve the look and feel [#2495](https://github.com/excalidraw/excalidraw/pull/2495)

### Fixes

- Fix compile error [#2685](https://github.com/excalidraw/excalidraw/pull/2685)
- Center zoom on iPhone and iPad [#2642](https://github.com/excalidraw/excalidraw/pull/2642)
- Allow text-selecting in dialogs & reset cursor [#2783](https://github.com/excalidraw/excalidraw/pull/2783)
- Don't render due to zoom after unmount [#2779](https://github.com/excalidraw/excalidraw/pull/2779)
- Track the chart type correctly [#2773](https://github.com/excalidraw/excalidraw/pull/2773)
- Fix late-render due to debounced zoom [#2779](https://github.com/excalidraw/excalidraw/pull/2779)
- Fix initialization when browser tab not focused [#2677](https://github.com/excalidraw/excalidraw/pull/2677)
- Consistent case for export locale strings [#2622](https://github.com/excalidraw/excalidraw/pull/2622)
- Remove unnecessary console.error as it was polluting Sentry [#2637](https://github.com/excalidraw/excalidraw/pull/2637)
- Fix scroll-to-center on init for non-zero canvas offsets [#2445](https://github.com/excalidraw/excalidraw/pull/2445)
- Fix resizing the pasted charts [#2586](https://github.com/excalidraw/excalidraw/pull/2586)
- Fix element visibility and zoom on cursor when canvas offset isn't 0. [#2534](https://github.com/excalidraw/excalidraw/pull/2534)
- Fix Library Menu Layout [#2502](https://github.com/excalidraw/excalidraw/pull/2502)
- Support number with commas in charts [#2636](https://github.com/excalidraw/excalidraw/pull/2636)
- Don't break zoom when zooming in on UI [#2638](https://github.com/excalidraw/excalidraw/pull/2638)

### Improvements

- Added Zen Mode to the context menu [#2734](https://github.com/excalidraw/excalidraw/pull/2734)
- Do not reset to selection for draw tool [#2721]((https://github.com/excalidraw/excalidraw/pull/2721)
- Make dialogs look more like dialogs [#2686](https://github.com/excalidraw/excalidraw/pull/2686)
- Browse libraries styles fixed [#2694](https://github.com/excalidraw/excalidraw/pull/2694)
- Change hint for 2-point lines on resize [#2655](https://github.com/excalidraw/excalidraw/pull/2655)
- Align items in context menu [#2640](https://github.com/excalidraw/excalidraw/pull/2640)
- Do not reset to selection when using the draw tool [#2721](https://github.com/excalidraw/excalidraw/pull/2721)
- Display proper tooltip for 2-point lines during resize, and normalize modifier key labels in hints [#2655](https://github.com/excalidraw/excalidraw/pull/2655)
- Improve error message around importing images [#2619](https://github.com/excalidraw/excalidraw/pull/2619)
- Add tooltip with icon for embedding scenes [#2532](https://github.com/excalidraw/excalidraw/pull/2532)
- RTL support for the stats dialog [#2530](https://github.com/excalidraw/excalidraw/pull/2530)
- Expand canvas padding based on zoom. [#2515](https://github.com/excalidraw/excalidraw/pull/2515)
- Hide shortcuts on pickers for mobile [#2508](https://github.com/excalidraw/excalidraw/pull/2508)
- Hide stats and scrollToContent-button when mobile menus open [#2509](https://github.com/excalidraw/excalidraw/pull/2509)

### Refactor

- refactor: Converting span to kbd tag [#2774](https://github.com/excalidraw/excalidraw/pull/2774)
- Media queries [#2680](https://github.com/excalidraw/excalidraw/pull/2680)
- Remove duplicate entry from en.json[#2654](https://github.com/excalidraw/excalidraw/pull/2654)
- Remove the word toggle from labels [#2648](https://github.com/excalidraw/excalidraw/pull/2648)
-

### Docs

- Document some of the more exotic element props [#2673](https://github.com/excalidraw/excalidraw/pull/2673)

## 0.1.1

#### Fix

- Update the homepage URL so it redirects to correct readme [#2498](https://github.com/excalidraw/excalidraw/pull/2498)

## 0.1.0

First release of `@excalidraw/excalidraw`<|MERGE_RESOLUTION|>--- conflicted
+++ resolved
@@ -18,11 +18,8 @@
 
 ### Features
 
-<<<<<<< HEAD
 - Export API's to export the drawing to canvas, svg and blob [#3258](https://github.com/excalidraw/excalidraw/pull/3258). For more info you can check the [readme](https://github.com/excalidraw/excalidraw/tree/master/src/packages/excalidraw/README.md#user-content-export-utils)
-=======
 - Add a `theme` prop to indicate Excalidraw's theme. [#3228](https://github.com/excalidraw/excalidraw/pull/3228). When this prop is passed, the theme is fully controlled by host app.
->>>>>>> 84a18632
 - Support `libraryReturnUrl` prop to indicate what URL to install libraries to [#3227](https://github.com/excalidraw/excalidraw/pull/3227).
 
 ### Refactor
