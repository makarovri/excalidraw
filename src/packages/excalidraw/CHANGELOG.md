# Changelog

<!--
Guidelines for changelog:
The change should be grouped under one of the below section and must contain PR link.
- Features: For new features.
- Fixes: For bug fixes.
- Chore: Changes for non src files example package.json.
- Refactor: For any refactoring.

Please add the latest change on the top under the correct section.
-->

## Unreleased

## Excalidraw Library

### Fixes

- Prevent gradual misalignment of the canvas due to floating point rounding errors [#3833](https://github.com/excalidraw/excalidraw/pull/3833).

## Excalidraw API

<<<<<<< HEAD
- Added `onDrop: (event: React.DragEvent<HTMLDivElement>) => Promise<boolean> | boolean` callback. This callback is triggered if passed when something is dropped into the scene. You can use this callback in case you want to do something additional when the drop event occurs. This callback must return a boolean value or a Promise<boolean> value. In case you want to prevent the excalidraw drop action you must return `false`, it will stop the native excalidraw onDrop flow (nothing will be added into the scene).
=======
### Fixes

- [`onPaste`](https://github.com/excalidraw/excalidraw/blob/master/src/packages/excalidraw/README.md#onPaste) prop should return false to prevent the native excalidraw paste action.

#### BREAKING CHANGE

- Earlier the paste action was prevented when the prop [`onPaste`](https://github.com/excalidraw/excalidraw/blob/master/src/packages/excalidraw/README.md#onPaste) returned true, but now it should return false to prevent the paste action. This was done to make it semantically more correct and intuitive.
>>>>>>> a21bad54

### Docs

- Correct exportToBackend in README to onExportToBackend [#3952](https://github.com/excalidraw/excalidraw/pull/3952)

## 0.9.0 (2021-07-10)

## Excalidraw API

- Added `onBeforeTextEdit` and `onBeforeTextSubmit` callback functions. 
  - The `onBeforeTextEdit: (textElement: ExcalidrawTextElement) => string` callback is triggered when a text element is about to be edited. The string returned will replace the element's text. If null is returned, the TextElement will not be changed. Use this to pre-process text before editing. 
  - The `onBeforeTextSubmit: (textElement: ExcalidrawTextElement, textToSubmit:string, isDeleted:boolean) => string` callback is triggered when the editing of a TextElement is finished, but right before the result is submitted. The string returned will replace the text element's text. Use this to post-process text after editing has finished.

### Features

- [`restore(data, localAppState, localElements)`](https://github.com/excalidraw/excalidraw/blob/master/src/packages/excalidraw/README.md#restore) and [`restoreElements(elements, localElements)`](https://github.com/excalidraw/excalidraw/blob/master/src/packages/excalidraw/README.md#restoreElements) now take `localElements` argument which will be used to ensure existing elements' versions are used and incremented. This fixes an issue where importing the same file would resolve to elements with older versions, potentially causing issues when reconciling [#3797](https://github.com/excalidraw/excalidraw/pull/3797).

  #### BREAKING CHANGE

  - `localElements` argument is mandatory (can be `null`/`undefined`) if using TypeScript.

- Support `appState.exportEmbedScene` attribute in [`exportToSvg`](https://github.com/excalidraw/excalidraw/blob/master/src/packages/excalidraw/README.md#exportToSvg) which allows to embed the scene data [#3777](https://github.com/excalidraw/excalidraw/pull/3777).

  #### BREAKING CHANGE

  - The attribute `metadata` is now removed as `metadata` was only used to embed scene data which is now supported with the `appState.exportEmbedScene` attribute.
  - [`exportToSvg`](https://github.com/excalidraw/excalidraw/blob/master/src/packages/excalidraw/README.md#exportToSvg) now resolves to a promise which resolves to `svg` of the exported drawing.

- Expose [`loadLibraryFromBlob`](https://github.com/excalidraw/excalidraw/blob/master/src/packages/excalidraw/README.md#loadLibraryFromBlobY), [`loadFromBlob`](https://github.com/excalidraw/excalidraw/blob/master/src/packages/excalidraw/README.md#loadFromBlob), and [`getFreeDrawSvgPath`](https://github.com/excalidraw/excalidraw/blob/master/src/packages/excalidraw/README.md#getFreeDrawSvgPath) [#3764](https://github.com/excalidraw/excalidraw/pull/3764).

- Expose [`FONT_FAMILY`](https://github.com/excalidraw/excalidraw/blob/master/src/packages/excalidraw/README.md#FONT_FAMILY) so that consumer can use when passing `initialData.appState.currentItemFontFamily` [#3710](https://github.com/excalidraw/excalidraw/pull/3710).

- Added prop [`autoFocus`](https://github.com/excalidraw/excalidraw/blob/master/src/packages/excalidraw/README.md#autoFocus) to focus the excalidraw component on page load when enabled, defaults to false [#3691](https://github.com/excalidraw/excalidraw/pull/3691).

  Note: Earlier Excalidraw component was focussed by default on page load, you need to enable `autoFocus` prop to retain the same behaviour.

- Added prop `UIOptions.canvasActions.export.renderCustomUI` to support Custom UI rendering inside export dialog [#3666](https://github.com/excalidraw/excalidraw/pull/3666).
- Added prop `UIOptions.canvasActions.saveAsImage` to show/hide the **Save as image** button in the canvas actions. Defauls to `true` hence the **Save as Image** button is rendered [#3662](https://github.com/excalidraw/excalidraw/pull/3662).

- Export dialog can be customised with [`UiOptions.canvasActions.export`](https://github.com/excalidraw/excalidraw/blob/master/src/packages/excalidraw/README.md#exportOpts) [#3658](https://github.com/excalidraw/excalidraw/pull/3658).

  Also, [`UIOptions`](https://github.com/excalidraw/excalidraw/blob/master/src/packages/excalidraw/README.md#UIOptions) is now memoized to avoid unnecessary rerenders.

  #### BREAKING CHANGE

  - `UIOptions.canvasActions.saveAsScene` is now renamed to `UiOptions.canvasActions.export.saveFileToDisk`. Defaults to `true` hence the **save file to disk** button is rendered inside the export dialog.
  - `exportToBackend` is now renamed to `UIOptions.canvasActions.export.exportToBackend`. If this prop is not passed, the **shareable-link** button will not be rendered, same as before.

### Fixes

- Use excalidraw Id in elements so every element has unique id [#3696](https://github.com/excalidraw/excalidraw/pull/3696).

### Refactor

- #### BREAKING CHANGE
  - Rename `UIOptions.canvasActions.saveScene` to `UIOptions.canvasActions.saveToActiveFile`[#3657](https://github.com/excalidraw/excalidraw/pull/3657).
  - Removed `shouldAddWatermark: boolean` attribute from options for [export](https://github.com/excalidraw/excalidraw/blob/master/src/packages/excalidraw/README.md#export-utilities) APIs [#3639](https://github.com/excalidraw/excalidraw/pull/3639).
  - Removed `appState.shouldAddWatermark` so in case you were passing `shouldAddWatermark` in [initialData.AppState](https://github.com/excalidraw/excalidraw/blob/master/src/types.ts#L42) it will not work anymore.

## Excalidraw Library

**_This section lists the updates made to the excalidraw library and will not affect the integration._**

### Features

- Switch to selection tool on library item insert [#3773](https://github.com/excalidraw/excalidraw/pull/3773)

- Show active file name when saving to current file [#3733](https://github.com/excalidraw/excalidraw/pull/3733)

- Add hint around text editing [#3708](https://github.com/excalidraw/excalidraw/pull/3708)

- Change library icon to be more clear [#3583](https://github.com/excalidraw/excalidraw/pull/3583)

- Pass current `theme` when installing libraries [#3701](https://github.com/excalidraw/excalidraw/pull/3701)

- Update virgil font [#3692](https://github.com/excalidraw/excalidraw/pull/3692)

- Support exporting json to excalidraw plus [#3678](https://github.com/excalidraw/excalidraw/pull/3678)

- Save exportScale in AppState [#3580](https://github.com/excalidraw/excalidraw/pull/3580)

- Add shortcuts for stroke and background color picker [#3318](https://github.com/excalidraw/excalidraw/pull/3318)

- Exporting redesign [#3613](https://github.com/excalidraw/excalidraw/pull/3613)

- Auto-position tooltip and suport overflowing container [#3631](https://github.com/excalidraw/excalidraw/pull/3631)

- Auto release @excalidraw/excalidraw-next on every change [#3614](https://github.com/excalidraw/excalidraw/pull/3614)

- Allow inner-drag-selecting with cmd/ctrl [#3603](https://github.com/excalidraw/excalidraw/pull/3603)

### Fixes

- view mode cursor adjustments [#3809](https://github.com/excalidraw/excalidraw/pull/3809).

- Pass next release to updatePackageVersion & replace ## unreleased with new version [#3806](https://github.com/excalidraw/excalidraw/pull/3806)

- Include deleted elements when passing to restore [#3802](https://github.com/excalidraw/excalidraw/pull/3802)

- Import React before using jsx [#3804](https://github.com/excalidraw/excalidraw/pull/3804)

- Ensure `s` and `g` shortcuts work on no selection [#3800](https://github.com/excalidraw/excalidraw/pull/3800)

- Keep binding for attached arrows after changing text [#3754](https://github.com/excalidraw/excalidraw/pull/3754)

- Deselect elements on viewMode toggle [#3741](https://github.com/excalidraw/excalidraw/pull/3741)

- Allow pointer events for disable zen mode button [#3743](https://github.com/excalidraw/excalidraw/pull/3743)

- Use rgba instead of shorthand alpha [#3688](https://github.com/excalidraw/excalidraw/pull/3688)

- Color pickers not opening on mobile [#3676](https://github.com/excalidraw/excalidraw/pull/3676)

- On contextMenu, use selected element regardless of z-index [#3668](https://github.com/excalidraw/excalidraw/pull/3668)

- SelectedGroupIds not being stored in history [#3630](https://github.com/excalidraw/excalidraw/pull/3630)

- Overscroll on touch devices [#3663](https://github.com/excalidraw/excalidraw/pull/3663)

- Small UI issues around image export dialog [#3642](https://github.com/excalidraw/excalidraw/pull/3642)

- Normalize linear element points on restore [#3633](https://github.com/excalidraw/excalidraw/pull/3633)

- Disable pointer-events on footer-center container [#3629](https://github.com/excalidraw/excalidraw/pull/3629)

### Refactor

- Delete React SyntheticEvent persist [#3700](https://github.com/excalidraw/excalidraw/pull/3700)

- Code clean up [#3681](https://github.com/excalidraw/excalidraw/pull/3681)

### Performance

- Improve arrow head sizing [#3480](https://github.com/excalidraw/excalidraw/pull/3480)

### Build

- Add release script to update relevant files and commit for next release [#3805](https://github.com/excalidraw/excalidraw/pull/3805)

- Add script to update changelog before a stable release [#3784](https://github.com/excalidraw/excalidraw/pull/3784)

- Add script to update readme before stable release [#3781](https://github.com/excalidraw/excalidraw/pull/3781)

---

## 0.8.0 (2021-05-15)

## Excalidraw API

**_These section lists the updates which may affect your integration, so it is recommended to go through this when upgrading the version._**

### Features

- Support updating any `appState` properties in [`updateScene`](https://github.com/excalidraw/excalidraw/blob/master/src/components/App.tsx#L282) API. Earlier only `appState.viewBackgroundColor` was supported, now any attribute can be updated with this API.
- Expose [`serializeAsJSON`](https://github.com/excalidraw/excalidraw/blob/master/src/packages/excalidraw/README.md#serializeAsJSON) helper that we use when saving Excalidraw scene to a file [#3538](https://github.com/excalidraw/excalidraw/pull/3538).
- Add support to render custom UI in the top right corner via [`renderTopRightUI`](https://github.com/excalidraw/excalidraw/blob/master/src/packages/excalidraw/README.md#renderTopRightUI) prop [#3539](https://github.com/excalidraw/excalidraw/pull/3539), [#3572](https://github.com/excalidraw/excalidraw/pull/3572) .

  This also removes the GitHub icon, keeping it local to the https://excalidraw.com app.

### Fixes

- The encryption shield icon is now removed from excalidraw package as it was specific to excalidraw app and is now rendered via [`renderFooter`](https://github.com/excalidraw/excalidraw/blob/master/src/packages/excalidraw/README.md#renderFooter) prop. In case you were hiding this icon earlier, you need not do that anymore [#3577](https://github.com/excalidraw/excalidraw/pull/3577).

  Now `appState` is also passed to [`renderFooter`](https://github.com/excalidraw/excalidraw/blob/master/src/packages/excalidraw/README.md#renderFooter) prop.

## Excalidraw Library

**_These section lists the updates made to the excalidraw library and will not affect the integration._**

### Features

- Shortcut key for nerd stats [#3552](https://github.com/excalidraw/excalidraw/pull/3552).
- Better rendering of curved rectangles [#3562](https://github.com/excalidraw/excalidraw/pull/3562).
- Improved freedraw [#3512](https://github.com/excalidraw/excalidraw/pull/3512).
- Add shortcut for dark mode [#3543](https://github.com/excalidraw/excalidraw/pull/3543).
- Adds rounded icons, joins and caps.[#3521](https://github.com/excalidraw/excalidraw/pull/3521).

### Fixes

- Exporting freedraw with color to svg [#3565](https://github.com/excalidraw/excalidraw/pull/3565).
- Handle render errors [#3557](https://github.com/excalidraw/excalidraw/pull/3557).
- Restore on paste or lib import [#3558](https://github.com/excalidraw/excalidraw/pull/3558).
- Improve mobile user experience [#3508](https://github.com/excalidraw/excalidraw/pull/3508).
- Prevent selecting `.visually-hidden` elements [#3501](https://github.com/excalidraw/excalidraw/pull/3501).

### Perf

- Reduce SVG export size by more than half by reducing precision to 2 decimal places [#3567](https://github.com/excalidraw/excalidraw/pull/3567).
- Remove `backdrop-filter` to improve perf [#3506](https://github.com/excalidraw/excalidraw/pull/3506)

---

## 0.7.0 (2021-04-26)

## Excalidraw API

### Features

- [`scrollToContent`](https://github.com/excalidraw/excalidraw/blob/master/src/components/App.tsx#L265) API now supports passing just a single Excalidraw element, or none at all (which will default to current elements on the scene) [#3482](https://github.com/excalidraw/excalidraw/pull/3482).

  #### BREAKING CHANGE

  - Renamed `setScrollToContent` to [`scrollToContent`](https://github.com/excalidraw/excalidraw/blob/master/src/components/App.tsx#L265).

- Make library local to given excalidraw instance (previously, all instances on the same page shared one global library) [#3451](https://github.com/excalidraw/excalidraw/pull/3451).

  - Added prop [onLibraryChange](https://github.com/excalidraw/excalidraw/blob/master/src/packages/excalidraw/README.md#onLibraryChange) which if supplied will be called when library is updated.

  - Added attribute `libraryItems` to prop [initialData](https://github.com/excalidraw/excalidraw/blob/master/src/packages/excalidraw/README.md#initialdata) which can be used to load excalidraw with existing library items.

  - Assign a [unique id](https://github.com/excalidraw/excalidraw/blob/master/src/packages/excalidraw/README.md#Id) to the excalidraw component. The id can be accessed via [`ref`](https://github.com/excalidraw/excalidraw/blob/master/src/components/App.tsx#L298).

  #### BREAKING CHANGE

  - From now on the host application is responsible for [persisting the library](https://github.com/excalidraw/excalidraw/blob/master/src/packages/excalidraw/README.md#onLibraryChange) to LocalStorage (or elsewhere), and [importing it on mount](https://github.com/excalidraw/excalidraw/blob/master/src/packages/excalidraw/README.md#initialdata).

- Bind the keyboard events to component and added a prop [`handleKeyboardGlobally`](https://github.com/excalidraw/excalidraw/blob/master/src/packages/excalidraw/README.md#handleKeyboardGlobally) which if set to true will bind the keyboard events to document [#3430](https://github.com/excalidraw/excalidraw/pull/3430).

  #### BREAKING CHANGE

  - Earlier keyboard events were bind to document but now its bind to Excalidraw component by default. So you will need to set [`handleKeyboardGlobally`](https://github.com/excalidraw/excalidraw/blob/master/src/packages/excalidraw/README.md#handleKeyboardGlobally) to true if you want the previous behaviour (bind the keyboard events to document).

- Recompute offsets on `scroll` of the nearest scrollable container [#3408](https://github.com/excalidraw/excalidraw/pull/3408). This can be disabled by setting [`detectScroll`](https://github.com/excalidraw/excalidraw/blob/master/src/packages/excalidraw/README.md#detectScroll) to `false`.

- Add `onPaste` prop to handle custom clipboard behaviours [#3420](https://github.com/excalidraw/excalidraw/pull/3420).

### Fixes

- Changing z-index of elements (sorting them below/above other elements) now updates their `version` and `versionNonce` (only applies to the selected elements). This fix will allow you account for z-index changes if you're syncing just the elements that changed (and not the whole scene) [#3483](https://github.com/excalidraw/excalidraw/pull/3483).
- Only handle cut/paste events inside excalidraw [#3484](https://github.com/excalidraw/excalidraw/pull/3484).

- Make history local to a given Excalidraw instance. This fixes a case where history was getting shared when you have multiple Excalidraw components on the same page [#3481](https://github.com/excalidraw/excalidraw/pull/3481).
- Use active Excalidraw component when editing text. This fixes a case where text editing was not working when you have multiple Excalidraw components on the same page [#3478](https://github.com/excalidraw/excalidraw/pull/3478).

- Fix library being pasted off-center [#3462](https://github.com/excalidraw/excalidraw/pull/3462).

- When switching theme, apply it only to the active Excalidraw component. This fixes a case where the theme was getting applied to the first Excalidraw component if you had multiple Excalidraw components on the same page [#3446](https://github.com/excalidraw/excalidraw/pull/3446).

### Refactor

- #### BREAKING CHANGE

  - Removed exposing `getSyncableElements` helper which was specific to excalidraw app collab implementation [#3471](https://github.com/excalidraw/excalidraw/pull/3471). If you happened to use it, you can easily reimplement it yourself using the newly exposed [isInvisiblySmallElement](https://github.com/excalidraw/excalidraw/blob/master/src/packages/excalidraw/README.md#isInvisiblySmallElement) helper:

    ```ts
    const getSyncableElements = (elements: readonly ExcalidrawElement[]) =>
      elements.filter((el) => el.isDeleted || !isInvisiblySmallElement(el));
    ```

### Build

- Add vendor prefixes to css rules [#3476](https://github.com/excalidraw/excalidraw/pull/3476).

## Types

- Renamed the following types in case you depend on them (via [#3427](https://github.com/excalidraw/excalidraw/pull/3427)):
  - `DataState` → `ExportedDataState`
  - `LibraryData` → `ExportedLibraryData`

## Excalidraw Library

### Features

- Support tab-to-indent when editing text [#3411](https://github.com/excalidraw/excalidraw/pull/3411).

- App now breaks into mobile view using the component dimensions, not viewport dimensions. This fixes a case where the app would break sooner than necessary when the component's size is smaller than viewport [#3414](https://github.com/excalidraw/excalidraw/pull/3414).

- Add screenshots to manifest.json [#3369](https://github.com/excalidraw/excalidraw/pull/3369).

- Enable drop event on the whole component [#3406](https://github.com/excalidraw/excalidraw/pull/3406).

### Fixes

- Focus on last active element when dialog closes [#3447](https://github.com/excalidraw/excalidraw/pull/3447).

- Fix incorrectly caching png file handle [#3407](https://github.com/excalidraw/excalidraw/pull/3407).

- Fix popover position incorrect on Safari for non-zero offsets/scroll [#3399](https://github.com/excalidraw/excalidraw/pull/3399).

---

## 0.6.0 (2021-04-04)

## Excalidraw API

### Features

- Add `UIOptions` prop to customise `canvas actions` which includes customising `background color picker`, `clear canvas`, `export`, `load`, `save`, `save as` & `theme toggle` [#3364](https://github.com/excalidraw/excalidraw/pull/3364). Check the [readme](https://github.com/excalidraw/excalidraw/blob/master/src/packages/excalidraw/README.md#uioptions) for more details.
- Calculate `width/height` of canvas based on excalidraw component (".excalidraw" selector) & also resize and update offsets whenever the dimensions of excalidraw component gets updated [#3379](https://github.com/excalidraw/excalidraw/pull/3379). You also don't need to add a resize handler anymore for excalidraw as its handled now in excalidraw itself.
  #### BREAKING CHANGE
  - `width/height` props have been removed. Instead now it takes `100%` of `width` and `height` of the container so you need to make sure the container in which you are rendering Excalidraw has non zero dimensions (It should have non zero width and height so Excalidraw can match the dimensions of containing block)
- Calculate offsets when excalidraw container resizes using resize observer api [#3374](https://github.com/excalidraw/excalidraw/pull/3374).
- Export types for the package so now it can be used with typescript [#3337](https://github.com/excalidraw/excalidraw/pull/3337). The types are available at `@excalidraw/excalidraw/types`.
- Add `renderCustomStats` prop to render extra stats on host, and expose `setToastMessage` API via refs which can be used to show toast with custom message [#3360](https://github.com/excalidraw/excalidraw/pull/3360).
- Support passing a CSRF token when importing libraries to prevent prompting before installation. The token is passed from [https://libraries.excalidraw.com](https://libraries.excalidraw.com/) using the `token` URL key [#3329](https://github.com/excalidraw/excalidraw/pull/3329).
- #### BREAKING CHANGE
  Use `location.hash` when importing libraries to fix installation issues. This will require host apps to add a `hashchange` listener and call the newly exposed `excalidrawAPI.importLibrary(url)` API when applicable [#3320](https://github.com/excalidraw/excalidraw/pull/3320). Check the [readme](https://github.com/excalidraw/excalidraw/blob/master/src/packages/excalidraw/README.md#importlibrary) for more details.
- Append `location.pathname` to `libraryReturnUrl` default url [#3325](https://github.com/excalidraw/excalidraw/pull/3325).

### Build

- Expose separate builds for dev and prod and support source maps in dev build [#3330](https://github.com/excalidraw/excalidraw/pull/3330). Check the [readme](https://github.com/excalidraw/excalidraw/blob/master/src/packages/excalidraw/README.md#installation) for more details.
  #### BREAKING CHANGE
  - If you are using script tag to embed excalidraw then the name of the file will have to be updated to `excalidraw.production.min.js` instead of `excalidraw.min.js`. If you want to use dev build you can use `excalidraw.development.js`

### Refactor

#### BREAKING CHANGE

- Rename the API `setCanvasOffsets` exposed via [`ref`](https://github.com/excalidraw/excalidraw/blob/master/src/components/App.tsx#L265) to `refresh` [#3398](https://github.com/excalidraw/excalidraw/pull/3398).

## Excalidraw Library

### Features

- Reopen library menu on import from file [#3383](https://github.com/excalidraw/excalidraw/pull/3383).
- Don't unnecessarily prompt when installing libraries [#3329](https://github.com/excalidraw/excalidraw/pull/3329).
- Add option to flip single element on the context menu [#2520](https://github.com/excalidraw/excalidraw/pull/2520).
- Replace fontSize and fontFamily text with icons [#2857](https://github.com/excalidraw/excalidraw/pull/2857).

### Fixes

- Export dialog canvas positioning [#3397](https://github.com/excalidraw/excalidraw/pull/3397).
- Don't share collab types with core [#3353](https://github.com/excalidraw/excalidraw/pull/3353).
- Support d&d of files without extension [#3168](https://github.com/excalidraw/excalidraw/pull/3168).
- Positions stats for linear elements [#3331](https://github.com/excalidraw/excalidraw/pull/3331).
- Debounce.flush invokes func even if never queued before [#3326](https://github.com/excalidraw/excalidraw/pull/3326).
- State selection state on opening contextMenu [#3333](https://github.com/excalidraw/excalidraw/pull/3333).
- Add unique key for library header to resolve dev warnings [#3316](https://github.com/excalidraw/excalidraw/pull/3316).
- disallow create text in viewMode on mobile [#3219](https://github.com/excalidraw/excalidraw/pull/3219).
- Make help toggle tabbable [#3310](https://github.com/excalidraw/excalidraw/pull/3310)
- Show Windows share icon for Windows users [#3306](https://github.com/excalidraw/excalidraw/pull/3306).
- Don't scroll to content on INIT websocket message [#3291](https://github.com/excalidraw/excalidraw/pull/3291).

### Refactor

- Use arrow function where possible [#3315](https://github.com/excalidraw/excalidraw/pull/3315).

---

## 0.5.0 (2021-03-21)

## Excalidraw API

### Features

- Set the target to `window.name` if present during excalidraw libraries installation so it opens in same tab for the host. If `window.name` is not set it will open in a new tab [#3299](https://github.com/excalidraw/excalidraw/pull/3299).
- Add `name` prop to indicate the name of the drawing which will be used when exporting the drawing. When supplied, the value takes precedence over `intialData.appState.name`, the `name` will be fully controlled by host app and the users won't be able to edit from within Excalidraw [#3273](https://github.com/excalidraw/excalidraw/pull/3273).
- Export API `setCanvasOffsets` via `ref` to set the offsets for Excalidraw[#3265](https://github.com/excalidraw/excalidraw/pull/3265).
  #### BREAKING CHANGE
  - `offsetLeft` and `offsetTop` props have been removed now so you have to use the `setCanvasOffsets` via `ref` to achieve the same.
- Export API to export the drawing to canvas, svg and blob [#3258](https://github.com/excalidraw/excalidraw/pull/3258). For more info you can check the [readme](https://github.com/excalidraw/excalidraw/tree/master/src/packages/excalidraw/README.md#user-content-export-utils)
- Add a `theme` prop to indicate Excalidraw's theme. [#3228](https://github.com/excalidraw/excalidraw/pull/3228). When this prop is passed, the theme is fully controlled by host app.
- Support `libraryReturnUrl` prop to indicate what URL to install libraries to [#3227](https://github.com/excalidraw/excalidraw/pull/3227).

### Refactor

- #### BREAKING CHANGE
  - Rename prop `initialData.scrollToCenter` and `setScrollToCenter` API exposed via ref to `initialData.scrollToContent` and `setScrollToContent` respectively[#3261](https://github.com/excalidraw/excalidraw/pull/3261).
- Rename appearance to theme [#3237](https://github.com/excalidraw/excalidraw/pull/3237).
  #### BREAKING CHANGE
  - Since `appState.appearance` is renamed to `appState.theme` so wherever `appState.appearance` including `initialData.appState.appearance` should be renamed to `appState.theme` and `initialData.appState.theme` respectively. If the `appearance` was persisted earlier, now it needs to passed as `theme`.
  - The class `Appearance_dark` is renamed to `theme--dark`.
  - The class `Appearance_dark-background-none` is renamed to `theme--dark-background-none`.

## Excalidraw Library

### Features

- Support pasting file contents & always prefer system clip [#3257](https://github.com/excalidraw/excalidraw/pull/3257)
- Add label for name field and use input when editable in export dialog [#3286](https://github.com/excalidraw/excalidraw/pull/3286)
- Implement the Web Share Target API [#3230](https://github.com/excalidraw/excalidraw/pull/3230).

### Fixes

- Don't show export and delete when library is empty [#3288](https://github.com/excalidraw/excalidraw/pull/3288)
- Overflow in textinput in export dialog [#3284](https://github.com/excalidraw/excalidraw/pull/3284).
- Bail on noop updates for newElementWith [#3279](https://github.com/excalidraw/excalidraw/pull/3279).
- Prevent State continuously updated when holding ctrl/cmd #3283
- Debounce flush not invoked if lastArgs not defined [#3281](https://github.com/excalidraw/excalidraw/pull/3281).
- Stop preventing canvas pointerdown/tapend events [#3207](https://github.com/excalidraw/excalidraw/pull/3207).
- Double scrollbar on modals [#3226](https://github.com/excalidraw/excalidraw/pull/3226).

---

## 0.4.3 (2021-03-12)

## Excalidraw API

### Fixes

- Allow copy of excalidraw elements only when inside excalidraw [#3206](https://github.com/excalidraw/excalidraw/pull/3206).
- Position text editor absolute and fix the offsets so it doesn't remain fixed when the container is scrolled [#3200](https://github.com/excalidraw/excalidraw/pull/3200).
- Scope CSS variables so that host CSS vars don't clash with excalidraw [#3199](https://github.com/excalidraw/excalidraw/pull/3199).

## Excalidraw Library

- Apply correct translation when text editor overflows when zoom not 100% [#3225](https://github.com/excalidraw/excalidraw/pull/3225)
- Don't overflow text beyond width of Excalidraw [#3215](https://github.com/excalidraw/excalidraw/pull/3215).

---

## 0.4.2

## Excalidraw API

### Fixes

- Wrap excalidraw in position relative so host need not do it anymore & hide scrollbars in zen mode [#3174](https://github.com/excalidraw/excalidraw/pull/3174).
- Reduce the scroll debounce timeout to `100ms` so `offsets` gets updated faster if changed when container scrolled [#3182](https://github.com/excalidraw/excalidraw/pull/3182).
- Rerender UI on `renderFooter` prop change [#3183](https://github.com/excalidraw/excalidraw/pull/3183)

## Excalidraw Library

### Fixes

- Temporarily downgrade browser-fs-access to fix legacy FS API [#3172](https://github.com/excalidraw/excalidraw/pull/3172)

---

## 0.4.1

## Excalidraw API

### Fixes

- Use `Array.from` when spreading over set so that typescript transpiles correctly in the umd build[#3165](https://github.com/excalidraw/excalidraw/pull/3165).

## Excalidraw Library

### Features

- Add export info on copy PNG to clipboard toast message [#3159](https://github.com/excalidraw/excalidraw/pull/3159).
- Use the latest version of Virgil [#3124](https://github.com/excalidraw/excalidraw/pull/3124).
- Support exporting with dark mode [#3046](https://github.com/excalidraw/excalidraw/pull/3046).

### Fixes

- Cursor being leaked outside of canvas [#3161](https://github.com/excalidraw/excalidraw/pull/3161).
- Hide scrollbars in zenMode [#3144](https://github.com/excalidraw/excalidraw/pull/3144).

## 0.4.0

## Excalidraw API

### Features

- Expose `window.EXCALIDRAW_ASSET_PATH` which host can use to load assets from a different URL. By default it will be loaded from `https://unpkg.com/@excalidraw/excalidraw{currentVersion}/dist/`[#3068](https://github.com/excalidraw/excalidraw/pull/3068).

  Also now the assets will have a hash in filename so cache bursting can easily happen with version bump.

- Add support for `scrollToCenter` in [initialData](https://github.com/excalidraw/excalidraw/blob/master/src/element/types.ts#L18) so host can control whether to scroll to center on mount [#3070](https://github.com/excalidraw/excalidraw/pull/3070).

- Export [`restore`](https://github.com/excalidraw/excalidraw/blob/master/src/data/restore.ts#L182), [`restoreAppState`](https://github.com/excalidraw/excalidraw/blob/master/src/data/restore.ts#L144) and [`restoreElements`](https://github.com/excalidraw/excalidraw/blob/master/src/data/restore.ts#L128) to host [#3049](https://github.com/excalidraw/excalidraw/pull/3049)

### Fixes

- Show user state only when [userState](https://github.com/excalidraw/excalidraw/blob/master/src/types.ts#L35) is passed on remote pointers during collaboration [#3050](https://github.com/excalidraw/excalidraw/pull/3050)

## Excalidraw Library

### Features

- Adjust line-confirm-threshold based on zoom [#2884](https://github.com/excalidraw/excalidraw/pull/2884)

### Fixes

- Hide scrollbars on mobile [#3044](https://github.com/excalidraw/excalidraw/pull/3044)

## 0.3.1

## Excalidraw API

### Fixes

- Support Excalidraw inside scrollable container [#3018](https://github.com/excalidraw/excalidraw/pull/3018)

## Excalidraw Library

### Fixes

- Allow to toggle between modes when view only mode to make UI consistent [#3009](https://github.com/excalidraw/excalidraw/pull/3009)

## 0.3.0

## Excalidraw API

### Features

- Allow host to pass [color](https://github.com/excalidraw/excalidraw/blob/master/src/types.ts#L36) for [collaborator](https://github.com/excalidraw/excalidraw/blob/master/src/types.ts#L27) [#2943](https://github.com/excalidraw/excalidraw/pull/2943). The unused prop `user` is now removed.
- Add `zenModeEnabled` and `gridModeEnabled` prop which enables zen mode and grid mode respectively [#2901](https://github.com/excalidraw/excalidraw/pull/2901). When this prop is used, the zen mode / grid mode will be fully controlled by the host app.
- Allow host to pass [userState](https://github.com/excalidraw/excalidraw/blob/6967d8c9851c65bb8873e2f97387749976bbe326/src/types.ts#L35) for [collaborator](https://github.com/excalidraw/excalidraw/blob/master/src/types.ts#L27) to show the current user state [#2877](https://github.com/excalidraw/excalidraw/pull/2877).
- Add `viewModeEnabled` prop which enabled the view mode [#2840](https://github.com/excalidraw/excalidraw/pull/2840). When this prop is used, the view mode will not show up in context menu is so it is fully controlled by host.
- Expose `getAppState` on `excalidrawRef` [#2834](https://github.com/excalidraw/excalidraw/pull/2834).

### Build

- Remove publicPath so host can use `__webpack_public_path__` to host the assets[#2835](https://github.com/excalidraw/excalidraw/pull/2835)

## Excalidraw Library

### Features

- Add the ability to clear library [#2997](https://github.com/excalidraw/excalidraw/pull/2997)
- Updates to Collaboration and RTL UX [#2994](https://github.com/excalidraw/excalidraw/pull/2994)
- Show toast when saving to existing file [#2988](https://github.com/excalidraw/excalidraw/pull/2988)
- Support supplying custom scale when exporting canvas [#2904](https://github.com/excalidraw/excalidraw/pull/2904)
- Show version in the stats dialog [#2908](https://github.com/excalidraw/excalidraw/pull/2908)
- Add idle detection to collaboration feature [#2877](https://github.com/excalidraw/excalidraw/pull/2877)
- Add view mode in Excalidraw [#2840](https://github.com/excalidraw/excalidraw/pull/2840)
- Increase max zoom [#2881](https://github.com/excalidraw/excalidraw/pull/2881)
- Remove copy & paste from context menu on desktop [#2872](https://github.com/excalidraw/excalidraw/pull/2872)
- Add separators on context menu [#2659](https://github.com/excalidraw/excalidraw/pull/2659)
- Add ctrl-y to redo [#2831](https://github.com/excalidraw/excalidraw/pull/2831)
- Add view mode [#2840](https://github.com/excalidraw/excalidraw/pull/2840).
- Remove `copy`, `cut`, and `paste` actions from contextmenu [#2872](https://github.com/excalidraw/excalidraw/pull/2872)
- Support `Ctrl-Y` shortcut to redo on Windows [#2831](https://github.com/excalidraw/excalidraw/pull/2831).

### Fixes

- Refresh wysiwyg position on canvas resize [#3008](https://github.com/excalidraw/excalidraw/pull/3008)
- Update the `lang` attribute with the current lang. [#2995](https://github.com/excalidraw/excalidraw/pull/2995)
- Rename 'Grid mode' to 'Show grid' [#2944](https://github.com/excalidraw/excalidraw/pull/2944)
- Deal with users on systems that don't handle emoji [#2941](https://github.com/excalidraw/excalidraw/pull/2941)
- Mobile toolbar tooltip regression [#2939](https://github.com/excalidraw/excalidraw/pull/2939)
- Hide collaborator list on mobile if empty [#2938](https://github.com/excalidraw/excalidraw/pull/2938)
- Toolbar unnecessarily eats too much width [#2924](https://github.com/excalidraw/excalidraw/pull/2924)
- Mistakenly hardcoding scale [#2925](https://github.com/excalidraw/excalidraw/pull/2925)
- Text editor not visible in dark mode [#2920](https://github.com/excalidraw/excalidraw/pull/2920)
- Incorrect z-index of text editor [#2914](https://github.com/excalidraw/excalidraw/pull/2914)
- Make scrollbars draggable when offsets are set [#2916](https://github.com/excalidraw/excalidraw/pull/2916)
- Pointer-events being disabled on free-draw [#2912](https://github.com/excalidraw/excalidraw/pull/2912)
- Track zenmode and grid mode usage [#2900](https://github.com/excalidraw/excalidraw/pull/2900)
- Disable UI pointer-events on canvas drag [#2856](https://github.com/excalidraw/excalidraw/pull/2856)
- Stop flooring scroll positions [#2883](https://github.com/excalidraw/excalidraw/pull/2883)
- Apply initialData appState for zenmode and grid stats and refactor check param for actions [#2871](https://github.com/excalidraw/excalidraw/pull/2871)
- Show correct state of Nerd stats in context menu when nerd stats dialog closed [#2874](https://github.com/excalidraw/excalidraw/pull/2874)
- Remote pointers not accounting for offset [#2855](https://github.com/excalidraw/excalidraw/pull/2855)
- Toggle help dialog when "shift+?" is pressed [#2828](https://github.com/excalidraw/excalidraw/pull/2828)
- Add safe check for process so Excalidraw can be loaded via script [#2824](https://github.com/excalidraw/excalidraw/pull/2824)
- Fix UI pointer-events not disabled when dragging on canvas [#2856](https://github.com/excalidraw/excalidraw/pull/2856).
- Fix remote pointers not accounting for offset [#2855](https://github.com/excalidraw/excalidraw/pull/2855).

### Refactor

- Remove duplicate key handling [#2878](https://github.com/excalidraw/excalidraw/pull/2878)
- Reuse scss variables in js for SSOT [#2867](https://github.com/excalidraw/excalidraw/pull/2867)
- Rename browser-nativefs to browser-fs-access [#2862](https://github.com/excalidraw/excalidraw/pull/2862)
- Rewrite collabWrapper to remove TDZs and simplify [#2834](https://github.com/excalidraw/excalidraw/pull/2834)

### Chore

- Use `Sentence case` for `Live collaboration`

## 0.2.1

## Excalidraw API

### Build

- Bundle css files with js [#2819](https://github.com/excalidraw/excalidraw/pull/2819). The host would not need to import css files separately.

## 0.2.0

## Excalidraw API

### Features

- Exported few [Extra API's](https://github.com/excalidraw/excalidraw/blob/master/src/packages/excalidraw/README.md#extra-apis) which can be used by the host to communicate with Excalidraw.

- Remove language picker, and add `langCode`, `renderFooter` [#2644](https://github.com/excalidraw/excalidraw/pull/2644):
  - BREAKING: removed the language picker from UI. It is now the host app's responsibility to implement a language picker if desirable, using the newly added [`renderFooter`](https://github.com/excalidraw/excalidraw/blob/master/src/packages/excalidraw/README.md#renderFooter) prop. The reasoning is that the i18n should be controlled by the app itself, not by the nested Excalidraw component.
  - Added [`langCode`](https://github.com/excalidraw/excalidraw/blob/master/src/packages/excalidraw/README.md#langCode) prop to control the UI language.
- Add support for `exportToBackend` prop to allow host apps to implement shareable links [#2612](https://github.com/excalidraw/excalidraw/pull/2612/files)

### Fixes

- Hide collaboration button when the prop `onCollabButtonClick` is not provided [#2598](https://github.com/excalidraw/excalidraw/pull/2598)

## Excalidraw Library

### Features

- Add toast [#2772](https://github.com/excalidraw/excalidraw/pull/2772)
- Add `cmd+o` shortcut to load scene [#2732](https://github.com/excalidraw/excalidraw/pull/2732)
- Require use of a preset dialog size; adjust dialog sizing [#2684](https://github.com/excalidraw/excalidraw/pull/2684)
- Add line chart and paste dialog selection [#2670](https://github.com/excalidraw/excalidraw/pull/2670)
- Tweak editing behavior [#2668](https://github.com/excalidraw/excalidraw/pull/2668)
- Change title to Excalidraw after a timeout
- Checkmark to toggle context-menu-items [#2645](https://github.com/excalidraw/excalidraw/pull/2645)
- Add zoom to selection [#2522](https://github.com/excalidraw/excalidraw/pull/2522)
- Insert Library items in the middle of the screen [#2527](https://github.com/excalidraw/excalidraw/pull/2527)
- Show shortcut context menu [#2501](https://github.com/excalidraw/excalidraw/pull/2501)
- Aligns arrowhead schemas [#2517](https://github.com/excalidraw/excalidraw/pull/2517)
- Add Cut to menus [#2511](https://github.com/excalidraw/excalidraw/pull/2511)
- More Arrowheads: dot, bar [#2486](https://github.com/excalidraw/excalidraw/pull/2486)
- Support CSV graphs and improve the look and feel [#2495](https://github.com/excalidraw/excalidraw/pull/2495)

### Fixes

- Fix compile error [#2685](https://github.com/excalidraw/excalidraw/pull/2685)
- Center zoom on iPhone and iPad [#2642](https://github.com/excalidraw/excalidraw/pull/2642)
- Allow text-selecting in dialogs & reset cursor [#2783](https://github.com/excalidraw/excalidraw/pull/2783)
- Don't render due to zoom after unmount [#2779](https://github.com/excalidraw/excalidraw/pull/2779)
- Track the chart type correctly [#2773](https://github.com/excalidraw/excalidraw/pull/2773)
- Fix late-render due to debounced zoom [#2779](https://github.com/excalidraw/excalidraw/pull/2779)
- Fix initialization when browser tab not focused [#2677](https://github.com/excalidraw/excalidraw/pull/2677)
- Consistent case for export locale strings [#2622](https://github.com/excalidraw/excalidraw/pull/2622)
- Remove unnecessary console.error as it was polluting Sentry [#2637](https://github.com/excalidraw/excalidraw/pull/2637)
- Fix scroll-to-center on init for non-zero canvas offsets [#2445](https://github.com/excalidraw/excalidraw/pull/2445)
- Fix resizing the pasted charts [#2586](https://github.com/excalidraw/excalidraw/pull/2586)
- Fix element visibility and zoom on cursor when canvas offset isn't 0. [#2534](https://github.com/excalidraw/excalidraw/pull/2534)
- Fix Library Menu Layout [#2502](https://github.com/excalidraw/excalidraw/pull/2502)
- Support number with commas in charts [#2636](https://github.com/excalidraw/excalidraw/pull/2636)
- Don't break zoom when zooming in on UI [#2638](https://github.com/excalidraw/excalidraw/pull/2638)

### Improvements

- Added Zen Mode to the context menu [#2734](https://github.com/excalidraw/excalidraw/pull/2734)
- Do not reset to selection for draw tool [#2721]((https://github.com/excalidraw/excalidraw/pull/2721)
- Make dialogs look more like dialogs [#2686](https://github.com/excalidraw/excalidraw/pull/2686)
- Browse libraries styles fixed [#2694](https://github.com/excalidraw/excalidraw/pull/2694)
- Change hint for 2-point lines on resize [#2655](https://github.com/excalidraw/excalidraw/pull/2655)
- Align items in context menu [#2640](https://github.com/excalidraw/excalidraw/pull/2640)
- Do not reset to selection when using the draw tool [#2721](https://github.com/excalidraw/excalidraw/pull/2721)
- Display proper tooltip for 2-point lines during resize, and normalize modifier key labels in hints [#2655](https://github.com/excalidraw/excalidraw/pull/2655)
- Improve error message around importing images [#2619](https://github.com/excalidraw/excalidraw/pull/2619)
- Add tooltip with icon for embedding scenes [#2532](https://github.com/excalidraw/excalidraw/pull/2532)
- RTL support for the stats dialog [#2530](https://github.com/excalidraw/excalidraw/pull/2530)
- Expand canvas padding based on zoom. [#2515](https://github.com/excalidraw/excalidraw/pull/2515)
- Hide shortcuts on pickers for mobile [#2508](https://github.com/excalidraw/excalidraw/pull/2508)
- Hide stats and scrollToContent-button when mobile menus open [#2509](https://github.com/excalidraw/excalidraw/pull/2509)

### Refactor

- refactor: Converting span to kbd tag [#2774](https://github.com/excalidraw/excalidraw/pull/2774)
- Media queries [#2680](https://github.com/excalidraw/excalidraw/pull/2680)
- Remove duplicate entry from en.json[#2654](https://github.com/excalidraw/excalidraw/pull/2654)
- Remove the word toggle from labels [#2648](https://github.com/excalidraw/excalidraw/pull/2648)
-

### Docs

- Document some of the more exotic element props [#2673](https://github.com/excalidraw/excalidraw/pull/2673)

## 0.1.1

#### Fix

- Update the homepage URL so it redirects to correct readme [#2498](https://github.com/excalidraw/excalidraw/pull/2498)

## 0.1.0

First release of `@excalidraw/excalidraw`<|MERGE_RESOLUTION|>--- conflicted
+++ resolved
@@ -21,9 +21,8 @@
 
 ## Excalidraw API
 
-<<<<<<< HEAD
 - Added `onDrop: (event: React.DragEvent<HTMLDivElement>) => Promise<boolean> | boolean` callback. This callback is triggered if passed when something is dropped into the scene. You can use this callback in case you want to do something additional when the drop event occurs. This callback must return a boolean value or a Promise<boolean> value. In case you want to prevent the excalidraw drop action you must return `false`, it will stop the native excalidraw onDrop flow (nothing will be added into the scene).
-=======
+
 ### Fixes
 
 - [`onPaste`](https://github.com/excalidraw/excalidraw/blob/master/src/packages/excalidraw/README.md#onPaste) prop should return false to prevent the native excalidraw paste action.
@@ -31,7 +30,6 @@
 #### BREAKING CHANGE
 
 - Earlier the paste action was prevented when the prop [`onPaste`](https://github.com/excalidraw/excalidraw/blob/master/src/packages/excalidraw/README.md#onPaste) returned true, but now it should return false to prevent the paste action. This was done to make it semantically more correct and intuitive.
->>>>>>> a21bad54
 
 ### Docs
 
