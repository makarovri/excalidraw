# Changelog

<!--
Guidelines for changelog:
The change should be grouped under one of the below section and must contain PR link.
- Features: For new features.
- Fixes: For bug fixes.
- Chore: Changes for non src files example package.json.
- Refactor: For any refactoring.

Please add the latest change on the top under the correct section.
-->

## 0.7.0 (2021-04-26)

## Excalidraw API

### Features

- Added prop [onLibraryChange](https://github.com/excalidraw/excalidraw/blob/master/src/packages/excalidraw/README.md#onLibraryChange) which if supplied will be called when library is updated.

- Added attribute `libraryItems` to prop [initialData](https://github.com/excalidraw/excalidraw/blob/master/src/packages/excalidraw/README.md#initialdata) which can be used to load excalidraw with existing library items.

- Assign a [unique id](https://github.com/excalidraw/excalidraw/blob/master/src/packages/excalidraw/README.md#Id) to the excalidraw component. The id can be accessed via [`ref`](https://github.com/excalidraw/excalidraw/blob/master/src/components/App.tsx#L265).

#### BREAKING CHANGE

- From now on the host application is responsible for [persisting the library](https://github.com/excalidraw/excalidraw/blob/master/src/packages/excalidraw/README.md#onLibraryChange) to LocalStorage (or elsewhere), and [importing it on mount](https://github.com/excalidraw/excalidraw/blob/master/src/packages/excalidraw/README.md#initialdata).

- Bind the keyboard events to component and added a prop [`handleKeyboardGlobally`](https://github.com/excalidraw/excalidraw/blob/master/src/packages/excalidraw/README.md#handleKeyboardGlobally) which if set to true will bind the keyboard events to document [#3430](https://github.com/excalidraw/excalidraw/pull/3430).

  #### BREAKING CHANGE

  - Earlier keyboard events were bind to document but now its bind to Excalidraw component by default. So you will need to set [`handleKeyboardGlobally`](https://github.com/excalidraw/excalidraw/blob/master/src/packages/excalidraw/README.md#handleKeyboardGlobally) to true if you want the previous behaviour (bind the keyboard events to document).

- Recompute offsets on `scroll` of the nearest scrollable container [#3408](https://github.com/excalidraw/excalidraw/pull/3408). This can be disabled by setting [`detectScroll`](https://github.com/excalidraw/excalidraw/blob/master/src/packages/excalidraw/README.md#detectScroll) to `false`.

<<<<<<< HEAD
- Add `onPaste` prop to handle custom clipboard behaviours [#3420](https://github.com/excalidraw/excalidraw/pull/3420).
=======
- Only handle cut/paste events inside excalidraw [#3484](https://github.com/excalidraw/excalidraw/pull/3484).
- Make history local to a given Excalidraw instance. This fixes a case where history was getting shared when you have multiple Excalidraw components on the same page [#3481](https://github.com/excalidraw/excalidraw/pull/3481).

- Use active Excalidraw component when editing text. This fixes a case where text editing was not working when you have multiple Excalidraw components on the same page [#3478](https://github.com/excalidraw/excalidraw/pull/3478).
- When switching theme, apply it only to the active Excalidraw component. This fixes a case where the theme was getting applied to the first Excalidraw component if you had multiple Excalidraw components on the same page [#3446](https://github.com/excalidraw/excalidraw/pull/3446)
>>>>>>> 5c42cb5b

### Refactor

- #### BREAKING CHANGE

  - Removed exposing `getSyncableElements` helper which was specific to excalidraw app collab implementation [#3471](https://github.com/excalidraw/excalidraw/pull/3471). If you happened to use it, you can easily reimplement it yourself using the newly exposed [isInvisiblySmallElement](https://github.com/excalidraw/excalidraw/blob/master/src/packages/excalidraw/README.md#isInvisiblySmallElement) helper:

    ```ts
    const getSyncableElements = (elements: readonly ExcalidrawElement[]) =>
      elements.filter((el) => el.isDeleted || !isInvisiblySmallElement(el));
    ```

### Build

- Add vendor prefixes to css rules [#3476](https://github.com/excalidraw/excalidraw/pull/3476).

## Types

- Renamed the following types in case you depend on them (via [#3427](https://github.com/excalidraw/excalidraw/pull/3427)):
  - `DataState` → `ExportedDataState`
  - `LibraryData` → `ExportedLibraryData`

## Excalidraw Library

### Features

- Support tab in text Wyswig [#3411](https://github.com/excalidraw/excalidraw/pull/3411).

- App now breaks into mobile view using the component dimensions, not viewport dimensions. This fixes a case where the app would break sooner than necessary when the component's size is smaller than viewport [#3414](https://github.com/excalidraw/excalidraw/pull/3414).

- Add screenshots to manifest.json [#3369](https://github.com/excalidraw/excalidraw/pull/3369).

- Enable drop event on the whole component [#3406](https://github.com/excalidraw/excalidraw/pull/3406).

### Fixes

- Make history local to a given Excalidraw instance. This fixes a case where history was getting shared when you have multiple Excalidraw components on the same page [#3481](https://github.com/excalidraw/excalidraw/pull/3481).

- Use active Excalidraw component when editing text. This fixes a case where text editing was not working when you have multiple Excalidraw components on the same page [#3478](https://github.com/excalidraw/excalidraw/pull/3478).

- Make library local to given excalidraw instance (previously, all instances on the same page shared one global library) [#3451](https://github.com/excalidraw/excalidraw/pull/3451).

- Library onClick paste off-center [#3462](https://github.com/excalidraw/excalidraw/pull/3447).

- Focus on last active element when dialog closes [#3447](https://github.com/excalidraw/excalidraw/pull/3447).

- When switching theme, apply it only to the active Excalidraw component. This fixes a case where the theme was getting applied to the first Excalidraw component if you had multiple Excalidraw components on the same page [#3446](https://github.com/excalidraw/excalidraw/pull/3446).

- Incorrectly caching png file handle [#3407](https://github.com/excalidraw/excalidraw/pull/3407).

- Popover position incorrect on Safari for non-zero offsets/scroll [#3399](https://github.com/excalidraw/excalidraw/pull/3399).

---

## 0.6.0 (2021-04-04)

## Excalidraw API

### Features

- Add `UIOptions` prop to customise `canvas actions` which includes customising `background color picker`, `clear canvas`, `export`, `load`, `save`, `save as` & `theme toggle` [#3364](https://github.com/excalidraw/excalidraw/pull/3364). Check the [readme](https://github.com/excalidraw/excalidraw/blob/master/src/packages/excalidraw/README.md#uioptions) for more details.
- Calculate `width/height` of canvas based on excalidraw component (".excalidraw" selector) & also resize and update offsets whenever the dimensions of excalidraw component gets updated [#3379](https://github.com/excalidraw/excalidraw/pull/3379). You also don't need to add a resize handler anymore for excalidraw as its handled now in excalidraw itself.
  #### BREAKING CHANGE
  - `width/height` props have been removed. Instead now it takes `100%` of `width` and `height` of the container so you need to make sure the container in which you are rendering Excalidraw has non zero dimensions (It should have non zero width and height so Excalidraw can match the dimensions of containing block)
- Calculate offsets when excalidraw container resizes using resize observer api [#3374](https://github.com/excalidraw/excalidraw/pull/3374).
- Export types for the package so now it can be used with typescript [#3337](https://github.com/excalidraw/excalidraw/pull/3337). The types are available at `@excalidraw/excalidraw/types`.
- Add `renderCustomStats` prop to render extra stats on host, and expose `setToastMessage` API via refs which can be used to show toast with custom message [#3360](https://github.com/excalidraw/excalidraw/pull/3360).
- Support passing a CSRF token when importing libraries to prevent prompting before installation. The token is passed from [https://libraries.excalidraw.com](https://libraries.excalidraw.com/) using the `token` URL key [#3329](https://github.com/excalidraw/excalidraw/pull/3329).
- #### BREAKING CHANGE
  Use `location.hash` when importing libraries to fix installation issues. This will require host apps to add a `hashchange` listener and call the newly exposed `excalidrawAPI.importLibrary(url)` API when applicable [#3320](https://github.com/excalidraw/excalidraw/pull/3320). Check the [readme](https://github.com/excalidraw/excalidraw/blob/master/src/packages/excalidraw/README.md#importlibrary) for more details.
- Append `location.pathname` to `libraryReturnUrl` default url [#3325](https://github.com/excalidraw/excalidraw/pull/3325).

### Build

- Expose separate builds for dev and prod and support source maps in dev build [#3330](https://github.com/excalidraw/excalidraw/pull/3330). Check the [readme](https://github.com/excalidraw/excalidraw/blob/master/src/packages/excalidraw/README.md#installation) for more details.
  #### BREAKING CHANGE
  - If you are using script tag to embed excalidraw then the name of the file will have to be updated to `excalidraw.production.min.js` instead of `excalidraw.min.js`. If you want to use dev build you can use `excalidraw.development.js`

### Refactor

#### BREAKING CHANGE

- Rename the API `setCanvasOffsets` exposed via [`ref`](https://github.com/excalidraw/excalidraw/blob/master/src/components/App.tsx#L265) to `refresh` [#3398](https://github.com/excalidraw/excalidraw/pull/3398).

## Excalidraw Library

### Features

- Reopen library menu on import from file [#3383](https://github.com/excalidraw/excalidraw/pull/3383).
- Don't unnecessarily prompt when installing libraries [#3329](https://github.com/excalidraw/excalidraw/pull/3329).
- Add option to flip single element on the context menu [#2520](https://github.com/excalidraw/excalidraw/pull/2520).
- Replace fontSize and fontFamily text with icons [#2857](https://github.com/excalidraw/excalidraw/pull/2857).

### Fixes

- Export dialog canvas positioning [#3397](https://github.com/excalidraw/excalidraw/pull/3397).
- Don't share collab types with core [#3353](https://github.com/excalidraw/excalidraw/pull/3353).
- Support d&d of files without extension [#3168](https://github.com/excalidraw/excalidraw/pull/3168).
- Positions stats for linear elements [#3331](https://github.com/excalidraw/excalidraw/pull/3331).
- Debounce.flush invokes func even if never queued before [#3326](https://github.com/excalidraw/excalidraw/pull/3326).
- State selection state on opening contextMenu [#3333](https://github.com/excalidraw/excalidraw/pull/3333).
- Add unique key for library header to resolve dev warnings [#3316](https://github.com/excalidraw/excalidraw/pull/3316).
- disallow create text in viewMode on mobile [#3219](https://github.com/excalidraw/excalidraw/pull/3219).
- Make help toggle tabbable [#3310](https://github.com/excalidraw/excalidraw/pull/3310)
- Show Windows share icon for Windows users [#3306](https://github.com/excalidraw/excalidraw/pull/3306).
- Don't scroll to content on INIT websocket message [#3291](https://github.com/excalidraw/excalidraw/pull/3291).

### Refactor

- Use arrow function where possible [#3315](https://github.com/excalidraw/excalidraw/pull/3315).

---

## 0.5.0 (2021-03-21)

## Excalidraw API

### Features

- Set the target to `window.name` if present during excalidraw libraries installation so it opens in same tab for the host. If `window.name` is not set it will open in a new tab [#3299](https://github.com/excalidraw/excalidraw/pull/3299).
- Add `name` prop to indicate the name of the drawing which will be used when exporting the drawing. When supplied, the value takes precedence over `intialData.appState.name`, the `name` will be fully controlled by host app and the users won't be able to edit from within Excalidraw [#3273](https://github.com/excalidraw/excalidraw/pull/3273).
- Export API `setCanvasOffsets` via `ref` to set the offsets for Excalidraw[#3265](https://github.com/excalidraw/excalidraw/pull/3265).
  #### BREAKING CHANGE
  - `offsetLeft` and `offsetTop` props have been removed now so you have to use the `setCanvasOffsets` via `ref` to achieve the same.
- Export API to export the drawing to canvas, svg and blob [#3258](https://github.com/excalidraw/excalidraw/pull/3258). For more info you can check the [readme](https://github.com/excalidraw/excalidraw/tree/master/src/packages/excalidraw/README.md#user-content-export-utils)
- Add a `theme` prop to indicate Excalidraw's theme. [#3228](https://github.com/excalidraw/excalidraw/pull/3228). When this prop is passed, the theme is fully controlled by host app.
- Support `libraryReturnUrl` prop to indicate what URL to install libraries to [#3227](https://github.com/excalidraw/excalidraw/pull/3227).

### Refactor

- #### BREAKING CHANGE
  - Rename prop `initialData.scrollToCenter` and `setScrollToCenter` API exposed via ref to `initialData.scrollToContent` and `setScrollToContent` respectively[#3261](https://github.com/excalidraw/excalidraw/pull/3261).
- Rename appearance to theme [#3237](https://github.com/excalidraw/excalidraw/pull/3237).
  #### BREAKING CHANGE
  - Since `appState.appearance` is renamed to `appState.theme` so wherever `appState.appearance` including `initialData.appState.appearance` should be renamed to `appState.theme` and `initialData.appState.theme` respectively. If the `appearance` was persisted earlier, now it needs to passed as `theme`.
  - The class `Appearance_dark` is renamed to `theme--dark`.
  - The class `Appearance_dark-background-none` is renamed to `theme--dark-background-none`.

## Excalidraw Library

### Features

- Support pasting file contents & always prefer system clip [#3257](https://github.com/excalidraw/excalidraw/pull/3257)
- Add label for name field and use input when editable in export dialog [#3286](https://github.com/excalidraw/excalidraw/pull/3286)
- Implement the Web Share Target API [#3230](https://github.com/excalidraw/excalidraw/pull/3230).

### Fixes

- Don't show export and delete when library is empty [#3288](https://github.com/excalidraw/excalidraw/pull/3288)
- Overflow in textinput in export dialog [#3284](https://github.com/excalidraw/excalidraw/pull/3284).
- Bail on noop updates for newElementWith [#3279](https://github.com/excalidraw/excalidraw/pull/3279).
- Prevent State continuously updated when holding ctrl/cmd #3283
- Debounce flush not invoked if lastArgs not defined [#3281](https://github.com/excalidraw/excalidraw/pull/3281).
- Stop preventing canvas pointerdown/tapend events [#3207](https://github.com/excalidraw/excalidraw/pull/3207).
- Double scrollbar on modals [#3226](https://github.com/excalidraw/excalidraw/pull/3226).

---

## 0.4.3 (2021-03-12)

## Excalidraw API

### Fixes

- Allow copy of excalidraw elements only when inside excalidraw [#3206](https://github.com/excalidraw/excalidraw/pull/3206).
- Position text editor absolute and fix the offsets so it doesn't remain fixed when the container is scrolled [#3200](https://github.com/excalidraw/excalidraw/pull/3200).
- Scope CSS variables so that host CSS vars don't clash with excalidraw [#3199](https://github.com/excalidraw/excalidraw/pull/3199).

## Excalidraw Library

- Apply correct translation when text editor overflows when zoom not 100% [#3225](https://github.com/excalidraw/excalidraw/pull/3225)
- Don't overflow text beyond width of Excalidraw [#3215](https://github.com/excalidraw/excalidraw/pull/3215).

---

## 0.4.2

## Excalidraw API

### Fixes

- Wrap excalidraw in position relative so host need not do it anymore & hide scrollbars in zen mode [#3174](https://github.com/excalidraw/excalidraw/pull/3174).
- Reduce the scroll debounce timeout to `100ms` so `offsets` gets updated faster if changed when container scrolled [#3182](https://github.com/excalidraw/excalidraw/pull/3182).
- Rerender UI on `renderFooter` prop change [#3183](https://github.com/excalidraw/excalidraw/pull/3183)

## Excalidraw Library

### Fixes

- Temporarily downgrade browser-fs-access to fix legacy FS API [#3172](https://github.com/excalidraw/excalidraw/pull/3172)

---

## 0.4.1

## Excalidraw API

### Fixes

- Use `Array.from` when spreading over set so that typescript transpiles correctly in the umd build[#3165](https://github.com/excalidraw/excalidraw/pull/3165).

## Excalidraw Library

### Features

- Add export info on copy PNG to clipboard toast message [#3159](https://github.com/excalidraw/excalidraw/pull/3159).
- Use the latest version of Virgil [#3124](https://github.com/excalidraw/excalidraw/pull/3124).
- Support exporting with dark mode [#3046](https://github.com/excalidraw/excalidraw/pull/3046).

### Fixes

- Cursor being leaked outside of canvas [#3161](https://github.com/excalidraw/excalidraw/pull/3161).
- Hide scrollbars in zenMode [#3144](https://github.com/excalidraw/excalidraw/pull/3144).

## 0.4.0

## Excalidraw API

### Features

- Expose `window.EXCALIDRAW_ASSET_PATH` which host can use to load assets from a different URL. By default it will be loaded from `https://unpkg.com/@excalidraw/excalidraw{currentVersion}/dist/`[#3068](https://github.com/excalidraw/excalidraw/pull/3068).

  Also now the assets will have a hash in filename so cache bursting can easily happen with version bump.

- Add support for `scrollToCenter` in [initialData](https://github.com/excalidraw/excalidraw/blob/master/src/element/types.ts#L18) so host can control whether to scroll to center on mount [#3070](https://github.com/excalidraw/excalidraw/pull/3070).

- Export [`restore`](https://github.com/excalidraw/excalidraw/blob/master/src/data/restore.ts#L182), [`restoreAppState`](https://github.com/excalidraw/excalidraw/blob/master/src/data/restore.ts#L144) and [`restoreElements`](https://github.com/excalidraw/excalidraw/blob/master/src/data/restore.ts#L128) to host [#3049](https://github.com/excalidraw/excalidraw/pull/3049)

### Fixes

- Show user state only when [userState](https://github.com/excalidraw/excalidraw/blob/master/src/types.ts#L35) is passed on remote pointers during collaboration [#3050](https://github.com/excalidraw/excalidraw/pull/3050)

## Excalidraw Library

### Features

- Adjust line-confirm-threshold based on zoom [#2884](https://github.com/excalidraw/excalidraw/pull/2884)

### Fixes

- Hide scrollbars on mobile [#3044](https://github.com/excalidraw/excalidraw/pull/3044)

## 0.3.1

## Excalidraw API

### Fixes

- Support Excalidraw inside scrollable container [#3018](https://github.com/excalidraw/excalidraw/pull/3018)

## Excalidraw Library

### Fixes

- Allow to toggle between modes when view only mode to make UI consistent [#3009](https://github.com/excalidraw/excalidraw/pull/3009)

## 0.3.0

## Excalidraw API

### Features

- Allow host to pass [color](https://github.com/excalidraw/excalidraw/blob/master/src/types.ts#L36) for [collaborator](https://github.com/excalidraw/excalidraw/blob/master/src/types.ts#L27) [#2943](https://github.com/excalidraw/excalidraw/pull/2943). The unused prop `user` is now removed.
- Add `zenModeEnabled` and `gridModeEnabled` prop which enables zen mode and grid mode respectively [#2901](https://github.com/excalidraw/excalidraw/pull/2901). When this prop is used, the zen mode / grid mode will be fully controlled by the host app.
- Allow host to pass [userState](https://github.com/excalidraw/excalidraw/blob/6967d8c9851c65bb8873e2f97387749976bbe326/src/types.ts#L35) for [collaborator](https://github.com/excalidraw/excalidraw/blob/master/src/types.ts#L27) to show the current user state [#2877](https://github.com/excalidraw/excalidraw/pull/2877).
- Add `viewModeEnabled` prop which enabled the view mode [#2840](https://github.com/excalidraw/excalidraw/pull/2840). When this prop is used, the view mode will not show up in context menu is so it is fully controlled by host.
- Expose `getAppState` on `excalidrawRef` [#2834](https://github.com/excalidraw/excalidraw/pull/2834).

### Build

- Remove publicPath so host can use `__webpack_public_path__` to host the assets[#2835](https://github.com/excalidraw/excalidraw/pull/2835)

## Excalidraw Library

### Features

- Add the ability to clear library [#2997](https://github.com/excalidraw/excalidraw/pull/2997)
- Updates to Collaboration and RTL UX [#2994](https://github.com/excalidraw/excalidraw/pull/2994)
- Show toast when saving to existing file [#2988](https://github.com/excalidraw/excalidraw/pull/2988)
- Support supplying custom scale when exporting canvas [#2904](https://github.com/excalidraw/excalidraw/pull/2904)
- Show version in the stats dialog [#2908](https://github.com/excalidraw/excalidraw/pull/2908)
- Add idle detection to collaboration feature [#2877](https://github.com/excalidraw/excalidraw/pull/2877)
- Add view mode in Excalidraw [#2840](https://github.com/excalidraw/excalidraw/pull/2840)
- Increase max zoom [#2881](https://github.com/excalidraw/excalidraw/pull/2881)
- Remove copy & paste from context menu on desktop [#2872](https://github.com/excalidraw/excalidraw/pull/2872)
- Add separators on context menu [#2659](https://github.com/excalidraw/excalidraw/pull/2659)
- Add ctrl-y to redo [#2831](https://github.com/excalidraw/excalidraw/pull/2831)
- Add view mode [#2840](https://github.com/excalidraw/excalidraw/pull/2840).
- Remove `copy`, `cut`, and `paste` actions from contextmenu [#2872](https://github.com/excalidraw/excalidraw/pull/2872)
- Support `Ctrl-Y` shortcut to redo on Windows [#2831](https://github.com/excalidraw/excalidraw/pull/2831).

### Fixes

- Refresh wysiwyg position on canvas resize [#3008](https://github.com/excalidraw/excalidraw/pull/3008)
- Update the `lang` attribute with the current lang. [#2995](https://github.com/excalidraw/excalidraw/pull/2995)
- Rename 'Grid mode' to 'Show grid' [#2944](https://github.com/excalidraw/excalidraw/pull/2944)
- Deal with users on systems that don't handle emoji [#2941](https://github.com/excalidraw/excalidraw/pull/2941)
- Mobile toolbar tooltip regression [#2939](https://github.com/excalidraw/excalidraw/pull/2939)
- Hide collaborator list on mobile if empty [#2938](https://github.com/excalidraw/excalidraw/pull/2938)
- Toolbar unnecessarily eats too much width [#2924](https://github.com/excalidraw/excalidraw/pull/2924)
- Mistakenly hardcoding scale [#2925](https://github.com/excalidraw/excalidraw/pull/2925)
- Text editor not visible in dark mode [#2920](https://github.com/excalidraw/excalidraw/pull/2920)
- Incorrect z-index of text editor [#2914](https://github.com/excalidraw/excalidraw/pull/2914)
- Make scrollbars draggable when offsets are set [#2916](https://github.com/excalidraw/excalidraw/pull/2916)
- Pointer-events being disabled on free-draw [#2912](https://github.com/excalidraw/excalidraw/pull/2912)
- Track zenmode and grid mode usage [#2900](https://github.com/excalidraw/excalidraw/pull/2900)
- Disable UI pointer-events on canvas drag [#2856](https://github.com/excalidraw/excalidraw/pull/2856)
- Stop flooring scroll positions [#2883](https://github.com/excalidraw/excalidraw/pull/2883)
- Apply initialData appState for zenmode and grid stats and refactor check param for actions [#2871](https://github.com/excalidraw/excalidraw/pull/2871)
- Show correct state of Nerd stats in context menu when nerd stats dialog closed [#2874](https://github.com/excalidraw/excalidraw/pull/2874)
- Remote pointers not accounting for offset [#2855](https://github.com/excalidraw/excalidraw/pull/2855)
- Toggle help dialog when "shift+?" is pressed [#2828](https://github.com/excalidraw/excalidraw/pull/2828)
- Add safe check for process so Excalidraw can be loaded via script [#2824](https://github.com/excalidraw/excalidraw/pull/2824)
- Fix UI pointer-events not disabled when dragging on canvas [#2856](https://github.com/excalidraw/excalidraw/pull/2856).
- Fix remote pointers not accounting for offset [#2855](https://github.com/excalidraw/excalidraw/pull/2855).

### Refactor

- Remove duplicate key handling [#2878](https://github.com/excalidraw/excalidraw/pull/2878)
- Reuse scss variables in js for SSOT [#2867](https://github.com/excalidraw/excalidraw/pull/2867)
- Rename browser-nativefs to browser-fs-access [#2862](https://github.com/excalidraw/excalidraw/pull/2862)
- Rewrite collabWrapper to remove TDZs and simplify [#2834](https://github.com/excalidraw/excalidraw/pull/2834)

### Chore

- Use `Sentence case` for `Live collaboration`

## 0.2.1

## Excalidraw API

### Build

- Bundle css files with js [#2819](https://github.com/excalidraw/excalidraw/pull/2819). The host would not need to import css files separately.

## 0.2.0

## Excalidraw API

### Features

- Exported few [Extra API's](https://github.com/excalidraw/excalidraw/blob/master/src/packages/excalidraw/README.md#extra-apis) which can be used by the host to communicate with Excalidraw.

- Remove language picker, and add `langCode`, `renderFooter` [#2644](https://github.com/excalidraw/excalidraw/pull/2644):
  - BREAKING: removed the language picker from UI. It is now the host app's responsibility to implement a language picker if desirable, using the newly added [`renderFooter`](https://github.com/excalidraw/excalidraw/blob/master/src/packages/excalidraw/README.md#renderFooter) prop. The reasoning is that the i18n should be controlled by the app itself, not by the nested Excalidraw component.
  - Added [`langCode`](https://github.com/excalidraw/excalidraw/blob/master/src/packages/excalidraw/README.md#langCode) prop to control the UI language.
- Add support for `exportToBackend` prop to allow host apps to implement shareable links [#2612](https://github.com/excalidraw/excalidraw/pull/2612/files)

### Fixes

- Hide collaboration button when the prop `onCollabButtonClick` is not provided [#2598](https://github.com/excalidraw/excalidraw/pull/2598)

## Excalidraw Library

### Features

- Add toast [#2772](https://github.com/excalidraw/excalidraw/pull/2772)
- Add `cmd+o` shortcut to load scene [#2732](https://github.com/excalidraw/excalidraw/pull/2732)
- Require use of a preset dialog size; adjust dialog sizing [#2684](https://github.com/excalidraw/excalidraw/pull/2684)
- Add line chart and paste dialog selection [#2670](https://github.com/excalidraw/excalidraw/pull/2670)
- Tweak editing behavior [#2668](https://github.com/excalidraw/excalidraw/pull/2668)
- Change title to Excalidraw after a timeout
- Checkmark to toggle context-menu-items [#2645](https://github.com/excalidraw/excalidraw/pull/2645)
- Add zoom to selection [#2522](https://github.com/excalidraw/excalidraw/pull/2522)
- Insert Library items in the middle of the screen [#2527](https://github.com/excalidraw/excalidraw/pull/2527)
- Show shortcut context menu [#2501](https://github.com/excalidraw/excalidraw/pull/2501)
- Aligns arrowhead schemas [#2517](https://github.com/excalidraw/excalidraw/pull/2517)
- Add Cut to menus [#2511](https://github.com/excalidraw/excalidraw/pull/2511)
- More Arrowheads: dot, bar [#2486](https://github.com/excalidraw/excalidraw/pull/2486)
- Support CSV graphs and improve the look and feel [#2495](https://github.com/excalidraw/excalidraw/pull/2495)

### Fixes

- Fix compile error [#2685](https://github.com/excalidraw/excalidraw/pull/2685)
- Center zoom on iPhone and iPad [#2642](https://github.com/excalidraw/excalidraw/pull/2642)
- Allow text-selecting in dialogs & reset cursor [#2783](https://github.com/excalidraw/excalidraw/pull/2783)
- Don't render due to zoom after unmount [#2779](https://github.com/excalidraw/excalidraw/pull/2779)
- Track the chart type correctly [#2773](https://github.com/excalidraw/excalidraw/pull/2773)
- Fix late-render due to debounced zoom [#2779](https://github.com/excalidraw/excalidraw/pull/2779)
- Fix initialization when browser tab not focused [#2677](https://github.com/excalidraw/excalidraw/pull/2677)
- Consistent case for export locale strings [#2622](https://github.com/excalidraw/excalidraw/pull/2622)
- Remove unnecessary console.error as it was polluting Sentry [#2637](https://github.com/excalidraw/excalidraw/pull/2637)
- Fix scroll-to-center on init for non-zero canvas offsets [#2445](https://github.com/excalidraw/excalidraw/pull/2445)
- Fix resizing the pasted charts [#2586](https://github.com/excalidraw/excalidraw/pull/2586)
- Fix element visibility and zoom on cursor when canvas offset isn't 0. [#2534](https://github.com/excalidraw/excalidraw/pull/2534)
- Fix Library Menu Layout [#2502](https://github.com/excalidraw/excalidraw/pull/2502)
- Support number with commas in charts [#2636](https://github.com/excalidraw/excalidraw/pull/2636)
- Don't break zoom when zooming in on UI [#2638](https://github.com/excalidraw/excalidraw/pull/2638)

### Improvements

- Added Zen Mode to the context menu [#2734](https://github.com/excalidraw/excalidraw/pull/2734)
- Do not reset to selection for draw tool [#2721]((https://github.com/excalidraw/excalidraw/pull/2721)
- Make dialogs look more like dialogs [#2686](https://github.com/excalidraw/excalidraw/pull/2686)
- Browse libraries styles fixed [#2694](https://github.com/excalidraw/excalidraw/pull/2694)
- Change hint for 2-point lines on resize [#2655](https://github.com/excalidraw/excalidraw/pull/2655)
- Align items in context menu [#2640](https://github.com/excalidraw/excalidraw/pull/2640)
- Do not reset to selection when using the draw tool [#2721](https://github.com/excalidraw/excalidraw/pull/2721)
- Display proper tooltip for 2-point lines during resize, and normalize modifier key labels in hints [#2655](https://github.com/excalidraw/excalidraw/pull/2655)
- Improve error message around importing images [#2619](https://github.com/excalidraw/excalidraw/pull/2619)
- Add tooltip with icon for embedding scenes [#2532](https://github.com/excalidraw/excalidraw/pull/2532)
- RTL support for the stats dialog [#2530](https://github.com/excalidraw/excalidraw/pull/2530)
- Expand canvas padding based on zoom. [#2515](https://github.com/excalidraw/excalidraw/pull/2515)
- Hide shortcuts on pickers for mobile [#2508](https://github.com/excalidraw/excalidraw/pull/2508)
- Hide stats and scrollToContent-button when mobile menus open [#2509](https://github.com/excalidraw/excalidraw/pull/2509)

### Refactor

- refactor: Converting span to kbd tag [#2774](https://github.com/excalidraw/excalidraw/pull/2774)
- Media queries [#2680](https://github.com/excalidraw/excalidraw/pull/2680)
- Remove duplicate entry from en.json[#2654](https://github.com/excalidraw/excalidraw/pull/2654)
- Remove the word toggle from labels [#2648](https://github.com/excalidraw/excalidraw/pull/2648)
-

### Docs

- Document some of the more exotic element props [#2673](https://github.com/excalidraw/excalidraw/pull/2673)

## 0.1.1

#### Fix

- Update the homepage URL so it redirects to correct readme [#2498](https://github.com/excalidraw/excalidraw/pull/2498)

## 0.1.0

First release of `@excalidraw/excalidraw`<|MERGE_RESOLUTION|>--- conflicted
+++ resolved
@@ -35,15 +35,14 @@
 
 - Recompute offsets on `scroll` of the nearest scrollable container [#3408](https://github.com/excalidraw/excalidraw/pull/3408). This can be disabled by setting [`detectScroll`](https://github.com/excalidraw/excalidraw/blob/master/src/packages/excalidraw/README.md#detectScroll) to `false`.
 
-<<<<<<< HEAD
 - Add `onPaste` prop to handle custom clipboard behaviours [#3420](https://github.com/excalidraw/excalidraw/pull/3420).
-=======
-- Only handle cut/paste events inside excalidraw [#3484](https://github.com/excalidraw/excalidraw/pull/3484).
+
+### Fixes
+
 - Make history local to a given Excalidraw instance. This fixes a case where history was getting shared when you have multiple Excalidraw components on the same page [#3481](https://github.com/excalidraw/excalidraw/pull/3481).
 
 - Use active Excalidraw component when editing text. This fixes a case where text editing was not working when you have multiple Excalidraw components on the same page [#3478](https://github.com/excalidraw/excalidraw/pull/3478).
 - When switching theme, apply it only to the active Excalidraw component. This fixes a case where the theme was getting applied to the first Excalidraw component if you had multiple Excalidraw components on the same page [#3446](https://github.com/excalidraw/excalidraw/pull/3446)
->>>>>>> 5c42cb5b
 
 ### Refactor
 
@@ -79,6 +78,8 @@
 - Enable drop event on the whole component [#3406](https://github.com/excalidraw/excalidraw/pull/3406).
 
 ### Fixes
+
+- Only handle cut/paste events inside excalidraw [#3484](https://github.com/excalidraw/excalidraw/pull/3484).
 
 - Make history local to a given Excalidraw instance. This fixes a case where history was getting shared when you have multiple Excalidraw components on the same page [#3481](https://github.com/excalidraw/excalidraw/pull/3481).
 
