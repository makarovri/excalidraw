--- conflicted
+++ resolved
@@ -13,15 +13,13 @@
 
 ## Unreleased
 
-<<<<<<< HEAD
 ### Fixes
 
 - Umd build for browser since it was breaking in v0.17.0 [#7349](https://github.com/excalidraw/excalidraw/pull/7349).
-=======
+
 ### Breaking Changes
 
 - `appState.openDialog` type was changed from `null | string` to `null | { name: string }`. [#7336](https://github.com/excalidraw/excalidraw/pull/7336)
->>>>>>> dd220bca
 
 ## 0.17.0 (2023-11-14)
 
