import { useEffect, useState, useRef, useCallback } from "react";

import ExampleSidebar from "./sidebar/ExampleSidebar";

import type * as TExcalidraw from "../index";

import "./App.scss";
import initialData from "./initialData";
import { nanoid } from "nanoid";
import {
  resolvablePromise,
  ResolvablePromise,
  withBatchedUpdates,
  withBatchedUpdatesThrottled,
} from "../../../utils";
import { EVENT, ROUNDNESS } from "../../../constants";
import { distance2d } from "../../../math";
import { fileOpen } from "../../../data/filesystem";
import { loadSceneOrLibraryFromBlob } from "../../utils";
import {
  AppState,
  BinaryFileData,
  ExcalidrawImperativeAPI,
  ExcalidrawInitialDataState,
  Gesture,
  LibraryItems,
  PointerDownState as ExcalidrawPointerDownState,
} from "../../../types";
import { NonDeletedExcalidrawElement } from "../../../element/types";
import { ImportedLibraryData } from "../../../data/types";
import CustomFooter from "./CustomFooter";
import MobileFooter from "./MobileFooter";

declare global {
  interface Window {
    ExcalidrawLib: typeof TExcalidraw;
  }
}

type Comment = {
  x: number;
  y: number;
  value: string;
  id?: string;
};

type PointerDownState = {
  x: number;
  y: number;
  hitElement: Comment;
  onMove: any;
  onUp: any;
  hitElementOffsets: {
    x: number;
    y: number;
  };
};
// This is so that we use the bundled excalidraw.development.js file instead
// of the actual source code

const testPalette = {
  topPicks: {
    elementBackground: ["#ffffff", "#000000", "#f5f5f5", "#e0e0e0", "#c8c8c8"],
  },
  elementStroke: {
    // give me five shades of blue
    blue: ["#0000FF", "#0000CC", "#000099", "#000066", "#000033"],
    // give me five shades of red
    red: ["#FF0000", "#CC0000", "#990000", "#660000", "#330000"],
    // give me five shades of green
    green: ["#00FF00", "#00CC00", "#009900", "#006600", "#003300"],
    // give me five shades of yellow
    yellow: ["#FFFF00", "#CCCC00", "#999900", "#666600", "#333300"],
    // give me five shades of orange
    orange: ["#FFA500", "#CC7A00", "#994C00", "#663300", "#331A00"],
    // give me five shades of purple
    purple: ["#800080", "#660066", "#4C004C", "#330033", "#1A001A"],
    // give me five shades of gray
    gray: ["#808080", "#666666", "#4C4C4C", "#333333", "#1A1A1A"],
  },
};

const {
  exportToCanvas,
  exportToSvg,
  exportToBlob,
  exportToClipboard,
  Excalidraw,
  useHandleLibrary,
  MIME_TYPES,
  sceneCoordsToViewportCoords,
  viewportCoordsToSceneCoords,
  restoreElements,
  Sidebar,
  Footer,
  WelcomeScreen,
  MainMenu,
  LiveCollaborationTrigger,
} = window.ExcalidrawLib;

const COMMENT_ICON_DIMENSION = 32;
const COMMENT_INPUT_HEIGHT = 50;
const COMMENT_INPUT_WIDTH = 150;

export interface AppProps {
  appTitle: string;
  useCustom: (api: ExcalidrawImperativeAPI | null, customArgs?: any[]) => void;
  customArgs?: any[];
}

export default function App({ appTitle, useCustom, customArgs }: AppProps) {
  const appRef = useRef<any>(null);
  const [viewModeEnabled, setViewModeEnabled] = useState(false);
  const [zenModeEnabled, setZenModeEnabled] = useState(false);
  const [gridModeEnabled, setGridModeEnabled] = useState(false);
  const [blobUrl, setBlobUrl] = useState<string>("");
  const [canvasUrl, setCanvasUrl] = useState<string>("");
  const [exportWithDarkMode, setExportWithDarkMode] = useState(false);
  const [exportEmbedScene, setExportEmbedScene] = useState(false);
  const [theme, setTheme] = useState("light");
  const [isCollaborating, setIsCollaborating] = useState(false);
  const [commentIcons, setCommentIcons] = useState<{ [id: string]: Comment }>(
    {},
  );
  const [comment, setComment] = useState<Comment | null>(null);

  const initialStatePromiseRef = useRef<{
    promise: ResolvablePromise<ExcalidrawInitialDataState | null>;
  }>({ promise: null! });
  if (!initialStatePromiseRef.current.promise) {
    initialStatePromiseRef.current.promise =
      resolvablePromise<ExcalidrawInitialDataState | null>();
  }

  const [excalidrawAPI, setExcalidrawAPI] =
    useState<ExcalidrawImperativeAPI | null>(null);

  useCustom(excalidrawAPI, customArgs);

  useHandleLibrary({ excalidrawAPI });

  useEffect(() => {
    if (!excalidrawAPI) {
      return;
    }
    const fetchData = async () => {
      const res = await fetch("/images/rocket.jpeg");
      const imageData = await res.blob();
      const reader = new FileReader();
      reader.readAsDataURL(imageData);

      reader.onload = function () {
        const imagesArray: BinaryFileData[] = [
          {
            id: "rocket" as BinaryFileData["id"],
            dataURL: reader.result as BinaryFileData["dataURL"],
            mimeType: MIME_TYPES.jpg,
            created: 1644915140367,
            lastRetrieved: 1644915140367,
          },
        ];

        //@ts-ignore
        initialStatePromiseRef.current.promise.resolve(initialData);
        excalidrawAPI.addFiles(imagesArray);
      };
    };
    fetchData();
  }, [excalidrawAPI]);

  const renderTopRightUI = (isMobile: boolean) => {
    return (
      <>
        {!isMobile && (
          <LiveCollaborationTrigger
            isCollaborating={isCollaborating}
            onSelect={() => {
              window.alert("Collab dialog clicked");
            }}
          />
        )}
        <button
          onClick={() => alert("This is an empty top right UI")}
          style={{ height: "2.5rem" }}
        >
          {" "}
          Click me{" "}
        </button>
      </>
    );
  };

  const loadSceneOrLibrary = async () => {
    const file = await fileOpen({ description: "Excalidraw or library file" });
    const contents = await loadSceneOrLibraryFromBlob(file, null, null);
    if (contents.type === MIME_TYPES.excalidraw) {
      excalidrawAPI?.updateScene(contents.data as any);
    } else if (contents.type === MIME_TYPES.excalidrawlib) {
      excalidrawAPI?.updateLibrary({
        libraryItems: (contents.data as ImportedLibraryData).libraryItems!,
        openLibraryMenu: true,
      });
    }
  };

  const updateScene = () => {
    const sceneData = {
      elements: restoreElements(
        [
          {
            type: "rectangle",
            version: 141,
            versionNonce: 361174001,
            isDeleted: false,
            id: "oDVXy8D6rom3H1-LLH2-f",
            fillStyle: "hachure",
            strokeWidth: 1,
            strokeStyle: "solid",
            roughness: 1,
            opacity: 100,
            angle: 0,
            x: 100.50390625,
            y: 93.67578125,
            strokeColor: "#c92a2a",
            backgroundColor: "transparent",
            width: 186.47265625,
            height: 141.9765625,
            seed: 1968410350,
            groupIds: [],
            boundElements: null,
            locked: false,
            link: null,
            updated: 1,
            roundness: {
              type: ROUNDNESS.ADAPTIVE_RADIUS,
              value: 32,
            },
          },
        ],
        null,
      ),
      appState: {
        viewBackgroundColor: "#edf2ff",
      },
    };
    excalidrawAPI?.updateScene(sceneData);
  };

  const onLinkOpen = useCallback(
    (
      element: NonDeletedExcalidrawElement,
      event: CustomEvent<{
        nativeEvent: MouseEvent | React.PointerEvent<HTMLCanvasElement>;
      }>,
    ) => {
      const link = element.link!;
      const { nativeEvent } = event.detail;
      const isNewTab = nativeEvent.ctrlKey || nativeEvent.metaKey;
      const isNewWindow = nativeEvent.shiftKey;
      const isInternalLink =
        link.startsWith("/") || link.includes(window.location.origin);
      if (isInternalLink && !isNewTab && !isNewWindow) {
        // signal that we're handling the redirect ourselves
        event.preventDefault();
        // do a custom redirect, such as passing to react-router
        // ...
      }
    },
    [],
  );

  const onCopy = async (type: "png" | "svg" | "json") => {
    if (!excalidrawAPI) {
      return false;
    }
    await exportToClipboard({
      elements: excalidrawAPI.getSceneElements(),
      appState: excalidrawAPI.getAppState(),
      files: excalidrawAPI.getFiles(),
      type,
    });
    window.alert(`Copied to clipboard as ${type} successfully`);
  };

  const [pointerData, setPointerData] = useState<{
    pointer: { x: number; y: number };
    button: "down" | "up";
    pointersMap: Gesture["pointers"];
  } | null>(null);

  const onPointerDown = (
    activeTool: AppState["activeTool"],
    pointerDownState: ExcalidrawPointerDownState,
  ) => {
    if (activeTool.type === "custom" && activeTool.customType === "comment") {
      const { x, y } = pointerDownState.origin;
      setComment({ x, y, value: "" });
    }
  };

  const rerenderCommentIcons = () => {
    if (!excalidrawAPI) {
      return false;
    }
    const commentIconsElements = appRef.current.querySelectorAll(
      ".comment-icon",
    ) as HTMLElement[];
    commentIconsElements.forEach((ele) => {
      const id = ele.id;
      const appstate = excalidrawAPI.getAppState();
      const { x, y } = sceneCoordsToViewportCoords(
        { sceneX: commentIcons[id].x, sceneY: commentIcons[id].y },
        appstate,
      );
      ele.style.left = `${
        x - COMMENT_ICON_DIMENSION / 2 - appstate!.offsetLeft
      }px`;
      ele.style.top = `${
        y - COMMENT_ICON_DIMENSION / 2 - appstate!.offsetTop
      }px`;
    });
  };

  const onPointerMoveFromPointerDownHandler = (
    pointerDownState: PointerDownState,
  ) => {
    return withBatchedUpdatesThrottled((event) => {
      if (!excalidrawAPI) {
        return false;
      }
      const { x, y } = viewportCoordsToSceneCoords(
        {
          clientX: event.clientX - pointerDownState.hitElementOffsets.x,
          clientY: event.clientY - pointerDownState.hitElementOffsets.y,
        },
        excalidrawAPI.getAppState(),
      );
      setCommentIcons({
        ...commentIcons,
        [pointerDownState.hitElement.id!]: {
          ...commentIcons[pointerDownState.hitElement.id!],
          x,
          y,
        },
      });
    });
  };
  const onPointerUpFromPointerDownHandler = (
    pointerDownState: PointerDownState,
  ) => {
    return withBatchedUpdates((event) => {
      window.removeEventListener(EVENT.POINTER_MOVE, pointerDownState.onMove);
      window.removeEventListener(EVENT.POINTER_UP, pointerDownState.onUp);
      excalidrawAPI?.setActiveTool({ type: "selection" });
      const distance = distance2d(
        pointerDownState.x,
        pointerDownState.y,
        event.clientX,
        event.clientY,
      );
      if (distance === 0) {
        if (!comment) {
          setComment({
            x: pointerDownState.hitElement.x + 60,
            y: pointerDownState.hitElement.y,
            value: pointerDownState.hitElement.value,
            id: pointerDownState.hitElement.id,
          });
        } else {
          setComment(null);
        }
      }
    });
  };

  const renderCommentIcons = () => {
    return Object.values(commentIcons).map((commentIcon) => {
      if (!excalidrawAPI) {
        return false;
      }
      const appState = excalidrawAPI.getAppState();
      const { x, y } = sceneCoordsToViewportCoords(
        { sceneX: commentIcon.x, sceneY: commentIcon.y },
        excalidrawAPI.getAppState(),
      );
      return (
        <div
          id={commentIcon.id}
          key={commentIcon.id}
          style={{
            top: `${y - COMMENT_ICON_DIMENSION / 2 - appState!.offsetTop}px`,
            left: `${x - COMMENT_ICON_DIMENSION / 2 - appState!.offsetLeft}px`,
            position: "absolute",
            zIndex: 1,
            width: `${COMMENT_ICON_DIMENSION}px`,
            height: `${COMMENT_ICON_DIMENSION}px`,
            cursor: "pointer",
            touchAction: "none",
          }}
          className="comment-icon"
          onPointerDown={(event) => {
            event.preventDefault();
            if (comment) {
              commentIcon.value = comment.value;
              saveComment();
            }
            const pointerDownState: any = {
              x: event.clientX,
              y: event.clientY,
              hitElement: commentIcon,
              hitElementOffsets: { x: event.clientX - x, y: event.clientY - y },
            };
            const onPointerMove =
              onPointerMoveFromPointerDownHandler(pointerDownState);
            const onPointerUp =
              onPointerUpFromPointerDownHandler(pointerDownState);
            window.addEventListener(EVENT.POINTER_MOVE, onPointerMove);
            window.addEventListener(EVENT.POINTER_UP, onPointerUp);

            pointerDownState.onMove = onPointerMove;
            pointerDownState.onUp = onPointerUp;

            excalidrawAPI?.setActiveTool({
              type: "custom",
              customType: "comment",
            });
          }}
        >
          <div className="comment-avatar">
            <img src="images/doremon.png" alt="doremon" />
          </div>
        </div>
      );
    });
  };

  const saveComment = () => {
    if (!comment) {
      return;
    }
    if (!comment.id && !comment.value) {
      setComment(null);
      return;
    }
    const id = comment.id || nanoid();
    setCommentIcons({
      ...commentIcons,
      [id]: {
        x: comment.id ? comment.x - 60 : comment.x,
        y: comment.y,
        id,
        value: comment.value,
      },
    });
    setComment(null);
  };

  const renderComment = () => {
    if (!comment) {
      return null;
    }
    const appState = excalidrawAPI?.getAppState()!;
    const { x, y } = sceneCoordsToViewportCoords(
      { sceneX: comment.x, sceneY: comment.y },
      appState,
    );
    let top = y - COMMENT_ICON_DIMENSION / 2 - appState.offsetTop;
    let left = x - COMMENT_ICON_DIMENSION / 2 - appState.offsetLeft;

    if (
      top + COMMENT_INPUT_HEIGHT <
      appState.offsetTop + COMMENT_INPUT_HEIGHT
    ) {
      top = COMMENT_ICON_DIMENSION / 2;
    }
    if (top + COMMENT_INPUT_HEIGHT > appState.height) {
      top = appState.height - COMMENT_INPUT_HEIGHT - COMMENT_ICON_DIMENSION / 2;
    }
    if (
      left + COMMENT_INPUT_WIDTH <
      appState.offsetLeft + COMMENT_INPUT_WIDTH
    ) {
      left = COMMENT_ICON_DIMENSION / 2;
    }
    if (left + COMMENT_INPUT_WIDTH > appState.width) {
      left = appState.width - COMMENT_INPUT_WIDTH - COMMENT_ICON_DIMENSION / 2;
    }

    return (
      <textarea
        className="comment"
        style={{
          top: `${top}px`,
          left: `${left}px`,
          position: "absolute",
          zIndex: 1,
          height: `${COMMENT_INPUT_HEIGHT}px`,
          width: `${COMMENT_INPUT_WIDTH}px`,
        }}
        ref={(ref) => {
          setTimeout(() => ref?.focus());
        }}
        placeholder={comment.value ? "Reply" : "Comment"}
        value={comment.value}
        onChange={(event) => {
          setComment({ ...comment, value: event.target.value });
        }}
        onBlur={saveComment}
        onKeyDown={(event) => {
          if (!event.shiftKey && event.key === "Enter") {
            event.preventDefault();
            saveComment();
          }
        }}
      />
    );
  };

  const renderSidebar = () => {
    return (
      <Sidebar>
        <Sidebar.Header>Custom header!</Sidebar.Header>
        Custom sidebar!
      </Sidebar>
    );
  };

  const renderMenu = () => {
    return (
      <MainMenu>
        <MainMenu.DefaultItems.SaveAsImage />
        <MainMenu.DefaultItems.Export />
        <MainMenu.Separator />
        <MainMenu.DefaultItems.LiveCollaborationTrigger
          isCollaborating={isCollaborating}
          onSelect={() => window.alert("You clicked on collab button")}
        />
        <MainMenu.Group title="Excalidraw links">
          <MainMenu.DefaultItems.Socials />
        </MainMenu.Group>
        <MainMenu.Separator />
        <MainMenu.ItemCustom>
          <button
            style={{ height: "2rem" }}
            onClick={() => window.alert("custom menu item")}
          >
            custom item
          </button>
        </MainMenu.ItemCustom>
        <MainMenu.DefaultItems.Help />

        {excalidrawAPI && <MobileFooter excalidrawAPI={excalidrawAPI} />}
      </MainMenu>
    );
  };

  const [customPalette, setCustomPalette] = useState();

  return (
    <div className="App" ref={appRef}>
<<<<<<< HEAD
      <h1> Excalidraw Example</h1>
      {/* TODO fix type */}
      <button
        type="button"
        onClick={() => setCustomPalette(testPalette as any)}
      >
        Change palette
      </button>
      <button type="button" onClick={() => setCustomPalette(undefined)}>
        Reset to default palette
      </button>
=======
      <h1>{appTitle}</h1>
>>>>>>> f8e65bb7
      <ExampleSidebar>
        <div className="button-wrapper">
          <button onClick={loadSceneOrLibrary}>Load Scene or Library</button>
          <button className="update-scene" onClick={updateScene}>
            Update Scene
          </button>
          <button
            className="reset-scene"
            onClick={() => {
              excalidrawAPI?.resetScene();
            }}
          >
            Reset Scene
          </button>
          <button
            onClick={() => {
              const libraryItems: LibraryItems = [
                {
                  status: "published",
                  id: "1",
                  created: 1,
                  elements: initialData.libraryItems[1] as any,
                },
                {
                  status: "unpublished",
                  id: "2",
                  created: 2,
                  elements: initialData.libraryItems[1] as any,
                },
              ];
              excalidrawAPI?.updateLibrary({
                libraryItems,
              });
            }}
          >
            Update Library
          </button>

          <label>
            <input
              type="checkbox"
              checked={viewModeEnabled}
              onChange={() => setViewModeEnabled(!viewModeEnabled)}
            />
            View mode
          </label>
          <label>
            <input
              type="checkbox"
              checked={zenModeEnabled}
              onChange={() => setZenModeEnabled(!zenModeEnabled)}
            />
            Zen mode
          </label>
          <label>
            <input
              type="checkbox"
              checked={gridModeEnabled}
              onChange={() => setGridModeEnabled(!gridModeEnabled)}
            />
            Grid mode
          </label>
          <label>
            <input
              type="checkbox"
              checked={theme === "dark"}
              onChange={() => {
                let newTheme = "light";
                if (theme === "light") {
                  newTheme = "dark";
                }
                setTheme(newTheme);
              }}
            />
            Switch to Dark Theme
          </label>
          <label>
            <input
              type="checkbox"
              checked={isCollaborating}
              onChange={() => {
                if (!isCollaborating) {
                  const collaborators = new Map();
                  collaborators.set("id1", {
                    username: "Doremon",
                    avatarUrl: "images/doremon.png",
                  });
                  collaborators.set("id2", {
                    username: "Excalibot",
                    avatarUrl: "images/excalibot.png",
                  });
                  collaborators.set("id3", {
                    username: "Pika",
                    avatarUrl: "images/pika.jpeg",
                  });
                  collaborators.set("id4", {
                    username: "fallback",
                    avatarUrl: "https://example.com",
                  });
                  excalidrawAPI?.updateScene({ collaborators });
                } else {
                  excalidrawAPI?.updateScene({
                    collaborators: new Map(),
                  });
                }
                setIsCollaborating(!isCollaborating);
              }}
            />
            Show collaborators
          </label>
          <div>
            <button onClick={onCopy.bind(null, "png")}>
              Copy to Clipboard as PNG
            </button>
            <button onClick={onCopy.bind(null, "svg")}>
              Copy to Clipboard as SVG
            </button>
            <button onClick={onCopy.bind(null, "json")}>
              Copy to Clipboard as JSON
            </button>
          </div>
          <div
            style={{
              display: "flex",
              gap: "1em",
              justifyContent: "center",
              marginTop: "1em",
            }}
          >
            <div>x: {pointerData?.pointer.x ?? 0}</div>
            <div>y: {pointerData?.pointer.y ?? 0}</div>
          </div>
        </div>
        <div className="excalidraw-wrapper">
          <div
            style={{
              position: "absolute",
              left: "50%",
              bottom: "20px",
              display: "flex",
              zIndex: 9999999999999999,
              padding: "5px 10px",
              transform: "translateX(-50%)",
              background: "rgba(255, 255, 255, 0.8)",
              gap: "1rem",
            }}
          >
            <button onClick={() => excalidrawAPI?.toggleMenu("customSidebar")}>
              Toggle Custom Sidebar
            </button>
          </div>
          <Excalidraw
            colorPalette={customPalette}
            ref={(api: ExcalidrawImperativeAPI) => setExcalidrawAPI(api)}
            initialData={initialStatePromiseRef.current.promise}
            onChange={(elements, state) => {
              console.info("Elements :", elements, "State : ", state);
            }}
            onPointerUpdate={(payload: {
              pointer: { x: number; y: number };
              button: "down" | "up";
              pointersMap: Gesture["pointers"];
            }) => setPointerData(payload)}
            viewModeEnabled={viewModeEnabled}
            zenModeEnabled={zenModeEnabled}
            gridModeEnabled={gridModeEnabled}
            theme={theme}
            name="Custom name of drawing"
            UIOptions={{ canvasActions: { loadScene: false } }}
            renderTopRightUI={renderTopRightUI}
            onLinkOpen={onLinkOpen}
            onPointerDown={onPointerDown}
            onScrollChange={rerenderCommentIcons}
            renderSidebar={renderSidebar}
          >
            {excalidrawAPI && (
              <Footer>
                <CustomFooter excalidrawAPI={excalidrawAPI} />
              </Footer>
            )}
            <WelcomeScreen />
            {renderMenu()}
          </Excalidraw>
          {Object.keys(commentIcons || []).length > 0 && renderCommentIcons()}
          {comment && renderComment()}
        </div>

        <div className="export-wrapper button-wrapper">
          <label className="export-wrapper__checkbox">
            <input
              type="checkbox"
              checked={exportWithDarkMode}
              onChange={() => setExportWithDarkMode(!exportWithDarkMode)}
            />
            Export with dark mode
          </label>
          <label className="export-wrapper__checkbox">
            <input
              type="checkbox"
              checked={exportEmbedScene}
              onChange={() => setExportEmbedScene(!exportEmbedScene)}
            />
            Export with embed scene
          </label>
          <button
            onClick={async () => {
              if (!excalidrawAPI) {
                return;
              }
              const svg = await exportToSvg({
                elements: excalidrawAPI?.getSceneElements(),
                appState: {
                  ...initialData.appState,
                  exportWithDarkMode,
                  exportEmbedScene,
                  width: 300,
                  height: 100,
                },
                files: excalidrawAPI?.getFiles(),
              });
              appRef.current.querySelector(".export-svg").innerHTML =
                svg.outerHTML;
            }}
          >
            Export to SVG
          </button>
          <div className="export export-svg"></div>

          <button
            onClick={async () => {
              if (!excalidrawAPI) {
                return;
              }
              const blob = await exportToBlob({
                elements: excalidrawAPI?.getSceneElements(),
                mimeType: "image/png",
                appState: {
                  ...initialData.appState,
                  exportEmbedScene,
                  exportWithDarkMode,
                },
                files: excalidrawAPI?.getFiles(),
              });
              setBlobUrl(window.URL.createObjectURL(blob));
            }}
          >
            Export to Blob
          </button>
          <div className="export export-blob">
            <img src={blobUrl} alt="" />
          </div>

          <button
            onClick={async () => {
              if (!excalidrawAPI) {
                return;
              }
              const canvas = await exportToCanvas({
                elements: excalidrawAPI.getSceneElements(),
                appState: {
                  ...initialData.appState,
                  exportWithDarkMode,
                },
                files: excalidrawAPI.getFiles(),
              });
              const ctx = canvas.getContext("2d")!;
              ctx.font = "30px Virgil";
              ctx.strokeText("My custom text", 50, 60);
              setCanvasUrl(canvas.toDataURL());
            }}
          >
            Export to Canvas
          </button>
          <div className="export export-canvas">
            <img src={canvasUrl} alt="" />
          </div>
        </div>
      </ExampleSidebar>
    </div>
  );
}<|MERGE_RESOLUTION|>--- conflicted
+++ resolved
@@ -558,8 +558,7 @@
 
   return (
     <div className="App" ref={appRef}>
-<<<<<<< HEAD
-      <h1> Excalidraw Example</h1>
+      <h1>{appTitle}</h1>
       {/* TODO fix type */}
       <button
         type="button"
@@ -570,9 +569,6 @@
       <button type="button" onClick={() => setCustomPalette(undefined)}>
         Reset to default palette
       </button>
-=======
-      <h1>{appTitle}</h1>
->>>>>>> f8e65bb7
       <ExampleSidebar>
         <div className="button-wrapper">
           <button onClick={loadSceneOrLibrary}>Load Scene or Library</button>
