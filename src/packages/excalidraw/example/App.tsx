import { useEffect, useState, useRef, useCallback } from "react";

import ExampleSidebar from "./sidebar/ExampleSidebar";

import type * as TExcalidraw from "../index";

import "./App.scss";
import initialData from "./initialData";
import { nanoid } from "nanoid";
import {
  resolvablePromise,
  ResolvablePromise,
  withBatchedUpdates,
  withBatchedUpdatesThrottled,
} from "../../../utils";
import { EVENT, ROUNDNESS } from "../../../constants";
import { distance2d } from "../../../math";
import { fileOpen } from "../../../data/filesystem";
import { loadSceneOrLibraryFromBlob } from "../../utils";
import {
  AppState,
  BinaryFileData,
  ExcalidrawImperativeAPI,
  ExcalidrawInitialDataState,
  Gesture,
  LibraryItems,
  PointerDownState as ExcalidrawPointerDownState,
} from "../../../types";
import { NonDeletedExcalidrawElement } from "../../../element/types";
import { ImportedLibraryData } from "../../../data/types";

declare global {
  interface Window {
    ExcalidrawLib: typeof TExcalidraw;
  }
}

type Comment = {
  x: number;
  y: number;
  value: string;
  id?: string;
};

type PointerDownState = {
  x: number;
  y: number;
  hitElement: Comment;
  onMove: any;
  onUp: any;
  hitElementOffsets: {
    x: number;
    y: number;
  };
};
// This is so that we use the bundled excalidraw.development.js file instead
// of the actual source code

const {
  exportToCanvas,
  exportToSvg,
  exportToBlob,
  exportToClipboard,
  Excalidraw,
  useHandleLibrary,
  MIME_TYPES,
  sceneCoordsToViewportCoords,
  viewportCoordsToSceneCoords,
  restoreElements,
  Sidebar,
} = window.ExcalidrawLib;

const COMMENT_SVG = (
  <svg
    xmlns="http://www.w3.org/2000/svg"
    width="24"
    height="24"
    viewBox="0 0 24 24"
    fill="none"
    stroke="currentColor"
    strokeWidth="2"
    strokeLinecap="round"
    strokeLinejoin="round"
    className="feather feather-message-circle"
  >
    <path d="M21 11.5a8.38 8.38 0 0 1-.9 3.8 8.5 8.5 0 0 1-7.6 4.7 8.38 8.38 0 0 1-3.8-.9L3 21l1.9-5.7a8.38 8.38 0 0 1-.9-3.8 8.5 8.5 0 0 1 4.7-7.6 8.38 8.38 0 0 1 3.8-.9h.5a8.48 8.48 0 0 1 8 8v.5z"></path>
  </svg>
);
const COMMENT_ICON_DIMENSION = 32;
const COMMENT_INPUT_HEIGHT = 50;
const COMMENT_INPUT_WIDTH = 150;

const renderTopRightUI = () => {
  return (
    <button
      onClick={() => alert("This is an empty top right UI")}
      style={{ height: "2.5rem" }}
    >
      {" "}
      Click me{" "}
    </button>
  );
};

export interface AppProps {
  appTitle: string;
  useCustom: (api: ExcalidrawImperativeAPI | null, customArgs?: any[]) => void;
  customArgs?: any[];
}

export default function App({ appTitle, useCustom, customArgs }: AppProps) {
  const appRef = useRef<any>(null);
  const [viewModeEnabled, setViewModeEnabled] = useState(false);
  const [zenModeEnabled, setZenModeEnabled] = useState(false);
  const [gridModeEnabled, setGridModeEnabled] = useState(false);
  const [blobUrl, setBlobUrl] = useState<string>("");
  const [canvasUrl, setCanvasUrl] = useState<string>("");
  const [exportWithDarkMode, setExportWithDarkMode] = useState(false);
  const [exportEmbedScene, setExportEmbedScene] = useState(false);
  const [theme, setTheme] = useState("light");
  const [isCollaborating, setIsCollaborating] = useState(false);
  const [commentIcons, setCommentIcons] = useState<{ [id: string]: Comment }>(
    {},
  );
  const [comment, setComment] = useState<Comment | null>(null);

  const initialStatePromiseRef = useRef<{
    promise: ResolvablePromise<ExcalidrawInitialDataState | null>;
  }>({ promise: null! });
  if (!initialStatePromiseRef.current.promise) {
    initialStatePromiseRef.current.promise =
      resolvablePromise<ExcalidrawInitialDataState | null>();
  }

  const [excalidrawAPI, setExcalidrawAPI] =
    useState<ExcalidrawImperativeAPI | null>(null);

  useCustom(excalidrawAPI, customArgs);

  useHandleLibrary({ excalidrawAPI });

  useEffect(() => {
    if (!excalidrawAPI) {
      return;
    }
    const fetchData = async () => {
      const res = await fetch("/images/rocket.jpeg");
      const imageData = await res.blob();
      const reader = new FileReader();
      reader.readAsDataURL(imageData);

      reader.onload = function () {
        const imagesArray: BinaryFileData[] = [
          {
            id: "rocket" as BinaryFileData["id"],
            dataURL: reader.result as BinaryFileData["dataURL"],
            mimeType: MIME_TYPES.jpg,
            created: 1644915140367,
            lastRetrieved: 1644915140367,
          },
        ];

        //@ts-ignore
        initialStatePromiseRef.current.promise.resolve(initialData);
        excalidrawAPI.addFiles(imagesArray);
      };
    };
    fetchData();
  }, [excalidrawAPI]);

  const renderFooter = () => {
    return (
      <>
        {" "}
        <button
          className="custom-element"
          onClick={() => {
            excalidrawAPI?.setActiveTool({
              type: "custom",
              customType: "comment",
            });
            const url = `data:${MIME_TYPES.svg},${encodeURIComponent(
              `<svg
              xmlns="http://www.w3.org/2000/svg"
              width="24"
              height="24"
              viewBox="0 0 24 24"
              fill="none"
              stroke="currentColor"
              stroke-width="2"
              stroke-linecap="round"
              stroke-linejoin="round"
              class="feather feather-message-circle"
            >
              <path d="M21 11.5a8.38 8.38 0 0 1-.9 3.8 8.5 8.5 0 0 1-7.6 4.7 8.38 8.38 0 0 1-3.8-.9L3 21l1.9-5.7a8.38 8.38 0 0 1-.9-3.8 8.5 8.5 0 0 1 4.7-7.6 8.38 8.38 0 0 1 3.8-.9h.5a8.48 8.48 0 0 1 8 8v.5z"></path>
            </svg>`,
            )}`;
            excalidrawAPI?.setCursor(`url(${url}), auto`);
          }}
        >
          {COMMENT_SVG}
        </button>
<<<<<<< HEAD
        <button onClick={() => alert("This is an empty footer")}>
=======
        <button
          className="custom-footer"
          onClick={() => alert("This is dummy footer")}
        >
>>>>>>> 0ebe6292
          {" "}
          custom footer{" "}
        </button>
      </>
    );
  };

  const loadSceneOrLibrary = async () => {
    const file = await fileOpen({ description: "Excalidraw or library file" });
    const contents = await loadSceneOrLibraryFromBlob(file, null, null);
    if (contents.type === MIME_TYPES.excalidraw) {
      excalidrawAPI?.updateScene(contents.data as any);
    } else if (contents.type === MIME_TYPES.excalidrawlib) {
      excalidrawAPI?.updateLibrary({
        libraryItems: (contents.data as ImportedLibraryData).libraryItems!,
        openLibraryMenu: true,
      });
    }
  };

  const updateScene = () => {
    const sceneData = {
      elements: restoreElements(
        [
          {
            type: "rectangle",
            version: 141,
            versionNonce: 361174001,
            isDeleted: false,
            id: "oDVXy8D6rom3H1-LLH2-f",
            fillStyle: "hachure",
            strokeWidth: 1,
            strokeStyle: "solid",
            roughness: 1,
            opacity: 100,
            angle: 0,
            x: 100.50390625,
            y: 93.67578125,
            strokeColor: "#c92a2a",
            backgroundColor: "transparent",
            width: 186.47265625,
            height: 141.9765625,
            seed: 1968410350,
            groupIds: [],
            boundElements: null,
            locked: false,
            link: null,
            updated: 1,
            roundness: {
              type: ROUNDNESS.ADAPTIVE_RADIUS,
              value: 32,
            },
          },
        ],
        null,
      ),
      appState: {
        viewBackgroundColor: "#edf2ff",
      },
    };
    excalidrawAPI?.updateScene(sceneData);
  };

  const onLinkOpen = useCallback(
    (
      element: NonDeletedExcalidrawElement,
      event: CustomEvent<{
        nativeEvent: MouseEvent | React.PointerEvent<HTMLCanvasElement>;
      }>,
    ) => {
      const link = element.link!;
      const { nativeEvent } = event.detail;
      const isNewTab = nativeEvent.ctrlKey || nativeEvent.metaKey;
      const isNewWindow = nativeEvent.shiftKey;
      const isInternalLink =
        link.startsWith("/") || link.includes(window.location.origin);
      if (isInternalLink && !isNewTab && !isNewWindow) {
        // signal that we're handling the redirect ourselves
        event.preventDefault();
        // do a custom redirect, such as passing to react-router
        // ...
      }
    },
    [],
  );

  const onCopy = async (type: "png" | "svg" | "json") => {
    if (!excalidrawAPI) {
      return false;
    }
    await exportToClipboard({
      elements: excalidrawAPI.getSceneElements(),
      appState: excalidrawAPI.getAppState(),
      files: excalidrawAPI.getFiles(),
      type,
    });
    window.alert(`Copied to clipboard as ${type} successfully`);
  };

  const [pointerData, setPointerData] = useState<{
    pointer: { x: number; y: number };
    button: "down" | "up";
    pointersMap: Gesture["pointers"];
  } | null>(null);

  const onPointerDown = (
    activeTool: AppState["activeTool"],
    pointerDownState: ExcalidrawPointerDownState,
  ) => {
    if (activeTool.type === "custom" && activeTool.customType === "comment") {
      const { x, y } = pointerDownState.origin;
      setComment({ x, y, value: "" });
    }
  };

  const rerenderCommentIcons = () => {
    if (!excalidrawAPI) {
      return false;
    }
    const commentIconsElements = appRef.current.querySelectorAll(
      ".comment-icon",
    ) as HTMLElement[];
    commentIconsElements.forEach((ele) => {
      const id = ele.id;
      const appstate = excalidrawAPI.getAppState();
      const { x, y } = sceneCoordsToViewportCoords(
        { sceneX: commentIcons[id].x, sceneY: commentIcons[id].y },
        appstate,
      );
      ele.style.left = `${
        x - COMMENT_ICON_DIMENSION / 2 - appstate!.offsetLeft
      }px`;
      ele.style.top = `${
        y - COMMENT_ICON_DIMENSION / 2 - appstate!.offsetTop
      }px`;
    });
  };

  const onPointerMoveFromPointerDownHandler = (
    pointerDownState: PointerDownState,
  ) => {
    return withBatchedUpdatesThrottled((event) => {
      if (!excalidrawAPI) {
        return false;
      }
      const { x, y } = viewportCoordsToSceneCoords(
        {
          clientX: event.clientX - pointerDownState.hitElementOffsets.x,
          clientY: event.clientY - pointerDownState.hitElementOffsets.y,
        },
        excalidrawAPI.getAppState(),
      );
      setCommentIcons({
        ...commentIcons,
        [pointerDownState.hitElement.id!]: {
          ...commentIcons[pointerDownState.hitElement.id!],
          x,
          y,
        },
      });
    });
  };
  const onPointerUpFromPointerDownHandler = (
    pointerDownState: PointerDownState,
  ) => {
    return withBatchedUpdates((event) => {
      window.removeEventListener(EVENT.POINTER_MOVE, pointerDownState.onMove);
      window.removeEventListener(EVENT.POINTER_UP, pointerDownState.onUp);
      excalidrawAPI?.setActiveTool({ type: "selection" });
      const distance = distance2d(
        pointerDownState.x,
        pointerDownState.y,
        event.clientX,
        event.clientY,
      );
      if (distance === 0) {
        if (!comment) {
          setComment({
            x: pointerDownState.hitElement.x + 60,
            y: pointerDownState.hitElement.y,
            value: pointerDownState.hitElement.value,
            id: pointerDownState.hitElement.id,
          });
        } else {
          setComment(null);
        }
      }
    });
  };
  const renderCommentIcons = () => {
    return Object.values(commentIcons).map((commentIcon) => {
      if (!excalidrawAPI) {
        return false;
      }
      const appState = excalidrawAPI.getAppState();
      const { x, y } = sceneCoordsToViewportCoords(
        { sceneX: commentIcon.x, sceneY: commentIcon.y },
        excalidrawAPI.getAppState(),
      );
      return (
        <div
          id={commentIcon.id}
          key={commentIcon.id}
          style={{
            top: `${y - COMMENT_ICON_DIMENSION / 2 - appState!.offsetTop}px`,
            left: `${x - COMMENT_ICON_DIMENSION / 2 - appState!.offsetLeft}px`,
            position: "absolute",
            zIndex: 1,
            width: `${COMMENT_ICON_DIMENSION}px`,
            height: `${COMMENT_ICON_DIMENSION}px`,
            cursor: "pointer",
            touchAction: "none",
          }}
          className="comment-icon"
          onPointerDown={(event) => {
            event.preventDefault();
            if (comment) {
              commentIcon.value = comment.value;
              saveComment();
            }
            const pointerDownState: any = {
              x: event.clientX,
              y: event.clientY,
              hitElement: commentIcon,
              hitElementOffsets: { x: event.clientX - x, y: event.clientY - y },
            };
            const onPointerMove =
              onPointerMoveFromPointerDownHandler(pointerDownState);
            const onPointerUp =
              onPointerUpFromPointerDownHandler(pointerDownState);
            window.addEventListener(EVENT.POINTER_MOVE, onPointerMove);
            window.addEventListener(EVENT.POINTER_UP, onPointerUp);

            pointerDownState.onMove = onPointerMove;
            pointerDownState.onUp = onPointerUp;

            excalidrawAPI?.setActiveTool({
              type: "custom",
              customType: "comment",
            });
          }}
        >
          <div className="comment-avatar">
            <img src="images/doremon.png" alt="doremon" />
          </div>
        </div>
      );
    });
  };

  const saveComment = () => {
    if (!comment) {
      return;
    }
    if (!comment.id && !comment.value) {
      setComment(null);
      return;
    }
    const id = comment.id || nanoid();
    setCommentIcons({
      ...commentIcons,
      [id]: {
        x: comment.id ? comment.x - 60 : comment.x,
        y: comment.y,
        id,
        value: comment.value,
      },
    });
    setComment(null);
  };

  const renderComment = () => {
    if (!comment) {
      return null;
    }
    const appState = excalidrawAPI?.getAppState()!;
    const { x, y } = sceneCoordsToViewportCoords(
      { sceneX: comment.x, sceneY: comment.y },
      appState,
    );
    let top = y - COMMENT_ICON_DIMENSION / 2 - appState.offsetTop;
    let left = x - COMMENT_ICON_DIMENSION / 2 - appState.offsetLeft;

    if (
      top + COMMENT_INPUT_HEIGHT <
      appState.offsetTop + COMMENT_INPUT_HEIGHT
    ) {
      top = COMMENT_ICON_DIMENSION / 2;
    }
    if (top + COMMENT_INPUT_HEIGHT > appState.height) {
      top = appState.height - COMMENT_INPUT_HEIGHT - COMMENT_ICON_DIMENSION / 2;
    }
    if (
      left + COMMENT_INPUT_WIDTH <
      appState.offsetLeft + COMMENT_INPUT_WIDTH
    ) {
      left = COMMENT_ICON_DIMENSION / 2;
    }
    if (left + COMMENT_INPUT_WIDTH > appState.width) {
      left = appState.width - COMMENT_INPUT_WIDTH - COMMENT_ICON_DIMENSION / 2;
    }

    return (
      <textarea
        className="comment"
        style={{
          top: `${top}px`,
          left: `${left}px`,
          position: "absolute",
          zIndex: 1,
          height: `${COMMENT_INPUT_HEIGHT}px`,
          width: `${COMMENT_INPUT_WIDTH}px`,
        }}
        ref={(ref) => {
          setTimeout(() => ref?.focus());
        }}
        placeholder={comment.value ? "Reply" : "Comment"}
        value={comment.value}
        onChange={(event) => {
          setComment({ ...comment, value: event.target.value });
        }}
        onBlur={saveComment}
        onKeyDown={(event) => {
          if (!event.shiftKey && event.key === "Enter") {
            event.preventDefault();
            saveComment();
          }
        }}
      />
    );
  };

  const renderSidebar = () => {
    return (
      <Sidebar>
        <Sidebar.Header>Custom header!</Sidebar.Header>
        Custom sidebar!
      </Sidebar>
    );
  };

  return (
    <div className="App" ref={appRef}>
      <h1>{appTitle}</h1>
      <ExampleSidebar>
        <div className="button-wrapper">
          <button onClick={loadSceneOrLibrary}>Load Scene or Library</button>
          <button className="update-scene" onClick={updateScene}>
            Update Scene
          </button>
          <button
            className="reset-scene"
            onClick={() => {
              excalidrawAPI?.resetScene();
            }}
          >
            Reset Scene
          </button>
          <button
            onClick={() => {
              const libraryItems: LibraryItems = [
                {
                  status: "published",
                  id: "1",
                  created: 1,
                  elements: initialData.libraryItems[1] as any,
                },
                {
                  status: "unpublished",
                  id: "2",
                  created: 2,
                  elements: initialData.libraryItems[1] as any,
                },
              ];
              excalidrawAPI?.updateLibrary({
                libraryItems,
              });
            }}
          >
            Update Library
          </button>

          <label>
            <input
              type="checkbox"
              checked={viewModeEnabled}
              onChange={() => setViewModeEnabled(!viewModeEnabled)}
            />
            View mode
          </label>
          <label>
            <input
              type="checkbox"
              checked={zenModeEnabled}
              onChange={() => setZenModeEnabled(!zenModeEnabled)}
            />
            Zen mode
          </label>
          <label>
            <input
              type="checkbox"
              checked={gridModeEnabled}
              onChange={() => setGridModeEnabled(!gridModeEnabled)}
            />
            Grid mode
          </label>
          <label>
            <input
              type="checkbox"
              checked={theme === "dark"}
              onChange={() => {
                let newTheme = "light";
                if (theme === "light") {
                  newTheme = "dark";
                }
                setTheme(newTheme);
              }}
            />
            Switch to Dark Theme
          </label>
          <label>
            <input
              type="checkbox"
              checked={isCollaborating}
              onChange={() => {
                if (!isCollaborating) {
                  const collaborators = new Map();
                  collaborators.set("id1", {
                    username: "Doremon",
                    avatarUrl: "images/doremon.png",
                  });
                  collaborators.set("id2", {
                    username: "Excalibot",
                    avatarUrl: "images/excalibot.png",
                  });
                  collaborators.set("id3", {
                    username: "Pika",
                    avatarUrl: "images/pika.jpeg",
                  });
                  collaborators.set("id4", {
                    username: "fallback",
                    avatarUrl: "https://example.com",
                  });
                  excalidrawAPI?.updateScene({ collaborators });
                } else {
                  excalidrawAPI?.updateScene({
                    collaborators: new Map(),
                  });
                }
                setIsCollaborating(!isCollaborating);
              }}
            />
            Show collaborators
          </label>
          <div>
            <button onClick={onCopy.bind(null, "png")}>
              Copy to Clipboard as PNG
            </button>
            <button onClick={onCopy.bind(null, "svg")}>
              Copy to Clipboard as SVG
            </button>
            <button onClick={onCopy.bind(null, "json")}>
              Copy to Clipboard as JSON
            </button>
          </div>
          <div
            style={{
              display: "flex",
              gap: "1em",
              justifyContent: "center",
              marginTop: "1em",
            }}
          >
            <div>x: {pointerData?.pointer.x ?? 0}</div>
            <div>y: {pointerData?.pointer.y ?? 0}</div>
          </div>
        </div>
        <div className="excalidraw-wrapper">
          <div
            style={{
              position: "absolute",
              left: "50%",
              bottom: "20px",
              display: "flex",
              zIndex: 9999999999999999,
              padding: "5px 10px",
              transform: "translateX(-50%)",
              background: "rgba(255, 255, 255, 0.8)",
              gap: "1rem",
            }}
          >
            <button onClick={() => excalidrawAPI?.toggleMenu("customSidebar")}>
              Toggle Custom Sidebar
            </button>
          </div>
          <Excalidraw
            ref={(api: ExcalidrawImperativeAPI) => setExcalidrawAPI(api)}
            initialData={initialStatePromiseRef.current.promise}
            onChange={(elements, state) => {
              console.info("Elements :", elements, "State : ", state);
            }}
            onPointerUpdate={(payload: {
              pointer: { x: number; y: number };
              button: "down" | "up";
              pointersMap: Gesture["pointers"];
            }) => setPointerData(payload)}
            onCollabButtonClick={() =>
              window.alert("You clicked on collab button")
            }
            viewModeEnabled={viewModeEnabled}
            zenModeEnabled={zenModeEnabled}
            gridModeEnabled={gridModeEnabled}
            theme={theme}
            name="Custom name of drawing"
            UIOptions={{ canvasActions: { loadScene: false } }}
            renderTopRightUI={renderTopRightUI}
            renderFooter={renderFooter}
            onLinkOpen={onLinkOpen}
            onPointerDown={onPointerDown}
            onScrollChange={rerenderCommentIcons}
            renderSidebar={renderSidebar}
          />
          {Object.keys(commentIcons || []).length > 0 && renderCommentIcons()}
          {comment && renderComment()}
        </div>

        <div className="export-wrapper button-wrapper">
          <label className="export-wrapper__checkbox">
            <input
              type="checkbox"
              checked={exportWithDarkMode}
              onChange={() => setExportWithDarkMode(!exportWithDarkMode)}
            />
            Export with dark mode
          </label>
          <label className="export-wrapper__checkbox">
            <input
              type="checkbox"
              checked={exportEmbedScene}
              onChange={() => setExportEmbedScene(!exportEmbedScene)}
            />
            Export with embed scene
          </label>
          <button
            onClick={async () => {
              if (!excalidrawAPI) {
                return;
              }
              const svg = await exportToSvg({
                elements: excalidrawAPI?.getSceneElements(),
                appState: {
                  ...initialData.appState,
                  exportWithDarkMode,
                  exportEmbedScene,
                  width: 300,
                  height: 100,
                },
                files: excalidrawAPI?.getFiles(),
              });
              appRef.current.querySelector(".export-svg").innerHTML =
                svg.outerHTML;
            }}
          >
            Export to SVG
          </button>
          <div className="export export-svg"></div>

          <button
            onClick={async () => {
              if (!excalidrawAPI) {
                return;
              }
              const blob = await exportToBlob({
                elements: excalidrawAPI?.getSceneElements(),
                mimeType: "image/png",
                appState: {
                  ...initialData.appState,
                  exportEmbedScene,
                  exportWithDarkMode,
                },
                files: excalidrawAPI?.getFiles(),
              });
              setBlobUrl(window.URL.createObjectURL(blob));
            }}
          >
            Export to Blob
          </button>
          <div className="export export-blob">
            <img src={blobUrl} alt="" />
          </div>

          <button
            onClick={async () => {
              if (!excalidrawAPI) {
                return;
              }
              const canvas = await exportToCanvas({
                elements: excalidrawAPI.getSceneElements(),
                appState: {
                  ...initialData.appState,
                  exportWithDarkMode,
                },
                files: excalidrawAPI.getFiles(),
              });
              const ctx = canvas.getContext("2d")!;
              ctx.font = "30px Virgil";
              ctx.strokeText("My custom text", 50, 60);
              setCanvasUrl(canvas.toDataURL());
            }}
          >
            Export to Canvas
          </button>
          <div className="export export-canvas">
            <img src={canvasUrl} alt="" />
          </div>
        </div>
      </ExampleSidebar>
    </div>
  );
}<|MERGE_RESOLUTION|>--- conflicted
+++ resolved
@@ -200,14 +200,10 @@
         >
           {COMMENT_SVG}
         </button>
-<<<<<<< HEAD
-        <button onClick={() => alert("This is an empty footer")}>
-=======
         <button
           className="custom-footer"
-          onClick={() => alert("This is dummy footer")}
+          onClick={() => alert("This is an empty footer")}
         >
->>>>>>> 0ebe6292
           {" "}
           custom footer{" "}
         </button>
