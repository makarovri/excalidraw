--- conflicted
+++ resolved
@@ -31,6 +31,7 @@
 import CustomFooter from "./CustomFooter";
 import MobileFooter from "./MobileFooter";
 import { KEYS } from "../../../keys";
+import { convertToExcalidrawElements } from "../../../data/transform";
 
 declare global {
   interface Window {
@@ -140,7 +141,11 @@
         ];
 
         //@ts-ignore
-        initialStatePromiseRef.current.promise.resolve(initialData);
+        initialStatePromiseRef.current.promise.resolve({
+          ...initialData,
+          //@ts-ignore
+          elements: convertToExcalidrawElements(initialData.elements),
+        });
         excalidrawAPI.addFiles(imagesArray);
       };
     };
@@ -199,15 +204,6 @@
             width: 186.47265625,
             height: 141.9765625,
             seed: 1968410350,
-<<<<<<< HEAD
-=======
-            groupIds: [],
-            frameId: null,
-            boundElements: null,
-            locked: false,
-            link: null,
-            updated: 1,
->>>>>>> cf041333
             roundness: {
               type: ROUNDNESS.ADAPTIVE_RADIUS,
               value: 32,
