--- conflicted
+++ resolved
@@ -194,12 +194,9 @@
 export { serializeAsJSON, serializeLibraryAsJSON } from "../data/json";
 export { loadFromBlob, loadLibraryFromBlob } from "../data/blob";
 export { getFreeDrawSvgPath } from "../renderer/renderElement";
-<<<<<<< HEAD
 export { getCommonBoundingBox } from "../element/bounds"; //zsviczian
 export { getMaximumGroups } from "../groups"; //zsviczian
 export { intersectElementWithLine } from "../element/collision"; //zsviczian
 export { determineFocusDistance } from "../element/collision"; //zsviczian
 export { measureText } from "../element/textElement"; //zsviczian
-=======
-export { mergeLibraryItems } from "../data/library";
->>>>>>> 1ed1529f
+export { mergeLibraryItems } from "../data/library";