--- conflicted
+++ resolved
@@ -1,12 +1,7 @@
 {
   "compilerOptions": {
-<<<<<<< HEAD
-    "target": "es6",
-    "module": "esNext",
-=======
     "target": "es2017",
     "module": "es2015",
->>>>>>> 79989fed
     "moduleResolution": "node",
     "resolveJsonModule": true,
     "jsx": "react-jsx",
