import LanguageDetector from "i18next-browser-languagedetector";

<<<<<<< HEAD
const percentages: Record<
  string,
  number
> = require("./locales/percentages.json");

const allLanguages = [
=======
import fallbackLanguageData from "./locales/en.json";

export const languages = [
>>>>>>> a679ef78
  { lng: "en", label: "English", data: "en.json" },
  { lng: "bg-BG", label: "Български", data: "bg-BG.json" },
  { lng: "de-DE", label: "Deutsch", data: "de-DE.json" },
  { lng: "nb-No", label: "Bokmål", data: "nb-NO.json" },
  { lng: "es-ES", label: "Español", data: "es-ES.json" },
  { lng: "ca-ES", label: "Catalan", data: "ca-ES.json" },
  { lng: "el-GR", label: "Ελληνικά", data: "el-GR.json" },
  { lng: "fr-FR", label: "Français", data: "fr-FR.json" },
  { lng: "id-ID", label: "Bahasa Indonesia", data: "id-ID.json" },
  { lng: "it-IT", label: "Italiano", data: "it-IT.json" },
  { lng: "hu-HU", label: "Magyar", data: "hu-HU.json" },
  { lng: "nl-NL", label: "Nederlands", data: "nl-NL.json" },
  { lng: "pl-PL", label: "Polski", data: "pl-PL.json" },
  { lng: "pt-PT", label: "Português", data: "pt-PT.json" },
  { lng: "ru-RU", label: "Русский", data: "ru-RU.json" },
  { lng: "uk-UA", label: "Українська", data: "uk-UA.json" },
  { lng: "fi-FI", label: "Suomi", data: "fi-FI.json" },
  { lng: "tr-TR", label: "Türkçe", data: "tr-TR.json" },
  { lng: "ja-JP", label: "日本語", data: "ja-JP.json" },
  { lng: "ko-KR", label: "한국어", data: "ko-KR.json" },
  { lng: "zh-TW", label: "繁體中文", data: "zh-TW.json" },
  { lng: "zh-CN", label: "简体中文", data: "zh-CN.json" },
  { lng: "ar-SA", label: "العربية", data: "ar-SA.json", rtl: true },
  { lng: "he-IL", label: "עברית", data: "he-IL.json", rtl: true },
];

export const languages = allLanguages
  .sort((left, right) => (left.label > right.label ? 1 : -1))
  .filter((lang) => percentages[lang.lng] > 85);

let currentLanguage = languages[0];
let currentLanguageData = {};
const fallbackLanguage = languages[0];

export const setLanguage = async (newLng: string | undefined) => {
  currentLanguage =
    languages.find((language) => language.lng === newLng) || fallbackLanguage;

  document.documentElement.dir = currentLanguage.rtl ? "rtl" : "ltr";

  currentLanguageData = await import(`./locales/${currentLanguage.data}`);

  languageDetector.cacheUserLanguage(currentLanguage.lng);
};

export const setLanguageFirstTime = async () => {
  const newLng: string | undefined = languageDetector.detect();

  currentLanguage =
    languages.find((language) => language.lng === newLng) || fallbackLanguage;

  document.documentElement.dir = currentLanguage.rtl ? "rtl" : "ltr";

  currentLanguageData = await import(`./locales/${currentLanguage.data}`);

  languageDetector.cacheUserLanguage(currentLanguage.lng);
};

export const getLanguage = () => currentLanguage;

const findPartsForData = (data: any, parts: string[]) => {
  for (var i = 0; i < parts.length; ++i) {
    const part = parts[i];
    if (data[part] === undefined) {
      return undefined;
    }
    data = data[part];
  }
  if (typeof data !== "string") {
    return undefined;
  }
  return data;
};

export const t = (path: string, replacement?: { [key: string]: string }) => {
  const parts = path.split(".");
  let translation =
    findPartsForData(currentLanguageData, parts) ||
    findPartsForData(fallbackLanguageData, parts);
  if (translation === undefined) {
    throw new Error(`Can't find translation for ${path}`);
  }

  if (replacement) {
    for (var key in replacement) {
      translation = translation.replace(`{{${key}}}`, replacement[key]);
    }
  }
  return translation;
};

const languageDetector = new LanguageDetector();
languageDetector.init({
  languageUtils: {
    formatLanguageCode: (lng: string) => lng,
    isWhitelisted: () => true,
  },
  checkWhitelist: false,
});<|MERGE_RESOLUTION|>--- conflicted
+++ resolved
@@ -1,17 +1,9 @@
 import LanguageDetector from "i18next-browser-languagedetector";
 
-<<<<<<< HEAD
-const percentages: Record<
-  string,
-  number
-> = require("./locales/percentages.json");
+import fallbackLanguageData from "./locales/en.json";
+import percentages from "./locales/percentages.json";
 
 const allLanguages = [
-=======
-import fallbackLanguageData from "./locales/en.json";
-
-export const languages = [
->>>>>>> a679ef78
   { lng: "en", label: "English", data: "en.json" },
   { lng: "bg-BG", label: "Български", data: "bg-BG.json" },
   { lng: "de-DE", label: "Deutsch", data: "de-DE.json" },
@@ -40,7 +32,7 @@
 
 export const languages = allLanguages
   .sort((left, right) => (left.label > right.label ? 1 : -1))
-  .filter((lang) => percentages[lang.lng] > 85);
+  .filter((lang) => (percentages as Record<string, number>)[lang.lng] > 85);
 
 let currentLanguage = languages[0];
 let currentLanguageData = {};
