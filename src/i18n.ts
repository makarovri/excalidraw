--- conflicted
+++ resolved
@@ -106,31 +106,25 @@
   if (lang.code.startsWith(TEST_LANG_CODE)) {
     currentLangData = {};
   } else {
-<<<<<<< HEAD
-    currentLangData = await import(
-      /* webpackChunkName: "locales/[request]" */ `./locales/${currentLang.code}.json`
-    );
-    // Empty the auxCurrentLangData array
-    while (auxCurrentLangData.length > 0) {
-      auxCurrentLangData.pop();
-    }
-    // Fill the auxCurrentLangData array with each locale file found in auxLangDataRoots for this language
-    auxSetLanguageFuncs.forEach(async (setLanguageFn) => {
-      const condData = await setLanguageFn(currentLang.code);
-      if (condData) {
-        auxCurrentLangData.push(condData);
-      }
-    });
-=======
     try {
       currentLangData = await import(
         /* webpackChunkName: "locales/[request]" */ `./locales/${currentLang.code}.json`
       );
+      // Empty the auxCurrentLangData array
+      while (auxCurrentLangData.length > 0) {
+        auxCurrentLangData.pop();
+      }
+      // Fill the auxCurrentLangData array with each locale file found in auxLangDataRoots for this language
+      auxSetLanguageFuncs.forEach(async (setLanguageFn) => {
+        const condData = await setLanguageFn(currentLang.code);
+        if (condData) {
+          auxCurrentLangData.push(condData);
+        }
+      });
     } catch (error: any) {
       console.error(`Failed to load language ${lang.code}:`, error.message);
       currentLangData = fallbackLangData;
     }
->>>>>>> 539505af
   }
 };
 
