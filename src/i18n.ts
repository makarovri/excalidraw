--- conflicted
+++ resolved
@@ -17,11 +17,8 @@
 export const languages = [
   { lng: "en", label: "English" },
   { lng: "es", label: "Español" },
-<<<<<<< HEAD
-=======
   { lng: "fr", label: "Français" },
-  { lng: "pt", label: "Português" }
->>>>>>> 25202aec
+  { lng: "pt", label: "Português" },
 ];
 
 i18n
