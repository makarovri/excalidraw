import LanguageDetector from "i18next-browser-languagedetector";
import { getShortcutKey } from "./utils";

export const languages = [
  { lng: "en", label: "English", data: require("./locales/en.json") },
  { lng: "bg-BG", label: "Български", data: require("./locales/bg-BG.json") },
  { lng: "de-DE", label: "Deutsch", data: require("./locales/de-DE.json") },
  { lng: "es-ES", label: "Español", data: require("./locales/es-ES.json") },
  { lng: "ca-ES", label: "Catalan", data: require("./locales/ca-ES.json") },
  { lng: "el-GR", label: "Ελληνικά", data: require("./locales/el-GR.json") },
  { lng: "fr-FR", label: "Français", data: require("./locales/fr-FR.json") },
  {
    lng: "id-ID",
    label: "Bahasa Indonesia",
    data: require("./locales/id-ID.json"),
  },
  { lng: "it-IT", label: "Italiano", data: require("./locales/it-IT.json") },
  { lng: "hu-HU", label: "Magyar", data: require("./locales/hu-HU.json") },
  { lng: "nl-NL", label: "Nederlands", data: require("./locales/nl-NL.json") },
  { lng: "no-No", label: "Norsk", data: require("./locales/no-NO.json") },
  { lng: "pl-PL", label: "Polski", data: require("./locales/pl-PL.json") },
  { lng: "pt-PT", label: "Português", data: require("./locales/pt-PT.json") },
  { lng: "ru-RU", label: "Русский", data: require("./locales/ru-RU.json") },
  { lng: "fi-FI", label: "Suomi", data: require("./locales/fi-FI.json") },
  { lng: "tr-TR", label: "Türkçe", data: require("./locales/tr-TR.json") },
  { lng: "ja-JP", label: "日本語", data: require("./locales/ja-JP.json") },
  { lng: "ko-KR", label: "한국어", data: require("./locales/ko-KR.json") },
  { lng: "zh-TW", label: "繁體中文", data: require("./locales/zh-TW.json") },
  { lng: "zh-CN", label: "简体中文", data: require("./locales/zh-CN.json") },
  {
    lng: "ar-SA",
    label: "العربية",
    data: require("./locales/ar-SA.json"),
    rtl: true,
  },
  {
    lng: "he-IL",
    label: "עברית",
    data: require("./locales/he-IL.json"),
    rtl: true,
  },
];

let currentLanguage = languages[0];
const fallbackLanguage = languages[0];

export const setLanguage = (newLng: string | undefined) => {
  currentLanguage =
    languages.find((language) => language.lng === newLng) || fallbackLanguage;

  document.documentElement.dir = currentLanguage.rtl ? "rtl" : "ltr";

  languageDetector.cacheUserLanguage(currentLanguage.lng);
};

export const getLanguage = () => currentLanguage;

const findPartsForData = (data: any, parts: string[]) => {
  for (var i = 0; i < parts.length; ++i) {
    const part = parts[i];
    if (data[part] === undefined) {
      return undefined;
    }
    data = data[part];
  }
  if (typeof data !== "string") {
    return undefined;
  }
  return data;
};

export const t = (path: string, replacement?: { [key: string]: string }) => {
  const parts = path.split(".");
  let translation =
    findPartsForData(currentLanguage.data, parts) ||
    findPartsForData(fallbackLanguage.data, parts);
  if (translation === undefined) {
    throw new Error(`Can't find translation for ${path}`);
  }

  if (replacement) {
    for (var key in replacement) {
      translation = translation.replace(`{{${key}}}`, replacement[key]);
    }
  }
<<<<<<< HEAD
  return getShortcutKey(translation);
}
=======
  return translation;
};
>>>>>>> c427aa3c

const languageDetector = new LanguageDetector();
languageDetector.init({
  languageUtils: {
    formatLanguageCode: (lng: string) => lng,
    isWhitelisted: () => true,
  },
  checkWhitelist: false,
});

setLanguage(languageDetector.detect());<|MERGE_RESOLUTION|>--- conflicted
+++ resolved
@@ -83,13 +83,8 @@
       translation = translation.replace(`{{${key}}}`, replacement[key]);
     }
   }
-<<<<<<< HEAD
   return getShortcutKey(translation);
-}
-=======
-  return translation;
 };
->>>>>>> c427aa3c
 
 const languageDetector = new LanguageDetector();
 languageDetector.init({
