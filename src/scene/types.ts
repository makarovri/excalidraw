--- conflicted
+++ resolved
@@ -9,11 +9,8 @@
   zoom: number;
   shouldCacheIgnoreZoom: boolean;
   remotePointerViewportCoords: { [id: string]: { x: number; y: number } };
-<<<<<<< HEAD
   remotePointerButton?: { [id: string]: string | undefined };
-=======
   remoteSelectedElementIds: { [elementId: string]: string[] };
->>>>>>> 23540eba
 };
 
 export type SceneScroll = {
