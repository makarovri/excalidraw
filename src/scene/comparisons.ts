--- conflicted
+++ resolved
@@ -28,11 +28,7 @@
 
 export const hasText = (type: string) => type === "text";
 
-<<<<<<< HEAD
-export const hasDecorators = (type: string) => type === "arrow";
-=======
 export const canHaveArrowheads = (type: string) => type === "arrow";
->>>>>>> c291edfc
 
 export const getElementAtPosition = (
   elements: readonly NonDeletedExcalidrawElement[],
