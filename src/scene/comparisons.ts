--- conflicted
+++ resolved
@@ -21,13 +21,8 @@
 
 export const hasText = (type: string) => type === "text";
 
-<<<<<<< HEAD
 export const getElementAtPosition = (
-  elements: readonly ExcalidrawElement[],
-=======
-export function getElementAtPosition(
   elements: readonly NonDeletedExcalidrawElement[],
->>>>>>> d04eaf70
   appState: AppState,
   x: number,
   y: number,
