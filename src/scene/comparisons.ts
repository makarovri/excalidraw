--- conflicted
+++ resolved
@@ -1,17 +1,4 @@
-<<<<<<< HEAD
-import {
-  ExcalidrawElement,
-  ExcalidrawTextContainer,
-  NonDeletedExcalidrawElement,
-} from "../element/types";
-
-import { getElementAbsoluteCoords } from "../element";
-import { isArrowElement, isTextBindableContainer } from "../element/typeChecks";
-import { isHittingElementNotConsideringBoundingBox } from "../element/collision";
-import { AppState } from "../types";
-=======
 import { NonDeletedExcalidrawElement } from "../element/types";
->>>>>>> d2181847
 
 export const hasBackground = (type: string) =>
   type === "rectangle" ||
@@ -78,38 +65,4 @@
   return elements.filter(
     (element) => !element.isDeleted && isAtPositionFn(element),
   );
-<<<<<<< HEAD
-};
-
-export const getTextBindableContainerAtPosition = (
-  elements: readonly ExcalidrawElement[],
-  appState: AppState,
-  x: number,
-  y: number,
-): ExcalidrawTextContainer | null => {
-  let hitElement = null;
-  // We need to to hit testing from front (end of the array) to back (beginning of the array)
-  for (let index = elements.length - 1; index >= 0; --index) {
-    if (elements[index].isDeleted) {
-      continue;
-    }
-    const [x1, y1, x2, y2] = getElementAbsoluteCoords(elements[index]);
-
-    if (
-      isArrowElement(elements[index]) &&
-      isHittingElementNotConsideringBoundingBox(elements[index], appState, [
-        x,
-        y,
-      ])
-    ) {
-      hitElement = elements[index];
-      break;
-    } else if (x1 < x && x < x2 && y1 < y && y < y2) {
-      hitElement = elements[index];
-      break;
-    }
-  }
-  return isTextBindableContainer(hitElement, false) ? hitElement : null;
-=======
->>>>>>> d2181847
 };