--- conflicted
+++ resolved
@@ -94,19 +94,11 @@
     <style>
       @font-face {
         font-family: "Virgil";
-<<<<<<< HEAD
-        src: url("https://excalidraw.com/static/fonts/FG_Virgil.ttf");
+        src: url("https://excalidraw.com/static/fonts/FG_Virgil.woff2");
       }
       @font-face {
         font-family: "Cascadia";
-        src: url("https://excalidraw.com/static/fonts/Cascadia.ttf");
-=======
-        src: url("https://excalidraw.com/FG_Virgil.woff2");
-      }
-      @font-face {
-        font-family: "Cascadia";
-        src: url("https://excalidraw.com/Cascadia.woff2");
->>>>>>> 93087192
+        src: url("https://excalidraw.com/static/fonts/Cascadia.woff2");
       }
     </style>
   </defs>
