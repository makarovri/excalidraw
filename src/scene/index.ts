--- conflicted
+++ resolved
@@ -8,20 +8,7 @@
   getSelectedElements,
   getTargetElement,
 } from "./selection";
-<<<<<<< HEAD
-export {
-  exportCanvas,
-  loadFromJSON,
-  loadFromBlob,
-  saveAsJSON,
-  restoreFromLocalStorage,
-  saveToLocalStorage,
-  loadScene,
-  calculateScrollCenter,
-} from "./data";
-=======
 export { normalizeScroll, calculateScrollCenter } from "./scroll";
->>>>>>> 463854e4
 export {
   hasBackground,
   hasStroke,
