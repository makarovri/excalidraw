export { isOverScrollBars } from "./scrollbars";
export {
  clearSelection,
  getSelectedIndices,
  deleteSelectedElements,
  isSomeElementSelected,
  getElementsWithinSelection,
  getCommonAttributeOfSelectedElements,
  getSelectedElements,
  getTargetElement,
} from "./selection";
<<<<<<< HEAD
export { normalizeScroll, calculateScrollCenter } from "./scroll";
=======
export {
  exportCanvas,
  loadFromJSON,
  loadFromBlob,
  saveAsJSON,
  restoreFromLocalStorage,
  saveToLocalStorage,
  decryptSocketUpdateData,
  encryptSocketUpdateData,
  exportToBackend,
  importFromBackend,
  loadScene,
  calculateScrollCenter,
} from "./data";
>>>>>>> d20c8a7f
export {
  hasBackground,
  hasStroke,
  getElementAtPosition,
  getElementContainingPosition,
  hasText,
} from "./comparisons";
export { createScene } from "./createScene";
export { getZoomOrigin, getZoomTranslation, getNormalizedZoom } from "./zoom";<|MERGE_RESOLUTION|>--- conflicted
+++ resolved
@@ -9,24 +9,8 @@
   getSelectedElements,
   getTargetElement,
 } from "./selection";
-<<<<<<< HEAD
 export { normalizeScroll, calculateScrollCenter } from "./scroll";
-=======
-export {
-  exportCanvas,
-  loadFromJSON,
-  loadFromBlob,
-  saveAsJSON,
-  restoreFromLocalStorage,
-  saveToLocalStorage,
-  decryptSocketUpdateData,
-  encryptSocketUpdateData,
-  exportToBackend,
-  importFromBackend,
-  loadScene,
-  calculateScrollCenter,
-} from "./data";
->>>>>>> d20c8a7f
+
 export {
   hasBackground,
   hasStroke,
