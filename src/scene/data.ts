import { ExcalidrawElement } from "../element/types";

import { getDefaultAppState, cleanAppStateForExport } from "../appState";

import { AppState } from "../types";
import { ExportType, PreviousScene } from "./types";
import { exportToCanvas, exportToSvg } from "./export";
import nanoid from "nanoid";
import { fileOpen, fileSave } from "browser-nativefs";
import { getCommonBounds } from "../element";

<<<<<<< HEAD
import i18n from "../i18n";
import { Point } from "roughjs/bin/geometry";
=======
import { t } from "../i18n";
>>>>>>> b0e740cf

const LOCAL_STORAGE_KEY = "excalidraw";
const LOCAL_STORAGE_SCENE_PREVIOUS_KEY = "excalidraw-previos-scenes";
const LOCAL_STORAGE_KEY_STATE = "excalidraw-state";
const BACKEND_POST = "https://json.excalidraw.com/api/v1/post/";
const BACKEND_GET = "https://json.excalidraw.com/api/v1/";

// TODO: Defined globally, since file handles aren't yet serializable.
// Once `FileSystemFileHandle` can be serialized, make this
// part of `AppState`.
(window as any).handle = null;

interface DataState {
  elements: readonly ExcalidrawElement[];
  appState: AppState | null;
  selectedId?: number;
}

export function serializeAsJSON(
  elements: readonly ExcalidrawElement[],
  appState: AppState,
): string {
  return JSON.stringify(
    {
      type: "excalidraw",
      version: 1,
      source: window.location.origin,
      elements: elements.map(({ shape, isSelected, ...el }) => el),
      appState: cleanAppStateForExport(appState),
    },
    null,
    2,
  );
}

function calculateScrollCenter(
  elements: readonly ExcalidrawElement[],
): { scrollX: number; scrollY: number } {
  let [x1, y1, x2, y2] = getCommonBounds(elements);

  const centerX = (x1 + x2) / 2;
  const centerY = (y1 + y2) / 2;

  return {
    scrollX: window.innerWidth / 2 - centerX,
    scrollY: window.innerHeight / 2 - centerY,
  };
}

export async function saveAsJSON(
  elements: readonly ExcalidrawElement[],
  appState: AppState,
) {
  const serialized = serializeAsJSON(elements, appState);

  const name = `${appState.name}.json`;
  await fileSave(
    new Blob([serialized], { type: "application/json" }),
    {
      fileName: name,
      description: "Excalidraw file",
    },
    (window as any).handle,
  );
}

export async function loadFromJSON() {
  const updateAppState = (contents: string) => {
    const defaultAppState = getDefaultAppState();
    let elements = [];
    let appState = defaultAppState;
    try {
      const data = JSON.parse(contents);
      elements = data.elements || [];
      appState = { ...defaultAppState, ...data.appState };
    } catch (e) {
      // Do nothing because elements array is already empty
    }
    return { elements, appState };
  };

  const blob = await fileOpen({
    description: "Excalidraw files",
    extensions: ["json"],
    mimeTypes: ["application/json"],
  });
  if (blob.handle) {
    (window as any).handle = blob.handle;
  }
  let contents;
  if ("text" in Blob) {
    contents = await blob.text();
  } else {
    contents = await (async () => {
      return new Promise(resolve => {
        const reader = new FileReader();
        reader.readAsText(blob, "utf8");
        reader.onloadend = () => {
          if (reader.readyState === FileReader.DONE) {
            resolve(reader.result as string);
          }
        };
      });
    })();
  }
  const { elements, appState } = updateAppState(contents);
  return new Promise<DataState>(resolve => {
    resolve(
      restore(elements, { ...appState, ...calculateScrollCenter(elements) }),
    );
  });
}

export async function exportToBackend(
  elements: readonly ExcalidrawElement[],
  appState: AppState,
) {
  let response;
  try {
    response = await fetch(BACKEND_POST, {
      method: "POST",
      headers: { "Content-Type": "application/json" },
      body: serializeAsJSON(elements, appState),
    });
    const json = await response.json();
    if (json.id) {
      const url = new URL(window.location.href);
      url.searchParams.append("id", json.id);

      await navigator.clipboard.writeText(url.toString());
      window.alert(
        t("alerts.copiedToClipboard", {
          url: url.toString(),
        }),
      );
    } else {
      window.alert(t("alerts.couldNotCreateShareableLink"));
    }
  } catch (e) {
    window.alert(t("alerts.couldNotCreateShareableLink"));
    return;
  }
}

export async function importFromBackend(id: string | null) {
  let elements: readonly ExcalidrawElement[] = [];
  let appState: AppState = getDefaultAppState();
  const response = await fetch(`${BACKEND_GET}${id}.json`).then(data =>
    data.clone().json(),
  );
  if (response != null) {
    try {
      elements = response.elements || elements;
      appState = response.appState || appState;
    } catch (error) {
      window.alert(t("alerts.importBackendFailed"));
      console.error(error);
    }
  }
  return restore(elements, { ...appState, ...calculateScrollCenter(elements) });
}

export async function exportCanvas(
  type: ExportType,
  elements: readonly ExcalidrawElement[],
  canvas: HTMLCanvasElement,
  {
    exportBackground,
    exportPadding = 10,
    viewBackgroundColor,
    name,
    scale = 1,
  }: {
    exportBackground: boolean;
    exportPadding?: number;
    viewBackgroundColor: string;
    name: string;
    scale?: number;
  },
) {
  if (!elements.length)
    return window.alert(t("alerts.cannotExportEmptyCanvas"));
  // calculate smallest area to fit the contents in

  if (type === "svg") {
    const tempSvg = exportToSvg(elements, {
      exportBackground,
      viewBackgroundColor,
      exportPadding,
    });
    await fileSave(new Blob([tempSvg.outerHTML], { type: "image/svg+xml" }), {
      fileName: `${name}.svg`,
    });
    return;
  }

  const tempCanvas = exportToCanvas(elements, {
    exportBackground,
    viewBackgroundColor,
    exportPadding,
    scale,
  });
  tempCanvas.style.display = "none";
  document.body.appendChild(tempCanvas);

  if (type === "png") {
    const fileName = `${name}.png`;
    tempCanvas.toBlob(async (blob: any) => {
      if (blob) {
        await fileSave(blob, {
          fileName: fileName,
        });
      }
    });
  } else if (type === "clipboard") {
    const errorMsg = t("alerts.couldNotCopyToClipboard");
    try {
      tempCanvas.toBlob(async function(blob: any) {
        try {
          await navigator.clipboard.write([
            new window.ClipboardItem({ "image/png": blob }),
          ]);
        } catch (err) {
          window.alert(errorMsg);
        }
      });
    } catch (err) {
      window.alert(errorMsg);
    }
  } else if (type === "backend") {
    const appState = getDefaultAppState();
    if (exportBackground) {
      appState.viewBackgroundColor = viewBackgroundColor;
    }
    exportToBackend(elements, appState);
  }

  // clean up the DOM
  if (tempCanvas !== canvas) tempCanvas.remove();
}

function restore(
  savedElements: readonly ExcalidrawElement[],
  savedState: AppState | null,
): DataState {
  return {
    elements: savedElements.map(element => {
      let points: Point[] = [];
      if (element.type === "arrow") {
        if (Array.isArray(element.points)) {
          // if point array is empty, add one point to the arrow
          // this is used as fail safe to convert incoming data to a valid
          // arrow. In the new arrow, width and height are not being usde
          points = element.points.length > 0 ? element.points : [[0, 0]];
        } else {
          // convert old arrow type to a new one
          // old arrow spec used width and height
          // to determine the endpoints
          points = [
            [0, 0],
            [element.width, element.height],
          ];
        }
      }
      return {
        ...element,
        id: element.id || nanoid(),
        fillStyle: element.fillStyle || "hachure",
        strokeWidth: element.strokeWidth || 1,
        roughness: element.roughness || 1,
        opacity:
          element.opacity === null || element.opacity === undefined
            ? 100
            : element.opacity,
        points,
      };
    }),
    appState: savedState,
  };
}

export function restoreFromLocalStorage() {
  const savedElements = localStorage.getItem(LOCAL_STORAGE_KEY);
  const savedState = localStorage.getItem(LOCAL_STORAGE_KEY_STATE);

  let elements = [];
  if (savedElements) {
    try {
      elements = JSON.parse(savedElements).map(
        ({ shape, ...element }: ExcalidrawElement) => element,
      );
    } catch (e) {
      // Do nothing because elements array is already empty
    }
  }

  let appState = null;
  if (savedState) {
    try {
      appState = JSON.parse(savedState) as AppState;
    } catch (e) {
      // Do nothing because appState is already null
    }
  }

  return restore(elements, appState);
}

export function saveToLocalStorage(
  elements: readonly ExcalidrawElement[],
  state: AppState,
) {
  localStorage.setItem(LOCAL_STORAGE_KEY, JSON.stringify(elements));
  localStorage.setItem(LOCAL_STORAGE_KEY_STATE, JSON.stringify(state));
}

/**
 * Returns the list of ids in Local Storage
 * @returns array
 */
export function loadedScenes(): PreviousScene[] {
  const storedPreviousScenes = localStorage.getItem(
    LOCAL_STORAGE_SCENE_PREVIOUS_KEY,
  );
  if (storedPreviousScenes) {
    try {
      return JSON.parse(storedPreviousScenes);
    } catch (e) {
      console.error("Could not parse previously stored ids");
      return [];
    }
  }
  return [];
}

/**
 * Append id to the list of Previous Scenes in Local Storage if not there yet
 * @param id string
 */
export function addToLoadedScenes(id: string): void {
  const scenes = [...loadedScenes()];
  const newScene = scenes.every(scene => scene.id !== id);

  if (newScene) {
    scenes.push({
      timestamp: Date.now(),
      id,
    });
  }

  localStorage.setItem(
    LOCAL_STORAGE_SCENE_PREVIOUS_KEY,
    JSON.stringify(scenes),
  );
}<|MERGE_RESOLUTION|>--- conflicted
+++ resolved
@@ -9,12 +9,8 @@
 import { fileOpen, fileSave } from "browser-nativefs";
 import { getCommonBounds } from "../element";
 
-<<<<<<< HEAD
-import i18n from "../i18n";
 import { Point } from "roughjs/bin/geometry";
-=======
 import { t } from "../i18n";
->>>>>>> b0e740cf
 
 const LOCAL_STORAGE_KEY = "excalidraw";
 const LOCAL_STORAGE_SCENE_PREVIOUS_KEY = "excalidraw-previos-scenes";
