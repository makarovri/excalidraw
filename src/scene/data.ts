--- conflicted
+++ resolved
@@ -142,7 +142,7 @@
 export async function exportToBackend(
   elements: readonly ExcalidrawElement[],
   appState: AppState,
-  setManualCopyUrl: React.Dispatch<string | undefined>,
+  setExportUrl: React.Dispatch<string>,
 ) {
   const json = serializeAsJSON(elements, appState);
   const encoded = new TextEncoder().encode(json);
@@ -188,17 +188,7 @@
       // of queryParam in order to never send it to the server
       url.hash = `json=${json.id},${exportedKey.k!}`;
       const urlString = url.toString();
-
-<<<<<<< HEAD
-      try {
-        await copyTextToSystemClipboard(urlString);
-        window.alert(t("alerts.copiedToClipboard", { url: urlString }));
-      } catch (err) {
-        setManualCopyUrl(urlString);
-      }
-=======
-      window.prompt(t("alerts.uploadedSecurly"), urlString);
->>>>>>> e6d03aee
+      setExportUrl(urlString);
     } else {
       window.alert(t("alerts.couldNotCreateShareableLink"));
     }
@@ -288,7 +278,7 @@
     name: string;
     scale?: number;
   },
-  setUrlToCopy?: React.Dispatch<string | undefined>,
+  setExportUrl?: React.Dispatch<string>,
 ) {
   if (!elements.length) {
     return window.alert(t("alerts.cannotExportEmptyCanvas"));
@@ -336,8 +326,8 @@
     if (exportBackground) {
       appState.viewBackgroundColor = viewBackgroundColor;
     }
-    if (setUrlToCopy) {
-      exportToBackend(elements, appState, setUrlToCopy);
+    if (setExportUrl) {
+      exportToBackend(elements, appState, setExportUrl);
     }
   }
 
