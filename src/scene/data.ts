--- conflicted
+++ resolved
@@ -99,43 +99,7 @@
           }
         };
       });
-<<<<<<< HEAD
-    } catch (err) {
-      if (err.name !== "AbortError") {
-        console.error(err.name, err.message);
-      }
-      throw err;
-    }
-  } else {
-    const input = document.createElement("input");
-    const reader = new FileReader();
-    input.type = "file";
-    input.accept = ".json";
-
-    input.onchange = () => {
-      if (!input.files!.length) {
-        alert(i18n.t("alerts.fileNotSelected"));
-        return;
-      }
-
-      reader.readAsText(input.files![0], "utf8");
-    };
-
-    input.click();
-
-    return new Promise<DataState>(resolve => {
-      reader.onloadend = () => {
-        if (reader.readyState === FileReader.DONE) {
-          const { elements, appState } = updateAppState(
-            reader.result as string
-          );
-          resolve(restore(elements, appState));
-        }
-      };
-    });
-=======
     })();
->>>>>>> bef27941
   }
   const { elements, appState } = updateAppState(contents);
   return new Promise<DataState>(resolve => {
