import { ExcalidrawElement } from "../element/types";

import { getDefaultAppState } from "../appState";

import { AppState } from "../types";
import { ExportType } from "./types";
import { getExportCanvasPreview } from "./getExportCanvasPreview";
import nanoid from "nanoid";
import { fileOpen, fileSave } from "browser-nativefs";

import i18n from "../i18n";

const LOCAL_STORAGE_KEY = "excalidraw";
const LOCAL_STORAGE_KEY_STATE = "excalidraw-state";
const BACKEND_POST = "https://json.excalidraw.com/api/v1/post/";
const BACKEND_GET = "https://json.excalidraw.com/api/v1/";

// TODO: Defined globally, since file handles aren't yet serializable.
// Once `FileSystemFileHandle` can be serialized, make this
// part of `AppState`.
(window as any).handle = null;

interface DataState {
  elements: readonly ExcalidrawElement[];
  appState: AppState;
}

export function serializeAsJSON(
  elements: readonly ExcalidrawElement[],
  appState?: AppState,
): string {
  return JSON.stringify({
    version: 1,
    source: window.location.origin,
    elements: elements.map(({ shape, ...el }) => el),
    appState: appState || getDefaultAppState(),
  });
}

export async function saveAsJSON(
  elements: readonly ExcalidrawElement[],
  appState: AppState,
) {
  const serialized = serializeAsJSON(elements, appState);

  const name = `${appState.name}.json`;
  await fileSave(
    new Blob([serialized], { type: "application/json" }),
    {
      fileName: name,
      description: "Excalidraw file",
    },
    (window as any).handle,
  );
}

export async function loadFromJSON() {
  const updateAppState = (contents: string) => {
    const defaultAppState = getDefaultAppState();
    let elements = [];
    let appState = defaultAppState;
    try {
      const data = JSON.parse(contents);
      elements = data.elements || [];
      appState = { ...defaultAppState, ...data.appState };
    } catch (e) {
      // Do nothing because elements array is already empty
    }
    return { elements, appState };
  };

  const blob = await fileOpen({
    description: "Excalidraw files",
    extensions: ["json"],
    mimeTypes: ["application/json"],
  });
  if (blob.handle) {
    (window as any).handle = blob.handle;
  }
  let contents;
  if ("text" in Blob) {
    contents = await blob.text();
  } else {
    contents = await (async () => {
      return new Promise(resolve => {
        const reader = new FileReader();
        reader.readAsText(blob, "utf8");
        reader.onloadend = () => {
          if (reader.readyState === FileReader.DONE) {
            resolve(reader.result as string);
          }
        };
      });
    })();
  }
  const { elements, appState } = updateAppState(contents);
  return new Promise<DataState>(resolve => {
    resolve(restore(elements, appState));
  });
}

export async function exportToBackend(
  elements: readonly ExcalidrawElement[],
  appState: AppState,
) {
  const response = await fetch(BACKEND_POST, {
    method: "POST",
    headers: { "Content-Type": "application/json" },
    body: serializeAsJSON(elements, appState),
  });
  const json = await response.json();
  if (json.id) {
    const url = new URL(window.location.href);
    url.searchParams.append("id", json.id);
<<<<<<< HEAD
    try {
      await navigator.clipboard.writeText(url.toString());
      window.alert(
        i18n.t("alerts.copiedToClipboard", {
          url: url.toString(),
          interpolation: { escapeValue: false }
        })
      );
    } catch (err) {
      window.prompt(i18n.t("alerts.shareableLink"), url.toString());
    }
=======

    await navigator.clipboard.writeText(url.toString());
    window.alert(
      i18n.t("alerts.copiedToClipboard", {
        url: url.toString(),
        interpolation: { escapeValue: false },
      }),
    );
>>>>>>> ee68af0f
  } else {
    window.alert(i18n.t("alerts.couldNotCreateShareableLink"));
  }
}

export async function importFromBackend(id: string | null) {
  let elements: readonly ExcalidrawElement[] = [];
  let appState: AppState = getDefaultAppState();
  const response = await fetch(`${BACKEND_GET}${id}.json`).then(data =>
    data.clone().json(),
  );
  if (response != null) {
    try {
      elements = response.elements || elements;
      appState = response.appState || appState;
    } catch (error) {
      window.alert(i18n.t("alerts.importBackendFailed"));
      console.error(error);
    }
  }
  return restore(elements, appState);
}

export async function exportCanvas(
  type: ExportType,
  elements: readonly ExcalidrawElement[],
  canvas: HTMLCanvasElement,
  {
    exportBackground,
    exportPadding = 10,
    viewBackgroundColor,
    name,
    scale = 1,
  }: {
    exportBackground: boolean;
    exportPadding?: number;
    viewBackgroundColor: string;
    name: string;
    scale?: number;
  },
) {
  if (!elements.length)
    return window.alert(i18n.t("alerts.cannotExportEmptyCanvas"));
  // calculate smallest area to fit the contents in

  const tempCanvas = getExportCanvasPreview(elements, {
    exportBackground,
    viewBackgroundColor,
    exportPadding,
    scale,
  });
  tempCanvas.style.display = "none";
  document.body.appendChild(tempCanvas);

  if (type === "png") {
    const fileName = `${name}.png`;
    tempCanvas.toBlob(async (blob: any) => {
      if (blob) {
        await fileSave(blob, {
          fileName: fileName,
          description: "Excalidraw image",
        });
      }
    });
  } else if (type === "clipboard") {
    const errorMsg = i18n.t("alerts.couldNotCopyToClipboard");
    try {
      tempCanvas.toBlob(async function(blob: any) {
        try {
          await navigator.clipboard.write([
            new window.ClipboardItem({ "image/png": blob }),
          ]);
        } catch (err) {
          window.alert(errorMsg);
        }
      });
    } catch (err) {
      window.alert(errorMsg);
    }
  } else if (type === "backend") {
    const appState = getDefaultAppState();
    if (exportBackground) {
      appState.viewBackgroundColor = viewBackgroundColor;
    }
    exportToBackend(elements, appState);
  }

  // clean up the DOM
  if (tempCanvas !== canvas) tempCanvas.remove();
}

function restore(
  savedElements: readonly ExcalidrawElement[],
  savedState: AppState,
): DataState {
  return {
    elements: savedElements.map(element => ({
      ...element,
      id: element.id || nanoid(),
      fillStyle: element.fillStyle || "hachure",
      strokeWidth: element.strokeWidth || 1,
      roughness: element.roughness || 1,
      opacity:
        element.opacity === null || element.opacity === undefined
          ? 100
          : element.opacity,
    })),
    appState: savedState,
  };
}

export function restoreFromLocalStorage() {
  const savedElements = localStorage.getItem(LOCAL_STORAGE_KEY);
  const savedState = localStorage.getItem(LOCAL_STORAGE_KEY_STATE);

  let elements = [];
  if (savedElements) {
    try {
      elements = JSON.parse(savedElements).map(
        ({ shape, ...element }: ExcalidrawElement) => element,
      );
    } catch (e) {
      // Do nothing because elements array is already empty
    }
  }

  let appState = null;
  if (savedState) {
    try {
      appState = JSON.parse(savedState);
    } catch (e) {
      // Do nothing because appState is already null
    }
  }

  return restore(elements, appState);
}

export function saveToLocalStorage(
  elements: readonly ExcalidrawElement[],
  state: AppState,
) {
  localStorage.setItem(LOCAL_STORAGE_KEY, JSON.stringify(elements));
  localStorage.setItem(LOCAL_STORAGE_KEY_STATE, JSON.stringify(state));
}<|MERGE_RESOLUTION|>--- conflicted
+++ resolved
@@ -112,28 +112,17 @@
   if (json.id) {
     const url = new URL(window.location.href);
     url.searchParams.append("id", json.id);
-<<<<<<< HEAD
     try {
       await navigator.clipboard.writeText(url.toString());
       window.alert(
         i18n.t("alerts.copiedToClipboard", {
           url: url.toString(),
-          interpolation: { escapeValue: false }
-        })
+          interpolation: { escapeValue: false },
+        }),
       );
     } catch (err) {
       window.prompt(i18n.t("alerts.shareableLink"), url.toString());
     }
-=======
-
-    await navigator.clipboard.writeText(url.toString());
-    window.alert(
-      i18n.t("alerts.copiedToClipboard", {
-        url: url.toString(),
-        interpolation: { escapeValue: false },
-      }),
-    );
->>>>>>> ee68af0f
   } else {
     window.alert(i18n.t("alerts.couldNotCreateShareableLink"));
   }
