--- conflicted
+++ resolved
@@ -76,84 +76,24 @@
   appState: AppState;
 }
 
-<<<<<<< HEAD
-function serializeAsJSON(elements: readonly ExcalidrawElement[]) {
+export function serializeAsJSON(
+  elements: readonly ExcalidrawElement[],
+  appState?: AppState
+): string {
   return JSON.stringify({
-=======
+    version: 1,
+    source: window.location.origin,
+    elements: elements.map(({ shape, ...el }) => el),
+    appState: appState || getDefaultAppState()
+  });
+}
+
 export async function saveAsJSON(
   elements: readonly ExcalidrawElement[],
   appState: AppState
 ) {
-  const serialized = JSON.stringify({
->>>>>>> ad865907
-    version: 1,
-    source: window.location.origin,
-    elements: elements.map(({ shape, ...el }) => el),
-    appState: appState
-  });
-}
-
-<<<<<<< HEAD
-export function saveAsJSON(
-  elements: readonly ExcalidrawElement[],
-  name: string
-) {
-  saveFile(
-    `${name}.json`,
-    "data:text/plain;charset=utf-8," +
-      encodeURIComponent(serializeAsJSON(elements))
-  );
-}
-
-export async function exportToShortlink(
-  elements: readonly ExcalidrawElement[]
-) {
-  // Generating a random unique shortcode
-  // https://stackoverflow.com/questions/6248666/
-  const firstPart = (Math.random() * 46656) | 0;
-  const secondPart = (Math.random() * 46656) | 0;
-  const shortcode =
-    ("000" + firstPart.toString(36)).slice(-3) +
-    ("000" + secondPart.toString(36)).slice(-3);
-
-  const response = await fetch(
-    JSONSTOREIO_SHORTLINK_ENDPOINT + "/" + shortcode,
-    {
-      method: "POST",
-      headers: {
-        "Content-Type": "application/json"
-      },
-      body: serializeAsJSON(elements)
-    }
-  );
-  const json = await response.json();
-  if (json.ok) {
-    const url = new URL(window.location.href);
-    url.searchParams.append("share_js", shortcode);
-
-    await navigator.clipboard.writeText(url.toString());
-    window.alert("Copied shareable link " + url.toString() + " to clipboard");
-  } else {
-    window.alert("Couldn't create shareable link");
-  }
-}
-
-export async function importFromShortlink(shortcode: string | null) {
-  let elements: readonly ExcalidrawElement[] = [];
-  const response = await fetch(
-    JSONSTOREIO_SHORTLINK_ENDPOINT + "/" + shortcode
-  ).then(data => data.text());
-  if (response != null) {
-    try {
-      const json = JSON.parse(response);
-      elements = json.result.elements || [];
-    } catch (e) {
-      window.alert("Importing from shortlink failed");
-      console.error(e);
-    }
-  }
-  return restore(elements, null);
-=======
+  const serialized = serializeAsJSON(elements, appState);
+
   const name = `${appState.name}.json`;
   if ("chooseFileSystemEntries" in window) {
     await saveFileNative(
@@ -166,7 +106,6 @@
       "data:application/json;charset=utf-8," + encodeURIComponent(serialized)
     );
   }
->>>>>>> ad865907
 }
 
 export async function loadFromJSON() {
@@ -237,6 +176,58 @@
   }
 }
 
+export async function exportToShortlink(
+  elements: readonly ExcalidrawElement[]
+) {
+  // Generating a random unique shortcode
+  // https://stackoverflow.com/questions/6248666/
+  const firstPart = (Math.random() * 46656) | 0;
+  const secondPart = (Math.random() * 46656) | 0;
+  const shortcode =
+    ("000" + firstPart.toString(36)).slice(-3) +
+    ("000" + secondPart.toString(36)).slice(-3);
+
+  const response = await fetch(
+    JSONSTOREIO_SHORTLINK_ENDPOINT + "/" + shortcode,
+    {
+      method: "POST",
+      headers: {
+        "Content-Type": "application/json"
+      },
+      body: serializeAsJSON(elements)
+    }
+  );
+  const json = await response.json();
+  if (json.ok) {
+    const url = new URL(window.location.href);
+    url.searchParams.append("share_js", shortcode);
+
+    await navigator.clipboard.writeText(url.toString());
+    window.alert("Copied shareable link " + url.toString() + " to clipboard");
+  } else {
+    window.alert("Couldn't create shareable link");
+  }
+}
+
+export async function importFromShortlink(shortcode: string | null) {
+  let elements: readonly ExcalidrawElement[] = [];
+  let appState: AppState = getDefaultAppState();
+  const response = await fetch(
+    JSONSTOREIO_SHORTLINK_ENDPOINT + "/" + shortcode
+  ).then(data => data.text());
+  if (response != null) {
+    try {
+      const json = JSON.parse(response);
+      elements = json.result.elements || elements;
+      appState = json.result.appState || appState;
+    } catch (e) {
+      window.alert("Importing from shortlink failed");
+      console.error(e);
+    }
+  }
+  return restore(elements, appState);
+}
+
 export async function exportCanvas(
   type: ExportType,
   elements: readonly ExcalidrawElement[],
