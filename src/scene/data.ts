import { ExcalidrawElement } from "../element/types";

import { getDefaultAppState } from "../appState";

import { AppState } from "../types";
import { ExportType } from "./types";
import { getExportCanvasPreview } from "./getExportCanvasPreview";
import nanoid from "nanoid";
import { fileOpen, fileSave } from "browser-nativefs";

import i18n from "../i18n";

const LOCAL_STORAGE_KEY = "excalidraw";
const LOCAL_STORAGE_KEY_STATE = "excalidraw-state";
const BACKEND_POST = "https://json.excalidraw.com/api/v1/post/";
const BACKEND_GET = "https://json.excalidraw.com/api/v1/";

// TODO: Defined globally, since file handles aren't yet serializable.
// Once `FileSystemFileHandle` can be serialized, make this
// part of `AppState`.
(window as any).handle = null;

interface DataState {
  elements: readonly ExcalidrawElement[];
  appState: AppState | null;
}

export function serializeAsJSON(
  elements: readonly ExcalidrawElement[],
  appState?: AppState,
): string {
  return JSON.stringify({
    version: 1,
    source: window.location.origin,
    elements: elements.map(({ shape, ...el }) => el),
    appState: appState || getDefaultAppState(),
  });
}

function calculateScroll(
  elements: readonly ExcalidrawElement[],
): { scrollX: number; scrollY: number } {
  // Bounding box of all elements
  let top = Number.MAX_SAFE_INTEGER;
  let left = Number.MAX_SAFE_INTEGER;
  let bottom = -Number.MAX_SAFE_INTEGER;
  let right = -Number.MAX_SAFE_INTEGER;

  for (const element of elements) {
    left = Math.min(
      left,
      element.width > 0 ? element.x : element.x + element.width,
    );
    top = Math.min(
      top,
      element.height > 0 ? element.y : element.y + element.height,
    );
    right = Math.max(
      right,
      element.width > 0 ? element.x + element.width : element.x,
    );
    bottom = Math.max(
      bottom,
      element.height > 0 ? element.y + element.height : element.y,
    );
  }
  const centerX = left + (right - left) / 2;
  const centerY = top + (bottom - top) / 2;
  return {
    scrollX: window.innerWidth / 2 - centerX,
    scrollY: window.innerHeight / 2 - centerY,
  };
}

export async function saveAsJSON(
  elements: readonly ExcalidrawElement[],
  appState: AppState,
) {
  const serialized = serializeAsJSON(elements, appState);

  const name = `${appState.name}.json`;
  await fileSave(
    new Blob([serialized], { type: "application/json" }),
    {
      fileName: name,
      description: "Excalidraw file",
    },
    (window as any).handle,
  );
}

export async function loadFromJSON() {
  const updateAppState = (contents: string) => {
    const defaultAppState = getDefaultAppState();
    let elements = [];
    let appState = defaultAppState;
    try {
      const data = JSON.parse(contents);
      elements = data.elements || [];
      appState = { ...defaultAppState, ...data.appState };
    } catch (e) {
      // Do nothing because elements array is already empty
    }
    return { elements, appState };
  };

  const blob = await fileOpen({
    description: "Excalidraw files",
    extensions: ["json"],
    mimeTypes: ["application/json"],
  });
  if (blob.handle) {
    (window as any).handle = blob.handle;
  }
  let contents;
  if ("text" in Blob) {
    contents = await blob.text();
  } else {
    contents = await (async () => {
      return new Promise(resolve => {
        const reader = new FileReader();
        reader.readAsText(blob, "utf8");
        reader.onloadend = () => {
          if (reader.readyState === FileReader.DONE) {
            resolve(reader.result as string);
          }
        };
      });
    })();
  }
  const { elements, appState } = updateAppState(contents);
  return new Promise<DataState>(resolve => {
    resolve(restore(elements, { ...appState, ...calculateScroll(elements) }));
  });
}

export async function exportToBackend(
  elements: readonly ExcalidrawElement[],
  appState: AppState,
) {
  const response = await fetch(BACKEND_POST, {
    method: "POST",
    headers: { "Content-Type": "application/json" },
    body: serializeAsJSON(elements, appState),
  });
  const json = await response.json();
  if (json.id) {
    const url = new URL(window.location.href);
    url.searchParams.append("id", json.id);

    await navigator.clipboard.writeText(url.toString());
    window.alert(
      i18n.t("alerts.copiedToClipboard", {
        url: url.toString(),
        interpolation: { escapeValue: false },
      }),
    );
  } else {
    window.alert(i18n.t("alerts.couldNotCreateShareableLink"));
  }
}

export async function importFromBackend(id: string | null) {
  let elements: readonly ExcalidrawElement[] = [];
  let appState: AppState = getDefaultAppState();
  const response = await fetch(`${BACKEND_GET}${id}.json`).then(data =>
    data.clone().json(),
  );
  if (response != null) {
    try {
      elements = response.elements || elements;
      appState = response.appState || appState;
    } catch (error) {
      window.alert(i18n.t("alerts.importBackendFailed"));
      console.error(error);
    }
  }
  return restore(elements, { ...appState, ...calculateScroll(elements) });
}

export async function exportCanvas(
  type: ExportType,
  elements: readonly ExcalidrawElement[],
  canvas: HTMLCanvasElement,
  {
    exportBackground,
    exportPadding = 10,
    viewBackgroundColor,
    name,
    scale = 1,
  }: {
    exportBackground: boolean;
    exportPadding?: number;
    viewBackgroundColor: string;
    name: string;
    scale?: number;
  },
) {
  if (!elements.length)
    return window.alert(i18n.t("alerts.cannotExportEmptyCanvas"));
  // calculate smallest area to fit the contents in

  const tempCanvas = getExportCanvasPreview(elements, {
    exportBackground,
    viewBackgroundColor,
    exportPadding,
    scale,
  });
  tempCanvas.style.display = "none";
  document.body.appendChild(tempCanvas);

  if (type === "png") {
    const fileName = `${name}.png`;
    tempCanvas.toBlob(async (blob: any) => {
      if (blob) {
        await fileSave(blob, {
          fileName: fileName,
          description: "Excalidraw image",
        });
      }
    });
  } else if (type === "clipboard") {
    const errorMsg = i18n.t("alerts.couldNotCopyToClipboard");
    try {
      tempCanvas.toBlob(async function(blob: any) {
        try {
          await navigator.clipboard.write([
            new window.ClipboardItem({ "image/png": blob }),
          ]);
        } catch (err) {
          window.alert(errorMsg);
        }
      });
    } catch (err) {
      window.alert(errorMsg);
    }
  } else if (type === "backend") {
    const appState = getDefaultAppState();
    if (exportBackground) {
      appState.viewBackgroundColor = viewBackgroundColor;
    }
    exportToBackend(elements, appState);
  }

  // clean up the DOM
  if (tempCanvas !== canvas) tempCanvas.remove();
}

function restore(
  savedElements: readonly ExcalidrawElement[],
<<<<<<< HEAD
  savedState: AppState | null
=======
  savedState: AppState,
>>>>>>> 5b19aeaf
): DataState {
  return {
    elements: savedElements.map(element => ({
      ...element,
      id: element.id || nanoid(),
      fillStyle: element.fillStyle || "hachure",
      strokeWidth: element.strokeWidth || 1,
      roughness: element.roughness || 1,
      opacity:
        element.opacity === null || element.opacity === undefined
          ? 100
          : element.opacity,
    })),
    appState: savedState,
  };
}

export function restoreFromLocalStorage() {
  const savedElements = localStorage.getItem(LOCAL_STORAGE_KEY);
  const savedState = localStorage.getItem(LOCAL_STORAGE_KEY_STATE);

  let elements = [];
  if (savedElements) {
    try {
      elements = JSON.parse(savedElements).map(
        ({ shape, ...element }: ExcalidrawElement) => element,
      );
    } catch (e) {
      // Do nothing because elements array is already empty
    }
  }

  let appState = null;
  if (savedState) {
    try {
      appState = JSON.parse(savedState) as AppState;
      appState.pathSegmentCircle = null;
    } catch (e) {
      // Do nothing because appState is already null
    }
  }

  return restore(elements, appState);
}

export function saveToLocalStorage(
  elements: readonly ExcalidrawElement[],
  state: AppState,
) {
  localStorage.setItem(LOCAL_STORAGE_KEY, JSON.stringify(elements));
  localStorage.setItem(LOCAL_STORAGE_KEY_STATE, JSON.stringify(state));
}<|MERGE_RESOLUTION|>--- conflicted
+++ resolved
@@ -248,11 +248,7 @@
 
 function restore(
   savedElements: readonly ExcalidrawElement[],
-<<<<<<< HEAD
-  savedState: AppState | null
-=======
-  savedState: AppState,
->>>>>>> 5b19aeaf
+  savedState: AppState | null,
 ): DataState {
   return {
     elements: savedElements.map(element => ({
