import {
  ExcalidrawElement,
  NonDeletedExcalidrawElement,
} from "../element/types";
import { getElementAbsoluteCoords, getElementBounds } from "../element";
import { AppState, InteractiveCanvasAppState } from "../types";
import { isBoundToContainer } from "../element/typeChecks";
import {
  elementOverlapsWithFrame,
  getContainingFrame,
  getFrameElements,
} from "../frame";
<<<<<<< HEAD
import { arrayToMap } from "../utils";
=======
import { isShallowEqual } from "../utils";
>>>>>>> 9cd5e159

/**
 * Frames and their containing elements are not to be selected at the same time.
 * Given an array of selected elements, if there are frames and their containing elements
 * we only keep the frames.
 * @param selectedElements
 */
export const excludeElementsInFramesFromSelection = <
  T extends ExcalidrawElement,
>(
  selectedElements: readonly T[],
) => {
  const framesInSelection = new Set<T["id"]>();

  selectedElements.forEach((element) => {
    if (element.type === "frame") {
      framesInSelection.add(element.id);
    }
  });

  return selectedElements.filter((element) => {
    if (element.frameId && framesInSelection.has(element.frameId)) {
      return false;
    }
    return true;
  });
};

export const getElementsWithinSelection = (
  elements: readonly NonDeletedExcalidrawElement[],
  selection: NonDeletedExcalidrawElement,
  excludeElementsInFrames: boolean = true,
) => {
  const [selectionX1, selectionY1, selectionX2, selectionY2] =
    getElementAbsoluteCoords(selection);

  const elementsMap = arrayToMap(elements);

  let elementsInSelection = elements.filter((element) => {
    let [elementX1, elementY1, elementX2, elementY2] =
      getElementBounds(element);

    const containingFrame = getContainingFrame(element, elementsMap);
    if (containingFrame) {
      const [fx1, fy1, fx2, fy2] = getElementBounds(containingFrame);

      elementX1 = Math.max(fx1, elementX1);
      elementY1 = Math.max(fy1, elementY1);
      elementX2 = Math.min(fx2, elementX2);
      elementY2 = Math.min(fy2, elementY2);
    }

    return (
      element.locked === false &&
      element.type !== "selection" &&
      !isBoundToContainer(element) &&
      selectionX1 <= elementX1 &&
      selectionY1 <= elementY1 &&
      selectionX2 >= elementX2 &&
      selectionY2 >= elementY2
    );
  });

  elementsInSelection = excludeElementsInFrames
    ? excludeElementsInFramesFromSelection(elementsInSelection)
    : elementsInSelection;

  elementsInSelection = elementsInSelection.filter((element) => {
    const containingFrame = getContainingFrame(element, elementsMap);

    if (containingFrame) {
      return elementOverlapsWithFrame(element, containingFrame);
    }

    return true;
  });

  return elementsInSelection;
};

// FIXME move this into the editor instance to keep utility methods stateless
export const isSomeElementSelected = (function () {
  let lastElements: readonly NonDeletedExcalidrawElement[] | null = null;
  let lastSelectedElementIds: AppState["selectedElementIds"] | null = null;
  let isSelected: boolean | null = null;

  const ret = (
    elements: readonly NonDeletedExcalidrawElement[],
    appState: Pick<AppState, "selectedElementIds">,
  ): boolean => {
    if (
      isSelected != null &&
      elements === lastElements &&
      appState.selectedElementIds === lastSelectedElementIds
    ) {
      return isSelected;
    }

    isSelected = elements.some(
      (element) => appState.selectedElementIds[element.id],
    );
    lastElements = elements;
    lastSelectedElementIds = appState.selectedElementIds;

    return isSelected;
  };

  ret.clearCache = () => {
    lastElements = null;
    lastSelectedElementIds = null;
    isSelected = null;
  };

  return ret;
})();

/**
 * Returns common attribute (picked by `getAttribute` callback) of selected
 *  elements. If elements don't share the same value, returns `null`.
 */
export const getCommonAttributeOfSelectedElements = <T>(
  elements: readonly NonDeletedExcalidrawElement[],
  appState: Pick<AppState, "selectedElementIds">,
  getAttribute: (element: ExcalidrawElement) => T,
): T | null => {
  const attributes = Array.from(
    new Set(
      getSelectedElements(elements, appState).map((element) =>
        getAttribute(element),
      ),
    ),
  );
  return attributes.length === 1 ? attributes[0] : null;
};

export const getSelectedElements = (
  elements: readonly NonDeletedExcalidrawElement[],
  appState: Pick<InteractiveCanvasAppState, "selectedElementIds">,
  opts?: {
    includeBoundTextElement?: boolean;
    includeElementsInFrames?: boolean;
  },
) => {
  const selectedElements = elements.filter((element) => {
    if (appState.selectedElementIds[element.id]) {
      return element;
    }
    if (
      opts?.includeBoundTextElement &&
      isBoundToContainer(element) &&
      appState.selectedElementIds[element?.containerId]
    ) {
      return element;
    }
    return null;
  });

  if (opts?.includeElementsInFrames) {
    const elementsToInclude: ExcalidrawElement[] = [];
    selectedElements.forEach((element) => {
      if (element.type === "frame") {
        getFrameElements(elements, element.id).forEach((e) =>
          elementsToInclude.push(e),
        );
      }
      elementsToInclude.push(element);
    });

    return elementsToInclude;
  }

  return selectedElements;
};

export const getTargetElements = (
  elements: readonly NonDeletedExcalidrawElement[],
  appState: Pick<AppState, "selectedElementIds" | "editingElement">,
) =>
  appState.editingElement
    ? [appState.editingElement]
    : getSelectedElements(elements, appState, {
        includeBoundTextElement: true,
      });

/**
 * returns prevState's selectedElementids if no change from previous, so as to
 * retain reference identity for memoization
 */
export const makeNextSelectedElementIds = (
  nextSelectedElementIds: AppState["selectedElementIds"],
  prevState: Pick<AppState, "selectedElementIds">,
) => {
  if (isShallowEqual(prevState.selectedElementIds, nextSelectedElementIds)) {
    return prevState.selectedElementIds;
  }

  return nextSelectedElementIds;
};<|MERGE_RESOLUTION|>--- conflicted
+++ resolved
@@ -10,11 +10,8 @@
   getContainingFrame,
   getFrameElements,
 } from "../frame";
-<<<<<<< HEAD
+import { isShallowEqual } from "../utils";
 import { arrayToMap } from "../utils";
-=======
-import { isShallowEqual } from "../utils";
->>>>>>> 9cd5e159
 
 /**
  * Frames and their containing elements are not to be selected at the same time.
