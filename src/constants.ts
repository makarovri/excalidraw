import cssVariables from "./css/variables.module.scss";
import { AppProps } from "./types";
import { FontFamilyValues } from "./element/types";

export const APP_NAME = "Excalidraw";

export const DRAGGING_THRESHOLD = 10; // px
export const LINE_CONFIRM_THRESHOLD = 8; // px
export const ELEMENT_SHIFT_TRANSLATE_AMOUNT = 5;
export const ELEMENT_TRANSLATE_AMOUNT = 1;
export const TEXT_TO_CENTER_SNAP_THRESHOLD = 30;
export const SHIFT_LOCKING_ANGLE = Math.PI / 12;
export const CURSOR_TYPE = {
  TEXT: "text",
  CROSSHAIR: "crosshair",
  GRABBING: "grabbing",
  GRAB: "grab",
  POINTER: "pointer",
  MOVE: "move",
  AUTO: "",
};
export const POINTER_BUTTON = {
  MAIN: 0,
  WHEEL: 1,
  SECONDARY: 2,
  TOUCH: -1,
} as const;

export enum EVENT {
  COPY = "copy",
  PASTE = "paste",
  CUT = "cut",
  KEYDOWN = "keydown",
  KEYUP = "keyup",
  MOUSE_MOVE = "mousemove",
  RESIZE = "resize",
  UNLOAD = "unload",
  FOCUS = "focus",
  BLUR = "blur",
  DRAG_OVER = "dragover",
  DROP = "drop",
  GESTURE_END = "gestureend",
  BEFORE_UNLOAD = "beforeunload",
  GESTURE_START = "gesturestart",
  GESTURE_CHANGE = "gesturechange",
  POINTER_MOVE = "pointermove",
  POINTER_UP = "pointerup",
  STATE_CHANGE = "statechange",
  WHEEL = "wheel",
  TOUCH_START = "touchstart",
  TOUCH_END = "touchend",
  HASHCHANGE = "hashchange",
  VISIBILITY_CHANGE = "visibilitychange",
  SCROLL = "scroll",
  // custom events
  EXCALIDRAW_LINK = "excalidraw-link",
}

export const ENV = {
  TEST: "test",
  DEVELOPMENT: "development",
};

export const CLASSES = {
  SHAPE_ACTIONS_MENU: "App-menu__left",
  SHAPE_ACTIONS_MOBILE_MENU: "App-mobile-menu", //zsviczian
  MOBILE_TOOLBAR: "App-toolbar-content", //zsviczian
};

// 1-based in case we ever do `if(element.fontFamily)`
export const FONT_FAMILY = {
  Virgil: 1,
  Helvetica: 2,
  Cascadia: 3,
  LocalFont: 4,
};

export const THEME = {
  LIGHT: "light",
  DARK: "dark",
};

export const WINDOWS_EMOJI_FALLBACK_FONT = "Segoe UI Emoji";

export const DEFAULT_FONT_SIZE = 20;
export const DEFAULT_FONT_FAMILY: FontFamilyValues = FONT_FAMILY.Virgil;
export const DEFAULT_TEXT_ALIGN = "left";
export const DEFAULT_VERTICAL_ALIGN = "top";
export const DEFAULT_VERSION = "{version}";

export const CANVAS_ONLY_ACTIONS = ["selectAll"];

export const GRID_SIZE = 20; // TODO make it configurable?

export const MIME_TYPES = {
  excalidraw: "application/vnd.excalidraw+json",
  excalidrawlib: "application/vnd.excalidrawlib+json",
  json: "application/json",
  svg: "image/svg+xml",
  "excalidraw.svg": "image/svg+xml",
  png: "image/png",
  "excalidraw.png": "image/png",
  jpg: "image/jpeg",
  gif: "image/gif",
  webp: "image/webp",
  bmp: "image/bmp",
  ico: "image/x-icon",
  binary: "application/octet-stream",
} as const;

export const EXPORT_DATA_TYPES = {
  excalidraw: "excalidraw",
  excalidrawClipboard: "excalidraw/clipboard",
  excalidrawLibrary: "excalidrawlib",
} as const;

export const EXPORT_SOURCE =
  window.EXCALIDRAW_EXPORT_SOURCE || window.location.origin;

// time in milliseconds
export const IMAGE_RENDER_TIMEOUT = 500;
export const TAP_TWICE_TIMEOUT = 300;
export const TOUCH_CTX_MENU_TIMEOUT = 500;
export const TITLE_TIMEOUT = 10000;
export const VERSION_TIMEOUT = 30000;
export const SCROLL_TIMEOUT = 100;
<<<<<<< HEAD
export const ZOOM_STEP = 0.05; //zsviczian
=======
export const ZOOM_STEP = 0.1;
export const MIN_ZOOM = 0.1;
>>>>>>> 7f91cdc0
export const HYPERLINK_TOOLTIP_DELAY = 300;

// Report a user inactive after IDLE_THRESHOLD milliseconds
export const IDLE_THRESHOLD = 60_000;
// Report a user active each ACTIVE_THRESHOLD milliseconds
export const ACTIVE_THRESHOLD = 3_000;

export const MODES = {
  VIEW: "viewMode",
  ZEN: "zenMode",
  GRID: "gridMode",
};

export const THEME_FILTER = cssVariables.themeFilter;

export const URL_QUERY_KEYS = {
  addLibrary: "addLibrary",
} as const;

export const URL_HASH_KEYS = {
  addLibrary: "addLibrary",
} as const;

export const DEFAULT_UI_OPTIONS: AppProps["UIOptions"] = {
  canvasActions: {
    changeViewBackgroundColor: true,
    clearCanvas: true,
    export: { saveFileToDisk: true },
    loadScene: true,
    saveToActiveFile: true,
    toggleTheme: null,
    saveAsImage: true,
  },
};

// breakpoints
// -----------------------------------------------------------------------------
// sm screen
export const MQ_SM_MAX_WIDTH = 640;
// md screen
export const MQ_MAX_WIDTH_PORTRAIT = 730;
export const MQ_MAX_WIDTH_LANDSCAPE = 1000;
export const MQ_MAX_HEIGHT_LANDSCAPE = 500;
// sidebar
export const MQ_RIGHT_SIDEBAR_MIN_WIDTH = 1229;
// -----------------------------------------------------------------------------

export const LIBRARY_SIDEBAR_WIDTH = parseInt(cssVariables.rightSidebarWidth);

export const MAX_DECIMALS_FOR_SVG_EXPORT = 2;

export const EXPORT_SCALES = [1, 2, 3];
export const DEFAULT_EXPORT_PADDING = 10; // px

export const DEFAULT_MAX_IMAGE_WIDTH_OR_HEIGHT = 1440;

export const ALLOWED_IMAGE_MIME_TYPES = [
  MIME_TYPES.png,
  MIME_TYPES.jpg,
  MIME_TYPES.svg,
  MIME_TYPES.gif,
  MIME_TYPES.webp,
  MIME_TYPES.bmp,
  MIME_TYPES.ico,
] as const;

export const MAX_ALLOWED_FILE_BYTES = 20 * 1024 * 1024; //zsviczian

export const SVG_NS = "http://www.w3.org/2000/svg";

export const ENCRYPTION_KEY_BITS = 128;

export const VERSIONS = {
  excalidraw: 2,
  excalidrawLibrary: 2,
} as const;

export const BOUND_TEXT_PADDING = 5;

export const VERTICAL_ALIGN = {
  TOP: "top",
  MIDDLE: "middle",
  BOTTOM: "bottom",
};

export const TEXT_ALIGN = {
  LEFT: "left",
  CENTER: "center",
  RIGHT: "right",
};

export const ELEMENT_READY_TO_ERASE_OPACITY = 20;

export const COOKIES = {
  AUTH_STATE_COOKIE: "excplus-auth",
} as const;

/** key containt id of precedeing elemnt id we use in reconciliation during
 * collaboration */
export const PRECEDING_ELEMENT_KEY = "__precedingElement__";<|MERGE_RESOLUTION|>--- conflicted
+++ resolved
@@ -124,12 +124,8 @@
 export const TITLE_TIMEOUT = 10000;
 export const VERSION_TIMEOUT = 30000;
 export const SCROLL_TIMEOUT = 100;
-<<<<<<< HEAD
-export const ZOOM_STEP = 0.05; //zsviczian
-=======
 export const ZOOM_STEP = 0.1;
 export const MIN_ZOOM = 0.1;
->>>>>>> 7f91cdc0
 export const HYPERLINK_TOOLTIP_DELAY = 300;
 
 // Report a user inactive after IDLE_THRESHOLD milliseconds
