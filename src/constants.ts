import { FontFamily } from "./element/types";

export const DRAGGING_THRESHOLD = 10; // 10px
export const LINE_CONFIRM_THRESHOLD = 10; // 10px
export const ELEMENT_SHIFT_TRANSLATE_AMOUNT = 5;
export const ELEMENT_TRANSLATE_AMOUNT = 1;
export const TEXT_TO_CENTER_SNAP_THRESHOLD = 30;
export const SHIFT_LOCKING_ANGLE = Math.PI / 12;
export const CURSOR_TYPE = {
  TEXT: "text",
  CROSSHAIR: "crosshair",
  GRABBING: "grabbing",
  POINTER: "pointer",
};
export const POINTER_BUTTON = {
  MAIN: 0,
  WHEEL: 1,
  SECONDARY: 2,
  TOUCH: -1,
};

export enum SCENE {
  INIT = "SCENE_INIT",
  UPDATE = "SCENE_UPDATE",
}

export enum EVENT {
  COPY = "copy",
  PASTE = "paste",
  CUT = "cut",
  KEYDOWN = "keydown",
  KEYUP = "keyup",
  MOUSE_MOVE = "mousemove",
  RESIZE = "resize",
  UNLOAD = "unload",
  BLUR = "blur",
  DRAG_OVER = "dragover",
  DROP = "drop",
  GESTURE_END = "gestureend",
  BEFORE_UNLOAD = "beforeunload",
  GESTURE_START = "gesturestart",
  GESTURE_CHANGE = "gesturechange",
  POINTER_MOVE = "pointermove",
  POINTER_UP = "pointerup",
  STATE_CHANGE = "statechange",
  WHEEL = "wheel",
  TOUCH_START = "touchstart",
  TOUCH_END = "touchend",
<<<<<<< HEAD
  BEFORE_PRINT = "beforeprint",
  AFTER_PRINT = "afterprint",
=======
  HASHCHANGE = "hashchange",
>>>>>>> 4644ca17
}

export const ENV = {
  TEST: "test",
  DEVELOPMENT: "development",
};

export const BROADCAST = {
  SERVER_VOLATILE: "server-volatile-broadcast",
  SERVER: "server-broadcast",
};

export const CLASSES = {
  SHAPE_ACTIONS_MENU: "App-menu__left",
};

// 1-based in case we ever do `if(element.fontFamily)`
export const FONT_FAMILY = {
  1: "Virgil",
  2: "Helvetica",
  3: "Cascadia",
} as const;

export const WINDOWS_EMOJI_FALLBACK_FONT = "Segoe UI Emoji";

export const DEFAULT_FONT_SIZE = 20;
export const DEFAULT_FONT_FAMILY: FontFamily = 1;
export const DEFAULT_TEXT_ALIGN = "left";
export const DEFAULT_VERTICAL_ALIGN = "top";

export const CANVAS_ONLY_ACTIONS = ["selectAll"];

export const GRID_SIZE = 20; // TODO make it configurable?

export const LOCAL_STORAGE_KEY_COLLAB_FORCE_FLAG = "collabLinkForceLoadFlag";<|MERGE_RESOLUTION|>--- conflicted
+++ resolved
@@ -46,12 +46,9 @@
   WHEEL = "wheel",
   TOUCH_START = "touchstart",
   TOUCH_END = "touchend",
-<<<<<<< HEAD
+  HASHCHANGE = "hashchange",
   BEFORE_PRINT = "beforeprint",
   AFTER_PRINT = "afterprint",
-=======
-  HASHCHANGE = "hashchange",
->>>>>>> 4644ca17
 }
 
 export const ENV = {
