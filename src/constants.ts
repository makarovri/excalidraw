--- conflicted
+++ resolved
@@ -102,8 +102,6 @@
   DARK: "dark",
 };
 
-<<<<<<< HEAD
-=======
 export const FRAME_STYLE = {
   strokeColor: "#bbb" as ExcalidrawElement["strokeColor"],
   strokeWidth: 1 as ExcalidrawElement["strokeWidth"],
@@ -115,9 +113,6 @@
   radius: 8,
 };
 
-export const WINDOWS_EMOJI_FALLBACK_FONT = "Segoe UI Emoji";
-
->>>>>>> b7350f97
 export const DEFAULT_FONT_SIZE = 20;
 export const DEFAULT_FONT_FAMILY: FontFamilyValues = FONT_FAMILY.Virgil;
 export const DEFAULT_TEXT_ALIGN = "left";
