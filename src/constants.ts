import { FontFamily } from "./element/types";

export const DRAGGING_THRESHOLD = 10; // 10px
export const LINE_CONFIRM_THRESHOLD = 10; // 10px
export const ELEMENT_SHIFT_TRANSLATE_AMOUNT = 5;
export const ELEMENT_TRANSLATE_AMOUNT = 1;
export const TEXT_TO_CENTER_SNAP_THRESHOLD = 30;
export const SHIFT_LOCKING_ANGLE = Math.PI / 12;
export const CURSOR_TYPE = {
  TEXT: "text",
  CROSSHAIR: "crosshair",
  GRABBING: "grabbing",
  POINTER: "pointer",
};
export const POINTER_BUTTON = {
  MAIN: 0,
  WHEEL: 1,
  SECONDARY: 2,
  TOUCH: -1,
};

export enum SCENE {
  INIT = "SCENE_INIT",
  UPDATE = "SCENE_UPDATE",
}

export enum EVENT {
  COPY = "copy",
  PASTE = "paste",
  CUT = "cut",
  KEYDOWN = "keydown",
  KEYUP = "keyup",
  MOUSE_MOVE = "mousemove",
  RESIZE = "resize",
  UNLOAD = "unload",
  BLUR = "blur",
  DRAG_OVER = "dragover",
  DROP = "drop",
  GESTURE_END = "gestureend",
  BEFORE_UNLOAD = "beforeunload",
  GESTURE_START = "gesturestart",
  GESTURE_CHANGE = "gesturechange",
  POINTER_MOVE = "pointermove",
  POINTER_UP = "pointerup",
  STATE_CHANGE = "statechange",
  WHEEL = "wheel",
  TOUCH_START = "touchstart",
  TOUCH_END = "touchend",
}

export const ENV = {
  TEST: "test",
  DEVELOPMENT: "development",
};

export const BROADCAST = {
  SERVER_VOLATILE: "server-volatile-broadcast",
  SERVER: "server-broadcast",
};

export const CLASSES = {
  SHAPE_ACTIONS_MENU: "App-menu__left",
};

// 1-based in case we ever do `if(element.fontFamily)`
export const FONT_FAMILY = {
  1: "Virgil",
  2: "Helvetica",
  3: "Cascadia",
} as const;

<<<<<<< HEAD
export const DEFAULT_FONT_SIZE = 20;
export const DEFAULT_FONT_FAMILY: FontFamily = 1;
export const DEFAULT_TEXT_ALIGN = "left";
export const DEFAULT_VERTICAL_ALIGN = "top";

export const CANVAS_ONLY_ACTIONS = ["selectAll"];
=======
export const CANVAS_ONLY_ACTIONS = ["selectAll"];

export const GRID_SIZE = 20; // TODO make it configurable?
>>>>>>> caa9b548
<|MERGE_RESOLUTION|>--- conflicted
+++ resolved
@@ -69,15 +69,11 @@
   3: "Cascadia",
 } as const;
 
-<<<<<<< HEAD
 export const DEFAULT_FONT_SIZE = 20;
 export const DEFAULT_FONT_FAMILY: FontFamily = 1;
 export const DEFAULT_TEXT_ALIGN = "left";
 export const DEFAULT_VERTICAL_ALIGN = "top";
 
 export const CANVAS_ONLY_ACTIONS = ["selectAll"];
-=======
-export const CANVAS_ONLY_ACTIONS = ["selectAll"];
 
-export const GRID_SIZE = 20; // TODO make it configurable?
->>>>>>> caa9b548
+export const GRID_SIZE = 20; // TODO make it configurable?