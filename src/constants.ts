export const DRAGGING_THRESHOLD = 10; // 10px
export const LINE_CONFIRM_THRESHOLD = 10; // 10px
export const ELEMENT_SHIFT_TRANSLATE_AMOUNT = 5;
export const ELEMENT_TRANSLATE_AMOUNT = 1;
export const TEXT_TO_CENTER_SNAP_THRESHOLD = 30;
export const SHIFT_LOCKING_ANGLE = Math.PI / 12;
export const CURSOR_TYPE = {
  TEXT: "text",
  CROSSHAIR: "crosshair",
  GRABBING: "grabbing",
  POINTER: "pointer",
};
export const POINTER_BUTTON = {
  MAIN: 0,
  WHEEL: 1,
  SECONDARY: 2,
  TOUCH: -1,
};

export enum SCENE {
  INIT = "SCENE_INIT",
  UPDATE = "SCENE_UPDATE",
}

export enum EVENT {
  COPY = "copy",
  PASTE = "paste",
  CUT = "cut",
  KEYDOWN = "keydown",
  KEYUP = "keyup",
  MOUSE_MOVE = "mousemove",
  RESIZE = "resize",
  UNLOAD = "unload",
  BLUR = "blur",
  DRAG_OVER = "dragover",
  DROP = "drop",
  GESTURE_END = "gestureend",
  BEFORE_UNLOAD = "beforeunload",
  GESTURE_START = "gesturestart",
  GESTURE_CHANGE = "gesturechange",
  POINTER_MOVE = "pointermove",
  POINTER_UP = "pointerup",
  STATE_CHANGE = "statechange",
  WHEEL = "wheel",
  TOUCH_START = "touchstart",
}

export const ENV = {
  TEST: "test",
  DEVELOPMENT: "development",
};

export const BROADCAST = {
  SERVER_VOLATILE: "server-volatile-broadcast",
  SERVER: "server-broadcast",
};

export const CLASSES = {
  SHAPE_ACTIONS_MENU: "App-menu__left",
};

<<<<<<< HEAD
export const CANVAS_ONLY_ACTIONS = ["selectAll"];
=======
// 1-based in case we ever do `if(element.fontFamily)`
export const FONT_FAMILY = {
  1: "Virgil",
  2: "Helvetica",
  3: "Cascadia",
} as const;
>>>>>>> fa359034
<|MERGE_RESOLUTION|>--- conflicted
+++ resolved
@@ -59,13 +59,11 @@
   SHAPE_ACTIONS_MENU: "App-menu__left",
 };
 
-<<<<<<< HEAD
-export const CANVAS_ONLY_ACTIONS = ["selectAll"];
-=======
 // 1-based in case we ever do `if(element.fontFamily)`
 export const FONT_FAMILY = {
   1: "Virgil",
   2: "Helvetica",
   3: "Cascadia",
 } as const;
->>>>>>> fa359034
+
+export const CANVAS_ONLY_ACTIONS = ["selectAll"];