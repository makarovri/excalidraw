--- conflicted
+++ resolved
@@ -256,9 +256,6 @@
  * collaboration */
 export const PRECEDING_ELEMENT_KEY = "__precedingElement__";
 
-<<<<<<< HEAD
-export const LIBRARY_SIDEBAR = { name: "default", tab: "library" } as const;
-=======
 export const DEFAULT_ELEMENT_PROPS: {
   strokeColor: ExcalidrawElement["strokeColor"];
   backgroundColor: ExcalidrawElement["backgroundColor"];
@@ -278,4 +275,5 @@
   opacity: 100,
   locked: false,
 };
->>>>>>> 45a57d70
+
+export const LIBRARY_SIDEBAR = { name: "default", tab: "library" } as const;