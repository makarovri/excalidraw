--- conflicted
+++ resolved
@@ -259,7 +259,6 @@
  * collaboration */
 export const PRECEDING_ELEMENT_KEY = "__precedingElement__";
 
-<<<<<<< HEAD
 //zsviczian
 export const COLOR_NAMES: { [key: string]: string } = {
   aliceblue: "#f0f8ff",
@@ -403,7 +402,7 @@
   whitesmoke: "#f5f5f5",
   yellow: "#ffff00",
   yellowgreen: "#9acd32",
-=======
+};
 export const DEFAULT_ELEMENT_PROPS: {
   strokeColor: ExcalidrawElement["strokeColor"];
   backgroundColor: ExcalidrawElement["backgroundColor"];
@@ -422,5 +421,4 @@
   roughness: 1,
   opacity: 100,
   locked: false,
->>>>>>> 2a4799d8
 };