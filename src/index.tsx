import React from "react";
import ReactDOM from "react-dom";

import rough from "roughjs/bin/rough";
import { RoughCanvas } from "roughjs/bin/canvas";

import {
  newElement,
  duplicateElement,
  resizeTest,
  isInvisiblySmallElement,
  isTextElement,
  textWysiwyg,
  getElementAbsoluteCoords
} from "./element";
import {
  clearSelection,
  deleteSelectedElements,
  getElementsWithinSelection,
  isOverScrollBars,
  restoreFromLocalStorage,
  saveToLocalStorage,
  getElementAtPosition,
  createScene,
  getElementContainingPosition,
  hasBackground,
  hasStroke,
  hasText,
  exportCanvas
} from "./scene";

import { renderScene } from "./renderer";
import { AppState } from "./types";
import { ExcalidrawElement, ExcalidrawTextElement } from "./element/types";

import { isInputLike, measureText, debounce, capitalizeString } from "./utils";
import { KEYS, META_KEY, isArrowKey } from "./keys";

import { findShapeByKey, shapesShortcutKeys, SHAPES } from "./shapes";
import { createHistory } from "./history";

import ContextMenu from "./components/ContextMenu";

import "./styles.scss";
import { getElementWithResizeHandler } from "./element/resizeTest";
import {
  ActionManager,
  actionDeleteSelected,
  actionSendBackward,
  actionBringForward,
  actionSendToBack,
  actionBringToFront,
  actionSelectAll,
  actionChangeStrokeColor,
  actionChangeBackgroundColor,
  actionChangeOpacity,
  actionChangeStrokeWidth,
  actionChangeFillStyle,
  actionChangeSloppiness,
  actionChangeFontSize,
  actionChangeFontFamily,
  actionChangeViewBackgroundColor,
  actionClearCanvas,
  actionChangeProjectName,
  actionChangeExportBackground,
  actionLoadScene,
  actionSaveScene,
  actionCopyStyles,
  actionPasteStyles
} from "./actions";
import { Action, ActionResult } from "./actions/types";
import { getDefaultAppState } from "./appState";
import { Island } from "./components/Island";
import Stack from "./components/Stack";
import { FixedSideContainer } from "./components/FixedSideContainer";
import { ToolIcon } from "./components/ToolIcon";
import { ExportDialog } from "./components/ExportDialog";

let { elements } = createScene();
const { history } = createHistory();

const CANVAS_WINDOW_OFFSET_LEFT = 0;
const CANVAS_WINDOW_OFFSET_TOP = 0;

function resetCursor() {
  document.documentElement.style.cursor = "";
}

function addTextElement(
  element: ExcalidrawTextElement,
  text: string,
  font: string
) {
  resetCursor();
  if (text === null || text === "") {
    return false;
  }

  const metrics = measureText(text, font);
  element.text = text;
  element.font = font;
  // Center the text
  element.x -= metrics.width / 2;
  element.y -= metrics.height / 2;
  element.width = metrics.width;
  element.height = metrics.height;
  element.baseline = metrics.baseline;

  return true;
}

const ELEMENT_SHIFT_TRANSLATE_AMOUNT = 5;
const ELEMENT_TRANSLATE_AMOUNT = 1;
const TEXT_TO_CENTER_SNAP_THRESHOLD = 30;

let lastCanvasWidth = -1;
let lastCanvasHeight = -1;

let lastMouseUp: ((e: any) => void) | null = null;

export function viewportCoordsToSceneCoords(
  { clientX, clientY }: { clientX: number; clientY: number },
  { scrollX, scrollY }: { scrollX: number; scrollY: number }
) {
  const x = clientX - CANVAS_WINDOW_OFFSET_LEFT - scrollX;
  const y = clientY - CANVAS_WINDOW_OFFSET_TOP - scrollY;
  return { x, y };
}

export class App extends React.Component<{}, AppState> {
  canvas: HTMLCanvasElement | null = null;
  rc: RoughCanvas | null = null;

  actionManager: ActionManager = new ActionManager();
  canvasOnlyActions: Array<Action>;
  constructor(props: any) {
    super(props);
    this.actionManager.registerAction(actionDeleteSelected);
    this.actionManager.registerAction(actionSendToBack);
    this.actionManager.registerAction(actionBringToFront);
    this.actionManager.registerAction(actionSendBackward);
    this.actionManager.registerAction(actionBringForward);
    this.actionManager.registerAction(actionSelectAll);

    this.actionManager.registerAction(actionChangeStrokeColor);
    this.actionManager.registerAction(actionChangeBackgroundColor);
    this.actionManager.registerAction(actionChangeFillStyle);
    this.actionManager.registerAction(actionChangeStrokeWidth);
    this.actionManager.registerAction(actionChangeOpacity);
    this.actionManager.registerAction(actionChangeSloppiness);
    this.actionManager.registerAction(actionChangeFontSize);
    this.actionManager.registerAction(actionChangeFontFamily);

    this.actionManager.registerAction(actionChangeViewBackgroundColor);
    this.actionManager.registerAction(actionClearCanvas);

    this.actionManager.registerAction(actionChangeProjectName);
    this.actionManager.registerAction(actionChangeExportBackground);
    this.actionManager.registerAction(actionSaveScene);
    this.actionManager.registerAction(actionLoadScene);

    this.actionManager.registerAction(actionCopyStyles);
    this.actionManager.registerAction(actionPasteStyles);

    this.canvasOnlyActions = [actionSelectAll];
  }

  private syncActionResult = (res: ActionResult) => {
    if (res.elements !== undefined) {
      elements = res.elements;
      this.forceUpdate();
    }

    if (res.appState !== undefined) {
      this.setState({ ...res.appState });
    }
  };

  private onCut = (e: ClipboardEvent) => {
    if (isInputLike(e.target)) return;
    e.clipboardData?.setData(
      "text/plain",
      JSON.stringify(
        elements
          .filter(element => element.isSelected)
          .map(({ shape, ...el }) => el)
      )
    );
    elements = deleteSelectedElements(elements);
    this.forceUpdate();
    e.preventDefault();
  };
  private onCopy = (e: ClipboardEvent) => {
    if (isInputLike(e.target)) return;
    e.clipboardData?.setData(
      "text/plain",
      JSON.stringify(
        elements
          .filter(element => element.isSelected)
          .map(({ shape, ...el }) => el)
      )
    );
    e.preventDefault();
  };
  private onPaste = (e: ClipboardEvent) => {
    if (isInputLike(e.target)) return;
    const paste = e.clipboardData?.getData("text") || "";
    this.addElementsFromPaste(paste);
    e.preventDefault();
  };

  public componentDidMount() {
    document.addEventListener("copy", this.onCopy);
    document.addEventListener("paste", this.onPaste);
    document.addEventListener("cut", this.onCut);

    document.addEventListener("keydown", this.onKeyDown, false);
    document.addEventListener("mousemove", this.getCurrentCursorPosition);
    window.addEventListener("resize", this.onResize, false);

    const { elements: newElements, appState } = restoreFromLocalStorage();

    if (newElements) {
      elements = newElements;
    }

    if (appState) {
      this.setState(appState);
    } else {
      this.forceUpdate();
    }
  }

  public componentWillUnmount() {
    document.removeEventListener("copy", this.onCopy);
    document.removeEventListener("paste", this.onPaste);
    document.removeEventListener("cut", this.onCut);

    document.removeEventListener("keydown", this.onKeyDown, false);
    document.removeEventListener(
      "mousemove",
      this.getCurrentCursorPosition,
      false
    );
    window.removeEventListener("resize", this.onResize, false);
  }

  public state: AppState = getDefaultAppState();

  private onResize = () => {
    this.forceUpdate();
  };

  private getCurrentCursorPosition = (e: MouseEvent) => {
    this.setState({ cursorX: e.x, cursorY: e.y });
  };

  private onKeyDown = (event: KeyboardEvent) => {
    if (event.key === KEYS.ESCAPE) {
      elements = clearSelection(elements);
      this.forceUpdate();
      this.setState({ elementType: "selection" });
      if (window.document.activeElement instanceof HTMLElement) {
        window.document.activeElement.blur();
      }
      event.preventDefault();
      return;
    }
    if (isInputLike(event.target)) return;

    const data = this.actionManager.handleKeyDown(event, elements, this.state);
    this.syncActionResult(data);

    if (data.elements !== undefined || data.appState !== undefined) {
      return;
    }

    if (isArrowKey(event.key)) {
      const step = event.shiftKey
        ? ELEMENT_SHIFT_TRANSLATE_AMOUNT
        : ELEMENT_TRANSLATE_AMOUNT;
      elements = elements.map(el => {
        if (el.isSelected) {
          const element = { ...el };
          if (event.key === KEYS.ARROW_LEFT) element.x -= step;
          else if (event.key === KEYS.ARROW_RIGHT) element.x += step;
          else if (event.key === KEYS.ARROW_UP) element.y -= step;
          else if (event.key === KEYS.ARROW_DOWN) element.y += step;
          return element;
        }
        return el;
      });
      this.forceUpdate();
      event.preventDefault();
    } else if (
      shapesShortcutKeys.includes(event.key.toLowerCase()) &&
      !event.ctrlKey &&
      !event.shiftKey &&
      !event.altKey &&
      !event.metaKey
    ) {
      this.setState({ elementType: findShapeByKey(event.key) });
    } else if (event[META_KEY] && event.code === "KeyZ") {
      if (event.shiftKey) {
        // Redo action
        const data = history.redoOnce();
        if (data !== null) {
          elements = data;
        }
      } else {
        // undo action
        const data = history.undoOnce();
        if (data !== null) {
          elements = data;
        }
      }
      this.forceUpdate();
      event.preventDefault();
    }
  };

  private removeWheelEventListener: (() => void) | undefined;

  private copyToClipboard = () => {
    if (navigator.clipboard) {
      const text = JSON.stringify(
        elements
          .filter(element => element.isSelected)
          .map(({ shape, ...el }) => el)
      );
      navigator.clipboard.writeText(text);
    }
  };

  private pasteFromClipboard = () => {
    if (navigator.clipboard) {
      navigator.clipboard
        .readText()
        .then(text => this.addElementsFromPaste(text));
    }
  };

  private renderSelectedShapeActions(elements: readonly ExcalidrawElement[]) {
    const selectedElements = elements.filter(el => el.isSelected);
    if (selectedElements.length === 0) {
      return null;
    }

    return (
      <Island padding={4}>
        <div className="panelColumn">
          {this.actionManager.renderAction(
            "changeStrokeColor",
            elements,
            this.state,
            this.syncActionResult
          )}

          {hasBackground(elements) && (
            <>
              {this.actionManager.renderAction(
                "changeBackgroundColor",
                elements,
                this.state,
                this.syncActionResult
              )}

              {this.actionManager.renderAction(
                "changeFillStyle",
                elements,
                this.state,
                this.syncActionResult
              )}
              <hr />
            </>
          )}

          {hasStroke(elements) && (
            <>
              {this.actionManager.renderAction(
                "changeStrokeWidth",
                elements,
                this.state,
                this.syncActionResult
              )}

              {this.actionManager.renderAction(
                "changeSloppiness",
                elements,
                this.state,
                this.syncActionResult
              )}
              <hr />
            </>
          )}

          {hasText(elements) && (
            <>
              {this.actionManager.renderAction(
                "changeFontSize",
                elements,
                this.state,
                this.syncActionResult
              )}

              {this.actionManager.renderAction(
                "changeFontFamily",
                elements,
                this.state,
                this.syncActionResult
              )}
              <hr />
            </>
          )}

          {this.actionManager.renderAction(
            "changeOpacity",
            elements,
            this.state,
            this.syncActionResult
          )}

          {this.actionManager.renderAction(
            "deleteSelectedElements",
            elements,
            this.state,
            this.syncActionResult
          )}
        </div>
      </Island>
    );
  }

  private renderShapesSwitcher() {
    return (
      <>
        {SHAPES.map(({ value, icon }, index) => (
          <ToolIcon
            key={value}
            type="radio"
            icon={icon}
            checked={this.state.elementType === value}
            name="editor-current-shape"
            title={`${capitalizeString(value)} — ${
              capitalizeString(value)[0]
            }, ${index + 1}`}
            onChange={() => {
              this.setState({ elementType: value });
              elements = clearSelection(elements);
              document.documentElement.style.cursor =
                value === "text" ? "text" : "crosshair";
              this.forceUpdate();
            }}
          ></ToolIcon>
        ))}
      </>
    );
  }

  private renderCanvasActions() {
    return (
      <Stack.Col gap={4}>
        <Stack.Row gap={1}>
          {this.actionManager.renderAction(
            "loadScene",
            elements,
            this.state,
            this.syncActionResult
          )}
          {this.actionManager.renderAction(
            "saveScene",
            elements,
            this.state,
            this.syncActionResult
          )}
          <ExportDialog
            elements={elements}
            appState={this.state}
            actionManager={this.actionManager}
            syncActionResult={this.syncActionResult}
            onExportToPng={(exportedElements, scale) => {
              if (this.canvas)
                exportCanvas("png", exportedElements, this.canvas, {
                  exportBackground: this.state.exportBackground,
                  name: this.state.name,
                  viewBackgroundColor: this.state.viewBackgroundColor,
                  scale
                });
            }}
            onExportToClipboard={(exportedElements, scale) => {
              if (this.canvas)
                exportCanvas("clipboard", exportedElements, this.canvas, {
                  exportBackground: this.state.exportBackground,
                  name: this.state.name,
                  viewBackgroundColor: this.state.viewBackgroundColor,
                  scale
                });
            }}
          />
          {this.actionManager.renderAction(
            "clearCanvas",
            elements,
            this.state,
            this.syncActionResult
          )}
        </Stack.Row>
        {this.actionManager.renderAction(
          "changeViewBackgroundColor",
          elements,
          this.state,
          this.syncActionResult
        )}
      </Stack.Col>
    );
  }

  public render() {
    const canvasWidth = window.innerWidth - CANVAS_WINDOW_OFFSET_LEFT;
    const canvasHeight = window.innerHeight - CANVAS_WINDOW_OFFSET_TOP;

    return (
<<<<<<< HEAD
      <div
        className="container"
        onCut={e => {
          e.clipboardData.setData(
            "text/plain",
            JSON.stringify(elements.filter(element => element.isSelected))
          );
          deleteSelectedElements();
          this.forceUpdate();
          e.preventDefault();
        }}
        onCopy={e => {
          e.clipboardData.setData(
            "text/plain",
            JSON.stringify(elements.filter(element => element.isSelected))
          );
          e.preventDefault();
        }}
        onPaste={e => {
          const paste = e.clipboardData.getData("text");
          let parsedElements;
          try {
            parsedElements = JSON.parse(paste);
          } catch (e) {}
          if (
            Array.isArray(parsedElements) &&
            parsedElements.length > 0 &&
            parsedElements[0].type // need to implement a better check here...
          ) {
            clearSelection();
            parsedElements.forEach(parsedElement => {
              parsedElement.x = 10 - this.state.scrollX;
              parsedElement.y = 10 - this.state.scrollY;
              parsedElement.seed = randomSeed();
              generateDraw(parsedElement);
              elements.push(parsedElement);
            });
            this.forceUpdate();
          }
          e.preventDefault();
        }}
      >
        <div className="sidePanel">
          <h4>Shapes</h4>
          <div className="panelTools">
            {SHAPES.map(({ value, icon }) => (
              <label key={value} className="tool">
                <input
                  type="radio"
                  checked={this.state.elementType === value}
                  onChange={() => {
                    this.setState({ elementType: value });
                    clearSelection();
                    document.documentElement.style.cursor =
                      value === "text" ? "text" : "crosshair";
                    this.forceUpdate();
                  }}
                />
                <div className="toolIcon">{icon}</div>
              </label>
            ))}
          </div>
          <h4>Colors</h4>
          <div className="panelColumn">
            <label>
              <input
                type="color"
                value={this.state.viewBackgroundColor}
                onChange={e => {
                  this.setState({ viewBackgroundColor: e.target.value });
                }}
              />
              Background
            </label>
            <label>
              <input
                type="color"
                value={this.state.currentItemStrokeColor}
                onChange={e => {
                  this.setState({ currentItemStrokeColor: e.target.value });
                }}
              />
              Shape Stroke
            </label>
            <label>
              <input
                type="color"
                value={this.state.currentItemBackgroundColor}
                onChange={e => {
                  this.setState({ currentItemBackgroundColor: e.target.value });
                }}
              />
              Shape Background
            </label>
          </div>
          <h4>Canvas</h4>
          <div className="panelColumn">
            <button
              onClick={this.clearCanvas}
              title="Clear the canvas & reset background color"
            >
              Clear canvas
            </button>
          </div>
          <h4>Export</h4>
          <div className="panelColumn">
            <button
              onClick={() => {
                exportAsPNG(this.state);
              }}
            >
              Export to png
            </button>
            <label>
              <input
                type="checkbox"
                checked={this.state.exportBackground}
                onChange={e => {
                  this.setState({ exportBackground: e.target.checked });
                }}
              />
              background
            </label>
          </div>
          <h4>Save/Load</h4>
          <div className="panelColumn">
            <button
              onClick={() => {
                saveAsJSON();
              }}
            >
              Save as...
            </button>
            <button
              onClick={() => {
                loadFromJSON().then(() => this.forceUpdate());
              }}
            >
              Load file...
            </button>
          </div>
          {someElementIsSelected() && (
            <>
              <h4>Shape options</h4>
              <div className="panelColumn">
                <button onClick={this.deleteSelectedElements}>Delete</button>
                <button onClick={this.moveOneRight}>Bring forward</button>
                <button onClick={this.moveAllRight}>Bring to front</button>
                <button onClick={this.moveOneLeft}>Send backward</button>
                <button onClick={this.moveAllLeft}>Send to back</button>
=======
      <div className="container">
        <FixedSideContainer side="top">
          <div className="App-menu App-menu_top">
            <Stack.Col gap={4} align="end">
              <div className="App-right-menu">
                <Island padding={4}>{this.renderCanvasActions()}</Island>
>>>>>>> 6892348c
              </div>
              <div className="App-right-menu">
                {this.renderSelectedShapeActions(elements)}
              </div>
            </Stack.Col>
            <Stack.Col gap={4} align="start">
              <Island padding={1}>
                <Stack.Row gap={1}>{this.renderShapesSwitcher()}</Stack.Row>
              </Island>
            </Stack.Col>
            <div />
          </div>
        </FixedSideContainer>
        <canvas
          id="canvas"
          style={{
            width: canvasWidth,
            height: canvasHeight
          }}
          width={canvasWidth * window.devicePixelRatio}
          height={canvasHeight * window.devicePixelRatio}
          ref={canvas => {
            if (this.canvas === null) {
              this.canvas = canvas;
              this.rc = rough.canvas(this.canvas!);
            }
            if (this.removeWheelEventListener) {
              this.removeWheelEventListener();
              this.removeWheelEventListener = undefined;
            }
            if (canvas) {
              canvas.addEventListener("wheel", this.handleWheel, {
                passive: false
              });
              this.removeWheelEventListener = () =>
                canvas.removeEventListener("wheel", this.handleWheel);
              // Whenever React sets the width/height of the canvas element,
              // the context loses the scale transform. We need to re-apply it
              if (
                canvasWidth !== lastCanvasWidth ||
                canvasHeight !== lastCanvasHeight
              ) {
                lastCanvasWidth = canvasWidth;
                lastCanvasHeight = canvasHeight;
                canvas
                  .getContext("2d")!
                  .scale(window.devicePixelRatio, window.devicePixelRatio);
              }
            }
          }}
          onContextMenu={e => {
            e.preventDefault();

            const { x, y } = viewportCoordsToSceneCoords(e, this.state);

            const element = getElementAtPosition(elements, x, y);
            if (!element) {
              ContextMenu.push({
                options: [
                  navigator.clipboard && {
                    label: "Paste",
                    action: () => this.pasteFromClipboard()
                  },
                  ...this.actionManager.getContextMenuItems(
                    elements,
                    this.state,
                    this.syncActionResult,
                    action => this.canvasOnlyActions.includes(action)
                  )
                ],
                top: e.clientY,
                left: e.clientX
              });
              return;
            }

            if (!element.isSelected) {
              elements = clearSelection(elements);
              element.isSelected = true;
              this.forceUpdate();
            }

            ContextMenu.push({
              options: [
                navigator.clipboard && {
                  label: "Copy",
                  action: this.copyToClipboard
                },
                navigator.clipboard && {
                  label: "Paste",
                  action: () => this.pasteFromClipboard()
                },
                ...this.actionManager.getContextMenuItems(
                  elements,
                  this.state,
                  this.syncActionResult,
                  action => !this.canvasOnlyActions.includes(action)
                )
              ],
              top: e.clientY,
              left: e.clientX
            });
          }}
          onMouseDown={e => {
            if (lastMouseUp !== null) {
              // Unfortunately, sometimes we don't get a mouseup after a mousedown,
              // this can happen when a contextual menu or alert is triggered. In order to avoid
              // being in a weird state, we clean up on the next mousedown
              lastMouseUp(e);
            }

            // pan canvas on wheel button drag
            if (e.button === 1) {
              let { clientX: lastX, clientY: lastY } = e;
              const onMouseMove = (e: MouseEvent) => {
                document.documentElement.style.cursor = `grabbing`;
                let deltaX = lastX - e.clientX;
                let deltaY = lastY - e.clientY;
                lastX = e.clientX;
                lastY = e.clientY;
                this.setState(state => ({
                  scrollX: state.scrollX - deltaX,
                  scrollY: state.scrollY - deltaY
                }));
              };
              const onMouseUp = (lastMouseUp = (e: MouseEvent) => {
                lastMouseUp = null;
                resetCursor();
                window.removeEventListener("mousemove", onMouseMove);
                window.removeEventListener("mouseup", onMouseUp);
              });
              window.addEventListener("mousemove", onMouseMove, {
                passive: true
              });
              window.addEventListener("mouseup", onMouseUp);
              return;
            }

            // only handle left mouse button
            if (e.button !== 0) return;
            // fixes mousemove causing selection of UI texts #32
            e.preventDefault();
            // Preventing the event above disables default behavior
            //  of defocusing potentially focused input, which is what we want
            //  when clicking inside the canvas.
            if (isInputLike(document.activeElement)) {
              document.activeElement.blur();
            }

            // Handle scrollbars dragging
            const {
              isOverHorizontalScrollBar,
              isOverVerticalScrollBar
            } = isOverScrollBars(
              elements,
              e.clientX - CANVAS_WINDOW_OFFSET_LEFT,
              e.clientY - CANVAS_WINDOW_OFFSET_TOP,
              canvasWidth,
              canvasHeight,
              this.state.scrollX,
              this.state.scrollY
            );

            const { x, y } = viewportCoordsToSceneCoords(e, this.state);

            const element = newElement(
              this.state.elementType,
              x,
              y,
              this.state.currentItemStrokeColor,
              this.state.currentItemBackgroundColor,
              "hachure",
              1,
              1,
              100
            );

            type ResizeTestType = ReturnType<typeof resizeTest>;
            let resizeHandle: ResizeTestType = false;
            let isResizingElements = false;
            let draggingOccured = false;
            let hitElement: ExcalidrawElement | null = null;
            let elementIsAddedToSelection = false;
            if (this.state.elementType === "selection") {
              const resizeElement = getElementWithResizeHandler(
                elements,
                { x, y },
                this.state
              );

              this.setState({
                resizingElement: resizeElement ? resizeElement.element : null
              });

              if (resizeElement) {
                resizeHandle = resizeElement.resizeHandle;
                document.documentElement.style.cursor = `${resizeHandle}-resize`;
                isResizingElements = true;
              } else {
                hitElement = getElementAtPosition(elements, x, y);
                // clear selection if shift is not clicked
                if (!hitElement?.isSelected && !e.shiftKey) {
                  elements = clearSelection(elements);
                }

                // If we click on something
                if (hitElement) {
                  // deselect if item is selected
                  // if shift is not clicked, this will always return true
                  // otherwise, it will trigger selection based on current
                  // state of the box
                  if (!hitElement.isSelected) {
                    hitElement.isSelected = true;
                    elementIsAddedToSelection = true;
                  }

                  // We duplicate the selected element if alt is pressed on Mouse down
                  if (e.altKey) {
                    elements = [
                      ...elements.map(element => ({
                        ...element,
                        isSelected: false
                      })),
                      ...elements
                        .filter(element => element.isSelected)
                        .map(element => {
                          const newElement = duplicateElement(element);
                          newElement.isSelected = true;
                          return newElement;
                        })
                    ];
                  }
                }
              }
            } else {
              elements = clearSelection(elements);
            }

            if (isTextElement(element)) {
              let textX = e.clientX;
              let textY = e.clientY;
              if (!e.altKey) {
                const snappedToCenterPosition = this.getTextWysiwygSnappedToCenterPosition(
                  x,
                  y
                );
                if (snappedToCenterPosition) {
                  element.x = snappedToCenterPosition.elementCenterX;
                  element.y = snappedToCenterPosition.elementCenterY;
                  textX = snappedToCenterPosition.wysiwygX;
                  textY = snappedToCenterPosition.wysiwygY;
                }
              }

              textWysiwyg({
                initText: "",
                x: textX,
                y: textY,
                strokeColor: this.state.currentItemStrokeColor,
                font: this.state.currentItemFont,
                onSubmit: text => {
                  addTextElement(element, text, this.state.currentItemFont);
                  elements = [...elements, { ...element, isSelected: true }];
                  this.setState({
                    draggingElement: null,
                    elementType: "selection"
                  });
                }
              });
              this.setState({ elementType: "selection" });
              return;
            }

            if (this.state.elementType === "text") {
              elements = [...elements, { ...element, isSelected: true }];
              this.setState({
                draggingElement: null,
                elementType: "selection"
              });
            } else {
              elements = [...elements, element];
              this.setState({ draggingElement: element });
            }

            let lastX = x;
            let lastY = y;

            if (isOverHorizontalScrollBar || isOverVerticalScrollBar) {
              lastX = e.clientX - CANVAS_WINDOW_OFFSET_LEFT;
              lastY = e.clientY - CANVAS_WINDOW_OFFSET_TOP;
            }

            const onMouseMove = (e: MouseEvent) => {
              const target = e.target;
              if (!(target instanceof HTMLElement)) {
                return;
              }

              if (isOverHorizontalScrollBar) {
                const x = e.clientX - CANVAS_WINDOW_OFFSET_LEFT;
                const dx = x - lastX;
                this.setState(state => ({ scrollX: state.scrollX - dx }));
                lastX = x;
                return;
              }

              if (isOverVerticalScrollBar) {
                const y = e.clientY - CANVAS_WINDOW_OFFSET_TOP;
                const dy = y - lastY;
                this.setState(state => ({ scrollY: state.scrollY - dy }));
                lastY = y;
                return;
              }

              if (isResizingElements && this.state.resizingElement) {
                const el = this.state.resizingElement;
                const selectedElements = elements.filter(el => el.isSelected);
                if (selectedElements.length === 1) {
                  const { x, y } = viewportCoordsToSceneCoords(e, this.state);

                  let deltaX = 0;
                  let deltaY = 0;
                  selectedElements.forEach(element => {
                    switch (resizeHandle) {
                      case "nw":
                        deltaX = lastX - x;
                        element.width += deltaX;
                        element.x -= deltaX;
                        if (e.shiftKey) {
                          element.y += element.height - element.width;
                          element.height = element.width;
                        } else {
                          const deltaY = lastY - y;
                          element.height += deltaY;
                          element.y -= deltaY;
                        }
                        break;
                      case "ne":
                        element.width += x - lastX;
                        if (e.shiftKey) {
                          element.y += element.height - element.width;
                          element.height = element.width;
                        } else {
                          deltaY = lastY - y;
                          element.height += deltaY;
                          element.y -= deltaY;
                        }
                        break;
                      case "sw":
                        deltaX = lastX - x;
                        element.width += deltaX;
                        element.x -= deltaX;
                        if (e.shiftKey) {
                          element.height = element.width;
                        } else {
                          element.height += y - lastY;
                        }
                        break;
                      case "se":
                        element.width += x - lastX;
                        if (e.shiftKey) {
                          element.height = element.width;
                        } else {
                          element.height += y - lastY;
                        }
                        break;
                      case "n":
                        deltaY = lastY - y;
                        element.height += deltaY;
                        element.y -= deltaY;
                        break;
                      case "w":
                        deltaX = lastX - x;
                        element.width += deltaX;
                        element.x -= deltaX;
                        break;
                      case "s":
                        element.height += y - lastY;
                        break;
                      case "e":
                        element.width += x - lastX;
                        break;
                    }

                    el.x = element.x;
                    el.y = element.y;
                    el.shape = null;
                  });
                  lastX = x;
                  lastY = y;
                  // We don't want to save history when resizing an element
                  history.skipRecording();
                  this.forceUpdate();
                  return;
                }
              }

              if (hitElement?.isSelected) {
                // Marking that click was used for dragging to check
                // if elements should be deselected on mouseup
                draggingOccured = true;
                const selectedElements = elements.filter(el => el.isSelected);
                if (selectedElements.length) {
                  const { x, y } = viewportCoordsToSceneCoords(e, this.state);

                  selectedElements.forEach(element => {
                    element.x += x - lastX;
                    element.y += y - lastY;
                  });
                  lastX = x;
                  lastY = y;
                  // We don't want to save history when dragging an element to initially size it
                  history.skipRecording();
                  this.forceUpdate();
                  return;
                }
              }

              // It is very important to read this.state within each move event,
              // otherwise we would read a stale one!
              const draggingElement = this.state.draggingElement;
              if (!draggingElement) return;

              let width =
                e.clientX -
                CANVAS_WINDOW_OFFSET_LEFT -
                draggingElement.x -
                this.state.scrollX;
              let height =
                e.clientY -
                CANVAS_WINDOW_OFFSET_TOP -
                draggingElement.y -
                this.state.scrollY;
              draggingElement.width = width;
              // Make a perfect square or circle when shift is enabled
              draggingElement.height =
                e.shiftKey && this.state.elementType !== "selection"
                  ? Math.abs(width) * Math.sign(height)
                  : height;
              draggingElement.shape = null;

              if (this.state.elementType === "selection") {
                if (!e.shiftKey) {
                  elements = clearSelection(elements);
                }
                const elementsWithinSelection = getElementsWithinSelection(
                  elements,
                  draggingElement
                );
                elementsWithinSelection.forEach(element => {
                  element.isSelected = true;
                });
              }
              // We don't want to save history when moving an element
              history.skipRecording();
              this.forceUpdate();
            };

            const onMouseUp = (e: MouseEvent) => {
              const {
                draggingElement,
                resizingElement,
                elementType
              } = this.state;

              lastMouseUp = null;
              window.removeEventListener("mousemove", onMouseMove);
              window.removeEventListener("mouseup", onMouseUp);

              if (
                elementType !== "selection" &&
                draggingElement &&
                isInvisiblySmallElement(draggingElement)
              ) {
                // remove invisible element which was added in onMouseDown
                elements = elements.slice(0, -1);
                this.setState({
                  draggingElement: null
                });
                this.forceUpdate();
                return;
              }

              if (resizingElement && isInvisiblySmallElement(resizingElement)) {
                elements = elements.filter(el => el.id !== resizingElement.id);
              }

              resetCursor();

              // If click occured on already selected element
              // it is needed to remove selection from other elements
              // or if SHIFT or META key pressed remove selection
              // from hitted element
              //
              // If click occured and elements were dragged or some element
              // was added to selection (on mousedown phase) we need to keep
              // selection unchanged
              if (
                hitElement &&
                !draggingOccured &&
                !elementIsAddedToSelection
              ) {
                if (e.shiftKey) {
                  hitElement.isSelected = false;
                } else {
                  elements = clearSelection(elements);
                  hitElement.isSelected = true;
                }
              }

              if (draggingElement === null) {
                // if no element is clicked, clear the selection and redraw
                elements = clearSelection(elements);
                this.forceUpdate();
                return;
              }

              if (elementType === "selection") {
                elements = elements.slice(0, -1);
              } else {
                draggingElement.isSelected = true;
              }

              this.setState({
                draggingElement: null,
                elementType: "selection"
              });

              history.resumeRecording();
              this.forceUpdate();
            };

            lastMouseUp = onMouseUp;

            window.addEventListener("mousemove", onMouseMove);
            window.addEventListener("mouseup", onMouseUp);

            // We don't want to save history on mouseDown, only on mouseUp when it's fully configured
            history.skipRecording();
            this.forceUpdate();
          }}
          onDoubleClick={e => {
            const { x, y } = viewportCoordsToSceneCoords(e, this.state);

            const elementAtPosition = getElementAtPosition(elements, x, y);

            const element = newElement(
              "text",
              x,
              y,
              this.state.currentItemStrokeColor,
              this.state.currentItemBackgroundColor,
              "hachure",
              1,
              1,
              100
            ) as ExcalidrawTextElement;

            let initText = "";
            let textX = e.clientX;
            let textY = e.clientY;

            if (elementAtPosition && isTextElement(elementAtPosition)) {
              elements = elements.filter(
                element => element.id !== elementAtPosition.id
              );
              this.forceUpdate();

              Object.assign(element, elementAtPosition);
              // x and y will change after calling addTextElement function
              element.x = elementAtPosition.x + elementAtPosition.width / 2;
              element.y = elementAtPosition.y + elementAtPosition.height / 2;
              initText = elementAtPosition.text;
              textX =
                this.state.scrollX +
                elementAtPosition.x +
                CANVAS_WINDOW_OFFSET_LEFT +
                elementAtPosition.width / 2;
              textY =
                this.state.scrollY +
                elementAtPosition.y +
                CANVAS_WINDOW_OFFSET_TOP +
                elementAtPosition.height / 2;
            } else if (!e.altKey) {
              const snappedToCenterPosition = this.getTextWysiwygSnappedToCenterPosition(
                x,
                y
              );

              if (snappedToCenterPosition) {
                element.x = snappedToCenterPosition.elementCenterX;
                element.y = snappedToCenterPosition.elementCenterY;
                textX = snappedToCenterPosition.wysiwygX;
                textY = snappedToCenterPosition.wysiwygY;
              }
            }

            textWysiwyg({
              initText,
              x: textX,
              y: textY,
              strokeColor: element.strokeColor,
              font: element.font || this.state.currentItemFont,
              onSubmit: text => {
                addTextElement(
                  element,
                  text,
                  element.font || this.state.currentItemFont
                );
                elements = [...elements, { ...element, isSelected: true }];
                this.setState({
                  draggingElement: null,
                  elementType: "selection"
                });
              }
            });
          }}
          onMouseMove={e => {
            const hasDeselectedButton = Boolean(e.buttons);
            if (hasDeselectedButton || this.state.elementType !== "selection") {
              return;
            }
            const { x, y } = viewportCoordsToSceneCoords(e, this.state);
            const selectedElements = elements.filter(e => e.isSelected).length;
            if (selectedElements === 1) {
              const resizeElement = getElementWithResizeHandler(
                elements,
                { x, y },
                this.state
              );
              if (resizeElement && resizeElement.resizeHandle) {
                document.documentElement.style.cursor = `${resizeElement.resizeHandle}-resize`;
                return;
              }
            }
            const hitElement = getElementAtPosition(elements, x, y);
            document.documentElement.style.cursor = hitElement ? "move" : "";
          }}
        />
      </div>
    );
  }

  private handleWheel = (e: WheelEvent) => {
    e.preventDefault();
    const { deltaX, deltaY } = e;
    this.setState(state => ({
      scrollX: state.scrollX - deltaX,
      scrollY: state.scrollY - deltaY
    }));
  };

  private addElementsFromPaste = (paste: string) => {
    let parsedElements;
    try {
      parsedElements = JSON.parse(paste);
    } catch (e) {}
    if (
      Array.isArray(parsedElements) &&
      parsedElements.length > 0 &&
      parsedElements[0].type // need to implement a better check here...
    ) {
      elements = clearSelection(elements);

      let subCanvasX1 = Infinity;
      let subCanvasX2 = 0;
      let subCanvasY1 = Infinity;
      let subCanvasY2 = 0;

      const minX = Math.min(...parsedElements.map(element => element.x));
      const minY = Math.min(...parsedElements.map(element => element.y));

      const distance = (x: number, y: number) => {
        return Math.abs(x > y ? x - y : y - x);
      };

      parsedElements.forEach(parsedElement => {
        const [x1, y1, x2, y2] = getElementAbsoluteCoords(parsedElement);
        subCanvasX1 = Math.min(subCanvasX1, x1);
        subCanvasY1 = Math.min(subCanvasY1, y1);
        subCanvasX2 = Math.max(subCanvasX2, x2);
        subCanvasY2 = Math.max(subCanvasY2, y2);
      });

      const elementsCenterX = distance(subCanvasX1, subCanvasX2) / 2;
      const elementsCenterY = distance(subCanvasY1, subCanvasY2) / 2;

      const dx =
        this.state.cursorX -
        this.state.scrollX -
        CANVAS_WINDOW_OFFSET_LEFT -
        elementsCenterX;
      const dy =
        this.state.cursorY -
        this.state.scrollY -
        CANVAS_WINDOW_OFFSET_TOP -
        elementsCenterY;

      elements = [
        ...elements,
        ...parsedElements.map(parsedElement => {
          const duplicate = duplicateElement(parsedElement);
          duplicate.x += dx - minX;
          duplicate.y += dy - minY;
          return duplicate;
        })
      ];
      this.forceUpdate();
    }
  };

  private getTextWysiwygSnappedToCenterPosition(x: number, y: number) {
    const elementClickedInside = getElementContainingPosition(elements, x, y);
    if (elementClickedInside) {
      const elementCenterX =
        elementClickedInside.x + elementClickedInside.width / 2;
      const elementCenterY =
        elementClickedInside.y + elementClickedInside.height / 2;
      const distanceToCenter = Math.hypot(
        x - elementCenterX,
        y - elementCenterY
      );
      const isSnappedToCenter =
        distanceToCenter < TEXT_TO_CENTER_SNAP_THRESHOLD;
      if (isSnappedToCenter) {
        const wysiwygX =
          this.state.scrollX +
          elementClickedInside.x +
          CANVAS_WINDOW_OFFSET_LEFT +
          elementClickedInside.width / 2;
        const wysiwygY =
          this.state.scrollY +
          elementClickedInside.y +
          CANVAS_WINDOW_OFFSET_TOP +
          elementClickedInside.height / 2;
        return { wysiwygX, wysiwygY, elementCenterX, elementCenterY };
      }
    }
  }

  private saveDebounced = debounce(() => {
    saveToLocalStorage(elements, this.state);
  }, 300);

  componentDidUpdate() {
    renderScene(elements, this.rc!, this.canvas!, {
      scrollX: this.state.scrollX,
      scrollY: this.state.scrollY,
      viewBackgroundColor: this.state.viewBackgroundColor
    });
    this.saveDebounced();
    if (history.isRecording()) {
      history.pushEntry(history.generateCurrentEntry(elements));
    }
  }
}

const rootElement = document.getElementById("root");
ReactDOM.render(<App />, rootElement);<|MERGE_RESOLUTION|>--- conflicted
+++ resolved
@@ -519,165 +519,12 @@
     const canvasHeight = window.innerHeight - CANVAS_WINDOW_OFFSET_TOP;
 
     return (
-<<<<<<< HEAD
-      <div
-        className="container"
-        onCut={e => {
-          e.clipboardData.setData(
-            "text/plain",
-            JSON.stringify(elements.filter(element => element.isSelected))
-          );
-          deleteSelectedElements();
-          this.forceUpdate();
-          e.preventDefault();
-        }}
-        onCopy={e => {
-          e.clipboardData.setData(
-            "text/plain",
-            JSON.stringify(elements.filter(element => element.isSelected))
-          );
-          e.preventDefault();
-        }}
-        onPaste={e => {
-          const paste = e.clipboardData.getData("text");
-          let parsedElements;
-          try {
-            parsedElements = JSON.parse(paste);
-          } catch (e) {}
-          if (
-            Array.isArray(parsedElements) &&
-            parsedElements.length > 0 &&
-            parsedElements[0].type // need to implement a better check here...
-          ) {
-            clearSelection();
-            parsedElements.forEach(parsedElement => {
-              parsedElement.x = 10 - this.state.scrollX;
-              parsedElement.y = 10 - this.state.scrollY;
-              parsedElement.seed = randomSeed();
-              generateDraw(parsedElement);
-              elements.push(parsedElement);
-            });
-            this.forceUpdate();
-          }
-          e.preventDefault();
-        }}
-      >
-        <div className="sidePanel">
-          <h4>Shapes</h4>
-          <div className="panelTools">
-            {SHAPES.map(({ value, icon }) => (
-              <label key={value} className="tool">
-                <input
-                  type="radio"
-                  checked={this.state.elementType === value}
-                  onChange={() => {
-                    this.setState({ elementType: value });
-                    clearSelection();
-                    document.documentElement.style.cursor =
-                      value === "text" ? "text" : "crosshair";
-                    this.forceUpdate();
-                  }}
-                />
-                <div className="toolIcon">{icon}</div>
-              </label>
-            ))}
-          </div>
-          <h4>Colors</h4>
-          <div className="panelColumn">
-            <label>
-              <input
-                type="color"
-                value={this.state.viewBackgroundColor}
-                onChange={e => {
-                  this.setState({ viewBackgroundColor: e.target.value });
-                }}
-              />
-              Background
-            </label>
-            <label>
-              <input
-                type="color"
-                value={this.state.currentItemStrokeColor}
-                onChange={e => {
-                  this.setState({ currentItemStrokeColor: e.target.value });
-                }}
-              />
-              Shape Stroke
-            </label>
-            <label>
-              <input
-                type="color"
-                value={this.state.currentItemBackgroundColor}
-                onChange={e => {
-                  this.setState({ currentItemBackgroundColor: e.target.value });
-                }}
-              />
-              Shape Background
-            </label>
-          </div>
-          <h4>Canvas</h4>
-          <div className="panelColumn">
-            <button
-              onClick={this.clearCanvas}
-              title="Clear the canvas & reset background color"
-            >
-              Clear canvas
-            </button>
-          </div>
-          <h4>Export</h4>
-          <div className="panelColumn">
-            <button
-              onClick={() => {
-                exportAsPNG(this.state);
-              }}
-            >
-              Export to png
-            </button>
-            <label>
-              <input
-                type="checkbox"
-                checked={this.state.exportBackground}
-                onChange={e => {
-                  this.setState({ exportBackground: e.target.checked });
-                }}
-              />
-              background
-            </label>
-          </div>
-          <h4>Save/Load</h4>
-          <div className="panelColumn">
-            <button
-              onClick={() => {
-                saveAsJSON();
-              }}
-            >
-              Save as...
-            </button>
-            <button
-              onClick={() => {
-                loadFromJSON().then(() => this.forceUpdate());
-              }}
-            >
-              Load file...
-            </button>
-          </div>
-          {someElementIsSelected() && (
-            <>
-              <h4>Shape options</h4>
-              <div className="panelColumn">
-                <button onClick={this.deleteSelectedElements}>Delete</button>
-                <button onClick={this.moveOneRight}>Bring forward</button>
-                <button onClick={this.moveAllRight}>Bring to front</button>
-                <button onClick={this.moveOneLeft}>Send backward</button>
-                <button onClick={this.moveAllLeft}>Send to back</button>
-=======
       <div className="container">
         <FixedSideContainer side="top">
           <div className="App-menu App-menu_top">
             <Stack.Col gap={4} align="end">
               <div className="App-right-menu">
                 <Island padding={4}>{this.renderCanvasActions()}</Island>
->>>>>>> 6892348c
               </div>
               <div className="App-right-menu">
                 {this.renderSelectedShapeActions(elements)}
