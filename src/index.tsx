import React from "react";
import ReactDOM from "react-dom";

import rough from "roughjs/bin/rough";
import { RoughCanvas } from "roughjs/bin/canvas";

import {
  newElement,
  newTextElement,
  duplicateElement,
  resizeTest,
  normalizeResizeHandle,
  isInvisiblySmallElement,
  isTextElement,
  textWysiwyg,
  getCommonBounds,
  getCursorForResizingElement,
  getPerfectElementSize,
  normalizeDimensions,
} from "./element";
import {
  clearSelection,
  deleteSelectedElements,
  getElementsWithinSelection,
  isOverScrollBars,
  restoreFromLocalStorage,
  saveToLocalStorage,
  getElementAtPosition,
  createScene,
  getElementContainingPosition,
  hasBackground,
  hasStroke,
  hasText,
  exportCanvas,
  importFromBackend,
  addToLoadedScenes,
  loadedScenes,
  calculateScrollCenter,
  loadFromBlob,
} from "./scene";

import { renderScene } from "./renderer";
import { AppState } from "./types";
import { ExcalidrawElement } from "./element/types";

import {
  isWritableElement,
  debounce,
  capitalizeString,
  distance,
  distance2d,
} from "./utils";
import { KEYS, isArrowKey } from "./keys";

import { findShapeByKey, shapesShortcutKeys, SHAPES } from "./shapes";
import { createHistory } from "./history";

import ContextMenu from "./components/ContextMenu";

import "./styles.scss";
import { getElementWithResizeHandler } from "./element/resizeTest";
import {
  ActionManager,
  actionDeleteSelected,
  actionSendBackward,
  actionBringForward,
  actionSendToBack,
  actionBringToFront,
  actionSelectAll,
  actionChangeStrokeColor,
  actionChangeBackgroundColor,
  actionChangeOpacity,
  actionChangeStrokeWidth,
  actionChangeFillStyle,
  actionChangeSloppiness,
  actionChangeFontSize,
  actionChangeFontFamily,
  actionChangeViewBackgroundColor,
  actionClearCanvas,
  actionChangeProjectName,
  actionChangeExportBackground,
  actionLoadScene,
  actionSaveScene,
  actionCopyStyles,
  actionPasteStyles,
  actionFinalize,
} from "./actions";
import { Action, ActionResult } from "./actions/types";
import { getDefaultAppState } from "./appState";
import { Island } from "./components/Island";
import Stack from "./components/Stack";
import { FixedSideContainer } from "./components/FixedSideContainer";
import { ToolButton } from "./components/ToolButton";
import { LockIcon } from "./components/LockIcon";
import { ExportDialog } from "./components/ExportDialog";
import { LanguageList } from "./components/LanguageList";
import { Point } from "roughjs/bin/geometry";
import { t, languages, setLanguage, getLanguage } from "./i18n";
import { StoredScenesList } from "./components/StoredScenesList";
import { HintViewer } from "./components/HintViewer";

import {
  getAppClipboard,
  copyToAppClipboard,
  parseClipboardEvent,
} from "./clipboard";

let { elements } = createScene();
const { history } = createHistory();

const CANVAS_WINDOW_OFFSET_LEFT = 0;
const CANVAS_WINDOW_OFFSET_TOP = 0;

function resetCursor() {
  document.documentElement.style.cursor = "";
}

function setCursorForShape(shape: string) {
  if (shape === "selection") {
    resetCursor();
  } else {
    document.documentElement.style.cursor =
      shape === "text" ? CURSOR_TYPE.TEXT : CURSOR_TYPE.CROSSHAIR;
  }
}

const DRAGGING_THRESHOLD = 10; // 10px
const ELEMENT_SHIFT_TRANSLATE_AMOUNT = 5;
const ELEMENT_TRANSLATE_AMOUNT = 1;
const TEXT_TO_CENTER_SNAP_THRESHOLD = 30;
const CURSOR_TYPE = {
  TEXT: "text",
  CROSSHAIR: "crosshair",
  GRABBING: "grabbing",
};
const MOUSE_BUTTON = {
  MAIN: 0,
  WHEEL: 1,
  SECONDARY: 2,
};

let lastCanvasWidth = -1;
let lastCanvasHeight = -1;

let lastMouseUp: ((e: any) => void) | null = null;

export function viewportCoordsToSceneCoords(
  { clientX, clientY }: { clientX: number; clientY: number },
  { scrollX, scrollY }: { scrollX: number; scrollY: number },
) {
  const x = clientX - CANVAS_WINDOW_OFFSET_LEFT - scrollX;
  const y = clientY - CANVAS_WINDOW_OFFSET_TOP - scrollY;
  return { x, y };
}

let cursorX = 0;
let cursorY = 0;
let isHoldingSpace: boolean = false;
let isPanning: boolean = false;
let isHoldingMouseButton: boolean = false;

interface LayerUIProps {
  actionManager: ActionManager;
  appState: AppState;
  canvas: HTMLCanvasElement | null;
  setAppState: any;
  elements: readonly ExcalidrawElement[];
  setElements: (elements: readonly ExcalidrawElement[]) => void;
}

const LayerUI = React.memo(
  ({
    actionManager,
    appState,
    setAppState,
    canvas,
    elements,
    setElements,
  }: LayerUIProps) => {
    function renderCanvasActions() {
      return (
        <Stack.Col gap={4}>
          <Stack.Row justifyContent={"space-between"}>
            {actionManager.renderAction("loadScene")}
            {actionManager.renderAction("saveScene")}
            <ExportDialog
              elements={elements}
              appState={appState}
              actionManager={actionManager}
              onExportToPng={(exportedElements, scale) => {
                if (canvas) {
                  exportCanvas("png", exportedElements, canvas, {
                    exportBackground: appState.exportBackground,
                    name: appState.name,
                    viewBackgroundColor: appState.viewBackgroundColor,
                    scale,
                  });
                }
              }}
              onExportToSvg={(exportedElements, scale) => {
                if (canvas) {
                  exportCanvas("svg", exportedElements, canvas, {
                    exportBackground: appState.exportBackground,
                    name: appState.name,
                    viewBackgroundColor: appState.viewBackgroundColor,
                    scale,
                  });
                }
              }}
              onExportToClipboard={(exportedElements, scale) => {
                if (canvas) {
                  exportCanvas("clipboard", exportedElements, canvas, {
                    exportBackground: appState.exportBackground,
                    name: appState.name,
                    viewBackgroundColor: appState.viewBackgroundColor,
                    scale,
                  });
                }
              }}
              onExportToBackend={exportedElements => {
                if (canvas) {
                  exportCanvas(
                    "backend",
                    exportedElements.map(element => ({
                      ...element,
                      isSelected: false,
                    })),
                    canvas,
                    appState,
                  );
                }
              }}
            />
            {actionManager.renderAction("clearCanvas")}
          </Stack.Row>
          {actionManager.renderAction("changeViewBackgroundColor")}
        </Stack.Col>
      );
    }

    function renderSelectedShapeActions(
      elements: readonly ExcalidrawElement[],
    ) {
      const { elementType, editingElement } = appState;
      const targetElements = editingElement
        ? [editingElement]
        : elements.filter(el => el.isSelected);
      if (!targetElements.length && elementType === "selection") {
        return null;
      }

      return (
        <Island padding={4}>
          <div className="panelColumn">
            {actionManager.renderAction("changeStrokeColor")}
            {(hasBackground(elementType) ||
              targetElements.some(element => hasBackground(element.type))) && (
              <>
                {actionManager.renderAction("changeBackgroundColor")}

                {actionManager.renderAction("changeFillStyle")}
              </>
            )}

            {(hasStroke(elementType) ||
              targetElements.some(element => hasStroke(element.type))) && (
              <>
                {actionManager.renderAction("changeStrokeWidth")}

                {actionManager.renderAction("changeSloppiness")}
              </>
            )}

            {(hasText(elementType) ||
              targetElements.some(element => hasText(element.type))) && (
              <>
                {actionManager.renderAction("changeFontSize")}

                {actionManager.renderAction("changeFontFamily")}
              </>
            )}

            {actionManager.renderAction("changeOpacity")}

            {actionManager.renderAction("deleteSelectedElements")}
          </div>
        </Island>
      );
    }

    function renderShapesSwitcher() {
      return (
        <>
          {SHAPES.map(({ value, icon }, index) => {
            const label = t(`toolBar.${value}`);
            return (
              <ToolButton
                key={value}
                type="radio"
                icon={icon}
                checked={appState.elementType === value}
                name="editor-current-shape"
                title={`${capitalizeString(label)} — ${
                  capitalizeString(value)[0]
                }, ${index + 1}`}
                keyBindingLabel={`${index + 1}`}
                aria-label={capitalizeString(label)}
                aria-keyshortcuts={`${label[0]} ${index + 1}`}
                onChange={() => {
                  setAppState({ elementType: value, multiElement: null });
                  setElements(clearSelection(elements));
                  document.documentElement.style.cursor =
                    value === "text" ? CURSOR_TYPE.TEXT : CURSOR_TYPE.CROSSHAIR;
                  setAppState({});
                }}
              ></ToolButton>
            );
          })}
        </>
      );
    }

    return (
      <FixedSideContainer side="top">
        <div className="App-menu App-menu_top">
          <Stack.Col gap={4} align="end">
            <section
              className="App-right-menu"
              aria-labelledby="canvas-actions-title"
            >
              <h2 className="visually-hidden" id="canvas-actions-title">
                {t("headings.canvasActions")}
              </h2>
              <Island padding={4}>{renderCanvasActions()}</Island>
            </section>
            <section
              className="App-right-menu"
              aria-labelledby="selected-shape-title"
            >
              <h2 className="visually-hidden" id="selected-shape-title">
                {t("headings.selectedShapeActions")}
              </h2>
              {renderSelectedShapeActions(elements)}
            </section>
          </Stack.Col>
          <section aria-labelledby="shapes-title">
            <Stack.Col gap={4} align="start">
              <Stack.Row gap={1}>
                <Island padding={1}>
                  <h2 className="visually-hidden" id="shapes-title">
                    {t("headings.shapes")}
                  </h2>
                  <Stack.Row gap={1}>{renderShapesSwitcher()}</Stack.Row>
                </Island>
                <LockIcon
                  checked={appState.elementLocked}
                  onChange={() => {
                    setAppState({
                      elementLocked: !appState.elementLocked,
                      elementType: appState.elementLocked
                        ? "selection"
                        : appState.elementType,
                    });
                  }}
                  title={t("toolBar.lock")}
                />
              </Stack.Row>
            </Stack.Col>
          </section>
          <div />
        </div>
      </FixedSideContainer>
    );
  },
  (prev, next) => {
    const getNecessaryObj = (appState: AppState): Partial<AppState> => {
      const {
        draggingElement,
        resizingElement,
        multiElement,
        editingElement,
        isResizing,
        cursorX,
        cursorY,
        ...ret
      } = appState;
      return ret;
    };
    const prevAppState = getNecessaryObj(prev.appState);
    const nextAppState = getNecessaryObj(next.appState);

    const keys = Object.keys(prevAppState) as (keyof Partial<AppState>)[];

    return (
      prev.elements === next.elements &&
      keys.every(k => prevAppState[k] === nextAppState[k])
    );
  },
);

export class App extends React.Component<any, AppState> {
  canvas: HTMLCanvasElement | null = null;
  rc: RoughCanvas | null = null;

  actionManager: ActionManager;
  canvasOnlyActions: Array<Action>;
  constructor(props: any) {
    super(props);
    this.actionManager = new ActionManager(
      this.syncActionResult,
      () => {
        history.resumeRecording();
      },
      () => this.state,
      () => elements,
    );
    this.actionManager.registerAction(actionFinalize);
    this.actionManager.registerAction(actionDeleteSelected);
    this.actionManager.registerAction(actionSendToBack);
    this.actionManager.registerAction(actionBringToFront);
    this.actionManager.registerAction(actionSendBackward);
    this.actionManager.registerAction(actionBringForward);
    this.actionManager.registerAction(actionSelectAll);

    this.actionManager.registerAction(actionChangeStrokeColor);
    this.actionManager.registerAction(actionChangeBackgroundColor);
    this.actionManager.registerAction(actionChangeFillStyle);
    this.actionManager.registerAction(actionChangeStrokeWidth);
    this.actionManager.registerAction(actionChangeOpacity);
    this.actionManager.registerAction(actionChangeSloppiness);
    this.actionManager.registerAction(actionChangeFontSize);
    this.actionManager.registerAction(actionChangeFontFamily);

    this.actionManager.registerAction(actionChangeViewBackgroundColor);
    this.actionManager.registerAction(actionClearCanvas);

    this.actionManager.registerAction(actionChangeProjectName);
    this.actionManager.registerAction(actionChangeExportBackground);
    this.actionManager.registerAction(actionSaveScene);
    this.actionManager.registerAction(actionLoadScene);

    this.actionManager.registerAction(actionCopyStyles);
    this.actionManager.registerAction(actionPasteStyles);

    this.canvasOnlyActions = [actionSelectAll];
  }

  private syncActionResult = (res: ActionResult) => {
    if (res.elements !== undefined) {
      elements = res.elements;
      this.setState({});
    }

    if (res.appState !== undefined) {
      this.setState({ ...res.appState });
    }
  };

  private onCut = (e: ClipboardEvent) => {
    if (isWritableElement(e.target)) {
      return;
    }
    copyToAppClipboard(elements);
    elements = deleteSelectedElements(elements);
    history.resumeRecording();
    this.setState({});
    e.preventDefault();
  };
  private onCopy = (e: ClipboardEvent) => {
    if (isWritableElement(e.target)) {
      return;
    }
    copyToAppClipboard(elements);
    e.preventDefault();
  };
  private onPaste = (e: ClipboardEvent) => {
    // #686
    const target = document.activeElement;
    const elementUnderCursor = document.elementFromPoint(cursorX, cursorY);
    if (
      elementUnderCursor instanceof HTMLCanvasElement &&
      !isWritableElement(target)
    ) {
      const data = parseClipboardEvent(e);
      if (data.elements) {
        this.addElementsFromPaste(data.elements);
      } else if (data.text) {
        const { x, y } = viewportCoordsToSceneCoords(
          { clientX: cursorX, clientY: cursorY },
          this.state,
        );

        const element = newTextElement(
          newElement(
            "text",
            x,
            y,
            this.state.currentItemStrokeColor,
            this.state.currentItemBackgroundColor,
            this.state.currentItemFillStyle,
            this.state.currentItemStrokeWidth,
            this.state.currentItemRoughness,
            this.state.currentItemOpacity,
          ),
          data.text,
          this.state.currentItemFont,
        );

        element.isSelected = true;

        elements = [...clearSelection(elements), element];
        history.resumeRecording();
        this.setState({});
      }
      e.preventDefault();
    }
  };

  private onUnload = () => {
    isHoldingSpace = false;
    this.saveDebounced();
    this.saveDebounced.flush();
  };

  private async loadScene(id: string | null, k: string | undefined) {
    let data;
    let selectedId;
    if (id != null) {
      // k is the private key used to decrypt the content from the server, take
      // extra care not to leak it
      data = await importFromBackend(id, k);
      addToLoadedScenes(id, k);
      selectedId = id;
      window.history.replaceState({}, "Excalidraw", window.location.origin);
    } else {
      data = restoreFromLocalStorage();
    }

    if (data.elements) {
      elements = data.elements;
    }

    if (data.appState) {
      history.resumeRecording();
      this.setState({ ...data.appState, selectedId });
    } else {
      this.setState({});
    }
  }

  public async componentDidMount() {
    document.addEventListener("copy", this.onCopy);
    document.addEventListener("paste", this.onPaste);
    document.addEventListener("cut", this.onCut);

    document.addEventListener("keydown", this.onKeyDown, false);
    document.addEventListener("keyup", this.onKeyUp, { passive: true });
    document.addEventListener("mousemove", this.updateCurrentCursorPosition);
    window.addEventListener("resize", this.onResize, false);
    window.addEventListener("unload", this.onUnload, false);
    window.addEventListener("blur", this.onUnload, false);
    window.addEventListener("dragover", e => e.preventDefault(), false);
    window.addEventListener("drop", e => e.preventDefault(), false);

    const searchParams = new URLSearchParams(window.location.search);
    const id = searchParams.get("id");

    if (id) {
      // Backwards compatibility with legacy url format
      this.loadScene(id, undefined);
    } else {
      const match = window.location.hash.match(
        /^#json=([0-9]+),([a-zA-Z0-9_-]+)$/,
      );
      if (match) {
        this.loadScene(match[1], match[2]);
      } else {
        this.loadScene(null, undefined);
      }
    }
  }

  public componentWillUnmount() {
    document.removeEventListener("copy", this.onCopy);
    document.removeEventListener("paste", this.onPaste);
    document.removeEventListener("cut", this.onCut);

    document.removeEventListener("keydown", this.onKeyDown, false);
    document.removeEventListener(
      "mousemove",
      this.updateCurrentCursorPosition,
      false,
    );
    window.removeEventListener("resize", this.onResize, false);
    window.removeEventListener("unload", this.onUnload, false);
    window.removeEventListener("blur", this.onUnload, false);
  }

  public state: AppState = getDefaultAppState();

  private onResize = () => {
    this.setState({});
  };

  private updateCurrentCursorPosition = (e: MouseEvent) => {
    cursorX = e.x;
    cursorY = e.y;
  };

  private onKeyDown = (event: KeyboardEvent) => {
<<<<<<< HEAD
    if (isWritableElement(event.target) && event.key !== KEYS.ESCAPE) {
=======
    if (
      (isWritableElement(event.target) && event.key !== KEYS.ESCAPE) ||
      // case: using arrows to move between buttons
      (isArrowKey(event.key) && isInputLike(event.target))
    ) {
>>>>>>> 972d69da
      return;
    }

    const actionResult = this.actionManager.handleKeyDown(event);

    if (actionResult) {
      this.syncActionResult(actionResult);
      if (actionResult) {
        return;
      }
    }

    const shape = findShapeByKey(event.key);

    if (isArrowKey(event.key)) {
      const step = event.shiftKey
        ? ELEMENT_SHIFT_TRANSLATE_AMOUNT
        : ELEMENT_TRANSLATE_AMOUNT;
      elements = elements.map(el => {
        if (el.isSelected) {
          const element = { ...el };
          if (event.key === KEYS.ARROW_LEFT) {
            element.x -= step;
          } else if (event.key === KEYS.ARROW_RIGHT) {
            element.x += step;
          } else if (event.key === KEYS.ARROW_UP) {
            element.y -= step;
          } else if (event.key === KEYS.ARROW_DOWN) {
            element.y += step;
          }
          return element;
        }
        return el;
      });
      this.setState({});
      event.preventDefault();
    } else if (
      shapesShortcutKeys.includes(event.key.toLowerCase()) &&
      !event.ctrlKey &&
      !event.altKey &&
      !event.metaKey &&
      this.state.draggingElement === null
    ) {
      if (!isHoldingSpace) {
        setCursorForShape(shape);
      }
      if (document.activeElement instanceof HTMLElement) {
        document.activeElement.blur();
      }
      elements = clearSelection(elements);
      this.setState({ elementType: shape });
      // Undo action
    } else if (event[KEYS.META] && /z/i.test(event.key)) {
      event.preventDefault();

      if (
        this.state.multiElement ||
        this.state.resizingElement ||
        this.state.editingElement ||
        this.state.draggingElement
      ) {
        return;
      }

      if (event.shiftKey) {
        // Redo action
        const data = history.redoOnce();
        if (data !== null) {
          elements = data.elements;
          this.setState({ ...data.appState });
        }
      } else {
        // undo action
        const data = history.undoOnce();
        if (data !== null) {
          elements = data.elements;
          this.setState({ ...data.appState });
        }
      }
    } else if (event.key === KEYS.SPACE && !isHoldingMouseButton) {
      isHoldingSpace = true;
      document.documentElement.style.cursor = CURSOR_TYPE.GRABBING;
    }
  };

  private onKeyUp = (event: KeyboardEvent) => {
    if (event.key === KEYS.SPACE) {
      if (this.state.elementType === "selection") {
        resetCursor();
      } else {
        elements = clearSelection(elements);
        document.documentElement.style.cursor =
          this.state.elementType === "text"
            ? CURSOR_TYPE.TEXT
            : CURSOR_TYPE.CROSSHAIR;
        this.setState({});
      }
      isHoldingSpace = false;
    }
  };

  private removeWheelEventListener: (() => void) | undefined;

  private copyToAppClipboard = () => {
    copyToAppClipboard(elements);
  };

  private pasteFromClipboard = () => {
    const data = getAppClipboard();
    if (data.elements) {
      this.addElementsFromPaste(data.elements);
    }
  };

  setAppState = (obj: any) => {
    this.setState(obj);
  };

  setElements = (elements_: readonly ExcalidrawElement[]) => {
    elements = elements_;
    this.setState({});
  };

  public render() {
    const canvasWidth = window.innerWidth - CANVAS_WINDOW_OFFSET_LEFT;
    const canvasHeight = window.innerHeight - CANVAS_WINDOW_OFFSET_TOP;

    return (
      <div className="container">
        <LayerUI
          canvas={this.canvas}
          appState={this.state}
          setAppState={this.setAppState}
          actionManager={this.actionManager}
          elements={elements}
          setElements={this.setElements}
        />
        <main>
          <canvas
            id="canvas"
            style={{
              width: canvasWidth,
              height: canvasHeight,
            }}
            width={canvasWidth * window.devicePixelRatio}
            height={canvasHeight * window.devicePixelRatio}
            ref={canvas => {
              if (this.canvas === null) {
                this.canvas = canvas;
                this.rc = rough.canvas(this.canvas!);
              }
              if (this.removeWheelEventListener) {
                this.removeWheelEventListener();
                this.removeWheelEventListener = undefined;
              }
              if (canvas) {
                canvas.addEventListener("wheel", this.handleWheel, {
                  passive: false,
                });
                this.removeWheelEventListener = () =>
                  canvas.removeEventListener("wheel", this.handleWheel);
                // Whenever React sets the width/height of the canvas element,
                // the context loses the scale transform. We need to re-apply it
                if (
                  canvasWidth !== lastCanvasWidth ||
                  canvasHeight !== lastCanvasHeight
                ) {
                  lastCanvasWidth = canvasWidth;
                  lastCanvasHeight = canvasHeight;
                  canvas
                    .getContext("2d")!
                    .scale(window.devicePixelRatio, window.devicePixelRatio);
                }
              }
            }}
            onContextMenu={e => {
              e.preventDefault();

              const { x, y } = viewportCoordsToSceneCoords(e, this.state);

              const element = getElementAtPosition(elements, x, y);
              if (!element) {
                ContextMenu.push({
                  options: [
                    navigator.clipboard && {
                      label: t("labels.paste"),
                      action: () => this.pasteFromClipboard(),
                    },
                    ...this.actionManager.getContextMenuItems(action =>
                      this.canvasOnlyActions.includes(action),
                    ),
                  ],
                  top: e.clientY,
                  left: e.clientX,
                });
                return;
              }

              if (!element.isSelected) {
                elements = clearSelection(elements);
                element.isSelected = true;
                this.setState({});
              }

              ContextMenu.push({
                options: [
                  navigator.clipboard && {
                    label: t("labels.copy"),
                    action: this.copyToAppClipboard,
                  },
                  navigator.clipboard && {
                    label: t("labels.paste"),
                    action: () => this.pasteFromClipboard(),
                  },
                  ...this.actionManager.getContextMenuItems(
                    action => !this.canvasOnlyActions.includes(action),
                  ),
                ],
                top: e.clientY,
                left: e.clientX,
              });
            }}
            onMouseDown={e => {
              if (lastMouseUp !== null) {
                // Unfortunately, sometimes we don't get a mouseup after a mousedown,
                // this can happen when a contextual menu or alert is triggered. In order to avoid
                // being in a weird state, we clean up on the next mousedown
                lastMouseUp(e);
              }

              if (isPanning) {
                return;
              }

              // pan canvas on wheel button drag or space+drag
              if (
                !isHoldingMouseButton &&
                (e.button === MOUSE_BUTTON.WHEEL ||
                  (e.button === MOUSE_BUTTON.MAIN && isHoldingSpace))
              ) {
                isHoldingMouseButton = true;
                isPanning = true;
                document.documentElement.style.cursor = CURSOR_TYPE.GRABBING;
                let { clientX: lastX, clientY: lastY } = e;
                const onMouseMove = (e: MouseEvent) => {
                  const deltaX = lastX - e.clientX;
                  const deltaY = lastY - e.clientY;
                  lastX = e.clientX;
                  lastY = e.clientY;

                  this.setState({
                    scrollX: this.state.scrollX - deltaX,
                    scrollY: this.state.scrollY - deltaY,
                  });
                };
                const teardown = (lastMouseUp = () => {
                  lastMouseUp = null;
                  isPanning = false;
                  isHoldingMouseButton = false;
                  if (!isHoldingSpace) {
                    setCursorForShape(this.state.elementType);
                  }
                  window.removeEventListener("mousemove", onMouseMove);
                  window.removeEventListener("mouseup", teardown);
                  window.removeEventListener("blur", teardown);
                });
                window.addEventListener("blur", teardown);
                window.addEventListener("mousemove", onMouseMove, {
                  passive: true,
                });
                window.addEventListener("mouseup", teardown);
                return;
              }

              // only handle left mouse button
              if (e.button !== MOUSE_BUTTON.MAIN) {
                return;
              }
              // fixes mousemove causing selection of UI texts #32
              e.preventDefault();
              // Preventing the event above disables default behavior
              //  of defocusing potentially focused element, which is what we
              //  want when clicking inside the canvas.
              if (document.activeElement instanceof HTMLElement) {
                document.activeElement.blur();
              }

              // Handle scrollbars dragging
              const {
                isOverHorizontalScrollBar,
                isOverVerticalScrollBar,
              } = isOverScrollBars(
                elements,
                e.clientX - CANVAS_WINDOW_OFFSET_LEFT,
                e.clientY - CANVAS_WINDOW_OFFSET_TOP,
                canvasWidth,
                canvasHeight,
                this.state.scrollX,
                this.state.scrollY,
              );

              const { x, y } = viewportCoordsToSceneCoords(e, this.state);

              const originX = x;
              const originY = y;

              let element = newElement(
                this.state.elementType,
                x,
                y,
                this.state.currentItemStrokeColor,
                this.state.currentItemBackgroundColor,
                this.state.currentItemFillStyle,
                this.state.currentItemStrokeWidth,
                this.state.currentItemRoughness,
                this.state.currentItemOpacity,
              );

              if (isTextElement(element)) {
                element = newTextElement(
                  element,
                  "",
                  this.state.currentItemFont,
                );
              }

              type ResizeTestType = ReturnType<typeof resizeTest>;
              let resizeHandle: ResizeTestType = false;
              let isResizingElements = false;
              let draggingOccurred = false;
              let hitElement: ExcalidrawElement | null = null;
              let elementIsAddedToSelection = false;
              if (this.state.elementType === "selection") {
                const resizeElement = getElementWithResizeHandler(
                  elements,
                  { x, y },
                  this.state,
                );
                this.setState({
                  resizingElement: resizeElement ? resizeElement.element : null,
                });

                if (resizeElement) {
                  resizeHandle = resizeElement.resizeHandle;
                  document.documentElement.style.cursor = getCursorForResizingElement(
                    resizeElement,
                  );
                  isResizingElements = true;
                } else {
                  hitElement = getElementAtPosition(elements, x, y);
                  // clear selection if shift is not clicked
                  if (!hitElement?.isSelected && !e.shiftKey) {
                    elements = clearSelection(elements);
                  }

                  // If we click on something
                  if (hitElement) {
                    // deselect if item is selected
                    // if shift is not clicked, this will always return true
                    // otherwise, it will trigger selection based on current
                    // state of the box
                    if (!hitElement.isSelected) {
                      hitElement.isSelected = true;
                      elements = elements.slice();
                      elementIsAddedToSelection = true;
                    }

                    // We duplicate the selected element if alt is pressed on Mouse down
                    if (e.altKey) {
                      elements = [
                        ...elements.map(element => ({
                          ...element,
                          isSelected: false,
                        })),
                        ...elements
                          .filter(element => element.isSelected)
                          .map(element => {
                            const newElement = duplicateElement(element);
                            newElement.isSelected = true;
                            return newElement;
                          }),
                      ];
                    }
                  }
                }
              } else {
                elements = clearSelection(elements);
              }

              if (isTextElement(element)) {
                let textX = e.clientX;
                let textY = e.clientY;
                if (!e.altKey) {
                  const snappedToCenterPosition = this.getTextWysiwygSnappedToCenterPosition(
                    x,
                    y,
                  );
                  if (snappedToCenterPosition) {
                    element.x = snappedToCenterPosition.elementCenterX;
                    element.y = snappedToCenterPosition.elementCenterY;
                    textX = snappedToCenterPosition.wysiwygX;
                    textY = snappedToCenterPosition.wysiwygY;
                  }
                }

                const resetSelection = () => {
                  this.setState({
                    draggingElement: null,
                    editingElement: null,
                    elementType: "selection",
                  });
                };

                textWysiwyg({
                  initText: "",
                  x: textX,
                  y: textY,
                  strokeColor: this.state.currentItemStrokeColor,
                  opacity: this.state.currentItemOpacity,
                  font: this.state.currentItemFont,
                  onSubmit: text => {
                    if (text) {
                      elements = [
                        ...elements,
                        {
                          ...newTextElement(
                            element,
                            text,
                            this.state.currentItemFont,
                          ),
                          isSelected: true,
                        },
                      ];
                    }
                    history.resumeRecording();
                    resetSelection();
                  },
                  onCancel: () => {
                    resetSelection();
                  },
                });
                this.setState({
                  elementType: "selection",
                  editingElement: element,
                });
                return;
              } else if (
                this.state.elementType === "arrow" ||
                this.state.elementType === "line"
              ) {
                if (this.state.multiElement) {
                  const { multiElement } = this.state;
                  const { x: rx, y: ry } = multiElement;
                  multiElement.isSelected = true;
                  multiElement.points.push([x - rx, y - ry]);
                  multiElement.shape = null;
                } else {
                  element.isSelected = false;
                  element.points.push([0, 0]);
                  element.shape = null;
                  elements = [...elements, element];
                  this.setState({
                    draggingElement: element,
                  });
                }
              } else if (element.type === "selection") {
                this.setState({
                  selectionElement: element,
                  draggingElement: element,
                });
              } else {
                elements = [...elements, element];
                this.setState({ multiElement: null, draggingElement: element });
              }

              let lastX = x;
              let lastY = y;

              if (isOverHorizontalScrollBar || isOverVerticalScrollBar) {
                lastX = e.clientX - CANVAS_WINDOW_OFFSET_LEFT;
                lastY = e.clientY - CANVAS_WINDOW_OFFSET_TOP;
              }

              let resizeArrowFn:
                | ((
                    element: ExcalidrawElement,
                    p1: Point,
                    deltaX: number,
                    deltaY: number,
                    mouseX: number,
                    mouseY: number,
                    perfect: boolean,
                  ) => void)
                | null = null;

              const arrowResizeOrigin = (
                element: ExcalidrawElement,
                p1: Point,
                deltaX: number,
                deltaY: number,
                mouseX: number,
                mouseY: number,
                perfect: boolean,
              ) => {
                if (perfect) {
                  const absPx = p1[0] + element.x;
                  const absPy = p1[1] + element.y;

                  const { width, height } = getPerfectElementSize(
                    element.type,
                    mouseX - element.x - p1[0],
                    mouseY - element.y - p1[1],
                  );

                  const dx = element.x + width + p1[0];
                  const dy = element.y + height + p1[1];
                  element.x = dx;
                  element.y = dy;
                  p1[0] = absPx - element.x;
                  p1[1] = absPy - element.y;
                } else {
                  element.x += deltaX;
                  element.y += deltaY;
                  p1[0] -= deltaX;
                  p1[1] -= deltaY;
                }
              };

              const arrowResizeEnd = (
                element: ExcalidrawElement,
                p1: Point,
                deltaX: number,
                deltaY: number,
                mouseX: number,
                mouseY: number,
                perfect: boolean,
              ) => {
                if (perfect) {
                  const { width, height } = getPerfectElementSize(
                    element.type,
                    mouseX - element.x,
                    mouseY - element.y,
                  );
                  p1[0] = width;
                  p1[1] = height;
                } else {
                  p1[0] += deltaX;
                  p1[1] += deltaY;
                }
              };

              const onMouseMove = (e: MouseEvent) => {
                const target = e.target;
                if (!(target instanceof HTMLElement)) {
                  return;
                }

                if (isOverHorizontalScrollBar) {
                  const x = e.clientX - CANVAS_WINDOW_OFFSET_LEFT;
                  const dx = x - lastX;
                  this.setState({ scrollX: this.state.scrollX - dx });
                  lastX = x;
                  return;
                }

                if (isOverVerticalScrollBar) {
                  const y = e.clientY - CANVAS_WINDOW_OFFSET_TOP;
                  const dy = y - lastY;
                  this.setState({ scrollY: this.state.scrollY - dy });
                  lastY = y;
                  return;
                }

                // for arrows, don't start dragging until a given threshold
                //  to ensure we don't create a 2-point arrow by mistake when
                //  user clicks mouse in a way that it moves a tiny bit (thus
                //  triggering mousemove)
                if (
                  !draggingOccurred &&
                  (this.state.elementType === "arrow" ||
                    this.state.elementType === "line")
                ) {
                  const { x, y } = viewportCoordsToSceneCoords(e, this.state);
                  if (distance2d(x, y, originX, originY) < DRAGGING_THRESHOLD) {
                    return;
                  }
                }

                if (isResizingElements && this.state.resizingElement) {
                  this.setState({ isResizing: true });
                  const el = this.state.resizingElement;
                  const selectedElements = elements.filter(el => el.isSelected);
                  if (selectedElements.length === 1) {
                    const { x, y } = viewportCoordsToSceneCoords(e, this.state);
                    const deltaX = x - lastX;
                    const deltaY = y - lastY;
                    const element = selectedElements[0];
                    const isLinear =
                      element.type === "line" || element.type === "arrow";
                    switch (resizeHandle) {
                      case "nw":
                        if (isLinear && element.points.length === 2) {
                          const [, p1] = element.points;

                          if (!resizeArrowFn) {
                            if (p1[0] < 0 || p1[1] < 0) {
                              resizeArrowFn = arrowResizeEnd;
                            } else {
                              resizeArrowFn = arrowResizeOrigin;
                            }
                          }
                          resizeArrowFn(
                            element,
                            p1,
                            deltaX,
                            deltaY,
                            x,
                            y,
                            e.shiftKey,
                          );
                        } else {
                          element.width -= deltaX;
                          element.x += deltaX;

                          if (e.shiftKey) {
                            element.y += element.height - element.width;
                            element.height = element.width;
                          } else {
                            element.height -= deltaY;
                            element.y += deltaY;
                          }
                        }
                        break;
                      case "ne":
                        if (isLinear && element.points.length === 2) {
                          const [, p1] = element.points;
                          if (!resizeArrowFn) {
                            if (p1[0] >= 0) {
                              resizeArrowFn = arrowResizeEnd;
                            } else {
                              resizeArrowFn = arrowResizeOrigin;
                            }
                          }
                          resizeArrowFn(
                            element,
                            p1,
                            deltaX,
                            deltaY,
                            x,
                            y,
                            e.shiftKey,
                          );
                        } else {
                          element.width += deltaX;
                          if (e.shiftKey) {
                            element.y += element.height - element.width;
                            element.height = element.width;
                          } else {
                            element.height -= deltaY;
                            element.y += deltaY;
                          }
                        }
                        break;
                      case "sw":
                        if (isLinear && element.points.length === 2) {
                          const [, p1] = element.points;
                          if (!resizeArrowFn) {
                            if (p1[0] <= 0) {
                              resizeArrowFn = arrowResizeEnd;
                            } else {
                              resizeArrowFn = arrowResizeOrigin;
                            }
                          }
                          resizeArrowFn(
                            element,
                            p1,
                            deltaX,
                            deltaY,
                            x,
                            y,
                            e.shiftKey,
                          );
                        } else {
                          element.width -= deltaX;
                          element.x += deltaX;
                          if (e.shiftKey) {
                            element.height = element.width;
                          } else {
                            element.height += deltaY;
                          }
                        }
                        break;
                      case "se":
                        if (isLinear && element.points.length === 2) {
                          const [, p1] = element.points;
                          if (!resizeArrowFn) {
                            if (p1[0] > 0 || p1[1] > 0) {
                              resizeArrowFn = arrowResizeEnd;
                            } else {
                              resizeArrowFn = arrowResizeOrigin;
                            }
                          }
                          resizeArrowFn(
                            element,
                            p1,
                            deltaX,
                            deltaY,
                            x,
                            y,
                            e.shiftKey,
                          );
                        } else {
                          if (e.shiftKey) {
                            element.width += deltaX;
                            element.height = element.width;
                          } else {
                            element.width += deltaX;
                            element.height += deltaY;
                          }
                        }
                        break;
                      case "n": {
                        element.height -= deltaY;
                        element.y += deltaY;

                        if (element.points.length > 0) {
                          const len = element.points.length;

                          const points = [...element.points].sort(
                            (a, b) => a[1] - b[1],
                          );

                          for (let i = 1; i < points.length; ++i) {
                            const pnt = points[i];
                            pnt[1] -= deltaY / (len - i);
                          }
                        }
                        break;
                      }
                      case "w": {
                        element.width -= deltaX;
                        element.x += deltaX;

                        if (element.points.length > 0) {
                          const len = element.points.length;
                          const points = [...element.points].sort(
                            (a, b) => a[0] - b[0],
                          );

                          for (let i = 0; i < points.length; ++i) {
                            const pnt = points[i];
                            pnt[0] -= deltaX / (len - i);
                          }
                        }
                        break;
                      }
                      case "s": {
                        element.height += deltaY;
                        if (element.points.length > 0) {
                          const len = element.points.length;
                          const points = [...element.points].sort(
                            (a, b) => a[1] - b[1],
                          );

                          for (let i = 1; i < points.length; ++i) {
                            const pnt = points[i];
                            pnt[1] += deltaY / (len - i);
                          }
                        }
                        break;
                      }
                      case "e": {
                        element.width += deltaX;
                        if (element.points.length > 0) {
                          const len = element.points.length;
                          const points = [...element.points].sort(
                            (a, b) => a[0] - b[0],
                          );

                          for (let i = 1; i < points.length; ++i) {
                            const pnt = points[i];
                            pnt[0] += deltaX / (len - i);
                          }
                        }
                        break;
                      }
                    }

                    if (resizeHandle) {
                      resizeHandle = normalizeResizeHandle(
                        element,
                        resizeHandle,
                      );
                    }
                    normalizeDimensions(element);

                    document.documentElement.style.cursor = getCursorForResizingElement(
                      { element, resizeHandle },
                    );
                    el.x = element.x;
                    el.y = element.y;
                    el.shape = null;

                    lastX = x;
                    lastY = y;
                    this.setState({});
                    return;
                  }
                }

                if (hitElement?.isSelected) {
                  // Marking that click was used for dragging to check
                  // if elements should be deselected on mouseup
                  draggingOccurred = true;
                  const selectedElements = elements.filter(el => el.isSelected);
                  if (selectedElements.length) {
                    const { x, y } = viewportCoordsToSceneCoords(e, this.state);

                    selectedElements.forEach(element => {
                      element.x += x - lastX;
                      element.y += y - lastY;
                    });
                    lastX = x;
                    lastY = y;
                    this.setState({});
                    return;
                  }
                }

                // It is very important to read this.state within each move event,
                // otherwise we would read a stale one!
                const draggingElement = this.state.draggingElement;
                if (!draggingElement) {
                  return;
                }

                const { x, y } = viewportCoordsToSceneCoords(e, this.state);

                let width = distance(originX, x);
                let height = distance(originY, y);

                const isLinear =
                  this.state.elementType === "line" ||
                  this.state.elementType === "arrow";

                if (isLinear) {
                  draggingOccurred = true;
                  const points = draggingElement.points;
                  let dx = x - draggingElement.x;
                  let dy = y - draggingElement.y;

                  if (e.shiftKey && points.length === 2) {
                    ({ width: dx, height: dy } = getPerfectElementSize(
                      this.state.elementType,
                      dx,
                      dy,
                    ));
                  }

                  if (points.length === 1) {
                    points.push([dx, dy]);
                  } else if (points.length > 1) {
                    const pnt = points[points.length - 1];
                    pnt[0] = dx;
                    pnt[1] = dy;
                  }
                } else {
                  if (e.shiftKey) {
                    ({ width, height } = getPerfectElementSize(
                      this.state.elementType,
                      width,
                      y < originY ? -height : height,
                    ));

                    if (height < 0) {
                      height = -height;
                    }
                  }

                  draggingElement.x = x < originX ? originX - width : originX;
                  draggingElement.y = y < originY ? originY - height : originY;

                  draggingElement.width = width;
                  draggingElement.height = height;
                }

                draggingElement.shape = null;

                if (this.state.elementType === "selection") {
                  if (!e.shiftKey && elements.some(el => el.isSelected)) {
                    elements = clearSelection(elements);
                  }
                  const elementsWithinSelection = getElementsWithinSelection(
                    elements,
                    draggingElement,
                  );
                  elementsWithinSelection.forEach(element => {
                    element.isSelected = true;
                  });
                }
                this.setState({});
              };

              const onMouseUp = (e: MouseEvent) => {
                const {
                  draggingElement,
                  resizingElement,
                  multiElement,
                  elementType,
                  elementLocked,
                } = this.state;

                this.setState({
                  isResizing: false,
                  resizingElement: null,
                  selectionElement: null,
                });

                resizeArrowFn = null;
                lastMouseUp = null;
                isHoldingMouseButton = false;
                window.removeEventListener("mousemove", onMouseMove);
                window.removeEventListener("mouseup", onMouseUp);

                if (elementType === "arrow" || elementType === "line") {
                  if (draggingElement!.points.length > 1) {
                    history.resumeRecording();
                    this.setState({});
                  }
                  if (!draggingOccurred && draggingElement && !multiElement) {
                    const { x, y } = viewportCoordsToSceneCoords(e, this.state);
                    draggingElement.points.push([
                      x - draggingElement.x,
                      y - draggingElement.y,
                    ]);
                    draggingElement.shape = null;
                    this.setState({ multiElement: this.state.draggingElement });
                  } else if (draggingOccurred && !multiElement) {
                    this.state.draggingElement!.isSelected = true;
                    this.setState({
                      draggingElement: null,
                      elementType: "selection",
                    });
                  }
                  return;
                }

                if (
                  elementType !== "selection" &&
                  draggingElement &&
                  isInvisiblySmallElement(draggingElement)
                ) {
                  // remove invisible element which was added in onMouseDown
                  elements = elements.slice(0, -1);
                  this.setState({
                    draggingElement: null,
                  });
                  return;
                }

                if (normalizeDimensions(draggingElement)) {
                  this.setState({});
                }

                if (resizingElement) {
                  history.resumeRecording();
                  this.setState({});
                }

                if (
                  resizingElement &&
                  isInvisiblySmallElement(resizingElement)
                ) {
                  elements = elements.filter(
                    el => el.id !== resizingElement.id,
                  );
                }

                // If click occurred on already selected element
                // it is needed to remove selection from other elements
                // or if SHIFT or META key pressed remove selection
                // from hitted element
                //
                // If click occurred and elements were dragged or some element
                // was added to selection (on mousedown phase) we need to keep
                // selection unchanged
                if (
                  hitElement &&
                  !draggingOccurred &&
                  !elementIsAddedToSelection
                ) {
                  if (e.shiftKey) {
                    hitElement.isSelected = false;
                  } else {
                    elements = clearSelection(elements);
                    hitElement.isSelected = true;
                  }
                }

                if (draggingElement === null) {
                  // if no element is clicked, clear the selection and redraw
                  elements = clearSelection(elements);
                  this.setState({});
                  return;
                }

                if (!elementLocked) {
                  draggingElement.isSelected = true;
                }

                if (
                  elementType !== "selection" ||
                  elements.some(el => el.isSelected)
                ) {
                  history.resumeRecording();
                }

                if (!elementLocked) {
                  resetCursor();
                  this.setState({
                    draggingElement: null,
                    elementType: "selection",
                  });
                } else {
                  this.setState({
                    draggingElement: null,
                  });
                }
              };

              lastMouseUp = onMouseUp;

              window.addEventListener("mousemove", onMouseMove);
              window.addEventListener("mouseup", onMouseUp);
            }}
            onDoubleClick={e => {
              const { x, y } = viewportCoordsToSceneCoords(e, this.state);

              const elementAtPosition = getElementAtPosition(elements, x, y);

              const element =
                elementAtPosition && isTextElement(elementAtPosition)
                  ? elementAtPosition
                  : newTextElement(
                      newElement(
                        "text",
                        x,
                        y,
                        this.state.currentItemStrokeColor,
                        this.state.currentItemBackgroundColor,
                        this.state.currentItemFillStyle,
                        this.state.currentItemStrokeWidth,
                        this.state.currentItemRoughness,
                        this.state.currentItemOpacity,
                      ),
                      "", // default text
                      this.state.currentItemFont, // default font
                    );

              this.setState({ editingElement: element });

              let textX = e.clientX;
              let textY = e.clientY;

              if (elementAtPosition && isTextElement(elementAtPosition)) {
                elements = elements.filter(
                  element => element.id !== elementAtPosition.id,
                );
                this.setState({});

                textX =
                  this.state.scrollX +
                  elementAtPosition.x +
                  CANVAS_WINDOW_OFFSET_LEFT +
                  elementAtPosition.width / 2;
                textY =
                  this.state.scrollY +
                  elementAtPosition.y +
                  CANVAS_WINDOW_OFFSET_TOP +
                  elementAtPosition.height / 2;

                // x and y will change after calling newTextElement function
                element.x = elementAtPosition.x + elementAtPosition.width / 2;
                element.y = elementAtPosition.y + elementAtPosition.height / 2;
              } else if (!e.altKey) {
                const snappedToCenterPosition = this.getTextWysiwygSnappedToCenterPosition(
                  x,
                  y,
                );

                if (snappedToCenterPosition) {
                  element.x = snappedToCenterPosition.elementCenterX;
                  element.y = snappedToCenterPosition.elementCenterY;
                  textX = snappedToCenterPosition.wysiwygX;
                  textY = snappedToCenterPosition.wysiwygY;
                }
              }

              const resetSelection = () => {
                this.setState({
                  draggingElement: null,
                  editingElement: null,
                  elementType: "selection",
                });
              };

              textWysiwyg({
                initText: element.text,
                x: textX,
                y: textY,
                strokeColor: element.strokeColor,
                font: element.font,
                opacity: this.state.currentItemOpacity,
                onSubmit: text => {
                  if (text) {
                    elements = [
                      ...elements,
                      {
                        // we need to recreate the element to update dimensions &
                        //  position
                        ...newTextElement(element, text, element.font),
                        isSelected: true,
                      },
                    ];
                  }
                  history.resumeRecording();
                  resetSelection();
                },
                onCancel: () => {
                  resetSelection();
                },
              });
            }}
            onMouseMove={e => {
              if (isHoldingSpace || isPanning) {
                return;
              }
              const hasDeselectedButton = Boolean(e.buttons);

              const { x, y } = viewportCoordsToSceneCoords(e, this.state);
              if (this.state.multiElement) {
                const { multiElement } = this.state;
                const originX = multiElement.x;
                const originY = multiElement.y;
                const points = multiElement.points;
                const pnt = points[points.length - 1];
                pnt[0] = x - originX;
                pnt[1] = y - originY;
                multiElement.shape = null;
                this.setState({});
                return;
              }

              if (
                hasDeselectedButton ||
                this.state.elementType !== "selection"
              ) {
                return;
              }

              const selectedElements = elements.filter(e => e.isSelected)
                .length;
              if (selectedElements === 1) {
                const resizeElement = getElementWithResizeHandler(
                  elements,
                  { x, y },
                  this.state,
                );
                if (resizeElement && resizeElement.resizeHandle) {
                  document.documentElement.style.cursor = getCursorForResizingElement(
                    resizeElement,
                  );
                  return;
                }
              }
              const hitElement = getElementAtPosition(elements, x, y);
              document.documentElement.style.cursor = hitElement ? "move" : "";
            }}
            onDrop={e => {
              const file = e.dataTransfer.files[0];
              if (file?.type === "application/json") {
                loadFromBlob(file)
                  .then(({ elements, appState }) =>
                    this.syncActionResult({
                      elements,
                      appState,
                    } as ActionResult),
                  )
                  .catch(err => console.error(err));
              }
            }}
          >
            {t("labels.drawingCanvas")}
          </canvas>
        </main>
        <footer role="contentinfo">
          <HintViewer
            elementType={this.state.elementType}
            multiMode={this.state.multiElement !== null}
            isResizing={this.state.isResizing}
            elements={elements}
          />

          <LanguageList
            onChange={lng => {
              setLanguage(lng);
              this.setState({});
            }}
            languages={languages}
            currentLanguage={getLanguage()}
          />
          {this.renderIdsDropdown()}
          {this.state.scrolledOutside && (
            <button
              className="scroll-back-to-content"
              onClick={() => {
                this.setState({ ...calculateScrollCenter(elements) });
              }}
            >
              {t("buttons.scrollBackToContent")}
            </button>
          )}
        </footer>
      </div>
    );
  }

  private renderIdsDropdown() {
    const scenes = loadedScenes();
    if (scenes.length === 0) {
      return;
    }
    return (
      <StoredScenesList
        scenes={scenes}
        currentId={this.state.selectedId}
        onChange={(id, k) => this.loadScene(id, k)}
      />
    );
  }

  private handleWheel = (e: WheelEvent) => {
    e.preventDefault();
    const { deltaX, deltaY } = e;

    this.setState({
      scrollX: this.state.scrollX - deltaX,
      scrollY: this.state.scrollY - deltaY,
    });
  };

  private addElementsFromPaste = (
    clipboardElements: readonly ExcalidrawElement[],
  ) => {
    elements = clearSelection(elements);

    const [minX, minY, maxX, maxY] = getCommonBounds(clipboardElements);

    const elementsCenterX = distance(minX, maxX) / 2;
    const elementsCenterY = distance(minY, maxY) / 2;

    const dx =
      cursorX -
      this.state.scrollX -
      CANVAS_WINDOW_OFFSET_LEFT -
      elementsCenterX;
    const dy =
      cursorY - this.state.scrollY - CANVAS_WINDOW_OFFSET_TOP - elementsCenterY;

    elements = [
      ...elements,
      ...clipboardElements.map(clipboardElements => {
        const duplicate = duplicateElement(clipboardElements);
        duplicate.x += dx - minX;
        duplicate.y += dy - minY;
        return duplicate;
      }),
    ];
    history.resumeRecording();
    this.setState({});
  };

  private getTextWysiwygSnappedToCenterPosition(x: number, y: number) {
    const elementClickedInside = getElementContainingPosition(elements, x, y);
    if (elementClickedInside) {
      const elementCenterX =
        elementClickedInside.x + elementClickedInside.width / 2;
      const elementCenterY =
        elementClickedInside.y + elementClickedInside.height / 2;
      const distanceToCenter = Math.hypot(
        x - elementCenterX,
        y - elementCenterY,
      );
      const isSnappedToCenter =
        distanceToCenter < TEXT_TO_CENTER_SNAP_THRESHOLD;
      if (isSnappedToCenter) {
        const wysiwygX =
          this.state.scrollX +
          elementClickedInside.x +
          CANVAS_WINDOW_OFFSET_LEFT +
          elementClickedInside.width / 2;
        const wysiwygY =
          this.state.scrollY +
          elementClickedInside.y +
          CANVAS_WINDOW_OFFSET_TOP +
          elementClickedInside.height / 2;
        return { wysiwygX, wysiwygY, elementCenterX, elementCenterY };
      }
    }
  }

  private saveDebounced = debounce(() => {
    saveToLocalStorage(
      elements.filter(x => x.type !== "selection"),
      this.state,
    );
  }, 300);

  componentDidUpdate() {
    const atLeastOneVisibleElement = renderScene(
      elements,
      this.state.selectionElement,
      this.rc!,
      this.canvas!,
      {
        scrollX: this.state.scrollX,
        scrollY: this.state.scrollY,
        viewBackgroundColor: this.state.viewBackgroundColor,
      },
    );
    const scrolledOutside = !atLeastOneVisibleElement && elements.length > 0;
    if (this.state.scrolledOutside !== scrolledOutside) {
      this.setState({ scrolledOutside: scrolledOutside });
    }
    this.saveDebounced();
    if (history.isRecording()) {
      history.pushEntry(this.state, elements);
      history.skipRecording();
    }
  }
}

const rootElement = document.getElementById("root");

class TopErrorBoundary extends React.Component {
  state = { hasError: false, stack: "", localStorage: "" };

  static getDerivedStateFromError(error: any) {
    console.error(error);
    return {
      hasError: true,
      localStorage: JSON.stringify({ ...localStorage }),
      stack: error.stack,
    };
  }

  private selectTextArea(event: React.MouseEvent<HTMLTextAreaElement>) {
    (event.target as HTMLTextAreaElement).select();
  }

  private async createGithubIssue() {
    let body = "";
    try {
      const templateStr = (await import("./bug-issue-template")).default;
      if (typeof templateStr === "string") {
        body = encodeURIComponent(templateStr);
      }
    } catch {}

    window.open(
      `https://github.com/excalidraw/excalidraw/issues/new?body=${body}`,
    );
  }

  render() {
    if (this.state.hasError) {
      return (
        <div className="ErrorSplash">
          <div className="ErrorSplash-messageContainer">
            <div className="ErrorSplash-paragraph bigger">
              Encountered an error. Please{" "}
              <button onClick={() => window.location.reload()}>
                reload the page
              </button>
              .
            </div>
            <div className="ErrorSplash-paragraph">
              If reloading doesn't work. Try{" "}
              <button
                onClick={() => {
                  localStorage.clear();
                  window.location.reload();
                }}
              >
                clearing the canvas
              </button>
              .<br />
              <div className="smaller">
                (This will unfortunately result in loss of work.)
              </div>
            </div>
            <div>
              <div className="ErrorSplash-paragraph">
                Before doing so, we'd appreciate if you opened an issue on our{" "}
                <button onClick={this.createGithubIssue}>bug tracker</button>.
                Please include the following error stack trace & localStorage
                content (provided it's not private):
              </div>
              <div className="ErrorSplash-paragraph">
                <div className="ErrorSplash-details">
                  <label>Error stack trace:</label>
                  <textarea
                    rows={10}
                    onClick={this.selectTextArea}
                    defaultValue={this.state.stack}
                  />
                  <label>LocalStorage content:</label>
                  <textarea
                    rows={5}
                    onClick={this.selectTextArea}
                    defaultValue={this.state.localStorage}
                  />
                </div>
              </div>
            </div>
          </div>
        </div>
      );
    }

    return this.props.children;
  }
}

ReactDOM.render(
  <TopErrorBoundary>
    <App />
  </TopErrorBoundary>,
  rootElement,
);<|MERGE_RESOLUTION|>--- conflicted
+++ resolved
@@ -608,15 +608,11 @@
   };
 
   private onKeyDown = (event: KeyboardEvent) => {
-<<<<<<< HEAD
-    if (isWritableElement(event.target) && event.key !== KEYS.ESCAPE) {
-=======
     if (
       (isWritableElement(event.target) && event.key !== KEYS.ESCAPE) ||
       // case: using arrows to move between buttons
       (isArrowKey(event.key) && isInputLike(event.target))
     ) {
->>>>>>> 972d69da
       return;
     }
 
