--- conflicted
+++ resolved
@@ -1999,12 +1999,6 @@
     e.preventDefault();
     const { deltaX, deltaY } = e;
 
-<<<<<<< HEAD
-    this.setState({
-      scrollX: normalizeScroll(this.state.scrollX - deltaX / this.state.zoom),
-      scrollY: normalizeScroll(this.state.scrollY - deltaY / this.state.zoom),
-    });
-=======
     if (e[KEYS.META]) {
       const sign = Math.sign(deltaY);
       const MAX_STEP = 10;
@@ -2020,10 +2014,9 @@
     }
 
     this.setState(({ zoom, scrollX, scrollY }) => ({
-      scrollX: scrollX - deltaX / zoom,
-      scrollY: scrollY - deltaY / zoom,
+      scrollX: normalizeScroll(scrollX - deltaX / zoom),
+      scrollY: normalizeScroll(scrollY - deltaY / zoom),
     }));
->>>>>>> d39c7d44
   };
 
   private addElementsFromPaste = (
