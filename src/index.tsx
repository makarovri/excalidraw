--- conflicted
+++ resolved
@@ -1385,22 +1385,6 @@
               ) {
                 return;
               }
-<<<<<<< HEAD
-            }
-            const hitElement = getElementAtPosition(elements, x, y);
-            document.documentElement.style.cursor = hitElement ? "move" : "";
-          }}
-        />
-        <LanguageList
-          onClick={lng => {
-            i18n.changeLanguage(lng);
-          }}
-          languages={languages}
-          currentLanguage={parseDetectedLang(i18n.language)}
-        />
-
-        {this.renderIdsDropdown()}
-=======
               const { x, y } = viewportCoordsToSceneCoords(e, this.state);
               const selectedElements = elements.filter(e => e.isSelected)
                 .length;
@@ -1433,7 +1417,7 @@
             currentLanguage={parseDetectedLang(i18n.language)}
           />
         </footer>
->>>>>>> 26048ee4
+        {this.renderIdsDropdown()}
       </div>
     );
   }
