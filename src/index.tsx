--- conflicted
+++ resolved
@@ -275,7 +275,7 @@
     if (event.key === KEYS.ESCAPE) {
       elements = clearSelection(elements);
       this.forceUpdate();
-      this.setState({ elementType: "selection", pathSegmentCircle: null });
+      this.setState({ elementType: "selection" });
       if (window.document.activeElement instanceof HTMLElement) {
         window.document.activeElement.blur();
       }
@@ -494,27 +494,6 @@
 
     return (
       <>
-<<<<<<< HEAD
-        {SHAPES.map(({ value, icon }, index) => (
-          <ToolIcon
-            key={value}
-            type="radio"
-            icon={icon}
-            checked={this.state.elementType === value}
-            name="editor-current-shape"
-            title={`${capitalizeString(value)} — ${
-              capitalizeString(value)[0]
-            }, ${index + 1}`}
-            onChange={() => {
-              this.setState({ elementType: value, multiElement: null });
-              elements = clearSelection(elements);
-              document.documentElement.style.cursor =
-                value === "text" ? "text" : "crosshair";
-              this.forceUpdate();
-            }}
-          ></ToolIcon>
-        ))}
-=======
         {SHAPES.map(({ value, icon }, index) => {
           const label = t(`toolBar.${value}`);
           return (
@@ -528,7 +507,7 @@
                 capitalizeString(label)[0]
               }, ${index + 1}`}
               onChange={() => {
-                this.setState({ elementType: value });
+                this.setState({ elementType: value, multiElement: null });
                 elements = clearSelection(elements);
                 document.documentElement.style.cursor =
                   value === "text" ? CURSOR_TYPE.TEXT : CURSOR_TYPE.CROSSHAIR;
@@ -538,7 +517,6 @@
           );
         })}
         {this.renderShapeLock()}
->>>>>>> dfb7c2b7
       </>
     );
   }
@@ -921,7 +899,7 @@
                 elementType: "selection",
                 editingElement: element
               });
-<<<<<<< HEAD
+              return;
             } else if (this.state.elementType === "arrow") {
               if (this.state.multiElement) {
                 const { multiElement } = this.state;
@@ -937,14 +915,7 @@
                 elements = [...elements, element];
                 this.setState({ multiElement: element });
               }
-            } else {
-              elements = [...elements, element];
-              this.setState({
-                draggingElement: element
-              });
-=======
               return;
->>>>>>> dfb7c2b7
             }
 
             elements = [...elements, element];
@@ -1054,21 +1025,15 @@
                   );
                   el.x = element.x;
                   el.y = element.y;
+
+                  if (el.type === "arrow") {
+                    el.points = [
+                      [0, 0],
+                      [element.width, element.height]
+                    ];
+                  }
                   el.shape = null;
 
-<<<<<<< HEAD
-                    el.x = element.x;
-                    el.y = element.y;
-                    if (el.type === "arrow") {
-                      el.points = [
-                        [0, 0],
-                        [element.width, element.height]
-                      ];
-                    }
-                    el.shape = null;
-                  });
-=======
->>>>>>> dfb7c2b7
                   lastX = x;
                   lastY = y;
                   // We don't want to save history when resizing an element
@@ -1104,9 +1069,6 @@
               const draggingElement = this.state.draggingElement;
               if (!draggingElement) return;
 
-              // These are the endpoints of the shape
-              // in arrow it is the end of the line segment
-              // in rectangle it is the width and the height
               let width =
                 e.clientX -
                 CANVAS_WINDOW_OFFSET_LEFT -
@@ -1117,23 +1079,12 @@
                 CANVAS_WINDOW_OFFSET_TOP -
                 draggingElement.y -
                 this.state.scrollY;
-
+              draggingElement.width = width;
               // Make a perfect square or circle when shift is enabled
-              height =
+              draggingElement.height =
                 e.shiftKey && this.state.elementType !== "selection"
                   ? Math.abs(width) * Math.sign(height)
                   : height;
-
-              draggingElement.width = width;
-              draggingElement.height = height;
-
-              // add points for drawing when it is the arrow
-              if (element.type === "arrow") {
-                draggingElement.points = [
-                  [0, 0],
-                  [width, height]
-                ];
-              }
               draggingElement.shape = null;
 
               if (this.state.elementType === "selection") {
@@ -1157,13 +1108,9 @@
               const {
                 draggingElement,
                 resizingElement,
-<<<<<<< HEAD
                 multiElement,
-                elementType
-=======
                 elementType,
                 elementLocked
->>>>>>> dfb7c2b7
               } = this.state;
 
               lastMouseUp = null;
@@ -1225,12 +1172,6 @@
               } else if (!elementLocked) {
                 draggingElement.isSelected = true;
               }
-<<<<<<< HEAD
-              this.setState({
-                draggingElement: null,
-                elementType: "selection"
-              });
-=======
 
               if (!elementLocked) {
                 resetCursor();
@@ -1240,7 +1181,6 @@
                   elementType: "selection"
                 });
               }
->>>>>>> dfb7c2b7
 
               history.resumeRecording();
               this.forceUpdate();
@@ -1283,16 +1223,6 @@
 
             let textX = e.clientX;
             let textY = e.clientY;
-
-            if (this.state.pathSegmentCircle) {
-              const element = this.state.pathSegmentCircle.arrow;
-              const points = [...element.points];
-              const idx = this.state.pathSegmentCircle.segment;
-              points.splice(idx + 1, 0, this.state.pathSegmentCircle.point);
-              element.points = points;
-              this.forceUpdate();
-              return;
-            }
 
             if (elementAtPosition && isTextElement(elementAtPosition)) {
               elements = elements.filter(
@@ -1493,17 +1423,11 @@
   }, 300);
 
   componentDidUpdate() {
-    renderScene(
-      elements,
-      this.state.pathSegmentCircle,
-      this.rc!,
-      this.canvas!,
-      {
-        scrollX: this.state.scrollX,
-        scrollY: this.state.scrollY,
-        viewBackgroundColor: this.state.viewBackgroundColor
-      }
-    );
+    renderScene(elements, null, this.rc!, this.canvas!, {
+      scrollX: this.state.scrollX,
+      scrollY: this.state.scrollY,
+      viewBackgroundColor: this.state.viewBackgroundColor
+    });
     this.saveDebounced();
     if (history.isRecording()) {
       history.pushEntry(
