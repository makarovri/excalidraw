--- conflicted
+++ resolved
@@ -795,17 +795,10 @@
               y,
               this.state.currentItemStrokeColor,
               this.state.currentItemBackgroundColor,
-<<<<<<< HEAD
               this.state.currentItemFillStyle,
               this.state.currentItemStrokeWidth,
               this.state.currentItemRoughness,
-              this.state.currentItemOpacity
-=======
-              "hachure",
-              1,
-              1,
-              100,
->>>>>>> 69061e20
+              this.state.currentItemOpacity,
             );
 
             if (isTextElement(element)) {
@@ -1246,17 +1239,10 @@
                       y,
                       this.state.currentItemStrokeColor,
                       this.state.currentItemBackgroundColor,
-<<<<<<< HEAD
                       this.state.currentItemFillStyle,
                       this.state.currentItemStrokeWidth,
                       this.state.currentItemRoughness,
-                      this.state.currentItemOpacity
-=======
-                      "hachure",
-                      1,
-                      1,
-                      100,
->>>>>>> 69061e20
+                      this.state.currentItemOpacity,
                     ),
                     "", // default text
                     this.state.currentItemFont, // default font
