import React from "react";
import ReactDOM from "react-dom";
import rough from "roughjs/bin/wrappers/rough";
import { RoughCanvas } from "roughjs/bin/canvas";

import "./styles.css";

export type ExcaliburElement = ReturnType<typeof newElement>;
export type ExcaliburTextElement = ExcaliburElement & {
  type: "text";
  font: string;
  text: string;
  actualBoundingBoxAscent: number;
};

// var elements = Array.of<ExcaliburElement>();

// https://stackoverflow.com/a/6853926/232122
function distanceBetweenPointAndSegment(
  x: number,
  y: number,
  x1: number,
  y1: number,
  x2: number,
  y2: number
) {
  const A = x - x1;
  const B = y - y1;
  const C = x2 - x1;
  const D = y2 - y1;

  const dot = A * C + B * D;
  const lenSquare = C * C + D * D;
  let param = -1;
  if (lenSquare !== 0) {
    // in case of 0 length line
    param = dot / lenSquare;
  }

  let xx, yy;
  if (param < 0) {
    xx = x1;
    yy = y1;
  } else if (param > 1) {
    xx = x2;
    yy = y2;
  } else {
    xx = x1 + param * C;
    yy = y1 + param * D;
  }

  const dx = x - xx;
  const dy = y - yy;
  return Math.sqrt(dx * dx + dy * dy);
}

function hitTest(element: ExcaliburElement, x: number, y: number): boolean {
  // For shapes that are composed of lines, we only enable point-selection when the distance
  // of the click is less than x pixels of any of the lines that the shape is composed of
  const lineThreshold = 10;

  if (
    element.type === "rectangle" ||
    // There doesn't seem to be a closed form solution for the distance between
    // a point and an ellipse, let's assume it's a rectangle for now...
    element.type === "ellipse"
  ) {
    const x1 = getElementAbsoluteX1(element);
    const x2 = getElementAbsoluteX2(element);
    const y1 = getElementAbsoluteY1(element);
    const y2 = getElementAbsoluteY2(element);

    // (x1, y1) --A-- (x2, y1)
    //    |D             |B
    // (x1, y2) --C-- (x2, y2)
    return (
      distanceBetweenPointAndSegment(x, y, x1, y1, x2, y1) < lineThreshold || // A
      distanceBetweenPointAndSegment(x, y, x2, y1, x2, y2) < lineThreshold || // B
      distanceBetweenPointAndSegment(x, y, x2, y2, x1, y2) < lineThreshold || // C
      distanceBetweenPointAndSegment(x, y, x1, y2, x1, y1) < lineThreshold // D
    );
  } else if (element.type === "arrow") {
    let [x1, y1, x2, y2, x3, y3, x4, y4] = getArrowPoints(element);
    // The computation is done at the origin, we need to add a translation
    x -= element.x;
    y -= element.y;

    return (
      //    \
      distanceBetweenPointAndSegment(x, y, x3, y3, x2, y2) < lineThreshold ||
      // -----
      distanceBetweenPointAndSegment(x, y, x1, y1, x2, y2) < lineThreshold ||
      //    /
      distanceBetweenPointAndSegment(x, y, x4, y4, x2, y2) < lineThreshold
    );
  } else if (element.type === "text") {
    const x1 = getElementAbsoluteX1(element);
    const x2 = getElementAbsoluteX2(element);
    const y1 = getElementAbsoluteY1(element);
    const y2 = getElementAbsoluteY2(element);

    return x >= x1 && x <= x2 && y >= y1 && y <= y2;
  } else {
    throw new Error("Unimplemented type " + element.type);
  }
}

function newElement(type: string, x: number, y: number, width = 0, height = 0) {
  const element = {
    type: type,
    x: x,
    y: y,
    width: width,
    height: height,
    isSelected: false,
    draw(rc: RoughCanvas, context: CanvasRenderingContext2D) {}
  };
  return element;
}

function rotate(x1: number, y1: number, x2: number, y2: number, angle: number) {
  // 𝑎′𝑥=(𝑎𝑥−𝑐𝑥)cos𝜃−(𝑎𝑦−𝑐𝑦)sin𝜃+𝑐𝑥
  // 𝑎′𝑦=(𝑎𝑥−𝑐𝑥)sin𝜃+(𝑎𝑦−𝑐𝑦)cos𝜃+𝑐𝑦.
  // https://math.stackexchange.com/questions/2204520/how-do-i-rotate-a-line-segment-in-a-specific-point-on-the-line
  return [
    (x1 - x2) * Math.cos(angle) - (y1 - y2) * Math.sin(angle) + x2,
    (x1 - x2) * Math.sin(angle) + (y1 - y2) * Math.cos(angle) + y2
  ];
}

// Casting second argument (DrawingSurface) to any,
// because it is requred by TS definitions and not required at runtime
var generator = rough.generator(null, null as any);

function isTextElement(
  element: ExcaliburElement
): element is ExcaliburTextElement {
  return element.type === "text";
}

function getArrowPoints(element: ExcaliburElement) {
  const x1 = 0;
  const y1 = 0;
  const x2 = element.width;
  const y2 = element.height;

  const size = 30; // pixels
  const distance = Math.sqrt(Math.pow(x2 - x1, 2) + Math.pow(y2 - y1, 2));
  // Scale down the arrow until we hit a certain size so that it doesn't look weird
  const minSize = Math.min(size, distance / 2);
  const xs = x2 - ((x2 - x1) / distance) * minSize;
  const ys = y2 - ((y2 - y1) / distance) * minSize;

  const angle = 20; // degrees
  const [x3, y3] = rotate(xs, ys, x2, y2, (-angle * Math.PI) / 180);
  const [x4, y4] = rotate(xs, ys, x2, y2, (angle * Math.PI) / 180);

  return [x1, y1, x2, y2, x3, y3, x4, y4];
}

function generateDraw(element: ExcaliburElement) {
  if (element.type === "selection") {
    element.draw = (rc, context) => {
      const fillStyle = context.fillStyle;
      context.fillStyle = "rgba(0, 0, 255, 0.10)";
      context.fillRect(element.x, element.y, element.width, element.height);
      context.fillStyle = fillStyle;
    };
  } else if (element.type === "rectangle") {
    const shape = generator.rectangle(0, 0, element.width, element.height);
    element.draw = (rc, context) => {
      context.translate(element.x, element.y);
      rc.draw(shape);
      context.translate(-element.x, -element.y);
    };
  } else if (element.type === "ellipse") {
    const shape = generator.ellipse(
      element.width / 2,
      element.height / 2,
      element.width,
      element.height
    );
    element.draw = (rc, context) => {
      context.translate(element.x, element.y);
      rc.draw(shape);
      context.translate(-element.x, -element.y);
    };
  } else if (element.type === "arrow") {
    const [x1, y1, x2, y2, x3, y3, x4, y4] = getArrowPoints(element);
    const shapes = [
      //    \
      generator.line(x3, y3, x2, y2),
      // -----
      generator.line(x1, y1, x2, y2),
      //    /
      generator.line(x4, y4, x2, y2)
    ];

    element.draw = (rc, context) => {
      context.translate(element.x, element.y);
      shapes.forEach(shape => rc.draw(shape));
      context.translate(-element.x, -element.y);
    };
    return;
  } else if (isTextElement(element)) {
    element.draw = (rc, context) => {
      const font = context.font;
      context.font = element.font;
      context.fillText(
        element.text,
        element.x,
        element.y + element.actualBoundingBoxAscent
      );
      context.font = font;
    };
  } else {
    throw new Error("Unimplemented type " + element.type);
  }
}

// If the element is created from right to left, the width is going to be negative
// This set of functions retrieves the absolute position of the 4 points.
// We can't just always normalize it since we need to remember the fact that an arrow
// is pointing left or right.
function getElementAbsoluteX1(element: ExcaliburElement) {
  return element.width >= 0 ? element.x : element.x + element.width;
}
function getElementAbsoluteX2(element: ExcaliburElement) {
  return element.width >= 0 ? element.x + element.width : element.x;
}
function getElementAbsoluteY1(element: ExcaliburElement) {
  return element.height >= 0 ? element.y : element.y + element.height;
}
function getElementAbsoluteY2(element: ExcaliburElement) {
  return element.height >= 0 ? element.y + element.height : element.y;
}

<<<<<<< HEAD
=======
function setSelection(selection: ExcaliburElement) {
  const selectionX1 = getElementAbsoluteX1(selection);
  const selectionX2 = getElementAbsoluteX2(selection);
  const selectionY1 = getElementAbsoluteY1(selection);
  const selectionY2 = getElementAbsoluteY2(selection);
  elements.forEach(element => {
    const elementX1 = getElementAbsoluteX1(element);
    const elementX2 = getElementAbsoluteX2(element);
    const elementY1 = getElementAbsoluteY1(element);
    const elementY2 = getElementAbsoluteY2(element);
    element.isSelected =
      element.type !== "selection" &&
      selectionX1 <= elementX1 &&
      selectionY1 <= elementY1 &&
      selectionX2 >= elementX2 &&
      selectionY2 >= elementY2;
  });
}

function clearSelection() {
  elements.forEach(element => {
    element.isSelected = false;
  });
}

function deleteSelectedElements() {
  for (var i = elements.length - 1; i >= 0; --i) {
    if (elements[i].isSelected) {
      elements.splice(i, 1);
    }
  }
}

>>>>>>> 278fc11d
type AppState = {
  draggingElement: ExcaliburElement | null;
  elements: ExcaliburElement[];
  elementType: string;
  exportBackground: boolean;
  exportVisibleOnly: boolean;
  exportPadding: number;
};

class App extends React.Component<{}, AppState> {
  public componentDidMount() {
    document.addEventListener("keydown", this.onKeyDown, false);
  }

  public componentWillUnmount() {
    document.removeEventListener("keydown", this.onKeyDown, false);
  }

  public state: AppState = {
    draggingElement: null,
    elements: [],
    elementType: "selection",
    exportBackground: false,
    exportVisibleOnly: true,
    exportPadding: 10
  };

  clearSelection = () => {
    const newElements = [...this.state.elements];
    newElements.map(element => {
      element.isSelected = false;
      return element;
    });
    this.setState({ elements: newElements });
  };

  setSelection = (selection: ExcaliburElement) => {
    const selectionX1 = getElementAbsoluteX1(selection);
    const selectionX2 = getElementAbsoluteX2(selection);
    const selectionY1 = getElementAbsoluteY1(selection);
    const selectionY2 = getElementAbsoluteY2(selection);
    const newElements = this.state.elements.map(element => {
      const elementX1 = getElementAbsoluteX1(element);
      const elementX2 = getElementAbsoluteX2(element);
      const elementY1 = getElementAbsoluteY1(element);
      const elementY2 = getElementAbsoluteY2(element);
      element.isSelected =
        element.type !== "selection" &&
        selectionX1 <= elementX1 &&
        selectionY1 <= elementY1 &&
        selectionX2 >= elementX2 &&
        selectionY2 >= elementY2;
      return element;
    });
    this.setState({ elements: newElements });
  };

  private onKeyDown = (event: KeyboardEvent) => {
<<<<<<< HEAD
    const { elements } = this.state;
    if (
      event.key === "Backspace" &&
      (event.target as HTMLElement)?.nodeName !== "INPUT"
    ) {
      for (var i = elements.length - 1; i >= 0; --i) {
        if (elements[i].isSelected) {
          elements.splice(i, 1);
        }
      }
      drawScene(this.state.elements);
=======
    if ((event.target as HTMLElement).nodeName === "INPUT") {
      return;
    }

    if (event.key === "Escape") {
      clearSelection();
      drawScene();
    } else if (event.key === "Backspace") {
      deleteSelectedElements();
      drawScene();
>>>>>>> 278fc11d
      event.preventDefault();
    } else if (
      event.key === "ArrowLeft" ||
      event.key === "ArrowRight" ||
      event.key === "ArrowUp" ||
      event.key === "ArrowDown"
    ) {
      const step = event.shiftKey ? 5 : 1;
      elements.forEach(element => {
        if (element.isSelected) {
          if (event.key === "ArrowLeft") element.x -= step;
          else if (event.key === "ArrowRight") element.x += step;
          else if (event.key === "ArrowUp") element.y -= step;
          else if (event.key === "ArrowDown") element.y += step;
        }
      });
      drawScene(this.state.elements);
      event.preventDefault();
    }
  };

  private renderOption({
    type,
    children
  }: {
    type: string;
    children: React.ReactNode;
  }) {
    return (
      <label>
        <input
          type="radio"
          checked={this.state.elementType === type}
          onChange={() => {
            this.setState({ elementType: type });
            this.clearSelection();
            drawScene(this.state.elements);
          }}
        />
        {children}
      </label>
    );
  }

  exportAsPNG = ({
    exportBackground,
    exportVisibleOnly,
    exportPadding = 10
  }: {
    exportBackground: boolean;
    exportVisibleOnly: boolean;
    exportPadding?: number;
  }) => {
    const { elements } = this.state;
    if (!elements.length) return window.alert("Cannot export empty canvas.");

    // deselect & rerender

    this.clearSelection();

    drawScene(elements);

    // calculate visible-area coords

    let subCanvasX1 = Infinity;
    let subCanvasX2 = 0;
    let subCanvasY1 = Infinity;
    let subCanvasY2 = 0;

    elements.forEach(element => {
      subCanvasX1 = Math.min(subCanvasX1, getElementAbsoluteX1(element));
      subCanvasX2 = Math.max(subCanvasX2, getElementAbsoluteX2(element));
      subCanvasY1 = Math.min(subCanvasY1, getElementAbsoluteY1(element));
      subCanvasY2 = Math.max(subCanvasY2, getElementAbsoluteY2(element));
    });

    // create temporary canvas from which we'll export

    const tempCanvas = document.createElement("canvas");
    const tempCanvasCtx = tempCanvas.getContext("2d")!;
    tempCanvas.style.display = "none";
    document.body.appendChild(tempCanvas);
    tempCanvas.width = exportVisibleOnly
      ? subCanvasX2 - subCanvasX1 + exportPadding * 2
      : canvas.width;
    tempCanvas.height = exportVisibleOnly
      ? subCanvasY2 - subCanvasY1 + exportPadding * 2
      : canvas.height;

    if (exportBackground) {
      tempCanvasCtx.fillStyle = "#FFF";
      tempCanvasCtx.fillRect(0, 0, canvas.width, canvas.height);
    }

    // copy our original canvas onto the temp canvas
    tempCanvasCtx.drawImage(
      canvas, // source
      exportVisibleOnly // sx
        ? subCanvasX1 - exportPadding
        : 0,
      exportVisibleOnly // sy
        ? subCanvasY1 - exportPadding
        : 0,
      exportVisibleOnly // sWidth
        ? subCanvasX2 - subCanvasX1 + exportPadding * 2
        : canvas.width,
      exportVisibleOnly // sHeight
        ? subCanvasY2 - subCanvasY1 + exportPadding * 2
        : canvas.height,
      0, // dx
      0, // dy
      exportVisibleOnly ? tempCanvas.width : canvas.width, // dWidth
      exportVisibleOnly ? tempCanvas.height : canvas.height // dHeight
    );

    // create a temporary <a> elem which we'll use to download the image
    const link = document.createElement("a");
    link.setAttribute("download", "excalibur.png");
    link.setAttribute("href", tempCanvas.toDataURL("image/png"));
    link.click();

    // clean up the DOM
    link.remove();
    if (tempCanvas !== canvas) tempCanvas.remove();
  };

  public render() {
    return (
      <>
        <div className="exportWrapper">
          <button
            onClick={() => {
              this.exportAsPNG({
                exportBackground: this.state.exportBackground,
                exportVisibleOnly: this.state.exportVisibleOnly,
                exportPadding: this.state.exportPadding
              });
            }}
          >
            Export to png
          </button>
          <label>
            <input
              type="checkbox"
              checked={this.state.exportBackground}
              onChange={e => {
                this.setState({ exportBackground: e.target.checked });
              }}
            />{" "}
            background
          </label>
          <label>
            <input
              type="checkbox"
              checked={this.state.exportVisibleOnly}
              onChange={e => {
                this.setState({ exportVisibleOnly: e.target.checked });
              }}
            />
            visible area only
          </label>
          (padding:
          <input
            type="number"
            value={this.state.exportPadding}
            onChange={e => {
              this.setState({ exportPadding: Number(e.target.value) });
            }}
            disabled={!this.state.exportVisibleOnly}
          />
          px)
        </div>
        <div
          onCut={e => {
            e.clipboardData.setData(
              "text/plain",
              JSON.stringify(elements.filter(element => element.isSelected))
            );
            deleteSelectedElements();
            drawScene();
            e.preventDefault();
          }}
          onCopy={e => {
            e.clipboardData.setData(
              "text/plain",
              JSON.stringify(elements.filter(element => element.isSelected))
            );
            e.preventDefault();
          }}
          onPaste={e => {
            const paste = e.clipboardData.getData("text");
            let parsedElements;
            try {
              parsedElements = JSON.parse(paste);
            } catch (e) {}
            if (
              Array.isArray(parsedElements) &&
              parsedElements.length > 0 &&
              parsedElements[0].type // need to implement a better check here...
            ) {
              clearSelection();
              parsedElements.forEach(parsedElement => {
                parsedElement.x += 10;
                parsedElement.y += 10;
                generateDraw(parsedElement);
                elements.push(parsedElement);
              });
              drawScene();
            }
            e.preventDefault();
          }}
        >
          {this.renderOption({ type: "rectangle", children: "Rectangle" })}
          {this.renderOption({ type: "ellipse", children: "Ellipse" })}
          {this.renderOption({ type: "arrow", children: "Arrow" })}
          {this.renderOption({ type: "text", children: "Text" })}
          {this.renderOption({ type: "selection", children: "Selection" })}
          <canvas
            id="canvas"
            width={window.innerWidth}
            height={window.innerHeight}
            onMouseDown={e => {
              const x = e.clientX - (e.target as HTMLElement).offsetLeft;
              const y = e.clientY - (e.target as HTMLElement).offsetTop;
              const element = newElement(this.state.elementType, x, y);
              let isDraggingElements = false;
              const cursorStyle = document.documentElement.style.cursor;
              if (this.state.elementType === "selection") {
<<<<<<< HEAD
                const selectedElement = this.state.elements.find(element => {
                  const isSelected = isInsideAnElement(x, y)(element);
                  if (isSelected) {
                    element.isSelected = true;
                  }
                  return isSelected;
=======
                const hitElement = elements.find(element => {
                  return hitTest(element, x, y);
>>>>>>> 278fc11d
                });

                // If we click on something
                if (hitElement) {
                  if (hitElement.isSelected) {
                    // If that element is not already selected, do nothing,
                    // we're likely going to drag it
                  } else {
                    // We unselect every other elements unless shift is pressed
                    if (!e.shiftKey) {
                      clearSelection();
                    }
                    // No matter what, we select it
                    hitElement.isSelected = true;
                  }
                } else {
<<<<<<< HEAD
                  this.clearSelection();
=======
                  // If we don't click on anything, let's remove all the selected elements
                  clearSelection();
>>>>>>> 278fc11d
                }

                isDraggingElements = this.state.elements.some(
                  element => element.isSelected
                );

                if (isDraggingElements) {
                  document.documentElement.style.cursor = "move";
                }
              }

              if (isTextElement(element)) {
                const text = prompt("What text do you want?");
                if (text === null) {
                  return;
                }
                element.text = text;
                element.font = "20px Virgil";
                const font = context.font;
                context.font = element.font;
                const {
                  actualBoundingBoxAscent,
                  actualBoundingBoxDescent,
                  width
                } = context.measureText(element.text);
                element.actualBoundingBoxAscent = actualBoundingBoxAscent;
                context.font = font;
                const height =
                  actualBoundingBoxAscent + actualBoundingBoxDescent;
                // Center the text
                element.x -= width / 2;
                element.y -= actualBoundingBoxAscent;
                element.width = width;
                element.height = height;
              }

              generateDraw(element);

              // generate new elements array
              this.setState({
                elements: [...this.state.elements, element]
              });
              // elements.push(element);
              if (this.state.elementType === "text") {
                this.setState({
                  draggingElement: null,
                  elementType: "selection"
                });
                element.isSelected = true;
              } else {
                this.setState({ draggingElement: element });
              }

              let lastX = x;
              let lastY = y;

              const onMouseMove = (e: MouseEvent) => {
                const target = e.target;
                if (!(target instanceof HTMLElement)) {
                  return;
                }

                if (isDraggingElements) {
                  const selectedElements = this.state.elements.filter(
                    el => el.isSelected
                  );
                  if (selectedElements.length) {
                    const x = e.clientX - target.offsetLeft;
                    const y = e.clientY - target.offsetTop;
                    selectedElements.forEach(element => {
                      element.x += x - lastX;
                      element.y += y - lastY;
                    });
                    lastX = x;
                    lastY = y;
                    drawScene(this.state.elements);
                    return;
                  }
                }

                // It is very important to read this.state within each move event,
                // otherwise we would read a stale one!
                const draggingElement = this.state.draggingElement;
                if (!draggingElement) return;
                let width = e.clientX - target.offsetLeft - draggingElement.x;
                let height = e.clientY - target.offsetTop - draggingElement.y;
                draggingElement.width = width;
                // Make a perfect square or circle when shift is enabled
                draggingElement.height = e.shiftKey ? width : height;

                generateDraw(draggingElement);

                if (this.state.elementType === "selection") {
                  this.setSelection(draggingElement);
                }
                drawScene(this.state.elements);
              };

              const onMouseUp = (e: MouseEvent) => {
                const { draggingElement, elementType } = this.state;

                window.removeEventListener("mousemove", onMouseMove);
                window.removeEventListener("mouseup", onMouseUp);

                document.documentElement.style.cursor = cursorStyle;

                // if no element is clicked, clear the selection and redraw
                if (draggingElement === null) {
                  this.clearSelection();
                  drawScene(this.state.elements);
                  return;
                }

                if (elementType === "selection") {
                  if (isDraggingElements) {
                    isDraggingElements = false;
                  }
                  const newElements = this.state.elements;
                  newElements.pop();
                  this.setState({ elements: newElements });
                } else {
                  draggingElement.isSelected = true;
                }

                this.setState({
                  draggingElement: null,
                  elementType: "selection"
                });
                drawScene(this.state.elements);
              };

              window.addEventListener("mousemove", onMouseMove);
              window.addEventListener("mouseup", onMouseUp);

              drawScene(this.state.elements);
            }}
          />
        </div>
      </>
    );
  }
}

const rootElement = document.getElementById("root");
ReactDOM.render(<App />, rootElement);
const canvas = document.getElementById("canvas") as HTMLCanvasElement;
const rc = rough.canvas(canvas);
const context = canvas.getContext("2d")!;

// Big hack to ensure that all the 1px lines are drawn at 1px instead of 2px
// https://stackoverflow.com/questions/13879322/drawing-a-1px-thick-line-in-canvas-creates-a-2px-thick-line/13879402#comment90766599_13879402
context.translate(0.5, 0.5);

function drawScene(elements: ExcaliburElement[]) {
  ReactDOM.render(<App />, rootElement);

  context.clearRect(-0.5, -0.5, canvas.width, canvas.height);

  elements.forEach(element => {
    element.draw(rc, context);
    if (element.isSelected) {
      const margin = 4;

      const elementX1 = getElementAbsoluteX1(element);
      const elementX2 = getElementAbsoluteX2(element);
      const elementY1 = getElementAbsoluteY1(element);
      const elementY2 = getElementAbsoluteY2(element);
      const lineDash = context.getLineDash();
      context.setLineDash([8, 4]);
      context.strokeRect(
        elementX1 - margin,
        elementY1 - margin,
        elementX2 - elementX1 + margin * 2,
        elementY2 - elementY1 + margin * 2
      );
      context.setLineDash(lineDash);
    }
  });
}

drawScene([]);<|MERGE_RESOLUTION|>--- conflicted
+++ resolved
@@ -235,42 +235,6 @@
   return element.height >= 0 ? element.y + element.height : element.y;
 }
 
-<<<<<<< HEAD
-=======
-function setSelection(selection: ExcaliburElement) {
-  const selectionX1 = getElementAbsoluteX1(selection);
-  const selectionX2 = getElementAbsoluteX2(selection);
-  const selectionY1 = getElementAbsoluteY1(selection);
-  const selectionY2 = getElementAbsoluteY2(selection);
-  elements.forEach(element => {
-    const elementX1 = getElementAbsoluteX1(element);
-    const elementX2 = getElementAbsoluteX2(element);
-    const elementY1 = getElementAbsoluteY1(element);
-    const elementY2 = getElementAbsoluteY2(element);
-    element.isSelected =
-      element.type !== "selection" &&
-      selectionX1 <= elementX1 &&
-      selectionY1 <= elementY1 &&
-      selectionX2 >= elementX2 &&
-      selectionY2 >= elementY2;
-  });
-}
-
-function clearSelection() {
-  elements.forEach(element => {
-    element.isSelected = false;
-  });
-}
-
-function deleteSelectedElements() {
-  for (var i = elements.length - 1; i >= 0; --i) {
-    if (elements[i].isSelected) {
-      elements.splice(i, 1);
-    }
-  }
-}
-
->>>>>>> 278fc11d
 type AppState = {
   draggingElement: ExcaliburElement | null;
   elements: ExcaliburElement[];
@@ -328,31 +292,21 @@
     this.setState({ elements: newElements });
   };
 
+  deleteSelectedElements = () => {
+    this.setState({ elements: this.state.elements.filter(e => !e.isSelected) });
+  };
+
   private onKeyDown = (event: KeyboardEvent) => {
-<<<<<<< HEAD
-    const { elements } = this.state;
-    if (
-      event.key === "Backspace" &&
-      (event.target as HTMLElement)?.nodeName !== "INPUT"
-    ) {
-      for (var i = elements.length - 1; i >= 0; --i) {
-        if (elements[i].isSelected) {
-          elements.splice(i, 1);
-        }
-      }
-      drawScene(this.state.elements);
-=======
     if ((event.target as HTMLElement).nodeName === "INPUT") {
       return;
     }
 
     if (event.key === "Escape") {
-      clearSelection();
-      drawScene();
+      this.clearSelection();
+      drawScene(this.state.elements);
     } else if (event.key === "Backspace") {
-      deleteSelectedElements();
-      drawScene();
->>>>>>> 278fc11d
+      this.deleteSelectedElements();
+      drawScene(this.state.elements);
       event.preventDefault();
     } else if (
       event.key === "ArrowLeft" ||
@@ -361,7 +315,7 @@
       event.key === "ArrowDown"
     ) {
       const step = event.shiftKey ? 5 : 1;
-      elements.forEach(element => {
+      this.state.elements.forEach(element => {
         if (element.isSelected) {
           if (event.key === "ArrowLeft") element.x -= step;
           else if (event.key === "ArrowRight") element.x += step;
@@ -529,21 +483,26 @@
           onCut={e => {
             e.clipboardData.setData(
               "text/plain",
-              JSON.stringify(elements.filter(element => element.isSelected))
+              JSON.stringify(
+                this.state.elements.filter(element => element.isSelected)
+              )
             );
-            deleteSelectedElements();
-            drawScene();
+            this.deleteSelectedElements();
+            drawScene(this.state.elements);
             e.preventDefault();
           }}
           onCopy={e => {
             e.clipboardData.setData(
               "text/plain",
-              JSON.stringify(elements.filter(element => element.isSelected))
+              JSON.stringify(
+                this.state.elements.filter(element => element.isSelected)
+              )
             );
             e.preventDefault();
           }}
           onPaste={e => {
             const paste = e.clipboardData.getData("text");
+            console.log(paste);
             let parsedElements;
             try {
               parsedElements = JSON.parse(paste);
@@ -553,14 +512,18 @@
               parsedElements.length > 0 &&
               parsedElements[0].type // need to implement a better check here...
             ) {
-              clearSelection();
-              parsedElements.forEach(parsedElement => {
+              this.clearSelection();
+
+              parsedElements = parsedElements.map(parsedElement => {
                 parsedElement.x += 10;
                 parsedElement.y += 10;
                 generateDraw(parsedElement);
-                elements.push(parsedElement);
+                return parsedElement;
               });
-              drawScene();
+              this.setState({
+                elements: [...this.state.elements, ...parsedElements]
+              });
+              drawScene(this.state.elements);
             }
             e.preventDefault();
           }}
@@ -581,17 +544,8 @@
               let isDraggingElements = false;
               const cursorStyle = document.documentElement.style.cursor;
               if (this.state.elementType === "selection") {
-<<<<<<< HEAD
-                const selectedElement = this.state.elements.find(element => {
-                  const isSelected = isInsideAnElement(x, y)(element);
-                  if (isSelected) {
-                    element.isSelected = true;
-                  }
-                  return isSelected;
-=======
-                const hitElement = elements.find(element => {
+                const hitElement = this.state.elements.find(element => {
                   return hitTest(element, x, y);
->>>>>>> 278fc11d
                 });
 
                 // If we click on something
@@ -602,18 +556,13 @@
                   } else {
                     // We unselect every other elements unless shift is pressed
                     if (!e.shiftKey) {
-                      clearSelection();
+                      this.clearSelection();
                     }
                     // No matter what, we select it
                     hitElement.isSelected = true;
                   }
                 } else {
-<<<<<<< HEAD
                   this.clearSelection();
-=======
-                  // If we don't click on anything, let's remove all the selected elements
-                  clearSelection();
->>>>>>> 278fc11d
                 }
 
                 isDraggingElements = this.state.elements.some(
