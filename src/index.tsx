import React from "react";
import ReactDOM from "react-dom";

import rough from "roughjs/bin/rough";
import { RoughCanvas } from "roughjs/bin/canvas";

import {
  newElement,
  newTextElement,
  duplicateElement,
  resizeTest,
  normalizeResizeHandle,
  isInvisiblySmallElement,
  isTextElement,
  textWysiwyg,
  getCommonBounds,
  getCursorForResizingElement,
  getPerfectElementSize,
  resizePerfectLineForNWHandler,
  normalizeDimensions,
} from "./element";
import {
  clearSelection,
  deleteSelectedElements,
  getElementsWithinSelection,
  isOverScrollBars,
  restoreFromLocalStorage,
  saveToLocalStorage,
  getElementAtPosition,
  createScene,
  getElementContainingPosition,
  hasBackground,
  hasStroke,
  hasText,
  exportCanvas,
  importFromBackend,
  addToLoadedScenes,
  loadedScenes,
} from "./scene";

import { renderScene } from "./renderer";
import { AppState } from "./types";
import { ExcalidrawElement } from "./element/types";

import {
  isInputLike,
  debounce,
  capitalizeString,
  distance,
  distance2d,
} from "./utils";
import { KEYS, isArrowKey } from "./keys";

import { findShapeByKey, shapesShortcutKeys, SHAPES } from "./shapes";
import { createHistory } from "./history";

import ContextMenu from "./components/ContextMenu";

import "./styles.scss";
import { getElementWithResizeHandler } from "./element/resizeTest";
import {
  ActionManager,
  actionDeleteSelected,
  actionSendBackward,
  actionBringForward,
  actionSendToBack,
  actionBringToFront,
  actionSelectAll,
  actionChangeStrokeColor,
  actionChangeBackgroundColor,
  actionChangeOpacity,
  actionChangeStrokeWidth,
  actionChangeFillStyle,
  actionChangeSloppiness,
  actionChangeFontSize,
  actionChangeFontFamily,
  actionChangeViewBackgroundColor,
  actionClearCanvas,
  actionChangeProjectName,
  actionChangeExportBackground,
  actionLoadScene,
  actionSaveScene,
  actionCopyStyles,
  actionPasteStyles,
} from "./actions";
import { Action, ActionResult } from "./actions/types";
import { getDefaultAppState } from "./appState";
import { Island } from "./components/Island";
import Stack from "./components/Stack";
import { FixedSideContainer } from "./components/FixedSideContainer";
import { ToolButton } from "./components/ToolButton";
import { LockIcon } from "./components/LockIcon";
import { ExportDialog } from "./components/ExportDialog";
import { withTranslation } from "react-i18next";
import { LanguageList } from "./components/LanguageList";
import i18n, { languages, parseDetectedLang } from "./i18n";
<<<<<<< HEAD
import { Point } from "roughjs/bin/geometry";
=======
import { StoredScenesList } from "./components/StoredScenesList";
>>>>>>> 35750d8d

let { elements } = createScene();
const { history } = createHistory();

const CANVAS_WINDOW_OFFSET_LEFT = 0;
const CANVAS_WINDOW_OFFSET_TOP = 0;

function resetCursor() {
  document.documentElement.style.cursor = "";
}

<<<<<<< HEAD
const DRAGGING_THRESHOLD = 10; // 10px
=======
function setCursorForShape(shape: string) {
  if (shape === "selection") {
    resetCursor();
  } else {
    document.documentElement.style.cursor =
      shape === "text" ? CURSOR_TYPE.TEXT : CURSOR_TYPE.CROSSHAIR;
  }
}

>>>>>>> 35750d8d
const ELEMENT_SHIFT_TRANSLATE_AMOUNT = 5;
const ELEMENT_TRANSLATE_AMOUNT = 1;
const TEXT_TO_CENTER_SNAP_THRESHOLD = 30;
const CURSOR_TYPE = {
  TEXT: "text",
  CROSSHAIR: "crosshair",
  GRABBING: "grabbing",
};
const MOUSE_BUTTON = {
  MAIN: 0,
  WHEEL: 1,
  SECONDARY: 2,
};

let lastCanvasWidth = -1;
let lastCanvasHeight = -1;

let lastMouseUp: ((e: any) => void) | null = null;

export function viewportCoordsToSceneCoords(
  { clientX, clientY }: { clientX: number; clientY: number },
  { scrollX, scrollY }: { scrollX: number; scrollY: number },
) {
  const x = clientX - CANVAS_WINDOW_OFFSET_LEFT - scrollX;
  const y = clientY - CANVAS_WINDOW_OFFSET_TOP - scrollY;
  return { x, y };
}

function pickAppStatePropertiesForHistory(
  appState: AppState,
): Partial<AppState> {
  return {
    exportBackground: appState.exportBackground,
    currentItemStrokeColor: appState.currentItemStrokeColor,
    currentItemBackgroundColor: appState.currentItemBackgroundColor,
    currentItemFillStyle: appState.currentItemFillStyle,
    currentItemStrokeWidth: appState.currentItemStrokeWidth,
    currentItemRoughness: appState.currentItemRoughness,
    currentItemOpacity: appState.currentItemOpacity,
    currentItemFont: appState.currentItemFont,
    viewBackgroundColor: appState.viewBackgroundColor,
    name: appState.name,
  };
}

let cursorX = 0;
let cursorY = 0;
let isHoldingSpace: boolean = false;
let isPanning: boolean = false;
let isHoldingMouseButton: boolean = false;

export class App extends React.Component<any, AppState> {
  canvas: HTMLCanvasElement | null = null;
  rc: RoughCanvas | null = null;

  actionManager: ActionManager = new ActionManager();
  canvasOnlyActions: Array<Action>;
  constructor(props: any) {
    super(props);
    this.actionManager.registerAction(actionDeleteSelected);
    this.actionManager.registerAction(actionSendToBack);
    this.actionManager.registerAction(actionBringToFront);
    this.actionManager.registerAction(actionSendBackward);
    this.actionManager.registerAction(actionBringForward);
    this.actionManager.registerAction(actionSelectAll);

    this.actionManager.registerAction(actionChangeStrokeColor);
    this.actionManager.registerAction(actionChangeBackgroundColor);
    this.actionManager.registerAction(actionChangeFillStyle);
    this.actionManager.registerAction(actionChangeStrokeWidth);
    this.actionManager.registerAction(actionChangeOpacity);
    this.actionManager.registerAction(actionChangeSloppiness);
    this.actionManager.registerAction(actionChangeFontSize);
    this.actionManager.registerAction(actionChangeFontFamily);

    this.actionManager.registerAction(actionChangeViewBackgroundColor);
    this.actionManager.registerAction(actionClearCanvas);

    this.actionManager.registerAction(actionChangeProjectName);
    this.actionManager.registerAction(actionChangeExportBackground);
    this.actionManager.registerAction(actionSaveScene);
    this.actionManager.registerAction(actionLoadScene);

    this.actionManager.registerAction(actionCopyStyles);
    this.actionManager.registerAction(actionPasteStyles);

    this.canvasOnlyActions = [actionSelectAll];
  }

  private syncActionResult = (res: ActionResult) => {
    if (res.elements !== undefined) {
      elements = res.elements;
      this.setState({});
    }

    if (res.appState !== undefined) {
      this.setState({ ...res.appState });
    }
  };

  private onCut = (e: ClipboardEvent) => {
    if (isInputLike(e.target)) return;
    e.clipboardData?.setData(
      "text/plain",
      JSON.stringify(
        elements
          .filter(element => element.isSelected)
          .map(({ shape, ...el }) => el),
      ),
    );
    elements = deleteSelectedElements(elements);
    this.setState({});
    e.preventDefault();
  };
  private onCopy = (e: ClipboardEvent) => {
    if (isInputLike(e.target)) return;
    e.clipboardData?.setData(
      "text/plain",
      JSON.stringify(
        elements
          .filter(element => element.isSelected)
          .map(({ shape, ...el }) => el),
      ),
    );
    e.preventDefault();
  };
  private onPaste = (e: ClipboardEvent) => {
    if (isInputLike(e.target)) return;
    const paste = e.clipboardData?.getData("text") || "";
    this.addElementsFromPaste(paste);
    e.preventDefault();
  };

  private onUnload = () => {
    isHoldingSpace = false;
    this.saveDebounced();
    this.saveDebounced.flush();
  };

  public shouldComponentUpdate(props: any, nextState: AppState) {
    if (!history.isRecording()) {
      // temporary hack to fix #592
      // eslint-disable-next-line react/no-direct-mutation-state
      this.state = nextState;
      this.componentDidUpdate();
      return false;
    }
    return true;
  }

  private async loadScene(id: string | null) {
    let data;
    let selectedId;
    if (id != null) {
      data = await importFromBackend(id);
      addToLoadedScenes(id);
      selectedId = id;
      window.history.replaceState({}, "Excalidraw", window.location.origin);
    } else {
      data = restoreFromLocalStorage();
    }

    if (data.elements) {
      elements = data.elements;
    }

    if (data.appState) {
      this.setState({ ...data.appState, selectedId });
    } else {
      this.setState({});
    }
  }

  public async componentDidMount() {
    document.addEventListener("copy", this.onCopy);
    document.addEventListener("paste", this.onPaste);
    document.addEventListener("cut", this.onCut);

    document.addEventListener("keydown", this.onKeyDown, false);
    document.addEventListener("keyup", this.onKeyUp, { passive: true });
    document.addEventListener("mousemove", this.updateCurrentCursorPosition);
    window.addEventListener("resize", this.onResize, false);
    window.addEventListener("unload", this.onUnload, false);
    window.addEventListener("blur", this.onUnload, false);

    const searchParams = new URLSearchParams(window.location.search);
    const id = searchParams.get("id");

    this.loadScene(id);
  }

  public componentWillUnmount() {
    document.removeEventListener("copy", this.onCopy);
    document.removeEventListener("paste", this.onPaste);
    document.removeEventListener("cut", this.onCut);

    document.removeEventListener("keydown", this.onKeyDown, false);
    document.removeEventListener(
      "mousemove",
      this.updateCurrentCursorPosition,
      false,
    );
    window.removeEventListener("resize", this.onResize, false);
    window.removeEventListener("unload", this.onUnload, false);
    window.removeEventListener("blur", this.onUnload, false);
  }

  public state: AppState = getDefaultAppState();

  private onResize = () => {
    this.setState({});
  };

  private updateCurrentCursorPosition = (e: MouseEvent) => {
    cursorX = e.x;
    cursorY = e.y;
  };

  private onKeyDown = (event: KeyboardEvent) => {
    if (event.key === KEYS.ESCAPE && !this.state.draggingElement) {
      elements = clearSelection(elements);
      this.setState({});
      this.setState({ elementType: "selection" });
      if (window.document.activeElement instanceof HTMLElement) {
        window.document.activeElement.blur();
      }
      event.preventDefault();
      return;
    }
    if (isInputLike(event.target)) return;

    const actionResult = this.actionManager.handleKeyDown(
      event,
      elements,
      this.state,
    );

    if (actionResult) {
      this.syncActionResult(actionResult);
      if (actionResult) return;
    }

    const shape = findShapeByKey(event.key);

    if (isArrowKey(event.key)) {
      const step = event.shiftKey
        ? ELEMENT_SHIFT_TRANSLATE_AMOUNT
        : ELEMENT_TRANSLATE_AMOUNT;
      elements = elements.map(el => {
        if (el.isSelected) {
          const element = { ...el };
          if (event.key === KEYS.ARROW_LEFT) element.x -= step;
          else if (event.key === KEYS.ARROW_RIGHT) element.x += step;
          else if (event.key === KEYS.ARROW_UP) element.y -= step;
          else if (event.key === KEYS.ARROW_DOWN) element.y += step;
          return element;
        }
        return el;
      });
      this.setState({});
      event.preventDefault();
    } else if (
      shapesShortcutKeys.includes(event.key.toLowerCase()) &&
      !event.ctrlKey &&
      !event.shiftKey &&
      !event.altKey &&
      !event.metaKey &&
      this.state.draggingElement === null
    ) {
      if (!isHoldingSpace) {
        document.documentElement.style.cursor =
          shape === "text" ? CURSOR_TYPE.TEXT : CURSOR_TYPE.CROSSHAIR;
      }
      elements = clearSelection(elements);
      this.setState({ elementType: shape });
    } else if (event[KEYS.META] && event.code === "KeyZ") {
      event.preventDefault();

      if (event.shiftKey) {
        // Redo action
        const data = history.redoOnce();
        if (data !== null) {
          elements = data.elements;
          this.setState(data.appState);
        }
      } else {
        // undo action
        const data = history.undoOnce();
        if (data !== null) {
          elements = data.elements;
          this.setState(data.appState);
        }
      }
    } else if (event.key === KEYS.SPACE && !isHoldingMouseButton) {
      isHoldingSpace = true;
      document.documentElement.style.cursor = CURSOR_TYPE.GRABBING;
    }
  };

  private onKeyUp = (event: KeyboardEvent) => {
    if (event.key === KEYS.SPACE) {
      if (this.state.elementType === "selection") {
        resetCursor();
      } else {
        elements = clearSelection(elements);
        document.documentElement.style.cursor =
          this.state.elementType === "text"
            ? CURSOR_TYPE.TEXT
            : CURSOR_TYPE.CROSSHAIR;
        this.setState({});
      }
      isHoldingSpace = false;
    }
  };

  private removeWheelEventListener: (() => void) | undefined;

  private copyToClipboard = () => {
    const text = JSON.stringify(
      elements
        .filter(element => element.isSelected)
        .map(({ shape, ...el }) => el),
    );
    if ("clipboard" in navigator && "writeText" in navigator.clipboard) {
      navigator.clipboard.writeText(text);
    } else {
      document.execCommand("copy");
    }
  };

  private pasteFromClipboard = () => {
    if ("clipboard" in navigator && "readText" in navigator.clipboard) {
      navigator.clipboard
        .readText()
        .then(text => this.addElementsFromPaste(text));
    }
  };

  private renderSelectedShapeActions(elements: readonly ExcalidrawElement[]) {
    const { t } = this.props;
    const { elementType, editingElement } = this.state;
    const targetElements = editingElement
      ? [editingElement]
      : elements.filter(el => el.isSelected);
    if (!targetElements.length && elementType === "selection") {
      return null;
    }

    return (
      <Island padding={4}>
        <div className="panelColumn">
          {this.actionManager.renderAction(
            "changeStrokeColor",
            elements,
            this.state,
            this.syncActionResult,
            t,
          )}
          {(hasBackground(elementType) ||
            targetElements.some(element => hasBackground(element.type))) && (
            <>
              {this.actionManager.renderAction(
                "changeBackgroundColor",
                elements,
                this.state,
                this.syncActionResult,
                t,
              )}

              {this.actionManager.renderAction(
                "changeFillStyle",
                elements,
                this.state,
                this.syncActionResult,
                t,
              )}
            </>
          )}

          {(hasStroke(elementType) ||
            targetElements.some(element => hasStroke(element.type))) && (
            <>
              {this.actionManager.renderAction(
                "changeStrokeWidth",
                elements,
                this.state,
                this.syncActionResult,
                t,
              )}

              {this.actionManager.renderAction(
                "changeSloppiness",
                elements,
                this.state,
                this.syncActionResult,
                t,
              )}
            </>
          )}

          {(hasText(elementType) ||
            targetElements.some(element => hasText(element.type))) && (
            <>
              {this.actionManager.renderAction(
                "changeFontSize",
                elements,
                this.state,
                this.syncActionResult,
                t,
              )}

              {this.actionManager.renderAction(
                "changeFontFamily",
                elements,
                this.state,
                this.syncActionResult,
                t,
              )}
            </>
          )}

          {this.actionManager.renderAction(
            "changeOpacity",
            elements,
            this.state,
            this.syncActionResult,
            t,
          )}

          {this.actionManager.renderAction(
            "deleteSelectedElements",
            elements,
            this.state,
            this.syncActionResult,
            t,
          )}
        </div>
      </Island>
    );
  }

  private renderShapesSwitcher() {
    const { t } = this.props;

    return (
      <>
        {SHAPES.map(({ value, icon }, index) => {
          const label = t(`toolBar.${value}`);
          return (
            <ToolButton
              key={value}
              type="radio"
              icon={icon}
              checked={this.state.elementType === value}
              name="editor-current-shape"
              title={`${capitalizeString(label)} — ${
                capitalizeString(value)[0]
              }, ${index + 1}`}
              aria-label={capitalizeString(label)}
              aria-keyshortcuts={`${label[0]} ${index + 1}`}
              onChange={() => {
                this.setState({ elementType: value, multiElement: null });
                elements = clearSelection(elements);
                document.documentElement.style.cursor =
                  value === "text" ? CURSOR_TYPE.TEXT : CURSOR_TYPE.CROSSHAIR;
                this.setState({});
              }}
            ></ToolButton>
          );
        })}
      </>
    );
  }

  private renderCanvasActions() {
    const { t } = this.props;
    return (
      <Stack.Col gap={4}>
        <Stack.Row justifyContent={"space-between"}>
          {this.actionManager.renderAction(
            "loadScene",
            elements,
            this.state,
            this.syncActionResult,
            t,
          )}
          {this.actionManager.renderAction(
            "saveScene",
            elements,
            this.state,
            this.syncActionResult,
            t,
          )}
          <ExportDialog
            elements={elements}
            appState={this.state}
            actionManager={this.actionManager}
            syncActionResult={this.syncActionResult}
            onExportToPng={(exportedElements, scale) => {
              if (this.canvas)
                exportCanvas("png", exportedElements, this.canvas, {
                  exportBackground: this.state.exportBackground,
                  name: this.state.name,
                  viewBackgroundColor: this.state.viewBackgroundColor,
                  scale,
                });
            }}
            onExportToSvg={(exportedElements, scale) => {
              if (this.canvas) {
                exportCanvas("svg", exportedElements, this.canvas, {
                  exportBackground: this.state.exportBackground,
                  name: this.state.name,
                  viewBackgroundColor: this.state.viewBackgroundColor,
                  scale,
                });
              }
            }}
            onExportToClipboard={(exportedElements, scale) => {
              if (this.canvas)
                exportCanvas("clipboard", exportedElements, this.canvas, {
                  exportBackground: this.state.exportBackground,
                  name: this.state.name,
                  viewBackgroundColor: this.state.viewBackgroundColor,
                  scale,
                });
            }}
            onExportToBackend={exportedElements => {
              if (this.canvas)
                exportCanvas(
                  "backend",
                  exportedElements.map(element => ({
                    ...element,
                    isSelected: false,
                  })),
                  this.canvas,
                  this.state,
                );
            }}
          />
          {this.actionManager.renderAction(
            "clearCanvas",
            elements,
            this.state,
            this.syncActionResult,
            t,
          )}
        </Stack.Row>
        {this.actionManager.renderAction(
          "changeViewBackgroundColor",
          elements,
          this.state,
          this.syncActionResult,
          t,
        )}
      </Stack.Col>
    );
  }

  public render() {
    const canvasWidth = window.innerWidth - CANVAS_WINDOW_OFFSET_LEFT;
    const canvasHeight = window.innerHeight - CANVAS_WINDOW_OFFSET_TOP;
    const { t } = this.props;

    return (
      <div className="container">
        <FixedSideContainer side="top">
          <div className="App-menu App-menu_top">
            <Stack.Col gap={4} align="end">
              <section
                className="App-right-menu"
                aria-labelledby="canvas-actions-title"
              >
                <h2 className="visually-hidden" id="canvas-actions-title">
                  {t("headings.canvasActions")}
                </h2>
                <Island padding={4}>{this.renderCanvasActions()}</Island>
              </section>
              <section
                className="App-right-menu"
                aria-labelledby="selected-shape-title"
              >
                <h2 className="visually-hidden" id="selected-shape-title">
                  {t("headings.selectedShapeActions")}
                </h2>
                {this.renderSelectedShapeActions(elements)}
              </section>
            </Stack.Col>
            <section aria-labelledby="shapes-title">
              <Stack.Col gap={4} align="start">
                <Stack.Row gap={1}>
                  <Island padding={1}>
                    <h2 className="visually-hidden" id="shapes-title">
                      {t("headings.shapes")}
                    </h2>
                    <Stack.Row gap={1}>{this.renderShapesSwitcher()}</Stack.Row>
                  </Island>
                  <LockIcon
                    checked={this.state.elementLocked}
                    onChange={() => {
                      this.setState({
                        elementLocked: !this.state.elementLocked,
                        elementType: this.state.elementLocked
                          ? "selection"
                          : this.state.elementType,
                      });
                    }}
                    title={t("toolBar.lock")}
                  />
                </Stack.Row>
              </Stack.Col>
            </section>
            <div />
          </div>
        </FixedSideContainer>
        <main>
          <canvas
            id="canvas"
            style={{
              width: canvasWidth,
              height: canvasHeight,
            }}
            width={canvasWidth * window.devicePixelRatio}
            height={canvasHeight * window.devicePixelRatio}
            ref={canvas => {
              if (this.canvas === null) {
                this.canvas = canvas;
                this.rc = rough.canvas(this.canvas!);
              }
              if (this.removeWheelEventListener) {
                this.removeWheelEventListener();
                this.removeWheelEventListener = undefined;
              }
              if (canvas) {
                canvas.addEventListener("wheel", this.handleWheel, {
                  passive: false,
                });
                this.removeWheelEventListener = () =>
                  canvas.removeEventListener("wheel", this.handleWheel);
                // Whenever React sets the width/height of the canvas element,
                // the context loses the scale transform. We need to re-apply it
                if (
                  canvasWidth !== lastCanvasWidth ||
                  canvasHeight !== lastCanvasHeight
                ) {
                  lastCanvasWidth = canvasWidth;
                  lastCanvasHeight = canvasHeight;
                  canvas
                    .getContext("2d")!
                    .scale(window.devicePixelRatio, window.devicePixelRatio);
                }
              }
            }}
            onContextMenu={e => {
              e.preventDefault();

              const { x, y } = viewportCoordsToSceneCoords(e, this.state);

              const element = getElementAtPosition(elements, x, y);
              if (!element) {
                ContextMenu.push({
                  options: [
                    navigator.clipboard && {
                      label: t("labels.paste"),
                      action: () => this.pasteFromClipboard(),
                    },
                    ...this.actionManager.getContextMenuItems(
                      elements,
                      this.state,
                      this.syncActionResult,
                      action => this.canvasOnlyActions.includes(action),
                      t,
                    ),
                  ],
                  top: e.clientY,
                  left: e.clientX,
                });
                return;
              }

              if (!element.isSelected) {
                elements = clearSelection(elements);
                element.isSelected = true;
                this.setState({});
              }

              ContextMenu.push({
                options: [
                  navigator.clipboard && {
                    label: t("labels.copy"),
                    action: this.copyToClipboard,
                  },
                  navigator.clipboard && {
                    label: t("labels.paste"),
                    action: () => this.pasteFromClipboard(),
                  },
                  ...this.actionManager.getContextMenuItems(
                    elements,
                    this.state,
                    this.syncActionResult,
                    action => !this.canvasOnlyActions.includes(action),
                    t,
                  ),
                ],
                top: e.clientY,
                left: e.clientX,
              });
            }}
            onMouseDown={e => {
              if (lastMouseUp !== null) {
                // Unfortunately, sometimes we don't get a mouseup after a mousedown,
                // this can happen when a contextual menu or alert is triggered. In order to avoid
                // being in a weird state, we clean up on the next mousedown
                lastMouseUp(e);
              }

              if (isPanning) return;

              // pan canvas on wheel button drag or space+drag
              if (
                !isHoldingMouseButton &&
                (e.button === MOUSE_BUTTON.WHEEL ||
                  (e.button === MOUSE_BUTTON.MAIN && isHoldingSpace))
              ) {
                isHoldingMouseButton = true;
                isPanning = true;
                document.documentElement.style.cursor = CURSOR_TYPE.GRABBING;
                let { clientX: lastX, clientY: lastY } = e;
                const onMouseMove = (e: MouseEvent) => {
                  let deltaX = lastX - e.clientX;
                  let deltaY = lastY - e.clientY;
                  lastX = e.clientX;
                  lastY = e.clientY;
                  // We don't want to save history when panning around
                  history.skipRecording();
                  this.setState(state => ({
                    scrollX: state.scrollX - deltaX,
                    scrollY: state.scrollY - deltaY,
                  }));
                };
                const teardown = (lastMouseUp = () => {
                  lastMouseUp = null;
                  isPanning = false;
                  isHoldingMouseButton = false;
                  if (!isHoldingSpace) {
                    setCursorForShape(this.state.elementType);
                  }
                  history.resumeRecording();
                  window.removeEventListener("mousemove", onMouseMove);
                  window.removeEventListener("mouseup", teardown);
                  window.removeEventListener("blur", teardown);
                });
                window.addEventListener("blur", teardown);
                window.addEventListener("mousemove", onMouseMove, {
                  passive: true,
                });
                window.addEventListener("mouseup", teardown);
                return;
              }

              // only handle left mouse button
              if (e.button !== MOUSE_BUTTON.MAIN) return;
              // fixes mousemove causing selection of UI texts #32
              e.preventDefault();
              // Preventing the event above disables default behavior
              //  of defocusing potentially focused element, which is what we
              //  want when clicking inside the canvas.
              if (document.activeElement instanceof HTMLElement) {
                document.activeElement.blur();
              }

              // Handle scrollbars dragging
              const {
                isOverHorizontalScrollBar,
                isOverVerticalScrollBar,
              } = isOverScrollBars(
                elements,
                e.clientX - CANVAS_WINDOW_OFFSET_LEFT,
                e.clientY - CANVAS_WINDOW_OFFSET_TOP,
                canvasWidth,
                canvasHeight,
                this.state.scrollX,
                this.state.scrollY,
              );

              const { x, y } = viewportCoordsToSceneCoords(e, this.state);

              const originX = x;
              const originY = y;

              let element = newElement(
                this.state.elementType,
                x,
                y,
                this.state.currentItemStrokeColor,
                this.state.currentItemBackgroundColor,
                this.state.currentItemFillStyle,
                this.state.currentItemStrokeWidth,
                this.state.currentItemRoughness,
                this.state.currentItemOpacity,
              );

              if (isTextElement(element)) {
                element = newTextElement(
                  element,
                  "",
                  this.state.currentItemFont,
                );
              }

              type ResizeTestType = ReturnType<typeof resizeTest>;
              let resizeHandle: ResizeTestType = false;
              let isResizingElements = false;
              let draggingOccurred = false;
              let hitElement: ExcalidrawElement | null = null;
              let elementIsAddedToSelection = false;
              if (this.state.elementType === "selection") {
                const resizeElement = getElementWithResizeHandler(
                  elements,
                  { x, y },
                  this.state,
                );
                this.setState({
                  resizingElement: resizeElement ? resizeElement.element : null,
                });

                if (resizeElement) {
                  resizeHandle = resizeElement.resizeHandle;
                  document.documentElement.style.cursor = getCursorForResizingElement(
                    resizeElement,
                  );
                  isResizingElements = true;
                } else {
                  hitElement = getElementAtPosition(elements, x, y);
                  // clear selection if shift is not clicked
                  if (!hitElement?.isSelected && !e.shiftKey) {
                    elements = clearSelection(elements);
                  }

                  // If we click on something
                  if (hitElement) {
                    // deselect if item is selected
                    // if shift is not clicked, this will always return true
                    // otherwise, it will trigger selection based on current
                    // state of the box
                    if (!hitElement.isSelected) {
                      hitElement.isSelected = true;
                      elementIsAddedToSelection = true;
                    }

                    // We duplicate the selected element if alt is pressed on Mouse down
                    if (e.altKey) {
                      elements = [
                        ...elements.map(element => ({
                          ...element,
                          isSelected: false,
                        })),
                        ...elements
                          .filter(element => element.isSelected)
                          .map(element => {
                            const newElement = duplicateElement(element);
                            newElement.isSelected = true;
                            return newElement;
                          }),
                      ];
                    }
                  }
                }
              } else {
                elements = clearSelection(elements);
              }

              if (isTextElement(element)) {
                let textX = e.clientX;
                let textY = e.clientY;
                if (!e.altKey) {
                  const snappedToCenterPosition = this.getTextWysiwygSnappedToCenterPosition(
                    x,
                    y,
                  );
                  if (snappedToCenterPosition) {
                    element.x = snappedToCenterPosition.elementCenterX;
                    element.y = snappedToCenterPosition.elementCenterY;
                    textX = snappedToCenterPosition.wysiwygX;
                    textY = snappedToCenterPosition.wysiwygY;
                  }
                }

                const resetSelection = () => {
                  this.setState({
                    draggingElement: null,
                    editingElement: null,
                    elementType: "selection",
                  });
                };

                textWysiwyg({
                  initText: "",
                  x: textX,
                  y: textY,
                  strokeColor: this.state.currentItemStrokeColor,
                  opacity: this.state.currentItemOpacity,
                  font: this.state.currentItemFont,
                  onSubmit: text => {
                    if (text) {
                      elements = [
                        ...elements,
                        {
                          ...newTextElement(
                            element,
                            text,
                            this.state.currentItemFont,
                          ),
                          isSelected: true,
                        },
                      ];
                    }
                    resetSelection();
                  },
                  onCancel: () => {
                    resetSelection();
                  },
                });
                this.setState({
                  elementType: "selection",
                  editingElement: element,
                });
                return;
              } else if (this.state.elementType === "arrow") {
                if (this.state.multiElement) {
                  const { multiElement } = this.state;
                  const { x, y } = multiElement;
                  multiElement.isSelected = true;
                  multiElement.points.push([
                    e.clientX - x - this.state.scrollX,
                    e.clientY - y - this.state.scrollY,
                  ]);
                  multiElement.shape = null;
                  this.setState({ draggingElement: multiElement });
                } else {
                  element.isSelected = true;
                  element.points.push([0, 0]);
                  element.shape = null;
                  elements = [...elements, element];
                  this.setState({
                    multiElement: element,
                    draggingElement: element,
                  });
                }
              } else {
                elements = [...elements, element];
                this.setState({ multiElement: null, draggingElement: element });
              }

              let lastX = x;
              let lastY = y;

              if (isOverHorizontalScrollBar || isOverVerticalScrollBar) {
                lastX = e.clientX - CANVAS_WINDOW_OFFSET_LEFT;
                lastY = e.clientY - CANVAS_WINDOW_OFFSET_TOP;
              }

              let resizeArrowFn:
                | ((
                    element: ExcalidrawElement,
                    p1: Point,
                    deltaX: number,
                    deltaY: number,
                    shiftKey: boolean,
                  ) => void)
                | null = null;
              const arrowResizeOrigin = (
                element: ExcalidrawElement,
                p1: Point,
                deltaX: number,
                deltaY: number,
                shiftKey: boolean,
              ) => {
                if (shiftKey) {
                }
                element.x += deltaX;
                element.y += deltaY;
                p1[0] -= deltaX;
                p1[1] -= deltaY;
              };

              const arrowResizeEnd = (
                element: ExcalidrawElement,
                p1: Point,
                deltaX: number,
                deltaY: number,
                shiftKey: boolean,
              ) => {
                p1[0] += deltaX;
                p1[1] += deltaY;
              };

              const onMouseMove = (e: MouseEvent) => {
                const target = e.target;
                if (!(target instanceof HTMLElement)) {
                  return;
                }

                if (isOverHorizontalScrollBar) {
                  const x = e.clientX - CANVAS_WINDOW_OFFSET_LEFT;
                  const dx = x - lastX;
                  // We don't want to save history when scrolling
                  history.skipRecording();
                  this.setState(state => ({ scrollX: state.scrollX - dx }));
                  lastX = x;
                  return;
                }

                if (isOverVerticalScrollBar) {
                  const y = e.clientY - CANVAS_WINDOW_OFFSET_TOP;
                  const dy = y - lastY;
                  // We don't want to save history when scrolling
                  history.skipRecording();
                  this.setState(state => ({ scrollY: state.scrollY - dy }));
                  lastY = y;
                  return;
                }

                // for arrows, don't start dragging until a given threshold
                //  to ensure we don't create a 2-point arrow by mistake when
                //  user clicks mouse in a way that it moves a tiny bit (thus
                //  triggering mousemove)
                if (!draggingOccurred && this.state.elementType === "arrow") {
                  const { x, y } = viewportCoordsToSceneCoords(e, this.state);
                  if (distance2d(x, y, originX, originY) < DRAGGING_THRESHOLD)
                    return;
                }

                if (isResizingElements && this.state.resizingElement) {
                  const el = this.state.resizingElement;
                  const selectedElements = elements.filter(el => el.isSelected);
                  if (selectedElements.length === 1) {
                    const { x, y } = viewportCoordsToSceneCoords(e, this.state);
                    const deltaX = x - lastX;
                    const deltaY = y - lastY;
                    const element = selectedElements[0];
                    const isLinear =
                      element.type === "line" || element.type === "arrow";
                    switch (resizeHandle) {
                      case "nw":
                        if (
                          element.type === "arrow" &&
                          element.points.length === 2
                        ) {
                          const [, p1] = element.points;

                          if (!resizeArrowFn) {
                            if (p1[0] <= 0) {
                              resizeArrowFn = arrowResizeEnd;
                            } else {
                              resizeArrowFn = arrowResizeOrigin;
                            }
                          }
                          resizeArrowFn(
                            element,
                            p1,
                            deltaX,
                            deltaY,
                            e.shiftKey,
                          );
                        } else {
                          element.width -= deltaX;
                          element.x += deltaX;

                          if (e.shiftKey) {
                            if (isLinear) {
                              resizePerfectLineForNWHandler(element, x, y);
                            } else {
                              element.y += element.height - element.width;
                              element.height = element.width;
                            }
                          } else {
                            element.height -= deltaY;
                            element.y += deltaY;
                          }
                        }
                        break;
                      case "ne":
                        if (
                          element.type === "arrow" &&
                          element.points.length === 2
                        ) {
                          const [, p1] = element.points;
                          if (!resizeArrowFn) {
                            if (p1[0] >= 0) {
                              resizeArrowFn = arrowResizeEnd;
                            } else {
                              resizeArrowFn = arrowResizeOrigin;
                            }
                          }
                          resizeArrowFn(
                            element,
                            p1,
                            deltaX,
                            deltaY,
                            e.shiftKey,
                          );
                        } else {
                          element.width += deltaX;
                          if (e.shiftKey) {
                            element.y += element.height - element.width;
                            element.height = element.width;
                          } else {
                            element.height -= deltaY;
                            element.y += deltaY;
                          }
                        }
                        break;
                      case "sw":
                        if (
                          element.type === "arrow" &&
                          element.points.length === 2
                        ) {
                          const [, p1] = element.points;
                          if (!resizeArrowFn) {
                            if (p1[0] <= 0) {
                              resizeArrowFn = arrowResizeEnd;
                            } else {
                              resizeArrowFn = arrowResizeOrigin;
                            }
                          }
                          resizeArrowFn(
                            element,
                            p1,
                            deltaX,
                            deltaY,
                            e.shiftKey,
                          );
                        } else {
                          element.width -= deltaX;
                          element.x += deltaX;
                          if (e.shiftKey) {
                            element.height = element.width;
                          } else {
                            element.height += deltaY;
                          }
                        }
                        break;
                      case "se":
                        if (
                          element.type === "arrow" &&
                          element.points.length === 2
                        ) {
                          const [, p1] = element.points;
                          if (!resizeArrowFn) {
                            if (p1[0] >= 0) {
                              resizeArrowFn = arrowResizeEnd;
                            } else {
                              resizeArrowFn = arrowResizeOrigin;
                            }
                          }
                          resizeArrowFn(
                            element,
                            p1,
                            deltaX,
                            deltaY,
                            e.shiftKey,
                          );
                        } else {
                          if (e.shiftKey) {
                            if (isLinear) {
                              const { width, height } = getPerfectElementSize(
                                element.type,
                                x - element.x,
                                y - element.y,
                              );
                              element.width = width;
                              element.height = height;
                            } else {
                              element.width += deltaX;
                              element.height = element.width;
                            }
                          } else {
                            element.width += deltaX;
                            element.height += deltaY;
                          }
                        }
                        break;
                      case "n": {
                        element.height -= deltaY;
                        element.y += deltaY;

                        if (element.points.length > 0) {
                          const len = element.points.length;

                          const points = [...element.points].sort(
                            (a, b) => a[1] - b[1],
                          );

                          for (let i = 1; i < points.length; ++i) {
                            const pnt = points[i];
                            pnt[1] -= deltaY / (len - i);
                          }
                        }
                        break;
                      }
                      case "w": {
                        element.width -= deltaX;
                        element.x += deltaX;

                        if (element.points.length > 0) {
                          const len = element.points.length;
                          const points = [...element.points].sort(
                            (a, b) => a[0] - b[0],
                          );

                          for (let i = 0; i < points.length; ++i) {
                            const pnt = points[i];
                            pnt[0] -= deltaX / (len - i);
                          }
                        }
                        break;
                      }
                      case "s": {
                        element.height += deltaY;
                        if (element.points.length > 0) {
                          const len = element.points.length;
                          const points = [...element.points].sort(
                            (a, b) => a[1] - b[1],
                          );

                          for (let i = 1; i < points.length; ++i) {
                            const pnt = points[i];
                            pnt[1] += deltaY / (len - i);
                          }
                        }
                        break;
                      }
                      case "e": {
                        element.width += deltaX;
                        if (element.points.length > 0) {
                          const len = element.points.length;
                          const points = [...element.points].sort(
                            (a, b) => a[0] - b[0],
                          );

                          for (let i = 1; i < points.length; ++i) {
                            const pnt = points[i];
                            pnt[0] += deltaX / (len - i);
                          }
                        }
                        break;
                      }
                    }

                    if (resizeHandle) {
                      resizeHandle = normalizeResizeHandle(
                        element,
                        resizeHandle,
                      );
                    }
                    normalizeDimensions(element);

                    document.documentElement.style.cursor = getCursorForResizingElement(
                      { element, resizeHandle },
                    );
                    el.x = element.x;
                    el.y = element.y;
                    el.shape = null;

                    lastX = x;
                    lastY = y;
                    // We don't want to save history when resizing an element
                    history.skipRecording();
                    this.setState({});
                    return;
                  }
                }

                if (hitElement?.isSelected) {
                  // Marking that click was used for dragging to check
                  // if elements should be deselected on mouseup
                  draggingOccurred = true;
                  const selectedElements = elements.filter(el => el.isSelected);
                  if (selectedElements.length) {
                    const { x, y } = viewportCoordsToSceneCoords(e, this.state);

                    selectedElements.forEach(element => {
                      element.x += x - lastX;
                      element.y += y - lastY;
                    });
                    lastX = x;
                    lastY = y;
                    // We don't want to save history when dragging an element to initially size it
                    history.skipRecording();
                    this.setState({});
                    return;
                  }
                }

                // It is very important to read this.state within each move event,
                // otherwise we would read a stale one!
                const draggingElement = this.state.draggingElement;
                if (!draggingElement) return;

                const { x, y } = viewportCoordsToSceneCoords(e, this.state);

                let width = distance(originX, x);
                let height = distance(originY, y);

                const isLinear =
                  this.state.elementType === "line" ||
                  this.state.elementType === "arrow";

                if (isLinear && x < originX) width = -width;
                if (isLinear && y < originY) height = -height;

                if (e.shiftKey) {
                  ({ width, height } = getPerfectElementSize(
                    this.state.elementType,
                    width,
                    !isLinear && y < originY ? -height : height,
                  ));

                  if (!isLinear && height < 0) height = -height;
                }

                if (!isLinear) {
                  draggingElement.x = x < originX ? originX - width : originX;
                  draggingElement.y = y < originY ? originY - height : originY;
                }

                draggingElement.width = width;
                draggingElement.height = height;

                if (this.state.elementType === "arrow") {
                  draggingOccurred = true;
                  const points = draggingElement.points;
                  let dx = x - draggingElement.x;
                  let dy = y - draggingElement.y;

                  if (e.shiftKey && points.length === 2) {
                    ({ width: dx, height: dy } = getPerfectElementSize(
                      this.state.elementType,
                      dx,
                      dy,
                    ));
                  }

                  if (points.length === 1) {
                    points.push([dx, dy]);
                  } else if (points.length > 1) {
                    const pnt = points[points.length - 1];
                    pnt[0] = dx;
                    pnt[1] = dy;
                  }
                }

                draggingElement.shape = null;

                if (this.state.elementType === "selection") {
                  if (!e.shiftKey) {
                    elements = clearSelection(elements);
                  }
                  const elementsWithinSelection = getElementsWithinSelection(
                    elements,
                    draggingElement,
                  );
                  elementsWithinSelection.forEach(element => {
                    element.isSelected = true;
                  });
                }
                // We don't want to save history when moving an element
                history.skipRecording();
                this.setState({});
              };

              const onMouseUp = (e: MouseEvent) => {
                const {
                  draggingElement,
                  resizingElement,
                  multiElement,
                  elementType,
                  elementLocked,
                } = this.state;

                resizeArrowFn = null;
                lastMouseUp = null;
                isHoldingMouseButton = false;
                window.removeEventListener("mousemove", onMouseMove);
                window.removeEventListener("mouseup", onMouseUp);

                if (elementType === "arrow") {
                  if (
                    draggingOccurred &&
                    multiElement !== null &&
                    multiElement.points.length <= 2
                  ) {
                    this.setState({
                      draggingElement: null,
                      multiElement: null,
                      elementType: "selection",
                    });
                  }
                  return;
                }

                if (
                  elementType !== "selection" &&
                  draggingElement &&
                  isInvisiblySmallElement(draggingElement)
                ) {
                  // remove invisible element which was added in onMouseDown
                  elements = elements.slice(0, -1);
                  this.setState({
                    draggingElement: null,
                  });
                  history.resumeRecording();
                  return;
                }

                if (normalizeDimensions(draggingElement)) {
                  this.setState({});
                }

                if (
                  resizingElement &&
                  isInvisiblySmallElement(resizingElement)
                ) {
                  elements = elements.filter(
                    el => el.id !== resizingElement.id,
                  );
                }

                // If click occurred on already selected element
                // it is needed to remove selection from other elements
                // or if SHIFT or META key pressed remove selection
                // from hitted element
                //
                // If click occurred and elements were dragged or some element
                // was added to selection (on mousedown phase) we need to keep
                // selection unchanged
                if (
                  hitElement &&
                  !draggingOccurred &&
                  !elementIsAddedToSelection
                ) {
                  if (e.shiftKey) {
                    hitElement.isSelected = false;
                  } else {
                    elements = clearSelection(elements);
                    hitElement.isSelected = true;
                  }
                }

                if (draggingElement === null) {
                  // if no element is clicked, clear the selection and redraw
                  elements = clearSelection(elements);
                  this.setState({});
                  history.resumeRecording();
                  return;
                }

                if (elementType === "selection") {
                  elements = elements.slice(0, -1);
                } else if (!elementLocked) {
                  draggingElement.isSelected = true;
                }

                if (!elementLocked) {
                  resetCursor();

                  this.setState({
                    draggingElement: null,
                    elementType: "selection",
                  });
                }

                history.resumeRecording();
                this.setState({});
              };

              lastMouseUp = onMouseUp;

              window.addEventListener("mousemove", onMouseMove);
              window.addEventListener("mouseup", onMouseUp);

              // We don't want to save history on mouseDown, only on mouseUp when it's fully configured
              history.skipRecording();
              this.setState({});
            }}
            onDoubleClick={e => {
              const { x, y } = viewportCoordsToSceneCoords(e, this.state);

              const elementAtPosition = getElementAtPosition(elements, x, y);

              const element =
                elementAtPosition && isTextElement(elementAtPosition)
                  ? elementAtPosition
                  : newTextElement(
                      newElement(
                        "text",
                        x,
                        y,
                        this.state.currentItemStrokeColor,
                        this.state.currentItemBackgroundColor,
                        this.state.currentItemFillStyle,
                        this.state.currentItemStrokeWidth,
                        this.state.currentItemRoughness,
                        this.state.currentItemOpacity,
                      ),
                      "", // default text
                      this.state.currentItemFont, // default font
                    );

              this.setState({ editingElement: element });

              let textX = e.clientX;
              let textY = e.clientY;

              if (elementAtPosition && isTextElement(elementAtPosition)) {
                elements = elements.filter(
                  element => element.id !== elementAtPosition.id,
                );
                this.setState({});

                textX =
                  this.state.scrollX +
                  elementAtPosition.x +
                  CANVAS_WINDOW_OFFSET_LEFT +
                  elementAtPosition.width / 2;
                textY =
                  this.state.scrollY +
                  elementAtPosition.y +
                  CANVAS_WINDOW_OFFSET_TOP +
                  elementAtPosition.height / 2;

                // x and y will change after calling newTextElement function
                element.x = elementAtPosition.x + elementAtPosition.width / 2;
                element.y = elementAtPosition.y + elementAtPosition.height / 2;
              } else if (!e.altKey) {
                const snappedToCenterPosition = this.getTextWysiwygSnappedToCenterPosition(
                  x,
                  y,
                );

                if (snappedToCenterPosition) {
                  element.x = snappedToCenterPosition.elementCenterX;
                  element.y = snappedToCenterPosition.elementCenterY;
                  textX = snappedToCenterPosition.wysiwygX;
                  textY = snappedToCenterPosition.wysiwygY;
                }
              }

              const resetSelection = () => {
                this.setState({
                  draggingElement: null,
                  editingElement: null,
                  elementType: "selection",
                });
              };

              textWysiwyg({
                initText: element.text,
                x: textX,
                y: textY,
                strokeColor: element.strokeColor,
                font: element.font,
                opacity: this.state.currentItemOpacity,
                onSubmit: text => {
                  if (text) {
                    elements = [
                      ...elements,
                      {
                        // we need to recreate the element to update dimensions &
                        //  position
                        ...newTextElement(element, text, element.font),
                        isSelected: true,
                      },
                    ];
                  }
                  resetSelection();
                },
                onCancel: () => {
                  resetSelection();
                },
              });
            }}
            onMouseMove={e => {
              if (isHoldingSpace || isPanning) return;
              const hasDeselectedButton = Boolean(e.buttons);
              if (
                hasDeselectedButton ||
                this.state.elementType !== "selection"
              ) {
                return;
              }
              const { x, y } = viewportCoordsToSceneCoords(e, this.state);
              const selectedElements = elements.filter(e => e.isSelected)
                .length;
              if (selectedElements === 1) {
                const resizeElement = getElementWithResizeHandler(
                  elements,
                  { x, y },
                  this.state,
                );
                if (resizeElement && resizeElement.resizeHandle) {
                  document.documentElement.style.cursor = getCursorForResizingElement(
                    resizeElement,
                  );
                  return;
                }
              }
              const hitElement = getElementAtPosition(elements, x, y);
              document.documentElement.style.cursor = hitElement ? "move" : "";
            }}
          >
            {t("labels.drawingCanvas")}
          </canvas>
        </main>
        <footer role="contentinfo">
          <LanguageList
            onClick={lng => {
              i18n.changeLanguage(lng);
            }}
            languages={languages}
            currentLanguage={parseDetectedLang(i18n.language)}
          />
          {this.renderIdsDropdown()}
        </footer>
      </div>
    );
  }

  private renderIdsDropdown() {
    const scenes = loadedScenes();
    if (scenes.length === 0) {
      return;
    }
    return (
      <StoredScenesList
        scenes={scenes}
        currentId={this.state.selectedId}
        onChange={id => this.loadScene(id)}
      />
    );
  }

  private handleWheel = (e: WheelEvent) => {
    e.preventDefault();
    const { deltaX, deltaY } = e;
    // We don't want to save history when panning around
    history.skipRecording();
    this.setState(
      state => ({
        scrollX: state.scrollX - deltaX,
        scrollY: state.scrollY - deltaY,
      }),
      () => {
        history.resumeRecording();
      },
    );
  };

  private addElementsFromPaste = (paste: string) => {
    let parsedElements;
    try {
      parsedElements = JSON.parse(paste);
    } catch (e) {}
    if (
      Array.isArray(parsedElements) &&
      parsedElements.length > 0 &&
      parsedElements[0].type // need to implement a better check here...
    ) {
      elements = clearSelection(elements);

      const [minX, minY, maxX, maxY] = getCommonBounds(parsedElements);

      const elementsCenterX = distance(minX, maxX) / 2;
      const elementsCenterY = distance(minY, maxY) / 2;

      const dx =
        cursorX -
        this.state.scrollX -
        CANVAS_WINDOW_OFFSET_LEFT -
        elementsCenterX;
      const dy =
        cursorY -
        this.state.scrollY -
        CANVAS_WINDOW_OFFSET_TOP -
        elementsCenterY;

      elements = [
        ...elements,
        ...parsedElements.map(parsedElement => {
          const duplicate = duplicateElement(parsedElement);
          duplicate.x += dx - minX;
          duplicate.y += dy - minY;
          return duplicate;
        }),
      ];
      this.setState({});
    }
  };

  private getTextWysiwygSnappedToCenterPosition(x: number, y: number) {
    const elementClickedInside = getElementContainingPosition(elements, x, y);
    if (elementClickedInside) {
      const elementCenterX =
        elementClickedInside.x + elementClickedInside.width / 2;
      const elementCenterY =
        elementClickedInside.y + elementClickedInside.height / 2;
      const distanceToCenter = Math.hypot(
        x - elementCenterX,
        y - elementCenterY,
      );
      const isSnappedToCenter =
        distanceToCenter < TEXT_TO_CENTER_SNAP_THRESHOLD;
      if (isSnappedToCenter) {
        const wysiwygX =
          this.state.scrollX +
          elementClickedInside.x +
          CANVAS_WINDOW_OFFSET_LEFT +
          elementClickedInside.width / 2;
        const wysiwygY =
          this.state.scrollY +
          elementClickedInside.y +
          CANVAS_WINDOW_OFFSET_TOP +
          elementClickedInside.height / 2;
        return { wysiwygX, wysiwygY, elementCenterX, elementCenterY };
      }
    }
  }

  private saveDebounced = debounce(() => {
    saveToLocalStorage(
      elements.filter(x => x.type !== "selection"),
      this.state,
    );
  }, 300);

  componentDidUpdate() {
    renderScene(elements, null, this.rc!, this.canvas!, {
      scrollX: this.state.scrollX,
      scrollY: this.state.scrollY,
      viewBackgroundColor: this.state.viewBackgroundColor,
    });
    this.saveDebounced();
    if (history.isRecording()) {
      history.pushEntry(
        history.generateCurrentEntry(
          pickAppStatePropertiesForHistory(this.state),
          elements,
        ),
      );
    }
  }
}

const AppWithTrans = withTranslation()(App);

const rootElement = document.getElementById("root");

class TopErrorBoundary extends React.Component {
  state = { hasError: false, stack: "", localStorage: "" };

  static getDerivedStateFromError(error: any) {
    console.error(error);
    return {
      hasError: true,
      localStorage: JSON.stringify({ ...localStorage }),
      stack: error.stack,
    };
  }

  private selectTextArea(event: React.MouseEvent<HTMLTextAreaElement>) {
    (event.target as HTMLTextAreaElement).select();
  }

  private async createGithubIssue() {
    let body = "";
    try {
      const templateStr = (await import("./bug-issue-template")).default;
      if (typeof templateStr === "string") {
        body = encodeURIComponent(templateStr);
      }
    } catch {}

    window.open(
      `https://github.com/excalidraw/excalidraw/issues/new?body=${body}`,
    );
  }

  render() {
    if (this.state.hasError) {
      return (
        <div className="ErrorSplash">
          <div className="ErrorSplash-messageContainer">
            <div className="ErrorSplash-paragraph bigger">
              Encountered an error. Please{" "}
              <button onClick={() => window.location.reload()}>
                reload the page
              </button>
              .
            </div>
            <div className="ErrorSplash-paragraph">
              If reloading doesn't work. Try{" "}
              <button
                onClick={() => {
                  localStorage.clear();
                  window.location.reload();
                }}
              >
                clearing the canvas
              </button>
              .<br />
              <div className="smaller">
                (This will unfortunately result in loss of work.)
              </div>
            </div>
            <div>
              <div className="ErrorSplash-paragraph">
                Before doing so, we'd appreciate if you opened an issue on our{" "}
                <button onClick={this.createGithubIssue}>bug tracker</button>.
                Please include the following error stack trace & localStorage
                content (provided it's not private):
              </div>
              <div className="ErrorSplash-paragraph">
                <div className="ErrorSplash-details">
                  <label>Error stack trace:</label>
                  <textarea
                    rows={10}
                    onClick={this.selectTextArea}
                    defaultValue={this.state.stack}
                  />
                  <label>LocalStorage content:</label>
                  <textarea
                    rows={5}
                    onClick={this.selectTextArea}
                    defaultValue={this.state.localStorage}
                  />
                </div>
              </div>
            </div>
          </div>
        </div>
      );
    }

    return this.props.children;
  }
}

ReactDOM.render(
  <TopErrorBoundary>
    <AppWithTrans />
  </TopErrorBoundary>,
  rootElement,
);<|MERGE_RESOLUTION|>--- conflicted
+++ resolved
@@ -94,11 +94,8 @@
 import { withTranslation } from "react-i18next";
 import { LanguageList } from "./components/LanguageList";
 import i18n, { languages, parseDetectedLang } from "./i18n";
-<<<<<<< HEAD
 import { Point } from "roughjs/bin/geometry";
-=======
 import { StoredScenesList } from "./components/StoredScenesList";
->>>>>>> 35750d8d
 
 let { elements } = createScene();
 const { history } = createHistory();
@@ -110,9 +107,6 @@
   document.documentElement.style.cursor = "";
 }
 
-<<<<<<< HEAD
-const DRAGGING_THRESHOLD = 10; // 10px
-=======
 function setCursorForShape(shape: string) {
   if (shape === "selection") {
     resetCursor();
@@ -122,7 +116,7 @@
   }
 }
 
->>>>>>> 35750d8d
+const DRAGGING_THRESHOLD = 10; // 10px
 const ELEMENT_SHIFT_TRANSLATE_AMOUNT = 5;
 const ELEMENT_TRANSLATE_AMOUNT = 1;
 const TEXT_TO_CENTER_SNAP_THRESHOLD = 30;
