--- conflicted
+++ resolved
@@ -11,12 +11,9 @@
 
 root.render(
   <StrictMode>
-<<<<<<< HEAD
-    <ExcalidrawApp collabServerUrl={import.meta.env.VITE_APP_WS_SERVER_URL} />
-=======
     <ExcalidrawApp
       firebaseConfig={JSON.parse(import.meta.env.VITE_APP_FIREBASE_CONFIG)}
+      collabServerUrl={import.meta.env.VITE_APP_WS_SERVER_URL}
     />
->>>>>>> 9de77db8
   </StrictMode>,
 );