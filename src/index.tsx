--- conflicted
+++ resolved
@@ -554,22 +554,7 @@
     this.saveDebounced.flush();
   };
 
-<<<<<<< HEAD
-  private async loadScene(id: string | null) {
-=======
-  public shouldComponentUpdate(props: any, nextState: AppState) {
-    if (!history.isRecording()) {
-      // temporary hack to fix #592
-      // eslint-disable-next-line react/no-direct-mutation-state
-      this.state = nextState;
-      this.componentDidUpdate();
-      return false;
-    }
-    return true;
-  }
-
   private async loadScene(id: string | null, k: string | undefined) {
->>>>>>> 2dd17963
     let data;
     let selectedId;
     if (id != null) {
