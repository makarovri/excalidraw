--- conflicted
+++ resolved
@@ -259,22 +259,7 @@
     return true;
   }
 
-<<<<<<< HEAD
-  public async componentDidMount() {
-    document.addEventListener("copy", this.onCopy);
-    document.addEventListener("paste", this.onPaste);
-    document.addEventListener("cut", this.onCut);
-
-    document.addEventListener("keydown", this.onKeyDown, false);
-    document.addEventListener("keyup", this.onKeyUp, { passive: true });
-    document.addEventListener("mousemove", this.updateCurrentCursorPosition);
-    window.addEventListener("resize", this.onResize, false);
-    window.addEventListener("unload", this.onUnload, false);
-    window.addEventListener("blur", this.onUnload, false);
-
-=======
   private async loadScene(id: string | null) {
->>>>>>> 4ad38e31
     let data;
     let selectedId;
     if (id != null) {
@@ -303,9 +288,11 @@
     document.addEventListener("cut", this.onCut);
 
     document.addEventListener("keydown", this.onKeyDown, false);
+    document.addEventListener("keyup", this.onKeyUp, { passive: true });
     document.addEventListener("mousemove", this.updateCurrentCursorPosition);
     window.addEventListener("resize", this.onResize, false);
     window.addEventListener("unload", this.onUnload, false);
+    window.addEventListener("blur", this.onUnload, false);
 
     const searchParams = new URLSearchParams(window.location.search);
     const id = searchParams.get("id");
@@ -863,16 +850,12 @@
                 };
                 const teardown = (lastMouseUp = () => {
                   lastMouseUp = null;
-<<<<<<< HEAD
                   isPanning = false;
                   isHoldingMouseButton = false;
                   if (!isHoldingSpace) {
                     setCursorForShape(this.state.elementType);
                   }
-=======
-                  resetCursor();
                   history.resumeRecording();
->>>>>>> 4ad38e31
                   window.removeEventListener("mousemove", onMouseMove);
                   window.removeEventListener("mouseup", teardown);
                   window.removeEventListener("blur", teardown);
