--- conflicted
+++ resolved
@@ -289,7 +289,6 @@
     const pastedElement = JSON.parse(copiedStyles);
     elements = elements.map(element => {
       if (element.isSelected) {
-<<<<<<< HEAD
         const newElement = {
           ...element,
           backgroundColor: pastedElement?.backgroundColor,
@@ -302,17 +301,6 @@
         if (isTextElement(newElement)) {
           newElement.font = pastedElement?.font;
           this.redrawTextBoundingBox(newElement);
-=======
-        element.backgroundColor = pastedElement?.backgroundColor;
-        element.strokeWidth = pastedElement?.strokeWidth;
-        element.strokeColor = pastedElement?.strokeColor;
-        element.fillStyle = pastedElement?.fillStyle;
-        element.opacity = pastedElement?.opacity;
-        element.roughness = pastedElement?.roughness;
-        if (isTextElement(element)) {
-          element.font = pastedElement?.font;
-          this.redrawTextBoundingBox(element);
->>>>>>> 1ea72e91
         }
         return newElement;
       }
@@ -405,10 +393,6 @@
     element.width = metrics.width;
     element.height = metrics.height;
     element.baseline = metrics.baseline;
-<<<<<<< HEAD
-=======
-    this.forceUpdate();
->>>>>>> 1ea72e91
   };
 
   public render() {
@@ -1205,8 +1189,8 @@
       let subCanvasY1 = Infinity;
       let subCanvasY2 = 0;
 
-      const minX = Math.min(...parsedElements.map(element => element.x));
-      const minY = Math.min(...parsedElements.map(element => element.y));
+      //const minX = Math.min(parsedElements.map(element => element.x));
+      //const minY = Math.min(parsedElements.map(element => element.y));
 
       const distance = (x: number, y: number) => {
         return Math.abs(x > y ? x - y : y - x);
@@ -1234,7 +1218,6 @@
         CANVAS_WINDOW_OFFSET_TOP -
         elementsCenterY;
 
-<<<<<<< HEAD
       elements = [
         ...elements,
         ...parsedElements.map(parsedElement => {
@@ -1244,15 +1227,6 @@
           return duplicate;
         })
       ];
-=======
-      parsedElements.forEach(parsedElement => {
-        const duplicate = duplicateElement(parsedElement);
-        duplicate.x += dx - minX;
-        duplicate.y += dy - minY;
-        elements.push(duplicate);
-      });
-
->>>>>>> 1ea72e91
       this.forceUpdate();
     }
   };
