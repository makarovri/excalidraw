--- conflicted
+++ resolved
@@ -361,12 +361,8 @@
   };
 
   private renderSelectedShapeActions(elements: readonly ExcalidrawElement[]) {
-<<<<<<< HEAD
     const { t } = this.props;
-    const { elementType } = this.state;
-=======
     const { elementType, editingElement } = this.state;
->>>>>>> a210f442
     const selectedElements = elements.filter(el => el.isSelected);
     const hasSelectedElements = selectedElements.length > 0;
     const isTextToolSelected = elementType === "text";
