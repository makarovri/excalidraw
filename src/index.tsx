--- conflicted
+++ resolved
@@ -103,13 +103,6 @@
 let { elements } = createScene();
 const { history } = createHistory();
 
-<<<<<<< HEAD
-function resetCursor() {
-  document.documentElement.style.cursor = "";
-}
-
-=======
->>>>>>> ad4ad238
 function setCursorForShape(shape: string) {
   if (shape === "selection") {
     resetCursor();
