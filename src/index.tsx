--- conflicted
+++ resolved
@@ -276,8 +276,7 @@
     const pastedElement = JSON.parse(copiedStyles);
     elements = elements.map(element => {
       if (element.isSelected) {
-<<<<<<< HEAD
-        return {
+        const newElement = {
           ...element,
           backgroundColor: pastedElement?.backgroundColor,
           strokeWidth: pastedElement?.strokeWidth,
@@ -286,18 +285,11 @@
           opacity: pastedElement?.opacity,
           roughness: pastedElement?.roughness
         };
-=======
-        element.backgroundColor = pastedElement?.backgroundColor;
-        element.strokeWidth = pastedElement?.strokeWidth;
-        element.strokeColor = pastedElement?.strokeColor;
-        element.fillStyle = pastedElement?.fillStyle;
-        element.opacity = pastedElement?.opacity;
-        element.roughness = pastedElement?.roughness;
-        if(isTextElement(element)) {
-          element.font = pastedElement?.font;
-          this.redrawTextBoundingBox(element);
+        if (isTextElement(newElement)) {
+          newElement.font = pastedElement?.font;
+          this.redrawTextBoundingBox(newElement);
         }
->>>>>>> 2553d10d
+        return newElement;
       }
       return element;
     });
@@ -388,8 +380,7 @@
     element.width = metrics.width;
     element.height = metrics.height;
     element.baseline = metrics.baseline;
-    this.forceUpdate();
-  }
+  };
 
   public render() {
     const canvasWidth = window.innerWidth - CANVAS_WINDOW_OFFSET_LEFT;
@@ -527,41 +518,51 @@
                 <h5>Font size</h5>
                 <ButtonSelect
                   options={[
-                    { value: 16, text: "Small" },                    
+                    { value: 16, text: "Small" },
                     { value: 20, text: "Medium" },
                     { value: 28, text: "Large" },
                     { value: 36, text: "Very Large" }
                   ]}
                   value={getSelectedAttribute(
                     elements,
-                    element => isTextElement(element) && +element.font.split("px ")[0]
+                    element =>
+                      isTextElement(element) && +element.font.split("px ")[0]
                   )}
                   onChange={value =>
                     this.changeProperty(element => {
-                      if(isTextElement(element)) {
-                        element.font = `${value}px ${element.font.split("px ")[1]}`;
+                      if (isTextElement(element)) {
+                        element.font = `${value}px ${
+                          element.font.split("px ")[1]
+                        }`;
                         this.redrawTextBoundingBox(element);
                       }
+
+                      return element;
                     })
                   }
                 />
                 <h5>Font familly</h5>
-                <ButtonSelect 
+                <ButtonSelect
                   options={[
-                    {value: "Virgil", text: "Virgil"},
-                    {value: "Helvetica", text: "Helvetica"},
-                    {value: "Courier", text: "Courier"},
+                    { value: "Virgil", text: "Virgil" },
+                    { value: "Helvetica", text: "Helvetica" },
+                    { value: "Courier", text: "Courier" }
                   ]}
                   value={getSelectedAttribute(
                     elements,
-                    element => isTextElement(element) && element.font.split("px ")[1]
+                    element =>
+                      isTextElement(element) && element.font.split("px ")[1]
                   )}
                   onChange={value =>
                     this.changeProperty(element => {
-                      if(isTextElement(element)) {
-                        element.font = `${element.font.split("px ")[0]}px ${value}`;
+                      if (isTextElement(element)) {
+                        element.font = `${
+                          element.font.split("px ")[0]
+                        }px ${value}`;
                         this.redrawTextBoundingBox(element);
                       }
+
+                      return element;
                     })
                   }
                 />
