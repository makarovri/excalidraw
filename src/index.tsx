import React from "react";
import ReactDOM from "react-dom";
import rough from "roughjs/bin/wrappers/rough";
import { RoughCanvas } from "roughjs/bin/canvas";

import "./styles.css";

type ExcaliburElement = ReturnType<typeof newElement>;
type ExcaliburTextElement = ExcaliburElement & {
  type: "text";
  font: string;
  text: string;
  actualBoundingBoxAscent: number;
};

const LOCAL_STORAGE_KEY = "excalibur";

var elements = Array.of<ExcaliburElement>();

// https://stackoverflow.com/a/6853926/232122
function distanceBetweenPointAndSegment(
  x: number,
  y: number,
  x1: number,
  y1: number,
  x2: number,
  y2: number
) {
  const A = x - x1;
  const B = y - y1;
  const C = x2 - x1;
  const D = y2 - y1;

  const dot = A * C + B * D;
  const lenSquare = C * C + D * D;
  let param = -1;
  if (lenSquare !== 0) {
    // in case of 0 length line
    param = dot / lenSquare;
  }

  let xx, yy;
  if (param < 0) {
    xx = x1;
    yy = y1;
  } else if (param > 1) {
    xx = x2;
    yy = y2;
  } else {
    xx = x1 + param * C;
    yy = y1 + param * D;
  }

  const dx = x - xx;
  const dy = y - yy;
  return Math.sqrt(dx * dx + dy * dy);
}

function hitTest(element: ExcaliburElement, x: number, y: number): boolean {
  // For shapes that are composed of lines, we only enable point-selection when the distance
  // of the click is less than x pixels of any of the lines that the shape is composed of
  const lineThreshold = 10;

  if (
    element.type === "rectangle" ||
    // There doesn't seem to be a closed form solution for the distance between
    // a point and an ellipse, let's assume it's a rectangle for now...
    element.type === "ellipse"
  ) {
    const x1 = getElementAbsoluteX1(element);
    const x2 = getElementAbsoluteX2(element);
    const y1 = getElementAbsoluteY1(element);
    const y2 = getElementAbsoluteY2(element);

    // (x1, y1) --A-- (x2, y1)
    //    |D             |B
    // (x1, y2) --C-- (x2, y2)
    return (
      distanceBetweenPointAndSegment(x, y, x1, y1, x2, y1) < lineThreshold || // A
      distanceBetweenPointAndSegment(x, y, x2, y1, x2, y2) < lineThreshold || // B
      distanceBetweenPointAndSegment(x, y, x2, y2, x1, y2) < lineThreshold || // C
      distanceBetweenPointAndSegment(x, y, x1, y2, x1, y1) < lineThreshold // D
    );
  } else if (element.type === "arrow") {
    let [x1, y1, x2, y2, x3, y3, x4, y4] = getArrowPoints(element);
    // The computation is done at the origin, we need to add a translation
    x -= element.x;
    y -= element.y;

    return (
      //    \
      distanceBetweenPointAndSegment(x, y, x3, y3, x2, y2) < lineThreshold ||
      // -----
      distanceBetweenPointAndSegment(x, y, x1, y1, x2, y2) < lineThreshold ||
      //    /
      distanceBetweenPointAndSegment(x, y, x4, y4, x2, y2) < lineThreshold
    );
  } else if (element.type === "text") {
    const x1 = getElementAbsoluteX1(element);
    const x2 = getElementAbsoluteX2(element);
    const y1 = getElementAbsoluteY1(element);
    const y2 = getElementAbsoluteY2(element);

    return x >= x1 && x <= x2 && y >= y1 && y <= y2;
  } else {
    throw new Error("Unimplemented type " + element.type);
  }
}

function newElement(
  type: string,
  x: number,
  y: number,
  strokeColor: string,
  backgroundColor: string,
  width = 0,
  height = 0
) {
  const element = {
    type: type,
    x: x,
    y: y,
    width: width,
    height: height,
    isSelected: false,
    strokeColor: strokeColor,
    backgroundColor: backgroundColor,
    draw(rc: RoughCanvas, context: CanvasRenderingContext2D) {}
  };
  return element;
}

function renderScene(
  rc: RoughCanvas,
  context: CanvasRenderingContext2D,
  // null indicates transparent bg
  viewBackgroundColor: string | null
) {
  const fillStyle = context.fillStyle;
  if (typeof viewBackgroundColor === "string") {
    context.fillStyle = viewBackgroundColor;
    context.fillRect(-0.5, -0.5, canvas.width, canvas.height);
  } else {
    context.clearRect(-0.5, -0.5, canvas.width, canvas.height);
  }
  context.fillStyle = fillStyle;

  elements.forEach(element => {
    element.draw(rc, context);
    if (element.isSelected) {
      const margin = 4;

      const elementX1 = getElementAbsoluteX1(element);
      const elementX2 = getElementAbsoluteX2(element);
      const elementY1 = getElementAbsoluteY1(element);
      const elementY2 = getElementAbsoluteY2(element);
      const lineDash = context.getLineDash();
      context.setLineDash([8, 4]);
      context.strokeRect(
        elementX1 - margin,
        elementY1 - margin,
        elementX2 - elementX1 + margin * 2,
        elementY2 - elementY1 + margin * 2
      );
      context.setLineDash(lineDash);
    }
  });
}

function exportAsPNG({
  exportBackground,
  exportVisibleOnly,
  exportPadding = 10,
  viewBackgroundColor
}: {
  exportBackground: boolean;
  exportVisibleOnly: boolean;
  exportPadding?: number;
  viewBackgroundColor: string;
}) {
  if (!elements.length) return window.alert("Cannot export empty canvas.");

  // deselect & rerender

  clearSelection();
  ReactDOM.render(<App />, rootElement, () => {
    // calculate visible-area coords

    let subCanvasX1 = Infinity;
    let subCanvasX2 = 0;
    let subCanvasY1 = Infinity;
    let subCanvasY2 = 0;

    elements.forEach(element => {
      subCanvasX1 = Math.min(subCanvasX1, getElementAbsoluteX1(element));
      subCanvasX2 = Math.max(subCanvasX2, getElementAbsoluteX2(element));
      subCanvasY1 = Math.min(subCanvasY1, getElementAbsoluteY1(element));
      subCanvasY2 = Math.max(subCanvasY2, getElementAbsoluteY2(element));
    });

    // create temporary canvas from which we'll export

    const tempCanvas = document.createElement("canvas");
    const tempCanvasCtx = tempCanvas.getContext("2d")!;
    tempCanvas.style.display = "none";
    document.body.appendChild(tempCanvas);
    tempCanvas.width = exportVisibleOnly
      ? subCanvasX2 - subCanvasX1 + exportPadding * 2
      : canvas.width;
    tempCanvas.height = exportVisibleOnly
      ? subCanvasY2 - subCanvasY1 + exportPadding * 2
      : canvas.height;

    // if we're exporting without bg, we need to rerender the scene without it
    //  (it's reset again, below)
    if (!exportBackground) {
      renderScene(rc, context, null);
    }

    // copy our original canvas onto the temp canvas
    tempCanvasCtx.drawImage(
      canvas, // source
      exportVisibleOnly // sx
        ? subCanvasX1 - exportPadding
        : 0,
      exportVisibleOnly // sy
        ? subCanvasY1 - exportPadding
        : 0,
      exportVisibleOnly // sWidth
        ? subCanvasX2 - subCanvasX1 + exportPadding * 2
        : canvas.width,
      exportVisibleOnly // sHeight
        ? subCanvasY2 - subCanvasY1 + exportPadding * 2
        : canvas.height,
      0, // dx
      0, // dy
      exportVisibleOnly ? tempCanvas.width : canvas.width, // dWidth
      exportVisibleOnly ? tempCanvas.height : canvas.height // dHeight
    );

    // reset transparent bg back to original
    if (!exportBackground) {
      renderScene(rc, context, viewBackgroundColor);
    }

    // create a temporary <a> elem which we'll use to download the image
    const link = document.createElement("a");
    link.setAttribute("download", "excalibur.png");
    link.setAttribute("href", tempCanvas.toDataURL("image/png"));
    link.click();

    // clean up the DOM
    link.remove();
    if (tempCanvas !== canvas) tempCanvas.remove();
  });
}

function rotate(x1: number, y1: number, x2: number, y2: number, angle: number) {
  // 𝑎′𝑥=(𝑎𝑥−𝑐𝑥)cos𝜃−(𝑎𝑦−𝑐𝑦)sin𝜃+𝑐𝑥
  // 𝑎′𝑦=(𝑎𝑥−𝑐𝑥)sin𝜃+(𝑎𝑦−𝑐𝑦)cos𝜃+𝑐𝑦.
  // https://math.stackexchange.com/questions/2204520/how-do-i-rotate-a-line-segment-in-a-specific-point-on-the-line
  return [
    (x1 - x2) * Math.cos(angle) - (y1 - y2) * Math.sin(angle) + x2,
    (x1 - x2) * Math.sin(angle) + (y1 - y2) * Math.cos(angle) + y2
  ];
}

// Casting second argument (DrawingSurface) to any,
// because it is requred by TS definitions and not required at runtime
var generator = rough.generator(null, null as any);

function isTextElement(
  element: ExcaliburElement
): element is ExcaliburTextElement {
  return element.type === "text";
}

function getArrowPoints(element: ExcaliburElement) {
  const x1 = 0;
  const y1 = 0;
  const x2 = element.width;
  const y2 = element.height;

  const size = 30; // pixels
  const distance = Math.sqrt(Math.pow(x2 - x1, 2) + Math.pow(y2 - y1, 2));
  // Scale down the arrow until we hit a certain size so that it doesn't look weird
  const minSize = Math.min(size, distance / 2);
  const xs = x2 - ((x2 - x1) / distance) * minSize;
  const ys = y2 - ((y2 - y1) / distance) * minSize;

  const angle = 20; // degrees
  const [x3, y3] = rotate(xs, ys, x2, y2, (-angle * Math.PI) / 180);
  const [x4, y4] = rotate(xs, ys, x2, y2, (angle * Math.PI) / 180);

  return [x1, y1, x2, y2, x3, y3, x4, y4];
}

function generateDraw(element: ExcaliburElement) {
  if (element.type === "selection") {
    element.draw = (rc, context) => {
      const fillStyle = context.fillStyle;
      context.fillStyle = "rgba(0, 0, 255, 0.10)";
      context.fillRect(element.x, element.y, element.width, element.height);
      context.fillStyle = fillStyle;
    };
  } else if (element.type === "rectangle") {
    const shape = generator.rectangle(0, 0, element.width, element.height, {
      stroke: element.strokeColor,
      fill: element.backgroundColor
    });
    element.draw = (rc, context) => {
      context.translate(element.x, element.y);
      rc.draw(shape);
      context.translate(-element.x, -element.y);
    };
  } else if (element.type === "ellipse") {
    const shape = generator.ellipse(
      element.width / 2,
      element.height / 2,
      element.width,
      element.height,
      { stroke: element.strokeColor, fill: element.backgroundColor }
    );
    element.draw = (rc, context) => {
      context.translate(element.x, element.y);
      rc.draw(shape);
      context.translate(-element.x, -element.y);
    };
  } else if (element.type === "arrow") {
    const [x1, y1, x2, y2, x3, y3, x4, y4] = getArrowPoints(element);
    const shapes = [
      //    \
      generator.line(x3, y3, x2, y2, { stroke: element.strokeColor }),
      // -----
      generator.line(x1, y1, x2, y2, { stroke: element.strokeColor }),
      //    /
      generator.line(x4, y4, x2, y2, { stroke: element.strokeColor })
    ];

    element.draw = (rc, context) => {
      context.translate(element.x, element.y);
      shapes.forEach(shape => rc.draw(shape));
      context.translate(-element.x, -element.y);
    };
    return;
  } else if (isTextElement(element)) {
    element.draw = (rc, context) => {
      const font = context.font;
      context.font = element.font;
      context.fillText(
        element.text,
        element.x,
        element.y + element.actualBoundingBoxAscent
      );
      context.font = font;
    };
  } else {
    throw new Error("Unimplemented type " + element.type);
  }
}

// If the element is created from right to left, the width is going to be negative
// This set of functions retrieves the absolute position of the 4 points.
// We can't just always normalize it since we need to remember the fact that an arrow
// is pointing left or right.
function getElementAbsoluteX1(element: ExcaliburElement) {
  return element.width >= 0 ? element.x : element.x + element.width;
}
function getElementAbsoluteX2(element: ExcaliburElement) {
  return element.width >= 0 ? element.x + element.width : element.x;
}
function getElementAbsoluteY1(element: ExcaliburElement) {
  return element.height >= 0 ? element.y : element.y + element.height;
}
function getElementAbsoluteY2(element: ExcaliburElement) {
  return element.height >= 0 ? element.y + element.height : element.y;
}

function setSelection(selection: ExcaliburElement) {
  const selectionX1 = getElementAbsoluteX1(selection);
  const selectionX2 = getElementAbsoluteX2(selection);
  const selectionY1 = getElementAbsoluteY1(selection);
  const selectionY2 = getElementAbsoluteY2(selection);
  elements.forEach(element => {
    const elementX1 = getElementAbsoluteX1(element);
    const elementX2 = getElementAbsoluteX2(element);
    const elementY1 = getElementAbsoluteY1(element);
    const elementY2 = getElementAbsoluteY2(element);
    element.isSelected =
      element.type !== "selection" &&
      selectionX1 <= elementX1 &&
      selectionY1 <= elementY1 &&
      selectionX2 >= elementX2 &&
      selectionY2 >= elementY2;
  });
}

function clearSelection() {
  elements.forEach(element => {
    element.isSelected = false;
  });
}

function deleteSelectedElements() {
  for (var i = elements.length - 1; i >= 0; --i) {
    if (elements[i].isSelected) {
      elements.splice(i, 1);
    }
  }
}

function save() {
  if (elements && elements.length > 0) {
    const items = [...elements];
    for (const item of items) {
      item.isSelected = false;
    }

    localStorage.setItem(LOCAL_STORAGE_KEY, JSON.stringify(items));
  }

  window.removeEventListener("beforeunload", onUnload);
}

function restore() {
  const el = localStorage.getItem(LOCAL_STORAGE_KEY);

  if (el) {
    const items = JSON.parse(el);
    for (let item of items) {
      item = generateDraw(item, "#000000", "#ffffff");
    }
    elements = [...items];
  }
}

function onUnload(event: BeforeUnloadEvent) {
  event.preventDefault();

  const confirmationMessage = "excalibur";
  event.returnValue = confirmationMessage;
  return confirmationMessage;
}

function addOnBeforeUnload() {
  window.addEventListener("beforeunload", onUnload);
}

type AppState = {
  draggingElement: ExcaliburElement | null;
  elementType: string;
  exportBackground: boolean;
  exportVisibleOnly: boolean;
  exportPadding: number;
  currentItemStrokeColor: string;
  currentItemBackgroundColor: string;
  viewBackgroundColor: string;
};

const KEYS = {
  ARROW_LEFT: "ArrowLeft",
  ARROW_RIGHT: "ArrowRight",
  ARROW_DOWN: "ArrowDown",
  ARROW_UP: "ArrowUp",
  ESCAPE: "Escape",
  DELETE: "Delete",
  BACKSPACE: "Backspace"
};

function isArrowKey(keyCode: string) {
  return (
    keyCode === KEYS.ARROW_LEFT ||
    keyCode === KEYS.ARROW_RIGHT ||
    keyCode === KEYS.ARROW_DOWN ||
    keyCode === KEYS.ARROW_UP
  );
}

const ELEMENT_SHIFT_TRANSLATE_AMOUNT = 5;
const ELEMENT_TRANSLATE_AMOUNT = 1;

class App extends React.Component<{}, AppState> {
  public componentDidMount() {
    document.addEventListener("keydown", this.onKeyDown, false);
  }

  public componentWillUnmount() {
    document.removeEventListener("keydown", this.onKeyDown, false);
    window.removeEventListener("beforeunload", onUnload);
  }

  public state: AppState = {
    draggingElement: null,
    elementType: "selection",
    exportBackground: false,
    exportVisibleOnly: true,
    exportPadding: 10,
    currentItemStrokeColor: "#000000",
    currentItemBackgroundColor: "#ffffff",
    viewBackgroundColor: "#ffffff"
  };

  private onKeyDown = (event: KeyboardEvent) => {
    if ((event.target as HTMLElement).nodeName === "INPUT") {
      return;
    }

    if (event.key === KEYS.ESCAPE) {
      clearSelection();
      this.forceUpdate();
      event.preventDefault();
<<<<<<< HEAD
    } else if (event.key === "Backspace") {
      addOnBeforeUnload();
=======
    } else if (event.key === KEYS.BACKSPACE || event.key === KEYS.DELETE) {
>>>>>>> 527209e7
      deleteSelectedElements();
      this.forceUpdate();
      event.preventDefault();
<<<<<<< HEAD
    } else if (
      event.key === "ArrowLeft" ||
      event.key === "ArrowRight" ||
      event.key === "ArrowUp" ||
      event.key === "ArrowDown"
    ) {
      addOnBeforeUnload();

      const step = event.shiftKey ? 5 : 1;
=======
    } else if (isArrowKey(event.key)) {
      const step = event.shiftKey
        ? ELEMENT_SHIFT_TRANSLATE_AMOUNT
        : ELEMENT_TRANSLATE_AMOUNT;
>>>>>>> 527209e7
      elements.forEach(element => {
        if (element.isSelected) {
          if (event.key === KEYS.ARROW_LEFT) element.x -= step;
          else if (event.key === KEYS.ARROW_RIGHT) element.x += step;
          else if (event.key === KEYS.ARROW_UP) element.y -= step;
          else if (event.key === KEYS.ARROW_DOWN) element.y += step;
        }
      });
      this.forceUpdate();
      event.preventDefault();
    } else if (event.key === "a" && event.metaKey) {
      elements.forEach(element => {
        element.isSelected = true;
      });
      this.forceUpdate();
      event.preventDefault();
    }
  };

  private renderOption({
    type,
    children
  }: {
    type: string;
    children: React.ReactNode;
  }) {
    return (
      <label>
        <input
          type="radio"
          checked={this.state.elementType === type}
          onChange={() => {
            this.setState({ elementType: type });
            clearSelection();
            this.forceUpdate();
          }}
        />
        {children}
      </label>
    );
  }

  public render() {
    return (
<<<<<<< HEAD
      <>
        <div className="wrappers">
          <div className="saveWrapper">
            <button disabled={elements.length === 0} onClick={save}>
              Save
            </button>
          </div>
          <div className="exportWrapper">
            <button
              onClick={() => {
                exportAsPNG({
                  exportBackground: this.state.exportBackground,
                  exportVisibleOnly: this.state.exportVisibleOnly,
                  exportPadding: this.state.exportPadding,
                  viewBgColor: this.state.viewBgColor
                });
              }}
            >
              Export to png
            </button>
            <label>
              <input
                type="checkbox"
                checked={this.state.exportBackground}
                onChange={e => {
                  this.setState({ exportBackground: e.target.checked });
                }}
              />{" "}
              background
            </label>
            <label>
              <input
                type="checkbox"
                checked={this.state.exportVisibleOnly}
                onChange={e => {
                  this.setState({ exportVisibleOnly: e.target.checked });
                }}
              />
              visible area only
            </label>
            (padding:
            <input
              type="number"
              value={this.state.exportPadding}
              onChange={e => {
                this.setState({ exportPadding: Number(e.target.value) });
              }}
              disabled={!this.state.exportVisibleOnly}
            />
            px)
          </div>
        </div>
=======
      <div
        onCut={e => {
          e.clipboardData.setData(
            "text/plain",
            JSON.stringify(elements.filter(element => element.isSelected))
          );
          deleteSelectedElements();
          this.forceUpdate();
          e.preventDefault();
        }}
        onCopy={e => {
          e.clipboardData.setData(
            "text/plain",
            JSON.stringify(elements.filter(element => element.isSelected))
          );
          e.preventDefault();
        }}
        onPaste={e => {
          const paste = e.clipboardData.getData("text");
          let parsedElements;
          try {
            parsedElements = JSON.parse(paste);
          } catch (e) {}
          if (
            Array.isArray(parsedElements) &&
            parsedElements.length > 0 &&
            parsedElements[0].type // need to implement a better check here...
          ) {
            clearSelection();
            parsedElements.forEach(parsedElement => {
              parsedElement.x += 10;
              parsedElement.y += 10;
              generateDraw(parsedElement);
              elements.push(parsedElement);
            });
            this.forceUpdate();
          }
          e.preventDefault();
        }}
      >
>>>>>>> 527209e7
        <fieldset>
          <legend>Shapes</legend>
          {this.renderOption({ type: "rectangle", children: "Rectangle" })}
          {this.renderOption({ type: "ellipse", children: "Ellipse" })}
          {this.renderOption({ type: "arrow", children: "Arrow" })}
          {this.renderOption({ type: "text", children: "Text" })}
          {this.renderOption({ type: "selection", children: "Selection" })}
        </fieldset>

        <canvas
          id="canvas"
          width={window.innerWidth}
          height={window.innerHeight - 200}
          onMouseDown={e => {
            const x = e.clientX - (e.target as HTMLElement).offsetLeft;
            const y = e.clientY - (e.target as HTMLElement).offsetTop;
            const element = newElement(
              this.state.elementType,
              x,
              y,
              this.state.currentItemStrokeColor,
              this.state.currentItemBackgroundColor
            );
<<<<<<< HEAD
            e.preventDefault();
          }}
          onPaste={e => {
            const paste = e.clipboardData.getData("text");
            let parsedElements;
            try {
              parsedElements = JSON.parse(paste);
            } catch (e) {}
            if (
              Array.isArray(parsedElements) &&
              parsedElements.length > 0 &&
              parsedElements[0].type // need to implement a better check here...
            ) {
              clearSelection();
              parsedElements.forEach(parsedElement => {
                parsedElement.x += 10;
                parsedElement.y += 10;
                generateDraw(
                  parsedElement,
                  this.state.itemStrokeColor,
                  this.state.itemBackgroundColor
                );
                elements.push(parsedElement);
                addOnBeforeUnload();
=======
            let isDraggingElements = false;
            const cursorStyle = document.documentElement.style.cursor;
            if (this.state.elementType === "selection") {
              const hitElement = elements.find(element => {
                return hitTest(element, x, y);
>>>>>>> 527209e7
              });

              // If we click on something
              if (hitElement) {
                if (hitElement.isSelected) {
                  // If that element is not already selected, do nothing,
                  // we're likely going to drag it
                } else {
                  // We unselect every other elements unless shift is pressed
                  if (!e.shiftKey) {
                    clearSelection();
                  }
                  // No matter what, we select it
                  hitElement.isSelected = true;
                }
              } else {
                // If we don't click on anything, let's remove all the selected elements
                clearSelection();
              }

              isDraggingElements = elements.some(element => element.isSelected);

<<<<<<< HEAD
                if (isDraggingElements) {
                  document.documentElement.style.cursor = "move";
                }
              } else {
                addOnBeforeUnload();
=======
              if (isDraggingElements) {
                document.documentElement.style.cursor = "move";
>>>>>>> 527209e7
              }
            }

            if (isTextElement(element)) {
              const text = prompt("What text do you want?");
              if (text === null) {
                return;
              }
              element.text = text;
              element.font = "20px Virgil";
              const font = context.font;
              context.font = element.font;
              const {
                actualBoundingBoxAscent,
                actualBoundingBoxDescent,
                width
              } = context.measureText(element.text);
              element.actualBoundingBoxAscent = actualBoundingBoxAscent;
              context.font = font;
              const height = actualBoundingBoxAscent + actualBoundingBoxDescent;
              // Center the text
              element.x -= width / 2;
              element.y -= actualBoundingBoxAscent;
              element.width = width;
              element.height = height;
            }

            generateDraw(element);
            elements.push(element);
            if (this.state.elementType === "text") {
              this.setState({
                draggingElement: null,
                elementType: "selection"
              });
              element.isSelected = true;
            } else {
              this.setState({ draggingElement: element });
            }

            let lastX = x;
            let lastY = y;

            const onMouseMove = (e: MouseEvent) => {
              const target = e.target;
              if (!(target instanceof HTMLElement)) {
                return;
              }

              if (isDraggingElements) {
                const selectedElements = elements.filter(el => el.isSelected);
                if (selectedElements.length) {
                  const x = e.clientX - target.offsetLeft;
                  const y = e.clientY - target.offsetTop;
                  selectedElements.forEach(element => {
                    element.x += x - lastX;
                    element.y += y - lastY;
                  });
                  lastX = x;
                  lastY = y;
                  this.forceUpdate();
                  return;
                }
              }

<<<<<<< HEAD
                if (isDraggingElements) {
                  const selectedElements = elements.filter(el => el.isSelected);
                  if (selectedElements.length) {
                    const x = e.clientX - target.offsetLeft;
                    const y = e.clientY - target.offsetTop;
                    selectedElements.forEach(element => {
                      element.x += x - lastX;
                      element.y += y - lastY;
                    });
                    lastX = x;
                    lastY = y;
                    drawScene();
                    addOnBeforeUnload();
                    return;
                  }
                }
=======
              // It is very important to read this.state within each move event,
              // otherwise we would read a stale one!
              const draggingElement = this.state.draggingElement;
              if (!draggingElement) return;
              let width = e.clientX - target.offsetLeft - draggingElement.x;
              let height = e.clientY - target.offsetTop - draggingElement.y;
              draggingElement.width = width;
              // Make a perfect square or circle when shift is enabled
              draggingElement.height = e.shiftKey ? width : height;
>>>>>>> 527209e7

              generateDraw(draggingElement);

              if (this.state.elementType === "selection") {
                setSelection(draggingElement);
              }
              this.forceUpdate();
            };

            const onMouseUp = (e: MouseEvent) => {
              const { draggingElement, elementType } = this.state;

              window.removeEventListener("mousemove", onMouseMove);
              window.removeEventListener("mouseup", onMouseUp);

              document.documentElement.style.cursor = cursorStyle;

              // if no element is clicked, clear the selection and redraw
              if (draggingElement === null) {
                clearSelection();
                this.forceUpdate();
                return;
              }

              if (elementType === "selection") {
                if (isDraggingElements) {
                  isDraggingElements = false;
                }
                elements.pop();
              } else {
                draggingElement.isSelected = true;
              }

              this.setState({
                draggingElement: null,
                elementType: "selection"
              });
              this.forceUpdate();
            };

            window.addEventListener("mousemove", onMouseMove);
            window.addEventListener("mouseup", onMouseUp);

            this.forceUpdate();
          }}
        />
        <fieldset>
          <legend>Colors</legend>
          <label>
            <input
              type="color"
              value={this.state.viewBackgroundColor}
              onChange={e => {
                this.setState({ viewBackgroundColor: e.target.value });
              }}
            />
            Background
          </label>
          <label>
            <input
              type="color"
              value={this.state.currentItemStrokeColor}
              onChange={e => {
                this.setState({ currentItemStrokeColor: e.target.value });
              }}
            />
            Shape Stroke
          </label>
          <label>
            <input
              type="color"
              value={this.state.currentItemBackgroundColor}
              onChange={e => {
                this.setState({ currentItemBackgroundColor: e.target.value });
              }}
            />
            Shape Background
          </label>
        </fieldset>
        <fieldset>
          <legend>Export</legend>
          <button
            onClick={() => {
              exportAsPNG({
                exportBackground: this.state.exportBackground,
                exportVisibleOnly: this.state.exportVisibleOnly,
                exportPadding: this.state.exportPadding,
                viewBackgroundColor: this.state.viewBackgroundColor
              });
            }}
          >
            Export to png
          </button>
          <label>
            <input
              type="checkbox"
              checked={this.state.exportBackground}
              onChange={e => {
                this.setState({ exportBackground: e.target.checked });
              }}
            />
            background
          </label>
          <label>
            <input
              type="checkbox"
              checked={this.state.exportVisibleOnly}
              onChange={e => {
                this.setState({ exportVisibleOnly: e.target.checked });
              }}
            />
            visible area only
          </label>
          (padding:
          <input
            type="number"
            value={this.state.exportPadding}
            onChange={e => {
              this.setState({ exportPadding: Number(e.target.value) });
            }}
            disabled={!this.state.exportVisibleOnly}
          />
          px)
        </fieldset>
      </div>
    );
  }

  componentDidUpdate() {
    renderScene(rc, context, this.state.viewBackgroundColor);
  }
}

const rootElement = document.getElementById("root");
ReactDOM.render(<App />, rootElement);
const canvas = document.getElementById("canvas") as HTMLCanvasElement;
const rc = rough.canvas(canvas);
const context = canvas.getContext("2d")!;

// Big hack to ensure that all the 1px lines are drawn at 1px instead of 2px
// https://stackoverflow.com/questions/13879322/drawing-a-1px-thick-line-in-canvas-creates-a-2px-thick-line/13879402#comment90766599_13879402
context.translate(0.5, 0.5);

<<<<<<< HEAD
restore();

function drawScene() {
  ReactDOM.render(<App />, rootElement);
}

drawScene();
=======
ReactDOM.render(<App />, rootElement);
>>>>>>> 527209e7
<|MERGE_RESOLUTION|>--- conflicted
+++ resolved
@@ -14,6 +14,7 @@
 };
 
 const LOCAL_STORAGE_KEY = "excalibur";
+const LOCAL_STORAGE_KEY_STATE = "excalibur-state";
 
 var elements = Array.of<ExcaliburElement>();
 
@@ -136,6 +137,8 @@
   // null indicates transparent bg
   viewBackgroundColor: string | null
 ) {
+  if (!context) return;
+
   const fillStyle = context.fillStyle;
   if (typeof viewBackgroundColor === "string") {
     context.fillStyle = viewBackgroundColor;
@@ -409,41 +412,26 @@
   }
 }
 
-function save() {
-  if (elements && elements.length > 0) {
-    const items = [...elements];
-    for (const item of items) {
-      item.isSelected = false;
+function save(state: AppState) {
+  localStorage.setItem(LOCAL_STORAGE_KEY, JSON.stringify(elements));
+  localStorage.setItem(LOCAL_STORAGE_KEY_STATE, JSON.stringify(state));
+}
+
+function restore() {
+  try {
+    const savedElements = localStorage.getItem(LOCAL_STORAGE_KEY);
+    const savedState = localStorage.getItem(LOCAL_STORAGE_KEY_STATE);
+
+    if (savedElements) {
+      elements = JSON.parse(savedElements);
+      elements.forEach((element: ExcaliburElement) => generateDraw(element));
     }
 
-    localStorage.setItem(LOCAL_STORAGE_KEY, JSON.stringify(items));
-  }
-
-  window.removeEventListener("beforeunload", onUnload);
-}
-
-function restore() {
-  const el = localStorage.getItem(LOCAL_STORAGE_KEY);
-
-  if (el) {
-    const items = JSON.parse(el);
-    for (let item of items) {
-      item = generateDraw(item, "#000000", "#ffffff");
-    }
-    elements = [...items];
-  }
-}
-
-function onUnload(event: BeforeUnloadEvent) {
-  event.preventDefault();
-
-  const confirmationMessage = "excalibur";
-  event.returnValue = confirmationMessage;
-  return confirmationMessage;
-}
-
-function addOnBeforeUnload() {
-  window.addEventListener("beforeunload", onUnload);
+    return savedState ? JSON.parse(savedState) : null;
+  } catch (e) {
+    elements = [];
+    return null;
+  }
 }
 
 type AppState = {
@@ -482,11 +470,15 @@
 class App extends React.Component<{}, AppState> {
   public componentDidMount() {
     document.addEventListener("keydown", this.onKeyDown, false);
+
+    const savedState = restore();
+    if (savedState) {
+      this.setState(savedState);
+    }
   }
 
   public componentWillUnmount() {
     document.removeEventListener("keydown", this.onKeyDown, false);
-    window.removeEventListener("beforeunload", onUnload);
   }
 
   public state: AppState = {
@@ -509,31 +501,14 @@
       clearSelection();
       this.forceUpdate();
       event.preventDefault();
-<<<<<<< HEAD
-    } else if (event.key === "Backspace") {
-      addOnBeforeUnload();
-=======
     } else if (event.key === KEYS.BACKSPACE || event.key === KEYS.DELETE) {
->>>>>>> 527209e7
       deleteSelectedElements();
       this.forceUpdate();
       event.preventDefault();
-<<<<<<< HEAD
-    } else if (
-      event.key === "ArrowLeft" ||
-      event.key === "ArrowRight" ||
-      event.key === "ArrowUp" ||
-      event.key === "ArrowDown"
-    ) {
-      addOnBeforeUnload();
-
-      const step = event.shiftKey ? 5 : 1;
-=======
     } else if (isArrowKey(event.key)) {
       const step = event.shiftKey
         ? ELEMENT_SHIFT_TRANSLATE_AMOUNT
         : ELEMENT_TRANSLATE_AMOUNT;
->>>>>>> 527209e7
       elements.forEach(element => {
         if (element.isSelected) {
           if (event.key === KEYS.ARROW_LEFT) element.x -= step;
@@ -578,60 +553,6 @@
 
   public render() {
     return (
-<<<<<<< HEAD
-      <>
-        <div className="wrappers">
-          <div className="saveWrapper">
-            <button disabled={elements.length === 0} onClick={save}>
-              Save
-            </button>
-          </div>
-          <div className="exportWrapper">
-            <button
-              onClick={() => {
-                exportAsPNG({
-                  exportBackground: this.state.exportBackground,
-                  exportVisibleOnly: this.state.exportVisibleOnly,
-                  exportPadding: this.state.exportPadding,
-                  viewBgColor: this.state.viewBgColor
-                });
-              }}
-            >
-              Export to png
-            </button>
-            <label>
-              <input
-                type="checkbox"
-                checked={this.state.exportBackground}
-                onChange={e => {
-                  this.setState({ exportBackground: e.target.checked });
-                }}
-              />{" "}
-              background
-            </label>
-            <label>
-              <input
-                type="checkbox"
-                checked={this.state.exportVisibleOnly}
-                onChange={e => {
-                  this.setState({ exportVisibleOnly: e.target.checked });
-                }}
-              />
-              visible area only
-            </label>
-            (padding:
-            <input
-              type="number"
-              value={this.state.exportPadding}
-              onChange={e => {
-                this.setState({ exportPadding: Number(e.target.value) });
-              }}
-              disabled={!this.state.exportVisibleOnly}
-            />
-            px)
-          </div>
-        </div>
-=======
       <div
         onCut={e => {
           e.clipboardData.setData(
@@ -672,7 +593,6 @@
           e.preventDefault();
         }}
       >
->>>>>>> 527209e7
         <fieldset>
           <legend>Shapes</legend>
           {this.renderOption({ type: "rectangle", children: "Rectangle" })}
@@ -696,38 +616,11 @@
               this.state.currentItemStrokeColor,
               this.state.currentItemBackgroundColor
             );
-<<<<<<< HEAD
-            e.preventDefault();
-          }}
-          onPaste={e => {
-            const paste = e.clipboardData.getData("text");
-            let parsedElements;
-            try {
-              parsedElements = JSON.parse(paste);
-            } catch (e) {}
-            if (
-              Array.isArray(parsedElements) &&
-              parsedElements.length > 0 &&
-              parsedElements[0].type // need to implement a better check here...
-            ) {
-              clearSelection();
-              parsedElements.forEach(parsedElement => {
-                parsedElement.x += 10;
-                parsedElement.y += 10;
-                generateDraw(
-                  parsedElement,
-                  this.state.itemStrokeColor,
-                  this.state.itemBackgroundColor
-                );
-                elements.push(parsedElement);
-                addOnBeforeUnload();
-=======
             let isDraggingElements = false;
             const cursorStyle = document.documentElement.style.cursor;
             if (this.state.elementType === "selection") {
               const hitElement = elements.find(element => {
                 return hitTest(element, x, y);
->>>>>>> 527209e7
               });
 
               // If we click on something
@@ -750,16 +643,8 @@
 
               isDraggingElements = elements.some(element => element.isSelected);
 
-<<<<<<< HEAD
-                if (isDraggingElements) {
-                  document.documentElement.style.cursor = "move";
-                }
-              } else {
-                addOnBeforeUnload();
-=======
               if (isDraggingElements) {
                 document.documentElement.style.cursor = "move";
->>>>>>> 527209e7
               }
             }
 
@@ -824,24 +709,6 @@
                 }
               }
 
-<<<<<<< HEAD
-                if (isDraggingElements) {
-                  const selectedElements = elements.filter(el => el.isSelected);
-                  if (selectedElements.length) {
-                    const x = e.clientX - target.offsetLeft;
-                    const y = e.clientY - target.offsetTop;
-                    selectedElements.forEach(element => {
-                      element.x += x - lastX;
-                      element.y += y - lastY;
-                    });
-                    lastX = x;
-                    lastY = y;
-                    drawScene();
-                    addOnBeforeUnload();
-                    return;
-                  }
-                }
-=======
               // It is very important to read this.state within each move event,
               // otherwise we would read a stale one!
               const draggingElement = this.state.draggingElement;
@@ -851,7 +718,6 @@
               draggingElement.width = width;
               // Make a perfect square or circle when shift is enabled
               draggingElement.height = e.shiftKey ? width : height;
->>>>>>> 527209e7
 
               generateDraw(draggingElement);
 
@@ -982,6 +848,7 @@
 
   componentDidUpdate() {
     renderScene(rc, context, this.state.viewBackgroundColor);
+    save(this.state);
   }
 }
 
@@ -995,14 +862,4 @@
 // https://stackoverflow.com/questions/13879322/drawing-a-1px-thick-line-in-canvas-creates-a-2px-thick-line/13879402#comment90766599_13879402
 context.translate(0.5, 0.5);
 
-<<<<<<< HEAD
-restore();
-
-function drawScene() {
-  ReactDOM.render(<App />, rootElement);
-}
-
-drawScene();
-=======
-ReactDOM.render(<App />, rootElement);
->>>>>>> 527209e7
+ReactDOM.render(<App />, rootElement);