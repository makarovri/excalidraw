--- conflicted
+++ resolved
@@ -236,51 +236,6 @@
 
     function renderExportDialog() {
       return (
-<<<<<<< HEAD
-        <Stack.Col gap={4}>
-          <Stack.Row justifyContent={"space-between"}>
-            {actionManager.renderAction("loadScene")}
-            {actionManager.renderAction("saveScene")}
-            <ExportDialog
-              elements={elements}
-              appState={appState}
-              actionManager={actionManager}
-              onExportToPng={(exportedElements, scale) => {
-                if (canvas) {
-                  exportCanvas("png", exportedElements, canvas, {
-                    exportBackground: appState.exportBackground,
-                    name: appState.name,
-                    viewBackgroundColor: appState.viewBackgroundColor,
-                    scale,
-                  });
-                }
-              }}
-              onExportToSvg={(exportedElements, scale) => {
-                if (canvas) {
-                  exportCanvas("svg", exportedElements, canvas, {
-                    exportBackground: appState.exportBackground,
-                    name: appState.name,
-                    viewBackgroundColor: appState.viewBackgroundColor,
-                    scale,
-                  });
-                }
-              }}
-              onExportToClipboard={(exportedElements, scale) => {
-                if (canvas) {
-                  exportCanvas("clipboard", exportedElements, canvas, {
-                    exportBackground: appState.exportBackground,
-                    name: appState.name,
-                    viewBackgroundColor: appState.viewBackgroundColor,
-                    scale,
-                  });
-                }
-              }}
-            />
-            {actionManager.renderAction("clearCanvas")}
-          </Stack.Row>
-          {actionManager.renderAction("changeViewBackgroundColor")}
-        </Stack.Col>
-=======
         <ExportDialog
           elements={elements}
           appState={appState}
@@ -315,21 +270,7 @@
               });
             }
           }}
-          onExportToBackend={exportedElements => {
-            if (canvas) {
-              exportCanvas(
-                "backend",
-                exportedElements.map(element => ({
-                  ...element,
-                  isSelected: false,
-                })),
-                canvas,
-                appState,
-              );
-            }
-          }}
         />
->>>>>>> fbab93ba
       );
     }
 
