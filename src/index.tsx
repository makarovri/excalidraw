import React from "react";
import ReactDOM from "react-dom";
import * as Sentry from "@sentry/browser";
<<<<<<< HEAD

import { TopErrorBoundary } from "./components/TopErrorBoundary";
import { IsMobileProvider } from "./is-mobile";
import { App } from "./components/App";
import { register as registerServiceWorker } from "./serviceWorker";

import "./css/styles.scss";
=======
import * as SentryIntegrations from "@sentry/integrations";
import { TopErrorBoundary } from "./components/TopErrorBoundary";
import { IsMobileProvider } from "./is-mobile";
import App from "./components/App";
import "./styles.scss";
>>>>>>> 93087192

const SentryEnvHostnameMap: { [key: string]: string } = {
  "excalidraw.com": "production",
  "now.sh": "staging",
};

const onlineEnv = Object.keys(SentryEnvHostnameMap).find(
  (item) => window.location.hostname.indexOf(item) >= 0,
);

Sentry.init({
  // Disable Sentry locally to avoid noise
  dsn: onlineEnv
    ? "https://7bfc596a5bf945eda6b660d3015a5460@sentry.io/5179260"
    : undefined,
  environment: onlineEnv ? SentryEnvHostnameMap[onlineEnv] : undefined,
  release: process.env.REACT_APP_GIT_SHA,
  integrations: [
    new SentryIntegrations.CaptureConsole({
      levels: ["error"],
    }),
  ],
});

// Block pinch-zooming on iOS outside of the content area
document.addEventListener(
  "touchmove",
  function (event) {
    // @ts-ignore
    if (event.scale !== 1) {
      event.preventDefault();
    }
  },
  { passive: false },
);

const rootElement = document.getElementById("root");

ReactDOM.render(
  <TopErrorBoundary>
    <IsMobileProvider>
      <App />
    </IsMobileProvider>
  </TopErrorBoundary>,
  rootElement,
);

registerServiceWorker();<|MERGE_RESOLUTION|>--- conflicted
+++ resolved
@@ -1,7 +1,7 @@
 import React from "react";
 import ReactDOM from "react-dom";
 import * as Sentry from "@sentry/browser";
-<<<<<<< HEAD
+import * as SentryIntegrations from "@sentry/integrations";
 
 import { TopErrorBoundary } from "./components/TopErrorBoundary";
 import { IsMobileProvider } from "./is-mobile";
@@ -9,13 +9,6 @@
 import { register as registerServiceWorker } from "./serviceWorker";
 
 import "./css/styles.scss";
-=======
-import * as SentryIntegrations from "@sentry/integrations";
-import { TopErrorBoundary } from "./components/TopErrorBoundary";
-import { IsMobileProvider } from "./is-mobile";
-import App from "./components/App";
-import "./styles.scss";
->>>>>>> 93087192
 
 const SentryEnvHostnameMap: { [key: string]: string } = {
   "excalidraw.com": "production",
