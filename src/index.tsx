import React from "react";
import ReactDOM from "react-dom";

import rough from "roughjs/bin/rough";
import { RoughCanvas } from "roughjs/bin/canvas";

import {
  newElement,
  newTextElement,
  duplicateElement,
  resizeTest,
  normalizeResizeHandle,
  isInvisiblySmallElement,
  isTextElement,
  textWysiwyg,
  getCommonBounds,
  getCursorForResizingElement,
  getPerfectElementSize,
  normalizeDimensions,
} from "./element";
import {
  clearSelection,
  deleteSelectedElements,
  getElementsWithinSelection,
  isOverScrollBars,
  restoreFromLocalStorage,
  saveToLocalStorage,
  getElementAtPosition,
  createScene,
  getElementContainingPosition,
  hasBackground,
  hasStroke,
  hasText,
  exportCanvas,
  importFromBackend,
  addToLoadedScenes,
  loadedScenes,
  calculateScrollCenter,
} from "./scene";

import { renderScene } from "./renderer";
import { AppState } from "./types";
import { ExcalidrawElement } from "./element/types";

import {
  isInputLike,
  debounce,
  capitalizeString,
  distance,
  distance2d,
  isToolIcon,
} from "./utils";
import { KEYS, isArrowKey } from "./keys";

import { findShapeByKey, shapesShortcutKeys, SHAPES } from "./shapes";
import { createHistory } from "./history";

import ContextMenu from "./components/ContextMenu";

import "./styles.scss";
import { getElementWithResizeHandler } from "./element/resizeTest";
import {
  ActionManager,
  actionDeleteSelected,
  actionSendBackward,
  actionBringForward,
  actionSendToBack,
  actionBringToFront,
  actionSelectAll,
  actionChangeStrokeColor,
  actionChangeBackgroundColor,
  actionChangeOpacity,
  actionChangeStrokeWidth,
  actionChangeFillStyle,
  actionChangeSloppiness,
  actionChangeFontSize,
  actionChangeFontFamily,
  actionChangeViewBackgroundColor,
  actionClearCanvas,
  actionChangeProjectName,
  actionChangeExportBackground,
  actionLoadScene,
  actionSaveScene,
  actionCopyStyles,
  actionPasteStyles,
  actionFinalize,
} from "./actions";
import { Action, ActionResult } from "./actions/types";
import { getDefaultAppState } from "./appState";
import { Island } from "./components/Island";
import Stack from "./components/Stack";
import { FixedSideContainer } from "./components/FixedSideContainer";
import { ToolButton } from "./components/ToolButton";
import { LockIcon } from "./components/LockIcon";
import { ExportDialog } from "./components/ExportDialog";
import { LanguageList } from "./components/LanguageList";
import { Point } from "roughjs/bin/geometry";
import { t, languages, setLanguage, getLanguage } from "./i18n";
import { StoredScenesList } from "./components/StoredScenesList";

let { elements } = createScene();
const { history } = createHistory();

const CANVAS_WINDOW_OFFSET_LEFT = 0;
const CANVAS_WINDOW_OFFSET_TOP = 0;

function resetCursor() {
  document.documentElement.style.cursor = "";
}

function setCursorForShape(shape: string) {
  if (shape === "selection") {
    resetCursor();
  } else {
    document.documentElement.style.cursor =
      shape === "text" ? CURSOR_TYPE.TEXT : CURSOR_TYPE.CROSSHAIR;
  }
}

const DRAGGING_THRESHOLD = 10; // 10px
const ELEMENT_SHIFT_TRANSLATE_AMOUNT = 5;
const ELEMENT_TRANSLATE_AMOUNT = 1;
const TEXT_TO_CENTER_SNAP_THRESHOLD = 30;
const CURSOR_TYPE = {
  TEXT: "text",
  CROSSHAIR: "crosshair",
  GRABBING: "grabbing",
};
const MOUSE_BUTTON = {
  MAIN: 0,
  WHEEL: 1,
  SECONDARY: 2,
};

let lastCanvasWidth = -1;
let lastCanvasHeight = -1;

let lastMouseUp: ((e: any) => void) | null = null;

export function viewportCoordsToSceneCoords(
  { clientX, clientY }: { clientX: number; clientY: number },
  { scrollX, scrollY }: { scrollX: number; scrollY: number },
) {
  const x = clientX - CANVAS_WINDOW_OFFSET_LEFT - scrollX;
  const y = clientY - CANVAS_WINDOW_OFFSET_TOP - scrollY;
  return { x, y };
}

function pickAppStatePropertiesForHistory(
  appState: AppState,
): Partial<AppState> {
  return {
    exportBackground: appState.exportBackground,
    currentItemStrokeColor: appState.currentItemStrokeColor,
    currentItemBackgroundColor: appState.currentItemBackgroundColor,
    currentItemFillStyle: appState.currentItemFillStyle,
    currentItemStrokeWidth: appState.currentItemStrokeWidth,
    currentItemRoughness: appState.currentItemRoughness,
    currentItemOpacity: appState.currentItemOpacity,
    currentItemFont: appState.currentItemFont,
    viewBackgroundColor: appState.viewBackgroundColor,
    name: appState.name,
  };
}

let cursorX = 0;
let cursorY = 0;
let isHoldingSpace: boolean = false;
let isPanning: boolean = false;
let isHoldingMouseButton: boolean = false;

export class App extends React.Component<any, AppState> {
  canvas: HTMLCanvasElement | null = null;
  rc: RoughCanvas | null = null;

  actionManager: ActionManager = new ActionManager();
  canvasOnlyActions: Array<Action>;
  constructor(props: any) {
    super(props);
    this.actionManager.registerAction(actionFinalize);
    this.actionManager.registerAction(actionDeleteSelected);
    this.actionManager.registerAction(actionSendToBack);
    this.actionManager.registerAction(actionBringToFront);
    this.actionManager.registerAction(actionSendBackward);
    this.actionManager.registerAction(actionBringForward);
    this.actionManager.registerAction(actionSelectAll);

    this.actionManager.registerAction(actionChangeStrokeColor);
    this.actionManager.registerAction(actionChangeBackgroundColor);
    this.actionManager.registerAction(actionChangeFillStyle);
    this.actionManager.registerAction(actionChangeStrokeWidth);
    this.actionManager.registerAction(actionChangeOpacity);
    this.actionManager.registerAction(actionChangeSloppiness);
    this.actionManager.registerAction(actionChangeFontSize);
    this.actionManager.registerAction(actionChangeFontFamily);

    this.actionManager.registerAction(actionChangeViewBackgroundColor);
    this.actionManager.registerAction(actionClearCanvas);

    this.actionManager.registerAction(actionChangeProjectName);
    this.actionManager.registerAction(actionChangeExportBackground);
    this.actionManager.registerAction(actionSaveScene);
    this.actionManager.registerAction(actionLoadScene);

    this.actionManager.registerAction(actionCopyStyles);
    this.actionManager.registerAction(actionPasteStyles);

    this.canvasOnlyActions = [actionSelectAll];
  }

  private syncActionResult = (res: ActionResult) => {
    if (res.elements !== undefined) {
      elements = res.elements;
      this.setState({});
    }

    if (res.appState !== undefined) {
      this.setState({ ...res.appState });
    }
  };

  private onCut = (e: ClipboardEvent) => {
    if (isInputLike(e.target) && !isToolIcon(e.target)) {
      return;
    }
    e.clipboardData?.setData(
      "text/plain",
      JSON.stringify(
        elements
          .filter(element => element.isSelected)
          .map(({ shape, ...el }) => el),
      ),
    );
    elements = deleteSelectedElements(elements);
    this.setState({});
    e.preventDefault();
  };
  private onCopy = (e: ClipboardEvent) => {
    if (isInputLike(e.target) && !isToolIcon(e.target)) {
      return;
    }
    e.clipboardData?.setData(
      "text/plain",
      JSON.stringify(
        elements
          .filter(element => element.isSelected)
          .map(({ shape, ...el }) => el),
      ),
    );
    e.preventDefault();
  };
  private onPaste = (e: ClipboardEvent) => {
    if (isInputLike(e.target) && !isToolIcon(e.target)) {
      return;
    }
    const paste = e.clipboardData?.getData("text") || "";
    this.addElementsFromPaste(paste);
    e.preventDefault();
  };

  private onUnload = () => {
    isHoldingSpace = false;
    this.saveDebounced();
    this.saveDebounced.flush();
  };

  public shouldComponentUpdate(props: any, nextState: AppState) {
    if (!history.isRecording()) {
      // temporary hack to fix #592
      // eslint-disable-next-line react/no-direct-mutation-state
      this.state = nextState;
      this.componentDidUpdate();
      return false;
    }
    return true;
  }

  private async loadScene(id: string | null) {
    let data;
    let selectedId;
    if (id != null) {
      data = await importFromBackend(id);
      addToLoadedScenes(id);
      selectedId = id;
      window.history.replaceState({}, "Excalidraw", window.location.origin);
    } else {
      data = restoreFromLocalStorage();
    }

    if (data.elements) {
      elements = data.elements;
    }

    if (data.appState) {
      this.setState({ ...data.appState, selectedId });
    } else {
      this.setState({});
    }
  }

  public async componentDidMount() {
    document.addEventListener("copy", this.onCopy);
    document.addEventListener("paste", this.onPaste);
    document.addEventListener("cut", this.onCut);

    document.addEventListener("keydown", this.onKeyDown, false);
    document.addEventListener("keyup", this.onKeyUp, { passive: true });
    document.addEventListener("mousemove", this.updateCurrentCursorPosition);
    window.addEventListener("resize", this.onResize, false);
    window.addEventListener("unload", this.onUnload, false);
    window.addEventListener("blur", this.onUnload, false);

    const searchParams = new URLSearchParams(window.location.search);
    const id = searchParams.get("id");

    this.loadScene(id);
  }

  public componentWillUnmount() {
    document.removeEventListener("copy", this.onCopy);
    document.removeEventListener("paste", this.onPaste);
    document.removeEventListener("cut", this.onCut);

    document.removeEventListener("keydown", this.onKeyDown, false);
    document.removeEventListener(
      "mousemove",
      this.updateCurrentCursorPosition,
      false,
    );
    window.removeEventListener("resize", this.onResize, false);
    window.removeEventListener("unload", this.onUnload, false);
    window.removeEventListener("blur", this.onUnload, false);
  }

  public state: AppState = getDefaultAppState();

  private onResize = () => {
    this.setState({});
  };

  private updateCurrentCursorPosition = (e: MouseEvent) => {
    cursorX = e.x;
    cursorY = e.y;
  };

  private onKeyDown = (event: KeyboardEvent) => {
    if (isInputLike(event.target) && event.key !== KEYS.ESCAPE) {
      return;
    }

    const actionResult = this.actionManager.handleKeyDown(
      event,
      elements,
      this.state,
    );

    if (actionResult) {
      this.syncActionResult(actionResult);
      if (actionResult) {
        return;
      }
    }

    const shape = findShapeByKey(event.key);

    if (isArrowKey(event.key)) {
      const step = event.shiftKey
        ? ELEMENT_SHIFT_TRANSLATE_AMOUNT
        : ELEMENT_TRANSLATE_AMOUNT;
      elements = elements.map(el => {
        if (el.isSelected) {
          const element = { ...el };
          if (event.key === KEYS.ARROW_LEFT) {
            element.x -= step;
          } else if (event.key === KEYS.ARROW_RIGHT) {
            element.x += step;
          } else if (event.key === KEYS.ARROW_UP) {
            element.y -= step;
          } else if (event.key === KEYS.ARROW_DOWN) {
            element.y += step;
          }
          return element;
        }
        return el;
      });
      this.setState({});
      event.preventDefault();
    } else if (
      shapesShortcutKeys.includes(event.key.toLowerCase()) &&
      !event.ctrlKey &&
      !event.altKey &&
      !event.metaKey &&
      this.state.draggingElement === null
    ) {
      if (!isHoldingSpace) {
        setCursorForShape(shape);
      }
      elements = clearSelection(elements);
      this.setState({ elementType: shape });
      // Undo action
    } else if (event[KEYS.META] && /z/i.test(event.key)) {
      event.preventDefault();

      if (
        this.state.resizingElement ||
        this.state.multiElement ||
        this.state.editingElement
      ) {
        return;
      }

      if (event.shiftKey) {
        // Redo action
        const data = history.redoOnce();
        if (data !== null) {
          elements = data.elements;
          this.setState({ ...data.appState });
        }
      } else {
        // undo action
        const data = history.undoOnce();
        if (data !== null) {
          elements = data.elements;
          this.setState({ ...data.appState });
        }
      }
    } else if (event.key === KEYS.SPACE && !isHoldingMouseButton) {
      isHoldingSpace = true;
      document.documentElement.style.cursor = CURSOR_TYPE.GRABBING;
    }
  };

  private onKeyUp = (event: KeyboardEvent) => {
    if (event.key === KEYS.SPACE) {
      if (this.state.elementType === "selection") {
        resetCursor();
      } else {
        elements = clearSelection(elements);
        document.documentElement.style.cursor =
          this.state.elementType === "text"
            ? CURSOR_TYPE.TEXT
            : CURSOR_TYPE.CROSSHAIR;
        this.setState({});
      }
      isHoldingSpace = false;
    }
  };

  private removeWheelEventListener: (() => void) | undefined;

  private copyToClipboard = () => {
    const text = JSON.stringify(
      elements
        .filter(element => element.isSelected)
        .map(({ shape, ...el }) => el),
    );
    if ("clipboard" in navigator && "writeText" in navigator.clipboard) {
      navigator.clipboard.writeText(text);
    } else {
      document.execCommand("copy");
    }
  };

  private pasteFromClipboard = () => {
    if ("clipboard" in navigator && "readText" in navigator.clipboard) {
      navigator.clipboard
        .readText()
        .then(text => this.addElementsFromPaste(text));
    }
  };

  private renderSelectedShapeActions(elements: readonly ExcalidrawElement[]) {
    const { elementType, editingElement } = this.state;
    const targetElements = editingElement
      ? [editingElement]
      : elements.filter(el => el.isSelected);
    if (!targetElements.length && elementType === "selection") {
      return null;
    }

    return (
      <Island padding={4}>
        <div className="panelColumn">
          {this.actionManager.renderAction(
            "changeStrokeColor",
            elements,
            this.state,
            this.syncActionResult,
          )}
          {(hasBackground(elementType) ||
            targetElements.some(element => hasBackground(element.type))) && (
            <>
              {this.actionManager.renderAction(
                "changeBackgroundColor",
                elements,
                this.state,
                this.syncActionResult,
              )}

              {this.actionManager.renderAction(
                "changeFillStyle",
                elements,
                this.state,
                this.syncActionResult,
              )}
            </>
          )}

          {(hasStroke(elementType) ||
            targetElements.some(element => hasStroke(element.type))) && (
            <>
              {this.actionManager.renderAction(
                "changeStrokeWidth",
                elements,
                this.state,
                this.syncActionResult,
              )}

              {this.actionManager.renderAction(
                "changeSloppiness",
                elements,
                this.state,
                this.syncActionResult,
              )}
            </>
          )}

          {(hasText(elementType) ||
            targetElements.some(element => hasText(element.type))) && (
            <>
              {this.actionManager.renderAction(
                "changeFontSize",
                elements,
                this.state,
                this.syncActionResult,
              )}

              {this.actionManager.renderAction(
                "changeFontFamily",
                elements,
                this.state,
                this.syncActionResult,
              )}
            </>
          )}

          {this.actionManager.renderAction(
            "changeOpacity",
            elements,
            this.state,
            this.syncActionResult,
          )}

          {this.actionManager.renderAction(
            "deleteSelectedElements",
            elements,
            this.state,
            this.syncActionResult,
          )}
        </div>
      </Island>
    );
  }

  private renderShapesSwitcher() {
    return (
      <>
        {SHAPES.map(({ value, icon }, index) => {
          const label = t(`toolBar.${value}`);
          return (
            <ToolButton
              key={value}
              type="radio"
              icon={icon}
              checked={this.state.elementType === value}
              name="editor-current-shape"
              title={`${capitalizeString(label)} — ${
                capitalizeString(value)[0]
              }, ${index + 1}`}
              keyBindingLabel={`${index + 1}`}
              aria-label={capitalizeString(label)}
              aria-keyshortcuts={`${label[0]} ${index + 1}`}
              onChange={() => {
                this.setState({ elementType: value, multiElement: null });
                elements = clearSelection(elements);
                document.documentElement.style.cursor =
                  value === "text" ? CURSOR_TYPE.TEXT : CURSOR_TYPE.CROSSHAIR;
                this.setState({});
              }}
            ></ToolButton>
          );
        })}
      </>
    );
  }

  private renderCanvasActions() {
    return (
      <Stack.Col gap={4}>
        <Stack.Row justifyContent={"space-between"}>
          {this.actionManager.renderAction(
            "loadScene",
            elements,
            this.state,
            this.syncActionResult,
          )}
          {this.actionManager.renderAction(
            "saveScene",
            elements,
            this.state,
            this.syncActionResult,
          )}
          <ExportDialog
            elements={elements}
            appState={this.state}
            actionManager={this.actionManager}
            syncActionResult={this.syncActionResult}
            onExportToPng={(exportedElements, scale) => {
              if (this.canvas) {
                exportCanvas("png", exportedElements, this.canvas, {
                  exportBackground: this.state.exportBackground,
                  name: this.state.name,
                  viewBackgroundColor: this.state.viewBackgroundColor,
                  scale,
                });
              }
            }}
            onExportToSvg={(exportedElements, scale) => {
              if (this.canvas) {
                exportCanvas("svg", exportedElements, this.canvas, {
                  exportBackground: this.state.exportBackground,
                  name: this.state.name,
                  viewBackgroundColor: this.state.viewBackgroundColor,
                  scale,
                });
              }
            }}
            onExportToClipboard={(exportedElements, scale) => {
              if (this.canvas) {
                exportCanvas("clipboard", exportedElements, this.canvas, {
                  exportBackground: this.state.exportBackground,
                  name: this.state.name,
                  viewBackgroundColor: this.state.viewBackgroundColor,
                  scale,
                });
              }
            }}
            onExportToBackend={exportedElements => {
              if (this.canvas) {
                exportCanvas(
                  "backend",
                  exportedElements.map(element => ({
                    ...element,
                    isSelected: false,
                  })),
                  this.canvas,
                  this.state,
                );
              }
            }}
          />
          {this.actionManager.renderAction(
            "clearCanvas",
            elements,
            this.state,
            this.syncActionResult,
          )}
        </Stack.Row>
        {this.actionManager.renderAction(
          "changeViewBackgroundColor",
          elements,
          this.state,
          this.syncActionResult,
        )}
      </Stack.Col>
    );
  }

  public render() {
    const canvasWidth = window.innerWidth - CANVAS_WINDOW_OFFSET_LEFT;
    const canvasHeight = window.innerHeight - CANVAS_WINDOW_OFFSET_TOP;

    return (
      <div className="container">
        <FixedSideContainer side="top">
          <div className="App-menu App-menu_top">
            <Stack.Col gap={4} align="end">
              <section
                className="App-right-menu"
                aria-labelledby="canvas-actions-title"
              >
                <h2 className="visually-hidden" id="canvas-actions-title">
                  {t("headings.canvasActions")}
                </h2>
                <Island padding={4}>{this.renderCanvasActions()}</Island>
              </section>
              <section
                className="App-right-menu"
                aria-labelledby="selected-shape-title"
              >
                <h2 className="visually-hidden" id="selected-shape-title">
                  {t("headings.selectedShapeActions")}
                </h2>
                {this.renderSelectedShapeActions(elements)}
              </section>
            </Stack.Col>
            <section aria-labelledby="shapes-title">
              <Stack.Col gap={4} align="start">
                <Stack.Row gap={1}>
                  <Island padding={1}>
                    <h2 className="visually-hidden" id="shapes-title">
                      {t("headings.shapes")}
                    </h2>
                    <Stack.Row gap={1}>{this.renderShapesSwitcher()}</Stack.Row>
                  </Island>
                  <LockIcon
                    checked={this.state.elementLocked}
                    onChange={() => {
                      this.setState({
                        elementLocked: !this.state.elementLocked,
                        elementType: this.state.elementLocked
                          ? "selection"
                          : this.state.elementType,
                      });
                    }}
                    title={t("toolBar.lock")}
                  />
                </Stack.Row>
              </Stack.Col>
            </section>
            <div />
          </div>
        </FixedSideContainer>
        <main>
          <canvas
            id="canvas"
            style={{
              width: canvasWidth,
              height: canvasHeight,
            }}
            width={canvasWidth * window.devicePixelRatio}
            height={canvasHeight * window.devicePixelRatio}
            ref={canvas => {
              if (this.canvas === null) {
                this.canvas = canvas;
                this.rc = rough.canvas(this.canvas!);
              }
              if (this.removeWheelEventListener) {
                this.removeWheelEventListener();
                this.removeWheelEventListener = undefined;
              }
              if (canvas) {
                canvas.addEventListener("wheel", this.handleWheel, {
                  passive: false,
                });
                this.removeWheelEventListener = () =>
                  canvas.removeEventListener("wheel", this.handleWheel);
                // Whenever React sets the width/height of the canvas element,
                // the context loses the scale transform. We need to re-apply it
                if (
                  canvasWidth !== lastCanvasWidth ||
                  canvasHeight !== lastCanvasHeight
                ) {
                  lastCanvasWidth = canvasWidth;
                  lastCanvasHeight = canvasHeight;
                  canvas
                    .getContext("2d")!
                    .scale(window.devicePixelRatio, window.devicePixelRatio);
                }
              }
            }}
            onContextMenu={e => {
              e.preventDefault();

              const { x, y } = viewportCoordsToSceneCoords(e, this.state);

              const element = getElementAtPosition(elements, x, y);
              if (!element) {
                ContextMenu.push({
                  options: [
                    navigator.clipboard && {
                      label: t("labels.paste"),
                      action: () => this.pasteFromClipboard(),
                    },
                    ...this.actionManager.getContextMenuItems(
                      elements,
                      this.state,
                      this.syncActionResult,
                      action => this.canvasOnlyActions.includes(action),
                    ),
                  ],
                  top: e.clientY,
                  left: e.clientX,
                });
                return;
              }

              if (!element.isSelected) {
                elements = clearSelection(elements);
                element.isSelected = true;
                this.setState({});
              }

              ContextMenu.push({
                options: [
                  navigator.clipboard && {
                    label: t("labels.copy"),
                    action: this.copyToClipboard,
                  },
                  navigator.clipboard && {
                    label: t("labels.paste"),
                    action: () => this.pasteFromClipboard(),
                  },
                  ...this.actionManager.getContextMenuItems(
                    elements,
                    this.state,
                    this.syncActionResult,
                    action => !this.canvasOnlyActions.includes(action),
                  ),
                ],
                top: e.clientY,
                left: e.clientX,
              });
            }}
            onMouseDown={e => {
              if (lastMouseUp !== null) {
                // Unfortunately, sometimes we don't get a mouseup after a mousedown,
                // this can happen when a contextual menu or alert is triggered. In order to avoid
                // being in a weird state, we clean up on the next mousedown
                lastMouseUp(e);
              }

              if (isPanning) {
                return;
              }

              // pan canvas on wheel button drag or space+drag
              if (
                !isHoldingMouseButton &&
                (e.button === MOUSE_BUTTON.WHEEL ||
                  (e.button === MOUSE_BUTTON.MAIN && isHoldingSpace))
              ) {
                isHoldingMouseButton = true;
                isPanning = true;
                document.documentElement.style.cursor = CURSOR_TYPE.GRABBING;
                let { clientX: lastX, clientY: lastY } = e;
                const onMouseMove = (e: MouseEvent) => {
                  const deltaX = lastX - e.clientX;
                  const deltaY = lastY - e.clientY;
                  lastX = e.clientX;
                  lastY = e.clientY;
                  // We don't want to save history when panning around
                  history.skipRecording();
                  this.setState({
                    scrollX: this.state.scrollX - deltaX,
                    scrollY: this.state.scrollY - deltaY,
                  });
                };
                const teardown = (lastMouseUp = () => {
                  lastMouseUp = null;
                  isPanning = false;
                  isHoldingMouseButton = false;
                  if (!isHoldingSpace) {
                    setCursorForShape(this.state.elementType);
                  }
                  window.removeEventListener("mousemove", onMouseMove);
                  window.removeEventListener("mouseup", teardown);
                  window.removeEventListener("blur", teardown);
                });
                window.addEventListener("blur", teardown);
                window.addEventListener("mousemove", onMouseMove, {
                  passive: true,
                });
                window.addEventListener("mouseup", teardown);
                return;
              }

              // only handle left mouse button
              if (e.button !== MOUSE_BUTTON.MAIN) {
                return;
              }
              // fixes mousemove causing selection of UI texts #32
              e.preventDefault();
              // Preventing the event above disables default behavior
              //  of defocusing potentially focused element, which is what we
              //  want when clicking inside the canvas.
              if (document.activeElement instanceof HTMLElement) {
                document.activeElement.blur();
              }

              // Handle scrollbars dragging
              const {
                isOverHorizontalScrollBar,
                isOverVerticalScrollBar,
              } = isOverScrollBars(
                elements,
                e.clientX - CANVAS_WINDOW_OFFSET_LEFT,
                e.clientY - CANVAS_WINDOW_OFFSET_TOP,
                canvasWidth,
                canvasHeight,
                this.state.scrollX,
                this.state.scrollY,
              );

              const { x, y } = viewportCoordsToSceneCoords(e, this.state);

              const originX = x;
              const originY = y;

              let element = newElement(
                this.state.elementType,
                x,
                y,
                this.state.currentItemStrokeColor,
                this.state.currentItemBackgroundColor,
                this.state.currentItemFillStyle,
                this.state.currentItemStrokeWidth,
                this.state.currentItemRoughness,
                this.state.currentItemOpacity,
              );

              if (isTextElement(element)) {
                element = newTextElement(
                  element,
                  "",
                  this.state.currentItemFont,
                );
              }

              type ResizeTestType = ReturnType<typeof resizeTest>;
              let resizeHandle: ResizeTestType = false;
              let isResizingElements = false;
              let draggingOccurred = false;
              let hitElement: ExcalidrawElement | null = null;
              let elementIsAddedToSelection = false;
              if (this.state.elementType === "selection") {
                const resizeElement = getElementWithResizeHandler(
                  elements,
                  { x, y },
                  this.state,
                );
                this.setState({
                  resizingElement: resizeElement ? resizeElement.element : null,
                });

                if (resizeElement) {
                  resizeHandle = resizeElement.resizeHandle;
                  document.documentElement.style.cursor = getCursorForResizingElement(
                    resizeElement,
                  );
                  isResizingElements = true;
                } else {
                  hitElement = getElementAtPosition(elements, x, y);
                  // clear selection if shift is not clicked
                  if (!hitElement?.isSelected && !e.shiftKey) {
                    elements = clearSelection(elements);
                  }

                  // If we click on something
                  if (hitElement) {
                    // deselect if item is selected
                    // if shift is not clicked, this will always return true
                    // otherwise, it will trigger selection based on current
                    // state of the box
                    if (!hitElement.isSelected) {
                      hitElement.isSelected = true;
                      elementIsAddedToSelection = true;
                    }

                    // We duplicate the selected element if alt is pressed on Mouse down
                    if (e.altKey) {
                      elements = [
                        ...elements.map(element => ({
                          ...element,
                          isSelected: false,
                        })),
                        ...elements
                          .filter(element => element.isSelected)
                          .map(element => {
                            const newElement = duplicateElement(element);
                            newElement.isSelected = true;
                            return newElement;
                          }),
                      ];
                    }
                  }
                }
              } else {
                elements = clearSelection(elements);
              }

              if (isTextElement(element)) {
                let textX = e.clientX;
                let textY = e.clientY;
                if (!e.altKey) {
                  const snappedToCenterPosition = this.getTextWysiwygSnappedToCenterPosition(
                    x,
                    y,
                  );
                  if (snappedToCenterPosition) {
                    element.x = snappedToCenterPosition.elementCenterX;
                    element.y = snappedToCenterPosition.elementCenterY;
                    textX = snappedToCenterPosition.wysiwygX;
                    textY = snappedToCenterPosition.wysiwygY;
                  }
                }

                const resetSelection = () => {
                  this.setState({
                    draggingElement: null,
                    editingElement: null,
                    elementType: "selection",
                  });
                };

                textWysiwyg({
                  initText: "",
                  x: textX,
                  y: textY,
                  strokeColor: this.state.currentItemStrokeColor,
                  opacity: this.state.currentItemOpacity,
                  font: this.state.currentItemFont,
                  onSubmit: text => {
                    if (text) {
                      elements = [
                        ...elements,
                        {
                          ...newTextElement(
                            element,
                            text,
                            this.state.currentItemFont,
                          ),
                          isSelected: true,
                        },
                      ];
                    }
                    resetSelection();
                  },
                  onCancel: () => {
                    resetSelection();
                  },
                });
                this.setState({
                  elementType: "selection",
                  editingElement: element,
                });
                return;
              } else if (
                this.state.elementType === "arrow" ||
                this.state.elementType === "line"
              ) {
                if (this.state.multiElement) {
                  const { multiElement } = this.state;
                  const { x: rx, y: ry } = multiElement;
                  multiElement.isSelected = true;
                  multiElement.points.push([x - rx, y - ry]);
                  multiElement.shape = null;
                  this.setState({ draggingElement: multiElement });
                } else {
                  element.isSelected = false;
                  element.points.push([0, 0]);
                  element.shape = null;
                  elements = [...elements, element];
                  this.setState({
                    draggingElement: element,
                  });
                }
              } else {
                elements = [...elements, element];
                this.setState({ multiElement: null, draggingElement: element });
              }

              let lastX = x;
              let lastY = y;

              if (isOverHorizontalScrollBar || isOverVerticalScrollBar) {
                lastX = e.clientX - CANVAS_WINDOW_OFFSET_LEFT;
                lastY = e.clientY - CANVAS_WINDOW_OFFSET_TOP;
              }

              let resizeArrowFn:
                | ((
                    element: ExcalidrawElement,
                    p1: Point,
                    deltaX: number,
                    deltaY: number,
                    mouseX: number,
                    mouseY: number,
                    perfect: boolean,
                  ) => void)
                | null = null;

              const arrowResizeOrigin = (
                element: ExcalidrawElement,
                p1: Point,
                deltaX: number,
                deltaY: number,
                mouseX: number,
                mouseY: number,
                perfect: boolean,
              ) => {
                // TODO: Implement perfect sizing for origin
                if (perfect) {
                  const absPx = p1[0] + element.x;
                  const absPy = p1[1] + element.y;

<<<<<<< HEAD
                  let { width, height } = getPerfectElementSize(
                    element.type,
=======
                  const { width, height } = getPerfectElementSize(
                    "arrow",
>>>>>>> 53994e71
                    mouseX - element.x - p1[0],
                    mouseY - element.y - p1[1],
                  );

                  const dx = element.x + width + p1[0];
                  const dy = element.y + height + p1[1];
                  element.x = dx;
                  element.y = dy;
                  p1[0] = absPx - element.x;
                  p1[1] = absPy - element.y;
                } else {
                  element.x += deltaX;
                  element.y += deltaY;
                  p1[0] -= deltaX;
                  p1[1] -= deltaY;
                }
              };

              const arrowResizeEnd = (
                element: ExcalidrawElement,
                p1: Point,
                deltaX: number,
                deltaY: number,
                mouseX: number,
                mouseY: number,
                perfect: boolean,
              ) => {
                if (perfect) {
                  const { width, height } = getPerfectElementSize(
                    element.type,
                    mouseX - element.x,
                    mouseY - element.y,
                  );
                  p1[0] = width;
                  p1[1] = height;
                } else {
                  p1[0] += deltaX;
                  p1[1] += deltaY;
                }
              };

              const onMouseMove = (e: MouseEvent) => {
                const target = e.target;
                if (!(target instanceof HTMLElement)) {
                  return;
                }

                if (isOverHorizontalScrollBar) {
                  const x = e.clientX - CANVAS_WINDOW_OFFSET_LEFT;
                  const dx = x - lastX;
                  // We don't want to save history when scrolling
                  history.skipRecording();
                  this.setState({ scrollX: this.state.scrollX - dx });
                  lastX = x;
                  return;
                }

                if (isOverVerticalScrollBar) {
                  const y = e.clientY - CANVAS_WINDOW_OFFSET_TOP;
                  const dy = y - lastY;
                  // We don't want to save history when scrolling
                  history.skipRecording();
                  this.setState({ scrollY: this.state.scrollY - dy });
                  lastY = y;
                  return;
                }

                // for arrows, don't start dragging until a given threshold
                //  to ensure we don't create a 2-point arrow by mistake when
                //  user clicks mouse in a way that it moves a tiny bit (thus
                //  triggering mousemove)
                if (
                  !draggingOccurred &&
                  (this.state.elementType === "arrow" ||
                    this.state.elementType === "line")
                ) {
                  const { x, y } = viewportCoordsToSceneCoords(e, this.state);
                  if (distance2d(x, y, originX, originY) < DRAGGING_THRESHOLD) {
                    return;
                  }
                }

                if (isResizingElements && this.state.resizingElement) {
                  const el = this.state.resizingElement;
                  const selectedElements = elements.filter(el => el.isSelected);
                  if (selectedElements.length === 1) {
                    const { x, y } = viewportCoordsToSceneCoords(e, this.state);
                    const deltaX = x - lastX;
                    const deltaY = y - lastY;
                    const element = selectedElements[0];
                    const isLinear =
                      element.type === "line" || element.type === "arrow";
                    switch (resizeHandle) {
                      case "nw":
                        if (isLinear && element.points.length === 2) {
                          const [, p1] = element.points;

                          if (!resizeArrowFn) {
                            if (p1[0] < 0 || p1[1] < 0) {
                              resizeArrowFn = arrowResizeEnd;
                            } else {
                              resizeArrowFn = arrowResizeOrigin;
                            }
                          }
                          resizeArrowFn(
                            element,
                            p1,
                            deltaX,
                            deltaY,
                            x,
                            y,
                            e.shiftKey,
                          );
                        } else {
                          element.width -= deltaX;
                          element.x += deltaX;

                          if (e.shiftKey) {
                            element.y += element.height - element.width;
                            element.height = element.width;
                          } else {
                            element.height -= deltaY;
                            element.y += deltaY;
                          }
                        }
                        break;
                      case "ne":
                        if (isLinear && element.points.length === 2) {
                          const [, p1] = element.points;
                          if (!resizeArrowFn) {
                            if (p1[0] >= 0) {
                              resizeArrowFn = arrowResizeEnd;
                            } else {
                              resizeArrowFn = arrowResizeOrigin;
                            }
                          }
                          resizeArrowFn(
                            element,
                            p1,
                            deltaX,
                            deltaY,
                            x,
                            y,
                            e.shiftKey,
                          );
                        } else {
                          element.width += deltaX;
                          if (e.shiftKey) {
                            element.y += element.height - element.width;
                            element.height = element.width;
                          } else {
                            element.height -= deltaY;
                            element.y += deltaY;
                          }
                        }
                        break;
                      case "sw":
                        if (isLinear && element.points.length === 2) {
                          const [, p1] = element.points;
                          if (!resizeArrowFn) {
                            if (p1[0] <= 0) {
                              resizeArrowFn = arrowResizeEnd;
                            } else {
                              resizeArrowFn = arrowResizeOrigin;
                            }
                          }
                          resizeArrowFn(
                            element,
                            p1,
                            deltaX,
                            deltaY,
                            x,
                            y,
                            e.shiftKey,
                          );
                        } else {
                          element.width -= deltaX;
                          element.x += deltaX;
                          if (e.shiftKey) {
                            element.height = element.width;
                          } else {
                            element.height += deltaY;
                          }
                        }
                        break;
                      case "se":
                        if (isLinear && element.points.length === 2) {
                          const [, p1] = element.points;
                          if (!resizeArrowFn) {
                            if (p1[0] > 0 || p1[1] > 0) {
                              resizeArrowFn = arrowResizeEnd;
                            } else {
                              resizeArrowFn = arrowResizeOrigin;
                            }
                          }
                          resizeArrowFn(
                            element,
                            p1,
                            deltaX,
                            deltaY,
                            x,
                            y,
                            e.shiftKey,
                          );
                        } else {
                          if (e.shiftKey) {
                            element.width += deltaX;
                            element.height = element.width;
                          } else {
                            element.width += deltaX;
                            element.height += deltaY;
                          }
                        }
                        break;
                      case "n": {
                        element.height -= deltaY;
                        element.y += deltaY;

                        if (element.points.length > 0) {
                          const len = element.points.length;

                          const points = [...element.points].sort(
                            (a, b) => a[1] - b[1],
                          );

                          for (let i = 1; i < points.length; ++i) {
                            const pnt = points[i];
                            pnt[1] -= deltaY / (len - i);
                          }
                        }
                        break;
                      }
                      case "w": {
                        element.width -= deltaX;
                        element.x += deltaX;

                        if (element.points.length > 0) {
                          const len = element.points.length;
                          const points = [...element.points].sort(
                            (a, b) => a[0] - b[0],
                          );

                          for (let i = 0; i < points.length; ++i) {
                            const pnt = points[i];
                            pnt[0] -= deltaX / (len - i);
                          }
                        }
                        break;
                      }
                      case "s": {
                        element.height += deltaY;
                        if (element.points.length > 0) {
                          const len = element.points.length;
                          const points = [...element.points].sort(
                            (a, b) => a[1] - b[1],
                          );

                          for (let i = 1; i < points.length; ++i) {
                            const pnt = points[i];
                            pnt[1] += deltaY / (len - i);
                          }
                        }
                        break;
                      }
                      case "e": {
                        element.width += deltaX;
                        if (element.points.length > 0) {
                          const len = element.points.length;
                          const points = [...element.points].sort(
                            (a, b) => a[0] - b[0],
                          );

                          for (let i = 1; i < points.length; ++i) {
                            const pnt = points[i];
                            pnt[0] += deltaX / (len - i);
                          }
                        }
                        break;
                      }
                    }

                    if (resizeHandle) {
                      resizeHandle = normalizeResizeHandle(
                        element,
                        resizeHandle,
                      );
                    }
                    normalizeDimensions(element);

                    document.documentElement.style.cursor = getCursorForResizingElement(
                      { element, resizeHandle },
                    );
                    el.x = element.x;
                    el.y = element.y;
                    el.shape = null;

                    lastX = x;
                    lastY = y;
                    // We don't want to save history when resizing an element
                    history.skipRecording();
                    this.setState({});
                    return;
                  }
                }

                if (hitElement?.isSelected) {
                  // Marking that click was used for dragging to check
                  // if elements should be deselected on mouseup
                  draggingOccurred = true;
                  const selectedElements = elements.filter(el => el.isSelected);
                  if (selectedElements.length) {
                    const { x, y } = viewportCoordsToSceneCoords(e, this.state);

                    selectedElements.forEach(element => {
                      element.x += x - lastX;
                      element.y += y - lastY;
                    });
                    lastX = x;
                    lastY = y;
                    // We don't want to save history when dragging an element to initially size it
                    history.skipRecording();
                    this.setState({});
                    return;
                  }
                }

                // It is very important to read this.state within each move event,
                // otherwise we would read a stale one!
                const draggingElement = this.state.draggingElement;
                if (!draggingElement) {
                  return;
                }

                const { x, y } = viewportCoordsToSceneCoords(e, this.state);

                let width = distance(originX, x);
                let height = distance(originY, y);

                const isLinear =
                  this.state.elementType === "line" ||
                  this.state.elementType === "arrow";

<<<<<<< HEAD
                if (isLinear) {
=======
                if (isLinear && x < originX) {
                  width = -width;
                }
                if (isLinear && y < originY) {
                  height = -height;
                }

                if (e.shiftKey) {
                  ({ width, height } = getPerfectElementSize(
                    this.state.elementType,
                    width,
                    !isLinear && y < originY ? -height : height,
                  ));

                  if (!isLinear && height < 0) {
                    height = -height;
                  }
                }

                if (!isLinear) {
                  draggingElement.x = x < originX ? originX - width : originX;
                  draggingElement.y = y < originY ? originY - height : originY;
                }

                draggingElement.width = width;
                draggingElement.height = height;

                if (this.state.elementType === "arrow") {
>>>>>>> 53994e71
                  draggingOccurred = true;
                  const points = draggingElement.points;
                  let dx = x - draggingElement.x;
                  let dy = y - draggingElement.y;

                  if (e.shiftKey && points.length === 2) {
                    ({ width: dx, height: dy } = getPerfectElementSize(
                      this.state.elementType,
                      dx,
                      dy,
                    ));
                  }

                  if (points.length === 1) {
                    points.push([dx, dy]);
                  } else if (points.length > 1) {
                    const pnt = points[points.length - 1];
                    pnt[0] = dx;
                    pnt[1] = dy;
                  }
                } else {
                  if (e.shiftKey) {
                    ({ width, height } = getPerfectElementSize(
                      this.state.elementType,
                      width,
                      y < originY ? -height : height,
                    ));

                    if (height < 0) height = -height;
                  }

                  draggingElement.x = x < originX ? originX - width : originX;
                  draggingElement.y = y < originY ? originY - height : originY;

                  draggingElement.width = width;
                  draggingElement.height = height;
                }

                draggingElement.shape = null;

                if (this.state.elementType === "selection") {
                  if (!e.shiftKey) {
                    elements = clearSelection(elements);
                  }
                  const elementsWithinSelection = getElementsWithinSelection(
                    elements,
                    draggingElement,
                  );
                  elementsWithinSelection.forEach(element => {
                    element.isSelected = true;
                  });
                }
                // We don't want to save history when moving an element
                history.skipRecording();
                this.setState({});
              };

              const onMouseUp = (e: MouseEvent) => {
                const {
                  draggingElement,
                  resizingElement,
                  multiElement,
                  elementType,
                  elementLocked,
                } = this.state;

                resizeArrowFn = null;
                lastMouseUp = null;
                isHoldingMouseButton = false;
                window.removeEventListener("mousemove", onMouseMove);
                window.removeEventListener("mouseup", onMouseUp);

                if (elementType === "arrow" || elementType === "line") {
                  if (draggingElement!.points.length > 1) {
                    history.resumeRecording();
                  }
                  if (!draggingOccurred && !multiElement) {
                    this.setState({ multiElement: this.state.draggingElement });
                  } else if (draggingOccurred && !multiElement) {
                    this.state.draggingElement!.isSelected = true;
                    this.setState({
                      draggingElement: null,
                      elementType: "selection",
                    });
                  }
                  return;
                }

                if (
                  elementType !== "selection" &&
                  draggingElement &&
                  isInvisiblySmallElement(draggingElement)
                ) {
                  // remove invisible element which was added in onMouseDown
                  elements = elements.slice(0, -1);
                  this.setState({
                    draggingElement: null,
                  });
                  return;
                }

                if (normalizeDimensions(draggingElement)) {
                  this.setState({});
                }

                if (
                  resizingElement &&
                  isInvisiblySmallElement(resizingElement)
                ) {
                  elements = elements.filter(
                    el => el.id !== resizingElement.id,
                  );
                }

                // If click occurred on already selected element
                // it is needed to remove selection from other elements
                // or if SHIFT or META key pressed remove selection
                // from hitted element
                //
                // If click occurred and elements were dragged or some element
                // was added to selection (on mousedown phase) we need to keep
                // selection unchanged
                if (
                  hitElement &&
                  !draggingOccurred &&
                  !elementIsAddedToSelection
                ) {
                  if (e.shiftKey) {
                    hitElement.isSelected = false;
                  } else {
                    elements = clearSelection(elements);
                    hitElement.isSelected = true;
                  }
                }

                if (draggingElement === null) {
                  // if no element is clicked, clear the selection and redraw
                  elements = clearSelection(elements);
                  this.setState({});
                  return;
                }

                if (elementType === "selection") {
                  elements = elements.slice(0, -1);
                } else if (!elementLocked) {
                  draggingElement.isSelected = true;
                }

                if (!elementLocked) {
                  resetCursor();

                  this.setState({
                    draggingElement: null,
                    elementType: "selection",
                  });
                } else {
                  this.setState({
                    draggingElement: null,
                  });
                }
              };

              lastMouseUp = onMouseUp;

              window.addEventListener("mousemove", onMouseMove);
              window.addEventListener("mouseup", onMouseUp);

              if (
                !this.state.multiElement ||
                (this.state.multiElement &&
                  this.state.multiElement.points.length < 2)
              ) {
                // We don't want to save history on mouseDown, only on mouseUp when it's fully configured
                history.skipRecording();
                this.setState({});
              }
            }}
            onDoubleClick={e => {
              const { x, y } = viewportCoordsToSceneCoords(e, this.state);

              const elementAtPosition = getElementAtPosition(elements, x, y);

              const element =
                elementAtPosition && isTextElement(elementAtPosition)
                  ? elementAtPosition
                  : newTextElement(
                      newElement(
                        "text",
                        x,
                        y,
                        this.state.currentItemStrokeColor,
                        this.state.currentItemBackgroundColor,
                        this.state.currentItemFillStyle,
                        this.state.currentItemStrokeWidth,
                        this.state.currentItemRoughness,
                        this.state.currentItemOpacity,
                      ),
                      "", // default text
                      this.state.currentItemFont, // default font
                    );

              this.setState({ editingElement: element });

              let textX = e.clientX;
              let textY = e.clientY;

              if (elementAtPosition && isTextElement(elementAtPosition)) {
                elements = elements.filter(
                  element => element.id !== elementAtPosition.id,
                );
                this.setState({});

                textX =
                  this.state.scrollX +
                  elementAtPosition.x +
                  CANVAS_WINDOW_OFFSET_LEFT +
                  elementAtPosition.width / 2;
                textY =
                  this.state.scrollY +
                  elementAtPosition.y +
                  CANVAS_WINDOW_OFFSET_TOP +
                  elementAtPosition.height / 2;

                // x and y will change after calling newTextElement function
                element.x = elementAtPosition.x + elementAtPosition.width / 2;
                element.y = elementAtPosition.y + elementAtPosition.height / 2;
              } else if (!e.altKey) {
                const snappedToCenterPosition = this.getTextWysiwygSnappedToCenterPosition(
                  x,
                  y,
                );

                if (snappedToCenterPosition) {
                  element.x = snappedToCenterPosition.elementCenterX;
                  element.y = snappedToCenterPosition.elementCenterY;
                  textX = snappedToCenterPosition.wysiwygX;
                  textY = snappedToCenterPosition.wysiwygY;
                }
              }

              const resetSelection = () => {
                this.setState({
                  draggingElement: null,
                  editingElement: null,
                  elementType: "selection",
                });
              };

              textWysiwyg({
                initText: element.text,
                x: textX,
                y: textY,
                strokeColor: element.strokeColor,
                font: element.font,
                opacity: this.state.currentItemOpacity,
                onSubmit: text => {
                  if (text) {
                    elements = [
                      ...elements,
                      {
                        // we need to recreate the element to update dimensions &
                        //  position
                        ...newTextElement(element, text, element.font),
                        isSelected: true,
                      },
                    ];
                  }
                  resetSelection();
                },
                onCancel: () => {
                  resetSelection();
                },
              });
            }}
            onMouseMove={e => {
              if (isHoldingSpace || isPanning) {
                return;
              }
              const hasDeselectedButton = Boolean(e.buttons);
              if (
                hasDeselectedButton ||
                this.state.elementType !== "selection"
              ) {
                return;
              }
              const { x, y } = viewportCoordsToSceneCoords(e, this.state);
              const selectedElements = elements.filter(e => e.isSelected)
                .length;
              if (selectedElements === 1) {
                const resizeElement = getElementWithResizeHandler(
                  elements,
                  { x, y },
                  this.state,
                );
                if (resizeElement && resizeElement.resizeHandle) {
                  document.documentElement.style.cursor = getCursorForResizingElement(
                    resizeElement,
                  );
                  return;
                }
              }
              const hitElement = getElementAtPosition(elements, x, y);
              document.documentElement.style.cursor = hitElement ? "move" : "";
            }}
          >
            {t("labels.drawingCanvas")}
          </canvas>
        </main>
        <footer role="contentinfo">
          <LanguageList
            onChange={lng => {
              setLanguage(lng);
              this.setState({});
            }}
            languages={languages}
            currentLanguage={getLanguage()}
          />
          {this.renderIdsDropdown()}
          {this.state.scrolledOutside && (
            <button
              className="scroll-back-to-content"
              onClick={() => {
                this.setState({ ...calculateScrollCenter(elements) });
              }}
            >
              {t("buttons.scrollBackToContent")}
            </button>
          )}
        </footer>
      </div>
    );
  }

  private renderIdsDropdown() {
    const scenes = loadedScenes();
    if (scenes.length === 0) {
      return;
    }
    return (
      <StoredScenesList
        scenes={scenes}
        currentId={this.state.selectedId}
        onChange={id => this.loadScene(id)}
      />
    );
  }

  private handleWheel = (e: WheelEvent) => {
    e.preventDefault();
    const { deltaX, deltaY } = e;
    // We don't want to save history when panning around
    history.skipRecording();
    this.setState({
      scrollX: this.state.scrollX - deltaX,
      scrollY: this.state.scrollY - deltaY,
    });
  };

  private addElementsFromPaste = (paste: string) => {
    let parsedElements;
    try {
      parsedElements = JSON.parse(paste);
    } catch (e) {}
    if (
      Array.isArray(parsedElements) &&
      parsedElements.length > 0 &&
      parsedElements[0].type // need to implement a better check here...
    ) {
      elements = clearSelection(elements);

      const [minX, minY, maxX, maxY] = getCommonBounds(parsedElements);

      const elementsCenterX = distance(minX, maxX) / 2;
      const elementsCenterY = distance(minY, maxY) / 2;

      const dx =
        cursorX -
        this.state.scrollX -
        CANVAS_WINDOW_OFFSET_LEFT -
        elementsCenterX;
      const dy =
        cursorY -
        this.state.scrollY -
        CANVAS_WINDOW_OFFSET_TOP -
        elementsCenterY;

      elements = [
        ...elements,
        ...parsedElements.map(parsedElement => {
          const duplicate = duplicateElement(parsedElement);
          duplicate.x += dx - minX;
          duplicate.y += dy - minY;
          return duplicate;
        }),
      ];
      this.setState({});
    }
  };

  private getTextWysiwygSnappedToCenterPosition(x: number, y: number) {
    const elementClickedInside = getElementContainingPosition(elements, x, y);
    if (elementClickedInside) {
      const elementCenterX =
        elementClickedInside.x + elementClickedInside.width / 2;
      const elementCenterY =
        elementClickedInside.y + elementClickedInside.height / 2;
      const distanceToCenter = Math.hypot(
        x - elementCenterX,
        y - elementCenterY,
      );
      const isSnappedToCenter =
        distanceToCenter < TEXT_TO_CENTER_SNAP_THRESHOLD;
      if (isSnappedToCenter) {
        const wysiwygX =
          this.state.scrollX +
          elementClickedInside.x +
          CANVAS_WINDOW_OFFSET_LEFT +
          elementClickedInside.width / 2;
        const wysiwygY =
          this.state.scrollY +
          elementClickedInside.y +
          CANVAS_WINDOW_OFFSET_TOP +
          elementClickedInside.height / 2;
        return { wysiwygX, wysiwygY, elementCenterX, elementCenterY };
      }
    }
  }

  private saveDebounced = debounce(() => {
    saveToLocalStorage(
      elements.filter(x => x.type !== "selection"),
      this.state,
    );
  }, 300);

  componentDidUpdate() {
    const atLeastOneVisibleElement = renderScene(
      elements,
      this.rc!,
      this.canvas!,
      {
        scrollX: this.state.scrollX,
        scrollY: this.state.scrollY,
        viewBackgroundColor: this.state.viewBackgroundColor,
      },
    );
    const scrolledOutside = !atLeastOneVisibleElement && elements.length > 0;
    if (this.state.scrolledOutside !== scrolledOutside) {
      this.setState({ scrolledOutside: scrolledOutside });
    }
    this.saveDebounced();
    if (history.isRecording()) {
      history.pushEntry(
        history.generateCurrentEntry(
          pickAppStatePropertiesForHistory(this.state),
          elements,
        ),
      );
    } else {
      history.resumeRecording();
    }
  }
}

const rootElement = document.getElementById("root");

class TopErrorBoundary extends React.Component {
  state = { hasError: false, stack: "", localStorage: "" };

  static getDerivedStateFromError(error: any) {
    console.error(error);
    return {
      hasError: true,
      localStorage: JSON.stringify({ ...localStorage }),
      stack: error.stack,
    };
  }

  private selectTextArea(event: React.MouseEvent<HTMLTextAreaElement>) {
    (event.target as HTMLTextAreaElement).select();
  }

  private async createGithubIssue() {
    let body = "";
    try {
      const templateStr = (await import("./bug-issue-template")).default;
      if (typeof templateStr === "string") {
        body = encodeURIComponent(templateStr);
      }
    } catch {}

    window.open(
      `https://github.com/excalidraw/excalidraw/issues/new?body=${body}`,
    );
  }

  render() {
    if (this.state.hasError) {
      return (
        <div className="ErrorSplash">
          <div className="ErrorSplash-messageContainer">
            <div className="ErrorSplash-paragraph bigger">
              Encountered an error. Please{" "}
              <button onClick={() => window.location.reload()}>
                reload the page
              </button>
              .
            </div>
            <div className="ErrorSplash-paragraph">
              If reloading doesn't work. Try{" "}
              <button
                onClick={() => {
                  localStorage.clear();
                  window.location.reload();
                }}
              >
                clearing the canvas
              </button>
              .<br />
              <div className="smaller">
                (This will unfortunately result in loss of work.)
              </div>
            </div>
            <div>
              <div className="ErrorSplash-paragraph">
                Before doing so, we'd appreciate if you opened an issue on our{" "}
                <button onClick={this.createGithubIssue}>bug tracker</button>.
                Please include the following error stack trace & localStorage
                content (provided it's not private):
              </div>
              <div className="ErrorSplash-paragraph">
                <div className="ErrorSplash-details">
                  <label>Error stack trace:</label>
                  <textarea
                    rows={10}
                    onClick={this.selectTextArea}
                    defaultValue={this.state.stack}
                  />
                  <label>LocalStorage content:</label>
                  <textarea
                    rows={5}
                    onClick={this.selectTextArea}
                    defaultValue={this.state.localStorage}
                  />
                </div>
              </div>
            </div>
          </div>
        </div>
      );
    }

    return this.props.children;
  }
}

ReactDOM.render(
  <TopErrorBoundary>
    <App />
  </TopErrorBoundary>,
  rootElement,
);<|MERGE_RESOLUTION|>--- conflicted
+++ resolved
@@ -1104,13 +1104,8 @@
                   const absPx = p1[0] + element.x;
                   const absPy = p1[1] + element.y;
 
-<<<<<<< HEAD
-                  let { width, height } = getPerfectElementSize(
+                  const { width, height } = getPerfectElementSize(
                     element.type,
-=======
-                  const { width, height } = getPerfectElementSize(
-                    "arrow",
->>>>>>> 53994e71
                     mouseX - element.x - p1[0],
                     mouseY - element.y - p1[1],
                   );
@@ -1453,38 +1448,7 @@
                   this.state.elementType === "line" ||
                   this.state.elementType === "arrow";
 
-<<<<<<< HEAD
                 if (isLinear) {
-=======
-                if (isLinear && x < originX) {
-                  width = -width;
-                }
-                if (isLinear && y < originY) {
-                  height = -height;
-                }
-
-                if (e.shiftKey) {
-                  ({ width, height } = getPerfectElementSize(
-                    this.state.elementType,
-                    width,
-                    !isLinear && y < originY ? -height : height,
-                  ));
-
-                  if (!isLinear && height < 0) {
-                    height = -height;
-                  }
-                }
-
-                if (!isLinear) {
-                  draggingElement.x = x < originX ? originX - width : originX;
-                  draggingElement.y = y < originY ? originY - height : originY;
-                }
-
-                draggingElement.width = width;
-                draggingElement.height = height;
-
-                if (this.state.elementType === "arrow") {
->>>>>>> 53994e71
                   draggingOccurred = true;
                   const points = draggingElement.points;
                   let dx = x - draggingElement.x;
@@ -1513,7 +1477,9 @@
                       y < originY ? -height : height,
                     ));
 
-                    if (height < 0) height = -height;
+                    if (height < 0) {
+                      height = -height;
+                    }
                   }
 
                   draggingElement.x = x < originX ? originX - width : originX;
