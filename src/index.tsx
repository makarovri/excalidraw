--- conflicted
+++ resolved
@@ -5,22 +5,13 @@
 import { RoughCanvas } from "roughjs/bin/canvas";
 
 import { moveOneLeft, moveAllLeft, moveOneRight, moveAllRight } from "./zindex";
-<<<<<<< HEAD
-import { randomSeed } from "./random";
-import {
-  newElement,
-  resizeTest,
-  isTextElement,
-  textWysiwyg,
-  getElementAbsoluteCoords
-=======
 import {
   newElement,
   duplicateElement,
   resizeTest,
   isTextElement,
-  textWysiwyg
->>>>>>> 2553d10d
+  textWysiwyg,
+  getElementAbsoluteCoords
 } from "./element";
 import {
   clearSelection,
@@ -285,7 +276,7 @@
         element.fillStyle = pastedElement?.fillStyle;
         element.opacity = pastedElement?.opacity;
         element.roughness = pastedElement?.roughness;
-        if(isTextElement(element)) {
+        if (isTextElement(element)) {
           element.font = pastedElement?.font;
           this.redrawTextBoundingBox(element);
         }
@@ -367,7 +358,7 @@
     element.height = metrics.height;
     element.baseline = metrics.baseline;
     this.forceUpdate();
-  }
+  };
 
   public render() {
     const canvasWidth = window.innerWidth - CANVAS_WINDOW_OFFSET_LEFT;
@@ -502,39 +493,45 @@
                 <h5>Font size</h5>
                 <ButtonSelect
                   options={[
-                    { value: 16, text: "Small" },                    
+                    { value: 16, text: "Small" },
                     { value: 20, text: "Medium" },
                     { value: 28, text: "Large" },
                     { value: 36, text: "Very Large" }
                   ]}
                   value={getSelectedAttribute(
                     elements,
-                    element => isTextElement(element) && +element.font.split("px ")[0]
+                    element =>
+                      isTextElement(element) && +element.font.split("px ")[0]
                   )}
                   onChange={value =>
                     this.changeProperty(element => {
-                      if(isTextElement(element)) {
-                        element.font = `${value}px ${element.font.split("px ")[1]}`;
+                      if (isTextElement(element)) {
+                        element.font = `${value}px ${
+                          element.font.split("px ")[1]
+                        }`;
                         this.redrawTextBoundingBox(element);
                       }
                     })
                   }
                 />
                 <h5>Font familly</h5>
-                <ButtonSelect 
+                <ButtonSelect
                   options={[
-                    {value: "Virgil", text: "Virgil"},
-                    {value: "Helvetica", text: "Helvetica"},
-                    {value: "Courier", text: "Courier"},
+                    { value: "Virgil", text: "Virgil" },
+                    { value: "Helvetica", text: "Helvetica" },
+                    { value: "Courier", text: "Courier" }
                   ]}
                   value={getSelectedAttribute(
                     elements,
-                    element => isTextElement(element) && element.font.split("px ")[1]
+                    element =>
+                      isTextElement(element) && element.font.split("px ")[1]
                   )}
                   onChange={value =>
                     this.changeProperty(element => {
-                      if(isTextElement(element)) {
-                        element.font = `${element.font.split("px ")[0]}px ${value}`;
+                      if (isTextElement(element)) {
+                        element.font = `${
+                          element.font.split("px ")[0]
+                        }px ${value}`;
                         this.redrawTextBoundingBox(element);
                       }
                     })
@@ -1139,20 +1136,19 @@
     ) {
       clearSelection(elements);
 
-      const minX = Math.min(...parsedElements.map(element => element.x));
-      const minY = Math.min(...parsedElements.map(element => element.y));
-
       let subCanvasX1 = Infinity;
       let subCanvasX2 = 0;
       let subCanvasY1 = Infinity;
       let subCanvasY2 = 0;
 
+      const minX = Math.min(...parsedElements.map(element => element.x));
+      const minY = Math.min(...parsedElements.map(element => element.y));
+
       const distance = (x: number, y: number) => {
         return Math.abs(x > y ? x - y : y - x);
       };
 
       parsedElements.forEach(parsedElement => {
-<<<<<<< HEAD
         const [x1, y1, x2, y2] = getElementAbsoluteCoords(parsedElement);
         subCanvasX1 = Math.min(subCanvasX1, x1);
         subCanvasY1 = Math.min(subCanvasY1, y1);
@@ -1166,25 +1162,19 @@
       const dx =
         this.state.cursorX -
         this.state.scrollX -
-        canvas.offsetLeft -
+        CANVAS_WINDOW_OFFSET_LEFT -
         elementsWidth;
       const dy =
         this.state.cursorY -
         this.state.scrollY -
-        canvas.offsetTop -
+        CANVAS_WINDOW_OFFSET_TOP -
         elementsHeight;
 
       parsedElements.forEach(parsedElement => {
-        parsedElement.x += dx - minX;
-        parsedElement.y += dy - minY;
-        parsedElement.seed = randomSeed();
-        elements.push(parsedElement);
-=======
         const duplicate = duplicateElement(parsedElement);
-        duplicate.x += dx;
-        duplicate.y += dy;
+        duplicate.x += dx - minX;
+        duplicate.y += dy - minY;
         elements.push(duplicate);
->>>>>>> 2553d10d
       });
 
       this.forceUpdate();
