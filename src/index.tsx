import React from "react";
import ReactDOM from "react-dom";

import rough from "roughjs/bin/rough";
import { RoughCanvas } from "roughjs/bin/canvas";

import {
  newElement,
  newTextElement,
  duplicateElement,
  resizeTest,
  normalizeResizeHandle,
  isInvisiblySmallElement,
  isTextElement,
  textWysiwyg,
  getCommonBounds,
  getCursorForResizingElement,
  getPerfectElementSize,
  normalizeDimensions,
} from "./element";
import {
  clearSelection,
  deleteSelectedElements,
  getElementsWithinSelection,
  isOverScrollBars,
  saveToLocalStorage,
  getElementAtPosition,
  createScene,
  getElementContainingPosition,
  hasBackground,
  hasStroke,
  hasText,
  exportCanvas,
  loadScene,
  calculateScrollCenter,
  loadFromBlob,
  getZoomOrigin,
  getNormalizedZoom,
  getSelectedElements,
  isSomeElementSelected,
} from "./scene";

import { renderScene } from "./renderer";
import { AppState, FlooredNumber, Gesture } from "./types";
import { ExcalidrawElement } from "./element/types";

import {
  isWritableElement,
  isInputLike,
  isToolIcon,
  debounce,
  capitalizeString,
  distance,
  distance2d,
  resetCursor,
  getShortcutKey,
} from "./utils";
import { KEYS, isArrowKey } from "./keys";

import { findShapeByKey, shapesShortcutKeys, SHAPES } from "./shapes";
import { createHistory } from "./history";

import ContextMenu from "./components/ContextMenu";

import "./styles.scss";
import { getElementWithResizeHandler } from "./element/resizeTest";
import {
  ActionManager,
  actionDeleteSelected,
  actionSendBackward,
  actionBringForward,
  actionSendToBack,
  actionBringToFront,
  actionSelectAll,
  actionChangeStrokeColor,
  actionChangeBackgroundColor,
  actionChangeOpacity,
  actionChangeStrokeWidth,
  actionChangeFillStyle,
  actionChangeSloppiness,
  actionChangeFontSize,
  actionChangeFontFamily,
  actionChangeViewBackgroundColor,
  actionClearCanvas,
  actionZoomIn,
  actionZoomOut,
  actionResetZoom,
  actionChangeProjectName,
  actionChangeExportBackground,
  actionLoadScene,
  actionSaveScene,
  actionCopyStyles,
  actionPasteStyles,
  actionFinalize,
} from "./actions";
import { Action, ActionResult } from "./actions/types";
import { getDefaultAppState } from "./appState";
import { Island } from "./components/Island";
import Stack from "./components/Stack";
import { FixedSideContainer } from "./components/FixedSideContainer";
import { ToolButton } from "./components/ToolButton";
import { LockIcon } from "./components/LockIcon";
import { ExportDialog } from "./components/ExportDialog";
import { LanguageList } from "./components/LanguageList";
import { Point } from "roughjs/bin/geometry";
import { t, languages, setLanguage, getLanguage } from "./i18n";
import { HintViewer } from "./components/HintViewer";
import useIsMobile, { IsMobileProvider } from "./is-mobile";

import { copyToAppClipboard, getClipboardContent } from "./clipboard";
import { normalizeScroll } from "./scene/data";
import { getCenter, getDistance } from "./gesture";

let { elements } = createScene();
const { history } = createHistory();

function setCursorForShape(shape: string) {
  if (shape === "selection") {
    resetCursor();
  } else {
    document.documentElement.style.cursor =
      shape === "text" ? CURSOR_TYPE.TEXT : CURSOR_TYPE.CROSSHAIR;
  }
}

const DRAGGING_THRESHOLD = 10; // 10px
const ELEMENT_SHIFT_TRANSLATE_AMOUNT = 5;
const ELEMENT_TRANSLATE_AMOUNT = 1;
const TEXT_TO_CENTER_SNAP_THRESHOLD = 30;
const CURSOR_TYPE = {
  TEXT: "text",
  CROSSHAIR: "crosshair",
  GRABBING: "grabbing",
};
const POINTER_BUTTON = {
  MAIN: 0,
  WHEEL: 1,
  SECONDARY: 2,
  TOUCH: -1,
};

// Block pinch-zooming on iOS outside of the content area
document.addEventListener(
  "touchmove",
  function(event) {
    // @ts-ignore
    if (event.scale !== 1) {
      event.preventDefault();
    }
  },
  { passive: false },
);

let lastPointerUp: ((e: any) => void) | null = null;
const gesture: Gesture = {
  pointers: [],
  lastCenter: null,
  initialDistance: null,
  initialScale: null,
};

export function viewportCoordsToSceneCoords(
  { clientX, clientY }: { clientX: number; clientY: number },
  {
    scrollX,
    scrollY,
    zoom,
  }: {
    scrollX: FlooredNumber;
    scrollY: FlooredNumber;
    zoom: number;
  },
  canvas: HTMLCanvasElement | null,
) {
  const zoomOrigin = getZoomOrigin(canvas);
  const clientXWithZoom = zoomOrigin.x + (clientX - zoomOrigin.x) / zoom;
  const clientYWithZoom = zoomOrigin.y + (clientY - zoomOrigin.y) / zoom;

  const x = clientXWithZoom - scrollX;
  const y = clientYWithZoom - scrollY;

  return { x, y };
}

export function sceneCoordsToViewportCoords(
  { sceneX, sceneY }: { sceneX: number; sceneY: number },
  {
    scrollX,
    scrollY,
    zoom,
  }: {
    scrollX: FlooredNumber;
    scrollY: FlooredNumber;
    zoom: number;
  },
  canvas: HTMLCanvasElement | null,
) {
  const zoomOrigin = getZoomOrigin(canvas);
  const sceneXWithZoomAndScroll =
    zoomOrigin.x - (zoomOrigin.x - sceneX - scrollX) * zoom;
  const sceneYWithZoomAndScroll =
    zoomOrigin.y - (zoomOrigin.y - sceneY - scrollY) * zoom;

  const x = sceneXWithZoomAndScroll;
  const y = sceneYWithZoomAndScroll;

  return { x, y };
}

let cursorX = 0;
let cursorY = 0;
let isHoldingSpace: boolean = false;
let isPanning: boolean = false;

interface LayerUIProps {
  actionManager: ActionManager;
  appState: AppState;
  canvas: HTMLCanvasElement | null;
  setAppState: any;
  elements: readonly ExcalidrawElement[];
  language: string;
  setElements: (elements: readonly ExcalidrawElement[]) => void;
}

const LayerUI = React.memo(
  ({
    actionManager,
    appState,
    setAppState,
    canvas,
    elements,
    language,
    setElements,
  }: LayerUIProps) => {
    const isMobile = useIsMobile();

    function renderExportDialog() {
      return (
        <ExportDialog
          elements={elements}
          appState={appState}
          actionManager={actionManager}
          onExportToPng={(exportedElements, scale) => {
            if (canvas) {
              exportCanvas("png", exportedElements, canvas, {
                exportBackground: appState.exportBackground,
                name: appState.name,
                viewBackgroundColor: appState.viewBackgroundColor,
                scale,
              });
            }
          }}
          onExportToSvg={(exportedElements, scale) => {
            if (canvas) {
              exportCanvas("svg", exportedElements, canvas, {
                exportBackground: appState.exportBackground,
                name: appState.name,
                viewBackgroundColor: appState.viewBackgroundColor,
                scale,
              });
            }
          }}
          onExportToClipboard={(exportedElements, scale) => {
            if (canvas) {
              exportCanvas("clipboard", exportedElements, canvas, {
                exportBackground: appState.exportBackground,
                name: appState.name,
                viewBackgroundColor: appState.viewBackgroundColor,
                scale,
              });
            }
          }}
          onExportToBackend={exportedElements => {
            if (canvas) {
              exportCanvas(
                "backend",
                exportedElements.map(element => ({
                  ...element,
                  isSelected: false,
                })),
                canvas,
                appState,
              );
            }
          }}
        />
      );
    }

    const showSelectedShapeActions =
      (appState.editingElement || getSelectedElements(elements).length) &&
      appState.elementType === "selection";

    function renderSelectedShapeActions() {
      const { elementType, editingElement } = appState;
      const targetElements = editingElement
        ? [editingElement]
        : getSelectedElements(elements);
      return (
        <div className="panelColumn">
          {actionManager.renderAction("changeStrokeColor")}
          {(hasBackground(elementType) ||
            targetElements.some(element => hasBackground(element.type))) && (
            <>
              {actionManager.renderAction("changeBackgroundColor")}

              {actionManager.renderAction("changeFillStyle")}
            </>
          )}

          {(hasStroke(elementType) ||
            targetElements.some(element => hasStroke(element.type))) && (
            <>
              {actionManager.renderAction("changeStrokeWidth")}

              {actionManager.renderAction("changeSloppiness")}
            </>
          )}

          {(hasText(elementType) ||
            targetElements.some(element => hasText(element.type))) && (
            <>
              {actionManager.renderAction("changeFontSize")}

              {actionManager.renderAction("changeFontFamily")}
            </>
          )}

          {actionManager.renderAction("changeOpacity")}

          <fieldset>
            <legend>{t("labels.layers")}</legend>
            <div className="buttonList">
              {actionManager.renderAction("sendToBack")}
              {actionManager.renderAction("sendBackward")}
              {actionManager.renderAction("bringToFront")}
              {actionManager.renderAction("bringForward")}
            </div>
          </fieldset>
        </div>
      );
    }

    function renderShapesSwitcher() {
      return (
        <>
          {SHAPES.map(({ value, icon }, index) => {
            const label = t(`toolBar.${value}`);
            const shortcut = getShortcutKey(
              `${capitalizeString(value)[0]}, ${index + 1}`,
            );
            return (
              <ToolButton
                key={value}
                type="radio"
                icon={icon}
                checked={appState.elementType === value}
                name="editor-current-shape"
                title={`${capitalizeString(label)} ${shortcut}`}
                keyBindingLabel={`${index + 1}`}
                aria-label={capitalizeString(label)}
                aria-keyshortcuts={`${label[0]} ${index + 1}`}
                onChange={() => {
                  setAppState({ elementType: value, multiElement: null });
                  setElements(clearSelection(elements));
                  document.documentElement.style.cursor =
                    value === "text" ? CURSOR_TYPE.TEXT : CURSOR_TYPE.CROSSHAIR;
                  setAppState({});
                }}
              ></ToolButton>
            );
          })}
        </>
      );
    }

    function renderZoomActions() {
      return (
        <Stack.Col gap={1}>
          <Stack.Row gap={1} align="center">
            {actionManager.renderAction("zoomIn")}
            {actionManager.renderAction("zoomOut")}
            <div style={{ marginLeft: 4 }}>
              {(appState.zoom * 100).toFixed(0)}%
            </div>
          </Stack.Row>
        </Stack.Col>
      );
    }

    const lockButton = (
      <LockIcon
        checked={appState.elementLocked}
        onChange={() => {
          setAppState({
            elementLocked: !appState.elementLocked,
            elementType: appState.elementLocked
              ? "selection"
              : appState.elementType,
          });
        }}
        title={t("toolBar.lock")}
      />
    );

    return isMobile ? (
      <>
        {appState.openedMenu === "canvas" ? (
          <section
            className="App-mobile-menu"
            aria-labelledby="canvas-actions-title"
          >
            <h2 className="visually-hidden" id="canvas-actions-title">
              {t("headings.canvasActions")}
            </h2>
            <div className="App-mobile-menu-scroller">
              <Stack.Col gap={4}>
                {actionManager.renderAction("loadScene")}
                {actionManager.renderAction("saveScene")}
                {renderExportDialog()}
                {actionManager.renderAction("clearCanvas")}
                {actionManager.renderAction("changeViewBackgroundColor")}
              </Stack.Col>
            </div>
          </section>
        ) : appState.openedMenu === "shape" && showSelectedShapeActions ? (
          <section
            className="App-mobile-menu"
            aria-labelledby="selected-shape-title"
          >
            <h2 className="visually-hidden" id="selected-shape-title">
              {t("headings.selectedShapeActions")}
            </h2>
            <div className="App-mobile-menu-scroller">
              {renderSelectedShapeActions()}
            </div>
          </section>
        ) : null}
        <FixedSideContainer side="top">
          <section aria-labelledby="shapes-title">
            <Stack.Col gap={4} align="center">
              <Stack.Row gap={1}>
                <Island padding={1}>
                  <h2 className="visually-hidden" id="shapes-title">
                    {t("headings.shapes")}
                  </h2>
                  <Stack.Row gap={1}>{renderShapesSwitcher()}</Stack.Row>
                </Island>
              </Stack.Row>
            </Stack.Col>
          </section>
          <HintViewer
            elementType={appState.elementType}
            multiMode={appState.multiElement !== null}
            isResizing={appState.isResizing}
            elements={elements}
          />
        </FixedSideContainer>
        <footer className="App-toolbar">
          <div className="App-toolbar-content">
            <ToolButton
              type="button"
              icon={
                <span style={{ fontSize: "2em", marginTop: "-0.15em" }}>☰</span>
              }
              aria-label={t("buttons.menu")}
              onClick={() =>
                setAppState(({ openedMenu }: any) => ({
                  openedMenu: openedMenu === "canvas" ? null : "canvas",
                }))
              }
            />
            <div
              style={{
                visibility: isSomeElementSelected(elements)
                  ? "visible"
                  : "hidden",
              }}
            >
              {" "}
              {actionManager.renderAction("deleteSelectedElements")}
            </div>
            {lockButton}
            {actionManager.renderAction("finalize")}
            <div
              style={{
                visibility: isSomeElementSelected(elements)
                  ? "visible"
                  : "hidden",
              }}
            >
              <ToolButton
                type="button"
                icon={
                  <span style={{ fontSize: "2em", marginTop: "-0.15em" }}>
                    ✎
                  </span>
                }
                aria-label={t("buttons.menu")}
                onClick={() =>
                  setAppState(({ openedMenu }: any) => ({
                    openedMenu: openedMenu === "shape" ? null : "shape",
                  }))
                }
              />
            </div>
            {appState.scrolledOutside && (
              <button
                className="scroll-back-to-content"
                onClick={() => {
                  setAppState({ ...calculateScrollCenter(elements) });
                }}
              >
                {t("buttons.scrollBackToContent")}
              </button>
            )}
          </div>
        </footer>
      </>
    ) : (
      <>
        <FixedSideContainer side="top">
          <HintViewer
            elementType={appState.elementType}
            multiMode={appState.multiElement !== null}
            isResizing={appState.isResizing}
            elements={elements}
          />
          <div className="App-menu App-menu_top">
            <Stack.Col gap={4} align="end">
              <section
                className="App-right-menu"
                aria-labelledby="canvas-actions-title"
              >
                <h2 className="visually-hidden" id="canvas-actions-title">
                  {t("headings.canvasActions")}
                </h2>
                <Island padding={4}>
                  <Stack.Col gap={4}>
                    <Stack.Row justifyContent={"space-between"}>
                      {actionManager.renderAction("loadScene")}
                      {actionManager.renderAction("saveScene")}
                      {renderExportDialog()}
                      {actionManager.renderAction("clearCanvas")}
                    </Stack.Row>
                    {actionManager.renderAction("changeViewBackgroundColor")}
                  </Stack.Col>
                </Island>
              </section>
              {showSelectedShapeActions ? (
                <section
                  className="App-right-menu"
                  aria-labelledby="selected-shape-title"
                >
                  <h2 className="visually-hidden" id="selected-shape-title">
                    {t("headings.selectedShapeActions")}
                  </h2>
                  <Island padding={4}>{renderSelectedShapeActions()}</Island>
                </section>
              ) : null}
            </Stack.Col>
            <section aria-labelledby="shapes-title">
              <Stack.Col gap={4} align="start">
                <Stack.Row gap={1}>
                  <Island padding={1}>
                    <h2 className="visually-hidden" id="shapes-title">
                      {t("headings.shapes")}
                    </h2>
                    <Stack.Row gap={1}>{renderShapesSwitcher()}</Stack.Row>
                  </Island>
                  {lockButton}
                </Stack.Row>
              </Stack.Col>
            </section>
            <div />
          </div>
          <div className="App-menu App-menu_bottom">
            <Stack.Col gap={2}>
              <section aria-labelledby="canvas-zoom-actions-title">
                <h2 className="visually-hidden" id="canvas-zoom-actions-title">
                  {t("headings.canvasActions")}
                </h2>
                <Island padding={1}>{renderZoomActions()}</Island>
              </section>
            </Stack.Col>
          </div>
        </FixedSideContainer>
        <footer role="contentinfo">
<<<<<<< HEAD
          <HintViewer
            elements={elements}
            elementType={appState.elementType}
            isResizing={appState.isResizing}
            multiMode={appState.multiElement !== null}
          />
=======
>>>>>>> 949c3841
          <LanguageList
            onChange={lng => {
              setLanguage(lng);
              setAppState({});
            }}
            languages={languages}
            currentLanguage={language}
          />
          {appState.scrolledOutside && (
            <button
              className="scroll-back-to-content"
              onClick={() => {
                setAppState({ ...calculateScrollCenter(elements) });
              }}
            >
              {t("buttons.scrollBackToContent")}
            </button>
          )}
        </footer>
      </>
    );
  },
  (prev, next) => {
    const getNecessaryObj = (appState: AppState): Partial<AppState> => {
      const {
        draggingElement,
        resizingElement,
        multiElement,
        editingElement,
        isResizing,
        cursorX,
        cursorY,
        ...ret
      } = appState;
      return ret;
    };
    const prevAppState = getNecessaryObj(prev.appState);
    const nextAppState = getNecessaryObj(next.appState);

    const keys = Object.keys(prevAppState) as (keyof Partial<AppState>)[];

    return (
      prev.language === next.language &&
      prev.elements === next.elements &&
      keys.every(k => prevAppState[k] === nextAppState[k])
    );
  },
);

export class App extends React.Component<any, AppState> {
  canvas: HTMLCanvasElement | null = null;
  rc: RoughCanvas | null = null;

  actionManager: ActionManager;
  canvasOnlyActions: Array<Action>;
  constructor(props: any) {
    super(props);
    this.actionManager = new ActionManager(
      this.syncActionResult,
      () => this.state,
      () => elements,
    );
    this.actionManager.registerAction(actionFinalize);
    this.actionManager.registerAction(actionDeleteSelected);
    this.actionManager.registerAction(actionSendToBack);
    this.actionManager.registerAction(actionBringToFront);
    this.actionManager.registerAction(actionSendBackward);
    this.actionManager.registerAction(actionBringForward);
    this.actionManager.registerAction(actionSelectAll);

    this.actionManager.registerAction(actionChangeStrokeColor);
    this.actionManager.registerAction(actionChangeBackgroundColor);
    this.actionManager.registerAction(actionChangeFillStyle);
    this.actionManager.registerAction(actionChangeStrokeWidth);
    this.actionManager.registerAction(actionChangeOpacity);
    this.actionManager.registerAction(actionChangeSloppiness);
    this.actionManager.registerAction(actionChangeFontSize);
    this.actionManager.registerAction(actionChangeFontFamily);

    this.actionManager.registerAction(actionChangeViewBackgroundColor);
    this.actionManager.registerAction(actionClearCanvas);
    this.actionManager.registerAction(actionZoomIn);
    this.actionManager.registerAction(actionZoomOut);
    this.actionManager.registerAction(actionResetZoom);

    this.actionManager.registerAction(actionChangeProjectName);
    this.actionManager.registerAction(actionChangeExportBackground);
    this.actionManager.registerAction(actionSaveScene);
    this.actionManager.registerAction(actionLoadScene);

    this.actionManager.registerAction(actionCopyStyles);
    this.actionManager.registerAction(actionPasteStyles);

    this.canvasOnlyActions = [actionSelectAll];
  }

  private syncActionResult = (
    res: ActionResult,
    commitToHistory: boolean = true,
  ) => {
    if (this.unmounted) {
      return;
    }
    if (res.elements) {
      elements = res.elements;
      if (commitToHistory) {
        history.resumeRecording();
      }
      this.setState({});
    }

    if (res.appState) {
      if (commitToHistory) {
        history.resumeRecording();
      }
      this.setState({ ...res.appState });
    }
  };

  private onCut = (e: ClipboardEvent) => {
    if (isWritableElement(e.target)) {
      return;
    }
    copyToAppClipboard(elements);
    elements = deleteSelectedElements(elements);
    history.resumeRecording();
    this.setState({});
    e.preventDefault();
  };
  private onCopy = (e: ClipboardEvent) => {
    if (isWritableElement(e.target)) {
      return;
    }
    copyToAppClipboard(elements);
    e.preventDefault();
  };

  private onUnload = () => {
    isHoldingSpace = false;
    this.saveDebounced();
    this.saveDebounced.flush();
  };

  private disableEvent: EventHandlerNonNull = e => {
    e.preventDefault();
  };

  private unmounted = false;
  public async componentDidMount() {
    document.addEventListener("copy", this.onCopy);
    document.addEventListener("paste", this.pasteFromClipboard);
    document.addEventListener("cut", this.onCut);

    document.addEventListener("keydown", this.onKeyDown, false);
    document.addEventListener("keyup", this.onKeyUp, { passive: true });
    document.addEventListener("mousemove", this.updateCurrentCursorPosition);
    window.addEventListener("resize", this.onResize, false);
    window.addEventListener("unload", this.onUnload, false);
    window.addEventListener("blur", this.onUnload, false);
    window.addEventListener("dragover", this.disableEvent, false);
    window.addEventListener("drop", this.disableEvent, false);

    const searchParams = new URLSearchParams(window.location.search);
    const id = searchParams.get("id");

    if (id) {
      // Backwards compatibility with legacy url format
      const scene = await loadScene(id);
      this.syncActionResult(scene);
    } else {
      const match = window.location.hash.match(
        /^#json=([0-9]+),([a-zA-Z0-9_-]+)$/,
      );
      if (match) {
        const scene = await loadScene(match[1], match[2]);
        this.syncActionResult(scene);
      } else {
        const scene = await loadScene(null);
        this.syncActionResult(scene);
      }
    }
  }

  public componentWillUnmount() {
    this.unmounted = true;
    document.removeEventListener("copy", this.onCopy);
    document.removeEventListener("paste", this.pasteFromClipboard);
    document.removeEventListener("cut", this.onCut);

    document.removeEventListener("keydown", this.onKeyDown, false);
    document.removeEventListener(
      "mousemove",
      this.updateCurrentCursorPosition,
      false,
    );
    document.removeEventListener("keyup", this.onKeyUp);
    window.removeEventListener("resize", this.onResize, false);
    window.removeEventListener("unload", this.onUnload, false);
    window.removeEventListener("blur", this.onUnload, false);
    window.removeEventListener("dragover", this.disableEvent, false);
    window.removeEventListener("drop", this.disableEvent, false);
  }

  public state: AppState = getDefaultAppState();

  private onResize = () => {
    elements = elements.map(el => ({ ...el, shape: null }));
    this.setState({});
  };

  private updateCurrentCursorPosition = (e: MouseEvent) => {
    cursorX = e.x;
    cursorY = e.y;
  };

  private onKeyDown = (event: KeyboardEvent) => {
    if (
      (isWritableElement(event.target) && event.key !== KEYS.ESCAPE) ||
      // case: using arrows to move between buttons
      (isArrowKey(event.key) && isInputLike(event.target))
    ) {
      return;
    }

    if (this.actionManager.handleKeyDown(event)) {
      return;
    }

    const shape = findShapeByKey(event.key);

    if (isArrowKey(event.key)) {
      const step = event.shiftKey
        ? ELEMENT_SHIFT_TRANSLATE_AMOUNT
        : ELEMENT_TRANSLATE_AMOUNT;
      elements = elements.map(el => {
        if (el.isSelected) {
          const element = { ...el };
          if (event.key === KEYS.ARROW_LEFT) {
            element.x -= step;
          } else if (event.key === KEYS.ARROW_RIGHT) {
            element.x += step;
          } else if (event.key === KEYS.ARROW_UP) {
            element.y -= step;
          } else if (event.key === KEYS.ARROW_DOWN) {
            element.y += step;
          }
          return element;
        }
        return el;
      });
      this.setState({});
      event.preventDefault();
    } else if (
      shapesShortcutKeys.includes(event.key.toLowerCase()) &&
      !event.ctrlKey &&
      !event.altKey &&
      !event.metaKey &&
      this.state.draggingElement === null
    ) {
      this.selectShapeTool(shape);
      // Undo action
    } else if (event[KEYS.CTRL_OR_CMD] && /z/i.test(event.key)) {
      event.preventDefault();

      if (
        this.state.multiElement ||
        this.state.resizingElement ||
        this.state.editingElement ||
        this.state.draggingElement
      ) {
        return;
      }

      if (event.shiftKey) {
        // Redo action
        const data = history.redoOnce();
        if (data !== null) {
          elements = data.elements;
          this.setState({ ...data.appState });
        }
      } else {
        // undo action
        const data = history.undoOnce();
        if (data !== null) {
          elements = data.elements;
          this.setState({ ...data.appState });
        }
      }
    } else if (event.key === KEYS.SPACE && gesture.pointers.length === 0) {
      isHoldingSpace = true;
      document.documentElement.style.cursor = CURSOR_TYPE.GRABBING;
    }
  };

  private onKeyUp = (event: KeyboardEvent) => {
    if (event.key === KEYS.SPACE) {
      if (this.state.elementType === "selection") {
        resetCursor();
      } else {
        elements = clearSelection(elements);
        document.documentElement.style.cursor =
          this.state.elementType === "text"
            ? CURSOR_TYPE.TEXT
            : CURSOR_TYPE.CROSSHAIR;
        this.setState({});
      }
      isHoldingSpace = false;
    }
  };

  private copyToAppClipboard = () => {
    copyToAppClipboard(elements);
  };

  private pasteFromClipboard = async (e: ClipboardEvent | null) => {
    // #686
    const target = document.activeElement;
    const elementUnderCursor = document.elementFromPoint(cursorX, cursorY);
    if (
      // if no ClipboardEvent supplied, assume we're pasting via contextMenu
      //  thus these checks don't make sense
      !e ||
      (elementUnderCursor instanceof HTMLCanvasElement &&
        !isWritableElement(target))
    ) {
      const data = await getClipboardContent(e);
      if (data.elements) {
        this.addElementsFromPaste(data.elements);
      } else if (data.text) {
        const { x, y } = viewportCoordsToSceneCoords(
          { clientX: cursorX, clientY: cursorY },
          this.state,
          this.canvas,
        );

        const element = newTextElement(
          newElement(
            "text",
            x,
            y,
            this.state.currentItemStrokeColor,
            this.state.currentItemBackgroundColor,
            this.state.currentItemFillStyle,
            this.state.currentItemStrokeWidth,
            this.state.currentItemRoughness,
            this.state.currentItemOpacity,
          ),
          data.text,
          this.state.currentItemFont,
        );

        element.isSelected = true;

        elements = [...clearSelection(elements), element];
        history.resumeRecording();
      }
      this.selectShapeTool("selection");
      e?.preventDefault();
    }
  };

  private selectShapeTool(elementType: AppState["elementType"]) {
    if (!isHoldingSpace) {
      setCursorForShape(elementType);
    }
    if (isToolIcon(document.activeElement)) {
      document.activeElement.blur();
    }
    if (elementType !== "selection") {
      elements = clearSelection(elements);
    }
    this.setState({ elementType });
  }

  setAppState = (obj: any) => {
    this.setState(obj);
  };

  setElements = (elements_: readonly ExcalidrawElement[]) => {
    elements = elements_;
    this.setState({});
  };

  removePointer = (e: React.PointerEvent<HTMLElement>) => {
    gesture.pointers = gesture.pointers.filter(p => p.id !== e.pointerId);
  };

  public render() {
    const canvasDOMWidth = window.innerWidth;
    const canvasDOMHeight = window.innerHeight;

    const canvasScale = window.devicePixelRatio;

    const canvasWidth = canvasDOMWidth * canvasScale;
    const canvasHeight = canvasDOMHeight * canvasScale;

    return (
      <div className="container">
        <LayerUI
          canvas={this.canvas}
          appState={this.state}
          setAppState={this.setAppState}
          actionManager={this.actionManager}
          elements={elements}
          setElements={this.setElements}
          language={getLanguage()}
        />
        <main>
          <canvas
            id="canvas"
            style={{
              width: canvasDOMWidth,
              height: canvasDOMHeight,
            }}
            width={canvasWidth}
            height={canvasHeight}
            ref={canvas => {
              // canvas is null when unmounting
              if (canvas !== null) {
                this.canvas = canvas;
                this.rc = rough.canvas(this.canvas);

                this.canvas.addEventListener("wheel", this.handleWheel, {
                  passive: false,
                });

                this.canvas
                  .getContext("2d")
                  ?.setTransform(canvasScale, 0, 0, canvasScale, 0, 0);
              } else {
                this.canvas?.removeEventListener("wheel", this.handleWheel);
              }
            }}
            onContextMenu={e => {
              e.preventDefault();

              const { x, y } = viewportCoordsToSceneCoords(
                e,
                this.state,
                this.canvas,
              );

              const element = getElementAtPosition(
                elements,
                x,
                y,
                this.state.zoom,
              );
              if (!element) {
                ContextMenu.push({
                  options: [
                    navigator.clipboard && {
                      label: t("labels.paste"),
                      action: () => this.pasteFromClipboard(null),
                    },
                    ...this.actionManager.getContextMenuItems(action =>
                      this.canvasOnlyActions.includes(action),
                    ),
                  ],
                  top: e.clientY,
                  left: e.clientX,
                });
                return;
              }

              if (!element.isSelected) {
                elements = clearSelection(elements);
                element.isSelected = true;
                this.setState({});
              }

              ContextMenu.push({
                options: [
                  navigator.clipboard && {
                    label: t("labels.copy"),
                    action: this.copyToAppClipboard,
                  },
                  navigator.clipboard && {
                    label: t("labels.paste"),
                    action: () => this.pasteFromClipboard(null),
                  },
                  ...this.actionManager.getContextMenuItems(
                    action => !this.canvasOnlyActions.includes(action),
                  ),
                ],
                top: e.clientY,
                left: e.clientX,
              });
            }}
            onPointerDown={e => {
              if (lastPointerUp !== null) {
                // Unfortunately, sometimes we don't get a pointerup after a pointerdown,
                // this can happen when a contextual menu or alert is triggered. In order to avoid
                // being in a weird state, we clean up on the next pointerdown
                lastPointerUp(e);
              }

              if (isPanning) {
                return;
              }

              // pan canvas on wheel button drag or space+drag
              if (
                gesture.pointers.length === 0 &&
                (e.button === POINTER_BUTTON.WHEEL ||
                  (e.button === POINTER_BUTTON.MAIN && isHoldingSpace))
              ) {
                isPanning = true;
                document.documentElement.style.cursor = CURSOR_TYPE.GRABBING;
                let { clientX: lastX, clientY: lastY } = e;
                const onPointerMove = (e: PointerEvent) => {
                  const deltaX = lastX - e.clientX;
                  const deltaY = lastY - e.clientY;
                  lastX = e.clientX;
                  lastY = e.clientY;

                  this.setState({
                    scrollX: normalizeScroll(
                      this.state.scrollX - deltaX / this.state.zoom,
                    ),
                    scrollY: normalizeScroll(
                      this.state.scrollY - deltaY / this.state.zoom,
                    ),
                  });
                };
                const teardown = (lastPointerUp = () => {
                  lastPointerUp = null;
                  isPanning = false;
                  if (!isHoldingSpace) {
                    setCursorForShape(this.state.elementType);
                  }
                  window.removeEventListener("pointermove", onPointerMove);
                  window.removeEventListener("pointerup", teardown);
                  window.removeEventListener("blur", teardown);
                });
                window.addEventListener("blur", teardown);
                window.addEventListener("pointermove", onPointerMove, {
                  passive: true,
                });
                window.addEventListener("pointerup", teardown);
                return;
              }

              // only handle left mouse button or touch
              if (
                e.button !== POINTER_BUTTON.MAIN &&
                e.button !== POINTER_BUTTON.TOUCH
              ) {
                return;
              }

              gesture.pointers.push({
                id: e.pointerId,
                x: e.clientX,
                y: e.clientY,
              });
              if (gesture.pointers.length === 2) {
                gesture.lastCenter = getCenter(gesture.pointers);
                gesture.initialScale = this.state.zoom;
                gesture.initialDistance = getDistance(gesture.pointers);
              }

              // fixes pointermove causing selection of UI texts #32
              e.preventDefault();
              // Preventing the event above disables default behavior
              //  of defocusing potentially focused element, which is what we
              //  want when clicking inside the canvas.
              if (document.activeElement instanceof HTMLElement) {
                document.activeElement.blur();
              }

              // don't select while panning
              if (gesture.pointers.length > 1) {
                return;
              }

              // Handle scrollbars dragging
              const {
                isOverHorizontalScrollBar,
                isOverVerticalScrollBar,
              } = isOverScrollBars(
                elements,
                e.clientX / window.devicePixelRatio,
                e.clientY / window.devicePixelRatio,
                canvasWidth / window.devicePixelRatio,
                canvasHeight / window.devicePixelRatio,
                this.state,
              );

              const { x, y } = viewportCoordsToSceneCoords(
                e,
                this.state,
                this.canvas,
              );

              const originX = x;
              const originY = y;

              let element = newElement(
                this.state.elementType,
                x,
                y,
                this.state.currentItemStrokeColor,
                this.state.currentItemBackgroundColor,
                this.state.currentItemFillStyle,
                this.state.currentItemStrokeWidth,
                this.state.currentItemRoughness,
                this.state.currentItemOpacity,
              );

              if (isTextElement(element)) {
                element = newTextElement(
                  element,
                  "",
                  this.state.currentItemFont,
                );
              }

              type ResizeTestType = ReturnType<typeof resizeTest>;
              let resizeHandle: ResizeTestType = false;
              let isResizingElements = false;
              let draggingOccurred = false;
              let hitElement: ExcalidrawElement | null = null;
              let elementIsAddedToSelection = false;
              if (this.state.elementType === "selection") {
                const resizeElement = getElementWithResizeHandler(
                  elements,
                  { x, y },
                  this.state.zoom,
                );

                const selectedElements = getSelectedElements(elements);
                if (selectedElements.length === 1 && resizeElement) {
                  this.setState({
                    resizingElement: resizeElement
                      ? resizeElement.element
                      : null,
                  });

                  resizeHandle = resizeElement.resizeHandle;
                  document.documentElement.style.cursor = getCursorForResizingElement(
                    resizeElement,
                  );
                  isResizingElements = true;
                } else {
                  hitElement = getElementAtPosition(
                    elements,
                    x,
                    y,
                    this.state.zoom,
                  );
                  // clear selection if shift is not clicked
                  if (!hitElement?.isSelected && !e.shiftKey) {
                    elements = clearSelection(elements);
                  }

                  // If we click on something
                  if (hitElement) {
                    // deselect if item is selected
                    // if shift is not clicked, this will always return true
                    // otherwise, it will trigger selection based on current
                    // state of the box
                    if (!hitElement.isSelected) {
                      hitElement.isSelected = true;
                      elements = elements.slice();
                      elementIsAddedToSelection = true;
                    }

                    // We duplicate the selected element if alt is pressed on pointer down
                    if (e.altKey) {
                      elements = [
                        ...elements.map(element => ({
                          ...element,
                          isSelected: false,
                        })),
                        ...getSelectedElements(elements).map(element => {
                          const newElement = duplicateElement(element);
                          newElement.isSelected = true;
                          return newElement;
                        }),
                      ];
                    }
                  }
                }
              } else {
                elements = clearSelection(elements);
              }

              if (isTextElement(element)) {
                // if we're currently still editing text, clicking outside
                //  should only finalize it, not create another (irrespective
                //  of state.elementLocked)
                if (this.state.editingElement?.type === "text") {
                  return;
                }
                let textX = e.clientX;
                let textY = e.clientY;
                if (!e.altKey) {
                  const snappedToCenterPosition = this.getTextWysiwygSnappedToCenterPosition(
                    x,
                    y,
                  );
                  if (snappedToCenterPosition) {
                    element.x = snappedToCenterPosition.elementCenterX;
                    element.y = snappedToCenterPosition.elementCenterY;
                    textX = snappedToCenterPosition.wysiwygX;
                    textY = snappedToCenterPosition.wysiwygY;
                  }
                }

                const resetSelection = () => {
                  this.setState({
                    draggingElement: null,
                    editingElement: null,
                  });
                };

                textWysiwyg({
                  initText: "",
                  x: textX,
                  y: textY,
                  strokeColor: this.state.currentItemStrokeColor,
                  opacity: this.state.currentItemOpacity,
                  font: this.state.currentItemFont,
                  zoom: this.state.zoom,
                  onSubmit: text => {
                    if (text) {
                      elements = [
                        ...elements,
                        {
                          ...newTextElement(
                            element,
                            text,
                            this.state.currentItemFont,
                          ),
                          isSelected: true,
                        },
                      ];
                    }
                    if (this.state.elementLocked) {
                      setCursorForShape(this.state.elementType);
                    }
                    history.resumeRecording();
                    resetSelection();
                  },
                  onCancel: () => {
                    resetSelection();
                  },
                });
                resetCursor();
                if (!this.state.elementLocked) {
                  this.setState({
                    editingElement: element,
                    elementType: "selection",
                  });
                } else {
                  this.setState({
                    editingElement: element,
                  });
                }
                return;
              } else if (
                this.state.elementType === "arrow" ||
                this.state.elementType === "line"
              ) {
                if (this.state.multiElement) {
                  const { multiElement } = this.state;
                  const { x: rx, y: ry } = multiElement;
                  multiElement.isSelected = true;
                  multiElement.points.push([x - rx, y - ry]);
                  multiElement.shape = null;
                } else {
                  element.isSelected = false;
                  element.points.push([0, 0]);
                  element.shape = null;
                  elements = [...elements, element];
                  this.setState({
                    draggingElement: element,
                  });
                }
              } else if (element.type === "selection") {
                this.setState({
                  selectionElement: element,
                  draggingElement: element,
                });
              } else {
                elements = [...elements, element];
                this.setState({ multiElement: null, draggingElement: element });
              }

              let lastX = x;
              let lastY = y;

              if (isOverHorizontalScrollBar || isOverVerticalScrollBar) {
                lastX = e.clientX;
                lastY = e.clientY;
              }

              let resizeArrowFn:
                | ((
                    element: ExcalidrawElement,
                    p1: Point,
                    deltaX: number,
                    deltaY: number,
                    pointerX: number,
                    pointerY: number,
                    perfect: boolean,
                  ) => void)
                | null = null;

              const arrowResizeOrigin = (
                element: ExcalidrawElement,
                p1: Point,
                deltaX: number,
                deltaY: number,
                pointerX: number,
                pointerY: number,
                perfect: boolean,
              ) => {
                if (perfect) {
                  const absPx = p1[0] + element.x;
                  const absPy = p1[1] + element.y;

                  const { width, height } = getPerfectElementSize(
                    element.type,
                    pointerX - element.x - p1[0],
                    pointerY - element.y - p1[1],
                  );

                  const dx = element.x + width + p1[0];
                  const dy = element.y + height + p1[1];
                  element.x = dx;
                  element.y = dy;
                  p1[0] = absPx - element.x;
                  p1[1] = absPy - element.y;
                } else {
                  element.x += deltaX;
                  element.y += deltaY;
                  p1[0] -= deltaX;
                  p1[1] -= deltaY;
                }
              };

              const arrowResizeEnd = (
                element: ExcalidrawElement,
                p1: Point,
                deltaX: number,
                deltaY: number,
                pointerX: number,
                pointerY: number,
                perfect: boolean,
              ) => {
                if (perfect) {
                  const { width, height } = getPerfectElementSize(
                    element.type,
                    pointerX - element.x,
                    pointerY - element.y,
                  );
                  p1[0] = width;
                  p1[1] = height;
                } else {
                  p1[0] += deltaX;
                  p1[1] += deltaY;
                }
              };

              const onPointerMove = (e: PointerEvent) => {
                const target = e.target;
                if (!(target instanceof HTMLElement)) {
                  return;
                }

                if (isOverHorizontalScrollBar) {
                  const x = e.clientX;
                  const dx = x - lastX;
                  this.setState({
                    scrollX: normalizeScroll(
                      this.state.scrollX - dx / this.state.zoom,
                    ),
                  });
                  lastX = x;
                  return;
                }

                if (isOverVerticalScrollBar) {
                  const y = e.clientY;
                  const dy = y - lastY;
                  this.setState({
                    scrollY: normalizeScroll(
                      this.state.scrollY - dy / this.state.zoom,
                    ),
                  });
                  lastY = y;
                  return;
                }

                // for arrows, don't start dragging until a given threshold
                //  to ensure we don't create a 2-point arrow by mistake when
                //  user clicks mouse in a way that it moves a tiny bit (thus
                //  triggering pointermove)
                if (
                  !draggingOccurred &&
                  (this.state.elementType === "arrow" ||
                    this.state.elementType === "line")
                ) {
                  const { x, y } = viewportCoordsToSceneCoords(
                    e,
                    this.state,
                    this.canvas,
                  );
                  if (distance2d(x, y, originX, originY) < DRAGGING_THRESHOLD) {
                    return;
                  }
                }

                if (isResizingElements && this.state.resizingElement) {
                  this.setState({ isResizing: true });
                  const el = this.state.resizingElement;
                  const selectedElements = getSelectedElements(elements);
                  if (selectedElements.length === 1) {
                    const { x, y } = viewportCoordsToSceneCoords(
                      e,
                      this.state,
                      this.canvas,
                    );
                    const deltaX = x - lastX;
                    const deltaY = y - lastY;
                    const element = selectedElements[0];
                    const isLinear =
                      element.type === "line" || element.type === "arrow";
                    switch (resizeHandle) {
                      case "nw":
                        if (isLinear && element.points.length === 2) {
                          const [, p1] = element.points;

                          if (!resizeArrowFn) {
                            if (p1[0] < 0 || p1[1] < 0) {
                              resizeArrowFn = arrowResizeEnd;
                            } else {
                              resizeArrowFn = arrowResizeOrigin;
                            }
                          }
                          resizeArrowFn(
                            element,
                            p1,
                            deltaX,
                            deltaY,
                            x,
                            y,
                            e.shiftKey,
                          );
                        } else {
                          element.width -= deltaX;
                          element.x += deltaX;

                          if (e.shiftKey) {
                            element.y += element.height - element.width;
                            element.height = element.width;
                          } else {
                            element.height -= deltaY;
                            element.y += deltaY;
                          }
                        }
                        break;
                      case "ne":
                        if (isLinear && element.points.length === 2) {
                          const [, p1] = element.points;
                          if (!resizeArrowFn) {
                            if (p1[0] >= 0) {
                              resizeArrowFn = arrowResizeEnd;
                            } else {
                              resizeArrowFn = arrowResizeOrigin;
                            }
                          }
                          resizeArrowFn(
                            element,
                            p1,
                            deltaX,
                            deltaY,
                            x,
                            y,
                            e.shiftKey,
                          );
                        } else {
                          element.width += deltaX;
                          if (e.shiftKey) {
                            element.y += element.height - element.width;
                            element.height = element.width;
                          } else {
                            element.height -= deltaY;
                            element.y += deltaY;
                          }
                        }
                        break;
                      case "sw":
                        if (isLinear && element.points.length === 2) {
                          const [, p1] = element.points;
                          if (!resizeArrowFn) {
                            if (p1[0] <= 0) {
                              resizeArrowFn = arrowResizeEnd;
                            } else {
                              resizeArrowFn = arrowResizeOrigin;
                            }
                          }
                          resizeArrowFn(
                            element,
                            p1,
                            deltaX,
                            deltaY,
                            x,
                            y,
                            e.shiftKey,
                          );
                        } else {
                          element.width -= deltaX;
                          element.x += deltaX;
                          if (e.shiftKey) {
                            element.height = element.width;
                          } else {
                            element.height += deltaY;
                          }
                        }
                        break;
                      case "se":
                        if (isLinear && element.points.length === 2) {
                          const [, p1] = element.points;
                          if (!resizeArrowFn) {
                            if (p1[0] > 0 || p1[1] > 0) {
                              resizeArrowFn = arrowResizeEnd;
                            } else {
                              resizeArrowFn = arrowResizeOrigin;
                            }
                          }
                          resizeArrowFn(
                            element,
                            p1,
                            deltaX,
                            deltaY,
                            x,
                            y,
                            e.shiftKey,
                          );
                        } else {
                          if (e.shiftKey) {
                            element.width += deltaX;
                            element.height = element.width;
                          } else {
                            element.width += deltaX;
                            element.height += deltaY;
                          }
                        }
                        break;
                      case "n": {
                        element.height -= deltaY;
                        element.y += deltaY;

                        if (element.points.length > 0) {
                          const len = element.points.length;

                          const points = [...element.points].sort(
                            (a, b) => a[1] - b[1],
                          );

                          for (let i = 1; i < points.length; ++i) {
                            const pnt = points[i];
                            pnt[1] -= deltaY / (len - i);
                          }
                        }
                        break;
                      }
                      case "w": {
                        element.width -= deltaX;
                        element.x += deltaX;

                        if (element.points.length > 0) {
                          const len = element.points.length;
                          const points = [...element.points].sort(
                            (a, b) => a[0] - b[0],
                          );

                          for (let i = 0; i < points.length; ++i) {
                            const pnt = points[i];
                            pnt[0] -= deltaX / (len - i);
                          }
                        }
                        break;
                      }
                      case "s": {
                        element.height += deltaY;
                        if (element.points.length > 0) {
                          const len = element.points.length;
                          const points = [...element.points].sort(
                            (a, b) => a[1] - b[1],
                          );

                          for (let i = 1; i < points.length; ++i) {
                            const pnt = points[i];
                            pnt[1] += deltaY / (len - i);
                          }
                        }
                        break;
                      }
                      case "e": {
                        element.width += deltaX;
                        if (element.points.length > 0) {
                          const len = element.points.length;
                          const points = [...element.points].sort(
                            (a, b) => a[0] - b[0],
                          );

                          for (let i = 1; i < points.length; ++i) {
                            const pnt = points[i];
                            pnt[0] += deltaX / (len - i);
                          }
                        }
                        break;
                      }
                    }

                    if (resizeHandle) {
                      resizeHandle = normalizeResizeHandle(
                        element,
                        resizeHandle,
                      );
                    }
                    normalizeDimensions(element);

                    document.documentElement.style.cursor = getCursorForResizingElement(
                      { element, resizeHandle },
                    );
                    el.x = element.x;
                    el.y = element.y;
                    el.shape = null;

                    lastX = x;
                    lastY = y;
                    this.setState({});
                    return;
                  }
                }

                if (hitElement?.isSelected) {
                  // Marking that click was used for dragging to check
                  // if elements should be deselected on pointerup
                  draggingOccurred = true;
                  const selectedElements = getSelectedElements(elements);
                  if (selectedElements.length > 0) {
                    const { x, y } = viewportCoordsToSceneCoords(
                      e,
                      this.state,
                      this.canvas,
                    );

                    selectedElements.forEach(element => {
                      element.x += x - lastX;
                      element.y += y - lastY;
                    });
                    lastX = x;
                    lastY = y;
                    this.setState({});
                    return;
                  }
                }

                // It is very important to read this.state within each move event,
                // otherwise we would read a stale one!
                const draggingElement = this.state.draggingElement;
                if (!draggingElement) {
                  return;
                }

                const { x, y } = viewportCoordsToSceneCoords(
                  e,
                  this.state,
                  this.canvas,
                );

                let width = distance(originX, x);
                let height = distance(originY, y);

                const isLinear =
                  this.state.elementType === "line" ||
                  this.state.elementType === "arrow";

                if (isLinear) {
                  draggingOccurred = true;
                  const points = draggingElement.points;
                  let dx = x - draggingElement.x;
                  let dy = y - draggingElement.y;

                  if (e.shiftKey && points.length === 2) {
                    ({ width: dx, height: dy } = getPerfectElementSize(
                      this.state.elementType,
                      dx,
                      dy,
                    ));
                  }

                  if (points.length === 1) {
                    points.push([dx, dy]);
                  } else if (points.length > 1) {
                    const pnt = points[points.length - 1];
                    pnt[0] = dx;
                    pnt[1] = dy;
                  }
                } else {
                  if (e.shiftKey) {
                    ({ width, height } = getPerfectElementSize(
                      this.state.elementType,
                      width,
                      y < originY ? -height : height,
                    ));

                    if (height < 0) {
                      height = -height;
                    }
                  }

                  draggingElement.x = x < originX ? originX - width : originX;
                  draggingElement.y = y < originY ? originY - height : originY;

                  draggingElement.width = width;
                  draggingElement.height = height;
                }

                draggingElement.shape = null;

                if (this.state.elementType === "selection") {
                  if (!e.shiftKey && isSomeElementSelected(elements)) {
                    elements = clearSelection(elements);
                  }
                  const elementsWithinSelection = getElementsWithinSelection(
                    elements,
                    draggingElement,
                  );
                  elementsWithinSelection.forEach(element => {
                    element.isSelected = true;
                  });
                }
                this.setState({});
              };

              const onPointerUp = (e: PointerEvent) => {
                const {
                  draggingElement,
                  resizingElement,
                  multiElement,
                  elementType,
                  elementLocked,
                } = this.state;

                this.setState({
                  isResizing: false,
                  resizingElement: null,
                  selectionElement: null,
                });

                resizeArrowFn = null;
                lastPointerUp = null;
                window.removeEventListener("pointermove", onPointerMove);
                window.removeEventListener("pointerup", onPointerUp);

                if (elementType === "arrow" || elementType === "line") {
                  if (draggingElement!.points.length > 1) {
                    history.resumeRecording();
                    this.setState({});
                  }
                  if (!draggingOccurred && draggingElement && !multiElement) {
                    const { x, y } = viewportCoordsToSceneCoords(
                      e,
                      this.state,
                      this.canvas,
                    );
                    draggingElement.points.push([
                      x - draggingElement.x,
                      y - draggingElement.y,
                    ]);
                    draggingElement.shape = null;
                    this.setState({ multiElement: this.state.draggingElement });
                  } else if (draggingOccurred && !multiElement) {
                    this.state.draggingElement!.isSelected = true;
                    if (!elementLocked) {
                      resetCursor();
                      this.setState({
                        draggingElement: null,
                        elementType: "selection",
                      });
                    } else {
                      this.setState({
                        draggingElement: null,
                      });
                    }
                  }
                  return;
                }

                if (
                  elementType !== "selection" &&
                  draggingElement &&
                  isInvisiblySmallElement(draggingElement)
                ) {
                  // remove invisible element which was added in onPointerDown
                  elements = elements.slice(0, -1);
                  this.setState({
                    draggingElement: null,
                  });
                  return;
                }

                if (normalizeDimensions(draggingElement)) {
                  this.setState({});
                }

                if (resizingElement) {
                  history.resumeRecording();
                  this.setState({});
                }

                if (
                  resizingElement &&
                  isInvisiblySmallElement(resizingElement)
                ) {
                  elements = elements.filter(
                    el => el.id !== resizingElement.id,
                  );
                }

                // If click occurred on already selected element
                // it is needed to remove selection from other elements
                // or if SHIFT or META key pressed remove selection
                // from hitted element
                //
                // If click occurred and elements were dragged or some element
                // was added to selection (on pointerdown phase) we need to keep
                // selection unchanged
                if (
                  hitElement &&
                  !draggingOccurred &&
                  !elementIsAddedToSelection
                ) {
                  if (e.shiftKey) {
                    hitElement.isSelected = false;
                  } else {
                    elements = clearSelection(elements);
                    hitElement.isSelected = true;
                  }
                }

                if (draggingElement === null) {
                  // if no element is clicked, clear the selection and redraw
                  elements = clearSelection(elements);
                  this.setState({});
                  return;
                }

                if (!elementLocked) {
                  draggingElement.isSelected = true;
                }

                if (
                  elementType !== "selection" ||
                  isSomeElementSelected(elements)
                ) {
                  history.resumeRecording();
                }

                if (!elementLocked) {
                  resetCursor();
                  this.setState({
                    draggingElement: null,
                    elementType: "selection",
                  });
                } else {
                  this.setState({
                    draggingElement: null,
                  });
                }
              };

              lastPointerUp = onPointerUp;

              window.addEventListener("pointermove", onPointerMove);
              window.addEventListener("pointerup", onPointerUp);
            }}
            onDoubleClick={e => {
              resetCursor();

              const { x, y } = viewportCoordsToSceneCoords(
                e,
                this.state,
                this.canvas,
              );

              const elementAtPosition = getElementAtPosition(
                elements,
                x,
                y,
                this.state.zoom,
              );

              const element =
                elementAtPosition && isTextElement(elementAtPosition)
                  ? elementAtPosition
                  : newTextElement(
                      newElement(
                        "text",
                        x,
                        y,
                        this.state.currentItemStrokeColor,
                        this.state.currentItemBackgroundColor,
                        this.state.currentItemFillStyle,
                        this.state.currentItemStrokeWidth,
                        this.state.currentItemRoughness,
                        this.state.currentItemOpacity,
                      ),
                      "", // default text
                      this.state.currentItemFont, // default font
                    );

              this.setState({ editingElement: element });

              let textX = e.clientX;
              let textY = e.clientY;

              if (elementAtPosition && isTextElement(elementAtPosition)) {
                elements = elements.filter(
                  element => element.id !== elementAtPosition.id,
                );
                this.setState({});

                const centerElementX =
                  elementAtPosition.x + elementAtPosition.width / 2;
                const centerElementY =
                  elementAtPosition.y + elementAtPosition.height / 2;

                const {
                  x: centerElementXInViewport,
                  y: centerElementYInViewport,
                } = sceneCoordsToViewportCoords(
                  { sceneX: centerElementX, sceneY: centerElementY },
                  this.state,
                  this.canvas,
                );

                textX = centerElementXInViewport;
                textY = centerElementYInViewport;

                // x and y will change after calling newTextElement function
                element.x = centerElementX;
                element.y = centerElementY;
              } else if (!e.altKey) {
                const snappedToCenterPosition = this.getTextWysiwygSnappedToCenterPosition(
                  x,
                  y,
                );

                if (snappedToCenterPosition) {
                  element.x = snappedToCenterPosition.elementCenterX;
                  element.y = snappedToCenterPosition.elementCenterY;
                  textX = snappedToCenterPosition.wysiwygX;
                  textY = snappedToCenterPosition.wysiwygY;
                }
              }

              const resetSelection = () => {
                this.setState({
                  draggingElement: null,
                  editingElement: null,
                });
              };

              textWysiwyg({
                initText: element.text,
                x: textX,
                y: textY,
                strokeColor: element.strokeColor,
                font: element.font,
                opacity: this.state.currentItemOpacity,
                zoom: this.state.zoom,
                onSubmit: text => {
                  if (text) {
                    elements = [
                      ...elements,
                      {
                        // we need to recreate the element to update dimensions &
                        //  position
                        ...newTextElement(element, text, element.font),
                        isSelected: true,
                      },
                    ];
                  }
                  history.resumeRecording();
                  resetSelection();
                },
                onCancel: () => {
                  resetSelection();
                },
              });
            }}
            onPointerMove={e => {
              gesture.pointers = gesture.pointers.map(p =>
                p.id === e.pointerId
                  ? {
                      id: e.pointerId,
                      x: e.clientX,
                      y: e.clientY,
                    }
                  : p,
              );

              if (gesture.pointers.length === 2) {
                const center = getCenter(gesture.pointers);
                const deltaX = center.x - gesture.lastCenter!.x;
                const deltaY = center.y - gesture.lastCenter!.y;
                gesture.lastCenter = center;

                const distance = getDistance(gesture.pointers);
                const scaleFactor = distance / gesture.initialDistance!;

                this.setState({
                  scrollX: normalizeScroll(
                    this.state.scrollX + deltaX / this.state.zoom,
                  ),
                  scrollY: normalizeScroll(
                    this.state.scrollY + deltaY / this.state.zoom,
                  ),
                  zoom: getNormalizedZoom(gesture.initialScale! * scaleFactor),
                });
              } else {
                gesture.lastCenter = gesture.initialDistance = gesture.initialScale = null;
              }

              if (isHoldingSpace || isPanning) {
                return;
              }
              const hasDeselectedButton = Boolean(e.buttons);

              const { x, y } = viewportCoordsToSceneCoords(
                e,
                this.state,
                this.canvas,
              );
              if (this.state.multiElement) {
                const { multiElement } = this.state;
                const originX = multiElement.x;
                const originY = multiElement.y;
                const points = multiElement.points;
                const pnt = points[points.length - 1];
                pnt[0] = x - originX;
                pnt[1] = y - originY;
                multiElement.shape = null;
                this.setState({});
                return;
              }

              if (
                hasDeselectedButton ||
                this.state.elementType !== "selection"
              ) {
                return;
              }

              const selectedElements = getSelectedElements(elements);
              if (selectedElements.length === 1) {
                const resizeElement = getElementWithResizeHandler(
                  elements,
                  { x, y },
                  this.state.zoom,
                );
                if (resizeElement && resizeElement.resizeHandle) {
                  document.documentElement.style.cursor = getCursorForResizingElement(
                    resizeElement,
                  );
                  return;
                }
              }
              const hitElement = getElementAtPosition(
                elements,
                x,
                y,
                this.state.zoom,
              );
              document.documentElement.style.cursor = hitElement ? "move" : "";
            }}
            onPointerUp={this.removePointer}
            onPointerCancel={this.removePointer}
            onDrop={e => {
              const file = e.dataTransfer.files[0];
              if (file?.type === "application/json") {
                loadFromBlob(file)
                  .then(({ elements, appState }) =>
                    this.syncActionResult({ elements, appState }),
                  )
                  .catch(err => console.error(err));
              }
            }}
          >
            {t("labels.drawingCanvas")}
          </canvas>
        </main>
      </div>
    );
  }

  private handleWheel = (e: WheelEvent) => {
    e.preventDefault();
    const { deltaX, deltaY } = e;

    if (e[KEYS.CTRL_OR_CMD]) {
      const sign = Math.sign(deltaY);
      const MAX_STEP = 10;
      let delta = Math.abs(deltaY);
      if (delta > MAX_STEP) {
        delta = MAX_STEP;
      }
      delta *= sign;
      this.setState(({ zoom }) => ({
        zoom: getNormalizedZoom(zoom - delta / 100),
      }));
      return;
    }

    this.setState(({ zoom, scrollX, scrollY }) => ({
      scrollX: normalizeScroll(scrollX - deltaX / zoom),
      scrollY: normalizeScroll(scrollY - deltaY / zoom),
    }));
  };

  private addElementsFromPaste = (
    clipboardElements: readonly ExcalidrawElement[],
  ) => {
    elements = clearSelection(elements);

    const [minX, minY, maxX, maxY] = getCommonBounds(clipboardElements);

    const elementsCenterX = distance(minX, maxX) / 2;
    const elementsCenterY = distance(minY, maxY) / 2;

    const { x, y } = viewportCoordsToSceneCoords(
      { clientX: cursorX, clientY: cursorY },
      this.state,
      this.canvas,
    );

    const dx = x - elementsCenterX;
    const dy = y - elementsCenterY;

    elements = [
      ...elements,
      ...clipboardElements.map(clipboardElements => {
        const duplicate = duplicateElement(clipboardElements);
        duplicate.x += dx - minX;
        duplicate.y += dy - minY;
        return duplicate;
      }),
    ];
    history.resumeRecording();
    this.setState({});
  };

  private getTextWysiwygSnappedToCenterPosition(x: number, y: number) {
    const elementClickedInside = getElementContainingPosition(elements, x, y);
    if (elementClickedInside) {
      const elementCenterX =
        elementClickedInside.x + elementClickedInside.width / 2;
      const elementCenterY =
        elementClickedInside.y + elementClickedInside.height / 2;
      const distanceToCenter = Math.hypot(
        x - elementCenterX,
        y - elementCenterY,
      );
      const isSnappedToCenter =
        distanceToCenter < TEXT_TO_CENTER_SNAP_THRESHOLD;
      if (isSnappedToCenter) {
        const wysiwygX =
          this.state.scrollX +
          elementClickedInside.x +
          elementClickedInside.width / 2;
        const wysiwygY =
          this.state.scrollY +
          elementClickedInside.y +
          elementClickedInside.height / 2;
        return { wysiwygX, wysiwygY, elementCenterX, elementCenterY };
      }
    }
  }

  private saveDebounced = debounce(() => {
    saveToLocalStorage(elements, this.state);
  }, 300);

  componentDidUpdate() {
    const atLeastOneVisibleElement = renderScene(
      elements,
      this.state.selectionElement,
      this.rc!,
      this.canvas!,
      {
        scrollX: this.state.scrollX,
        scrollY: this.state.scrollY,
        viewBackgroundColor: this.state.viewBackgroundColor,
        zoom: this.state.zoom,
      },
      {
        renderOptimizations: true,
      },
    );
    const scrolledOutside = !atLeastOneVisibleElement && elements.length > 0;
    if (this.state.scrolledOutside !== scrolledOutside) {
      this.setState({ scrolledOutside: scrolledOutside });
    }
    this.saveDebounced();
    if (history.isRecording()) {
      history.pushEntry(this.state, elements);
      history.skipRecording();
    }
  }
}

const rootElement = document.getElementById("root");

class TopErrorBoundary extends React.Component {
  state = { hasError: false, stack: "", localStorage: "" };

  static getDerivedStateFromError(error: any) {
    console.error(error);
    return {
      hasError: true,
      localStorage: JSON.stringify({ ...localStorage }),
      stack: error.stack,
    };
  }

  private selectTextArea(event: React.MouseEvent<HTMLTextAreaElement>) {
    (event.target as HTMLTextAreaElement).select();
  }

  private async createGithubIssue() {
    let body = "";
    try {
      const templateStr = (await import("./bug-issue-template")).default;
      if (typeof templateStr === "string") {
        body = encodeURIComponent(templateStr);
      }
    } catch {}

    window.open(
      `https://github.com/excalidraw/excalidraw/issues/new?body=${body}`,
    );
  }

  render() {
    if (this.state.hasError) {
      return (
        <div className="ErrorSplash">
          <div className="ErrorSplash-messageContainer">
            <div className="ErrorSplash-paragraph bigger">
              Encountered an error. Please{" "}
              <button onClick={() => window.location.reload()}>
                reload the page
              </button>
              .
            </div>
            <div className="ErrorSplash-paragraph">
              If reloading doesn't work. Try{" "}
              <button
                onClick={() => {
                  localStorage.clear();
                  window.location.reload();
                }}
              >
                clearing the canvas
              </button>
              .<br />
              <div className="smaller">
                (This will unfortunately result in loss of work.)
              </div>
            </div>
            <div>
              <div className="ErrorSplash-paragraph">
                Before doing so, we'd appreciate if you opened an issue on our{" "}
                <button onClick={this.createGithubIssue}>bug tracker</button>.
                Please include the following error stack trace & localStorage
                content (provided it's not private):
              </div>
              <div className="ErrorSplash-paragraph">
                <div className="ErrorSplash-details">
                  <label>Error stack trace:</label>
                  <textarea
                    rows={10}
                    onClick={this.selectTextArea}
                    defaultValue={this.state.stack}
                  />
                  <label>LocalStorage content:</label>
                  <textarea
                    rows={5}
                    onClick={this.selectTextArea}
                    defaultValue={this.state.localStorage}
                  />
                </div>
              </div>
            </div>
          </div>
        </div>
      );
    }

    return this.props.children;
  }
}

ReactDOM.render(
  <TopErrorBoundary>
    <IsMobileProvider>
      <App />
    </IsMobileProvider>
  </TopErrorBoundary>,
  rootElement,
);<|MERGE_RESOLUTION|>--- conflicted
+++ resolved
@@ -586,15 +586,6 @@
           </div>
         </FixedSideContainer>
         <footer role="contentinfo">
-<<<<<<< HEAD
-          <HintViewer
-            elements={elements}
-            elementType={appState.elementType}
-            isResizing={appState.isResizing}
-            multiMode={appState.multiElement !== null}
-          />
-=======
->>>>>>> 949c3841
           <LanguageList
             onChange={lng => {
               setLanguage(lng);
