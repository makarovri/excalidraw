import React from "react";
import ReactDOM from "react-dom";

import rough from "roughjs/bin/rough";
import { RoughCanvas } from "roughjs/bin/canvas";

import {
  newElement,
  newTextElement,
  duplicateElement,
  resizeTest,
  normalizeResizeHandle,
  isInvisiblySmallElement,
  isTextElement,
  textWysiwyg,
  getCommonBounds,
  getCursorForResizingElement,
  getPerfectElementSize,
  resizePerfectLineForNWHandler,
  normalizeDimensions,
} from "./element";
import {
  clearSelection,
  deleteSelectedElements,
  getElementsWithinSelection,
  isOverScrollBars,
  restoreFromLocalStorage,
  saveToLocalStorage,
  getElementAtPosition,
  createScene,
  getElementContainingPosition,
  hasBackground,
  hasStroke,
  hasText,
  exportCanvas,
  importFromBackend,
} from "./scene";

import { renderScene } from "./renderer";
import { AppState } from "./types";
import { ExcalidrawElement } from "./element/types";

import { isInputLike, debounce, capitalizeString, distance } from "./utils";
import { KEYS, isArrowKey } from "./keys";

import { findShapeByKey, shapesShortcutKeys, SHAPES } from "./shapes";
import { createHistory } from "./history";

import ContextMenu from "./components/ContextMenu";

import "./styles.scss";
import { getElementWithResizeHandler } from "./element/resizeTest";
import {
  ActionManager,
  actionDeleteSelected,
  actionSendBackward,
  actionBringForward,
  actionSendToBack,
  actionBringToFront,
  actionSelectAll,
  actionChangeStrokeColor,
  actionChangeBackgroundColor,
  actionChangeOpacity,
  actionChangeStrokeWidth,
  actionChangeFillStyle,
  actionChangeSloppiness,
  actionChangeFontSize,
  actionChangeFontFamily,
  actionChangeViewBackgroundColor,
  actionClearCanvas,
  actionChangeProjectName,
  actionChangeExportBackground,
  actionLoadScene,
  actionSaveScene,
  actionCopyStyles,
  actionPasteStyles,
} from "./actions";
import { Action, ActionResult } from "./actions/types";
import { getDefaultAppState } from "./appState";
import { Island } from "./components/Island";
import Stack from "./components/Stack";
import { FixedSideContainer } from "./components/FixedSideContainer";
import { ToolButton } from "./components/ToolButton";
import { LockIcon } from "./components/LockIcon";
import { ExportDialog } from "./components/ExportDialog";
import { withTranslation } from "react-i18next";
import { LanguageList } from "./components/LanguageList";
import i18n, { languages, parseDetectedLang } from "./i18n";
import {
  ShareableLinkProvider,
  ShareableLinkContextDispatch,
} from "./providers/ShareableLink";

let { elements } = createScene();
const { history } = createHistory();

const CANVAS_WINDOW_OFFSET_LEFT = 0;
const CANVAS_WINDOW_OFFSET_TOP = 0;

function resetCursor() {
  document.documentElement.style.cursor = "";
}

const ELEMENT_SHIFT_TRANSLATE_AMOUNT = 5;
const ELEMENT_TRANSLATE_AMOUNT = 1;
const TEXT_TO_CENTER_SNAP_THRESHOLD = 30;
const CURSOR_TYPE = {
  TEXT: "text",
  CROSSHAIR: "crosshair",
};

let lastCanvasWidth = -1;
let lastCanvasHeight = -1;

let lastMouseUp: ((e: any) => void) | null = null;

export function viewportCoordsToSceneCoords(
  { clientX, clientY }: { clientX: number; clientY: number },
  { scrollX, scrollY }: { scrollX: number; scrollY: number },
) {
  const x = clientX - CANVAS_WINDOW_OFFSET_LEFT - scrollX;
  const y = clientY - CANVAS_WINDOW_OFFSET_TOP - scrollY;
  return { x, y };
}

function pickAppStatePropertiesForHistory(
  appState: AppState,
): Partial<AppState> {
  return {
    exportBackground: appState.exportBackground,
    currentItemStrokeColor: appState.currentItemStrokeColor,
    currentItemBackgroundColor: appState.currentItemBackgroundColor,
    currentItemFillStyle: appState.currentItemFillStyle,
    currentItemStrokeWidth: appState.currentItemStrokeWidth,
    currentItemRoughness: appState.currentItemRoughness,
    currentItemOpacity: appState.currentItemOpacity,
    currentItemFont: appState.currentItemFont,
    viewBackgroundColor: appState.viewBackgroundColor,
    name: appState.name,
  };
}

let cursorX = 0;
let cursorY = 0;

export class App extends React.Component<any, AppState> {
  canvas: HTMLCanvasElement | null = null;
  rc: RoughCanvas | null = null;

  actionManager: ActionManager = new ActionManager();
  canvasOnlyActions: Array<Action>;
  constructor(props: any) {
    super(props);
    this.actionManager.registerAction(actionDeleteSelected);
    this.actionManager.registerAction(actionSendToBack);
    this.actionManager.registerAction(actionBringToFront);
    this.actionManager.registerAction(actionSendBackward);
    this.actionManager.registerAction(actionBringForward);
    this.actionManager.registerAction(actionSelectAll);

    this.actionManager.registerAction(actionChangeStrokeColor);
    this.actionManager.registerAction(actionChangeBackgroundColor);
    this.actionManager.registerAction(actionChangeFillStyle);
    this.actionManager.registerAction(actionChangeStrokeWidth);
    this.actionManager.registerAction(actionChangeOpacity);
    this.actionManager.registerAction(actionChangeSloppiness);
    this.actionManager.registerAction(actionChangeFontSize);
    this.actionManager.registerAction(actionChangeFontFamily);

    this.actionManager.registerAction(actionChangeViewBackgroundColor);
    this.actionManager.registerAction(actionClearCanvas);

    this.actionManager.registerAction(actionChangeProjectName);
    this.actionManager.registerAction(actionChangeExportBackground);
    this.actionManager.registerAction(actionSaveScene);
    this.actionManager.registerAction(actionLoadScene);

    this.actionManager.registerAction(actionCopyStyles);
    this.actionManager.registerAction(actionPasteStyles);

    this.canvasOnlyActions = [actionSelectAll];
  }

  private syncActionResult = (res: ActionResult) => {
    if (res.elements !== undefined) {
      elements = res.elements;
      this.setState({});
    }

    if (res.appState !== undefined) {
      this.setState({ ...res.appState });
    }
  };

  private onCut = (e: ClipboardEvent) => {
    if (isInputLike(e.target)) return;
    e.clipboardData?.setData(
      "text/plain",
      JSON.stringify(
        elements
          .filter(element => element.isSelected)
          .map(({ shape, ...el }) => el),
      ),
    );
    elements = deleteSelectedElements(elements);
    this.setState({});
    e.preventDefault();
  };
  private onCopy = (e: ClipboardEvent) => {
    if (isInputLike(e.target)) return;
    e.clipboardData?.setData(
      "text/plain",
      JSON.stringify(
        elements
          .filter(element => element.isSelected)
          .map(({ shape, ...el }) => el),
      ),
    );
    e.preventDefault();
  };
  private onPaste = (e: ClipboardEvent) => {
    if (isInputLike(e.target)) return;
    const paste = e.clipboardData?.getData("text") || "";
    this.addElementsFromPaste(paste);
    e.preventDefault();
  };

  private onUnload = () => {
    this.saveDebounced();
    this.saveDebounced.flush();
  };

  public shouldComponentUpdate(props: any, nextState: AppState) {
    if (!history.isRecording()) {
      // temporary hack to fix #592
      // eslint-disable-next-line react/no-direct-mutation-state
      this.state = nextState;
      this.componentDidUpdate();
      return false;
    }
    return true;
  }

  public async componentDidMount() {
    document.addEventListener("copy", this.onCopy);
    document.addEventListener("paste", this.onPaste);
    document.addEventListener("cut", this.onCut);

    document.addEventListener("keydown", this.onKeyDown, false);
    document.addEventListener("mousemove", this.updateCurrentCursorPosition);
    window.addEventListener("resize", this.onResize, false);
    window.addEventListener("unload", this.onUnload, false);

    let data;
    const searchParams = new URLSearchParams(window.location.search);

    if (searchParams.get("id") != null) {
      data = await importFromBackend(searchParams.get("id"));
      window.history.replaceState({}, "Excalidraw", window.location.origin);
    } else {
      data = restoreFromLocalStorage();
    }

    if (data.elements) {
      elements = data.elements;
    }

    if (data.appState) {
      this.setState(data.appState);
    } else {
      this.setState({});
    }
  }

  public componentWillUnmount() {
    document.removeEventListener("copy", this.onCopy);
    document.removeEventListener("paste", this.onPaste);
    document.removeEventListener("cut", this.onCut);

    document.removeEventListener("keydown", this.onKeyDown, false);
    document.removeEventListener(
      "mousemove",
      this.updateCurrentCursorPosition,
      false,
    );
    window.removeEventListener("resize", this.onResize, false);
    window.removeEventListener("unload", this.onUnload, false);
  }

  public state: AppState = getDefaultAppState();

  private onResize = () => {
    this.setState({});
  };

  private updateCurrentCursorPosition = (e: MouseEvent) => {
    cursorX = e.x;
    cursorY = e.y;
  };

  private onKeyDown = (event: KeyboardEvent) => {
    if (event.key === KEYS.ESCAPE && !this.state.draggingElement) {
      elements = clearSelection(elements);
      this.setState({});
      this.setState({ elementType: "selection" });
      if (window.document.activeElement instanceof HTMLElement) {
        window.document.activeElement.blur();
      }
      event.preventDefault();
      return;
    }
    if (isInputLike(event.target)) return;

    const actionResult = this.actionManager.handleKeyDown(
      event,
      elements,
      this.state,
    );

    if (actionResult) {
      this.syncActionResult(actionResult);
      if (actionResult) return;
    }

    const shape = findShapeByKey(event.key);

    if (isArrowKey(event.key)) {
      const step = event.shiftKey
        ? ELEMENT_SHIFT_TRANSLATE_AMOUNT
        : ELEMENT_TRANSLATE_AMOUNT;
      elements = elements.map(el => {
        if (el.isSelected) {
          const element = { ...el };
          if (event.key === KEYS.ARROW_LEFT) element.x -= step;
          else if (event.key === KEYS.ARROW_RIGHT) element.x += step;
          else if (event.key === KEYS.ARROW_UP) element.y -= step;
          else if (event.key === KEYS.ARROW_DOWN) element.y += step;
          return element;
        }
        return el;
      });
      this.setState({});
      event.preventDefault();
    } else if (
      shapesShortcutKeys.includes(event.key.toLowerCase()) &&
      !event.ctrlKey &&
      !event.shiftKey &&
      !event.altKey &&
      !event.metaKey &&
      this.state.draggingElement === null
    ) {
      if (shape === "text") {
        document.documentElement.style.cursor = CURSOR_TYPE.TEXT;
      } else {
        document.documentElement.style.cursor = CURSOR_TYPE.CROSSHAIR;
      }
      this.setState({ elementType: shape });
    } else if (event[KEYS.META] && event.code === "KeyZ") {
      event.preventDefault();

      if (event.shiftKey) {
        // Redo action
        const data = history.redoOnce();
        if (data !== null) {
          elements = data.elements;
          this.setState(data.appState);
        }
      } else {
        // undo action
        const data = history.undoOnce();
        if (data !== null) {
          elements = data.elements;
          this.setState(data.appState);
        }
      }
    }
  };

  private removeWheelEventListener: (() => void) | undefined;

  private copyToClipboard = () => {
    const text = JSON.stringify(
      elements
        .filter(element => element.isSelected)
        .map(({ shape, ...el }) => el),
    );
    if ("clipboard" in navigator && "writeText" in navigator.clipboard) {
      navigator.clipboard.writeText(text);
    } else {
      document.execCommand("copy");
    }
  };

  private pasteFromClipboard = () => {
    if ("clipboard" in navigator && "readText" in navigator.clipboard) {
      navigator.clipboard
        .readText()
        .then(text => this.addElementsFromPaste(text));
    }
  };

  private renderSelectedShapeActions(elements: readonly ExcalidrawElement[]) {
    const { t } = this.props;
    const { elementType, editingElement } = this.state;
    const targetElements = editingElement
      ? [editingElement]
      : elements.filter(el => el.isSelected);
    if (!targetElements.length && elementType === "selection") {
      return null;
    }

    return (
      <Island padding={4}>
        <div className="panelColumn">
          {this.actionManager.renderAction(
            "changeStrokeColor",
            elements,
            this.state,
            this.syncActionResult,
            t,
          )}
          {(hasBackground(elementType) ||
            targetElements.some(element => hasBackground(element.type))) && (
            <>
              {this.actionManager.renderAction(
                "changeBackgroundColor",
                elements,
                this.state,
                this.syncActionResult,
                t,
              )}

              {this.actionManager.renderAction(
                "changeFillStyle",
                elements,
                this.state,
                this.syncActionResult,
                t,
              )}
            </>
          )}

          {(hasStroke(elementType) ||
            targetElements.some(element => hasStroke(element.type))) && (
            <>
              {this.actionManager.renderAction(
                "changeStrokeWidth",
                elements,
                this.state,
                this.syncActionResult,
                t,
              )}

              {this.actionManager.renderAction(
                "changeSloppiness",
                elements,
                this.state,
                this.syncActionResult,
                t,
              )}
            </>
          )}

          {(hasText(elementType) ||
            targetElements.some(element => hasText(element.type))) && (
            <>
              {this.actionManager.renderAction(
                "changeFontSize",
                elements,
                this.state,
                this.syncActionResult,
                t,
              )}

              {this.actionManager.renderAction(
                "changeFontFamily",
                elements,
                this.state,
                this.syncActionResult,
                t,
              )}
            </>
          )}

          {this.actionManager.renderAction(
            "changeOpacity",
            elements,
            this.state,
            this.syncActionResult,
            t,
          )}

          {this.actionManager.renderAction(
            "deleteSelectedElements",
            elements,
            this.state,
            this.syncActionResult,
            t,
          )}
        </div>
      </Island>
    );
  }

  private renderShapesSwitcher() {
    const { t } = this.props;

    return (
      <>
        {SHAPES.map(({ value, icon }, index) => {
          const label = t(`toolBar.${value}`);
          return (
            <ToolButton
              key={value}
              type="radio"
              icon={icon}
              checked={this.state.elementType === value}
              name="editor-current-shape"
              title={`${capitalizeString(label)} — ${
                capitalizeString(value)[0]
              }, ${index + 1}`}
              aria-label={capitalizeString(label)}
              aria-keyshortcuts={`${label[0]} ${index + 1}`}
              onChange={() => {
                this.setState({ elementType: value });
                elements = clearSelection(elements);
                document.documentElement.style.cursor =
                  value === "text" ? CURSOR_TYPE.TEXT : CURSOR_TYPE.CROSSHAIR;
                this.setState({});
              }}
            ></ToolButton>
          );
        })}
      </>
    );
  }

  private renderCanvasActions() {
    const { t } = this.props;
    return (
<<<<<<< HEAD
      <ShareableLinkContextDispatch.Consumer>
        {sharebleLinkDispatch => (
          <Stack.Col gap={4}>
            <Stack.Row justifyContent={"space-between"}>
              {this.actionManager.renderAction(
                "loadScene",
                elements,
                this.state,
                this.syncActionResult,
                t,
              )}
              {this.actionManager.renderAction(
                "saveScene",
                elements,
                this.state,
                this.syncActionResult,
                t,
              )}
              <ExportDialog
                elements={elements}
                appState={this.state}
                actionManager={this.actionManager}
                syncActionResult={this.syncActionResult}
                onExportToPng={(exportedElements, scale) => {
                  if (this.canvas)
                    exportCanvas("png", exportedElements, this.canvas, {
                      exportBackground: this.state.exportBackground,
                      name: this.state.name,
                      viewBackgroundColor: this.state.viewBackgroundColor,
                      scale,
                    });
                }}
                onExportToClipboard={(exportedElements, scale) => {
                  if (this.canvas)
                    exportCanvas("clipboard", exportedElements, this.canvas, {
                      exportBackground: this.state.exportBackground,
                      name: this.state.name,
                      viewBackgroundColor: this.state.viewBackgroundColor,
                      scale,
                    });
                }}
                onExportToBackend={exportedElements => {
                  if (this.canvas) {
                    sharebleLinkDispatch({ type: "userRequested" });
                    sharebleLinkDispatch({ type: "fetch" });
                    exportCanvas(
                      "backend",
                      exportedElements.map(element => ({
                        ...element,
                        isSelected: false,
                      })),
                      this.canvas,
                      this.state,
                    )
                      .then(result => {
                        sharebleLinkDispatch({ type: "success", url: result });
                      })
                      .catch(err => {
                        sharebleLinkDispatch({ type: "fail" });
                        window.alert(err);
                      });
                  }
                }}
              />
              {this.actionManager.renderAction(
                "clearCanvas",
                elements,
                this.state,
                this.syncActionResult,
                t,
              )}
            </Stack.Row>
            {this.actionManager.renderAction(
              "changeViewBackgroundColor",
              elements,
              this.state,
              this.syncActionResult,
              t,
            )}
          </Stack.Col>
=======
      <Stack.Col gap={4}>
        <Stack.Row justifyContent={"space-between"}>
          {this.actionManager.renderAction(
            "loadScene",
            elements,
            this.state,
            this.syncActionResult,
            t,
          )}
          {this.actionManager.renderAction(
            "saveScene",
            elements,
            this.state,
            this.syncActionResult,
            t,
          )}
          <ExportDialog
            elements={elements}
            appState={this.state}
            actionManager={this.actionManager}
            syncActionResult={this.syncActionResult}
            onExportToPng={(exportedElements, scale) => {
              if (this.canvas)
                exportCanvas("png", exportedElements, this.canvas, {
                  exportBackground: this.state.exportBackground,
                  name: this.state.name,
                  viewBackgroundColor: this.state.viewBackgroundColor,
                  scale,
                });
            }}
            onExportToSvg={(exportedElements, scale) => {
              if (this.canvas) {
                exportCanvas("svg", exportedElements, this.canvas, {
                  exportBackground: this.state.exportBackground,
                  name: this.state.name,
                  viewBackgroundColor: this.state.viewBackgroundColor,
                  scale,
                });
              }
            }}
            onExportToClipboard={(exportedElements, scale) => {
              if (this.canvas)
                exportCanvas("clipboard", exportedElements, this.canvas, {
                  exportBackground: this.state.exportBackground,
                  name: this.state.name,
                  viewBackgroundColor: this.state.viewBackgroundColor,
                  scale,
                });
            }}
            onExportToBackend={exportedElements => {
              if (this.canvas)
                exportCanvas(
                  "backend",
                  exportedElements.map(element => ({
                    ...element,
                    isSelected: false,
                  })),
                  this.canvas,
                  this.state,
                );
            }}
          />
          {this.actionManager.renderAction(
            "clearCanvas",
            elements,
            this.state,
            this.syncActionResult,
            t,
          )}
        </Stack.Row>
        {this.actionManager.renderAction(
          "changeViewBackgroundColor",
          elements,
          this.state,
          this.syncActionResult,
          t,
>>>>>>> 97b11b0f
        )}
      </ShareableLinkContextDispatch.Consumer>
    );
  }

  public render() {
    const canvasWidth = window.innerWidth - CANVAS_WINDOW_OFFSET_LEFT;
    const canvasHeight = window.innerHeight - CANVAS_WINDOW_OFFSET_TOP;
    const { t } = this.props;

    return (
      <div className="container">
        <FixedSideContainer side="top">
          <div className="App-menu App-menu_top">
            <Stack.Col gap={4} align="end">
              <section
                className="App-right-menu"
                aria-labelledby="canvas-actions-title"
              >
                <h2 className="visually-hidden" id="canvas-actions-title">
                  {t("headings.canvasActions")}
                </h2>
                <Island padding={4}>{this.renderCanvasActions()}</Island>
              </section>
              <section
                className="App-right-menu"
                aria-labelledby="selected-shape-title"
              >
                <h2 className="visually-hidden" id="selected-shape-title">
                  {t("headings.selectedShapeActions")}
                </h2>
                {this.renderSelectedShapeActions(elements)}
              </section>
            </Stack.Col>
            <section aria-labelledby="shapes-title">
              <Stack.Col gap={4} align="start">
                <Stack.Row gap={1}>
                  <Island padding={1}>
                    <h2 className="visually-hidden" id="shapes-title">
                      {t("headings.shapes")}
                    </h2>
                    <Stack.Row gap={1}>{this.renderShapesSwitcher()}</Stack.Row>
                  </Island>
                  <LockIcon
                    checked={this.state.elementLocked}
                    onChange={() => {
                      this.setState({
                        elementLocked: !this.state.elementLocked,
                        elementType: this.state.elementLocked
                          ? "selection"
                          : this.state.elementType,
                      });
                    }}
                    title={t("toolBar.lock")}
                  />
                </Stack.Row>
              </Stack.Col>
            </section>
            <div />
          </div>
        </FixedSideContainer>
        <main>
          <canvas
            id="canvas"
            style={{
              width: canvasWidth,
              height: canvasHeight,
            }}
            width={canvasWidth * window.devicePixelRatio}
            height={canvasHeight * window.devicePixelRatio}
            ref={canvas => {
              if (this.canvas === null) {
                this.canvas = canvas;
                this.rc = rough.canvas(this.canvas!);
              }
              if (this.removeWheelEventListener) {
                this.removeWheelEventListener();
                this.removeWheelEventListener = undefined;
              }
              if (canvas) {
                canvas.addEventListener("wheel", this.handleWheel, {
                  passive: false,
                });
                this.removeWheelEventListener = () =>
                  canvas.removeEventListener("wheel", this.handleWheel);
                // Whenever React sets the width/height of the canvas element,
                // the context loses the scale transform. We need to re-apply it
                if (
                  canvasWidth !== lastCanvasWidth ||
                  canvasHeight !== lastCanvasHeight
                ) {
                  lastCanvasWidth = canvasWidth;
                  lastCanvasHeight = canvasHeight;
                  canvas
                    .getContext("2d")!
                    .scale(window.devicePixelRatio, window.devicePixelRatio);
                }
              }
            }}
            onContextMenu={e => {
              e.preventDefault();

              const { x, y } = viewportCoordsToSceneCoords(e, this.state);

              const element = getElementAtPosition(elements, x, y);
              if (!element) {
                ContextMenu.push({
                  options: [
                    navigator.clipboard && {
                      label: t("labels.paste"),
                      action: () => this.pasteFromClipboard(),
                    },
                    ...this.actionManager.getContextMenuItems(
                      elements,
                      this.state,
                      this.syncActionResult,
                      action => this.canvasOnlyActions.includes(action),
                      t,
                    ),
                  ],
                  top: e.clientY,
                  left: e.clientX,
                });
                return;
              }

              if (!element.isSelected) {
                elements = clearSelection(elements);
                element.isSelected = true;
                this.setState({});
              }

              ContextMenu.push({
                options: [
                  navigator.clipboard && {
                    label: t("labels.copy"),
                    action: this.copyToClipboard,
                  },
                  navigator.clipboard && {
                    label: t("labels.paste"),
                    action: () => this.pasteFromClipboard(),
                  },
                  ...this.actionManager.getContextMenuItems(
                    elements,
                    this.state,
                    this.syncActionResult,
                    action => !this.canvasOnlyActions.includes(action),
                    t,
                  ),
                ],
                top: e.clientY,
                left: e.clientX,
              });
            }}
            onMouseDown={e => {
              if (lastMouseUp !== null) {
                // Unfortunately, sometimes we don't get a mouseup after a mousedown,
                // this can happen when a contextual menu or alert is triggered. In order to avoid
                // being in a weird state, we clean up on the next mousedown
                lastMouseUp(e);
              }

              // pan canvas on wheel button drag
              if (e.button === 1) {
                let { clientX: lastX, clientY: lastY } = e;
                const onMouseMove = (e: MouseEvent) => {
                  document.documentElement.style.cursor = `grabbing`;
                  let deltaX = lastX - e.clientX;
                  let deltaY = lastY - e.clientY;
                  lastX = e.clientX;
                  lastY = e.clientY;
                  // We don't want to save history when panning around
                  history.skipRecording();
                  this.setState(state => ({
                    scrollX: state.scrollX - deltaX,
                    scrollY: state.scrollY - deltaY,
                  }));
                };
                const onMouseUp = (lastMouseUp = (e: MouseEvent) => {
                  lastMouseUp = null;
                  resetCursor();
                  window.removeEventListener("mousemove", onMouseMove);
                  window.removeEventListener("mouseup", onMouseUp);
                });
                window.addEventListener("mousemove", onMouseMove, {
                  passive: true,
                });
                window.addEventListener("mouseup", onMouseUp);
                return;
              }

              // only handle left mouse button
              if (e.button !== 0) return;
              // fixes mousemove causing selection of UI texts #32
              e.preventDefault();
              // Preventing the event above disables default behavior
              //  of defocusing potentially focused element, which is what we
              //  want when clicking inside the canvas.
              if (document.activeElement instanceof HTMLElement) {
                document.activeElement.blur();
              }

              // Handle scrollbars dragging
              const {
                isOverHorizontalScrollBar,
                isOverVerticalScrollBar,
              } = isOverScrollBars(
                elements,
                e.clientX - CANVAS_WINDOW_OFFSET_LEFT,
                e.clientY - CANVAS_WINDOW_OFFSET_TOP,
                canvasWidth,
                canvasHeight,
                this.state.scrollX,
                this.state.scrollY,
              );

              const { x, y } = viewportCoordsToSceneCoords(e, this.state);

              const originX = x;
              const originY = y;

              let element = newElement(
                this.state.elementType,
                x,
                y,
                this.state.currentItemStrokeColor,
                this.state.currentItemBackgroundColor,
                this.state.currentItemFillStyle,
                this.state.currentItemStrokeWidth,
                this.state.currentItemRoughness,
                this.state.currentItemOpacity,
              );

              if (isTextElement(element)) {
                element = newTextElement(
                  element,
                  "",
                  this.state.currentItemFont,
                );
              }

              type ResizeTestType = ReturnType<typeof resizeTest>;
              let resizeHandle: ResizeTestType = false;
              let isResizingElements = false;
              let draggingOccurred = false;
              let hitElement: ExcalidrawElement | null = null;
              let elementIsAddedToSelection = false;
              if (this.state.elementType === "selection") {
                const resizeElement = getElementWithResizeHandler(
                  elements,
                  { x, y },
                  this.state,
                );
                this.setState({
                  resizingElement: resizeElement ? resizeElement.element : null,
                });

                if (resizeElement) {
                  resizeHandle = resizeElement.resizeHandle;
                  document.documentElement.style.cursor = getCursorForResizingElement(
                    resizeElement,
                  );
                  isResizingElements = true;
                } else {
                  hitElement = getElementAtPosition(elements, x, y);
                  // clear selection if shift is not clicked
                  if (!hitElement?.isSelected && !e.shiftKey) {
                    elements = clearSelection(elements);
                  }

                  // If we click on something
                  if (hitElement) {
                    // deselect if item is selected
                    // if shift is not clicked, this will always return true
                    // otherwise, it will trigger selection based on current
                    // state of the box
                    if (!hitElement.isSelected) {
                      hitElement.isSelected = true;
                      elementIsAddedToSelection = true;
                    }

                    // We duplicate the selected element if alt is pressed on Mouse down
                    if (e.altKey) {
                      elements = [
                        ...elements.map(element => ({
                          ...element,
                          isSelected: false,
                        })),
                        ...elements
                          .filter(element => element.isSelected)
                          .map(element => {
                            const newElement = duplicateElement(element);
                            newElement.isSelected = true;
                            return newElement;
                          }),
                      ];
                    }
                  }
                }
              } else {
                elements = clearSelection(elements);
              }

              if (isTextElement(element)) {
                let textX = e.clientX;
                let textY = e.clientY;
                if (!e.altKey) {
                  const snappedToCenterPosition = this.getTextWysiwygSnappedToCenterPosition(
                    x,
                    y,
                  );
                  if (snappedToCenterPosition) {
                    element.x = snappedToCenterPosition.elementCenterX;
                    element.y = snappedToCenterPosition.elementCenterY;
                    textX = snappedToCenterPosition.wysiwygX;
                    textY = snappedToCenterPosition.wysiwygY;
                  }
                }

                const resetSelection = () => {
                  this.setState({
                    draggingElement: null,
                    editingElement: null,
                    elementType: "selection",
                  });
                };

                textWysiwyg({
                  initText: "",
                  x: textX,
                  y: textY,
                  strokeColor: this.state.currentItemStrokeColor,
                  opacity: this.state.currentItemOpacity,
                  font: this.state.currentItemFont,
                  onSubmit: text => {
                    if (text) {
                      elements = [
                        ...elements,
                        {
                          ...newTextElement(
                            element,
                            text,
                            this.state.currentItemFont,
                          ),
                          isSelected: true,
                        },
                      ];
                    }
                    resetSelection();
                  },
                  onCancel: () => {
                    resetSelection();
                  },
                });
                this.setState({
                  elementType: "selection",
                  editingElement: element,
                });
                return;
              }

              elements = [...elements, element];
              this.setState({ draggingElement: element });

              let lastX = x;
              let lastY = y;

              if (isOverHorizontalScrollBar || isOverVerticalScrollBar) {
                lastX = e.clientX - CANVAS_WINDOW_OFFSET_LEFT;
                lastY = e.clientY - CANVAS_WINDOW_OFFSET_TOP;
              }

              const onMouseMove = (e: MouseEvent) => {
                const target = e.target;
                if (!(target instanceof HTMLElement)) {
                  return;
                }

                if (isOverHorizontalScrollBar) {
                  const x = e.clientX - CANVAS_WINDOW_OFFSET_LEFT;
                  const dx = x - lastX;
                  // We don't want to save history when scrolling
                  history.skipRecording();
                  this.setState(state => ({ scrollX: state.scrollX - dx }));
                  lastX = x;
                  return;
                }

                if (isOverVerticalScrollBar) {
                  const y = e.clientY - CANVAS_WINDOW_OFFSET_TOP;
                  const dy = y - lastY;
                  // We don't want to save history when scrolling
                  history.skipRecording();
                  this.setState(state => ({ scrollY: state.scrollY - dy }));
                  lastY = y;
                  return;
                }

                if (isResizingElements && this.state.resizingElement) {
                  const el = this.state.resizingElement;
                  const selectedElements = elements.filter(el => el.isSelected);
                  if (selectedElements.length === 1) {
                    const { x, y } = viewportCoordsToSceneCoords(e, this.state);
                    const deltaX = x - lastX;
                    const deltaY = y - lastY;
                    const element = selectedElements[0];
                    const isLinear =
                      element.type === "line" || element.type === "arrow";
                    switch (resizeHandle) {
                      case "nw":
                        element.width -= deltaX;
                        element.x += deltaX;

                        if (e.shiftKey) {
                          if (isLinear) {
                            resizePerfectLineForNWHandler(element, x, y);
                          } else {
                            element.y += element.height - element.width;
                            element.height = element.width;
                          }
                        } else {
                          element.height -= deltaY;
                          element.y += deltaY;
                        }
                        break;
                      case "ne":
                        element.width += deltaX;
                        if (e.shiftKey) {
                          element.y += element.height - element.width;
                          element.height = element.width;
                        } else {
                          element.height -= deltaY;
                          element.y += deltaY;
                        }
                        break;
                      case "sw":
                        element.width -= deltaX;
                        element.x += deltaX;
                        if (e.shiftKey) {
                          element.height = element.width;
                        } else {
                          element.height += deltaY;
                        }
                        break;
                      case "se":
                        if (e.shiftKey) {
                          if (isLinear) {
                            const { width, height } = getPerfectElementSize(
                              element.type,
                              x - element.x,
                              y - element.y,
                            );
                            element.width = width;
                            element.height = height;
                          } else {
                            element.width += deltaX;
                            element.height = element.width;
                          }
                        } else {
                          element.width += deltaX;
                          element.height += deltaY;
                        }
                        break;
                      case "n":
                        element.height -= deltaY;
                        element.y += deltaY;
                        break;
                      case "w":
                        element.width -= deltaX;
                        element.x += deltaX;
                        break;
                      case "s":
                        element.height += deltaY;
                        break;
                      case "e":
                        element.width += deltaX;
                        break;
                    }

                    if (resizeHandle) {
                      resizeHandle = normalizeResizeHandle(
                        element,
                        resizeHandle,
                      );
                    }
                    normalizeDimensions(element);

                    document.documentElement.style.cursor = getCursorForResizingElement(
                      { element, resizeHandle },
                    );
                    el.x = element.x;
                    el.y = element.y;
                    el.shape = null;

                    lastX = x;
                    lastY = y;
                    // We don't want to save history when resizing an element
                    history.skipRecording();
                    this.setState({});
                    return;
                  }
                }

                if (hitElement?.isSelected) {
                  // Marking that click was used for dragging to check
                  // if elements should be deselected on mouseup
                  draggingOccurred = true;
                  const selectedElements = elements.filter(el => el.isSelected);
                  if (selectedElements.length) {
                    const { x, y } = viewportCoordsToSceneCoords(e, this.state);

                    selectedElements.forEach(element => {
                      element.x += x - lastX;
                      element.y += y - lastY;
                    });
                    lastX = x;
                    lastY = y;
                    // We don't want to save history when dragging an element to initially size it
                    history.skipRecording();
                    this.setState({});
                    return;
                  }
                }

                // It is very important to read this.state within each move event,
                // otherwise we would read a stale one!
                const draggingElement = this.state.draggingElement;
                if (!draggingElement) return;

                const { x, y } = viewportCoordsToSceneCoords(e, this.state);

                let width = distance(originX, x);
                let height = distance(originY, y);

                const isLinear =
                  this.state.elementType === "line" ||
                  this.state.elementType === "arrow";

                if (isLinear && x < originX) width = -width;
                if (isLinear && y < originY) height = -height;

                if (e.shiftKey) {
                  ({ width, height } = getPerfectElementSize(
                    this.state.elementType,
                    width,
                    !isLinear && y < originY ? -height : height,
                  ));

                  if (!isLinear && height < 0) height = -height;
                }

                if (!isLinear) {
                  draggingElement.x = x < originX ? originX - width : originX;
                  draggingElement.y = y < originY ? originY - height : originY;
                }

                draggingElement.width = width;
                draggingElement.height = height;
                draggingElement.shape = null;

                if (this.state.elementType === "selection") {
                  if (!e.shiftKey) {
                    elements = clearSelection(elements);
                  }
                  const elementsWithinSelection = getElementsWithinSelection(
                    elements,
                    draggingElement,
                  );
                  elementsWithinSelection.forEach(element => {
                    element.isSelected = true;
                  });
                }
                // We don't want to save history when moving an element
                history.skipRecording();
                this.setState({});
              };

              const onMouseUp = (e: MouseEvent) => {
                const {
                  draggingElement,
                  resizingElement,
                  elementType,
                  elementLocked,
                } = this.state;

                lastMouseUp = null;
                window.removeEventListener("mousemove", onMouseMove);
                window.removeEventListener("mouseup", onMouseUp);

                if (
                  elementType !== "selection" &&
                  draggingElement &&
                  isInvisiblySmallElement(draggingElement)
                ) {
                  // remove invisible element which was added in onMouseDown
                  elements = elements.slice(0, -1);
                  this.setState({
                    draggingElement: null,
                  });
                  return;
                }

                if (normalizeDimensions(draggingElement)) {
                  this.setState({});
                }

                if (
                  resizingElement &&
                  isInvisiblySmallElement(resizingElement)
                ) {
                  elements = elements.filter(
                    el => el.id !== resizingElement.id,
                  );
                }

                // If click occurred on already selected element
                // it is needed to remove selection from other elements
                // or if SHIFT or META key pressed remove selection
                // from hitted element
                //
                // If click occurred and elements were dragged or some element
                // was added to selection (on mousedown phase) we need to keep
                // selection unchanged
                if (
                  hitElement &&
                  !draggingOccurred &&
                  !elementIsAddedToSelection
                ) {
                  if (e.shiftKey) {
                    hitElement.isSelected = false;
                  } else {
                    elements = clearSelection(elements);
                    hitElement.isSelected = true;
                  }
                }

                if (draggingElement === null) {
                  // if no element is clicked, clear the selection and redraw
                  elements = clearSelection(elements);
                  this.setState({});
                  return;
                }

                if (elementType === "selection") {
                  elements = elements.slice(0, -1);
                } else if (!elementLocked) {
                  draggingElement.isSelected = true;
                }

                if (!elementLocked) {
                  resetCursor();

                  this.setState({
                    draggingElement: null,
                    elementType: "selection",
                  });
                }

                history.resumeRecording();
                this.setState({});
              };

              lastMouseUp = onMouseUp;

              window.addEventListener("mousemove", onMouseMove);
              window.addEventListener("mouseup", onMouseUp);

              // We don't want to save history on mouseDown, only on mouseUp when it's fully configured
              history.skipRecording();
              this.setState({});
            }}
            onDoubleClick={e => {
              const { x, y } = viewportCoordsToSceneCoords(e, this.state);

              const elementAtPosition = getElementAtPosition(elements, x, y);

              const element =
                elementAtPosition && isTextElement(elementAtPosition)
                  ? elementAtPosition
                  : newTextElement(
                      newElement(
                        "text",
                        x,
                        y,
                        this.state.currentItemStrokeColor,
                        this.state.currentItemBackgroundColor,
                        this.state.currentItemFillStyle,
                        this.state.currentItemStrokeWidth,
                        this.state.currentItemRoughness,
                        this.state.currentItemOpacity,
                      ),
                      "", // default text
                      this.state.currentItemFont, // default font
                    );

              this.setState({ editingElement: element });

              let textX = e.clientX;
              let textY = e.clientY;

              if (elementAtPosition && isTextElement(elementAtPosition)) {
                elements = elements.filter(
                  element => element.id !== elementAtPosition.id,
                );
                this.setState({});

                textX =
                  this.state.scrollX +
                  elementAtPosition.x +
                  CANVAS_WINDOW_OFFSET_LEFT +
                  elementAtPosition.width / 2;
                textY =
                  this.state.scrollY +
                  elementAtPosition.y +
                  CANVAS_WINDOW_OFFSET_TOP +
                  elementAtPosition.height / 2;

                // x and y will change after calling newTextElement function
                element.x = elementAtPosition.x + elementAtPosition.width / 2;
                element.y = elementAtPosition.y + elementAtPosition.height / 2;
              } else if (!e.altKey) {
                const snappedToCenterPosition = this.getTextWysiwygSnappedToCenterPosition(
                  x,
                  y,
                );

                if (snappedToCenterPosition) {
                  element.x = snappedToCenterPosition.elementCenterX;
                  element.y = snappedToCenterPosition.elementCenterY;
                  textX = snappedToCenterPosition.wysiwygX;
                  textY = snappedToCenterPosition.wysiwygY;
                }
              }

              const resetSelection = () => {
                this.setState({
                  draggingElement: null,
                  editingElement: null,
                  elementType: "selection",
                });
              };

              textWysiwyg({
                initText: element.text,
                x: textX,
                y: textY,
                strokeColor: element.strokeColor,
                font: element.font,
                opacity: this.state.currentItemOpacity,
                onSubmit: text => {
                  if (text) {
                    elements = [
                      ...elements,
                      {
                        // we need to recreate the element to update dimensions &
                        //  position
                        ...newTextElement(element, text, element.font),
                        isSelected: true,
                      },
                    ];
                  }
                  resetSelection();
                },
                onCancel: () => {
                  resetSelection();
                },
              });
            }}
            onMouseMove={e => {
              const hasDeselectedButton = Boolean(e.buttons);
              if (
                hasDeselectedButton ||
                this.state.elementType !== "selection"
              ) {
                return;
              }
              const { x, y } = viewportCoordsToSceneCoords(e, this.state);
              const selectedElements = elements.filter(e => e.isSelected)
                .length;
              if (selectedElements === 1) {
                const resizeElement = getElementWithResizeHandler(
                  elements,
                  { x, y },
                  this.state,
                );
                if (resizeElement && resizeElement.resizeHandle) {
                  document.documentElement.style.cursor = getCursorForResizingElement(
                    resizeElement,
                  );
                  return;
                }
              }
              const hitElement = getElementAtPosition(elements, x, y);
              document.documentElement.style.cursor = hitElement ? "move" : "";
            }}
          >
            {t("labels.drawingCanvas")}
          </canvas>
        </main>
        <footer role="contentinfo">
          <LanguageList
            onClick={lng => {
              i18n.changeLanguage(lng);
            }}
            languages={languages}
            currentLanguage={parseDetectedLang(i18n.language)}
          />
        </footer>
      </div>
    );
  }

  private handleWheel = (e: WheelEvent) => {
    e.preventDefault();
    const { deltaX, deltaY } = e;
    // We don't want to save history when panning around
    history.skipRecording();
    this.setState(state => ({
      scrollX: state.scrollX - deltaX,
      scrollY: state.scrollY - deltaY,
    }));
  };

  private addElementsFromPaste = (paste: string) => {
    let parsedElements;
    try {
      parsedElements = JSON.parse(paste);
    } catch (e) {}
    if (
      Array.isArray(parsedElements) &&
      parsedElements.length > 0 &&
      parsedElements[0].type // need to implement a better check here...
    ) {
      elements = clearSelection(elements);

      const [minX, minY, maxX, maxY] = getCommonBounds(parsedElements);

      const elementsCenterX = distance(minX, maxX) / 2;
      const elementsCenterY = distance(minY, maxY) / 2;

      const dx =
        cursorX -
        this.state.scrollX -
        CANVAS_WINDOW_OFFSET_LEFT -
        elementsCenterX;
      const dy =
        cursorY -
        this.state.scrollY -
        CANVAS_WINDOW_OFFSET_TOP -
        elementsCenterY;

      elements = [
        ...elements,
        ...parsedElements.map(parsedElement => {
          const duplicate = duplicateElement(parsedElement);
          duplicate.x += dx - minX;
          duplicate.y += dy - minY;
          return duplicate;
        }),
      ];
      this.setState({});
    }
  };

  private getTextWysiwygSnappedToCenterPosition(x: number, y: number) {
    const elementClickedInside = getElementContainingPosition(elements, x, y);
    if (elementClickedInside) {
      const elementCenterX =
        elementClickedInside.x + elementClickedInside.width / 2;
      const elementCenterY =
        elementClickedInside.y + elementClickedInside.height / 2;
      const distanceToCenter = Math.hypot(
        x - elementCenterX,
        y - elementCenterY,
      );
      const isSnappedToCenter =
        distanceToCenter < TEXT_TO_CENTER_SNAP_THRESHOLD;
      if (isSnappedToCenter) {
        const wysiwygX =
          this.state.scrollX +
          elementClickedInside.x +
          CANVAS_WINDOW_OFFSET_LEFT +
          elementClickedInside.width / 2;
        const wysiwygY =
          this.state.scrollY +
          elementClickedInside.y +
          CANVAS_WINDOW_OFFSET_TOP +
          elementClickedInside.height / 2;
        return { wysiwygX, wysiwygY, elementCenterX, elementCenterY };
      }
    }
  }

  private saveDebounced = debounce(() => {
    saveToLocalStorage(
      elements.filter(x => x.type !== "selection"),
      this.state,
    );
  }, 300);

  componentDidUpdate() {
    renderScene(elements, this.rc!, this.canvas!, {
      scrollX: this.state.scrollX,
      scrollY: this.state.scrollY,
      viewBackgroundColor: this.state.viewBackgroundColor,
    });
    this.saveDebounced();
    if (history.isRecording()) {
      history.pushEntry(
        history.generateCurrentEntry(
          pickAppStatePropertiesForHistory(this.state),
          elements,
        ),
      );
    }
  }
}

const AppWithTrans = withTranslation()(App);

const rootElement = document.getElementById("root");

class TopErrorBoundary extends React.Component {
  state = { hasError: false, stack: "", localStorage: "" };

  static getDerivedStateFromError(error: any) {
    console.error(error);
    return {
      hasError: true,
      localStorage: JSON.stringify({ ...localStorage }),
      stack: error.stack,
    };
  }

  private selectTextArea(event: React.MouseEvent<HTMLTextAreaElement>) {
    (event.target as HTMLTextAreaElement).select();
  }

  private async createGithubIssue() {
    let body = "";
    try {
      const templateStr = (await import("./bug-issue-template")).default;
      if (typeof templateStr === "string") {
        body = encodeURIComponent(templateStr);
      }
    } catch {}

    window.open(
      `https://github.com/excalidraw/excalidraw/issues/new?body=${body}`,
    );
  }

  render() {
    if (this.state.hasError) {
      return (
        <div className="ErrorSplash">
          <div className="ErrorSplash-messageContainer">
            <div className="ErrorSplash-paragraph bigger">
              Encountered an error. Please{" "}
              <button onClick={() => window.location.reload()}>
                reload the page
              </button>
              .
            </div>
            <div className="ErrorSplash-paragraph">
              If reloading doesn't work. Try{" "}
              <button
                onClick={() => {
                  localStorage.clear();
                  window.location.reload();
                }}
              >
                clearing the canvas
              </button>
              .<br />
              <div className="smaller">
                (This will unfortunately result in loss of work.)
              </div>
            </div>
            <div>
              <div className="ErrorSplash-paragraph">
                Before doing so, we'd appreciate if you opened an issue on our{" "}
                <button onClick={this.createGithubIssue}>bug tracker</button>.
                Please include the following error stack trace & localStorage
                content (provided it's not private):
              </div>
              <div className="ErrorSplash-paragraph">
                <div className="ErrorSplash-details">
                  <label>Error stack trace:</label>
                  <textarea
                    rows={10}
                    onClick={this.selectTextArea}
                    defaultValue={this.state.stack}
                  />
                  <label>LocalStorage content:</label>
                  <textarea
                    rows={5}
                    onClick={this.selectTextArea}
                    defaultValue={this.state.localStorage}
                  />
                </div>
              </div>
            </div>
          </div>
        </div>
      );
    }

    return this.props.children;
  }
}

ReactDOM.render(
  <TopErrorBoundary>
    <ShareableLinkProvider>
      <AppWithTrans />
    </ShareableLinkProvider>
  </TopErrorBoundary>,
  rootElement,
);<|MERGE_RESOLUTION|>--- conflicted
+++ resolved
@@ -538,7 +538,6 @@
   private renderCanvasActions() {
     const { t } = this.props;
     return (
-<<<<<<< HEAD
       <ShareableLinkContextDispatch.Consumer>
         {sharebleLinkDispatch => (
           <Stack.Col gap={4}>
@@ -580,6 +579,16 @@
                       scale,
                     });
                 }}
+                onExportToSvg={(exportedElements, scale) => {
+                  if (this.canvas) {
+                    exportCanvas("svg", exportedElements, this.canvas, {
+                      exportBackground: this.state.exportBackground,
+                      name: this.state.name,
+                      viewBackgroundColor: this.state.viewBackgroundColor,
+                      scale,
+                    });
+                  }
+                }}
                 onExportToBackend={exportedElements => {
                   if (this.canvas) {
                     sharebleLinkDispatch({ type: "userRequested" });
@@ -619,84 +628,6 @@
               t,
             )}
           </Stack.Col>
-=======
-      <Stack.Col gap={4}>
-        <Stack.Row justifyContent={"space-between"}>
-          {this.actionManager.renderAction(
-            "loadScene",
-            elements,
-            this.state,
-            this.syncActionResult,
-            t,
-          )}
-          {this.actionManager.renderAction(
-            "saveScene",
-            elements,
-            this.state,
-            this.syncActionResult,
-            t,
-          )}
-          <ExportDialog
-            elements={elements}
-            appState={this.state}
-            actionManager={this.actionManager}
-            syncActionResult={this.syncActionResult}
-            onExportToPng={(exportedElements, scale) => {
-              if (this.canvas)
-                exportCanvas("png", exportedElements, this.canvas, {
-                  exportBackground: this.state.exportBackground,
-                  name: this.state.name,
-                  viewBackgroundColor: this.state.viewBackgroundColor,
-                  scale,
-                });
-            }}
-            onExportToSvg={(exportedElements, scale) => {
-              if (this.canvas) {
-                exportCanvas("svg", exportedElements, this.canvas, {
-                  exportBackground: this.state.exportBackground,
-                  name: this.state.name,
-                  viewBackgroundColor: this.state.viewBackgroundColor,
-                  scale,
-                });
-              }
-            }}
-            onExportToClipboard={(exportedElements, scale) => {
-              if (this.canvas)
-                exportCanvas("clipboard", exportedElements, this.canvas, {
-                  exportBackground: this.state.exportBackground,
-                  name: this.state.name,
-                  viewBackgroundColor: this.state.viewBackgroundColor,
-                  scale,
-                });
-            }}
-            onExportToBackend={exportedElements => {
-              if (this.canvas)
-                exportCanvas(
-                  "backend",
-                  exportedElements.map(element => ({
-                    ...element,
-                    isSelected: false,
-                  })),
-                  this.canvas,
-                  this.state,
-                );
-            }}
-          />
-          {this.actionManager.renderAction(
-            "clearCanvas",
-            elements,
-            this.state,
-            this.syncActionResult,
-            t,
-          )}
-        </Stack.Row>
-        {this.actionManager.renderAction(
-          "changeViewBackgroundColor",
-          elements,
-          this.state,
-          this.syncActionResult,
-          t,
->>>>>>> 97b11b0f
         )}
       </ShareableLinkContextDispatch.Consumer>
     );
