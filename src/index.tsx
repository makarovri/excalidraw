import React from "react";
import ReactDOM from "react-dom";

import rough from "roughjs/bin/rough";
import { RoughCanvas } from "roughjs/bin/canvas";

import {
  newElement,
  newTextElement,
  duplicateElement,
  resizeTest,
  normalizeResizeHandle,
  isInvisiblySmallElement,
  isTextElement,
  textWysiwyg,
  getCommonBounds,
  getCursorForResizingElement,
  getPerfectElementSize,
  normalizeDimensions,
} from "./element";
import {
  clearSelection,
  deleteSelectedElements,
  getElementsWithinSelection,
  isOverScrollBars,
  saveToLocalStorage,
  getElementAtPosition,
  createScene,
  getElementContainingPosition,
  hasBackground,
  hasStroke,
  hasText,
  exportCanvas,
  loadScene,
  calculateScrollCenter,
  loadFromBlob,
  getZoomOrigin,
  getNormalizedZoom,
  getSelectedElements,
  isSomeElementSelected,
} from "./scene";

import { renderScene } from "./renderer";
import { AppState, FlooredNumber, Gesture } from "./types";
import { ExcalidrawElement } from "./element/types";

import {
  isWritableElement,
  isInputLike,
  isToolIcon,
  debounce,
  capitalizeString,
  distance,
  distance2d,
  resetCursor,
  getShortcutKey,
} from "./utils";
import { KEYS, isArrowKey } from "./keys";

import { findShapeByKey, shapesShortcutKeys, SHAPES } from "./shapes";
import { createHistory } from "./history";

import ContextMenu from "./components/ContextMenu";

import "./styles.scss";
import { getElementWithResizeHandler } from "./element/resizeTest";
import {
  ActionManager,
  actionDeleteSelected,
  actionSendBackward,
  actionBringForward,
  actionSendToBack,
  actionBringToFront,
  actionSelectAll,
  actionChangeStrokeColor,
  actionChangeBackgroundColor,
  actionChangeOpacity,
  actionChangeStrokeWidth,
  actionChangeFillStyle,
  actionChangeSloppiness,
  actionChangeFontSize,
  actionChangeFontFamily,
  actionChangeViewBackgroundColor,
  actionClearCanvas,
  actionZoomIn,
  actionZoomOut,
  actionResetZoom,
  actionChangeProjectName,
  actionChangeExportBackground,
  actionLoadScene,
  actionSaveScene,
  actionCopyStyles,
  actionPasteStyles,
  actionFinalize,
} from "./actions";
import { Action, ActionResult } from "./actions/types";
import { getDefaultAppState } from "./appState";
import { Island } from "./components/Island";
import Stack from "./components/Stack";
import { FixedSideContainer } from "./components/FixedSideContainer";
import { ToolButton } from "./components/ToolButton";
import { LockIcon } from "./components/LockIcon";
import { ExportDialog } from "./components/ExportDialog";
import { LanguageList } from "./components/LanguageList";
import { Point } from "roughjs/bin/geometry";
import { t, languages, setLanguage, getLanguage } from "./i18n";
import { HintViewer } from "./components/HintViewer";
import useIsMobile, { IsMobileProvider } from "./is-mobile";

import { copyToAppClipboard, getClipboardContent } from "./clipboard";
import { normalizeScroll } from "./scene/data";
import { getCenter, getDistance } from "./gesture";
import { menu, palette } from "./components/icons";

let { elements } = createScene();
const { history } = createHistory();

function setCursorForShape(shape: string) {
  if (shape === "selection") {
    resetCursor();
  } else {
    document.documentElement.style.cursor =
      shape === "text" ? CURSOR_TYPE.TEXT : CURSOR_TYPE.CROSSHAIR;
  }
}

const DRAGGING_THRESHOLD = 10; // 10px
const ELEMENT_SHIFT_TRANSLATE_AMOUNT = 5;
const ELEMENT_TRANSLATE_AMOUNT = 1;
const TEXT_TO_CENTER_SNAP_THRESHOLD = 30;
const CURSOR_TYPE = {
  TEXT: "text",
  CROSSHAIR: "crosshair",
  GRABBING: "grabbing",
};
const POINTER_BUTTON = {
  MAIN: 0,
  WHEEL: 1,
  SECONDARY: 2,
  TOUCH: -1,
};

// Block pinch-zooming on iOS outside of the content area
document.addEventListener(
  "touchmove",
  function(event) {
    // @ts-ignore
    if (event.scale !== 1) {
      event.preventDefault();
    }
  },
  { passive: false },
);

let lastPointerUp: ((event: any) => void) | null = null;
const gesture: Gesture = {
  pointers: [],
  lastCenter: null,
  initialDistance: null,
  initialScale: null,
};

export function viewportCoordsToSceneCoords(
  { clientX, clientY }: { clientX: number; clientY: number },
  {
    scrollX,
    scrollY,
    zoom,
  }: {
    scrollX: FlooredNumber;
    scrollY: FlooredNumber;
    zoom: number;
  },
  canvas: HTMLCanvasElement | null,
) {
  const zoomOrigin = getZoomOrigin(canvas);
  const clientXWithZoom = zoomOrigin.x + (clientX - zoomOrigin.x) / zoom;
  const clientYWithZoom = zoomOrigin.y + (clientY - zoomOrigin.y) / zoom;

  const x = clientXWithZoom - scrollX;
  const y = clientYWithZoom - scrollY;

  return { x, y };
}

export function sceneCoordsToViewportCoords(
  { sceneX, sceneY }: { sceneX: number; sceneY: number },
  {
    scrollX,
    scrollY,
    zoom,
  }: {
    scrollX: FlooredNumber;
    scrollY: FlooredNumber;
    zoom: number;
  },
  canvas: HTMLCanvasElement | null,
) {
  const zoomOrigin = getZoomOrigin(canvas);
  const sceneXWithZoomAndScroll =
    zoomOrigin.x - (zoomOrigin.x - sceneX - scrollX) * zoom;
  const sceneYWithZoomAndScroll =
    zoomOrigin.y - (zoomOrigin.y - sceneY - scrollY) * zoom;

  const x = sceneXWithZoomAndScroll;
  const y = sceneYWithZoomAndScroll;

  return { x, y };
}

let cursorX = 0;
let cursorY = 0;
let isHoldingSpace: boolean = false;
let isPanning: boolean = false;

interface LayerUIProps {
  actionManager: ActionManager;
  appState: AppState;
  canvas: HTMLCanvasElement | null;
  setAppState: any;
  elements: readonly ExcalidrawElement[];
  language: string;
  setElements: (elements: readonly ExcalidrawElement[]) => void;
}

const LayerUI = React.memo(
  ({
    actionManager,
    appState,
    setAppState,
    canvas,
    elements,
    language,
    setElements,
  }: LayerUIProps) => {
    const isMobile = useIsMobile();

    function renderExportDialog() {
      return (
        <ExportDialog
          elements={elements}
          appState={appState}
          actionManager={actionManager}
          onExportToPng={(exportedElements, scale) => {
            if (canvas) {
              exportCanvas("png", exportedElements, canvas, {
                exportBackground: appState.exportBackground,
                name: appState.name,
                viewBackgroundColor: appState.viewBackgroundColor,
                scale,
              });
            }
          }}
          onExportToSvg={(exportedElements, scale) => {
            if (canvas) {
              exportCanvas("svg", exportedElements, canvas, {
                exportBackground: appState.exportBackground,
                name: appState.name,
                viewBackgroundColor: appState.viewBackgroundColor,
                scale,
              });
            }
          }}
          onExportToClipboard={(exportedElements, scale) => {
            if (canvas) {
              exportCanvas("clipboard", exportedElements, canvas, {
                exportBackground: appState.exportBackground,
                name: appState.name,
                viewBackgroundColor: appState.viewBackgroundColor,
                scale,
              });
            }
          }}
          onExportToBackend={exportedElements => {
            if (canvas) {
              exportCanvas(
                "backend",
                exportedElements.map(element => ({
                  ...element,
                  isSelected: false,
                })),
                canvas,
                appState,
              );
            }
          }}
        />
      );
    }

    const showSelectedShapeActions = Boolean(
      appState.editingElement ||
        getSelectedElements(elements).length ||
        appState.elementType !== "selection",
    );

    function renderSelectedShapeActions() {
      const { elementType, editingElement } = appState;
      const targetElements = editingElement
        ? [editingElement]
        : getSelectedElements(elements);
      return (
        <div className="panelColumn">
          {actionManager.renderAction("changeStrokeColor")}
          {(hasBackground(elementType) ||
            targetElements.some(element => hasBackground(element.type))) && (
            <>
              {actionManager.renderAction("changeBackgroundColor")}

              {actionManager.renderAction("changeFillStyle")}
            </>
          )}

          {(hasStroke(elementType) ||
            targetElements.some(element => hasStroke(element.type))) && (
            <>
              {actionManager.renderAction("changeStrokeWidth")}

              {actionManager.renderAction("changeSloppiness")}
            </>
          )}

          {(hasText(elementType) ||
            targetElements.some(element => hasText(element.type))) && (
            <>
              {actionManager.renderAction("changeFontSize")}

              {actionManager.renderAction("changeFontFamily")}
            </>
          )}

          {actionManager.renderAction("changeOpacity")}

          <fieldset>
            <legend>{t("labels.layers")}</legend>
            <div className="buttonList">
              {actionManager.renderAction("sendToBack")}
              {actionManager.renderAction("sendBackward")}
              {actionManager.renderAction("bringToFront")}
              {actionManager.renderAction("bringForward")}
            </div>
          </fieldset>
        </div>
      );
    }

    function renderShapesSwitcher() {
      return (
        <>
          {SHAPES.map(({ value, icon }, index) => {
            const label = t(`toolBar.${value}`);
            const shortcut = getShortcutKey(
              `${capitalizeString(value)[0]}, ${index + 1}`,
            );
            return (
              <ToolButton
                key={value}
                type="radio"
                icon={icon}
                checked={appState.elementType === value}
                name="editor-current-shape"
                title={`${capitalizeString(label)} ${shortcut}`}
                keyBindingLabel={`${index + 1}`}
                aria-label={capitalizeString(label)}
                aria-keyshortcuts={`${label[0]} ${index + 1}`}
                onChange={() => {
                  setAppState({ elementType: value, multiElement: null });
                  setElements(clearSelection(elements));
                  document.documentElement.style.cursor =
                    value === "text" ? CURSOR_TYPE.TEXT : CURSOR_TYPE.CROSSHAIR;
                  setAppState({});
                }}
              ></ToolButton>
            );
          })}
        </>
      );
    }

    function renderZoomActions() {
      return (
        <Stack.Col gap={1}>
          <Stack.Row gap={1} align="center">
            {actionManager.renderAction(actionZoomIn.name)}
            {actionManager.renderAction(actionZoomOut.name)}
            {actionManager.renderAction(actionResetZoom.name)}
            <div style={{ marginLeft: 4 }}>
              {(appState.zoom * 100).toFixed(0)}%
            </div>
          </Stack.Row>
        </Stack.Col>
      );
    }

    return isMobile ? (
      <>
        {appState.openedMenu === "canvas" ? (
          <section
            className="App-mobile-menu"
            aria-labelledby="canvas-actions-title"
          >
            <h2 className="visually-hidden" id="canvas-actions-title">
              {t("headings.canvasActions")}
            </h2>
            <div className="App-mobile-menu-scroller panelColumn">
              <Stack.Col gap={4}>
                {actionManager.renderAction("loadScene")}
                {actionManager.renderAction("saveScene")}
                {renderExportDialog()}
                {actionManager.renderAction("clearCanvas")}
                {actionManager.renderAction("changeViewBackgroundColor")}
                <fieldset>
                  <legend>{t("labels.language")}</legend>
                  <LanguageList
                    onChange={lng => {
                      setLanguage(lng);
                      setAppState({});
                    }}
                    languages={languages}
                    currentLanguage={language}
                  />
                </fieldset>
              </Stack.Col>
            </div>
          </section>
        ) : appState.openedMenu === "shape" && showSelectedShapeActions ? (
          <section
            className="App-mobile-menu"
            aria-labelledby="selected-shape-title"
          >
            <h2 className="visually-hidden" id="selected-shape-title">
              {t("headings.selectedShapeActions")}
            </h2>
            <div className="App-mobile-menu-scroller">
              {renderSelectedShapeActions()}
            </div>
          </section>
        ) : null}
        <FixedSideContainer side="top">
          <section aria-labelledby="shapes-title">
            <Stack.Col gap={4} align="center">
              <Stack.Row gap={1}>
                <Island padding={1}>
                  <h2 className="visually-hidden" id="shapes-title">
                    {t("headings.shapes")}
                  </h2>
                  <Stack.Row gap={1}>{renderShapesSwitcher()}</Stack.Row>
                </Island>
              </Stack.Row>
            </Stack.Col>
          </section>
          <HintViewer
            elementType={appState.elementType}
            multiMode={appState.multiElement !== null}
            isResizing={appState.isResizing}
            elements={elements}
          />
        </FixedSideContainer>
        <footer className="App-toolbar">
          <div className="App-toolbar-content">
            {appState.multiElement ? (
              <>
                {actionManager.renderAction("deleteSelectedElements")}
                <ToolButton
                  visible={showSelectedShapeActions}
                  type="button"
                  icon={palette}
                  aria-label={t("buttons.edit")}
                  onClick={() =>
                    setAppState(({ openedMenu }: any) => ({
                      openedMenu: openedMenu === "shape" ? null : "shape",
                    }))
                  }
                />
                {actionManager.renderAction("finalize")}
              </>
            ) : (
              <>
                <ToolButton
                  type="button"
                  icon={menu}
                  aria-label={t("buttons.menu")}
                  onClick={() =>
                    setAppState(({ openedMenu }: any) => ({
                      openedMenu: openedMenu === "canvas" ? null : "canvas",
                    }))
                  }
                />
                <ToolButton
                  visible={showSelectedShapeActions}
                  type="button"
                  icon={palette}
                  aria-label={t("buttons.edit")}
                  onClick={() =>
                    setAppState(({ openedMenu }: any) => ({
                      openedMenu: openedMenu === "shape" ? null : "shape",
                    }))
                  }
                />
                {actionManager.renderAction("deleteSelectedElements")}
                {appState.scrolledOutside && (
                  <button
                    className="scroll-back-to-content"
                    onClick={() => {
                      setAppState({ ...calculateScrollCenter(elements) });
                    }}
                  >
                    {t("buttons.scrollBackToContent")}
                  </button>
                )}
              </>
            )}
          </div>
        </footer>
      </>
    ) : (
      <>
        <FixedSideContainer side="top">
          <HintViewer
            elementType={appState.elementType}
            multiMode={appState.multiElement !== null}
            isResizing={appState.isResizing}
            elements={elements}
          />
          <div className="App-menu App-menu_top">
            <Stack.Col gap={4} align="end">
              <section
                className="App-right-menu"
                aria-labelledby="canvas-actions-title"
              >
                <h2 className="visually-hidden" id="canvas-actions-title">
                  {t("headings.canvasActions")}
                </h2>
                <Island padding={4}>
                  <Stack.Col gap={4}>
                    <Stack.Row justifyContent={"space-between"}>
                      {actionManager.renderAction("loadScene")}
                      {actionManager.renderAction("saveScene")}
                      {renderExportDialog()}
                      {actionManager.renderAction("clearCanvas")}
                    </Stack.Row>
                    {actionManager.renderAction("changeViewBackgroundColor")}
                  </Stack.Col>
                </Island>
              </section>
              {showSelectedShapeActions && (
                <section
                  className="App-right-menu"
                  aria-labelledby="selected-shape-title"
                >
                  <h2 className="visually-hidden" id="selected-shape-title">
                    {t("headings.selectedShapeActions")}
                  </h2>
                  <Island padding={4}>{renderSelectedShapeActions()}</Island>
                </section>
              )}
            </Stack.Col>
            <section aria-labelledby="shapes-title">
              <Stack.Col gap={4} align="start">
                <Stack.Row gap={1}>
                  <Island padding={1}>
                    <h2 className="visually-hidden" id="shapes-title">
                      {t("headings.shapes")}
                    </h2>
                    <Stack.Row gap={1}>{renderShapesSwitcher()}</Stack.Row>
                  </Island>
                  <LockIcon
                    checked={appState.elementLocked}
                    onChange={() => {
                      setAppState({
                        elementLocked: !appState.elementLocked,
                        elementType: appState.elementLocked
                          ? "selection"
                          : appState.elementType,
                      });
                    }}
                    title={t("toolBar.lock")}
                    isButton={isMobile}
                  />
                </Stack.Row>
              </Stack.Col>
            </section>
            <div />
          </div>
          <div className="App-menu App-menu_bottom">
            <Stack.Col gap={2}>
              <section aria-labelledby="canvas-zoom-actions-title">
                <h2 className="visually-hidden" id="canvas-zoom-actions-title">
                  {t("headings.canvasActions")}
                </h2>
                <Island padding={1}>{renderZoomActions()}</Island>
              </section>
            </Stack.Col>
          </div>
        </FixedSideContainer>
        <footer role="contentinfo">
          <LanguageList
            onChange={lng => {
              setLanguage(lng);
              setAppState({});
            }}
            languages={languages}
            currentLanguage={language}
            floating
          />
          {appState.scrolledOutside && (
            <button
              className="scroll-back-to-content"
              onClick={() => {
                setAppState({ ...calculateScrollCenter(elements) });
              }}
            >
              {t("buttons.scrollBackToContent")}
            </button>
          )}
        </footer>
      </>
    );
  },
  (prev, next) => {
    const getNecessaryObj = (appState: AppState): Partial<AppState> => {
      const {
        draggingElement,
        resizingElement,
        multiElement,
        editingElement,
        isResizing,
        cursorX,
        cursorY,
        ...ret
      } = appState;
      return ret;
    };
    const prevAppState = getNecessaryObj(prev.appState);
    const nextAppState = getNecessaryObj(next.appState);

    const keys = Object.keys(prevAppState) as (keyof Partial<AppState>)[];

    return (
      prev.language === next.language &&
      prev.elements === next.elements &&
      keys.every(k => prevAppState[k] === nextAppState[k])
    );
  },
);

export class App extends React.Component<any, AppState> {
  canvas: HTMLCanvasElement | null = null;
  rc: RoughCanvas | null = null;

  actionManager: ActionManager;
  canvasOnlyActions: Array<Action>;
  constructor(props: any) {
    super(props);
    this.actionManager = new ActionManager(
      this.syncActionResult,
      () => this.state,
      () => elements,
    );
    this.actionManager.registerAction(actionFinalize);
    this.actionManager.registerAction(actionDeleteSelected);
    this.actionManager.registerAction(actionSendToBack);
    this.actionManager.registerAction(actionBringToFront);
    this.actionManager.registerAction(actionSendBackward);
    this.actionManager.registerAction(actionBringForward);
    this.actionManager.registerAction(actionSelectAll);

    this.actionManager.registerAction(actionChangeStrokeColor);
    this.actionManager.registerAction(actionChangeBackgroundColor);
    this.actionManager.registerAction(actionChangeFillStyle);
    this.actionManager.registerAction(actionChangeStrokeWidth);
    this.actionManager.registerAction(actionChangeOpacity);
    this.actionManager.registerAction(actionChangeSloppiness);
    this.actionManager.registerAction(actionChangeFontSize);
    this.actionManager.registerAction(actionChangeFontFamily);

    this.actionManager.registerAction(actionChangeViewBackgroundColor);
    this.actionManager.registerAction(actionClearCanvas);
    this.actionManager.registerAction(actionZoomIn);
    this.actionManager.registerAction(actionZoomOut);
    this.actionManager.registerAction(actionResetZoom);

    this.actionManager.registerAction(actionChangeProjectName);
    this.actionManager.registerAction(actionChangeExportBackground);
    this.actionManager.registerAction(actionSaveScene);
    this.actionManager.registerAction(actionLoadScene);

    this.actionManager.registerAction(actionCopyStyles);
    this.actionManager.registerAction(actionPasteStyles);

    this.canvasOnlyActions = [actionSelectAll];
  }

  private syncActionResult = (
    res: ActionResult,
    commitToHistory: boolean = true,
  ) => {
    if (this.unmounted) {
      return;
    }
    if (res.elements) {
      elements = res.elements;
      if (commitToHistory) {
        history.resumeRecording();
      }
      this.setState({});
    }

    if (res.appState) {
      if (commitToHistory) {
        history.resumeRecording();
      }
      this.setState({ ...res.appState });
    }
  };

  private onCut = (event: ClipboardEvent) => {
    if (isWritableElement(event.target)) {
      return;
    }
    copyToAppClipboard(elements);
    elements = deleteSelectedElements(elements);
    history.resumeRecording();
    this.setState({});
    event.preventDefault();
  };
  private onCopy = (event: ClipboardEvent) => {
    if (isWritableElement(event.target)) {
      return;
    }
    copyToAppClipboard(elements);
    event.preventDefault();
  };

  private onUnload = () => {
    isHoldingSpace = false;
    this.saveDebounced();
    this.saveDebounced.flush();
  };

  private disableEvent: EventHandlerNonNull = event => {
    event.preventDefault();
  };

  private unmounted = false;
  public async componentDidMount() {
    document.addEventListener("copy", this.onCopy);
    document.addEventListener("paste", this.pasteFromClipboard);
    document.addEventListener("cut", this.onCut);

    document.addEventListener("keydown", this.onKeyDown, false);
    document.addEventListener("keyup", this.onKeyUp, { passive: true });
    document.addEventListener("mousemove", this.updateCurrentCursorPosition);
    window.addEventListener("resize", this.onResize, false);
    window.addEventListener("unload", this.onUnload, false);
    window.addEventListener("blur", this.onUnload, false);
    window.addEventListener("dragover", this.disableEvent, false);
    window.addEventListener("drop", this.disableEvent, false);

    const searchParams = new URLSearchParams(window.location.search);
    const id = searchParams.get("id");

    if (id) {
      // Backwards compatibility with legacy url format
      const scene = await loadScene(id);
      this.syncActionResult(scene);
    } else {
      const match = window.location.hash.match(
        /^#json=([0-9]+),([a-zA-Z0-9_-]+)$/,
      );
      if (match) {
        const scene = await loadScene(match[1], match[2]);
        this.syncActionResult(scene);
      } else {
        const scene = await loadScene(null);
        this.syncActionResult(scene);
      }
    }
  }

  public componentWillUnmount() {
    this.unmounted = true;
    document.removeEventListener("copy", this.onCopy);
    document.removeEventListener("paste", this.pasteFromClipboard);
    document.removeEventListener("cut", this.onCut);

    document.removeEventListener("keydown", this.onKeyDown, false);
    document.removeEventListener(
      "mousemove",
      this.updateCurrentCursorPosition,
      false,
    );
    document.removeEventListener("keyup", this.onKeyUp);
    window.removeEventListener("resize", this.onResize, false);
    window.removeEventListener("unload", this.onUnload, false);
    window.removeEventListener("blur", this.onUnload, false);
    window.removeEventListener("dragover", this.disableEvent, false);
    window.removeEventListener("drop", this.disableEvent, false);
  }

  public state: AppState = getDefaultAppState();

  private onResize = () => {
    elements = elements.map(el => ({ ...el, shape: null }));
    this.setState({});
  };

  private updateCurrentCursorPosition = (event: MouseEvent) => {
    cursorX = event.x;
    cursorY = event.y;
  };

  private onKeyDown = (event: KeyboardEvent) => {
    if (
      (isWritableElement(event.target) && event.key !== KEYS.ESCAPE) ||
      // case: using arrows to move between buttons
      (isArrowKey(event.key) && isInputLike(event.target))
    ) {
      return;
    }

    if (this.actionManager.handleKeyDown(event)) {
      return;
    }

    const shape = findShapeByKey(event.key);

    if (isArrowKey(event.key)) {
      const step = event.shiftKey
        ? ELEMENT_SHIFT_TRANSLATE_AMOUNT
        : ELEMENT_TRANSLATE_AMOUNT;
      elements = elements.map(el => {
        if (el.isSelected) {
          const element = { ...el };
          if (event.key === KEYS.ARROW_LEFT) {
            element.x -= step;
          } else if (event.key === KEYS.ARROW_RIGHT) {
            element.x += step;
          } else if (event.key === KEYS.ARROW_UP) {
            element.y -= step;
          } else if (event.key === KEYS.ARROW_DOWN) {
            element.y += step;
          }
          return element;
        }
        return el;
      });
      this.setState({});
      event.preventDefault();
    } else if (
      shapesShortcutKeys.includes(event.key.toLowerCase()) &&
      !event.ctrlKey &&
      !event.altKey &&
      !event.metaKey &&
      this.state.draggingElement === null
    ) {
      this.selectShapeTool(shape);
      // Undo action
    } else if (event[KEYS.CTRL_OR_CMD] && /z/i.test(event.key)) {
      event.preventDefault();

      if (
        this.state.multiElement ||
        this.state.resizingElement ||
        this.state.editingElement ||
        this.state.draggingElement
      ) {
        return;
      }

      if (event.shiftKey) {
        // Redo action
        const data = history.redoOnce();
        if (data !== null) {
          elements = data.elements;
          this.setState({ ...data.appState });
        }
      } else {
        // undo action
        const data = history.undoOnce();
        if (data !== null) {
          elements = data.elements;
          this.setState({ ...data.appState });
        }
      }
    } else if (event.key === KEYS.SPACE && gesture.pointers.length === 0) {
      isHoldingSpace = true;
      document.documentElement.style.cursor = CURSOR_TYPE.GRABBING;
    }
  };

  private onKeyUp = (event: KeyboardEvent) => {
    if (event.key === KEYS.SPACE) {
      if (this.state.elementType === "selection") {
        resetCursor();
      } else {
        elements = clearSelection(elements);
        document.documentElement.style.cursor =
          this.state.elementType === "text"
            ? CURSOR_TYPE.TEXT
            : CURSOR_TYPE.CROSSHAIR;
        this.setState({});
      }
      isHoldingSpace = false;
    }
  };

  private copyToAppClipboard = () => {
    copyToAppClipboard(elements);
  };

  private pasteFromClipboard = async (event: ClipboardEvent | null) => {
    // #686
    const target = document.activeElement;
    const elementUnderCursor = document.elementFromPoint(cursorX, cursorY);
    if (
      // if no ClipboardEvent supplied, assume we're pasting via contextMenu
      //  thus these checks don't make sense
      !event ||
      (elementUnderCursor instanceof HTMLCanvasElement &&
        !isWritableElement(target))
    ) {
      const data = await getClipboardContent(event);
      if (data.elements) {
        this.addElementsFromPaste(data.elements);
      } else if (data.text) {
        const { x, y } = viewportCoordsToSceneCoords(
          { clientX: cursorX, clientY: cursorY },
          this.state,
          this.canvas,
        );

        const element = newTextElement(
          newElement(
            "text",
            x,
            y,
            this.state.currentItemStrokeColor,
            this.state.currentItemBackgroundColor,
            this.state.currentItemFillStyle,
            this.state.currentItemStrokeWidth,
            this.state.currentItemRoughness,
            this.state.currentItemOpacity,
          ),
          data.text,
          this.state.currentItemFont,
        );

        element.isSelected = true;

        elements = [...clearSelection(elements), element];
        history.resumeRecording();
      }
      this.selectShapeTool("selection");
      event?.preventDefault();
    }
  };

  private selectShapeTool(elementType: AppState["elementType"]) {
    if (!isHoldingSpace) {
      setCursorForShape(elementType);
    }
    if (isToolIcon(document.activeElement)) {
      document.activeElement.blur();
    }
    if (elementType !== "selection") {
      elements = clearSelection(elements);
    }
    this.setState({ elementType });
  }

  setAppState = (obj: any) => {
    this.setState(obj);
  };

  setElements = (elements_: readonly ExcalidrawElement[]) => {
    elements = elements_;
    this.setState({});
  };

  removePointer = (event: React.PointerEvent<HTMLElement>) => {
    gesture.pointers = gesture.pointers.filter(
      pointer => pointer.id !== event.pointerId,
    );
  };

  public render() {
    const canvasDOMWidth = window.innerWidth;
    const canvasDOMHeight = window.innerHeight;

    const canvasScale = window.devicePixelRatio;

    const canvasWidth = canvasDOMWidth * canvasScale;
    const canvasHeight = canvasDOMHeight * canvasScale;

    return (
      <div className="container">
        <LayerUI
          canvas={this.canvas}
          appState={this.state}
          setAppState={this.setAppState}
          actionManager={this.actionManager}
          elements={elements}
          setElements={this.setElements}
          language={getLanguage()}
        />
        <main>
          <canvas
            id="canvas"
            style={{
              width: canvasDOMWidth,
              height: canvasDOMHeight,
            }}
            width={canvasWidth}
            height={canvasHeight}
            ref={canvas => {
              // canvas is null when unmounting
              if (canvas !== null) {
                this.canvas = canvas;
                this.rc = rough.canvas(this.canvas);

                this.canvas.addEventListener("wheel", this.handleWheel, {
                  passive: false,
                });

                this.canvas
                  .getContext("2d")
                  ?.setTransform(canvasScale, 0, 0, canvasScale, 0, 0);
              } else {
                this.canvas?.removeEventListener("wheel", this.handleWheel);
              }
            }}
            onContextMenu={event => {
              event.preventDefault();

              const { x, y } = viewportCoordsToSceneCoords(
                event,
                this.state,
                this.canvas,
              );

              const element = getElementAtPosition(
                elements,
                x,
                y,
                this.state.zoom,
              );
              if (!element) {
                ContextMenu.push({
                  options: [
                    navigator.clipboard && {
                      label: t("labels.paste"),
                      action: () => this.pasteFromClipboard(null),
                    },
                    ...this.actionManager.getContextMenuItems(action =>
                      this.canvasOnlyActions.includes(action),
                    ),
                  ],
                  top: event.clientY,
                  left: event.clientX,
                });
                return;
              }

              if (!element.isSelected) {
                elements = clearSelection(elements);
                element.isSelected = true;
                this.setState({});
              }

              ContextMenu.push({
                options: [
                  navigator.clipboard && {
                    label: t("labels.copy"),
                    action: this.copyToAppClipboard,
                  },
                  navigator.clipboard && {
                    label: t("labels.paste"),
                    action: () => this.pasteFromClipboard(null),
                  },
                  ...this.actionManager.getContextMenuItems(
                    action => !this.canvasOnlyActions.includes(action),
                  ),
                ],
                top: event.clientY,
                left: event.clientX,
              });
            }}
            onPointerDown={event => {
              if (lastPointerUp !== null) {
                // Unfortunately, sometimes we don't get a pointerup after a pointerdown,
                // this can happen when a contextual menu or alert is triggered. In order to avoid
                // being in a weird state, we clean up on the next pointerdown
                lastPointerUp(event);
              }

              if (isPanning) {
                return;
              }

              this.setState({ lastPointerDownWith: event.pointerType });

              // pan canvas on wheel button drag or space+drag
              if (
                gesture.pointers.length === 0 &&
                (event.button === POINTER_BUTTON.WHEEL ||
                  (event.button === POINTER_BUTTON.MAIN && isHoldingSpace))
              ) {
                isPanning = true;
                document.documentElement.style.cursor = CURSOR_TYPE.GRABBING;
                let { clientX: lastX, clientY: lastY } = event;
                const onPointerMove = (event: PointerEvent) => {
                  const deltaX = lastX - event.clientX;
                  const deltaY = lastY - event.clientY;
                  lastX = event.clientX;
                  lastY = event.clientY;

                  this.setState({
                    scrollX: normalizeScroll(
                      this.state.scrollX - deltaX / this.state.zoom,
                    ),
                    scrollY: normalizeScroll(
                      this.state.scrollY - deltaY / this.state.zoom,
                    ),
                  });
                };
                const teardown = (lastPointerUp = () => {
                  lastPointerUp = null;
                  isPanning = false;
                  if (!isHoldingSpace) {
                    setCursorForShape(this.state.elementType);
                  }
                  window.removeEventListener("pointermove", onPointerMove);
                  window.removeEventListener("pointerup", teardown);
                  window.removeEventListener("blur", teardown);
                });
                window.addEventListener("blur", teardown);
                window.addEventListener("pointermove", onPointerMove, {
                  passive: true,
                });
                window.addEventListener("pointerup", teardown);
                return;
              }

              // only handle left mouse button or touch
              if (
                event.button !== POINTER_BUTTON.MAIN &&
                event.button !== POINTER_BUTTON.TOUCH
              ) {
                return;
              }

              gesture.pointers.push({
                id: event.pointerId,
                x: event.clientX,
                y: event.clientY,
              });
              if (gesture.pointers.length === 2) {
                gesture.lastCenter = getCenter(gesture.pointers);
                gesture.initialScale = this.state.zoom;
                gesture.initialDistance = getDistance(gesture.pointers);
              }

              // fixes pointermove causing selection of UI texts #32
              event.preventDefault();
              // Preventing the event above disables default behavior
              //  of defocusing potentially focused element, which is what we
              //  want when clicking inside the canvas.
              if (document.activeElement instanceof HTMLElement) {
                document.activeElement.blur();
              }

              // don't select while panning
              if (gesture.pointers.length > 1) {
                return;
              }

              // Handle scrollbars dragging
              const {
                isOverHorizontalScrollBar,
                isOverVerticalScrollBar,
              } = isOverScrollBars(
                elements,
                event.clientX / window.devicePixelRatio,
                event.clientY / window.devicePixelRatio,
                canvasWidth / window.devicePixelRatio,
                canvasHeight / window.devicePixelRatio,
                this.state,
              );

              const { x, y } = viewportCoordsToSceneCoords(
                event,
                this.state,
                this.canvas,
              );

              const originX = x;
              const originY = y;

              let element = newElement(
                this.state.elementType,
                x,
                y,
                this.state.currentItemStrokeColor,
                this.state.currentItemBackgroundColor,
                this.state.currentItemFillStyle,
                this.state.currentItemStrokeWidth,
                this.state.currentItemRoughness,
                this.state.currentItemOpacity,
              );

              if (isTextElement(element)) {
                element = newTextElement(
                  element,
                  "",
                  this.state.currentItemFont,
                );
              }

              type ResizeTestType = ReturnType<typeof resizeTest>;
              let resizeHandle: ResizeTestType = false;
              let isResizingElements = false;
              let draggingOccurred = false;
              let hitElement: ExcalidrawElement | null = null;
              let elementIsAddedToSelection = false;
              if (this.state.elementType === "selection") {
                const resizeElement = getElementWithResizeHandler(
                  elements,
                  { x, y },
                  this.state.zoom,
                  event.pointerType,
                );

                const selectedElements = getSelectedElements(elements);
                if (selectedElements.length === 1 && resizeElement) {
                  this.setState({
                    resizingElement: resizeElement
                      ? resizeElement.element
                      : null,
                  });

                  resizeHandle = resizeElement.resizeHandle;
                  document.documentElement.style.cursor = getCursorForResizingElement(
                    resizeElement,
                  );
                  isResizingElements = true;
                } else {
                  hitElement = getElementAtPosition(
                    elements,
                    x,
                    y,
                    this.state.zoom,
                  );
                  // clear selection if shift is not clicked
                  if (!hitElement?.isSelected && !event.shiftKey) {
                    elements = clearSelection(elements);
                  }

                  // If we click on something
                  if (hitElement) {
                    // deselect if item is selected
                    // if shift is not clicked, this will always return true
                    // otherwise, it will trigger selection based on current
                    // state of the box
                    if (!hitElement.isSelected) {
                      hitElement.isSelected = true;
                      elements = elements.slice();
                      elementIsAddedToSelection = true;
                    }

                    // We duplicate the selected element if alt is pressed on pointer down
                    if (event.altKey) {
                      elements = [
                        ...elements.map(element => ({
                          ...element,
                          isSelected: false,
                        })),
                        ...getSelectedElements(elements).map(element => {
                          const newElement = duplicateElement(element);
                          newElement.isSelected = true;
                          return newElement;
                        }),
                      ];
                    }
                  }
                }
              } else {
                elements = clearSelection(elements);
              }

              if (isTextElement(element)) {
                // if we're currently still editing text, clicking outside
                //  should only finalize it, not create another (irrespective
                //  of state.elementLocked)
                if (this.state.editingElement?.type === "text") {
                  return;
                }
                if (elementIsAddedToSelection) {
                  element = hitElement!;
                }
                let textX = event.clientX;
                let textY = event.clientY;
                if (!event.altKey) {
                  const snappedToCenterPosition = this.getTextWysiwygSnappedToCenterPosition(
                    x,
                    y,
                  );
                  if (snappedToCenterPosition) {
                    element.x = snappedToCenterPosition.elementCenterX;
                    element.y = snappedToCenterPosition.elementCenterY;
                    textX = snappedToCenterPosition.wysiwygX;
                    textY = snappedToCenterPosition.wysiwygY;
                  }
                }

                const resetSelection = () => {
                  this.setState({
                    draggingElement: null,
                    editingElement: null,
                  });
                };

                textWysiwyg({
                  initText: "",
                  x: textX,
                  y: textY,
                  strokeColor: this.state.currentItemStrokeColor,
                  opacity: this.state.currentItemOpacity,
                  font: this.state.currentItemFont,
                  zoom: this.state.zoom,
                  onSubmit: text => {
                    if (text) {
                      elements = [
                        ...elements,
                        {
                          ...newTextElement(
                            element,
                            text,
                            this.state.currentItemFont,
                          ),
                          isSelected: true,
                        },
                      ];
                    }
                    if (this.state.elementLocked) {
                      setCursorForShape(this.state.elementType);
                    }
                    history.resumeRecording();
                    resetSelection();
                  },
                  onCancel: () => {
                    resetSelection();
                  },
                });
                resetCursor();
                if (!this.state.elementLocked) {
                  this.setState({
                    editingElement: element,
                    elementType: "selection",
                  });
                } else {
                  this.setState({
                    editingElement: element,
                  });
                }
                return;
              } else if (
                this.state.elementType === "arrow" ||
                this.state.elementType === "line"
              ) {
                if (this.state.multiElement) {
                  const { multiElement } = this.state;
                  const { x: rx, y: ry } = multiElement;
                  //force LayerUI rerender
                  elements = elements.slice();
                  multiElement.points.push([x - rx, y - ry]);
                  multiElement.shape = null;
                } else {
                  element.isSelected = false;
                  element.points.push([0, 0]);
                  element.shape = null;
                  elements = [...elements, element];
                  this.setState({
                    draggingElement: element,
                  });
                }
              } else if (element.type === "selection") {
                this.setState({
                  selectionElement: element,
                  draggingElement: element,
                });
              } else {
                elements = [...elements, element];
                this.setState({ multiElement: null, draggingElement: element });
              }

              let lastX = x;
              let lastY = y;

              if (isOverHorizontalScrollBar || isOverVerticalScrollBar) {
                lastX = event.clientX;
                lastY = event.clientY;
              }

              let resizeArrowFn:
                | ((
                    element: ExcalidrawElement,
                    p1: Point,
                    deltaX: number,
                    deltaY: number,
                    pointerX: number,
                    pointerY: number,
                    perfect: boolean,
                  ) => void)
                | null = null;

              const arrowResizeOrigin = (
                element: ExcalidrawElement,
                p1: Point,
                deltaX: number,
                deltaY: number,
                pointerX: number,
                pointerY: number,
                perfect: boolean,
              ) => {
                if (perfect) {
                  const absPx = p1[0] + element.x;
                  const absPy = p1[1] + element.y;

                  const { width, height } = getPerfectElementSize(
                    element.type,
                    pointerX - element.x - p1[0],
                    pointerY - element.y - p1[1],
                  );

                  const dx = element.x + width + p1[0];
                  const dy = element.y + height + p1[1];
                  element.x = dx;
                  element.y = dy;
                  p1[0] = absPx - element.x;
                  p1[1] = absPy - element.y;
                } else {
                  element.x += deltaX;
                  element.y += deltaY;
                  p1[0] -= deltaX;
                  p1[1] -= deltaY;
                }
              };

              const arrowResizeEnd = (
                element: ExcalidrawElement,
                p1: Point,
                deltaX: number,
                deltaY: number,
                pointerX: number,
                pointerY: number,
                perfect: boolean,
              ) => {
                if (perfect) {
                  const { width, height } = getPerfectElementSize(
                    element.type,
                    pointerX - element.x,
                    pointerY - element.y,
                  );
                  p1[0] = width;
                  p1[1] = height;
                } else {
                  p1[0] += deltaX;
                  p1[1] += deltaY;
                }
              };

              const onPointerMove = (event: PointerEvent) => {
                const target = event.target;
                if (!(target instanceof HTMLElement)) {
                  return;
                }

                if (isOverHorizontalScrollBar) {
                  const x = event.clientX;
                  const dx = x - lastX;
                  this.setState({
                    scrollX: normalizeScroll(
                      this.state.scrollX - dx / this.state.zoom,
                    ),
                  });
                  lastX = x;
                  return;
                }

                if (isOverVerticalScrollBar) {
                  const y = event.clientY;
                  const dy = y - lastY;
                  this.setState({
                    scrollY: normalizeScroll(
                      this.state.scrollY - dy / this.state.zoom,
                    ),
                  });
                  lastY = y;
                  return;
                }

                // for arrows, don't start dragging until a given threshold
                //  to ensure we don't create a 2-point arrow by mistake when
                //  user clicks mouse in a way that it moves a tiny bit (thus
                //  triggering pointermove)
                if (
                  !draggingOccurred &&
                  (this.state.elementType === "arrow" ||
                    this.state.elementType === "line")
                ) {
                  const { x, y } = viewportCoordsToSceneCoords(
                    event,
                    this.state,
                    this.canvas,
                  );
                  if (distance2d(x, y, originX, originY) < DRAGGING_THRESHOLD) {
                    return;
                  }
                }

                if (isResizingElements && this.state.resizingElement) {
                  this.setState({ isResizing: true });
                  const el = this.state.resizingElement;
                  const selectedElements = getSelectedElements(elements);
                  if (selectedElements.length === 1) {
                    const { x, y } = viewportCoordsToSceneCoords(
                      event,
                      this.state,
                      this.canvas,
                    );
                    const deltaX = x - lastX;
                    const deltaY = y - lastY;
                    const element = selectedElements[0];
                    const isLinear =
                      element.type === "line" || element.type === "arrow";
                    switch (resizeHandle) {
                      case "nw":
                        if (isLinear && element.points.length === 2) {
                          const [, p1] = element.points;

                          if (!resizeArrowFn) {
                            if (p1[0] < 0 || p1[1] < 0) {
                              resizeArrowFn = arrowResizeEnd;
                            } else {
                              resizeArrowFn = arrowResizeOrigin;
                            }
                          }
                          resizeArrowFn(
                            element,
                            p1,
                            deltaX,
                            deltaY,
                            x,
                            y,
                            event.shiftKey,
                          );
                        } else {
                          element.width -= deltaX;
                          element.x += deltaX;

                          if (event.shiftKey) {
                            element.y += element.height - element.width;
                            element.height = element.width;
                          } else {
                            element.height -= deltaY;
                            element.y += deltaY;
                          }
                        }
                        break;
                      case "ne":
                        if (isLinear && element.points.length === 2) {
                          const [, p1] = element.points;
                          if (!resizeArrowFn) {
                            if (p1[0] >= 0) {
                              resizeArrowFn = arrowResizeEnd;
                            } else {
                              resizeArrowFn = arrowResizeOrigin;
                            }
                          }
                          resizeArrowFn(
                            element,
                            p1,
                            deltaX,
                            deltaY,
                            x,
                            y,
                            event.shiftKey,
                          );
                        } else {
                          element.width += deltaX;
                          if (event.shiftKey) {
                            element.y += element.height - element.width;
                            element.height = element.width;
                          } else {
                            element.height -= deltaY;
                            element.y += deltaY;
                          }
                        }
                        break;
                      case "sw":
                        if (isLinear && element.points.length === 2) {
                          const [, p1] = element.points;
                          if (!resizeArrowFn) {
                            if (p1[0] <= 0) {
                              resizeArrowFn = arrowResizeEnd;
                            } else {
                              resizeArrowFn = arrowResizeOrigin;
                            }
                          }
                          resizeArrowFn(
                            element,
                            p1,
                            deltaX,
                            deltaY,
                            x,
                            y,
                            event.shiftKey,
                          );
                        } else {
                          element.width -= deltaX;
                          element.x += deltaX;
                          if (event.shiftKey) {
                            element.height = element.width;
                          } else {
                            element.height += deltaY;
                          }
                        }
                        break;
                      case "se":
                        if (isLinear && element.points.length === 2) {
                          const [, p1] = element.points;
                          if (!resizeArrowFn) {
                            if (p1[0] > 0 || p1[1] > 0) {
                              resizeArrowFn = arrowResizeEnd;
                            } else {
                              resizeArrowFn = arrowResizeOrigin;
                            }
                          }
                          resizeArrowFn(
                            element,
                            p1,
                            deltaX,
                            deltaY,
                            x,
                            y,
                            event.shiftKey,
                          );
                        } else {
                          if (event.shiftKey) {
                            element.width += deltaX;
                            element.height = element.width;
                          } else {
                            element.width += deltaX;
                            element.height += deltaY;
                          }
                        }
                        break;
                      case "n": {
                        element.height -= deltaY;
                        element.y += deltaY;

                        if (element.points.length > 0) {
                          const len = element.points.length;

                          const points = [...element.points].sort(
                            (a, b) => a[1] - b[1],
                          );

                          for (let i = 1; i < points.length; ++i) {
                            const pnt = points[i];
                            pnt[1] -= deltaY / (len - i);
                          }
                        }
                        break;
                      }
                      case "w": {
                        element.width -= deltaX;
                        element.x += deltaX;

                        if (element.points.length > 0) {
                          const len = element.points.length;
                          const points = [...element.points].sort(
                            (a, b) => a[0] - b[0],
                          );

                          for (let i = 0; i < points.length; ++i) {
                            const pnt = points[i];
                            pnt[0] -= deltaX / (len - i);
                          }
                        }
                        break;
                      }
                      case "s": {
                        element.height += deltaY;
                        if (element.points.length > 0) {
                          const len = element.points.length;
                          const points = [...element.points].sort(
                            (a, b) => a[1] - b[1],
                          );

                          for (let i = 1; i < points.length; ++i) {
                            const pnt = points[i];
                            pnt[1] += deltaY / (len - i);
                          }
                        }
                        break;
                      }
                      case "e": {
                        element.width += deltaX;
                        if (element.points.length > 0) {
                          const len = element.points.length;
                          const points = [...element.points].sort(
                            (a, b) => a[0] - b[0],
                          );

                          for (let i = 1; i < points.length; ++i) {
                            const pnt = points[i];
                            pnt[0] += deltaX / (len - i);
                          }
                        }
                        break;
                      }
                    }

                    if (resizeHandle) {
                      resizeHandle = normalizeResizeHandle(
                        element,
                        resizeHandle,
                      );
                    }
                    normalizeDimensions(element);

                    document.documentElement.style.cursor = getCursorForResizingElement(
                      { element, resizeHandle },
                    );
                    el.x = element.x;
                    el.y = element.y;
                    el.shape = null;

                    lastX = x;
                    lastY = y;
                    this.setState({});
                    return;
                  }
                }

                if (hitElement?.isSelected) {
                  // Marking that click was used for dragging to check
                  // if elements should be deselected on pointerup
                  draggingOccurred = true;
                  const selectedElements = getSelectedElements(elements);
                  if (selectedElements.length > 0) {
                    const { x, y } = viewportCoordsToSceneCoords(
                      event,
                      this.state,
                      this.canvas,
                    );

                    selectedElements.forEach(element => {
                      element.x += x - lastX;
                      element.y += y - lastY;
                    });
                    lastX = x;
                    lastY = y;
                    this.setState({});
                    return;
                  }
                }

                // It is very important to read this.state within each move event,
                // otherwise we would read a stale one!
                const draggingElement = this.state.draggingElement;
                if (!draggingElement) {
                  return;
                }

                const { x, y } = viewportCoordsToSceneCoords(
                  event,
                  this.state,
                  this.canvas,
                );

                let width = distance(originX, x);
                let height = distance(originY, y);

                const isLinear =
                  this.state.elementType === "line" ||
                  this.state.elementType === "arrow";

                if (isLinear) {
                  draggingOccurred = true;
                  const points = draggingElement.points;
                  let dx = x - draggingElement.x;
                  let dy = y - draggingElement.y;

                  if (event.shiftKey && points.length === 2) {
                    ({ width: dx, height: dy } = getPerfectElementSize(
                      this.state.elementType,
                      dx,
                      dy,
                    ));
                  }

                  if (points.length === 1) {
                    points.push([dx, dy]);
                  } else if (points.length > 1) {
                    const pnt = points[points.length - 1];
                    pnt[0] = dx;
                    pnt[1] = dy;
                  }
                } else {
                  if (event.shiftKey) {
                    ({ width, height } = getPerfectElementSize(
                      this.state.elementType,
                      width,
                      y < originY ? -height : height,
                    ));

                    if (height < 0) {
                      height = -height;
                    }
                  }

                  draggingElement.x = x < originX ? originX - width : originX;
                  draggingElement.y = y < originY ? originY - height : originY;

                  draggingElement.width = width;
                  draggingElement.height = height;
                }

                draggingElement.shape = null;

                if (this.state.elementType === "selection") {
                  if (!event.shiftKey && isSomeElementSelected(elements)) {
                    elements = clearSelection(elements);
                  }
                  const elementsWithinSelection = getElementsWithinSelection(
                    elements,
                    draggingElement,
                  );
                  elementsWithinSelection.forEach(element => {
                    element.isSelected = true;
                  });
                }
                this.setState({});
              };

              const onPointerUp = (event: PointerEvent) => {
                const {
                  draggingElement,
                  resizingElement,
                  multiElement,
                  elementType,
                  elementLocked,
                } = this.state;

                this.setState({
                  isResizing: false,
                  resizingElement: null,
                  selectionElement: null,
                });

                resizeArrowFn = null;
                lastPointerUp = null;
                window.removeEventListener("pointermove", onPointerMove);
                window.removeEventListener("pointerup", onPointerUp);

                if (elementType === "arrow" || elementType === "line") {
                  if (draggingElement!.points.length > 1) {
                    history.resumeRecording();
                    this.setState({});
                  }
                  if (!draggingOccurred && draggingElement && !multiElement) {
                    const { x, y } = viewportCoordsToSceneCoords(
                      event,
                      this.state,
                      this.canvas,
                    );
                    draggingElement.points.push([
                      x - draggingElement.x,
                      y - draggingElement.y,
                    ]);
                    draggingElement.shape = null;
                    this.setState({ multiElement: this.state.draggingElement });
                  } else if (draggingOccurred && !multiElement) {
                    this.state.draggingElement!.isSelected = true;
                    if (!elementLocked) {
                      resetCursor();
                      this.setState({
                        draggingElement: null,
                        elementType: "selection",
                      });
                    } else {
                      this.setState({
                        draggingElement: null,
                      });
                    }
                  }
                  return;
                }

                if (
                  elementType !== "selection" &&
                  draggingElement &&
                  isInvisiblySmallElement(draggingElement)
                ) {
                  // remove invisible element which was added in onPointerDown
                  elements = elements.slice(0, -1);
                  this.setState({
                    draggingElement: null,
                  });
                  return;
                }

                if (normalizeDimensions(draggingElement)) {
                  this.setState({});
                }

                if (resizingElement) {
                  history.resumeRecording();
                  this.setState({});
                }

                if (
                  resizingElement &&
                  isInvisiblySmallElement(resizingElement)
                ) {
                  elements = elements.filter(
                    el => el.id !== resizingElement.id,
                  );
                }

                // If click occurred on already selected element
                // it is needed to remove selection from other elements
                // or if SHIFT or META key pressed remove selection
                // from hitted element
                //
                // If click occurred and elements were dragged or some element
                // was added to selection (on pointerdown phase) we need to keep
                // selection unchanged
                if (
                  hitElement &&
                  !draggingOccurred &&
                  !elementIsAddedToSelection
                ) {
                  if (event.shiftKey) {
                    hitElement.isSelected = false;
                  } else {
                    elements = clearSelection(elements);
                    hitElement.isSelected = true;
                  }
                }

                if (draggingElement === null) {
                  // if no element is clicked, clear the selection and redraw
                  elements = clearSelection(elements);
                  this.setState({});
                  return;
                }

                if (!elementLocked) {
                  draggingElement.isSelected = true;
                }

                if (
                  elementType !== "selection" ||
                  isSomeElementSelected(elements)
                ) {
                  history.resumeRecording();
                }

                if (!elementLocked) {
                  resetCursor();
                  this.setState({
                    draggingElement: null,
                    elementType: "selection",
                  });
                } else {
                  this.setState({
                    draggingElement: null,
                  });
                }
              };

              lastPointerUp = onPointerUp;

              window.addEventListener("pointermove", onPointerMove);
              window.addEventListener("pointerup", onPointerUp);
            }}
            onDoubleClick={event => {
              resetCursor();

              const { x, y } = viewportCoordsToSceneCoords(
                event,
                this.state,
                this.canvas,
              );

              const elementAtPosition = getElementAtPosition(
                elements,
                x,
                y,
                this.state.zoom,
              );

              const element =
                elementAtPosition && isTextElement(elementAtPosition)
                  ? elementAtPosition
                  : newTextElement(
                      newElement(
                        "text",
                        x,
                        y,
                        this.state.currentItemStrokeColor,
                        this.state.currentItemBackgroundColor,
                        this.state.currentItemFillStyle,
                        this.state.currentItemStrokeWidth,
                        this.state.currentItemRoughness,
                        this.state.currentItemOpacity,
                      ),
                      "", // default text
                      this.state.currentItemFont, // default font
                    );

              this.setState({ editingElement: element });

              let textX = event.clientX;
              let textY = event.clientY;

              if (elementAtPosition && isTextElement(elementAtPosition)) {
                elements = elements.filter(
                  element => element.id !== elementAtPosition.id,
                );
                this.setState({});

                const centerElementX =
                  elementAtPosition.x + elementAtPosition.width / 2;
                const centerElementY =
                  elementAtPosition.y + elementAtPosition.height / 2;

                const {
                  x: centerElementXInViewport,
                  y: centerElementYInViewport,
                } = sceneCoordsToViewportCoords(
                  { sceneX: centerElementX, sceneY: centerElementY },
                  this.state,
                  this.canvas,
                );

                textX = centerElementXInViewport;
                textY = centerElementYInViewport;

                // x and y will change after calling newTextElement function
                element.x = centerElementX;
                element.y = centerElementY;
              } else if (!event.altKey) {
                const snappedToCenterPosition = this.getTextWysiwygSnappedToCenterPosition(
                  x,
                  y,
                );

                if (snappedToCenterPosition) {
                  element.x = snappedToCenterPosition.elementCenterX;
                  element.y = snappedToCenterPosition.elementCenterY;
                  textX = snappedToCenterPosition.wysiwygX;
                  textY = snappedToCenterPosition.wysiwygY;
                }
              }

              const resetSelection = () => {
                this.setState({
                  draggingElement: null,
                  editingElement: null,
                });
              };

              textWysiwyg({
                initText: element.text,
                x: textX,
                y: textY,
                strokeColor: element.strokeColor,
                font: element.font,
                opacity: this.state.currentItemOpacity,
                zoom: this.state.zoom,
                onSubmit: text => {
                  if (text) {
                    elements = [
                      ...elements,
                      {
                        // we need to recreate the element to update dimensions &
                        //  position
                        ...newTextElement(element, text, element.font),
                        isSelected: true,
                      },
                    ];
                  }
                  history.resumeRecording();
                  resetSelection();
                },
                onCancel: () => {
                  resetSelection();
                },
              });
            }}
            onPointerMove={event => {
              gesture.pointers = gesture.pointers.map(pointer =>
                pointer.id === event.pointerId
                  ? {
                      id: event.pointerId,
                      x: event.clientX,
                      y: event.clientY,
                    }
                  : pointer,
              );

              if (gesture.pointers.length === 2) {
                const center = getCenter(gesture.pointers);
                const deltaX = center.x - gesture.lastCenter!.x;
                const deltaY = center.y - gesture.lastCenter!.y;
                gesture.lastCenter = center;

                const distance = getDistance(gesture.pointers);
                const scaleFactor = distance / gesture.initialDistance!;

                this.setState({
                  scrollX: normalizeScroll(
                    this.state.scrollX + deltaX / this.state.zoom,
                  ),
                  scrollY: normalizeScroll(
                    this.state.scrollY + deltaY / this.state.zoom,
                  ),
                  zoom: getNormalizedZoom(gesture.initialScale! * scaleFactor),
                });
              } else {
                gesture.lastCenter = gesture.initialDistance = gesture.initialScale = null;
              }

              if (isHoldingSpace || isPanning) {
                return;
              }
              const hasDeselectedButton = Boolean(event.buttons);

              const { x, y } = viewportCoordsToSceneCoords(
                event,
                this.state,
                this.canvas,
              );
              if (this.state.multiElement) {
                const { multiElement } = this.state;
                const originX = multiElement.x;
                const originY = multiElement.y;
                const points = multiElement.points;
                const pnt = points[points.length - 1];
                pnt[0] = x - originX;
                pnt[1] = y - originY;
                multiElement.shape = null;
                this.setState({});
                return;
              }

              if (
                hasDeselectedButton ||
                this.state.elementType !== "selection"
              ) {
                return;
              }

              const selectedElements = getSelectedElements(elements);
              if (selectedElements.length === 1) {
                const resizeElement = getElementWithResizeHandler(
                  elements,
                  { x, y },
                  this.state.zoom,
                  event.pointerType,
                );
                if (resizeElement && resizeElement.resizeHandle) {
                  document.documentElement.style.cursor = getCursorForResizingElement(
                    resizeElement,
                  );
                  return;
                }
              }
              const hitElement = getElementAtPosition(
                elements,
                x,
                y,
                this.state.zoom,
              );
              document.documentElement.style.cursor = hitElement ? "move" : "";
            }}
            onPointerUp={this.removePointer}
            onPointerLeave={this.removePointer}
            onDrop={event => {
              const file = event.dataTransfer.files[0];
              if (file?.type === "application/json") {
                loadFromBlob(file)
                  .then(({ elements, appState }) =>
                    this.syncActionResult({ elements, appState }),
                  )
                  .catch(error => console.error(error));
              }
            }}
          >
            {t("labels.drawingCanvas")}
          </canvas>
        </main>
      </div>
    );
  }

  private handleWheel = (event: WheelEvent) => {
    event.preventDefault();
    const { deltaX, deltaY } = event;

<<<<<<< HEAD
    if (e[KEYS.CTRL_OR_CMD]) {
=======
    if (event[KEYS.META]) {
>>>>>>> 097c5dfa
      const sign = Math.sign(deltaY);
      const MAX_STEP = 10;
      let delta = Math.abs(deltaY);
      if (delta > MAX_STEP) {
        delta = MAX_STEP;
      }
      delta *= sign;
      this.setState(({ zoom }) => ({
        zoom: getNormalizedZoom(zoom - delta / 100),
      }));
      return;
    }

    this.setState(({ zoom, scrollX, scrollY }) => ({
      scrollX: normalizeScroll(scrollX - deltaX / zoom),
      scrollY: normalizeScroll(scrollY - deltaY / zoom),
    }));
  };

  private addElementsFromPaste = (
    clipboardElements: readonly ExcalidrawElement[],
  ) => {
    elements = clearSelection(elements);

    const [minX, minY, maxX, maxY] = getCommonBounds(clipboardElements);

    const elementsCenterX = distance(minX, maxX) / 2;
    const elementsCenterY = distance(minY, maxY) / 2;

    const { x, y } = viewportCoordsToSceneCoords(
      { clientX: cursorX, clientY: cursorY },
      this.state,
      this.canvas,
    );

    const dx = x - elementsCenterX;
    const dy = y - elementsCenterY;

    elements = [
      ...elements,
      ...clipboardElements.map(clipboardElements => {
        const duplicate = duplicateElement(clipboardElements);
        duplicate.x += dx - minX;
        duplicate.y += dy - minY;
        return duplicate;
      }),
    ];
    history.resumeRecording();
    this.setState({});
  };

  private getTextWysiwygSnappedToCenterPosition(x: number, y: number) {
    const elementClickedInside = getElementContainingPosition(elements, x, y);
    if (elementClickedInside) {
      const elementCenterX =
        elementClickedInside.x + elementClickedInside.width / 2;
      const elementCenterY =
        elementClickedInside.y + elementClickedInside.height / 2;
      const distanceToCenter = Math.hypot(
        x - elementCenterX,
        y - elementCenterY,
      );
      const isSnappedToCenter =
        distanceToCenter < TEXT_TO_CENTER_SNAP_THRESHOLD;
      if (isSnappedToCenter) {
        const wysiwygX =
          this.state.scrollX +
          elementClickedInside.x +
          elementClickedInside.width / 2;
        const wysiwygY =
          this.state.scrollY +
          elementClickedInside.y +
          elementClickedInside.height / 2;
        return { wysiwygX, wysiwygY, elementCenterX, elementCenterY };
      }
    }
  }

  private saveDebounced = debounce(() => {
    saveToLocalStorage(elements, this.state);
  }, 300);

  componentDidUpdate() {
    const atLeastOneVisibleElement = renderScene(
      elements,
      this.state.selectionElement,
      this.rc!,
      this.canvas!,
      {
        scrollX: this.state.scrollX,
        scrollY: this.state.scrollY,
        viewBackgroundColor: this.state.viewBackgroundColor,
        zoom: this.state.zoom,
      },
      {
        renderOptimizations: true,
      },
    );
    const scrolledOutside = !atLeastOneVisibleElement && elements.length > 0;
    if (this.state.scrolledOutside !== scrolledOutside) {
      this.setState({ scrolledOutside: scrolledOutside });
    }
    this.saveDebounced();
    if (history.isRecording()) {
      history.pushEntry(this.state, elements);
      history.skipRecording();
    }
  }
}

const rootElement = document.getElementById("root");

interface TopErrorBoundaryState {
  unresolvedError: Error[] | null;
  hasError: boolean;
  stack: string;
  localStorage: string;
}

class TopErrorBoundary extends React.Component<any, TopErrorBoundaryState> {
  state: TopErrorBoundaryState = {
    unresolvedError: null,
    hasError: false,
    stack: "",
    localStorage: "",
  };

  componentDidCatch(error: Error) {
    const _localStorage: any = {};
    for (const [key, value] of Object.entries({ ...localStorage })) {
      try {
        _localStorage[key] = JSON.parse(value);
      } catch (error) {
        _localStorage[key] = value;
      }
    }
    this.setState(state => ({
      hasError: true,
      unresolvedError: state.unresolvedError
        ? state.unresolvedError.concat(error)
        : [error],
      localStorage: JSON.stringify(_localStorage),
    }));
  }

  async componentDidUpdate() {
    if (this.state.unresolvedError !== null) {
      let stack = "";
      for (const error of this.state.unresolvedError) {
        if (stack) {
          stack += `\n\n================\n\n`;
        }
        stack += `${error.message}:\n\n`;
        try {
          const StackTrace = await import("stacktrace-js");
          stack += (await StackTrace.fromError(error)).join("\n");
        } catch (error) {
          console.error(error);
          stack += error.stack || "";
        }
      }

      this.setState(state => ({
        unresolvedError: null,
        stack: `${
          state.stack ? `${state.stack}\n\n================\n\n${stack}` : stack
        }`,
      }));
    }
  }

  private selectTextArea(event: React.MouseEvent<HTMLTextAreaElement>) {
    if (event.target !== document.activeElement) {
      event.preventDefault();
      (event.target as HTMLTextAreaElement).select();
    }
  }

  private async createGithubIssue() {
    let body = "";
    try {
      const templateStr = (await import("./bug-issue-template")).default;
      if (typeof templateStr === "string") {
        body = encodeURIComponent(templateStr);
      }
    } catch {}

    window.open(
      `https://github.com/excalidraw/excalidraw/issues/new?body=${body}`,
    );
  }

  render() {
    if (this.state.hasError) {
      return (
        <div className="ErrorSplash">
          <div className="ErrorSplash-messageContainer">
            <div className="ErrorSplash-paragraph bigger">
              Encountered an error. Please{" "}
              <button onClick={() => window.location.reload()}>
                reload the page
              </button>
              .
            </div>
            <div className="ErrorSplash-paragraph">
              If reloading doesn't work. Try{" "}
              <button
                onClick={() => {
                  localStorage.clear();
                  window.location.reload();
                }}
              >
                clearing the canvas
              </button>
              .<br />
              <div className="smaller">
                (This will unfortunately result in loss of work.)
              </div>
            </div>
            <div>
              <div className="ErrorSplash-paragraph">
                Before doing so, we'd appreciate if you opened an issue on our{" "}
                <button onClick={this.createGithubIssue}>bug tracker</button>.
                Please include the following error stack trace & localStorage
                content (provided it's not private):
              </div>
              <div className="ErrorSplash-paragraph">
                <div className="ErrorSplash-details">
                  <label>Error stack trace:</label>
                  <textarea
                    rows={10}
                    onPointerDown={this.selectTextArea}
                    readOnly={true}
                    value={
                      this.state.unresolvedError
                        ? "Loading data. please wait..."
                        : this.state.stack
                    }
                  />
                  <label>LocalStorage content:</label>
                  <textarea
                    rows={5}
                    onPointerDown={this.selectTextArea}
                    readOnly={true}
                    value={this.state.localStorage}
                  />
                </div>
              </div>
            </div>
          </div>
        </div>
      );
    }

    return this.props.children;
  }
}

ReactDOM.render(
  <TopErrorBoundary>
    <IsMobileProvider>
      <App />
    </IsMobileProvider>
  </TopErrorBoundary>,
  rootElement,
);<|MERGE_RESOLUTION|>--- conflicted
+++ resolved
@@ -2213,11 +2213,7 @@
     event.preventDefault();
     const { deltaX, deltaY } = event;
 
-<<<<<<< HEAD
-    if (e[KEYS.CTRL_OR_CMD]) {
-=======
-    if (event[KEYS.META]) {
->>>>>>> 097c5dfa
+    if (event[KEYS.CTRL_OR_CMD]) {
       const sign = Math.sign(deltaY);
       const MAX_STEP = 10;
       let delta = Math.abs(deltaY);
