@import "./variables.module";
@import "./theme";

:root {
  --zIndex-canvas: 1;
  --zIndex-wysiwyg: 2;
  --zIndex-layerUI: 3;
}

.excalidraw {
  position: relative;
  overflow: hidden;
  color: var(--text-primary-color);
  display: flex;
  top: 0;
  bottom: 0;
  left: 0;
  right: 0;
  height: 100%;
  width: 100%;

  button {
    cursor: pointer;
  }

  &:focus {
    outline: none;
  }

  // serves 2 purposes:
  // 1. prevent selecting text outside the component when double-clicking or
  //    dragging inside it (e.g. on canvas)
  // 2. prevent selecting UI, both from the inside, and from outside the
  //    component (e.g. if you select text in a sidebar)
  user-select: none;

  a {
    font-weight: 500;
    text-decoration: none;
    color: var(--link-color);

    &:hover {
      text-decoration: underline;
    }
  }

  canvas {
    touch-action: none;

    // following props improve blurriness at certain devicePixelRatios.
    // AFAIK it doesn't affect export (in fact, export seems sharp either way).

    image-rendering: pixelated; // chromium
    // NOTE: must be declared *after* the above
    image-rendering: -moz-crisp-edges; // FF

    z-index: var(--zIndex-canvas);

    // Remove the main canvas from document flow to avoid resizeObserver
    // feedback loop (see https://github.com/excalidraw/excalidraw/pull/3379)
  }

  &__canvas {
    position: absolute;
  }

  &.theme--dark {
    // The percentage is inspired by
    // https://material.io/design/color/dark-theme.html#properties, which
    // recommends surface color of #121212, 93% yields #111111 for #FFF

    canvas {
      filter: var(--theme-filter);
    }
  }

  .FixedSideContainer {
    padding-top: var(--sat, 0);
    padding-right: var(--sar, 0);
    padding-bottom: var(--sab, 0);
    padding-left: var(--sal, 0);
  }

  .panelRow {
    display: flex;
    justify-content: space-between;
  }

  .panelColumn {
    display: flex;
    flex-direction: column;
    row-gap: 0.75rem;

    h3,
    legend,
    .control-label {
      margin: 0;
      margin-bottom: 0.25rem;
      font-size: 0.75rem;
      color: var(--text-primary-color);
      font-weight: normal;
      display: block;
    }

    .control-label input {
      display: block;
      width: 100%;
    }

    legend {
      padding: 0;
    }

    .iconSelectList {
      flex-wrap: wrap;
      position: relative;
    }

    .buttonList {
      flex-wrap: wrap;
      display: flex;
      column-gap: 0.5rem;
      row-gap: 0.5rem;

      label {
        font-size: 0.75rem;
      }

      input[type="radio"],
      input[type="button"] {
        opacity: 0;
        position: absolute;
        pointer-events: none;
      }

      .iconRow {
        margin-top: 8px;
      }
    }

    fieldset {
      margin: 0;
      padding: 0;
      border: none;
    }
  }

  .divider {
    width: 1px;
    background-color: $oc-gray-2;
    margin: 1px;
  }

  .buttonList label:focus-within,
  input:focus-visible {
    outline: transparent;
    box-shadow: 0 0 0 2px var(--focus-highlight-color);
  }

  .buttonList {
    .ToolIcon__icon {
      all: unset !important;
      display: flex !important;
    }

    button {
      background-color: transparent;
    }

    label,
    button,
    .zIndexButton {
      @include outlineButtonStyles;

      padding: 0;

      svg {
        width: var(--default-icon-size);
        height: var(--default-icon-size);
      }
    }
  }

  .App-top-bar {
    z-index: var(--zIndex-layerUI);
    display: flex;
    flex-direction: column;
    align-items: center;
  }

  .App-bottom-bar {
    position: absolute;
    top: 0;
    bottom: 0;
    left: 0;
    right: 0;
    --bar-padding: calc(4 * var(--space-factor));
    padding-top: #{"max(var(--bar-padding), var(--sat,0))"};
    padding-right: var(--sar, 0);
    padding-bottom: var(--sab, 0);
    padding-left: var(--sal, 0);
    z-index: 4;
    display: flex;
    align-items: flex-end;
    pointer-events: none;

    > .Island {
      /*width: 100%; //zsviczian*/
      max-width: 100%;
      /*min-width: 100%; //zsviczian*/
      box-sizing: border-box;
      max-height: 100%;
      display: flex;
      flex-direction: column;
      pointer-events: initial;

      .panelColumn {
        padding: 8px 8px 0 8px;
      }
    }
  }

  .App-toolbar {
    width: 100%;

    .eraser {
      &.ToolIcon:hover {
        --icon-fill-color: #fff;
        --keybinding-color: #fff;
      }
      &.active {
        background-color: var(--color-primary);
      }
    }
  }

  .App-toolbar-content {
    display: flex;
    align-items: center;
    justify-content: space-between;
    padding: 8px;
  }

  .App-mobile-menu {
    width: 100%;
    overflow-x: visible;
    overflow-y: auto;
    box-sizing: border-box;
    margin-bottom: var(--bar-padding);
    min-height: 250px; /* //zsviczian */
  }

  .App-menu {
    display: grid;
    color: var(--icon-fill-color);
  }

  .shapes-section {
    display: flex;
    justify-content: center;
    pointer-events: none !important;

    & > * {
      pointer-events: all;
    }
  }

  .App-menu_top {
    grid-template-columns: 1fr 2fr 1fr;
    grid-gap: 2rem;
    align-items: flex-start;
    cursor: default;
    pointer-events: none !important;

    @media (min-width: 1536px) {
      grid-template-columns: 1fr 1fr 1fr;
      grid-gap: 3rem;
    }
  }

  .layer-ui__wrapper:not(.disable-pointerEvents) .App-menu_top > * {
    pointer-events: all;
  }

  .App-menu_top > *:first-child {
    justify-self: flex-start;
  }

  .App-menu_top > *:last-child {
    justify-self: flex-end;
  }

  .App-menu_bottom {
    position: absolute;
    bottom: 1rem;
    display: flex;
    justify-content: space-between;
    align-items: flex-start;
    cursor: default;
    pointer-events: none !important;
    box-sizing: border-box;
    padding: 0 1rem;

    &--transition-left {
      section {
        width: 185px;
      }
    }

    section {
      display: flex;
    }
  }

  .App-menu_bottom > *:first-child {
    justify-self: flex-start;
  }

  .App-menu_bottom > *:last-child {
    justify-self: flex-end;
  }

  .App-menu_left {
    grid-template-rows: 1fr auto 1fr;
    height: 100%;
  }

  .App-menu_right {
    grid-template-rows: 1fr;
    height: 100%;
  }

  .App-menu__left {
    overflow-y: auto;
    padding: 0.75rem;
    width: 202px;
    box-sizing: border-box;
    position: absolute;
  }

  .dropdown-select {
    height: 1.5rem;
    padding: 0;
    padding-inline-start: 0.5rem;
    padding-inline-end: 1.5rem;
    color: var(--icon-fill-color);
    background-color: var(--button-gray-1);
    border-radius: var(--space-factor);
    border: 1px solid var(--button-gray-2);
    font-size: 0.8rem;
    outline: none;
    appearance: none;
    background-image: var(--dropdown-icon);
    background-repeat: no-repeat;
    background-position: right 0.7rem top 50%, 0 0;

    :root[dir="rtl"] & {
      background-position: left 0.7rem top 50%, 0 0;
    }

    background-size: 0.65em auto, 100%;

    &:focus {
      box-shadow: 0 0 0 2px var(--focus-highlight-color);
    }

    &:hover {
      background-color: var(--button-gray-2);
    }

    &:active {
      background-color: var(--button-gray-2);
    }

    &__language {
      height: 2rem;
      background-color: var(--island-bg-color);
      border-color: var(--default-border-color) !important;
      cursor: pointer;

      &:hover {
        background-color: var(--island-bg-color);
      }
    }
  }

  .disable-zen-mode {
    border-radius: var(--border-radius-lg);
    background-color: var(--color-gray-20);
    border: 1px solid var(--color-gray-30);
    padding: 10px 20px;

    &:hover {
      background-color: var(--color-gray-30);
    }
  }

  .scroll-back-to-content {
    border-radius: var(--border-radius-lg);
    background-color: var(--island-bg-color);
    color: var(--icon-fill-color);

    border: 1px solid var(--default-border-color);
    padding: 10px 20px;
    position: absolute;
    left: 50%;
    bottom: 30px;
    transform: translateX(-50%);
    pointer-events: all;

    &:hover {
      background-color: var(--button-hover);
    }

    &:active {
      border: 1px solid var(--color-primary-darkest);
    }
  }

  .help-icon {
<<<<<<< HEAD
    display: flex;
    width: 2.5rem; //zsviczian
    height: auto; //zsviczian
    cursor: pointer;
    fill: $oc-gray-6;
    padding: 0;
    margin: 0px 3px; //zsviczian
    background: none;
    color: var(--icon-fill-color);
    box-shadow: none; //zsviczian
=======
    @include outlineButtonStyles;
    background-color: var(--island-bg-color);
    width: var(--lg-button-size);
    height: var(--lg-button-size);
>>>>>>> 7f91cdc0

    svg {
      width: var(--lg-icon-size);
      height: var(--lg-icon-size);
    }
  }

  .reset-zoom-button {
    font-family: var(--ui-font);
  }

  .finalize-button {
    display: grid;
    grid-auto-flow: column;
    gap: 0.4em;
    margin-top: auto;
    margin-bottom: auto;
    margin-inline-start: 0.6em;
  }

  /*zsvcziain*/
  .tray-zoom {
    pointer-events: initial;
    padding-bottom: 0.25rem;
    padding-top: 0.25rem;
  }

  .undo-redo-buttons,
  .eraser-buttons {
    display: grid;
    grid-auto-flow: column;
    margin-top: auto;
    margin-bottom: auto;
    margin-inline-start: 0.6em;
  }

  @include isMobile {
    aside {
      display: none;
    }
    .scroll-back-to-content {
      bottom: calc(80px + var(--sab, 0));
      z-index: -1;
    }
  }

  .rtl-mirror {
    :root[dir="rtl"] & {
      transform: scaleX(-1);
    }
  }

  .zen-mode-visibility {
    visibility: visible;
    opacity: 1;
    height: auto;
    width: auto;
    transition: opacity 0.5s;

    &.zen-mode-visibility--hidden {
      visibility: hidden;
      opacity: 0;
      height: 0;
      width: 0;
      transition: opacity 0.5s;
    }
  }

  .disable-pointerEvents {
    pointer-events: none !important;
  }

  &.excalidraw--view-mode {
    .App-menu {
      display: flex;
      justify-content: space-between;
    }
  }

  /*zsviczian*/
  textarea.excalidraw-wysiwyg {
    border: none;
    outline: none;
    -webkit-box-shadow: none;
    -moz-box-shadow: none;
    box-shadow: none;
    border-radius: 0;
  }

  input[type="text"],
  textarea:not(.excalidraw-wysiwyg) {
    color: var(--text-primary-color);
    border: 1.5px solid var(--input-border-color);
    padding: 0.75rem;
    white-space: nowrap;
    border-radius: var(--space-factor);
    background-color: var(--input-bg-color);

    &:not(:focus) {
      &:hover {
        background-color: var(--input-hover-bg-color);
      }
    }

    &:focus {
      outline: none;
      box-shadow: 0 0 0 2px var(--focus-highlight-color);
    }
  }

  @media print {
    .App-bottom-bar,
    .FixedSideContainer,
    .layer-ui__wrapper {
      display: none;
    }
  }

  // use custom, minimalistic scrollbar
  // (doesn't work in Firefox)
  ::-webkit-scrollbar {
    width: 3px;
  }

  ::-webkit-scrollbar-thumb {
    background: var(--scrollbar-thumb);
    border-radius: 10px;
  }
  ::-webkit-scrollbar-thumb:hover {
    background: var(--scrollbar-thumb-hover);
  }
  ::-webkit-scrollbar-thumb:active {
    background: var(--scrollbar-thumb);
  }

  .mobile-misc-tools-container {
    position: fixed;
    top: 5rem;
    right: 0;
    display: flex;
    flex-direction: column;
    border: 1px solid var(--sidebar-border-color);
    border-top-left-radius: var(--border-radius-lg);
    border-bottom-left-radius: var(--border-radius-lg);
    border-right: 0;

    background-color: var(--island-bg-color);

    .ToolIcon__icon {
      border-radius: 0;
    }

    .library-button {
      border: 0;
    }
  }

  .App-toolbar--mobile {
    overflow-x: hidden;
    max-width: 100vw;

    .ToolIcon__keybinding {
      display: none;
    }
  }
}

.ErrorSplash.excalidraw {
  min-height: 100vh;
  padding: 20px 0;
  overflow: auto;
  display: flex;
  align-items: center;
  justify-content: center;
  user-select: text;

  .ErrorSplash-messageContainer {
    display: flex;
    flex-direction: column;
    align-items: center;
    justify-content: center;

    padding: 40px;
    background-color: $oc-red-1;
    border: 3px solid $oc-red-9;
  }

  .ErrorSplash-paragraph {
    margin: 15px 0;
    max-width: 600px;

    &.align-center {
      text-align: center;
    }
  }

  .bigger,
  .bigger button {
    font-size: 1.1em;
  }

  .smaller,
  .smaller button {
    font-size: 0.9em;
  }

  .ErrorSplash-details {
    display: flex;
    flex-direction: column;
    align-items: flex-start;

    textarea {
      width: 100%;
      margin: 10px 0;
      font-family: "Cascadia";
      font-size: 0.8em;
    }
  }
}<|MERGE_RESOLUTION|>--- conflicted
+++ resolved
@@ -418,23 +418,10 @@
   }
 
   .help-icon {
-<<<<<<< HEAD
-    display: flex;
-    width: 2.5rem; //zsviczian
-    height: auto; //zsviczian
-    cursor: pointer;
-    fill: $oc-gray-6;
-    padding: 0;
-    margin: 0px 3px; //zsviczian
-    background: none;
-    color: var(--icon-fill-color);
-    box-shadow: none; //zsviczian
-=======
     @include outlineButtonStyles;
     background-color: var(--island-bg-color);
     width: var(--lg-button-size);
     height: var(--lg-button-size);
->>>>>>> 7f91cdc0
 
     svg {
       width: var(--lg-icon-size);
