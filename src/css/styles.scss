--- conflicted
+++ resolved
@@ -276,11 +276,6 @@
     cursor: default;
     pointer-events: none !important;
 
-<<<<<<< HEAD
-    section {
-      display: flex;
-    }
-=======
   &--transition-left {
     section {
       width: 185px;
@@ -289,8 +284,8 @@
 
   section {
     display: flex;
->>>>>>> cdb483b8
-  }
+  }
+}
 
   .App-menu_bottom > * {
     pointer-events: all;
@@ -397,7 +392,6 @@
       box-shadow: 0 0 0 2px $oc-blue-2;
     }
 
-<<<<<<< HEAD
     &:hover {
       background-color: $oc-gray-4;
     }
@@ -410,7 +404,8 @@
       position: absolute;
       margin: 0.5em;
     }
-=======
+  }
+
 .dropdown-select__language.dropdown-select--floating {
   position: fixed;
   bottom: 10px;
@@ -419,20 +414,8 @@
   }
   :root[dir="rtl"] & {
     left: 44px;
->>>>>>> cdb483b8
-  }
-
-  .dropdown-select__language.dropdown-select--floating {
-    bottom: 10px;
-
-    :root[dir="ltr"] & {
-      right: 44px;
-    }
-
-    :root[dir="rtl"] & {
-      left: 44px;
-    }
-  }
+  }
+}
 
   .zIndexButton {
     margin: 0 5px;
@@ -486,26 +469,16 @@
     }
   }
 
-<<<<<<< HEAD
-  .github-corner {
-    position: absolute;
-    top: 0;
-
-    :root[dir="ltr"] & {
-      right: 0;
-    }
-
-    :root[dir="rtl"] & {
-      left: 0;
-    }
-=======
 .github-corner {
   position: fixed;
   top: 0;
   :root[dir="ltr"] & {
     right: 0;
->>>>>>> cdb483b8
-  }
+  }
+  :root[dir="rtl"] & {
+    left: 0;
+  }
+}
 
   .LoadingMessage {
     position: fixed;
