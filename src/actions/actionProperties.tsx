import React from "react";
import { Action } from "./types";
import { ExcalidrawElement, ExcalidrawTextElement } from "../element/types";
import { getCommonAttributeOfSelectedElements } from "../scene";
import { ButtonSelect } from "../components/ButtonSelect";
import { isTextElement, redrawTextBoundingBox } from "../element";
import { ColorPicker } from "../components/ColorPicker";
import { AppState } from "../../src/types";

const changeProperty = (
  elements: readonly ExcalidrawElement[],
  callback: (element: ExcalidrawElement) => ExcalidrawElement,
) => {
  return elements.map(element => {
    if (element.isSelected) {
      return callback(element);
    }
    return element;
  });
};

const getFormValue = function<T>(
  editingElement: AppState["editingElement"],
  elements: readonly ExcalidrawElement[],
  getAttribute: (element: ExcalidrawElement) => T,
  defaultValue?: T,
): T | null {
  return (
    (editingElement && getAttribute(editingElement)) ??
    getCommonAttributeOfSelectedElements(elements, getAttribute) ??
    defaultValue ??
    null
  );
};

export const actionChangeStrokeColor: Action = {
  name: "changeStrokeColor",
  perform: (elements, appState, value) => {
    return {
      elements: changeProperty(elements, el => ({
        ...el,
        shape: null,
        strokeColor: value,
      })),
      appState: { ...appState, currentItemStrokeColor: value },
    };
  },
  PanelComponent: ({ elements, appState, updateData, t }) => (
    <>
      <h3 aria-hidden="true">{t("labels.stroke")}</h3>
      <ColorPicker
        type="elementStroke"
        label={t("labels.stroke")}
        color={getFormValue(
          appState.editingElement,
          elements,
          element => element.strokeColor,
          appState.currentItemStrokeColor,
        )}
        onChange={updateData}
      />
    </>
  ),
};

export const actionChangeBackgroundColor: Action = {
  name: "changeBackgroundColor",
  perform: (elements, appState, value) => {
    return {
      elements: changeProperty(elements, el => ({
        ...el,
        shape: null,
        backgroundColor: value,
      })),
      appState: { ...appState, currentItemBackgroundColor: value },
    };
  },
  PanelComponent: ({ elements, appState, updateData, t }) => (
    <>
      <h3 aria-hidden="true">{t("labels.background")}</h3>
      <ColorPicker
        type="elementBackground"
        label={t("labels.background")}
        color={getFormValue(
          appState.editingElement,
          elements,
          element => element.backgroundColor,
          appState.currentItemBackgroundColor,
        )}
        onChange={updateData}
      />
    </>
  ),
};

export const actionChangeFillStyle: Action = {
  name: "changeFillStyle",
  perform: (elements, appState, value) => {
    return {
      elements: changeProperty(elements, el => ({
        ...el,
        shape: null,
        fillStyle: value,
      })),
    };
  },
  PanelComponent: ({ elements, appState, updateData, t }) => (
    <fieldset>
      <legend>{t("labels.fill")}</legend>
      <ButtonSelect
        options={[
          { value: "solid", text: t("labels.solid") },
          { value: "hachure", text: t("labels.hachure") },
          { value: "cross-hatch", text: t("labels.crossHatch") },
        ]}
        group="fill"
        value={getFormValue(
          appState.editingElement,
          elements,
          element => element.fillStyle,
        )}
        onChange={value => {
          updateData(value);
        }}
      />
<<<<<<< HEAD
    </fieldset>
  )
=======
    </>
  ),
>>>>>>> 5fd6c4d8
};

export const actionChangeStrokeWidth: Action = {
  name: "changeStrokeWidth",
  perform: (elements, appState, value) => {
    return {
      elements: changeProperty(elements, el => ({
        ...el,
        shape: null,
        strokeWidth: value,
      })),
    };
  },
  PanelComponent: ({ elements, appState, updateData, t }) => (
    <fieldset>
      <legend>{t("labels.strokeWidth")}</legend>
      <ButtonSelect
        group="stroke-width"
        options={[
          { value: 1, text: t("labels.thin") },
          { value: 2, text: t("labels.bold") },
          { value: 4, text: t("labels.extraBold") },
        ]}
        value={getFormValue(
          appState.editingElement,
          elements,
          element => element.strokeWidth,
        )}
        onChange={value => updateData(value)}
      />
<<<<<<< HEAD
    </fieldset>
  )
=======
    </>
  ),
>>>>>>> 5fd6c4d8
};

export const actionChangeSloppiness: Action = {
  name: "changeSloppiness",
  perform: (elements, appState, value) => {
    return {
      elements: changeProperty(elements, el => ({
        ...el,
        shape: null,
        roughness: value,
      })),
    };
  },
  PanelComponent: ({ elements, appState, updateData, t }) => (
    <fieldset>
      <legend>{t("labels.sloppiness")}</legend>
      <ButtonSelect
        group="sloppiness"
        options={[
          { value: 0, text: t("labels.architect") },
          { value: 1, text: t("labels.artist") },
          { value: 3, text: t("labels.cartoonist") },
        ]}
        value={getFormValue(
          appState.editingElement,
          elements,
          element => element.roughness,
        )}
        onChange={value => updateData(value)}
      />
<<<<<<< HEAD
    </fieldset>
  )
=======
    </>
  ),
>>>>>>> 5fd6c4d8
};

export const actionChangeOpacity: Action = {
  name: "changeOpacity",
  perform: (elements, appState, value) => {
    return {
      elements: changeProperty(elements, el => ({
        ...el,
        shape: null,
        opacity: value,
      })),
    };
  },
  PanelComponent: ({ elements, appState, updateData, t }) => (
    <label className="control-label">
      {t("labels.opacity")}
      <input
        type="range"
        min="0"
        max="100"
        onChange={e => updateData(+e.target.value)}
        value={
          getFormValue(
            appState.editingElement,
            elements,
            element => element.opacity,
            100 /* default opacity */,
          ) ?? undefined
        }
      />
<<<<<<< HEAD
    </label>
  )
=======
    </>
  ),
>>>>>>> 5fd6c4d8
};

export const actionChangeFontSize: Action = {
  name: "changeFontSize",
  perform: (elements, appState, value) => {
    return {
      elements: changeProperty(elements, el => {
        if (isTextElement(el)) {
          const element: ExcalidrawTextElement = {
            ...el,
            shape: null,
            font: `${value}px ${el.font.split("px ")[1]}`,
          };
          redrawTextBoundingBox(element);
          return element;
        }

        return el;
      }),
    };
  },
  PanelComponent: ({ elements, appState, updateData, t }) => (
    <fieldset>
      <legend>{t("labels.fontSize")}</legend>
      <ButtonSelect
        group="font-size"
        options={[
          { value: 16, text: t("labels.small") },
          { value: 20, text: t("labels.medium") },
          { value: 28, text: t("labels.large") },
          { value: 36, text: t("labels.veryLarge") },
        ]}
        value={getFormValue(
          appState.editingElement,
          elements,
          element => isTextElement(element) && +element.font.split("px ")[0],
        )}
        onChange={value => updateData(value)}
      />
<<<<<<< HEAD
    </fieldset>
  )
=======
    </>
  ),
>>>>>>> 5fd6c4d8
};

export const actionChangeFontFamily: Action = {
  name: "changeFontFamily",
  perform: (elements, appState, value) => {
    return {
      elements: changeProperty(elements, el => {
        if (isTextElement(el)) {
          const element: ExcalidrawTextElement = {
            ...el,
            shape: null,
            font: `${el.font.split("px ")[0]}px ${value}`,
          };
          redrawTextBoundingBox(element);
          return element;
        }

        return el;
      }),
    };
  },
  PanelComponent: ({ elements, appState, updateData, t }) => (
    <fieldset>
      <legend>{t("labels.fontFamily")}</legend>
      <ButtonSelect
        group="font-family"
        options={[
          { value: "Virgil", text: t("labels.handDrawn") },
          { value: "Helvetica", text: t("labels.normal") },
          { value: "Cascadia", text: t("labels.code") },
        ]}
        value={getFormValue(
          appState.editingElement,
          elements,
          element => isTextElement(element) && element.font.split("px ")[1],
        )}
        onChange={value => updateData(value)}
      />
<<<<<<< HEAD
    </fieldset>
  )
=======
    </>
  ),
>>>>>>> 5fd6c4d8
};<|MERGE_RESOLUTION|>--- conflicted
+++ resolved
@@ -123,13 +123,8 @@
           updateData(value);
         }}
       />
-<<<<<<< HEAD
-    </fieldset>
-  )
-=======
-    </>
-  ),
->>>>>>> 5fd6c4d8
+    </fieldset>
+  ),
 };
 
 export const actionChangeStrokeWidth: Action = {
@@ -160,13 +155,8 @@
         )}
         onChange={value => updateData(value)}
       />
-<<<<<<< HEAD
-    </fieldset>
-  )
-=======
-    </>
-  ),
->>>>>>> 5fd6c4d8
+    </fieldset>
+  ),
 };
 
 export const actionChangeSloppiness: Action = {
@@ -197,13 +187,8 @@
         )}
         onChange={value => updateData(value)}
       />
-<<<<<<< HEAD
-    </fieldset>
-  )
-=======
-    </>
-  ),
->>>>>>> 5fd6c4d8
+    </fieldset>
+  ),
 };
 
 export const actionChangeOpacity: Action = {
@@ -234,13 +219,8 @@
           ) ?? undefined
         }
       />
-<<<<<<< HEAD
     </label>
-  )
-=======
-    </>
-  ),
->>>>>>> 5fd6c4d8
+  ),
 };
 
 export const actionChangeFontSize: Action = {
@@ -280,13 +260,8 @@
         )}
         onChange={value => updateData(value)}
       />
-<<<<<<< HEAD
-    </fieldset>
-  )
-=======
-    </>
-  ),
->>>>>>> 5fd6c4d8
+    </fieldset>
+  ),
 };
 
 export const actionChangeFontFamily: Action = {
@@ -325,11 +300,6 @@
         )}
         onChange={value => updateData(value)}
       />
-<<<<<<< HEAD
-    </fieldset>
-  )
-=======
-    </>
-  ),
->>>>>>> 5fd6c4d8
+    </fieldset>
+  ),
 };