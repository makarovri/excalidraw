--- conflicted
+++ resolved
@@ -1,8 +1,4 @@
-<<<<<<< HEAD
-import { AppState } from "../types";
-=======
 import { AppState, Primitive } from "../../src/types";
->>>>>>> ea677d45
 import {
   DEFAULT_ELEMENT_BACKGROUND_COLOR_PALETTE,
   DEFAULT_ELEMENT_BACKGROUND_PICKS,
