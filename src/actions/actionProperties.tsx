--- conflicted
+++ resolved
@@ -76,13 +76,9 @@
 import { applyTextOpts, isPanelComponentDisabled } from "../textlike";
 import { TEXT_SUBTYPE_ICONS } from "../textlike/icons";
 
-<<<<<<< HEAD
-export const changeProperty = (
-=======
 const FONT_SIZE_RELATIVE_INCREASE_STEP = 0.1;
 
 const changeProperty = (
->>>>>>> 93739618
   elements: readonly ExcalidrawElement[],
   appState: AppState,
   callback: (element: ExcalidrawElement) => ExcalidrawElement,
@@ -123,27 +119,27 @@
   );
 };
 
-<<<<<<< HEAD
 export const actionChangeTextElementSubtype = register({
   name: "changeTextSubtype",
   perform: (elements, appState, value) => {
     return {
-      elements: changeProperty(elements, appState, (el) => {
-        if (isTextElement(el)) {
-          const element: ExcalidrawTextElement = applyTextOpts(
-            newElementWith(el, {
+      elements: changeProperty(elements, appState, (oldElement) => {
+        if (isTextElement(oldElement)) {
+          const newElement: ExcalidrawTextElement = applyTextOpts(
+            newElementWith(oldElement, {
               subtype: value,
             }),
             appState.textOpts,
           );
-          const container = element.containerId
-            ? Scene.getScene(element)!.getElement(element.containerId)
-            : null;
-          redrawTextBoundingBox(element, container, appState);
-          return element;
+          redrawTextBoundingBox(
+            newElement,
+            getContainerElement(oldElement),
+            appState,
+          );
+          return newElement;
         }
 
-        return el;
+        return oldElement;
       }),
       appState: {
         ...appState,
@@ -174,11 +170,14 @@
       />
     </>
   ),
-  PanelComponentPredicate: (elements, appState) => {
+  PanelComponentPredicate: (
+    elements: readonly ExcalidrawElement[],
+    appState: AppState,
+  ) => {
     return TEXT_SUBTYPE_ICONS.length > 1;
   },
 });
-=======
+
 const offsetElementAfterFontResize = (
   prevElement: ExcalidrawTextElement,
   nextElement: ExcalidrawTextElement,
@@ -251,7 +250,6 @@
 };
 
 // -----------------------------------------------------------------------------
->>>>>>> 93739618
 
 export const actionChangeStrokeColor = register({
   name: "changeStrokeColor",
