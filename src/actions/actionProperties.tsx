import { AppState } from "../../src/types";
import { ButtonIconSelect } from "../components/ButtonIconSelect";
import { ColorPicker } from "../components/ColorPicker";
import { IconPicker } from "../components/IconPicker";
<<<<<<< HEAD
import { showFourthFont } from "../components/App";
=======
// TODO barnabasmolnar/editor-redesign
// TextAlignTopIcon, TextAlignBottomIcon,TextAlignMiddleIcon,
// ArrowHead icons
>>>>>>> 7f91cdc0
import {
  ArrowheadArrowIcon,
  ArrowheadBarIcon,
  ArrowheadDotIcon,
  ArrowheadTriangleIcon,
  ArrowheadNoneIcon,
  StrokeStyleDashedIcon,
  StrokeStyleDottedIcon,
  TextAlignTopIcon,
  TextAlignBottomIcon,
  TextAlignMiddleIcon,
  FillHachureIcon,
  FillCrossHatchIcon,
  FillSolidIcon,
<<<<<<< HEAD
  FontFamilyCodeIcon,
  FontFamilyHandDrawnIcon,
  FontFamilyNormalIcon,
  FontFamilyLocalFontIcon,
  FontSizeExtraLargeIcon,
  FontSizeLargeIcon,
  FontSizeMediumIcon,
  FontSizeSmallIcon,
=======
>>>>>>> 7f91cdc0
  SloppinessArchitectIcon,
  SloppinessArtistIcon,
  SloppinessCartoonistIcon,
  StrokeWidthBaseIcon,
  StrokeWidthBoldIcon,
  StrokeWidthExtraBoldIcon,
  FontSizeSmallIcon,
  FontSizeMediumIcon,
  FontSizeLargeIcon,
  FontSizeExtraLargeIcon,
  EdgeSharpIcon,
  EdgeRoundIcon,
  FreedrawIcon,
  FontFamilyNormalIcon,
  FontFamilyCodeIcon,
  TextAlignLeftIcon,
  TextAlignCenterIcon,
  TextAlignRightIcon,
} from "../components/icons";
import {
  DEFAULT_FONT_FAMILY,
  DEFAULT_FONT_SIZE,
  FONT_FAMILY,
  VERTICAL_ALIGN,
} from "../constants";
import {
  getNonDeletedElements,
  isTextElement,
  redrawTextBoundingBox,
} from "../element";
import { mutateElement, newElementWith } from "../element/mutateElement";
import {
  getBoundTextElement,
  getContainerElement,
} from "../element/textElement";
import {
  isBoundToContainer,
  isLinearElement,
  isLinearElementType,
} from "../element/typeChecks";
import {
  Arrowhead,
  ExcalidrawElement,
  ExcalidrawLinearElement,
  ExcalidrawTextElement,
  FontFamilyValues,
  TextAlign,
  VerticalAlign,
} from "../element/types";
import { getLanguage, t } from "../i18n";
import { KEYS } from "../keys";
import { randomInteger } from "../random";
import {
  canChangeSharpness,
  canHaveArrowheads,
  getCommonAttributeOfSelectedElements,
  getSelectedElements,
  getTargetElements,
  isSomeElementSelected,
} from "../scene";
import { hasStrokeColor } from "../scene/comparisons";
import { arrayToMap } from "../utils";
import { register } from "./register";

const FONT_SIZE_RELATIVE_INCREASE_STEP = 0.1;

const changeProperty = (
  elements: readonly ExcalidrawElement[],
  appState: AppState,
  callback: (element: ExcalidrawElement) => ExcalidrawElement,
  includeBoundText = false,
) => {
  const selectedElementIds = arrayToMap(
    getSelectedElements(elements, appState, includeBoundText),
  );
  return elements.map((element) => {
    if (
      selectedElementIds.get(element.id) ||
      element.id === appState.editingElement?.id
    ) {
      return callback(element);
    }
    return element;
  });
};

const getFormValue = function <T>(
  elements: readonly ExcalidrawElement[],
  appState: AppState,
  getAttribute: (element: ExcalidrawElement) => T,
  defaultValue?: T,
): T | null {
  const editingElement = appState.editingElement;
  const nonDeletedElements = getNonDeletedElements(elements);
  return (
    (editingElement && getAttribute(editingElement)) ??
    (isSomeElementSelected(nonDeletedElements, appState)
      ? getCommonAttributeOfSelectedElements(
          nonDeletedElements,
          appState,
          getAttribute,
        )
      : defaultValue) ??
    null
  );
};

const offsetElementAfterFontResize = (
  prevElement: ExcalidrawTextElement,
  nextElement: ExcalidrawTextElement,
) => {
  if (isBoundToContainer(nextElement)) {
    return nextElement;
  }
  return mutateElement(
    nextElement,
    {
      x:
        prevElement.textAlign === "left"
          ? prevElement.x
          : prevElement.x +
            (prevElement.width - nextElement.width) /
              (prevElement.textAlign === "center" ? 2 : 1),
      // centering vertically is non-standard, but for Excalidraw I think
      // it makes sense
      y: prevElement.y + (prevElement.height - nextElement.height) / 2,
    },
    false,
  );
};

const changeFontSize = (
  elements: readonly ExcalidrawElement[],
  appState: AppState,
  getNewFontSize: (element: ExcalidrawTextElement) => number,
  fallbackValue?: ExcalidrawTextElement["fontSize"],
) => {
  const newFontSizes = new Set<number>();

  return {
    elements: changeProperty(
      elements,
      appState,
      (oldElement) => {
        if (isTextElement(oldElement)) {
          const newFontSize = getNewFontSize(oldElement);
          newFontSizes.add(newFontSize);

          let newElement: ExcalidrawTextElement = newElementWith(oldElement, {
            fontSize: newFontSize,
          });
          redrawTextBoundingBox(newElement, getContainerElement(oldElement));

          newElement = offsetElementAfterFontResize(oldElement, newElement);

          return newElement;
        }

        return oldElement;
      },
      true,
    ),
    appState: {
      ...appState,
      // update state only if we've set all select text elements to
      // the same font size
      currentItemFontSize:
        newFontSizes.size === 1
          ? [...newFontSizes][0]
          : fallbackValue ?? appState.currentItemFontSize,
    },
    commitToHistory: true,
  };
};

// -----------------------------------------------------------------------------

export const actionChangeStrokeColor = register({
  name: "changeStrokeColor",
  trackEvent: false,
  perform: (elements, appState, value) => {
    return {
      ...(value.currentItemStrokeColor && {
        elements: changeProperty(
          elements,
          appState,
          (el) => {
            return hasStrokeColor(el.type)
              ? newElementWith(el, {
                  strokeColor: value.currentItemStrokeColor,
                })
              : el;
          },
          true,
        ),
      }),
      appState: {
        ...appState,
        ...value,
      },
      commitToHistory: !!value.currentItemStrokeColor,
    };
  },
  PanelComponent: ({ elements, appState, updateData }) => (
    <>
      <h3 aria-hidden="true">{t("labels.stroke")}</h3>
      {
        //zsviczian added div flex and relative to ensure oversized colorpicker is scrollable
      }
      <div style={{ display: "flex" }}>
        <div style={{ position: "relative" }}>
          <ColorPicker
            type="elementStroke"
            label={t("labels.stroke")}
            color={getFormValue(
              elements,
              appState,
              (element) => element.strokeColor,
              appState.currentItemStrokeColor,
            )}
            onChange={(color) => updateData({ currentItemStrokeColor: color })}
            isActive={appState.openPopup === "strokeColorPicker"}
            setActive={(active) =>
              updateData({ openPopup: active ? "strokeColorPicker" : null })
            }
            colorPalette={appState.colorPalette} //zsviczian
            elements={elements}
            appState={appState}
          />
        </div>
      </div>
    </>
  ),
});

export const actionChangeBackgroundColor = register({
  name: "changeBackgroundColor",
  trackEvent: false,
  perform: (elements, appState, value) => {
    return {
      ...(value.currentItemBackgroundColor && {
        elements: changeProperty(elements, appState, (el) =>
          newElementWith(el, {
            backgroundColor: value.currentItemBackgroundColor,
          }),
        ),
      }),
      appState: {
        ...appState,
        ...value,
      },
      commitToHistory: !!value.currentItemBackgroundColor,
    };
  },
  PanelComponent: ({ elements, appState, updateData }) => (
    <>
      <h3 aria-hidden="true">{t("labels.background")}</h3>
      {
        //zsviczian added div flex and relative to make oversized colorpicker is scrollable
      }
      <div style={{ display: "flex" }}>
        <div style={{ position: "relative" }}>
          <ColorPicker
            type="elementBackground"
            label={t("labels.background")}
            color={getFormValue(
              elements,
              appState,
              (element) => element.backgroundColor,
              appState.currentItemBackgroundColor,
            )}
            onChange={(color) =>
              updateData({ currentItemBackgroundColor: color })
            }
            isActive={appState.openPopup === "backgroundColorPicker"}
            setActive={(active) =>
              updateData({ openPopup: active ? "backgroundColorPicker" : null })
            }
            colorPalette={appState.colorPalette} //zsviczian
            elements={elements}
            appState={appState}
          />
        </div>
      </div>
    </>
  ),
});

export const actionChangeFillStyle = register({
  name: "changeFillStyle",
  trackEvent: false,
  perform: (elements, appState, value) => {
    return {
      elements: changeProperty(elements, appState, (el) =>
        newElementWith(el, {
          fillStyle: value,
        }),
      ),
      appState: { ...appState, currentItemFillStyle: value },
      commitToHistory: true,
    };
  },
  PanelComponent: ({ elements, appState, updateData }) => (
    <fieldset>
      <legend>{t("labels.fill")}</legend>
      <ButtonIconSelect
        options={[
          {
            value: "hachure",
            text: t("labels.hachure"),
            icon: FillHachureIcon,
          },
          {
            value: "cross-hatch",
            text: t("labels.crossHatch"),
            icon: FillCrossHatchIcon,
          },
          {
            value: "solid",
            text: t("labels.solid"),
            icon: FillSolidIcon,
          },
        ]}
        group="fill"
        value={getFormValue(
          elements,
          appState,
          (element) => element.fillStyle,
          appState.currentItemFillStyle,
        )}
        onChange={(value) => {
          updateData(value);
        }}
      />
    </fieldset>
  ),
});

export const actionChangeStrokeWidth = register({
  name: "changeStrokeWidth",
  trackEvent: false,
  perform: (elements, appState, value) => {
    return {
      elements: changeProperty(elements, appState, (el) =>
        newElementWith(el, {
          strokeWidth: value,
        }),
      ),
      appState: { ...appState, currentItemStrokeWidth: value },
      commitToHistory: true,
    };
  },
  PanelComponent: ({ elements, appState, updateData }) => (
    <fieldset>
      <legend>{t("labels.strokeWidth")}</legend>
      <ButtonIconSelect
        group="stroke-width"
        options={[
          {
            value: 0.5,
            text: t("labels.extraThin"),
            icon: <StrokeWidthIcon theme={appState.theme} strokeWidth={1} />,
          },
          {
            value: 1,
            text: t("labels.thin"),
            icon: StrokeWidthBaseIcon,
          },
          {
            value: 2,
            text: t("labels.bold"),
            icon: StrokeWidthBoldIcon,
          },
          {
            value: 4,
            text: t("labels.extraBold"),
            icon: StrokeWidthExtraBoldIcon,
          },
        ]}
        value={getFormValue(
          elements,
          appState,
          (element) => element.strokeWidth,
          appState.currentItemStrokeWidth,
        )}
        onChange={(value) => updateData(value)}
      />
    </fieldset>
  ),
});

export const actionChangeSloppiness = register({
  name: "changeSloppiness",
  trackEvent: false,
  perform: (elements, appState, value) => {
    return {
      elements: changeProperty(elements, appState, (el) =>
        newElementWith(el, {
          seed: randomInteger(),
          roughness: value,
        }),
      ),
      appState: { ...appState, currentItemRoughness: value },
      commitToHistory: true,
    };
  },
  PanelComponent: ({ elements, appState, updateData }) => (
    <fieldset>
      <legend>{t("labels.sloppiness")}</legend>
      <ButtonIconSelect
        group="sloppiness"
        options={[
          {
            value: 0,
            text: t("labels.architect"),
            icon: SloppinessArchitectIcon,
          },
          {
            value: 1,
            text: t("labels.artist"),
            icon: SloppinessArtistIcon,
          },
          {
            value: 2,
            text: t("labels.cartoonist"),
            icon: SloppinessCartoonistIcon,
          },
        ]}
        value={getFormValue(
          elements,
          appState,
          (element) => element.roughness,
          appState.currentItemRoughness,
        )}
        onChange={(value) => updateData(value)}
      />
    </fieldset>
  ),
});

export const actionChangeStrokeStyle = register({
  name: "changeStrokeStyle",
  trackEvent: false,
  perform: (elements, appState, value) => {
    return {
      elements: changeProperty(elements, appState, (el) =>
        newElementWith(el, {
          strokeStyle: value,
        }),
      ),
      appState: { ...appState, currentItemStrokeStyle: value },
      commitToHistory: true,
    };
  },
  PanelComponent: ({ elements, appState, updateData }) => (
    <fieldset>
      <legend>{t("labels.strokeStyle")}</legend>
      <ButtonIconSelect
        group="strokeStyle"
        options={[
          {
            value: "solid",
            text: t("labels.strokeStyle_solid"),
            icon: StrokeWidthBaseIcon,
          },
          {
            value: "dashed",
            text: t("labels.strokeStyle_dashed"),
            icon: StrokeStyleDashedIcon,
          },
          {
            value: "dotted",
            text: t("labels.strokeStyle_dotted"),
            icon: StrokeStyleDottedIcon,
          },
        ]}
        value={getFormValue(
          elements,
          appState,
          (element) => element.strokeStyle,
          appState.currentItemStrokeStyle,
        )}
        onChange={(value) => updateData(value)}
      />
    </fieldset>
  ),
});

export const actionChangeOpacity = register({
  name: "changeOpacity",
  trackEvent: false,
  perform: (elements, appState, value) => {
    return {
      elements: changeProperty(
        elements,
        appState,
        (el) =>
          newElementWith(el, {
            opacity: value,
          }),
        true,
      ),
      appState: { ...appState, currentItemOpacity: value },
      commitToHistory: true,
    };
  },
  PanelComponent: ({ elements, appState, updateData }) => (
    <label className="control-label">
      {t("labels.opacity")}
      <input
        type="range"
        min="0"
        max="100"
        step="10"
        onChange={(event) => updateData(+event.target.value)}
        value={
          getFormValue(
            elements,
            appState,
            (element) => element.opacity,
            appState.currentItemOpacity,
          ) ?? undefined
        }
      />
    </label>
  ),
});

export const actionChangeFontSize = register({
  name: "changeFontSize",
  trackEvent: false,
  perform: (elements, appState, value) => {
    return changeFontSize(elements, appState, () => value, value);
  },
  PanelComponent: ({ elements, appState, updateData }) => (
    <fieldset>
      <legend>{t("labels.fontSize")}</legend>
      <ButtonIconSelect
        group="font-size"
        options={[
          {
            value: 16,
            text: t("labels.small"),
            icon: FontSizeSmallIcon,
            testId: "fontSize-small",
          },
          {
            value: 20,
            text: t("labels.medium"),
            icon: FontSizeMediumIcon,
            testId: "fontSize-medium",
          },
          {
            value: 28,
            text: t("labels.large"),
            icon: FontSizeLargeIcon,
            testId: "fontSize-large",
          },
          {
            value: 36,
            text: t("labels.veryLarge"),
            icon: FontSizeExtraLargeIcon,
            testId: "fontSize-veryLarge",
          },
        ]}
        value={getFormValue(
          elements,
          appState,
          (element) => {
            if (isTextElement(element)) {
              return element.fontSize;
            }
            const boundTextElement = getBoundTextElement(element);
            if (boundTextElement) {
              return boundTextElement.fontSize;
            }
            return null;
          },
          appState.currentItemFontSize || DEFAULT_FONT_SIZE,
        )}
        onChange={(value) => updateData(value)}
      />
    </fieldset>
  ),
});

export const actionDecreaseFontSize = register({
  name: "decreaseFontSize",
  trackEvent: false,
  perform: (elements, appState, value) => {
    return changeFontSize(elements, appState, (element) =>
      Math.round(
        // get previous value before relative increase (doesn't work fully
        // due to rounding and float precision issues)
        (1 / (1 + FONT_SIZE_RELATIVE_INCREASE_STEP)) * element.fontSize,
      ),
    );
  },
  keyTest: (event) => {
    return (
      event[KEYS.CTRL_OR_CMD] &&
      event.shiftKey &&
      // KEYS.COMMA needed for MacOS
      (event.key === KEYS.CHEVRON_LEFT || event.key === KEYS.COMMA)
    );
  },
});

export const actionIncreaseFontSize = register({
  name: "increaseFontSize",
  trackEvent: false,
  perform: (elements, appState, value) => {
    return changeFontSize(elements, appState, (element) =>
      Math.round(element.fontSize * (1 + FONT_SIZE_RELATIVE_INCREASE_STEP)),
    );
  },
  keyTest: (event) => {
    return (
      event[KEYS.CTRL_OR_CMD] &&
      event.shiftKey &&
      // KEYS.PERIOD needed for MacOS
      (event.key === KEYS.CHEVRON_RIGHT || event.key === KEYS.PERIOD)
    );
  },
});

export const actionChangeFontFamily = register({
  name: "changeFontFamily",
  trackEvent: false,
  perform: (elements, appState, value) => {
    return {
      elements: changeProperty(
        elements,
        appState,
        (oldElement) => {
          if (isTextElement(oldElement)) {
            const newElement: ExcalidrawTextElement = newElementWith(
              oldElement,
              {
                fontFamily: value,
              },
            );
            redrawTextBoundingBox(newElement, getContainerElement(oldElement));
            return newElement;
          }

          return oldElement;
        },
        true,
      ),
      appState: {
        ...appState,
        currentItemFontFamily: value,
      },
      commitToHistory: true,
    };
  },
  PanelComponent: ({ elements, appState, updateData }) => {
    const options: {
      value: FontFamilyValues;
      text: string;
      icon: JSX.Element;
    }[] = [
      {
        value: FONT_FAMILY.Virgil,
        text: t("labels.handDrawn"),
        icon: FreedrawIcon,
      },
      {
        value: FONT_FAMILY.Helvetica,
        text: t("labels.normal"),
        icon: FontFamilyNormalIcon,
      },
      {
        value: FONT_FAMILY.Cascadia,
        text: t("labels.code"),
        icon: FontFamilyCodeIcon,
      },
      ...(showFourthFont
        ? [
            {
              value: FONT_FAMILY.LocalFont,
              text: t("labels.localFont"),
              icon: <FontFamilyLocalFontIcon theme={appState.theme} />,
            },
          ]
        : []),
    ];

    return (
      <fieldset>
        <legend>{t("labels.fontFamily")}</legend>
        <ButtonIconSelect<FontFamilyValues | false>
          group="font-family"
          options={options}
          value={getFormValue(
            elements,
            appState,
            (element) => {
              if (isTextElement(element)) {
                return element.fontFamily;
              }
              const boundTextElement = getBoundTextElement(element);
              if (boundTextElement) {
                return boundTextElement.fontFamily;
              }
              return null;
            },
            appState.currentItemFontFamily || DEFAULT_FONT_FAMILY,
          )}
          onChange={(value) => updateData(value)}
        />
      </fieldset>
    );
  },
});

export const actionChangeTextAlign = register({
  name: "changeTextAlign",
  trackEvent: false,
  perform: (elements, appState, value) => {
    return {
      elements: changeProperty(
        elements,
        appState,
        (oldElement) => {
          if (isTextElement(oldElement)) {
            const newElement: ExcalidrawTextElement = newElementWith(
              oldElement,
              { textAlign: value },
            );
            redrawTextBoundingBox(newElement, getContainerElement(oldElement));
            return newElement;
          }

          return oldElement;
        },
        true,
      ),
      appState: {
        ...appState,
        currentItemTextAlign: value,
      },
      commitToHistory: true,
    };
  },
  PanelComponent: ({ elements, appState, updateData }) => {
    return (
      <fieldset>
        <legend>{t("labels.textAlign")}</legend>
        <ButtonIconSelect<TextAlign | false>
          group="text-align"
          options={[
            {
              value: "left",
              text: t("labels.left"),
              icon: TextAlignLeftIcon,
            },
            {
              value: "center",
              text: t("labels.center"),
              icon: TextAlignCenterIcon,
            },
            {
              value: "right",
              text: t("labels.right"),
              icon: TextAlignRightIcon,
            },
          ]}
          value={getFormValue(
            elements,
            appState,
            (element) => {
              if (isTextElement(element)) {
                return element.textAlign;
              }
              const boundTextElement = getBoundTextElement(element);
              if (boundTextElement) {
                return boundTextElement.textAlign;
              }
              return null;
            },
            appState.currentItemTextAlign,
          )}
          onChange={(value) => updateData(value)}
        />
      </fieldset>
    );
  },
});
export const actionChangeVerticalAlign = register({
  name: "changeVerticalAlign",
  trackEvent: { category: "element" },
  perform: (elements, appState, value) => {
    return {
      elements: changeProperty(
        elements,
        appState,
        (oldElement) => {
          if (isTextElement(oldElement)) {
            const newElement: ExcalidrawTextElement = newElementWith(
              oldElement,
              { verticalAlign: value },
            );

            redrawTextBoundingBox(newElement, getContainerElement(oldElement));
            return newElement;
          }

          return oldElement;
        },
        true,
      ),
      appState: {
        ...appState,
      },
      commitToHistory: true,
    };
  },
  PanelComponent: ({ elements, appState, updateData }) => {
    return (
      <fieldset>
        <ButtonIconSelect<VerticalAlign | false>
          group="text-align"
          options={[
            {
              value: VERTICAL_ALIGN.TOP,
              text: t("labels.alignTop"),
              icon: <TextAlignTopIcon theme={appState.theme} />,
            },
            {
              value: VERTICAL_ALIGN.MIDDLE,
              text: t("labels.centerVertically"),
              icon: <TextAlignMiddleIcon theme={appState.theme} />,
            },
            {
              value: VERTICAL_ALIGN.BOTTOM,
              text: t("labels.alignBottom"),
              icon: <TextAlignBottomIcon theme={appState.theme} />,
            },
          ]}
          value={getFormValue(elements, appState, (element) => {
            if (isTextElement(element) && element.containerId) {
              return element.verticalAlign;
            }
            const boundTextElement = getBoundTextElement(element);
            if (boundTextElement) {
              return boundTextElement.verticalAlign;
            }
            return null;
          })}
          onChange={(value) => updateData(value)}
        />
      </fieldset>
    );
  },
});

export const actionChangeSharpness = register({
  name: "changeSharpness",
  trackEvent: false,
  perform: (elements, appState, value) => {
    const targetElements = getTargetElements(
      getNonDeletedElements(elements),
      appState,
    );
    const shouldUpdateForNonLinearElements = targetElements.length
      ? targetElements.every((el) => !isLinearElement(el))
      : !isLinearElementType(appState.activeTool.type);
    const shouldUpdateForLinearElements = targetElements.length
      ? targetElements.every(isLinearElement)
      : isLinearElementType(appState.activeTool.type);
    return {
      elements: changeProperty(elements, appState, (el) =>
        newElementWith(el, {
          strokeSharpness: value,
        }),
      ),
      appState: {
        ...appState,
        currentItemStrokeSharpness: shouldUpdateForNonLinearElements
          ? value
          : appState.currentItemStrokeSharpness,
        currentItemLinearStrokeSharpness: shouldUpdateForLinearElements
          ? value
          : appState.currentItemLinearStrokeSharpness,
      },
      commitToHistory: true,
    };
  },
  PanelComponent: ({ elements, appState, updateData }) => (
    <fieldset>
      <legend>{t("labels.edges")}</legend>
      <ButtonIconSelect
        group="edges"
        options={[
          {
            value: "sharp",
            text: t("labels.sharp"),
            icon: EdgeSharpIcon,
          },
          {
            value: "round",
            text: t("labels.round"),
            icon: EdgeRoundIcon,
          },
        ]}
        value={getFormValue(
          elements,
          appState,
          (element) => element.strokeSharpness,
          (canChangeSharpness(appState.activeTool.type) &&
            (isLinearElementType(appState.activeTool.type)
              ? appState.currentItemLinearStrokeSharpness
              : appState.currentItemStrokeSharpness)) ||
            null,
        )}
        onChange={(value) => updateData(value)}
      />
    </fieldset>
  ),
});

export const actionChangeArrowhead = register({
  name: "changeArrowhead",
  trackEvent: false,
  perform: (
    elements,
    appState,
    value: { position: "start" | "end"; type: Arrowhead },
  ) => {
    return {
      elements: changeProperty(elements, appState, (el) => {
        if (isLinearElement(el)) {
          const { position, type } = value;

          if (position === "start") {
            const element: ExcalidrawLinearElement = newElementWith(el, {
              startArrowhead: type,
            });
            return element;
          } else if (position === "end") {
            const element: ExcalidrawLinearElement = newElementWith(el, {
              endArrowhead: type,
            });
            return element;
          }
        }

        return el;
      }),
      appState: {
        ...appState,
        [value.position === "start"
          ? "currentItemStartArrowhead"
          : "currentItemEndArrowhead"]: value.type,
      },
      commitToHistory: true,
    };
  },
  PanelComponent: ({ elements, appState, updateData }) => {
    const isRTL = getLanguage().rtl;

    return (
      <fieldset>
        <legend>{t("labels.arrowheads")}</legend>
        <div className="iconSelectList buttonList">
          <IconPicker
            label="arrowhead_start"
            options={[
              {
                value: null,
                text: t("labels.arrowhead_none"),
                icon: ArrowheadNoneIcon,
                keyBinding: "q",
              },
              {
                value: "arrow",
                text: t("labels.arrowhead_arrow"),
                icon: <ArrowheadArrowIcon flip={!isRTL} />,
                keyBinding: "w",
              },
              {
                value: "bar",
                text: t("labels.arrowhead_bar"),
                icon: <ArrowheadBarIcon flip={!isRTL} />,
                keyBinding: "e",
              },
              {
                value: "dot",
                text: t("labels.arrowhead_dot"),
                icon: <ArrowheadDotIcon flip={!isRTL} />,
                keyBinding: "r",
              },
              {
                value: "triangle",
                text: t("labels.arrowhead_triangle"),
                icon: <ArrowheadTriangleIcon flip={!isRTL} />,
                keyBinding: "t",
              },
            ]}
            value={getFormValue<Arrowhead | null>(
              elements,
              appState,
              (element) =>
                isLinearElement(element) && canHaveArrowheads(element.type)
                  ? element.startArrowhead
                  : appState.currentItemStartArrowhead,
              appState.currentItemStartArrowhead,
            )}
            onChange={(value) => updateData({ position: "start", type: value })}
          />
          <IconPicker
            label="arrowhead_end"
            group="arrowheads"
            options={[
              {
                value: null,
                text: t("labels.arrowhead_none"),
                keyBinding: "q",
                icon: ArrowheadNoneIcon,
              },
              {
                value: "arrow",
                text: t("labels.arrowhead_arrow"),
                keyBinding: "w",
                icon: <ArrowheadArrowIcon flip={isRTL} />,
              },
              {
                value: "bar",
                text: t("labels.arrowhead_bar"),
                keyBinding: "e",
                icon: <ArrowheadBarIcon flip={isRTL} />,
              },
              {
                value: "dot",
                text: t("labels.arrowhead_dot"),
                keyBinding: "r",
                icon: <ArrowheadDotIcon flip={isRTL} />,
              },
              {
                value: "triangle",
                text: t("labels.arrowhead_triangle"),
                icon: <ArrowheadTriangleIcon flip={isRTL} />,
                keyBinding: "t",
              },
            ]}
            value={getFormValue<Arrowhead | null>(
              elements,
              appState,
              (element) =>
                isLinearElement(element) && canHaveArrowheads(element.type)
                  ? element.endArrowhead
                  : appState.currentItemEndArrowhead,
              appState.currentItemEndArrowhead,
            )}
            onChange={(value) => updateData({ position: "end", type: value })}
          />
        </div>
      </fieldset>
    );
  },
});<|MERGE_RESOLUTION|>--- conflicted
+++ resolved
@@ -2,13 +2,10 @@
 import { ButtonIconSelect } from "../components/ButtonIconSelect";
 import { ColorPicker } from "../components/ColorPicker";
 import { IconPicker } from "../components/IconPicker";
-<<<<<<< HEAD
 import { showFourthFont } from "../components/App";
-=======
 // TODO barnabasmolnar/editor-redesign
 // TextAlignTopIcon, TextAlignBottomIcon,TextAlignMiddleIcon,
 // ArrowHead icons
->>>>>>> 7f91cdc0
 import {
   ArrowheadArrowIcon,
   ArrowheadBarIcon,
@@ -23,20 +20,10 @@
   FillHachureIcon,
   FillCrossHatchIcon,
   FillSolidIcon,
-<<<<<<< HEAD
-  FontFamilyCodeIcon,
-  FontFamilyHandDrawnIcon,
-  FontFamilyNormalIcon,
-  FontFamilyLocalFontIcon,
-  FontSizeExtraLargeIcon,
-  FontSizeLargeIcon,
-  FontSizeMediumIcon,
-  FontSizeSmallIcon,
-=======
->>>>>>> 7f91cdc0
   SloppinessArchitectIcon,
   SloppinessArtistIcon,
   SloppinessCartoonistIcon,
+  StrokeWidthThinIcon,
   StrokeWidthBaseIcon,
   StrokeWidthBoldIcon,
   StrokeWidthExtraBoldIcon,
@@ -49,6 +36,7 @@
   FreedrawIcon,
   FontFamilyNormalIcon,
   FontFamilyCodeIcon,
+  FontFamilyLocalFontIcon,
   TextAlignLeftIcon,
   TextAlignCenterIcon,
   TextAlignRightIcon,
@@ -395,7 +383,7 @@
           {
             value: 0.5,
             text: t("labels.extraThin"),
-            icon: <StrokeWidthIcon theme={appState.theme} strokeWidth={1} />,
+            icon: StrokeWidthThinIcon,
           },
           {
             value: 1,
@@ -717,7 +705,7 @@
             {
               value: FONT_FAMILY.LocalFont,
               text: t("labels.localFont"),
-              icon: <FontFamilyLocalFontIcon theme={appState.theme} />,
+              icon: FontFamilyLocalFontIcon,
             },
           ]
         : []),
