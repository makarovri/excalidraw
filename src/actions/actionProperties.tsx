import { AppState } from "../../src/types";
import { ButtonIconSelect } from "../components/ButtonIconSelect";
import { ColorPicker } from "../components/ColorPicker";
import { IconPicker } from "../components/IconPicker";
import {
  ArrowheadArrowIcon,
  ArrowheadBarIcon,
  ArrowheadDotIcon,
  ArrowheadTriangleIcon,
  ArrowheadNoneIcon,
  EdgeRoundIcon,
  EdgeSharpIcon,
  FillCrossHatchIcon,
  FillHachureIcon,
  FillSolidIcon,
  FontFamilyCodeIcon,
  FontFamilyHandDrawnIcon,
  FontFamilyNormalIcon,
  FontSizeExtraLargeIcon,
  FontSizeLargeIcon,
  FontSizeMediumIcon,
  FontSizeSmallIcon,
  SloppinessArchitectIcon,
  SloppinessArtistIcon,
  SloppinessCartoonistIcon,
  StrokeStyleDashedIcon,
  StrokeStyleDottedIcon,
  StrokeStyleSolidIcon,
  StrokeWidthIcon,
  TextAlignCenterIcon,
  TextAlignLeftIcon,
  TextAlignRightIcon,
  TextAlignTopIcon,
  TextAlignBottomIcon,
  TextAlignMiddleIcon,
} from "../components/icons";
import {
  DEFAULT_FONT_FAMILY,
  DEFAULT_FONT_SIZE,
  FONT_FAMILY,
  VERTICAL_ALIGN,
} from "../constants";
import {
  getNonDeletedElements,
  isTextElement,
  redrawTextBoundingBox,
} from "../element";
import { mutateElement, newElementWith } from "../element/mutateElement";
import {
  getBoundTextElement,
  getContainerElement,
} from "../element/textElement";
import {
  hasBoundTextElement,
  isBoundToContainer,
  isLinearElement,
  isLinearElementType,
} from "../element/typeChecks";
import {
  Arrowhead,
  ExcalidrawElement,
  ExcalidrawLinearElement,
  ExcalidrawTextElement,
  FontFamilyValues,
  TextAlign,
  VerticalAlign,
} from "../element/types";
import { getLanguage, t } from "../i18n";
import { KEYS } from "../keys";
import { randomInteger } from "../random";
import {
  canChangeSharpness,
  canHaveArrowheads,
  getCommonAttributeOfSelectedElements,
  getSelectedElements,
  getTargetElements,
  isSomeElementSelected,
} from "../scene";
import { hasStrokeColor } from "../scene/comparisons";
import { arrayToMap } from "../utils";
import { register } from "./register";
import { applyTextOpts, isPanelComponentDisabled } from "../textlike";
import { TEXT_SUBTYPE_ICONS } from "../textlike/icons";

const FONT_SIZE_RELATIVE_INCREASE_STEP = 0.1;

const changeProperty = (
  elements: readonly ExcalidrawElement[],
  appState: AppState,
  callback: (element: ExcalidrawElement) => ExcalidrawElement,
  includeBoundText = false,
) => {
  const selectedElementIds = arrayToMap(
    getSelectedElements(elements, appState, includeBoundText),
  );
  return elements.map((element) => {
    if (
      selectedElementIds.get(element.id) ||
      element.id === appState.editingElement?.id
    ) {
      return callback(element);
    }
    return element;
  });
};

export const getFormValue = function <T>(
  elements: readonly ExcalidrawElement[],
  appState: AppState,
  getAttribute: (element: ExcalidrawElement) => T,
  defaultValue?: T,
): T | null {
  const editingElement = appState.editingElement;
  const nonDeletedElements = getNonDeletedElements(elements);
  return (
    (editingElement && getAttribute(editingElement)) ??
    (isSomeElementSelected(nonDeletedElements, appState)
      ? getCommonAttributeOfSelectedElements(
          nonDeletedElements,
          appState,
          getAttribute,
        )
      : defaultValue) ??
    null
  );
};

export const actionChangeTextElementSubtype = register({
  name: "changeTextSubtype",
  perform: (elements, appState, value) => {
    return {
      elements: changeProperty(
        elements,
        appState,
        (oldElement) => {
          if (isTextElement(oldElement)) {
            const newElement: ExcalidrawTextElement = applyTextOpts(
              newElementWith(oldElement, {
                subtype: value,
              }),
              appState.textOpts,
            );
            redrawTextBoundingBox(
              newElement,
              getContainerElement(oldElement),
              appState,
            );
            return newElement;
          }

          return oldElement;
        },
        true,
      ),
      appState: {
        ...appState,
        textElementSubtype: value,
      },
      commitToHistory: !!value,
    };
  },
  PanelComponent: ({ elements, appState, updateData }) => (
    <>
      <h3 aria-hidden="true">{t("labels.textType")}</h3>
      <ButtonIconSelect
        group="subtype"
        options={TEXT_SUBTYPE_ICONS.map(({ icon, value }) => {
          return {
            value,
            icon: icon.call(this, { theme: appState.theme })!,
            text: t(`toolBar.${value}`),
          };
        })}
        value={getFormValue(
          elements,
          appState,
          (element) =>
            isTextElement(element)
              ? element.subtype
              : hasBoundTextElement(element) &&
                getBoundTextElement(element)!.subtype,
          appState.textElementSubtype,
        )}
        onChange={(value) => updateData(value)}
      />
    </>
  ),
  PanelComponentPredicate: (
    elements: readonly ExcalidrawElement[],
    appState: AppState,
  ) => {
    return TEXT_SUBTYPE_ICONS.length > 1;
  },
});

const offsetElementAfterFontResize = (
  prevElement: ExcalidrawTextElement,
  nextElement: ExcalidrawTextElement,
) => {
  if (isBoundToContainer(nextElement)) {
    return nextElement;
  }
  return mutateElement(
    nextElement,
    {
      x:
        prevElement.textAlign === "left"
          ? prevElement.x
          : prevElement.x +
            (prevElement.width - nextElement.width) /
              (prevElement.textAlign === "center" ? 2 : 1),
      // centering vertically is non-standard, but for Excalidraw I think
      // it makes sense
      y: prevElement.y + (prevElement.height - nextElement.height) / 2,
    },
    false,
  );
};

const changeFontSize = (
  elements: readonly ExcalidrawElement[],
  appState: AppState,
  getNewFontSize: (element: ExcalidrawTextElement) => number,
  fallbackValue?: ExcalidrawTextElement["fontSize"],
) => {
  const newFontSizes = new Set<number>();

  return {
    elements: changeProperty(
      elements,
      appState,
      (oldElement) => {
        if (isTextElement(oldElement)) {
          const newFontSize = getNewFontSize(oldElement);
          newFontSizes.add(newFontSize);

          let newElement: ExcalidrawTextElement = newElementWith(oldElement, {
            fontSize: newFontSize,
          });
          redrawTextBoundingBox(
            newElement,
            getContainerElement(oldElement),
            appState,
          );

          newElement = offsetElementAfterFontResize(oldElement, newElement);

          return newElement;
        }

        return oldElement;
      },
      true,
    ),
    appState: {
      ...appState,
      // update state only if we've set all select text elements to
      // the same font size
      currentItemFontSize:
        newFontSizes.size === 1
          ? [...newFontSizes][0]
          : fallbackValue ?? appState.currentItemFontSize,
    },
    commitToHistory: true,
  };
};

// -----------------------------------------------------------------------------

export const actionChangeStrokeColor = register({
  name: "changeStrokeColor",
  perform: (elements, appState, value) => {
    return {
      ...(value.currentItemStrokeColor && {
        elements: changeProperty(
          elements,
          appState,
          (el) => {
            return hasStrokeColor(el.type)
              ? newElementWith(el, {
                  strokeColor: value.currentItemStrokeColor,
                })
              : el;
          },
          true,
        ),
      }),
      appState: {
        ...appState,
        ...value,
      },
      commitToHistory: !!value.currentItemStrokeColor,
    };
  },
  PanelComponent: ({ elements, appState, updateData }) => (
    <>
      <h3 aria-hidden="true">{t("labels.stroke")}</h3>
      <ColorPicker
        type="elementStroke"
        label={t("labels.stroke")}
        color={getFormValue(
          elements,
          appState,
          (element) => element.strokeColor,
          appState.currentItemStrokeColor,
        )}
        onChange={(color) => updateData({ currentItemStrokeColor: color })}
        isActive={appState.openPopup === "strokeColorPicker"}
        setActive={(active) =>
          updateData({ openPopup: active ? "strokeColorPicker" : null })
        }
        elements={elements}
        appState={appState}
      />
    </>
  ),
});

export const actionChangeBackgroundColor = register({
  name: "changeBackgroundColor",
  perform: (elements, appState, value) => {
    return {
      ...(value.currentItemBackgroundColor && {
        elements: changeProperty(elements, appState, (el) =>
          newElementWith(el, {
            backgroundColor: value.currentItemBackgroundColor,
          }),
        ),
      }),
      appState: {
        ...appState,
        ...value,
      },
      commitToHistory: !!value.currentItemBackgroundColor,
    };
  },
  PanelComponent: ({ elements, appState, updateData }) => (
    <>
      <h3 aria-hidden="true">{t("labels.background")}</h3>
      <ColorPicker
        type="elementBackground"
        label={t("labels.background")}
        color={getFormValue(
          elements,
          appState,
          (element) => element.backgroundColor,
          appState.currentItemBackgroundColor,
        )}
        onChange={(color) => updateData({ currentItemBackgroundColor: color })}
        isActive={appState.openPopup === "backgroundColorPicker"}
        setActive={(active) =>
          updateData({ openPopup: active ? "backgroundColorPicker" : null })
        }
        elements={elements}
        appState={appState}
      />
    </>
  ),
});

export const actionChangeFillStyle = register({
  name: "changeFillStyle",
  perform: (elements, appState, value) => {
    return {
      elements: changeProperty(elements, appState, (el) =>
        newElementWith(el, {
          fillStyle: value,
        }),
      ),
      appState: { ...appState, currentItemFillStyle: value },
      commitToHistory: true,
    };
  },
  PanelComponent: ({ elements, appState, updateData }) => (
    <fieldset>
      <legend>{t("labels.fill")}</legend>
      <ButtonIconSelect
        options={[
          {
            value: "hachure",
            text: t("labels.hachure"),
            icon: <FillHachureIcon theme={appState.theme} />,
          },
          {
            value: "cross-hatch",
            text: t("labels.crossHatch"),
            icon: <FillCrossHatchIcon theme={appState.theme} />,
          },
          {
            value: "solid",
            text: t("labels.solid"),
            icon: <FillSolidIcon theme={appState.theme} />,
          },
        ]}
        group="fill"
        value={getFormValue(
          elements,
          appState,
          (element) => element.fillStyle,
          appState.currentItemFillStyle,
        )}
        onChange={(value) => {
          updateData(value);
        }}
      />
    </fieldset>
  ),
});

export const actionChangeStrokeWidth = register({
  name: "changeStrokeWidth",
  perform: (elements, appState, value) => {
    return {
      elements: changeProperty(elements, appState, (el) =>
        newElementWith(el, {
          strokeWidth: value,
        }),
      ),
      appState: { ...appState, currentItemStrokeWidth: value },
      commitToHistory: true,
    };
  },
  PanelComponent: ({ elements, appState, updateData }) => (
    <fieldset>
      <legend>{t("labels.strokeWidth")}</legend>
      <ButtonIconSelect
        group="stroke-width"
        options={[
          {
            value: 1,
            text: t("labels.thin"),
            icon: <StrokeWidthIcon theme={appState.theme} strokeWidth={2} />,
          },
          {
            value: 2,
            text: t("labels.bold"),
            icon: <StrokeWidthIcon theme={appState.theme} strokeWidth={6} />,
          },
          {
            value: 4,
            text: t("labels.extraBold"),
            icon: <StrokeWidthIcon theme={appState.theme} strokeWidth={10} />,
          },
        ]}
        value={getFormValue(
          elements,
          appState,
          (element) => element.strokeWidth,
          appState.currentItemStrokeWidth,
        )}
        onChange={(value) => updateData(value)}
      />
    </fieldset>
  ),
});

export const actionChangeSloppiness = register({
  name: "changeSloppiness",
  perform: (elements, appState, value) => {
    return {
      elements: changeProperty(elements, appState, (el) =>
        newElementWith(el, {
          seed: randomInteger(),
          roughness: value,
        }),
      ),
      appState: { ...appState, currentItemRoughness: value },
      commitToHistory: true,
    };
  },
  PanelComponent: ({ elements, appState, updateData }) => (
    <fieldset>
      <legend>{t("labels.sloppiness")}</legend>
      <ButtonIconSelect
        group="sloppiness"
        options={[
          {
            value: 0,
            text: t("labels.architect"),
            icon: <SloppinessArchitectIcon theme={appState.theme} />,
          },
          {
            value: 1,
            text: t("labels.artist"),
            icon: <SloppinessArtistIcon theme={appState.theme} />,
          },
          {
            value: 2,
            text: t("labels.cartoonist"),
            icon: <SloppinessCartoonistIcon theme={appState.theme} />,
          },
        ]}
        value={getFormValue(
          elements,
          appState,
          (element) => element.roughness,
          appState.currentItemRoughness,
        )}
        onChange={(value) => updateData(value)}
      />
    </fieldset>
  ),
});

export const actionChangeStrokeStyle = register({
  name: "changeStrokeStyle",
  perform: (elements, appState, value) => {
    return {
      elements: changeProperty(elements, appState, (el) =>
        newElementWith(el, {
          strokeStyle: value,
        }),
      ),
      appState: { ...appState, currentItemStrokeStyle: value },
      commitToHistory: true,
    };
  },
  PanelComponent: ({ elements, appState, updateData }) => (
    <fieldset>
      <legend>{t("labels.strokeStyle")}</legend>
      <ButtonIconSelect
        group="strokeStyle"
        options={[
          {
            value: "solid",
            text: t("labels.strokeStyle_solid"),
            icon: <StrokeStyleSolidIcon theme={appState.theme} />,
          },
          {
            value: "dashed",
            text: t("labels.strokeStyle_dashed"),
            icon: <StrokeStyleDashedIcon theme={appState.theme} />,
          },
          {
            value: "dotted",
            text: t("labels.strokeStyle_dotted"),
            icon: <StrokeStyleDottedIcon theme={appState.theme} />,
          },
        ]}
        value={getFormValue(
          elements,
          appState,
          (element) => element.strokeStyle,
          appState.currentItemStrokeStyle,
        )}
        onChange={(value) => updateData(value)}
      />
    </fieldset>
  ),
});

export const actionChangeOpacity = register({
  name: "changeOpacity",
  perform: (elements, appState, value) => {
    return {
      elements: changeProperty(elements, appState, (el) =>
        newElementWith(el, {
          opacity: value,
        }),
      ),
      appState: { ...appState, currentItemOpacity: value },
      commitToHistory: true,
    };
  },
  PanelComponent: ({ elements, appState, updateData }) => (
    <label className="control-label">
      {t("labels.opacity")}
      <input
        type="range"
        min="0"
        max="100"
        step="10"
        onChange={(event) => updateData(+event.target.value)}
        onWheel={(event) => {
          event.stopPropagation();
          const target = event.target as HTMLInputElement;
          const STEP = 10;
          const MAX = 100;
          const MIN = 0;
          const value = +target.value;

          if (event.deltaY < 0 && value < MAX) {
            updateData(value + STEP);
          } else if (event.deltaY > 0 && value > MIN) {
            updateData(value - STEP);
          }
        }}
        value={
          getFormValue(
            elements,
            appState,
            (element) => element.opacity,
            appState.currentItemOpacity,
          ) ?? undefined
        }
      />
    </label>
  ),
});

export const actionChangeFontSize = register({
  name: "changeFontSize",
  perform: (elements, appState, value) => {
    return changeFontSize(elements, appState, () => value, value);
  },
  PanelComponentPredicate: (
    elements: readonly ExcalidrawElement[],
    appState: AppState,
  ) => {
    return isPanelComponentDisabled(elements, appState, "changeFontSize");
  },
  PanelComponent: ({ elements, appState, updateData }) => (
    <fieldset>
      <legend>{t("labels.fontSize")}</legend>
      <ButtonIconSelect
        group="font-size"
        options={[
          {
            value: 16,
            text: t("labels.small"),
            icon: <FontSizeSmallIcon theme={appState.theme} />,
            testId: "fontSize-small",
          },
          {
            value: 20,
            text: t("labels.medium"),
            icon: <FontSizeMediumIcon theme={appState.theme} />,
            testId: "fontSize-medium",
          },
          {
            value: 28,
            text: t("labels.large"),
            icon: <FontSizeLargeIcon theme={appState.theme} />,
            testId: "fontSize-large",
          },
          {
            value: 36,
            text: t("labels.veryLarge"),
            icon: <FontSizeExtraLargeIcon theme={appState.theme} />,
            testId: "fontSize-veryLarge",
          },
        ]}
        value={getFormValue(
          elements,
          appState,
          (element) => {
            if (isTextElement(element)) {
              return element.fontSize;
            }
            const boundTextElement = getBoundTextElement(element);
            if (boundTextElement) {
              return boundTextElement.fontSize;
            }
            return null;
          },
          appState.currentItemFontSize || DEFAULT_FONT_SIZE,
        )}
        onChange={(value) => updateData(value)}
      />
    </fieldset>
  ),
});

export const actionDecreaseFontSize = register({
  name: "decreaseFontSize",
  perform: (elements, appState, value) => {
    return changeFontSize(elements, appState, (element) =>
      Math.round(
        // get previous value before relative increase (doesn't work fully
        // due to rounding and float precision issues)
        (1 / (1 + FONT_SIZE_RELATIVE_INCREASE_STEP)) * element.fontSize,
      ),
    );
  },
  keyTest: (event) => {
    return (
      event[KEYS.CTRL_OR_CMD] &&
      event.shiftKey &&
      // KEYS.COMMA needed for MacOS
      (event.key === KEYS.CHEVRON_LEFT || event.key === KEYS.COMMA)
    );
  },
});

export const actionIncreaseFontSize = register({
  name: "increaseFontSize",
  perform: (elements, appState, value) => {
    return changeFontSize(elements, appState, (element) =>
      Math.round(element.fontSize * (1 + FONT_SIZE_RELATIVE_INCREASE_STEP)),
    );
  },
  keyTest: (event) => {
    return (
      event[KEYS.CTRL_OR_CMD] &&
      event.shiftKey &&
      // KEYS.PERIOD needed for MacOS
      (event.key === KEYS.CHEVRON_RIGHT || event.key === KEYS.PERIOD)
    );
  },
});

export const actionChangeFontFamily = register({
  name: "changeFontFamily",
  perform: (elements, appState, value) => {
    return {
      elements: changeProperty(
        elements,
        appState,
        (oldElement) => {
          if (isTextElement(oldElement)) {
            const newElement: ExcalidrawTextElement = newElementWith(
              oldElement,
              {
                fontFamily: value,
              },
            );
            redrawTextBoundingBox(
              newElement,
              getContainerElement(oldElement),
              appState,
            );
            return newElement;
          }

          return oldElement;
        },
        true,
      ),
      appState: {
        ...appState,
        currentItemFontFamily: value,
      },
      commitToHistory: true,
    };
  },
  PanelComponentPredicate: (
    elements: readonly ExcalidrawElement[],
    appState: AppState,
  ) => {
    return isPanelComponentDisabled(elements, appState, "changeFontFamily");
  },
  PanelComponent: ({ elements, appState, updateData }) => {
    const options: {
      value: FontFamilyValues;
      text: string;
      icon: JSX.Element;
    }[] = [
      {
        value: FONT_FAMILY.Virgil,
        text: t("labels.handDrawn"),
        icon: <FontFamilyHandDrawnIcon theme={appState.theme} />,
      },
      {
        value: FONT_FAMILY.Helvetica,
        text: t("labels.normal"),
        icon: <FontFamilyNormalIcon theme={appState.theme} />,
      },
      {
        value: FONT_FAMILY.Cascadia,
        text: t("labels.code"),
        icon: <FontFamilyCodeIcon theme={appState.theme} />,
      },
    ];

    return (
      <fieldset>
        <legend>{t("labels.fontFamily")}</legend>
        <ButtonIconSelect<FontFamilyValues | false>
          group="font-family"
          options={options}
          value={getFormValue(
            elements,
            appState,
            (element) => {
              if (isTextElement(element)) {
                return element.fontFamily;
              }
              const boundTextElement = getBoundTextElement(element);
              if (boundTextElement) {
                return boundTextElement.fontFamily;
              }
              return null;
            },
            appState.currentItemFontFamily || DEFAULT_FONT_FAMILY,
          )}
          onChange={(value) => updateData(value)}
        />
      </fieldset>
    );
  },
});

export const actionChangeTextAlign = register({
  name: "changeTextAlign",
  perform: (elements, appState, value) => {
    return {
      elements: changeProperty(
        elements,
        appState,
        (oldElement) => {
          if (isTextElement(oldElement)) {
            const newElement: ExcalidrawTextElement = newElementWith(
              oldElement,
              { textAlign: value },
            );
            redrawTextBoundingBox(
              newElement,
              getContainerElement(oldElement),
              appState,
            );
            return newElement;
          }

          return oldElement;
        },
        true,
      ),
      appState: {
        ...appState,
        currentItemTextAlign: value,
      },
      commitToHistory: true,
    };
  },
<<<<<<< HEAD
  PanelComponentPredicate: (
    elements: readonly ExcalidrawElement[],
    appState: AppState,
  ) => {
    return isPanelComponentDisabled(elements, appState, "changeTextAlign");
  },
  PanelComponent: ({ elements, appState, updateData }) => (
    <fieldset>
      <legend>{t("labels.textAlign")}</legend>
      <ButtonIconSelect<TextAlign | false>
        group="text-align"
        options={[
          {
            value: "left",
            text: t("labels.left"),
            icon: <TextAlignLeftIcon theme={appState.theme} />,
          },
          {
            value: "center",
            text: t("labels.center"),
            icon: <TextAlignCenterIcon theme={appState.theme} />,
          },
          {
            value: "right",
            text: t("labels.right"),
            icon: <TextAlignRightIcon theme={appState.theme} />,
          },
        ]}
        value={getFormValue(
          elements,
          appState,
          (element) => {
            if (isTextElement(element)) {
              return element.textAlign;
=======
  PanelComponent: ({ elements, appState, updateData }) => {
    return (
      <fieldset>
        <legend>{t("labels.textAlign")}</legend>
        <ButtonIconSelect<TextAlign | false>
          group="text-align"
          options={[
            {
              value: "left",
              text: t("labels.left"),
              icon: <TextAlignLeftIcon theme={appState.theme} />,
            },
            {
              value: "center",
              text: t("labels.center"),
              icon: <TextAlignCenterIcon theme={appState.theme} />,
            },
            {
              value: "right",
              text: t("labels.right"),
              icon: <TextAlignRightIcon theme={appState.theme} />,
            },
          ]}
          value={getFormValue(
            elements,
            appState,
            (element) => {
              if (isTextElement(element)) {
                return element.textAlign;
              }
              const boundTextElement = getBoundTextElement(element);
              if (boundTextElement) {
                return boundTextElement.textAlign;
              }
              return null;
            },
            appState.currentItemTextAlign,
          )}
          onChange={(value) => updateData(value)}
        />
      </fieldset>
    );
  },
});
export const actionChangeVerticalAlign = register({
  name: "changeVerticalAlign",
  perform: (elements, appState, value) => {
    return {
      elements: changeProperty(
        elements,
        appState,
        (oldElement) => {
          if (isTextElement(oldElement)) {
            const newElement: ExcalidrawTextElement = newElementWith(
              oldElement,
              { verticalAlign: value },
            );

            redrawTextBoundingBox(
              newElement,
              getContainerElement(oldElement),
              appState,
            );
            return newElement;
          }

          return oldElement;
        },
        true,
      ),
      appState: {
        ...appState,
      },
      commitToHistory: true,
    };
  },
  PanelComponent: ({ elements, appState, updateData }) => {
    return (
      <fieldset>
        <ButtonIconSelect<VerticalAlign | false>
          group="text-align"
          options={[
            {
              value: VERTICAL_ALIGN.TOP,
              text: t("labels.alignTop"),
              icon: <TextAlignTopIcon theme={appState.theme} />,
            },
            {
              value: VERTICAL_ALIGN.MIDDLE,
              text: t("labels.centerVertically"),
              icon: <TextAlignMiddleIcon theme={appState.theme} />,
            },
            {
              value: VERTICAL_ALIGN.BOTTOM,
              text: t("labels.alignBottom"),
              icon: <TextAlignBottomIcon theme={appState.theme} />,
            },
          ]}
          value={getFormValue(elements, appState, (element) => {
            if (isTextElement(element) && element.containerId) {
              return element.verticalAlign;
>>>>>>> ceb43ed8
            }
            const boundTextElement = getBoundTextElement(element);
            if (boundTextElement) {
              return boundTextElement.verticalAlign;
            }
            return null;
          })}
          onChange={(value) => updateData(value)}
        />
      </fieldset>
    );
  },
});

export const actionChangeSharpness = register({
  name: "changeSharpness",
  perform: (elements, appState, value) => {
    const targetElements = getTargetElements(
      getNonDeletedElements(elements),
      appState,
    );
    const shouldUpdateForNonLinearElements = targetElements.length
      ? targetElements.every((el) => !isLinearElement(el))
      : !isLinearElementType(appState.elementType);
    const shouldUpdateForLinearElements = targetElements.length
      ? targetElements.every(isLinearElement)
      : isLinearElementType(appState.elementType);
    return {
      elements: changeProperty(elements, appState, (el) =>
        newElementWith(el, {
          strokeSharpness: value,
        }),
      ),
      appState: {
        ...appState,
        currentItemStrokeSharpness: shouldUpdateForNonLinearElements
          ? value
          : appState.currentItemStrokeSharpness,
        currentItemLinearStrokeSharpness: shouldUpdateForLinearElements
          ? value
          : appState.currentItemLinearStrokeSharpness,
      },
      commitToHistory: true,
    };
  },
  PanelComponent: ({ elements, appState, updateData }) => (
    <fieldset>
      <legend>{t("labels.edges")}</legend>
      <ButtonIconSelect
        group="edges"
        options={[
          {
            value: "sharp",
            text: t("labels.sharp"),
            icon: <EdgeSharpIcon theme={appState.theme} />,
          },
          {
            value: "round",
            text: t("labels.round"),
            icon: <EdgeRoundIcon theme={appState.theme} />,
          },
        ]}
        value={getFormValue(
          elements,
          appState,
          (element) => element.strokeSharpness,
          (canChangeSharpness(appState.elementType) &&
            (isLinearElementType(appState.elementType)
              ? appState.currentItemLinearStrokeSharpness
              : appState.currentItemStrokeSharpness)) ||
            null,
        )}
        onChange={(value) => updateData(value)}
      />
    </fieldset>
  ),
});

export const actionChangeArrowhead = register({
  name: "changeArrowhead",
  perform: (
    elements,
    appState,
    value: { position: "start" | "end"; type: Arrowhead },
  ) => {
    return {
      elements: changeProperty(elements, appState, (el) => {
        if (isLinearElement(el)) {
          const { position, type } = value;

          if (position === "start") {
            const element: ExcalidrawLinearElement = newElementWith(el, {
              startArrowhead: type,
            });
            return element;
          } else if (position === "end") {
            const element: ExcalidrawLinearElement = newElementWith(el, {
              endArrowhead: type,
            });
            return element;
          }
        }

        return el;
      }),
      appState: {
        ...appState,
        [value.position === "start"
          ? "currentItemStartArrowhead"
          : "currentItemEndArrowhead"]: value.type,
      },
      commitToHistory: true,
    };
  },
  PanelComponent: ({ elements, appState, updateData }) => {
    const isRTL = getLanguage().rtl;

    return (
      <fieldset>
        <legend>{t("labels.arrowheads")}</legend>
        <div className="iconSelectList">
          <IconPicker
            label="arrowhead_start"
            options={[
              {
                value: null,
                text: t("labels.arrowhead_none"),
                icon: <ArrowheadNoneIcon theme={appState.theme} />,
                keyBinding: "q",
              },
              {
                value: "arrow",
                text: t("labels.arrowhead_arrow"),
                icon: (
                  <ArrowheadArrowIcon theme={appState.theme} flip={!isRTL} />
                ),
                keyBinding: "w",
              },
              {
                value: "bar",
                text: t("labels.arrowhead_bar"),
                icon: <ArrowheadBarIcon theme={appState.theme} flip={!isRTL} />,
                keyBinding: "e",
              },
              {
                value: "dot",
                text: t("labels.arrowhead_dot"),
                icon: <ArrowheadDotIcon theme={appState.theme} flip={!isRTL} />,
                keyBinding: "r",
              },
              {
                value: "triangle",
                text: t("labels.arrowhead_triangle"),
                icon: (
                  <ArrowheadTriangleIcon theme={appState.theme} flip={!isRTL} />
                ),
                keyBinding: "t",
              },
            ]}
            value={getFormValue<Arrowhead | null>(
              elements,
              appState,
              (element) =>
                isLinearElement(element) && canHaveArrowheads(element.type)
                  ? element.startArrowhead
                  : appState.currentItemStartArrowhead,
              appState.currentItemStartArrowhead,
            )}
            onChange={(value) => updateData({ position: "start", type: value })}
          />
          <IconPicker
            label="arrowhead_end"
            group="arrowheads"
            options={[
              {
                value: null,
                text: t("labels.arrowhead_none"),
                keyBinding: "q",
                icon: <ArrowheadNoneIcon theme={appState.theme} />,
              },
              {
                value: "arrow",
                text: t("labels.arrowhead_arrow"),
                keyBinding: "w",
                icon: (
                  <ArrowheadArrowIcon theme={appState.theme} flip={isRTL} />
                ),
              },
              {
                value: "bar",
                text: t("labels.arrowhead_bar"),
                keyBinding: "e",
                icon: <ArrowheadBarIcon theme={appState.theme} flip={isRTL} />,
              },
              {
                value: "dot",
                text: t("labels.arrowhead_dot"),
                keyBinding: "r",
                icon: <ArrowheadDotIcon theme={appState.theme} flip={isRTL} />,
              },
              {
                value: "triangle",
                text: t("labels.arrowhead_triangle"),
                icon: (
                  <ArrowheadTriangleIcon theme={appState.theme} flip={isRTL} />
                ),
                keyBinding: "t",
              },
            ]}
            value={getFormValue<Arrowhead | null>(
              elements,
              appState,
              (element) =>
                isLinearElement(element) && canHaveArrowheads(element.type)
                  ? element.endArrowhead
                  : appState.currentItemEndArrowhead,
              appState.currentItemEndArrowhead,
            )}
            onChange={(value) => updateData({ position: "end", type: value })}
          />
        </div>
      </fieldset>
    );
  },
});<|MERGE_RESOLUTION|>--- conflicted
+++ resolved
@@ -822,42 +822,12 @@
       commitToHistory: true,
     };
   },
-<<<<<<< HEAD
   PanelComponentPredicate: (
     elements: readonly ExcalidrawElement[],
     appState: AppState,
   ) => {
     return isPanelComponentDisabled(elements, appState, "changeTextAlign");
   },
-  PanelComponent: ({ elements, appState, updateData }) => (
-    <fieldset>
-      <legend>{t("labels.textAlign")}</legend>
-      <ButtonIconSelect<TextAlign | false>
-        group="text-align"
-        options={[
-          {
-            value: "left",
-            text: t("labels.left"),
-            icon: <TextAlignLeftIcon theme={appState.theme} />,
-          },
-          {
-            value: "center",
-            text: t("labels.center"),
-            icon: <TextAlignCenterIcon theme={appState.theme} />,
-          },
-          {
-            value: "right",
-            text: t("labels.right"),
-            icon: <TextAlignRightIcon theme={appState.theme} />,
-          },
-        ]}
-        value={getFormValue(
-          elements,
-          appState,
-          (element) => {
-            if (isTextElement(element)) {
-              return element.textAlign;
-=======
   PanelComponent: ({ elements, appState, updateData }) => {
     return (
       <fieldset>
@@ -959,7 +929,6 @@
           value={getFormValue(elements, appState, (element) => {
             if (isTextElement(element) && element.containerId) {
               return element.verticalAlign;
->>>>>>> ceb43ed8
             }
             const boundTextElement = getBoundTextElement(element);
             if (boundTextElement) {
