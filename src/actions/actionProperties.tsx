import { AppState } from "../../src/types";
<<<<<<< HEAD
import {
  DEFAULT_ELEMENT_BACKGROUND_COLOR_PALETTE,
  DEFAULT_ELEMENT_BACKGROUND_PICKS,
  DEFAULT_ELEMENT_STROKE_COLOR_PALETTE,
  DEFAULT_ELEMENT_STROKE_PICKS,
} from "../colors";
=======
import { trackEvent } from "../analytics";
>>>>>>> 13b27afe
import { ButtonIconSelect } from "../components/ButtonIconSelect";
import { ColorPicker } from "../components/ColorPicker/ColorPicker";
import { IconPicker } from "../components/IconPicker";
// TODO barnabasmolnar/editor-redesign
// TextAlignTopIcon, TextAlignBottomIcon,TextAlignMiddleIcon,
// ArrowHead icons
import {
  ArrowheadArrowIcon,
  ArrowheadBarIcon,
  ArrowheadDotIcon,
  ArrowheadTriangleIcon,
  ArrowheadNoneIcon,
  StrokeStyleDashedIcon,
  StrokeStyleDottedIcon,
  TextAlignTopIcon,
  TextAlignBottomIcon,
  TextAlignMiddleIcon,
  FillHachureIcon,
  FillCrossHatchIcon,
  FillSolidIcon,
  SloppinessArchitectIcon,
  SloppinessArtistIcon,
  SloppinessCartoonistIcon,
  StrokeWidthBaseIcon,
  StrokeWidthBoldIcon,
  StrokeWidthExtraBoldIcon,
  FontSizeSmallIcon,
  FontSizeMediumIcon,
  FontSizeLargeIcon,
  FontSizeExtraLargeIcon,
  EdgeSharpIcon,
  EdgeRoundIcon,
  FreedrawIcon,
  FontFamilyNormalIcon,
  FontFamilyCodeIcon,
  TextAlignLeftIcon,
  TextAlignCenterIcon,
  TextAlignRightIcon,
  FillZigZagIcon,
} from "../components/icons";
import {
  DEFAULT_FONT_FAMILY,
  DEFAULT_FONT_SIZE,
  FONT_FAMILY,
  ROUNDNESS,
  VERTICAL_ALIGN,
} from "../constants";
import {
  getNonDeletedElements,
  isTextElement,
  redrawTextBoundingBox,
} from "../element";
import { mutateElement, newElementWith } from "../element/mutateElement";
import {
  getBoundTextElement,
  getContainerElement,
  getDefaultLineHeight,
} from "../element/textElement";
import {
  isBoundToContainer,
  isLinearElement,
  isUsingAdaptiveRadius,
} from "../element/typeChecks";
import {
  Arrowhead,
  ExcalidrawElement,
  ExcalidrawLinearElement,
  ExcalidrawTextElement,
  FontFamilyValues,
  TextAlign,
  VerticalAlign,
} from "../element/types";
import { getLanguage, t } from "../i18n";
import { KEYS } from "../keys";
import { randomInteger } from "../random";
import {
  canChangeRoundness,
  canHaveArrowheads,
  getCommonAttributeOfSelectedElements,
  getSelectedElements,
  getTargetElements,
  isSomeElementSelected,
} from "../scene";
import { hasStrokeColor } from "../scene/comparisons";
import { arrayToMap } from "../utils";
import { register } from "./register";

const FONT_SIZE_RELATIVE_INCREASE_STEP = 0.1;

const changeProperty = (
  elements: readonly ExcalidrawElement[],
  appState: AppState,
  callback: (element: ExcalidrawElement) => ExcalidrawElement,
  includeBoundText = false,
) => {
  const selectedElementIds = arrayToMap(
    getSelectedElements(elements, appState, includeBoundText),
  );
  return elements.map((element) => {
    if (
      selectedElementIds.get(element.id) ||
      element.id === appState.editingElement?.id
    ) {
      return callback(element);
    }
    return element;
  });
};

const getFormValue = function <T>(
  elements: readonly ExcalidrawElement[],
  appState: AppState,
  getAttribute: (element: ExcalidrawElement) => T,
  defaultValue?: T,
): T | null {
  const editingElement = appState.editingElement;
  const nonDeletedElements = getNonDeletedElements(elements);
  return (
    (editingElement && getAttribute(editingElement)) ??
    (isSomeElementSelected(nonDeletedElements, appState)
      ? getCommonAttributeOfSelectedElements(
          nonDeletedElements,
          appState,
          getAttribute,
        )
      : defaultValue) ??
    null
  );
};

const offsetElementAfterFontResize = (
  prevElement: ExcalidrawTextElement,
  nextElement: ExcalidrawTextElement,
) => {
  if (isBoundToContainer(nextElement)) {
    return nextElement;
  }
  return mutateElement(
    nextElement,
    {
      x:
        prevElement.textAlign === "left"
          ? prevElement.x
          : prevElement.x +
            (prevElement.width - nextElement.width) /
              (prevElement.textAlign === "center" ? 2 : 1),
      // centering vertically is non-standard, but for Excalidraw I think
      // it makes sense
      y: prevElement.y + (prevElement.height - nextElement.height) / 2,
    },
    false,
  );
};

const changeFontSize = (
  elements: readonly ExcalidrawElement[],
  appState: AppState,
  getNewFontSize: (element: ExcalidrawTextElement) => number,
  fallbackValue?: ExcalidrawTextElement["fontSize"],
) => {
  const newFontSizes = new Set<number>();

  return {
    elements: changeProperty(
      elements,
      appState,
      (oldElement) => {
        if (isTextElement(oldElement)) {
          const newFontSize = getNewFontSize(oldElement);
          newFontSizes.add(newFontSize);

          let newElement: ExcalidrawTextElement = newElementWith(oldElement, {
            fontSize: newFontSize,
          });
          redrawTextBoundingBox(newElement, getContainerElement(oldElement));

          newElement = offsetElementAfterFontResize(oldElement, newElement);

          return newElement;
        }

        return oldElement;
      },
      true,
    ),
    appState: {
      ...appState,
      // update state only if we've set all select text elements to
      // the same font size
      currentItemFontSize:
        newFontSizes.size === 1
          ? [...newFontSizes][0]
          : fallbackValue ?? appState.currentItemFontSize,
    },
    commitToHistory: true,
  };
};

// -----------------------------------------------------------------------------

export const actionChangeStrokeColor = register({
  name: "changeStrokeColor",
  trackEvent: false,
  perform: (elements, appState, value) => {
    return {
      ...(value.currentItemStrokeColor && {
        elements: changeProperty(
          elements,
          appState,
          (el) => {
            return hasStrokeColor(el.type)
              ? newElementWith(el, {
                  strokeColor: value.currentItemStrokeColor,
                })
              : el;
          },
          true,
        ),
      }),
      appState: {
        ...appState,
        ...value,
      },
      commitToHistory: !!value.currentItemStrokeColor,
    };
  },
  PanelComponent: ({ elements, appState, updateData, appProps }) => (
    <>
      <h3 aria-hidden="true">{t("labels.stroke")}</h3>
      <ColorPicker
        topPicks={DEFAULT_ELEMENT_STROKE_PICKS}
        palette={DEFAULT_ELEMENT_STROKE_COLOR_PALETTE}
        type="elementStroke"
        label={t("labels.stroke")}
        color={getFormValue(
          elements,
          appState,
          (element) => element.strokeColor,
          appState.currentItemStrokeColor,
        )}
        onChange={(color) => updateData({ currentItemStrokeColor: color })}
        elements={elements}
        appState={appState}
        updateData={updateData}
      />
    </>
  ),
});

export const actionChangeBackgroundColor = register({
  name: "changeBackgroundColor",
  trackEvent: false,
  perform: (elements, appState, value) => {
    return {
      ...(value.currentItemBackgroundColor && {
        elements: changeProperty(elements, appState, (el) =>
          newElementWith(el, {
            backgroundColor: value.currentItemBackgroundColor,
          }),
        ),
      }),
      appState: {
        ...appState,
        ...value,
      },
      commitToHistory: !!value.currentItemBackgroundColor,
    };
  },
  PanelComponent: ({ elements, appState, updateData, appProps }) => (
    <>
      <h3 aria-hidden="true">{t("labels.background")}</h3>
      <ColorPicker
        topPicks={DEFAULT_ELEMENT_BACKGROUND_PICKS}
        palette={DEFAULT_ELEMENT_BACKGROUND_COLOR_PALETTE}
        type="elementBackground"
        label={t("labels.background")}
        color={getFormValue(
          elements,
          appState,
          (element) => element.backgroundColor,
          appState.currentItemBackgroundColor,
        )}
        onChange={(color) => updateData({ currentItemBackgroundColor: color })}
        elements={elements}
        appState={appState}
        updateData={updateData}
      />
    </>
  ),
});

export const actionChangeFillStyle = register({
  name: "changeFillStyle",
  trackEvent: false,
  perform: (elements, appState, value, app) => {
    trackEvent(
      "element",
      "changeFillStyle",
      `${value} (${app.device.isMobile ? "mobile" : "desktop"})`,
    );
    return {
      elements: changeProperty(elements, appState, (el) =>
        newElementWith(el, {
          fillStyle: value,
        }),
      ),
      appState: { ...appState, currentItemFillStyle: value },
      commitToHistory: true,
    };
  },
  PanelComponent: ({ elements, appState, updateData }) => {
    const selectedElements = getSelectedElements(elements, appState);
    const allElementsZigZag = selectedElements.every(
      (el) => el.fillStyle === "zigzag",
    );

    return (
      <fieldset>
        <legend>{t("labels.fill")}</legend>
        <ButtonIconSelect
          type="button"
          options={[
            {
              value: "hachure",
              text: t("labels.hachure"),
              icon: allElementsZigZag ? FillZigZagIcon : FillHachureIcon,
              active: allElementsZigZag ? true : undefined,
            },
            {
              value: "cross-hatch",
              text: t("labels.crossHatch"),
              icon: FillCrossHatchIcon,
            },
            {
              value: "solid",
              text: t("labels.solid"),
              icon: FillSolidIcon,
            },
          ]}
          value={getFormValue(
            elements,
            appState,
            (element) => element.fillStyle,
            appState.currentItemFillStyle,
          )}
          onClick={(value, event) => {
            const nextValue =
              event.altKey &&
              value === "hachure" &&
              selectedElements.every((el) => el.fillStyle === "hachure")
                ? "zigzag"
                : value;

            updateData(nextValue);
          }}
        />
      </fieldset>
    );
  },
});

export const actionChangeStrokeWidth = register({
  name: "changeStrokeWidth",
  trackEvent: false,
  perform: (elements, appState, value) => {
    return {
      elements: changeProperty(elements, appState, (el) =>
        newElementWith(el, {
          strokeWidth: value,
        }),
      ),
      appState: { ...appState, currentItemStrokeWidth: value },
      commitToHistory: true,
    };
  },
  PanelComponent: ({ elements, appState, updateData }) => (
    <fieldset>
      <legend>{t("labels.strokeWidth")}</legend>
      <ButtonIconSelect
        group="stroke-width"
        options={[
          {
            value: 1,
            text: t("labels.thin"),
            icon: StrokeWidthBaseIcon,
          },
          {
            value: 2,
            text: t("labels.bold"),
            icon: StrokeWidthBoldIcon,
          },
          {
            value: 4,
            text: t("labels.extraBold"),
            icon: StrokeWidthExtraBoldIcon,
          },
        ]}
        value={getFormValue(
          elements,
          appState,
          (element) => element.strokeWidth,
          appState.currentItemStrokeWidth,
        )}
        onChange={(value) => updateData(value)}
      />
    </fieldset>
  ),
});

export const actionChangeSloppiness = register({
  name: "changeSloppiness",
  trackEvent: false,
  perform: (elements, appState, value) => {
    return {
      elements: changeProperty(elements, appState, (el) =>
        newElementWith(el, {
          seed: randomInteger(),
          roughness: value,
        }),
      ),
      appState: { ...appState, currentItemRoughness: value },
      commitToHistory: true,
    };
  },
  PanelComponent: ({ elements, appState, updateData }) => (
    <fieldset>
      <legend>{t("labels.sloppiness")}</legend>
      <ButtonIconSelect
        group="sloppiness"
        options={[
          {
            value: 0,
            text: t("labels.architect"),
            icon: SloppinessArchitectIcon,
          },
          {
            value: 1,
            text: t("labels.artist"),
            icon: SloppinessArtistIcon,
          },
          {
            value: 2,
            text: t("labels.cartoonist"),
            icon: SloppinessCartoonistIcon,
          },
        ]}
        value={getFormValue(
          elements,
          appState,
          (element) => element.roughness,
          appState.currentItemRoughness,
        )}
        onChange={(value) => updateData(value)}
      />
    </fieldset>
  ),
});

export const actionChangeStrokeStyle = register({
  name: "changeStrokeStyle",
  trackEvent: false,
  perform: (elements, appState, value) => {
    return {
      elements: changeProperty(elements, appState, (el) =>
        newElementWith(el, {
          strokeStyle: value,
        }),
      ),
      appState: { ...appState, currentItemStrokeStyle: value },
      commitToHistory: true,
    };
  },
  PanelComponent: ({ elements, appState, updateData }) => (
    <fieldset>
      <legend>{t("labels.strokeStyle")}</legend>
      <ButtonIconSelect
        group="strokeStyle"
        options={[
          {
            value: "solid",
            text: t("labels.strokeStyle_solid"),
            icon: StrokeWidthBaseIcon,
          },
          {
            value: "dashed",
            text: t("labels.strokeStyle_dashed"),
            icon: StrokeStyleDashedIcon,
          },
          {
            value: "dotted",
            text: t("labels.strokeStyle_dotted"),
            icon: StrokeStyleDottedIcon,
          },
        ]}
        value={getFormValue(
          elements,
          appState,
          (element) => element.strokeStyle,
          appState.currentItemStrokeStyle,
        )}
        onChange={(value) => updateData(value)}
      />
    </fieldset>
  ),
});

export const actionChangeOpacity = register({
  name: "changeOpacity",
  trackEvent: false,
  perform: (elements, appState, value) => {
    return {
      elements: changeProperty(
        elements,
        appState,
        (el) =>
          newElementWith(el, {
            opacity: value,
          }),
        true,
      ),
      appState: { ...appState, currentItemOpacity: value },
      commitToHistory: true,
    };
  },
  PanelComponent: ({ elements, appState, updateData }) => (
    <label className="control-label">
      {t("labels.opacity")}
      <input
        type="range"
        min="0"
        max="100"
        step="10"
        onChange={(event) => updateData(+event.target.value)}
        value={
          getFormValue(
            elements,
            appState,
            (element) => element.opacity,
            appState.currentItemOpacity,
          ) ?? undefined
        }
      />
    </label>
  ),
});

export const actionChangeFontSize = register({
  name: "changeFontSize",
  trackEvent: false,
  perform: (elements, appState, value) => {
    return changeFontSize(elements, appState, () => value, value);
  },
  PanelComponent: ({ elements, appState, updateData }) => (
    <fieldset>
      <legend>{t("labels.fontSize")}</legend>
      <ButtonIconSelect
        group="font-size"
        options={[
          {
            value: 16,
            text: t("labels.small"),
            icon: FontSizeSmallIcon,
            testId: "fontSize-small",
          },
          {
            value: 20,
            text: t("labels.medium"),
            icon: FontSizeMediumIcon,
            testId: "fontSize-medium",
          },
          {
            value: 28,
            text: t("labels.large"),
            icon: FontSizeLargeIcon,
            testId: "fontSize-large",
          },
          {
            value: 36,
            text: t("labels.veryLarge"),
            icon: FontSizeExtraLargeIcon,
            testId: "fontSize-veryLarge",
          },
        ]}
        value={getFormValue(
          elements,
          appState,
          (element) => {
            if (isTextElement(element)) {
              return element.fontSize;
            }
            const boundTextElement = getBoundTextElement(element);
            if (boundTextElement) {
              return boundTextElement.fontSize;
            }
            return null;
          },
          appState.currentItemFontSize || DEFAULT_FONT_SIZE,
        )}
        onChange={(value) => updateData(value)}
      />
    </fieldset>
  ),
});

export const actionDecreaseFontSize = register({
  name: "decreaseFontSize",
  trackEvent: false,
  perform: (elements, appState, value) => {
    return changeFontSize(elements, appState, (element) =>
      Math.round(
        // get previous value before relative increase (doesn't work fully
        // due to rounding and float precision issues)
        (1 / (1 + FONT_SIZE_RELATIVE_INCREASE_STEP)) * element.fontSize,
      ),
    );
  },
  keyTest: (event) => {
    return (
      event[KEYS.CTRL_OR_CMD] &&
      event.shiftKey &&
      // KEYS.COMMA needed for MacOS
      (event.key === KEYS.CHEVRON_LEFT || event.key === KEYS.COMMA)
    );
  },
});

export const actionIncreaseFontSize = register({
  name: "increaseFontSize",
  trackEvent: false,
  perform: (elements, appState, value) => {
    return changeFontSize(elements, appState, (element) =>
      Math.round(element.fontSize * (1 + FONT_SIZE_RELATIVE_INCREASE_STEP)),
    );
  },
  keyTest: (event) => {
    return (
      event[KEYS.CTRL_OR_CMD] &&
      event.shiftKey &&
      // KEYS.PERIOD needed for MacOS
      (event.key === KEYS.CHEVRON_RIGHT || event.key === KEYS.PERIOD)
    );
  },
});

export const actionChangeFontFamily = register({
  name: "changeFontFamily",
  trackEvent: false,
  perform: (elements, appState, value) => {
    return {
      elements: changeProperty(
        elements,
        appState,
        (oldElement) => {
          if (isTextElement(oldElement)) {
            const newElement: ExcalidrawTextElement = newElementWith(
              oldElement,
              {
                fontFamily: value,
                lineHeight: getDefaultLineHeight(value),
              },
            );
            redrawTextBoundingBox(newElement, getContainerElement(oldElement));
            return newElement;
          }

          return oldElement;
        },
        true,
      ),
      appState: {
        ...appState,
        currentItemFontFamily: value,
      },
      commitToHistory: true,
    };
  },
  PanelComponent: ({ elements, appState, updateData }) => {
    const options: {
      value: FontFamilyValues;
      text: string;
      icon: JSX.Element;
    }[] = [
      {
        value: FONT_FAMILY.Virgil,
        text: t("labels.handDrawn"),
        icon: FreedrawIcon,
      },
      {
        value: FONT_FAMILY.Helvetica,
        text: t("labels.normal"),
        icon: FontFamilyNormalIcon,
      },
      {
        value: FONT_FAMILY.Cascadia,
        text: t("labels.code"),
        icon: FontFamilyCodeIcon,
      },
    ];

    return (
      <fieldset>
        <legend>{t("labels.fontFamily")}</legend>
        <ButtonIconSelect<FontFamilyValues | false>
          group="font-family"
          options={options}
          value={getFormValue(
            elements,
            appState,
            (element) => {
              if (isTextElement(element)) {
                return element.fontFamily;
              }
              const boundTextElement = getBoundTextElement(element);
              if (boundTextElement) {
                return boundTextElement.fontFamily;
              }
              return null;
            },
            appState.currentItemFontFamily || DEFAULT_FONT_FAMILY,
          )}
          onChange={(value) => updateData(value)}
        />
      </fieldset>
    );
  },
});

export const actionChangeTextAlign = register({
  name: "changeTextAlign",
  trackEvent: false,
  perform: (elements, appState, value) => {
    return {
      elements: changeProperty(
        elements,
        appState,
        (oldElement) => {
          if (isTextElement(oldElement)) {
            const newElement: ExcalidrawTextElement = newElementWith(
              oldElement,
              { textAlign: value },
            );
            redrawTextBoundingBox(newElement, getContainerElement(oldElement));
            return newElement;
          }

          return oldElement;
        },
        true,
      ),
      appState: {
        ...appState,
        currentItemTextAlign: value,
      },
      commitToHistory: true,
    };
  },
  PanelComponent: ({ elements, appState, updateData }) => {
    return (
      <fieldset>
        <legend>{t("labels.textAlign")}</legend>
        <ButtonIconSelect<TextAlign | false>
          group="text-align"
          options={[
            {
              value: "left",
              text: t("labels.left"),
              icon: TextAlignLeftIcon,
              testId: "align-left",
            },
            {
              value: "center",
              text: t("labels.center"),
              icon: TextAlignCenterIcon,
              testId: "align-horizontal-center",
            },
            {
              value: "right",
              text: t("labels.right"),
              icon: TextAlignRightIcon,
              testId: "align-right",
            },
          ]}
          value={getFormValue(
            elements,
            appState,
            (element) => {
              if (isTextElement(element)) {
                return element.textAlign;
              }
              const boundTextElement = getBoundTextElement(element);
              if (boundTextElement) {
                return boundTextElement.textAlign;
              }
              return null;
            },
            appState.currentItemTextAlign,
          )}
          onChange={(value) => updateData(value)}
        />
      </fieldset>
    );
  },
});
export const actionChangeVerticalAlign = register({
  name: "changeVerticalAlign",
  trackEvent: { category: "element" },
  perform: (elements, appState, value) => {
    return {
      elements: changeProperty(
        elements,
        appState,
        (oldElement) => {
          if (isTextElement(oldElement)) {
            const newElement: ExcalidrawTextElement = newElementWith(
              oldElement,
              { verticalAlign: value },
            );

            redrawTextBoundingBox(newElement, getContainerElement(oldElement));
            return newElement;
          }

          return oldElement;
        },
        true,
      ),
      appState: {
        ...appState,
      },
      commitToHistory: true,
    };
  },
  PanelComponent: ({ elements, appState, updateData }) => {
    return (
      <fieldset>
        <ButtonIconSelect<VerticalAlign | false>
          group="text-align"
          options={[
            {
              value: VERTICAL_ALIGN.TOP,
              text: t("labels.alignTop"),
              icon: <TextAlignTopIcon theme={appState.theme} />,
              testId: "align-top",
            },
            {
              value: VERTICAL_ALIGN.MIDDLE,
              text: t("labels.centerVertically"),
              icon: <TextAlignMiddleIcon theme={appState.theme} />,
              testId: "align-middle",
            },
            {
              value: VERTICAL_ALIGN.BOTTOM,
              text: t("labels.alignBottom"),
              icon: <TextAlignBottomIcon theme={appState.theme} />,
              testId: "align-bottom",
            },
          ]}
          value={getFormValue(elements, appState, (element) => {
            if (isTextElement(element) && element.containerId) {
              return element.verticalAlign;
            }
            const boundTextElement = getBoundTextElement(element);
            if (boundTextElement) {
              return boundTextElement.verticalAlign;
            }
            return null;
          })}
          onChange={(value) => updateData(value)}
        />
      </fieldset>
    );
  },
});

export const actionChangeRoundness = register({
  name: "changeRoundness",
  trackEvent: false,
  perform: (elements, appState, value) => {
    return {
      elements: changeProperty(elements, appState, (el) =>
        newElementWith(el, {
          roundness:
            value === "round"
              ? {
                  type: isUsingAdaptiveRadius(el.type)
                    ? ROUNDNESS.ADAPTIVE_RADIUS
                    : ROUNDNESS.PROPORTIONAL_RADIUS,
                }
              : null,
        }),
      ),
      appState: {
        ...appState,
        currentItemRoundness: value,
      },
      commitToHistory: true,
    };
  },
  PanelComponent: ({ elements, appState, updateData }) => {
    const targetElements = getTargetElements(
      getNonDeletedElements(elements),
      appState,
    );

    const hasLegacyRoundness = targetElements.some(
      (el) => el.roundness?.type === ROUNDNESS.LEGACY,
    );

    return (
      <fieldset>
        <legend>{t("labels.edges")}</legend>
        <ButtonIconSelect
          group="edges"
          options={[
            {
              value: "sharp",
              text: t("labels.sharp"),
              icon: EdgeSharpIcon,
            },
            {
              value: "round",
              text: t("labels.round"),
              icon: EdgeRoundIcon,
            },
          ]}
          value={getFormValue(
            elements,
            appState,
            (element) =>
              hasLegacyRoundness ? null : element.roundness ? "round" : "sharp",
            (canChangeRoundness(appState.activeTool.type) &&
              appState.currentItemRoundness) ||
              null,
          )}
          onChange={(value) => updateData(value)}
        />
      </fieldset>
    );
  },
});

export const actionChangeArrowhead = register({
  name: "changeArrowhead",
  trackEvent: false,
  perform: (
    elements,
    appState,
    value: { position: "start" | "end"; type: Arrowhead },
  ) => {
    return {
      elements: changeProperty(elements, appState, (el) => {
        if (isLinearElement(el)) {
          const { position, type } = value;

          if (position === "start") {
            const element: ExcalidrawLinearElement = newElementWith(el, {
              startArrowhead: type,
            });
            return element;
          } else if (position === "end") {
            const element: ExcalidrawLinearElement = newElementWith(el, {
              endArrowhead: type,
            });
            return element;
          }
        }

        return el;
      }),
      appState: {
        ...appState,
        [value.position === "start"
          ? "currentItemStartArrowhead"
          : "currentItemEndArrowhead"]: value.type,
      },
      commitToHistory: true,
    };
  },
  PanelComponent: ({ elements, appState, updateData }) => {
    const isRTL = getLanguage().rtl;

    return (
      <fieldset>
        <legend>{t("labels.arrowheads")}</legend>
        <div className="iconSelectList buttonList">
          <IconPicker
            label="arrowhead_start"
            options={[
              {
                value: null,
                text: t("labels.arrowhead_none"),
                icon: ArrowheadNoneIcon,
                keyBinding: "q",
              },
              {
                value: "arrow",
                text: t("labels.arrowhead_arrow"),
                icon: <ArrowheadArrowIcon flip={!isRTL} />,
                keyBinding: "w",
              },
              {
                value: "bar",
                text: t("labels.arrowhead_bar"),
                icon: <ArrowheadBarIcon flip={!isRTL} />,
                keyBinding: "e",
              },
              {
                value: "dot",
                text: t("labels.arrowhead_dot"),
                icon: <ArrowheadDotIcon flip={!isRTL} />,
                keyBinding: "r",
              },
              {
                value: "triangle",
                text: t("labels.arrowhead_triangle"),
                icon: <ArrowheadTriangleIcon flip={!isRTL} />,
                keyBinding: "t",
              },
            ]}
            value={getFormValue<Arrowhead | null>(
              elements,
              appState,
              (element) =>
                isLinearElement(element) && canHaveArrowheads(element.type)
                  ? element.startArrowhead
                  : appState.currentItemStartArrowhead,
              appState.currentItemStartArrowhead,
            )}
            onChange={(value) => updateData({ position: "start", type: value })}
          />
          <IconPicker
            label="arrowhead_end"
            group="arrowheads"
            options={[
              {
                value: null,
                text: t("labels.arrowhead_none"),
                keyBinding: "q",
                icon: ArrowheadNoneIcon,
              },
              {
                value: "arrow",
                text: t("labels.arrowhead_arrow"),
                keyBinding: "w",
                icon: <ArrowheadArrowIcon flip={isRTL} />,
              },
              {
                value: "bar",
                text: t("labels.arrowhead_bar"),
                keyBinding: "e",
                icon: <ArrowheadBarIcon flip={isRTL} />,
              },
              {
                value: "dot",
                text: t("labels.arrowhead_dot"),
                keyBinding: "r",
                icon: <ArrowheadDotIcon flip={isRTL} />,
              },
              {
                value: "triangle",
                text: t("labels.arrowhead_triangle"),
                icon: <ArrowheadTriangleIcon flip={isRTL} />,
                keyBinding: "t",
              },
            ]}
            value={getFormValue<Arrowhead | null>(
              elements,
              appState,
              (element) =>
                isLinearElement(element) && canHaveArrowheads(element.type)
                  ? element.endArrowhead
                  : appState.currentItemEndArrowhead,
              appState.currentItemEndArrowhead,
            )}
            onChange={(value) => updateData({ position: "end", type: value })}
          />
        </div>
      </fieldset>
    );
  },
});<|MERGE_RESOLUTION|>--- conflicted
+++ resolved
@@ -1,14 +1,11 @@
 import { AppState } from "../../src/types";
-<<<<<<< HEAD
 import {
   DEFAULT_ELEMENT_BACKGROUND_COLOR_PALETTE,
   DEFAULT_ELEMENT_BACKGROUND_PICKS,
   DEFAULT_ELEMENT_STROKE_COLOR_PALETTE,
   DEFAULT_ELEMENT_STROKE_PICKS,
 } from "../colors";
-=======
 import { trackEvent } from "../analytics";
->>>>>>> 13b27afe
 import { ButtonIconSelect } from "../components/ButtonIconSelect";
 import { ColorPicker } from "../components/ColorPicker/ColorPicker";
 import { IconPicker } from "../components/IconPicker";
