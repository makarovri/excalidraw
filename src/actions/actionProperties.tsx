import React from "react";
import {
  ExcalidrawElement,
  ExcalidrawTextElement,
  TextAlign,
  FontFamily,
  ExcalidrawLinearElement,
<<<<<<< HEAD
=======
  Arrowhead,
>>>>>>> c291edfc
} from "../element/types";
import {
  getCommonAttributeOfSelectedElements,
  isSomeElementSelected,
  getTargetElements,
  canChangeSharpness,
<<<<<<< HEAD
  hasDecorators,
=======
  canHaveArrowheads,
>>>>>>> c291edfc
} from "../scene";
import { ButtonSelect } from "../components/ButtonSelect";
import { ButtonIconSelect } from "../components/ButtonIconSelect";
import { ButtonIconCycle } from "../components/ButtonIconCycle";
import {
  isTextElement,
  redrawTextBoundingBox,
  getNonDeletedElements,
} from "../element";
import { isLinearElement, isLinearElementType } from "../element/typeChecks";
import { ColorPicker } from "../components/ColorPicker";
import { AppState } from "../../src/types";
import { t } from "../i18n";
import { register } from "./register";
import { newElementWith } from "../element/mutateElement";
import { DEFAULT_FONT_SIZE, DEFAULT_FONT_FAMILY } from "../constants";
import { randomInteger } from "../random";
import {
  FillHachureIcon,
  FillCrossHatchIcon,
  FillSolidIcon,
  StrokeWidthIcon,
  StrokeStyleSolidIcon,
  StrokeStyleDashedIcon,
  StrokeStyleDottedIcon,
  EdgeSharpIcon,
  EdgeRoundIcon,
  SloppinessArchitectIcon,
  SloppinessArtistIcon,
  SloppinessCartoonistIcon,
<<<<<<< HEAD
  ArrowDecoratorIcon,
  DotDecoratorIcon,
  BarDecoratorIcon,
=======
  ArrowArrowheadIcon,
>>>>>>> c291edfc
} from "../components/icons";
import { EVENT_CHANGE, trackEvent } from "../analytics";
import colors from "../colors";

const changeProperty = (
  elements: readonly ExcalidrawElement[],
  appState: AppState,
  callback: (element: ExcalidrawElement) => ExcalidrawElement,
) => {
  return elements.map((element) => {
    if (
      appState.selectedElementIds[element.id] ||
      element.id === appState.editingElement?.id
    ) {
      return callback(element);
    }
    return element;
  });
};

const getFormValue = function <T>(
  elements: readonly ExcalidrawElement[],
  appState: AppState,
  getAttribute: (element: ExcalidrawElement) => T,
  defaultValue?: T,
): T | null {
  const editingElement = appState.editingElement;
  const nonDeletedElements = getNonDeletedElements(elements);
  return (
    (editingElement && getAttribute(editingElement)) ??
    (isSomeElementSelected(nonDeletedElements, appState)
      ? getCommonAttributeOfSelectedElements(
          nonDeletedElements,
          appState,
          getAttribute,
        )
      : defaultValue) ??
    null
  );
};

export const actionChangeStrokeColor = register({
  name: "changeStrokeColor",
  perform: (elements, appState, value) => {
    if (value !== appState.currentItemStrokeColor) {
      trackEvent(
        EVENT_CHANGE,
        "stroke color",
        colors.elementStroke.includes(value)
          ? `${value} (picker ${colors.elementStroke.indexOf(value)})`
          : value,
      );
    }
    return {
      elements: changeProperty(elements, appState, (el) =>
        newElementWith(el, {
          strokeColor: value,
        }),
      ),
      appState: { ...appState, currentItemStrokeColor: value },
      commitToHistory: true,
    };
  },
  PanelComponent: ({ elements, appState, updateData }) => (
    <>
      <h3 aria-hidden="true">{t("labels.stroke")}</h3>
      <ColorPicker
        type="elementStroke"
        label={t("labels.stroke")}
        color={getFormValue(
          elements,
          appState,
          (element) => element.strokeColor,
          appState.currentItemStrokeColor,
        )}
        onChange={updateData}
      />
    </>
  ),
});

export const actionChangeBackgroundColor = register({
  name: "changeBackgroundColor",
  perform: (elements, appState, value) => {
    if (value !== appState.currentItemBackgroundColor) {
      trackEvent(
        EVENT_CHANGE,
        "background color",
        colors.elementBackground.includes(value)
          ? `${value} (picker ${colors.elementBackground.indexOf(value)})`
          : value,
      );
    }

    return {
      elements: changeProperty(elements, appState, (el) =>
        newElementWith(el, {
          backgroundColor: value,
        }),
      ),
      appState: { ...appState, currentItemBackgroundColor: value },
      commitToHistory: true,
    };
  },
  PanelComponent: ({ elements, appState, updateData }) => (
    <>
      <h3 aria-hidden="true">{t("labels.background")}</h3>
      <ColorPicker
        type="elementBackground"
        label={t("labels.background")}
        color={getFormValue(
          elements,
          appState,
          (element) => element.backgroundColor,
          appState.currentItemBackgroundColor,
        )}
        onChange={updateData}
      />
    </>
  ),
});

export const actionChangeFillStyle = register({
  name: "changeFillStyle",
  perform: (elements, appState, value) => {
    trackEvent(EVENT_CHANGE, "fill", value);
    return {
      elements: changeProperty(elements, appState, (el) =>
        newElementWith(el, {
          fillStyle: value,
        }),
      ),
      appState: { ...appState, currentItemFillStyle: value },
      commitToHistory: true,
    };
  },
  PanelComponent: ({ elements, appState, updateData }) => (
    <fieldset>
      <legend>{t("labels.fill")}</legend>
      <ButtonIconSelect
        options={[
          {
            value: "hachure",
            text: t("labels.hachure"),
            icon: <FillHachureIcon appearance={appState.appearance} />,
          },
          {
            value: "cross-hatch",
            text: t("labels.crossHatch"),
            icon: <FillCrossHatchIcon appearance={appState.appearance} />,
          },
          {
            value: "solid",
            text: t("labels.solid"),
            icon: <FillSolidIcon appearance={appState.appearance} />,
          },
        ]}
        group="fill"
        value={getFormValue(
          elements,
          appState,
          (element) => element.fillStyle,
          appState.currentItemFillStyle,
        )}
        onChange={(value) => {
          updateData(value);
        }}
      />
    </fieldset>
  ),
});

export const actionChangeStrokeWidth = register({
  name: "changeStrokeWidth",
  perform: (elements, appState, value) => {
    trackEvent(EVENT_CHANGE, "stroke", "width", value);
    return {
      elements: changeProperty(elements, appState, (el) =>
        newElementWith(el, {
          strokeWidth: value,
        }),
      ),
      appState: { ...appState, currentItemStrokeWidth: value },
      commitToHistory: true,
    };
  },
  PanelComponent: ({ elements, appState, updateData }) => (
    <fieldset>
      <legend>{t("labels.strokeWidth")}</legend>
      <ButtonIconSelect
        group="stroke-width"
        options={[
          {
            value: 1,
            text: t("labels.thin"),
            icon: (
              <StrokeWidthIcon
                appearance={appState.appearance}
                strokeWidth={2}
              />
            ),
          },
          {
            value: 2,
            text: t("labels.bold"),
            icon: (
              <StrokeWidthIcon
                appearance={appState.appearance}
                strokeWidth={6}
              />
            ),
          },
          {
            value: 4,
            text: t("labels.extraBold"),
            icon: (
              <StrokeWidthIcon
                appearance={appState.appearance}
                strokeWidth={10}
              />
            ),
          },
        ]}
        value={getFormValue(
          elements,
          appState,
          (element) => element.strokeWidth,
          appState.currentItemStrokeWidth,
        )}
        onChange={(value) => updateData(value)}
      />
    </fieldset>
  ),
});

export const actionChangeSloppiness = register({
  name: "changeSloppiness",
  perform: (elements, appState, value) => {
    trackEvent(EVENT_CHANGE, "stroke", "sloppiness", value);
    return {
      elements: changeProperty(elements, appState, (el) =>
        newElementWith(el, {
          seed: randomInteger(),
          roughness: value,
        }),
      ),
      appState: { ...appState, currentItemRoughness: value },
      commitToHistory: true,
    };
  },
  PanelComponent: ({ elements, appState, updateData }) => (
    <fieldset>
      <legend>{t("labels.sloppiness")}</legend>
      <ButtonIconSelect
        group="sloppiness"
        options={[
          {
            value: 0,
            text: t("labels.architect"),
            icon: <SloppinessArchitectIcon appearance={appState.appearance} />,
          },
          {
            value: 1,
            text: t("labels.artist"),
            icon: <SloppinessArtistIcon appearance={appState.appearance} />,
          },
          {
            value: 2,
            text: t("labels.cartoonist"),
            icon: <SloppinessCartoonistIcon appearance={appState.appearance} />,
          },
        ]}
        value={getFormValue(
          elements,
          appState,
          (element) => element.roughness,
          appState.currentItemRoughness,
        )}
        onChange={(value) => updateData(value)}
      />
    </fieldset>
  ),
});

export const actionChangeStrokeStyle = register({
  name: "changeStrokeStyle",
  perform: (elements, appState, value) => {
    trackEvent(EVENT_CHANGE, "style", value);
    return {
      elements: changeProperty(elements, appState, (el) =>
        newElementWith(el, {
          strokeStyle: value,
        }),
      ),
      appState: { ...appState, currentItemStrokeStyle: value },
      commitToHistory: true,
    };
  },
  PanelComponent: ({ elements, appState, updateData }) => (
    <fieldset>
      <legend>{t("labels.strokeStyle")}</legend>
      <ButtonIconSelect
        group="strokeStyle"
        options={[
          {
            value: "solid",
            text: t("labels.strokeStyle_solid"),
            icon: <StrokeStyleSolidIcon appearance={appState.appearance} />,
          },
          {
            value: "dashed",
            text: t("labels.strokeStyle_dashed"),
            icon: <StrokeStyleDashedIcon appearance={appState.appearance} />,
          },
          {
            value: "dotted",
            text: t("labels.strokeStyle_dotted"),
            icon: <StrokeStyleDottedIcon appearance={appState.appearance} />,
          },
        ]}
        value={getFormValue(
          elements,
          appState,
          (element) => element.strokeStyle,
          appState.currentItemStrokeStyle,
        )}
        onChange={(value) => updateData(value)}
      />
    </fieldset>
  ),
});

export const actionChangeOpacity = register({
  name: "changeOpacity",
  perform: (elements, appState, value) => {
    trackEvent(EVENT_CHANGE, "opacity", "value", value);
    return {
      elements: changeProperty(elements, appState, (el) =>
        newElementWith(el, {
          opacity: value,
        }),
      ),
      appState: { ...appState, currentItemOpacity: value },
      commitToHistory: true,
    };
  },
  PanelComponent: ({ elements, appState, updateData }) => (
    <label className="control-label">
      {t("labels.opacity")}
      <input
        type="range"
        min="0"
        max="100"
        step="10"
        onChange={(event) => updateData(+event.target.value)}
        onWheel={(event) => {
          event.stopPropagation();
          const target = event.target as HTMLInputElement;
          const STEP = 10;
          const MAX = 100;
          const MIN = 0;
          const value = +target.value;

          if (event.deltaY < 0 && value < MAX) {
            updateData(value + STEP);
          } else if (event.deltaY > 0 && value > MIN) {
            updateData(value - STEP);
          }
        }}
        value={
          getFormValue(
            elements,
            appState,
            (element) => element.opacity,
            appState.currentItemOpacity,
          ) ?? undefined
        }
      />
    </label>
  ),
});

export const actionChangeFontSize = register({
  name: "changeFontSize",
  perform: (elements, appState, value) => {
    return {
      elements: changeProperty(elements, appState, (el) => {
        if (isTextElement(el)) {
          const element: ExcalidrawTextElement = newElementWith(el, {
            fontSize: value,
          });
          redrawTextBoundingBox(element);
          return element;
        }

        return el;
      }),
      appState: {
        ...appState,
        currentItemFontSize: value,
      },
      commitToHistory: true,
    };
  },
  PanelComponent: ({ elements, appState, updateData }) => (
    <fieldset>
      <legend>{t("labels.fontSize")}</legend>
      <ButtonSelect
        group="font-size"
        options={[
          { value: 16, text: t("labels.small") },
          { value: 20, text: t("labels.medium") },
          { value: 28, text: t("labels.large") },
          { value: 36, text: t("labels.veryLarge") },
        ]}
        value={getFormValue(
          elements,
          appState,
          (element) => isTextElement(element) && element.fontSize,
          appState.currentItemFontSize || DEFAULT_FONT_SIZE,
        )}
        onChange={(value) => updateData(value)}
      />
    </fieldset>
  ),
});

export const actionChangeFontFamily = register({
  name: "changeFontFamily",
  perform: (elements, appState, value) => {
    return {
      elements: changeProperty(elements, appState, (el) => {
        if (isTextElement(el)) {
          const element: ExcalidrawTextElement = newElementWith(el, {
            fontFamily: value,
          });
          redrawTextBoundingBox(element);
          return element;
        }

        return el;
      }),
      appState: {
        ...appState,
        currentItemFontFamily: value,
      },
      commitToHistory: true,
    };
  },
  PanelComponent: ({ elements, appState, updateData }) => {
    const options: { value: FontFamily; text: string }[] = [
      { value: 1, text: t("labels.handDrawn") },
      { value: 2, text: t("labels.normal") },
      { value: 3, text: t("labels.code") },
    ];

    return (
      <fieldset>
        <legend>{t("labels.fontFamily")}</legend>
        <ButtonSelect<FontFamily | false>
          group="font-family"
          options={options}
          value={getFormValue(
            elements,
            appState,
            (element) => isTextElement(element) && element.fontFamily,
            appState.currentItemFontFamily || DEFAULT_FONT_FAMILY,
          )}
          onChange={(value) => updateData(value)}
        />
      </fieldset>
    );
  },
});

export const actionChangeTextAlign = register({
  name: "changeTextAlign",
  perform: (elements, appState, value) => {
    return {
      elements: changeProperty(elements, appState, (el) => {
        if (isTextElement(el)) {
          const element: ExcalidrawTextElement = newElementWith(el, {
            textAlign: value,
          });
          redrawTextBoundingBox(element);
          return element;
        }

        return el;
      }),
      appState: {
        ...appState,
        currentItemTextAlign: value,
      },
      commitToHistory: true,
    };
  },
  PanelComponent: ({ elements, appState, updateData }) => (
    <fieldset>
      <legend>{t("labels.textAlign")}</legend>
      <ButtonSelect<TextAlign | false>
        group="text-align"
        options={[
          { value: "left", text: t("labels.left") },
          { value: "center", text: t("labels.center") },
          { value: "right", text: t("labels.right") },
        ]}
        value={getFormValue(
          elements,
          appState,
          (element) => isTextElement(element) && element.textAlign,
          appState.currentItemTextAlign,
        )}
        onChange={(value) => updateData(value)}
      />
    </fieldset>
  ),
});

export const actionChangeSharpness = register({
  name: "changeSharpness",
  perform: (elements, appState, value) => {
    const targetElements = getTargetElements(
      getNonDeletedElements(elements),
      appState,
    );
    const shouldUpdateForNonLinearElements = targetElements.length
      ? targetElements.every((el) => !isLinearElement(el))
      : !isLinearElementType(appState.elementType);
    const shouldUpdateForLinearElements = targetElements.length
      ? targetElements.every(isLinearElement)
      : isLinearElementType(appState.elementType);
    trackEvent(EVENT_CHANGE, "edge", value);
    return {
      elements: changeProperty(elements, appState, (el) =>
        newElementWith(el, {
          strokeSharpness: value,
        }),
      ),
      appState: {
        ...appState,
        currentItemStrokeSharpness: shouldUpdateForNonLinearElements
          ? value
          : appState.currentItemStrokeSharpness,
        currentItemLinearStrokeSharpness: shouldUpdateForLinearElements
          ? value
          : appState.currentItemLinearStrokeSharpness,
      },
      commitToHistory: true,
    };
  },
  PanelComponent: ({ elements, appState, updateData }) => (
    <fieldset>
      <legend>{t("labels.edges")}</legend>
      <ButtonIconSelect
        group="edges"
        options={[
          {
            value: "sharp",
            text: t("labels.sharp"),
            icon: <EdgeSharpIcon appearance={appState.appearance} />,
          },
          {
            value: "round",
            text: t("labels.round"),
            icon: <EdgeRoundIcon appearance={appState.appearance} />,
          },
        ]}
        value={getFormValue(
          elements,
          appState,
          (element) => element.strokeSharpness,
          (canChangeSharpness(appState.elementType) &&
            (isLinearElementType(appState.elementType)
              ? appState.currentItemLinearStrokeSharpness
              : appState.currentItemStrokeSharpness)) ||
            null,
        )}
        onChange={(value) => updateData(value)}
      />
    </fieldset>
  ),
});

<<<<<<< HEAD
export const actionChangeDecorator = register({
  name: "changeDecorator",
  perform: (
    elements,
    appState,
    value, // { position: "start" | "end"; type: LinearElementDecorator | null },
=======
export const actionChangeArrowhead = register({
  name: "changeArrowhead",
  perform: (
    elements,
    appState,
    value: { position: "start" | "end"; type: Arrowhead },
>>>>>>> c291edfc
  ) => {
    return {
      elements: changeProperty(elements, appState, (el) => {
        if (isLinearElement(el)) {
<<<<<<< HEAD
          const { position, type } = value;
          if (position === "start") {
            const element: ExcalidrawLinearElement = newElementWith(el, {
              startDecorator: type,
=======
          trackEvent(
            EVENT_CHANGE,
            `arrowhead ${value.position}`,
            value.type || "none",
          );

          const { position, type } = value;

          if (position === "start") {
            const element: ExcalidrawLinearElement = newElementWith(el, {
              startArrowhead: type,
>>>>>>> c291edfc
            });
            return element;
          } else if (position === "end") {
            const element: ExcalidrawLinearElement = newElementWith(el, {
<<<<<<< HEAD
              endDecorator: type,
=======
              endArrowhead: type,
>>>>>>> c291edfc
            });
            return element;
          }
        }

        return el;
      }),
      appState: {
        ...appState,
<<<<<<< HEAD
        currentItemLinearDecorators: {
          ...appState.currentItemLinearDecorators,
=======
        currentItemArrowheads: {
          ...appState.currentItemArrowheads,
>>>>>>> c291edfc
          [value.position]: value.type,
        },
      },
      commitToHistory: true,
    };
  },
  PanelComponent: ({ elements, appState, updateData }) => (
    <fieldset>
<<<<<<< HEAD
      <legend>{t("labels.decorators")}</legend>
      <div className="buttonList buttonListIcon">
        <ButtonIconCycle
          group="start_decorator"
          options={[
            {
              value: null,
              text: t("labels.nullDecorator"),
=======
      <legend>{t("labels.arrowheads")}</legend>
      <div className="buttonList buttonListIcon">
        <ButtonIconCycle
          group="arrowhead_start"
          options={[
            {
              value: null,
              text: t("labels.arrowhead_none"),
>>>>>>> c291edfc
              icon: <StrokeStyleSolidIcon appearance={appState.appearance} />,
            },
            {
              value: "arrow",
<<<<<<< HEAD
              text: t("labels.arrowDecorator"),
              icon: (
                <ArrowDecoratorIcon
                  appearance={appState.appearance}
                  flip={true}
                />
              ),
            },
            {
              value: "dot",
              text: t("labels.dotDecorator"),
              icon: (
                <DotDecoratorIcon
                  appearance={appState.appearance}
                  flip={true}
                />
              ),
            },
            {
              value: "bar",
              text: t("labels.barDecorator"),
              icon: (
                <BarDecoratorIcon
=======
              text: t("labels.arrowhead_arrow"),
              icon: (
                <ArrowArrowheadIcon
>>>>>>> c291edfc
                  appearance={appState.appearance}
                  flip={true}
                />
              ),
            },
          ]}
<<<<<<< HEAD
          value={getFormValue(
            elements,
            appState,
            (element) =>
              isLinearElement(element) && hasDecorators(element.type)
                ? element.startDecorator
                : appState.currentItemLinearDecorators.start,
            appState.currentItemLinearDecorators.start,
=======
          value={getFormValue<Arrowhead | null>(
            elements,
            appState,
            (element) =>
              isLinearElement(element) && canHaveArrowheads(element.type)
                ? element.startArrowhead
                : appState.currentItemArrowheads.start,
            appState.currentItemArrowheads.start,
>>>>>>> c291edfc
          )}
          onChange={(value) => updateData({ position: "start", type: value })}
        />
        <ButtonIconCycle
<<<<<<< HEAD
          group="end_decorator"
          options={[
            {
              value: null,
              text: t("labels.nullDecorator"),
=======
          group="arrowhead_end"
          options={[
            {
              value: null,
              text: t("labels.arrowhead_none"),
>>>>>>> c291edfc
              icon: <StrokeStyleSolidIcon appearance={appState.appearance} />,
            },
            {
              value: "arrow",
<<<<<<< HEAD
              text: t("labels.arrowDecorator"),
              icon: <ArrowDecoratorIcon appearance={appState.appearance} />,
            },
            {
              value: "dot",
              text: t("labels.dotDecorator"),
              icon: <DotDecoratorIcon appearance={appState.appearance} />,
            },
            {
              value: "bar",
              text: t("labels.barDecorator"),
              icon: <BarDecoratorIcon appearance={appState.appearance} />,
            },
          ]}
          value={getFormValue(
            elements,
            appState,
            (element) =>
              isLinearElement(element) && hasDecorators(element.type)
                ? element.endDecorator
                : appState.currentItemLinearDecorators.end,
            appState.currentItemLinearDecorators.end,
=======
              text: t("labels.arrowhead_arrow"),
              icon: <ArrowArrowheadIcon appearance={appState.appearance} />,
            },
          ]}
          value={getFormValue<Arrowhead | null>(
            elements,
            appState,
            (element) =>
              isLinearElement(element) && canHaveArrowheads(element.type)
                ? element.endArrowhead
                : appState.currentItemArrowheads.end,
            appState.currentItemArrowheads.end,
>>>>>>> c291edfc
          )}
          onChange={(value) => updateData({ position: "end", type: value })}
        />
      </div>
    </fieldset>
  ),
});<|MERGE_RESOLUTION|>--- conflicted
+++ resolved
@@ -5,21 +5,14 @@
   TextAlign,
   FontFamily,
   ExcalidrawLinearElement,
-<<<<<<< HEAD
-=======
   Arrowhead,
->>>>>>> c291edfc
 } from "../element/types";
 import {
   getCommonAttributeOfSelectedElements,
   isSomeElementSelected,
   getTargetElements,
   canChangeSharpness,
-<<<<<<< HEAD
-  hasDecorators,
-=======
   canHaveArrowheads,
->>>>>>> c291edfc
 } from "../scene";
 import { ButtonSelect } from "../components/ButtonSelect";
 import { ButtonIconSelect } from "../components/ButtonIconSelect";
@@ -50,13 +43,7 @@
   SloppinessArchitectIcon,
   SloppinessArtistIcon,
   SloppinessCartoonistIcon,
-<<<<<<< HEAD
-  ArrowDecoratorIcon,
-  DotDecoratorIcon,
-  BarDecoratorIcon,
-=======
   ArrowArrowheadIcon,
->>>>>>> c291edfc
 } from "../components/icons";
 import { EVENT_CHANGE, trackEvent } from "../analytics";
 import colors from "../colors";
@@ -641,31 +628,16 @@
   ),
 });
 
-<<<<<<< HEAD
-export const actionChangeDecorator = register({
-  name: "changeDecorator",
-  perform: (
-    elements,
-    appState,
-    value, // { position: "start" | "end"; type: LinearElementDecorator | null },
-=======
 export const actionChangeArrowhead = register({
   name: "changeArrowhead",
   perform: (
     elements,
     appState,
     value: { position: "start" | "end"; type: Arrowhead },
->>>>>>> c291edfc
   ) => {
     return {
       elements: changeProperty(elements, appState, (el) => {
         if (isLinearElement(el)) {
-<<<<<<< HEAD
-          const { position, type } = value;
-          if (position === "start") {
-            const element: ExcalidrawLinearElement = newElementWith(el, {
-              startDecorator: type,
-=======
           trackEvent(
             EVENT_CHANGE,
             `arrowhead ${value.position}`,
@@ -677,16 +649,11 @@
           if (position === "start") {
             const element: ExcalidrawLinearElement = newElementWith(el, {
               startArrowhead: type,
->>>>>>> c291edfc
             });
             return element;
           } else if (position === "end") {
             const element: ExcalidrawLinearElement = newElementWith(el, {
-<<<<<<< HEAD
-              endDecorator: type,
-=======
               endArrowhead: type,
->>>>>>> c291edfc
             });
             return element;
           }
@@ -696,13 +663,8 @@
       }),
       appState: {
         ...appState,
-<<<<<<< HEAD
-        currentItemLinearDecorators: {
-          ...appState.currentItemLinearDecorators,
-=======
         currentItemArrowheads: {
           ...appState.currentItemArrowheads,
->>>>>>> c291edfc
           [value.position]: value.type,
         },
       },
@@ -711,16 +673,6 @@
   },
   PanelComponent: ({ elements, appState, updateData }) => (
     <fieldset>
-<<<<<<< HEAD
-      <legend>{t("labels.decorators")}</legend>
-      <div className="buttonList buttonListIcon">
-        <ButtonIconCycle
-          group="start_decorator"
-          options={[
-            {
-              value: null,
-              text: t("labels.nullDecorator"),
-=======
       <legend>{t("labels.arrowheads")}</legend>
       <div className="buttonList buttonListIcon">
         <ButtonIconCycle
@@ -729,56 +681,19 @@
             {
               value: null,
               text: t("labels.arrowhead_none"),
->>>>>>> c291edfc
               icon: <StrokeStyleSolidIcon appearance={appState.appearance} />,
             },
             {
               value: "arrow",
-<<<<<<< HEAD
-              text: t("labels.arrowDecorator"),
-              icon: (
-                <ArrowDecoratorIcon
-                  appearance={appState.appearance}
-                  flip={true}
-                />
-              ),
-            },
-            {
-              value: "dot",
-              text: t("labels.dotDecorator"),
-              icon: (
-                <DotDecoratorIcon
-                  appearance={appState.appearance}
-                  flip={true}
-                />
-              ),
-            },
-            {
-              value: "bar",
-              text: t("labels.barDecorator"),
-              icon: (
-                <BarDecoratorIcon
-=======
               text: t("labels.arrowhead_arrow"),
               icon: (
                 <ArrowArrowheadIcon
->>>>>>> c291edfc
                   appearance={appState.appearance}
                   flip={true}
                 />
               ),
             },
           ]}
-<<<<<<< HEAD
-          value={getFormValue(
-            elements,
-            appState,
-            (element) =>
-              isLinearElement(element) && hasDecorators(element.type)
-                ? element.startDecorator
-                : appState.currentItemLinearDecorators.start,
-            appState.currentItemLinearDecorators.start,
-=======
           value={getFormValue<Arrowhead | null>(
             elements,
             appState,
@@ -787,52 +702,19 @@
                 ? element.startArrowhead
                 : appState.currentItemArrowheads.start,
             appState.currentItemArrowheads.start,
->>>>>>> c291edfc
           )}
           onChange={(value) => updateData({ position: "start", type: value })}
         />
         <ButtonIconCycle
-<<<<<<< HEAD
-          group="end_decorator"
-          options={[
-            {
-              value: null,
-              text: t("labels.nullDecorator"),
-=======
           group="arrowhead_end"
           options={[
             {
               value: null,
               text: t("labels.arrowhead_none"),
->>>>>>> c291edfc
               icon: <StrokeStyleSolidIcon appearance={appState.appearance} />,
             },
             {
               value: "arrow",
-<<<<<<< HEAD
-              text: t("labels.arrowDecorator"),
-              icon: <ArrowDecoratorIcon appearance={appState.appearance} />,
-            },
-            {
-              value: "dot",
-              text: t("labels.dotDecorator"),
-              icon: <DotDecoratorIcon appearance={appState.appearance} />,
-            },
-            {
-              value: "bar",
-              text: t("labels.barDecorator"),
-              icon: <BarDecoratorIcon appearance={appState.appearance} />,
-            },
-          ]}
-          value={getFormValue(
-            elements,
-            appState,
-            (element) =>
-              isLinearElement(element) && hasDecorators(element.type)
-                ? element.endDecorator
-                : appState.currentItemLinearDecorators.end,
-            appState.currentItemLinearDecorators.end,
-=======
               text: t("labels.arrowhead_arrow"),
               icon: <ArrowArrowheadIcon appearance={appState.appearance} />,
             },
@@ -845,7 +727,6 @@
                 ? element.endArrowhead
                 : appState.currentItemArrowheads.end,
             appState.currentItemArrowheads.end,
->>>>>>> c291edfc
           )}
           onChange={(value) => updateData({ position: "end", type: value })}
         />
