--- conflicted
+++ resolved
@@ -251,33 +251,6 @@
   PanelComponent: ({ elements, appState, updateData, appProps }) => (
     <>
       <h3 aria-hidden="true">{t("labels.stroke")}</h3>
-<<<<<<< HEAD
-      {
-        //zsviczian added div flex and relative to ensure oversized colorpicker is scrollable
-      }
-      <div style={{ display: "flex" }}>
-        <div style={{ position: "relative" }}>
-          <ColorPicker
-            type="elementStroke"
-            label={t("labels.stroke")}
-            color={getFormValue(
-              elements,
-              appState,
-              (element) => element.strokeColor,
-              appState.currentItemStrokeColor,
-            )}
-            onChange={(color) => updateData({ currentItemStrokeColor: color })}
-            isActive={appState.openPopup === "strokeColorPicker"}
-            setActive={(active) =>
-              updateData({ openPopup: active ? "strokeColorPicker" : null })
-            }
-            colorPalette={appState.colorPalette} //zsviczian
-            elements={elements}
-            appState={appState}
-          />
-        </div>
-      </div>
-=======
       <ColorPicker
         topPicks={DEFAULT_ELEMENT_STROKE_PICKS}
         palette={DEFAULT_ELEMENT_STROKE_COLOR_PALETTE}
@@ -294,7 +267,6 @@
         appState={appState}
         updateData={updateData}
       />
->>>>>>> a8f0a146
     </>
   ),
 });
@@ -321,35 +293,6 @@
   PanelComponent: ({ elements, appState, updateData, appProps }) => (
     <>
       <h3 aria-hidden="true">{t("labels.background")}</h3>
-<<<<<<< HEAD
-      {
-        //zsviczian added div flex and relative to make oversized colorpicker is scrollable
-      }
-      <div style={{ display: "flex" }}>
-        <div style={{ position: "relative" }}>
-          <ColorPicker
-            type="elementBackground"
-            label={t("labels.background")}
-            color={getFormValue(
-              elements,
-              appState,
-              (element) => element.backgroundColor,
-              appState.currentItemBackgroundColor,
-            )}
-            onChange={(color) =>
-              updateData({ currentItemBackgroundColor: color })
-            }
-            isActive={appState.openPopup === "backgroundColorPicker"}
-            setActive={(active) =>
-              updateData({ openPopup: active ? "backgroundColorPicker" : null })
-            }
-            colorPalette={appState.colorPalette} //zsviczian
-            elements={elements}
-            appState={appState}
-          />
-        </div>
-      </div>
-=======
       <ColorPicker
         topPicks={DEFAULT_ELEMENT_BACKGROUND_PICKS}
         palette={DEFAULT_ELEMENT_BACKGROUND_COLOR_PALETTE}
@@ -366,7 +309,6 @@
         appState={appState}
         updateData={updateData}
       />
->>>>>>> a8f0a146
     </>
   ),
 });
