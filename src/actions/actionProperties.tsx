import React from "react";
import { Action } from "./types";
import { ExcalidrawElement, ExcalidrawTextElement } from "../element/types";
import { getCommonAttributeOfSelectedElements } from "../scene";
import { ButtonSelect } from "../components/ButtonSelect";
import { isTextElement, redrawTextBoundingBox } from "../element";
import { ColorPicker } from "../components/ColorPicker";
import { AppState } from "../../src/types";

const changeProperty = (
  elements: readonly ExcalidrawElement[],
  callback: (element: ExcalidrawElement) => ExcalidrawElement
) => {
  return elements.map(element => {
    if (element.isSelected) {
      return callback(element);
    }
    return element;
  });
};

const getFormValue = function<T>(
  editingElement: AppState["editingElement"],
  elements: readonly ExcalidrawElement[],
  getAttribute: (element: ExcalidrawElement) => T,
  defaultValue?: T
): T | null {
  return (
    (editingElement && getAttribute(editingElement)) ||
    getCommonAttributeOfSelectedElements(elements, getAttribute) ||
    defaultValue ||
    null
  );
};

export const actionChangeStrokeColor: Action = {
  name: "changeStrokeColor",
  perform: (elements, appState, value) => {
    return {
      elements: changeProperty(elements, el => ({
        ...el,
        shape: null,
        strokeColor: value
      })),
      appState: { ...appState, currentItemStrokeColor: value }
    };
  },
<<<<<<< HEAD
  PanelComponent: ({ elements, appState, updateData }) => (
    <>
      <h5>Stroke</h5>
      <ColorPicker
        type="elementStroke"
        color={getFormValue(
          appState.editingElement,
          elements,
          element => element.strokeColor,
          appState.currentItemStrokeColor
        )}
        onChange={updateData}
      />
    </>
  )
=======
  PanelComponent: ({ elements, appState, updateData, t }) => {
    return (
      <>
        <h5>{t("labels.stroke")}</h5>
        <ColorPicker
          type="elementStroke"
          color={
            getSelectedAttribute(elements, element => element.strokeColor) ||
            appState.currentItemStrokeColor
          }
          onChange={updateData}
        />
      </>
    );
  }
>>>>>>> ff7a340d
};

export const actionChangeBackgroundColor: Action = {
  name: "changeBackgroundColor",
  perform: (elements, appState, value) => {
    return {
      elements: changeProperty(elements, el => ({
        ...el,
        shape: null,
        backgroundColor: value
      })),
      appState: { ...appState, currentItemBackgroundColor: value }
    };
  },
  PanelComponent: ({ elements, appState, updateData, t }) => (
    <>
      <h5>{t("labels.background")}</h5>
      <ColorPicker
        type="elementBackground"
        color={getFormValue(
          appState.editingElement,
          elements,
          element => element.backgroundColor,
          appState.currentItemBackgroundColor
        )}
        onChange={updateData}
      />
    </>
  )
};

export const actionChangeFillStyle: Action = {
  name: "changeFillStyle",
  perform: (elements, appState, value) => {
    return {
      elements: changeProperty(elements, el => ({
        ...el,
        shape: null,
        fillStyle: value
      }))
    };
  },
<<<<<<< HEAD
  PanelComponent: ({ elements, appState, updateData }) => (
=======
  PanelComponent: ({ elements, updateData, t }) => (
>>>>>>> ff7a340d
    <>
      <h5>{t("labels.fill")}</h5>
      <ButtonSelect
        options={[
          { value: "solid", text: "Solid" },
          { value: "hachure", text: "Hachure" },
          { value: "cross-hatch", text: "Cross-hatch" }
        ]}
        value={getFormValue(
          appState.editingElement,
          elements,
          element => element.fillStyle
        )}
        onChange={value => {
          updateData(value);
        }}
      />
    </>
  )
};

export const actionChangeStrokeWidth: Action = {
  name: "changeStrokeWidth",
  perform: (elements, appState, value) => {
    return {
      elements: changeProperty(elements, el => ({
        ...el,
        shape: null,
        strokeWidth: value
      }))
    };
  },
  PanelComponent: ({ elements, appState, updateData, t }) => (
    <>
      <h5>{t("labels.strokeWidth")}</h5>
      <ButtonSelect
        options={[
          { value: 1, text: "Thin" },
          { value: 2, text: "Bold" },
          { value: 4, text: "Extra Bold" }
        ]}
        value={getFormValue(
          appState.editingElement,
          elements,
          element => element.strokeWidth
        )}
        onChange={value => updateData(value)}
      />
    </>
  )
};

export const actionChangeSloppiness: Action = {
  name: "changeSloppiness",
  perform: (elements, appState, value) => {
    return {
      elements: changeProperty(elements, el => ({
        ...el,
        shape: null,
        roughness: value
      }))
    };
  },
  PanelComponent: ({ elements, appState, updateData, t }) => (
    <>
      <h5>{t("labels.sloppiness")}</h5>
      <ButtonSelect
        options={[
          { value: 0, text: "Architect" },
          { value: 1, text: "Artist" },
          { value: 3, text: "Cartoonist" }
        ]}
        value={getFormValue(
          appState.editingElement,
          elements,
          element => element.roughness
        )}
        onChange={value => updateData(value)}
      />
    </>
  )
};

export const actionChangeOpacity: Action = {
  name: "changeOpacity",
  perform: (elements, appState, value) => {
    return {
      elements: changeProperty(elements, el => ({
        ...el,
        shape: null,
        opacity: value
      }))
    };
  },
<<<<<<< HEAD
  PanelComponent: ({ elements, appState, updateData }) => (
=======
  PanelComponent: ({ elements, updateData, t }) => (
>>>>>>> ff7a340d
    <>
      <h5>{t("labels.oppacity")}</h5>
      <input
        type="range"
        min="0"
        max="100"
        onChange={e => updateData(+e.target.value)}
        value={
          getFormValue(
            appState.editingElement,
            elements,
            element => element.opacity,
            100 /* default opacity */
          ) || undefined
        }
      />
    </>
  )
};

export const actionChangeFontSize: Action = {
  name: "changeFontSize",
  perform: (elements, appState, value) => {
    return {
      elements: changeProperty(elements, el => {
        if (isTextElement(el)) {
          const element: ExcalidrawTextElement = {
            ...el,
            shape: null,
            font: `${value}px ${el.font.split("px ")[1]}`
          };
          redrawTextBoundingBox(element);
          return element;
        }

        return el;
      })
    };
  },
<<<<<<< HEAD
  PanelComponent: ({ elements, appState, updateData }) => (
=======
  PanelComponent: ({ elements, updateData, t }) => (
>>>>>>> ff7a340d
    <>
      <h5>{t("labels.fontSize")}</h5>
      <ButtonSelect
        options={[
          { value: 16, text: "Small" },
          { value: 20, text: "Medium" },
          { value: 28, text: "Large" },
          { value: 36, text: "Very Large" }
        ]}
        value={getFormValue(
          appState.editingElement,
          elements,
          element => isTextElement(element) && +element.font.split("px ")[0]
        )}
        onChange={value => updateData(value)}
      />
    </>
  )
};

export const actionChangeFontFamily: Action = {
  name: "changeFontFamily",
  perform: (elements, appState, value) => {
    return {
      elements: changeProperty(elements, el => {
        if (isTextElement(el)) {
          const element: ExcalidrawTextElement = {
            ...el,
            shape: null,
            font: `${el.font.split("px ")[0]}px ${value}`
          };
          redrawTextBoundingBox(element);
          return element;
        }

        return el;
      })
    };
  },
<<<<<<< HEAD
  PanelComponent: ({ elements, appState, updateData }) => (
=======
  PanelComponent: ({ elements, updateData, t }) => (
>>>>>>> ff7a340d
    <>
      <h5>{t("labels.fontFamily")}</h5>
      <ButtonSelect
        options={[
          { value: "Virgil", text: t("labels.handDrawn") },
          { value: "Helvetica", text: t("labels.normal") },
          { value: "Cascadia", text: t("labels.code") }
        ]}
        value={getFormValue(
          appState.editingElement,
          elements,
          element => isTextElement(element) && element.font.split("px ")[1]
        )}
        onChange={value => updateData(value)}
      />
    </>
  )
};<|MERGE_RESOLUTION|>--- conflicted
+++ resolved
@@ -45,10 +45,9 @@
       appState: { ...appState, currentItemStrokeColor: value }
     };
   },
-<<<<<<< HEAD
-  PanelComponent: ({ elements, appState, updateData }) => (
-    <>
-      <h5>Stroke</h5>
+  PanelComponent: ({ elements, appState, updateData, t }) => (
+    <>
+      <h5>{t("labels.stroke")}</h5>
       <ColorPicker
         type="elementStroke"
         color={getFormValue(
@@ -61,23 +60,6 @@
       />
     </>
   )
-=======
-  PanelComponent: ({ elements, appState, updateData, t }) => {
-    return (
-      <>
-        <h5>{t("labels.stroke")}</h5>
-        <ColorPicker
-          type="elementStroke"
-          color={
-            getSelectedAttribute(elements, element => element.strokeColor) ||
-            appState.currentItemStrokeColor
-          }
-          onChange={updateData}
-        />
-      </>
-    );
-  }
->>>>>>> ff7a340d
 };
 
 export const actionChangeBackgroundColor: Action = {
@@ -120,11 +102,7 @@
       }))
     };
   },
-<<<<<<< HEAD
-  PanelComponent: ({ elements, appState, updateData }) => (
-=======
-  PanelComponent: ({ elements, updateData, t }) => (
->>>>>>> ff7a340d
+  PanelComponent: ({ elements, appState, updateData, t }) => (
     <>
       <h5>{t("labels.fill")}</h5>
       <ButtonSelect
@@ -219,11 +197,7 @@
       }))
     };
   },
-<<<<<<< HEAD
-  PanelComponent: ({ elements, appState, updateData }) => (
-=======
-  PanelComponent: ({ elements, updateData, t }) => (
->>>>>>> ff7a340d
+  PanelComponent: ({ elements, appState, updateData, t }) => (
     <>
       <h5>{t("labels.oppacity")}</h5>
       <input
@@ -263,11 +237,7 @@
       })
     };
   },
-<<<<<<< HEAD
-  PanelComponent: ({ elements, appState, updateData }) => (
-=======
-  PanelComponent: ({ elements, updateData, t }) => (
->>>>>>> ff7a340d
+  PanelComponent: ({ elements, appState, updateData, t }) => (
     <>
       <h5>{t("labels.fontSize")}</h5>
       <ButtonSelect
@@ -307,11 +277,7 @@
       })
     };
   },
-<<<<<<< HEAD
-  PanelComponent: ({ elements, appState, updateData }) => (
-=======
-  PanelComponent: ({ elements, updateData, t }) => (
->>>>>>> ff7a340d
+  PanelComponent: ({ elements, appState, updateData, t }) => (
     <>
       <h5>{t("labels.fontFamily")}</h5>
       <ButtonSelect
