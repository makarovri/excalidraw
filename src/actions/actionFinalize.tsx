import { KEYS } from "../keys";
import { isInvisiblySmallElement } from "../element";
import { resetCursor } from "../utils";
import { ToolButton } from "../components/ToolButton";
import { done } from "../components/icons";
import { t } from "../i18n";
import { register } from "./register";
import { mutateElement } from "../element/mutateElement";
import { isPathALoop } from "../math";
import { LinearElementEditor } from "../element/linearElementEditor";
import Scene from "../scene/Scene";
import {
  maybeBindLinearElement,
  bindOrUnbindLinearElement,
} from "../element/binding";
import { isBindingElement } from "../element/typeChecks";

export const actionFinalize = register({
  name: "finalize",
  trackEvent: false,
  perform: (elements, appState, _, { canvas, focusContainer }) => {
    if (appState.editingLinearElement) {
      const { elementId, startBindingElement, endBindingElement } =
        appState.editingLinearElement;
      const element = LinearElementEditor.getElement(elementId);

      if (element) {
        if (isBindingElement(element)) {
          bindOrUnbindLinearElement(
            element,
            startBindingElement,
            endBindingElement,
          );
        }
        return {
          elements:
            element.points.length < 2 || isInvisiblySmallElement(element)
              ? elements.filter((el) => el.id !== element.id)
              : undefined,
          appState: {
            ...appState,
            editingLinearElement: null,
          },
          commitToHistory: true,
        };
      }
    }

    let newElements = elements;

    if (appState.pendingImageElement) {
      mutateElement(appState.pendingImageElement, { isDeleted: true }, false);
    }

    if (window.document.activeElement instanceof HTMLElement) {
      focusContainer();
    }

    const multiPointElement = appState.multiElement
      ? appState.multiElement
      : appState.editingElement?.type === "freedraw"
      ? appState.editingElement
      : null;

    if (multiPointElement) {
      // pen and mouse have hover
      if (
        multiPointElement.type !== "freedraw" &&
        appState.lastPointerDownWith !== "touch"
      ) {
        const { points, lastCommittedPoint } = multiPointElement;
        if (
          !lastCommittedPoint ||
          points[points.length - 1] !== lastCommittedPoint
        ) {
          mutateElement(multiPointElement, {
            points: multiPointElement.points.slice(0, -1),
          });
        }
      }
      if (isInvisiblySmallElement(multiPointElement)) {
        newElements = newElements.slice(0, -1);
      }

      // If the multi point line closes the loop,
      // set the last point to first point.
      // This ensures that loop remains closed at different scales.
      const isLoop = isPathALoop(multiPointElement.points, appState.zoom.value);
      if (
        multiPointElement.type === "line" ||
        multiPointElement.type === "freedraw"
      ) {
        if (isLoop) {
          const linePoints = multiPointElement.points;
          const firstPoint = linePoints[0];
          mutateElement(multiPointElement, {
            points: linePoints.map((point, index) =>
              index === linePoints.length - 1
                ? ([firstPoint[0], firstPoint[1]] as const)
                : point,
            ),
          });
        }
      }

      if (
        isBindingElement(multiPointElement) &&
        !isLoop &&
        multiPointElement.points.length > 1
      ) {
        const [x, y] = LinearElementEditor.getPointAtIndexGlobalCoordinates(
          multiPointElement,
          -1,
        );
        maybeBindLinearElement(
          multiPointElement,
          appState,
          Scene.getScene(multiPointElement)!,
          { x, y },
        );
      }

      if (
        !appState.activeTool.locked &&
        appState.activeTool.type !== "freedraw"
      ) {
        appState.selectedElementIds[multiPointElement.id] = true;
      }
    }

    if (
      (!appState.activeTool.locked &&
        appState.activeTool.type !== "freedraw") ||
      !multiPointElement
    ) {
      resetCursor(canvas);
    }

    return {
      elements: newElements,
      appState: {
        ...appState,
        activeTool:
          (appState.activeTool.locked ||
            appState.activeTool.type === "freedraw") &&
          multiPointElement
            ? appState.activeTool
<<<<<<< HEAD
            : {
                type:
                  appState.activeTool.lastActiveToolBeforeEraser ?? "selection",
              },
=======
            : { ...appState.activeTool, type: "selection" },
>>>>>>> 2fa69ddc
        draggingElement: null,
        multiElement: null,
        editingElement: null,
        startBoundElement: null,
        suggestedBindings: [],
        selectedElementIds:
          multiPointElement &&
          !appState.activeTool.locked &&
          appState.activeTool.type !== "freedraw"
            ? {
                ...appState.selectedElementIds,
                [multiPointElement.id]: true,
              }
            : appState.selectedElementIds,
        pendingImageElement: null,
      },
      commitToHistory: appState.activeTool.type === "freedraw",
    };
  },
  keyTest: (event, appState) =>
    (event.key === KEYS.ESCAPE &&
      (appState.editingLinearElement !== null ||
        (!appState.draggingElement && appState.multiElement === null))) ||
    ((event.key === KEYS.ESCAPE || event.key === KEYS.ENTER) &&
      appState.multiElement !== null),
  PanelComponent: ({ appState, updateData, data }) => (
    <ToolButton
      type="button"
      icon={done}
      title={t("buttons.done")}
      aria-label={t("buttons.done")}
      onClick={updateData}
      visible={appState.multiElement != null}
      size={data?.size || "medium"}
    />
  ),
});<|MERGE_RESOLUTION|>--- conflicted
+++ resolved
@@ -145,14 +145,11 @@
             appState.activeTool.type === "freedraw") &&
           multiPointElement
             ? appState.activeTool
-<<<<<<< HEAD
             : {
+                ...appState.activeTool,
                 type:
                   appState.activeTool.lastActiveToolBeforeEraser ?? "selection",
               },
-=======
-            : { ...appState.activeTool, type: "selection" },
->>>>>>> 2fa69ddc
         draggingElement: null,
         multiElement: null,
         editingElement: null,
