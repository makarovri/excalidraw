--- conflicted
+++ resolved
@@ -19,19 +19,13 @@
   | "copyAsSvg"
   | "group"
   | "ungroup"
-<<<<<<< HEAD
-  | "toggleGridMode"
-  | "toggleStats"
-  | "addToLibrary"
-  | "flipHorizontal"
-  | "flipVertical";
-=======
   | "gridMode"
   | "zenMode"
   | "stats"
   | "addToLibrary"
-  | "viewMode";
->>>>>>> 4e421e6e
+  | "viewMode"
+  | "flipHorizontal"
+  | "flipVertical";
 
 const shortcutMap: Record<ShortcutName, string[]> = {
   cut: [getShortcutKey("CtrlOrCmd+X")],
@@ -65,12 +59,9 @@
   zenMode: [getShortcutKey("Alt+Z")],
   stats: [],
   addToLibrary: [],
-<<<<<<< HEAD
   flipHorizontal: [getShortcutKey("Shift+H")],
   flipVertical: [getShortcutKey("Shift+V")],
-=======
   viewMode: [getShortcutKey("Alt+R")],
->>>>>>> 4e421e6e
 };
 
 export const getShortcutFromShortcutName = (name: ShortcutName) => {
