--- conflicted
+++ resolved
@@ -1,15 +1,12 @@
 import { t } from "../i18n";
 import { isDarwin } from "../keys";
 import { getShortcutKey } from "../utils";
-<<<<<<< HEAD
 import {
   getShortcutFromTextShortcutName,
   isTextShortcutName,
 } from "../textlike";
 import { TextShortcutName } from "../textlike/types";
-=======
 import { ActionName } from "./types";
->>>>>>> ceb43ed8
 
 export type ShortcutName = SubtypeOf<
   ActionName,
@@ -77,18 +74,12 @@
   hyperlink: [getShortcutKey("CtrlOrCmd+K")],
 };
 
-<<<<<<< HEAD
 export const getShortcutFromShortcutName = (
   name: ShortcutName | TextShortcutName,
 ) => {
   const shortcuts = isTextShortcutName(name)
     ? getShortcutFromTextShortcutName(name)
     : shortcutMap[name as ShortcutName];
-  // if multiple shortcuts availiable, take the first one
-=======
-export const getShortcutFromShortcutName = (name: ShortcutName) => {
-  const shortcuts = shortcutMap[name];
   // if multiple shortcuts available, take the first one
->>>>>>> ceb43ed8
   return shortcuts && shortcuts.length > 0 ? shortcuts[0] : "";
 };