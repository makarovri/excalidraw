--- conflicted
+++ resolved
@@ -8,11 +8,6 @@
       elements: elements.map(elem => ({ ...elem, isSelected: true }))
     };
   },
-<<<<<<< HEAD
   contextItemLabel: "labels.selectAll",
-  keyTest: event => event[META_KEY] && event.code === "KeyA"
-=======
-  contextItemLabel: "Select All",
   keyTest: event => event[KEYS.META] && event.code === "KeyA"
->>>>>>> a210f442
 };