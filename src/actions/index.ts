--- conflicted
+++ resolved
@@ -48,15 +48,11 @@
   actionToggleEditMenu,
   actionFullScreen,
   actionShortcuts,
-<<<<<<< HEAD
   actionTogglePathMenu,
-} from "./actionMenu";
-=======
 } from "./actionMenu";
 
 export { actionGroup, actionUngroup } from "./actionGroup";
 
 export { actionGoToCollaborator } from "./actionNavigate";
 
-export { actionAddToLibrary } from "./actionAddToLibrary";
->>>>>>> 6428b59c
+export { actionAddToLibrary } from "./actionAddToLibrary";