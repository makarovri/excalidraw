export { actionDeleteSelected } from "./actionDeleteSelected";
export {
  actionBringForward,
  actionBringToFront,
  actionSendBackward,
  actionSendToBack,
} from "./actionZindex";
export { actionSelectAll } from "./actionSelectAll";
export { actionDuplicateSelection } from "./actionDuplicateSelection";
export {
  actionChangeStrokeColor,
  actionChangeBackgroundColor,
  actionChangeStrokeWidth,
  actionChangeFillStyle,
  actionChangeSloppiness,
  actionChangeOpacity,
  actionChangeFontSize,
  actionChangeFontFamily,
  actionChangeTextAlign,
} from "./actionProperties";

export {
  actionChangeViewBackgroundColor,
  actionClearCanvas,
  actionZoomIn,
  actionZoomOut,
  actionResetZoom,
  actionZoomToFit,
  actionToggleTheme,
  zoomToFitElements,
} from "./actionCanvas";

export { actionFinalize } from "./actionFinalize";

export {
  actionChangeProjectName,
  actionChangeExportBackground,
  actionSaveToActiveFile,
  actionSaveFileToDisk,
  actionLoadScene,
} from "./actionExport";

export { actionCopyStyles, actionPasteStyles } from "./actionStyles";
export {
  actionToggleCanvasMenu,
  actionToggleEditMenu,
  actionFullScreen,
  actionShortcuts,
} from "./actionMenu";

export { actionGroup, actionUngroup } from "./actionGroup";

export { actionGoToCollaborator } from "./actionNavigate";

export { actionAddToLibrary } from "./actionAddToLibrary";

export {
  actionAlignTop,
  actionAlignBottom,
  actionAlignLeft,
  actionAlignRight,
  actionAlignVerticallyCentered,
  actionAlignHorizontallyCentered,
} from "./actionAlign";

export {
  distributeHorizontally,
  distributeVertically,
} from "./actionDistribute";

export { actionFlipHorizontal, actionFlipVertical } from "./actionFlip";

export {
  actionCopy,
  actionCut,
  actionCopyAsPng,
  actionCopyAsSvg,
} from "./actionClipboard";

export { actionToggleGridMode } from "./actionToggleGridMode";
export { actionToggleZenMode } from "./actionToggleZenMode";

export { actionToggleStats } from "./actionToggleStats";
<<<<<<< HEAD
export {
  actionRenameTable,
  actionToggleRenameTableDialog,
} from "./actionRenameTable";
=======
export { actionUnbindText } from "./actionUnbindText";
>>>>>>> edfbac9d
<|MERGE_RESOLUTION|>--- conflicted
+++ resolved
@@ -81,11 +81,8 @@
 export { actionToggleZenMode } from "./actionToggleZenMode";
 
 export { actionToggleStats } from "./actionToggleStats";
-<<<<<<< HEAD
 export {
   actionRenameTable,
   actionToggleRenameTableDialog,
 } from "./actionRenameTable";
-=======
-export { actionUnbindText } from "./actionUnbindText";
->>>>>>> edfbac9d
+export { actionUnbindText } from "./actionUnbindText";