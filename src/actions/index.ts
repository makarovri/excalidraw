export { actionDeleteSelected } from "./actionDeleteSelected";
export {
  actionBringForward,
  actionBringToFront,
  actionSendBackward,
  actionSendToBack,
} from "./actionZindex";
export { actionSelectAll } from "./actionSelectAll";
export { actionDuplicateSelection } from "./actionDuplicateSelection";
export {
  actionChangeStrokeColor,
  actionChangeBackgroundColor,
  actionChangeStrokeWidth,
  actionChangeFillStyle,
  actionChangeSloppiness,
  actionChangeOpacity,
  actionChangeFontSize,
  actionChangeFontFamily,
  actionChangeTextAlign,
} from "./actionProperties";

export {
  actionChangeViewBackgroundColor,
  actionClearCanvas,
  actionZoomIn,
  actionZoomOut,
  actionResetZoom,
  actionZoomToFit,
} from "./actionCanvas";

export { actionFinalize } from "./actionFinalize";

export {
  actionChangeProjectName,
  actionChangeExportBackground,
  actionSaveScene,
  actionSaveAsScene,
  actionLoadScene,
} from "./actionExport";

export { actionCopyStyles, actionPasteStyles } from "./actionStyles";
export {
  actionToggleCanvasMenu,
  actionToggleEditMenu,
  actionFullScreen,
  actionShortcuts,
} from "./actionMenu";

export { actionGroup, actionUngroup } from "./actionGroup";

export { actionGoToCollaborator } from "./actionNavigate";

export { actionAddToLibrary } from "./actionAddToLibrary";

export {
  actionAlignTop,
  actionAlignBottom,
  actionAlignLeft,
  actionAlignRight,
  actionAlignVerticallyCentered,
  actionAlignHorizontallyCentered,
} from "./actionAlign";

export {
  distributeHorizontally,
  distributeVertically,
} from "./actionDistribute";

<<<<<<< HEAD
export { actionFlipHorizontal, actionFlipVertical } from "./actionFlip";
=======
export {
  actionCopy,
  actionCut,
  actionCopyAsPng,
  actionCopyAsSvg,
} from "./actionClipboard";

export { actionToggleGridMode } from "./actionToggleGridMode";
export { actionToggleZenMode } from "./actionToggleZenMode";

export { actionToggleStats } from "./actionToggleStats";
>>>>>>> 4e421e6e
<|MERGE_RESOLUTION|>--- conflicted
+++ resolved
@@ -66,9 +66,8 @@
   distributeVertically,
 } from "./actionDistribute";
 
-<<<<<<< HEAD
 export { actionFlipHorizontal, actionFlipVertical } from "./actionFlip";
-=======
+
 export {
   actionCopy,
   actionCut,
@@ -79,5 +78,4 @@
 export { actionToggleGridMode } from "./actionToggleGridMode";
 export { actionToggleZenMode } from "./actionToggleZenMode";
 
-export { actionToggleStats } from "./actionToggleStats";
->>>>>>> 4e421e6e
+export { actionToggleStats } from "./actionToggleStats";