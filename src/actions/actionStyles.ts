--- conflicted
+++ resolved
@@ -13,15 +13,12 @@
   DEFAULT_TEXT_ALIGN,
 } from "../constants";
 import { getBoundTextElement } from "../element/textElement";
-<<<<<<< HEAD
-import { hasBoundTextElement, isFrameElement } from "../element/typeChecks";
-=======
 import {
   hasBoundTextElement,
   canApplyRoundnessTypeToElement,
   getDefaultRoundnessTypeForElement,
+  isFrameElement,
 } from "../element/typeChecks";
->>>>>>> a9c5bdb8
 import { getSelectedElements } from "../scene";
 
 // `copiedStyles` is exported only for tests.
