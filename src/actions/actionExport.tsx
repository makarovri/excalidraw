--- conflicted
+++ resolved
@@ -1,30 +1,19 @@
-<<<<<<< HEAD
 import React, { useState } from "react";
-import { EVENT_CHANGE, EVENT_IO, trackEvent } from "../analytics";
-import { load, save, saveAs } from "../components/icons";
-=======
-import React from "react";
 import { trackEvent } from "../analytics";
 import { load, questionCircle, save, saveAs } from "../components/icons";
->>>>>>> bafbe9bb
 import { ProjectName } from "../components/ProjectName";
 import { ToolButton } from "../components/ToolButton";
 import "../components/ToolIcon.scss";
 import { Tooltip } from "../components/Tooltip";
 import { loadFromJSON, saveAsJSON } from "../data";
+import { serializeAsJSON } from "../data/json";
+import { getNonDeletedElements } from "../element";
 import { t } from "../i18n";
 import useIsMobile from "../is-mobile";
 import { KEYS } from "../keys";
-<<<<<<< HEAD
-import { muteFSAbortError, nFormatter } from "../utils";
+import { getSelectedElements } from "../scene";
+import { nFormatter } from "../utils";
 import { register } from "./register";
-import "../components/ToolIcon.scss";
-import { serializeAsJSON } from "../data/json";
-import { getSelectedElements } from "../scene";
-import { getNonDeletedElements } from "../element";
-=======
-import { register } from "./register";
->>>>>>> bafbe9bb
 
 export const actionChangeProjectName = register({
   name: "changeProjectName",
