--- conflicted
+++ resolved
@@ -4,20 +4,9 @@
 import { ExcalidrawElement, NonDeleted } from "../element/types";
 import { resizeMultipleElements } from "../element/resizeElements";
 import { AppState, PointerDownState } from "../types";
-import { updateBoundElements } from "../element/binding";
 import { arrayToMap } from "../utils";
-<<<<<<< HEAD
-import { KEYS } from "../keys";
+import { CODES, KEYS } from "../keys";
 import { getCommonBoundingBox } from "../element/bounds";
-=======
-import {
-  getElementAbsoluteCoords,
-  getElementPointsCoords,
-} from "../element/bounds";
-import { isLinearElement } from "../element/typeChecks";
-import { LinearElementEditor } from "../element/linearElementEditor";
-import { CODES, KEYS } from "../keys";
->>>>>>> a8f0a146
 
 const enableActionFlipHorizontal = (
   elements: readonly ExcalidrawElement[],
