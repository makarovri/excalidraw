--- conflicted
+++ resolved
@@ -8,45 +8,10 @@
 import { CODES, KEYS } from "../keys";
 import { getCommonBoundingBox } from "../element/bounds";
 import {
-<<<<<<< HEAD
-  getElementAbsoluteCoords,
-  getElementPointsCoords,
-} from "../element/bounds";
-import { isLinearElement } from "../element/typeChecks";
-import { LinearElementEditor } from "../element/linearElementEditor";
-import { KEYS } from "../keys";
-
-const enableActionFlipHorizontal = (
-  elements: readonly ExcalidrawElement[],
-  appState: AppState,
-) => {
-  const eligibleElements = getSelectedElements(
-    getNonDeletedElements(elements),
-    appState,
-  );
-  return (
-    eligibleElements.length === 1 &&
-    eligibleElements[0].type !== "text" &&
-    eligibleElements[0].type !== "frame"
-  );
-};
-
-const enableActionFlipVertical = (
-  elements: readonly ExcalidrawElement[],
-  appState: AppState,
-) => {
-  const eligibleElements = getSelectedElements(
-    getNonDeletedElements(elements),
-    appState,
-  );
-  return eligibleElements.length === 1 && eligibleElements[0].type !== "frame";
-};
-=======
   bindOrUnbindSelectedElements,
   isBindingEnabled,
   unbindLinearElements,
 } from "../element/binding";
->>>>>>> 952aa63f
 
 export const actionFlipHorizontal = register({
   name: "flipHorizontal",
@@ -87,14 +52,6 @@
     appState,
   );
 
-<<<<<<< HEAD
-  // remove once we allow for groups of elements to be flipped
-  if (selectedElements.length > 1 || selectedElements?.[0]?.type === "frame") {
-    return elements;
-  }
-
-=======
->>>>>>> 952aa63f
   const updatedElements = flipElements(
     selectedElements,
     appState,
