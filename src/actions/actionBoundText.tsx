import {
  BOUND_TEXT_PADDING,
  ROUNDNESS,
  VERTICAL_ALIGN,
  TEXT_ALIGN,
} from "../constants";
import { getNonDeletedElements, isTextElement, newElement } from "../element";
import { mutateElement } from "../element/mutateElement";
import {
  computeBoundTextPosition,
  computeContainerDimensionForBoundText,
  getBoundTextElement,
  measureText,
  redrawTextBoundingBox,
} from "../element/textElement";
import {
  getOriginalContainerHeightFromCache,
  resetOriginalContainerCache,
  updateOriginalContainerCache,
} from "../element/textWysiwyg";
import {
  hasBoundTextElement,
  isTextBindableContainer,
  isUsingAdaptiveRadius,
} from "../element/typeChecks";
import {
  ExcalidrawElement,
  ExcalidrawLinearElement,
  ExcalidrawTextContainer,
  ExcalidrawTextElement,
} from "../element/types";
import { getSelectedElements } from "../scene";
import { AppState } from "../types";
import { getFontString } from "../utils";
import { register } from "./register";

export const actionUnbindText = register({
  name: "unbindText",
  contextItemLabel: "labels.unbindText",
  trackEvent: { category: "element" },
  predicate: (elements, appState) => {
    const selectedElements = getSelectedElements(elements, appState);

    return selectedElements.some((element) => hasBoundTextElement(element));
  },
  perform: (elements, appState) => {
    const selectedElements = getSelectedElements(
      getNonDeletedElements(elements),
      appState,
    );
    selectedElements.forEach((element) => {
      const boundTextElement = getBoundTextElement(element);
      if (boundTextElement) {
        const { width, height, baseline } = measureText(
          boundTextElement.originalText,
          getFontString(boundTextElement),
          boundTextElement.lineHeight,
        );
        const originalContainerHeight = getOriginalContainerHeightFromCache(
          element.id,
        );
        resetOriginalContainerCache(element.id);
<<<<<<< HEAD
=======
        const { x, y } = computeBoundTextPosition(element, boundTextElement);
>>>>>>> 21726e22
        mutateElement(boundTextElement as ExcalidrawTextElement, {
          containerId: null,
          width,
          height,
          baseline,
          text: boundTextElement.originalText,
          x,
          y,
        });
        mutateElement(element, {
          boundElements: element.boundElements?.filter(
            (ele) => ele.id !== boundTextElement.id,
          ),
          height: originalContainerHeight
            ? originalContainerHeight
            : element.height,
        });
      }
    });
    return {
      elements,
      appState,
      commitToHistory: true,
    };
  },
});

export const actionBindText = register({
  name: "bindText",
  contextItemLabel: "labels.bindText",
  trackEvent: { category: "element" },
  predicate: (elements, appState) => {
    const selectedElements = getSelectedElements(elements, appState);

    if (selectedElements.length === 2) {
      const textElement =
        isTextElement(selectedElements[0]) ||
        isTextElement(selectedElements[1]);

      let bindingContainer;
      if (isTextBindableContainer(selectedElements[0])) {
        bindingContainer = selectedElements[0];
      } else if (isTextBindableContainer(selectedElements[1])) {
        bindingContainer = selectedElements[1];
      }
      if (
        textElement &&
        bindingContainer &&
        getBoundTextElement(bindingContainer) === null
      ) {
        return true;
      }
    }
    return false;
  },
  perform: (elements, appState) => {
    const selectedElements = getSelectedElements(
      getNonDeletedElements(elements),
      appState,
    );

    let textElement: ExcalidrawTextElement;
    let container: ExcalidrawTextContainer;

    if (
      isTextElement(selectedElements[0]) &&
      isTextBindableContainer(selectedElements[1])
    ) {
      textElement = selectedElements[0];
      container = selectedElements[1];
    } else {
      textElement = selectedElements[1] as ExcalidrawTextElement;
      container = selectedElements[0] as ExcalidrawTextContainer;
    }
    mutateElement(textElement, {
      containerId: container.id,
      verticalAlign: VERTICAL_ALIGN.MIDDLE,
      textAlign: TEXT_ALIGN.CENTER,
    });
    mutateElement(container, {
      boundElements: (container.boundElements || []).concat({
        type: "text",
        id: textElement.id,
      }),
    });
    const originalContainerHeight = container.height;
    redrawTextBoundingBox(textElement, container);
    updateOriginalContainerCache(container.id, originalContainerHeight);

    return {
      elements: pushTextAboveContainer(elements, container, textElement),
      appState: { ...appState, selectedElementIds: { [container.id]: true } },
      commitToHistory: true,
    };
  },
});

const pushTextAboveContainer = (
  elements: readonly ExcalidrawElement[],
  container: ExcalidrawElement,
  textElement: ExcalidrawTextElement,
) => {
  const updatedElements = elements.slice();
  const textElementIndex = updatedElements.findIndex(
    (ele) => ele.id === textElement.id,
  );
  updatedElements.splice(textElementIndex, 1);

  const containerIndex = updatedElements.findIndex(
    (ele) => ele.id === container.id,
  );
  updatedElements.splice(containerIndex + 1, 0, textElement);
  return updatedElements;
};

const pushContainerBelowText = (
  elements: readonly ExcalidrawElement[],
  container: ExcalidrawElement,
  textElement: ExcalidrawTextElement,
) => {
  const updatedElements = elements.slice();
  const containerIndex = updatedElements.findIndex(
    (ele) => ele.id === container.id,
  );
  updatedElements.splice(containerIndex, 1);

  const textElementIndex = updatedElements.findIndex(
    (ele) => ele.id === textElement.id,
  );
  updatedElements.splice(textElementIndex, 0, container);
  return updatedElements;
};

export const actionCreateContainerFromText = register({
  name: "createContainerFromText",
  contextItemLabel: "labels.createContainerFromText",
  trackEvent: { category: "element" },
  predicate: (elements, appState) => {
    const selectedElements = getSelectedElements(elements, appState);
    const areTextElements = selectedElements.every((el) => isTextElement(el));
    return selectedElements.length > 0 && areTextElements;
  },
  perform: (elements, appState) => {
    const selectedElements = getSelectedElements(
      getNonDeletedElements(elements),
      appState,
    );
    let updatedElements: readonly ExcalidrawElement[] = elements.slice();
    const containerIds: AppState["selectedElementIds"] = {};

    for (const textElement of selectedElements) {
      if (isTextElement(textElement)) {
        const container = newElement({
          type: "rectangle",
          backgroundColor: appState.currentItemBackgroundColor,
          boundElements: [
            ...(textElement.boundElements || []),
            { id: textElement.id, type: "text" },
          ],
          angle: textElement.angle,
          fillStyle: appState.currentItemFillStyle,
          strokeColor: appState.currentItemStrokeColor,
          roughness: appState.currentItemRoughness,
          strokeWidth: appState.currentItemStrokeWidth,
          strokeStyle: appState.currentItemStrokeStyle,
          roundness:
            appState.currentItemRoundness === "round"
              ? {
                  type: isUsingAdaptiveRadius("rectangle")
                    ? ROUNDNESS.ADAPTIVE_RADIUS
                    : ROUNDNESS.PROPORTIONAL_RADIUS,
                }
              : null,
          opacity: 100,
          locked: false,
          x: textElement.x - BOUND_TEXT_PADDING,
          y: textElement.y - BOUND_TEXT_PADDING,
          width: computeContainerDimensionForBoundText(
            textElement.width,
            "rectangle",
          ),
          height: computeContainerDimensionForBoundText(
            textElement.height,
            "rectangle",
          ),
          groupIds: textElement.groupIds,
        });

        // update bindings
        if (textElement.boundElements?.length) {
          const linearElementIds = textElement.boundElements
            .filter((ele) => ele.type === "arrow")
            .map((el) => el.id);
          const linearElements = updatedElements.filter((ele) =>
            linearElementIds.includes(ele.id),
          ) as ExcalidrawLinearElement[];
          linearElements.forEach((ele) => {
            let startBinding = ele.startBinding;
            let endBinding = ele.endBinding;

            if (startBinding?.elementId === textElement.id) {
              startBinding = {
                ...startBinding,
                elementId: container.id,
              };
            }

            if (endBinding?.elementId === textElement.id) {
              endBinding = { ...endBinding, elementId: container.id };
            }

            if (startBinding || endBinding) {
              mutateElement(ele, { startBinding, endBinding }, false);
            }
          });
        }

        mutateElement(
          textElement,
          {
            containerId: container.id,
            verticalAlign: VERTICAL_ALIGN.MIDDLE,
            boundElements: null,
          },
          false,
        );
        redrawTextBoundingBox(textElement, container);

        updatedElements = pushContainerBelowText(
          [...updatedElements, container],
          container,
          textElement,
        );
        containerIds[container.id] = true;
      }
    }

    return {
      elements: updatedElements,
      appState: {
        ...appState,
        selectedElementIds: containerIds,
      },
      commitToHistory: true,
    };
  },
});<|MERGE_RESOLUTION|>--- conflicted
+++ resolved
@@ -60,10 +60,7 @@
           element.id,
         );
         resetOriginalContainerCache(element.id);
-<<<<<<< HEAD
-=======
         const { x, y } = computeBoundTextPosition(element, boundTextElement);
->>>>>>> 21726e22
         mutateElement(boundTextElement as ExcalidrawTextElement, {
           containerId: null,
           width,
@@ -151,6 +148,8 @@
     });
     const originalContainerHeight = container.height;
     redrawTextBoundingBox(textElement, container);
+    // overwritting the cache with original container height so
+    // it can be restored when unbind
     updateOriginalContainerCache(container.id, originalContainerHeight);
 
     return {
