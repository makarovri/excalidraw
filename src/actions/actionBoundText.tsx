--- conflicted
+++ resolved
@@ -37,20 +37,15 @@
     selectedElements.forEach((element) => {
       const boundTextElement = getBoundTextElement(element);
       if (boundTextElement) {
-<<<<<<< HEAD
-        const { width, height, baseline } =
-          measureTextElement(boundTextElement);
-=======
-        const { width, height, baseline } = measureText(
-          boundTextElement.originalText,
-          getFontString(boundTextElement),
+        const { width, height, baseline } = measureTextElement(
+          boundTextElement,
+          { text: boundTextElement.originalText },
         );
         const originalContainerHeight = getOriginalContainerHeightFromCache(
           element.id,
         );
         resetOriginalContainerCache(element.id);
 
->>>>>>> 5fcf6a48
         mutateElement(boundTextElement as ExcalidrawTextElement, {
           containerId: null,
           width,
