import {
  BOUND_TEXT_PADDING,
  ROUNDNESS,
  VERTICAL_ALIGN,
  TEXT_ALIGN,
} from "../constants";
import { isTextElement, newElement } from "../element";
import { mutateElement } from "../element/mutateElement";
import {
  computeBoundTextPosition,
  computeContainerDimensionForBoundText,
  getBoundTextElement,
  measureText,
  redrawTextBoundingBox,
} from "../element/textElement";
import {
  getOriginalContainerHeightFromCache,
  resetOriginalContainerCache,
  updateOriginalContainerCache,
} from "../element/textWysiwyg";
import {
  hasBoundTextElement,
  isTextBindableContainer,
  isUsingAdaptiveRadius,
} from "../element/typeChecks";
import {
  ExcalidrawElement,
  ExcalidrawLinearElement,
  ExcalidrawTextContainer,
  ExcalidrawTextElement,
} from "../element/types";
import { AppState } from "../types";
import { Mutable } from "../utility-types";
import { getFontString } from "../utils";
import { register } from "./register";

export const actionUnbindText = register({
  name: "unbindText",
  contextItemLabel: "labels.unbindText",
  trackEvent: { category: "element" },
  predicate: (elements, appState, _, app) => {
    const selectedElements = app.scene.getSelectedElements(appState);

    return selectedElements.some((element) => hasBoundTextElement(element));
  },
  perform: (elements, appState, _, app) => {
    const selectedElements = app.scene.getSelectedElements(appState);
    selectedElements.forEach((element) => {
      const boundTextElement = getBoundTextElement(element);
      if (boundTextElement) {
        const { width, height, baseline } = measureText(
          boundTextElement.originalText,
          getFontString(boundTextElement),
          boundTextElement.lineHeight,
        );
        const originalContainerHeight = getOriginalContainerHeightFromCache(
          element.id,
        );
        resetOriginalContainerCache(element.id);
        const { x, y } = computeBoundTextPosition(element, boundTextElement);
        mutateElement(boundTextElement as ExcalidrawTextElement, {
          containerId: null,
          width,
          height,
          baseline,
          text: boundTextElement.originalText,
          x,
          y,
        });
        mutateElement(element, {
          boundElements: element.boundElements?.filter(
            (ele) => ele.id !== boundTextElement.id,
          ),
          height: originalContainerHeight
            ? originalContainerHeight
            : element.height,
        });
      }
    });
    return {
      elements,
      appState,
      commitToHistory: true,
    };
  },
});

export const actionBindText = register({
  name: "bindText",
  contextItemLabel: "labels.bindText",
  trackEvent: { category: "element" },
<<<<<<< HEAD
  predicate: (elements, appState, appProps) => {
    const selectedElements = getSelectedElements(elements, appState);
=======
  predicate: (elements, appState, _, app) => {
    const selectedElements = app.scene.getSelectedElements(appState);
>>>>>>> 9f76f867

    if (selectedElements.length === 2) {
      const textElement =
        isTextElement(selectedElements[0]) ||
        isTextElement(selectedElements[1]);

      let bindingContainer;
      if (isTextBindableContainer(selectedElements[0])) {
        bindingContainer = selectedElements[0];
      } else if (isTextBindableContainer(selectedElements[1])) {
        bindingContainer = selectedElements[1];
      }
      if (
        textElement &&
        bindingContainer &&
        getBoundTextElement(bindingContainer) === null
      ) {
        return true;
      }
    }
    return false;
  },
  perform: (elements, appState, _, app) => {
    const selectedElements = app.scene.getSelectedElements(appState);

    let textElement: ExcalidrawTextElement;
    let container: ExcalidrawTextContainer;

    if (
      isTextElement(selectedElements[0]) &&
      isTextBindableContainer(selectedElements[1])
    ) {
      textElement = selectedElements[0];
      container = selectedElements[1];
    } else {
      textElement = selectedElements[1] as ExcalidrawTextElement;
      container = selectedElements[0] as ExcalidrawTextContainer;
    }
    mutateElement(textElement, {
      containerId: container.id,
      verticalAlign: VERTICAL_ALIGN.MIDDLE,
      textAlign: TEXT_ALIGN.CENTER,
    });
    mutateElement(container, {
      boundElements: (container.boundElements || []).concat({
        type: "text",
        id: textElement.id,
      }),
    });
    const originalContainerHeight = container.height;
    redrawTextBoundingBox(textElement, container);
    // overwritting the cache with original container height so
    // it can be restored when unbind
    updateOriginalContainerCache(container.id, originalContainerHeight);

    return {
      elements: pushTextAboveContainer(elements, container, textElement),
      appState: { ...appState, selectedElementIds: { [container.id]: true } },
      commitToHistory: true,
    };
  },
});

const pushTextAboveContainer = (
  elements: readonly ExcalidrawElement[],
  container: ExcalidrawElement,
  textElement: ExcalidrawTextElement,
) => {
  const updatedElements = elements.slice();
  const textElementIndex = updatedElements.findIndex(
    (ele) => ele.id === textElement.id,
  );
  updatedElements.splice(textElementIndex, 1);

  const containerIndex = updatedElements.findIndex(
    (ele) => ele.id === container.id,
  );
  updatedElements.splice(containerIndex + 1, 0, textElement);
  return updatedElements;
};

const pushContainerBelowText = (
  elements: readonly ExcalidrawElement[],
  container: ExcalidrawElement,
  textElement: ExcalidrawTextElement,
) => {
  const updatedElements = elements.slice();
  const containerIndex = updatedElements.findIndex(
    (ele) => ele.id === container.id,
  );
  updatedElements.splice(containerIndex, 1);

  const textElementIndex = updatedElements.findIndex(
    (ele) => ele.id === textElement.id,
  );
  updatedElements.splice(textElementIndex, 0, container);
  return updatedElements;
};

export const actionWrapTextInContainer = register({
  name: "wrapTextInContainer",
  contextItemLabel: "labels.createContainerFromText",
  trackEvent: { category: "element" },
  predicate: (elements, appState, _, app) => {
    const selectedElements = app.scene.getSelectedElements(appState);
    const areTextElements = selectedElements.every((el) => isTextElement(el));
    return selectedElements.length > 0 && areTextElements;
  },
  perform: (elements, appState, _, app) => {
    const selectedElements = app.scene.getSelectedElements(appState);
    let updatedElements: readonly ExcalidrawElement[] = elements.slice();
    const containerIds: Mutable<AppState["selectedElementIds"]> = {};

    for (const textElement of selectedElements) {
      if (isTextElement(textElement)) {
        const container = newElement({
          type: "rectangle",
          backgroundColor: appState.currentItemBackgroundColor,
          boundElements: [
            ...(textElement.boundElements || []),
            { id: textElement.id, type: "text" },
          ],
          angle: textElement.angle,
          fillStyle: appState.currentItemFillStyle,
          strokeColor: appState.currentItemStrokeColor,
          roughness: appState.currentItemRoughness,
          strokeWidth: appState.currentItemStrokeWidth,
          strokeStyle: appState.currentItemStrokeStyle,
          roundness:
            appState.currentItemRoundness === "round"
              ? {
                  type: isUsingAdaptiveRadius("rectangle")
                    ? ROUNDNESS.ADAPTIVE_RADIUS
                    : ROUNDNESS.PROPORTIONAL_RADIUS,
                }
              : null,
          opacity: 100,
          locked: false,
          x: textElement.x - BOUND_TEXT_PADDING,
          y: textElement.y - BOUND_TEXT_PADDING,
          width: computeContainerDimensionForBoundText(
            textElement.width,
            "rectangle",
          ),
          height: computeContainerDimensionForBoundText(
            textElement.height,
            "rectangle",
          ),
          groupIds: textElement.groupIds,
          frameId: textElement.frameId,
        });

        // update bindings
        if (textElement.boundElements?.length) {
          const linearElementIds = textElement.boundElements
            .filter((ele) => ele.type === "arrow")
            .map((el) => el.id);
          const linearElements = updatedElements.filter((ele) =>
            linearElementIds.includes(ele.id),
          ) as ExcalidrawLinearElement[];
          linearElements.forEach((ele) => {
            let startBinding = ele.startBinding;
            let endBinding = ele.endBinding;

            if (startBinding?.elementId === textElement.id) {
              startBinding = {
                ...startBinding,
                elementId: container.id,
              };
            }

            if (endBinding?.elementId === textElement.id) {
              endBinding = { ...endBinding, elementId: container.id };
            }

            if (startBinding || endBinding) {
              mutateElement(ele, { startBinding, endBinding }, false);
            }
          });
        }

        mutateElement(
          textElement,
          {
            containerId: container.id,
            verticalAlign: VERTICAL_ALIGN.MIDDLE,
            boundElements: null,
            textAlign: TEXT_ALIGN.CENTER,
          },
          false,
        );
        redrawTextBoundingBox(textElement, container);

        updatedElements = pushContainerBelowText(
          [...updatedElements, container],
          container,
          textElement,
        );
        containerIds[container.id] = true;
      }
    }

    return {
      elements: updatedElements,
      appState: {
        ...appState,
        selectedElementIds: containerIds,
      },
      commitToHistory: true,
    };
  },
});<|MERGE_RESOLUTION|>--- conflicted
+++ resolved
@@ -89,13 +89,8 @@
   name: "bindText",
   contextItemLabel: "labels.bindText",
   trackEvent: { category: "element" },
-<<<<<<< HEAD
-  predicate: (elements, appState, appProps) => {
-    const selectedElements = getSelectedElements(elements, appState);
-=======
   predicate: (elements, appState, _, app) => {
     const selectedElements = app.scene.getSelectedElements(appState);
->>>>>>> 9f76f867
 
     if (selectedElements.length === 2) {
       const textElement =
