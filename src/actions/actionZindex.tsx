import React from "react";
import {
  moveOneLeft,
  moveOneRight,
  moveAllLeft,
  moveAllRight,
} from "../zindex";
import { getSelectedIndices } from "../scene";
import { KEYS, isDarwin } from "../keys";
import { t } from "../i18n";
<<<<<<< HEAD
import { getShortcutKey } from "../utils";
=======
import { register } from "./register";
import {
  sendBackward,
  bringToFront,
  sendToBack,
  bringForward,
} from "../components/icons";
>>>>>>> f9edb1b4

export const actionSendBackward = register({
  name: "sendBackward",
  perform: (elements, appState) => {
    return {
      elements: moveOneLeft(
        [...elements],
        getSelectedIndices(elements, appState),
      ),
      appState,
    };
  },
  contextItemLabel: "labels.sendBackward",
  keyPriority: 40,
  commitToHistory: () => true,
  keyTest: event =>
    event[KEYS.CTRL_OR_CMD] && !event.shiftKey && event.code === "BracketLeft",
  PanelComponent: ({ updateData }) => (
    <button
      type="button"
      className="zIndexButton"
<<<<<<< HEAD
      onClick={event => updateData(null)}
      title={`${t("labels.sendBackward")} ${getShortcutKey("CtrlOrCmd+[")}`}
=======
      onClick={() => updateData(null)}
      title={t("labels.sendBackward")}
>>>>>>> f9edb1b4
    >
      {sendBackward}
    </button>
  ),
});

export const actionBringForward = register({
  name: "bringForward",
  perform: (elements, appState) => {
    return {
      elements: moveOneRight(
        [...elements],
        getSelectedIndices(elements, appState),
      ),
      appState,
    };
  },
  contextItemLabel: "labels.bringForward",
  keyPriority: 40,
  commitToHistory: () => true,
  keyTest: event =>
    event[KEYS.CTRL_OR_CMD] && !event.shiftKey && event.code === "BracketRight",
  PanelComponent: ({ updateData }) => (
    <button
      type="button"
      className="zIndexButton"
<<<<<<< HEAD
      onClick={event => updateData(null)}
      title={`${t("labels.bringForward")} ${getShortcutKey("CtrlOrCmd+]")}`}
=======
      onClick={() => updateData(null)}
      title={t("labels.bringForward")}
>>>>>>> f9edb1b4
    >
      {bringForward}
    </button>
  ),
});

export const actionSendToBack = register({
  name: "sendToBack",
  perform: (elements, appState) => {
    return {
      elements: moveAllLeft(
        [...elements],
        getSelectedIndices(elements, appState),
      ),
      appState,
    };
  },
  contextItemLabel: "labels.sendToBack",
  commitToHistory: () => true,
  keyTest: event => {
    return isDarwin
      ? event[KEYS.CTRL_OR_CMD] && event.altKey && event.code === "BracketLeft"
      : event[KEYS.CTRL_OR_CMD] &&
          event.shiftKey &&
          event.code === "BracketLeft";
  },
  PanelComponent: ({ updateData }) => (
    <button
      type="button"
      className="zIndexButton"
<<<<<<< HEAD
      onClick={event => updateData(null)}
      title={`${t("labels.sendToBack")} ${
        isDarwin
          ? getShortcutKey("CtrlOrCmd+Alt+[")
          : getShortcutKey("CtrlOrCmd+Shift+[")
      }`}
=======
      onClick={() => updateData(null)}
      title={t("labels.sendToBack")}
>>>>>>> f9edb1b4
    >
      {sendToBack}
    </button>
  ),
});

export const actionBringToFront = register({
  name: "bringToFront",
  perform: (elements, appState) => {
    return {
      elements: moveAllRight(
        [...elements],
        getSelectedIndices(elements, appState),
      ),
      appState,
    };
  },
  commitToHistory: () => true,
  contextItemLabel: "labels.bringToFront",
  keyTest: event => {
    return isDarwin
      ? event[KEYS.CTRL_OR_CMD] && event.altKey && event.code === "BracketRight"
      : event[KEYS.CTRL_OR_CMD] &&
          event.shiftKey &&
          event.code === "BracketRight";
  },
  PanelComponent: ({ updateData }) => (
    <button
      type="button"
      className="zIndexButton"
      onClick={event => updateData(null)}
      title={`${t("labels.bringToFront")} ${
        isDarwin
          ? getShortcutKey("CtrlOrCmd+Alt+]")
          : getShortcutKey("CtrlOrCmd+Shift+]")
      }`}
    >
      {bringToFront}
    </button>
  ),
});<|MERGE_RESOLUTION|>--- conflicted
+++ resolved
@@ -8,9 +8,7 @@
 import { getSelectedIndices } from "../scene";
 import { KEYS, isDarwin } from "../keys";
 import { t } from "../i18n";
-<<<<<<< HEAD
 import { getShortcutKey } from "../utils";
-=======
 import { register } from "./register";
 import {
   sendBackward,
@@ -18,7 +16,6 @@
   sendToBack,
   bringForward,
 } from "../components/icons";
->>>>>>> f9edb1b4
 
 export const actionSendBackward = register({
   name: "sendBackward",
@@ -40,13 +37,8 @@
     <button
       type="button"
       className="zIndexButton"
-<<<<<<< HEAD
-      onClick={event => updateData(null)}
+      onClick={() => updateData(null)}
       title={`${t("labels.sendBackward")} ${getShortcutKey("CtrlOrCmd+[")}`}
-=======
-      onClick={() => updateData(null)}
-      title={t("labels.sendBackward")}
->>>>>>> f9edb1b4
     >
       {sendBackward}
     </button>
@@ -73,13 +65,8 @@
     <button
       type="button"
       className="zIndexButton"
-<<<<<<< HEAD
-      onClick={event => updateData(null)}
+      onClick={() => updateData(null)}
       title={`${t("labels.bringForward")} ${getShortcutKey("CtrlOrCmd+]")}`}
-=======
-      onClick={() => updateData(null)}
-      title={t("labels.bringForward")}
->>>>>>> f9edb1b4
     >
       {bringForward}
     </button>
@@ -110,17 +97,12 @@
     <button
       type="button"
       className="zIndexButton"
-<<<<<<< HEAD
-      onClick={event => updateData(null)}
+      onClick={() => updateData(null)}
       title={`${t("labels.sendToBack")} ${
         isDarwin
           ? getShortcutKey("CtrlOrCmd+Alt+[")
           : getShortcutKey("CtrlOrCmd+Shift+[")
       }`}
-=======
-      onClick={() => updateData(null)}
-      title={t("labels.sendToBack")}
->>>>>>> f9edb1b4
     >
       {sendToBack}
     </button>
