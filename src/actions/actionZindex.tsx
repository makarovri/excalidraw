import { Action } from "./types";
import {
  moveOneLeft,
  moveOneRight,
  moveAllLeft,
  moveAllRight
} from "../zindex";
import { getSelectedIndices } from "../scene";
import { KEYS } from "../keys";

export const actionSendBackward: Action = {
  name: "sendBackward",
  perform: (elements, appState) => {
    return {
      elements: moveOneLeft([...elements], getSelectedIndices(elements)),
      appState
    };
  },
  contextItemLabel: "labels.sendBackward",
  keyPriority: 40,
  keyTest: event =>
    event[KEYS.META] && event.shiftKey && event.altKey && event.code === "KeyB"
};

export const actionBringForward: Action = {
  name: "bringForward",
  perform: (elements, appState) => {
    return {
      elements: moveOneRight([...elements], getSelectedIndices(elements)),
      appState
    };
  },
  contextItemLabel: "labels.bringForward",
  keyPriority: 40,
  keyTest: event =>
    event[KEYS.META] && event.shiftKey && event.altKey && event.code === "KeyF"
};

export const actionSendToBack: Action = {
  name: "sendToBack",
  perform: (elements, appState) => {
    return {
      elements: moveAllLeft([...elements], getSelectedIndices(elements)),
      appState
    };
  },
<<<<<<< HEAD
  contextItemLabel: "labels.sendToBack",
  keyTest: event => event[META_KEY] && event.shiftKey && event.code === "KeyB"
=======
  contextItemLabel: "Send to Back",
  keyTest: event => event[KEYS.META] && event.shiftKey && event.code === "KeyB"
>>>>>>> a210f442
};

export const actionBringToFront: Action = {
  name: "bringToFront",
  perform: (elements, appState) => {
    return {
      elements: moveAllRight([...elements], getSelectedIndices(elements)),
      appState
    };
  },
<<<<<<< HEAD
  contextItemLabel: "labels.bringToFront",
  keyTest: event => event[META_KEY] && event.shiftKey && event.code === "KeyF"
=======
  contextItemLabel: "Bring to Front",
  keyTest: event => event[KEYS.META] && event.shiftKey && event.code === "KeyF"
>>>>>>> a210f442
};<|MERGE_RESOLUTION|>--- conflicted
+++ resolved
@@ -44,13 +44,8 @@
       appState
     };
   },
-<<<<<<< HEAD
   contextItemLabel: "labels.sendToBack",
-  keyTest: event => event[META_KEY] && event.shiftKey && event.code === "KeyB"
-=======
-  contextItemLabel: "Send to Back",
   keyTest: event => event[KEYS.META] && event.shiftKey && event.code === "KeyB"
->>>>>>> a210f442
 };
 
 export const actionBringToFront: Action = {
@@ -61,11 +56,6 @@
       appState
     };
   },
-<<<<<<< HEAD
   contextItemLabel: "labels.bringToFront",
-  keyTest: event => event[META_KEY] && event.shiftKey && event.code === "KeyF"
-=======
-  contextItemLabel: "Bring to Front",
   keyTest: event => event[KEYS.META] && event.shiftKey && event.code === "KeyF"
->>>>>>> a210f442
 };