import { CODES, KEYS } from "../keys";
import { register } from "./register";
import {
  copyTextToSystemClipboard,
  copyToClipboard,
  probablySupportsClipboardBlob,
  probablySupportsClipboardWriteText,
} from "../clipboard";
import { actionDeleteSelected } from "./actionDeleteSelected";
import { getSelectedElements } from "../scene/selection";
import { exportCanvas } from "../data/index";
import { getNonDeletedElements, isTextElement } from "../element";
import { t } from "../i18n";

export const actionCopy = register({
  name: "copy",
  trackEvent: { category: "element" },
  perform: (elements, appState, _, app) => {
    const elementsToCopy = getSelectedElements(elements, appState, {
      includeBoundTextElement: true,
      includeElementsInFrames: true,
    });

<<<<<<< HEAD
    copyToClipboard(elementsToCopy, appState, app.files);
=======
    copyToClipboard(selectedElements, app.files);
>>>>>>> 560231d3

    return {
      commitToHistory: false,
    };
  },
  predicate: (elements, appState, appProps, app) => {
    return app.device.isMobile && !!navigator.clipboard;
  },
  contextItemLabel: "labels.copy",
  // don't supply a shortcut since we handle this conditionally via onCopy event
  keyTest: undefined,
});

export const actionPaste = register({
  name: "paste",
  trackEvent: { category: "element" },
  perform: (elements: any, appStates: any, data, app) => {
    app.pasteFromClipboard(null);
    return {
      commitToHistory: false,
    };
  },
  predicate: (elements, appState, appProps, app) => {
    return app.device.isMobile && !!navigator.clipboard;
  },
  contextItemLabel: "labels.paste",
  // don't supply a shortcut since we handle this conditionally via onCopy event
  keyTest: undefined,
});

export const actionCut = register({
  name: "cut",
  trackEvent: { category: "element" },
  perform: (elements, appState, data, app) => {
    actionCopy.perform(elements, appState, data, app);
    return actionDeleteSelected.perform(elements, appState);
  },
  predicate: (elements, appState, appProps, app) => {
    return app.device.isMobile && !!navigator.clipboard;
  },
  contextItemLabel: "labels.cut",
  keyTest: (event) => event[KEYS.CTRL_OR_CMD] && event.key === KEYS.X,
});

export const actionCopyAsSvg = register({
  name: "copyAsSvg",
  trackEvent: { category: "element" },
  perform: async (elements, appState, _data, app) => {
    if (!app.canvas) {
      return {
        commitToHistory: false,
      };
    }
    const selectedElements = getSelectedElements(
      getNonDeletedElements(elements),
      appState,
      {
        includeBoundTextElement: true,
        includeElementsInFrames: true,
      },
    );
    try {
      await exportCanvas(
        "clipboard-svg",
        selectedElements.length
          ? selectedElements
          : getNonDeletedElements(elements),
        appState,
        app.files,
        appState,
      );
      return {
        commitToHistory: false,
      };
    } catch (error: any) {
      console.error(error);
      return {
        appState: {
          ...appState,
          errorMessage: error.message,
        },
        commitToHistory: false,
      };
    }
  },
  predicate: (elements) => {
    return probablySupportsClipboardWriteText && elements.length > 0;
  },
  contextItemLabel: "labels.copyAsSvg",
});

export const actionCopyAsPng = register({
  name: "copyAsPng",
  trackEvent: { category: "element" },
  perform: async (elements, appState, _data, app) => {
    if (!app.canvas) {
      return {
        commitToHistory: false,
      };
    }
    const selectedElements = getSelectedElements(
      getNonDeletedElements(elements),
      appState,
      {
        includeBoundTextElement: true,
      },
    );
    try {
      await exportCanvas(
        "clipboard",
        selectedElements.length
          ? selectedElements
          : getNonDeletedElements(elements),
        appState,
        app.files,
        appState,
      );
      return {
        appState: {
          ...appState,
          toast: {
            message: t("toast.copyToClipboardAsPng", {
              exportSelection: selectedElements.length
                ? t("toast.selection")
                : t("toast.canvas"),
              exportColorScheme: appState.exportWithDarkMode
                ? t("buttons.darkMode")
                : t("buttons.lightMode"),
            }),
          },
        },
        commitToHistory: false,
      };
    } catch (error: any) {
      console.error(error);
      return {
        appState: {
          ...appState,
          errorMessage: error.message,
        },
        commitToHistory: false,
      };
    }
  },
  predicate: (elements) => {
    return probablySupportsClipboardBlob && elements.length > 0;
  },
  contextItemLabel: "labels.copyAsPng",
  keyTest: (event) => event.code === CODES.C && event.altKey && event.shiftKey,
});

export const copyText = register({
  name: "copyText",
  trackEvent: { category: "element" },
  perform: (elements, appState) => {
    const selectedElements = getSelectedElements(
      getNonDeletedElements(elements),
      appState,
      {
        includeBoundTextElement: true,
      },
    );

    const text = selectedElements
      .reduce((acc: string[], element) => {
        if (isTextElement(element)) {
          acc.push(element.text);
        }
        return acc;
      }, [])
      .join("\n\n");
    copyTextToSystemClipboard(text);
    return {
      commitToHistory: false,
    };
  },
  predicate: (elements, appState) => {
    return (
      probablySupportsClipboardWriteText &&
      getSelectedElements(elements, appState, {
        includeBoundTextElement: true,
      }).some(isTextElement)
    );
  },
  contextItemLabel: "labels.copyText",
});<|MERGE_RESOLUTION|>--- conflicted
+++ resolved
@@ -21,11 +21,7 @@
       includeElementsInFrames: true,
     });
 
-<<<<<<< HEAD
-    copyToClipboard(elementsToCopy, appState, app.files);
-=======
-    copyToClipboard(selectedElements, app.files);
->>>>>>> 560231d3
+    copyToClipboard(elementsToCopy, app.files);
 
     return {
       commitToHistory: false,
