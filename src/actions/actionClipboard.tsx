--- conflicted
+++ resolved
@@ -24,13 +24,8 @@
       commitToHistory: false,
     };
   },
-<<<<<<< HEAD
-  contextItemPredicate: (elements, appState, appProps, app) => {
+  predicate: (elements, appState, appProps, app) => {
     return true; //app.device.isMobile && !!navigator.clipboard; //zsviczian
-=======
-  predicate: (elements, appState, appProps, app) => {
-    return app.device.isMobile && !!navigator.clipboard;
->>>>>>> 06b45e0c
   },
   contextItemLabel: "labels.copy",
   // don't supply a shortcut since we handle this conditionally via onCopy event
@@ -46,13 +41,8 @@
       commitToHistory: false,
     };
   },
-<<<<<<< HEAD
-  contextItemPredicate: (elements, appState, appProps, app) => {
+  predicate: (elements, appState, appProps, app) => {
     return true; //app.device.isMobile && !!navigator.clipboard; //zsviczian
-=======
-  predicate: (elements, appState, appProps, app) => {
-    return app.device.isMobile && !!navigator.clipboard;
->>>>>>> 06b45e0c
   },
   contextItemLabel: "labels.paste",
   // don't supply a shortcut since we handle this conditionally via onCopy event
