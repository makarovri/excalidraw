import React from "react";
import { ExcalidrawElement } from "../element/types";
import { AppState } from "../types";

export type ActionResult = {
  elements?: readonly ExcalidrawElement[] | null;
  appState?: AppState | null;
  commitToHistory: boolean;
};

type ActionFn = (
  elements: readonly ExcalidrawElement[],
  appState: AppState,
  formData: any,
) => ActionResult;

export type UpdaterFn = (res: ActionResult, commitToHistory?: boolean) => void;
export type ActionFilterFn = (action: Action) => void;

export type ActionName =
  | "sendBackward"
  | "bringForward"
  | "sendToBack"
  | "bringToFront"
  | "copyStyles"
  | "selectAll"
  | "pasteStyles"
  | "changeStrokeColor"
  | "changeBackgroundColor"
  | "changeFillStyle"
  | "changeStrokeWidth"
  | "changeSloppiness"
  | "changeOpacity"
  | "changeFontSize"
  | "toggleCanvasMenu"
  | "toggleEditMenu"
  | "undo"
  | "redo"
  | "finalize"
  | "changeProjectName"
  | "changeExportBackground"
  | "saveScene"
  | "loadScene"
  | "duplicateSelection"
  | "deleteSelectedElements"
  | "changeViewBackgroundColor"
  | "clearCanvas"
  | "zoomIn"
  | "zoomOut"
  | "resetZoom"
  | "changeFontFamily"
<<<<<<< HEAD
  | "changeTextAlign";
=======
  | "toggleFullScreen"
  | "toggleShortcuts";
>>>>>>> df0613d8

export interface Action {
  name: ActionName;
  PanelComponent?: React.FC<{
    elements: readonly ExcalidrawElement[];
    appState: AppState;
    updateData: (formData?: any) => void;
  }>;
  perform: ActionFn;
  keyPriority?: number;
  keyTest?: (
    event: KeyboardEvent,
    appState: AppState,
    elements: readonly ExcalidrawElement[],
  ) => boolean;
  contextItemLabel?: string;
  contextMenuOrder?: number;
}

export interface ActionsManagerInterface {
  actions: {
    [actionName in ActionName]: Action;
  };
  registerAction: (action: Action) => void;
  handleKeyDown: (event: KeyboardEvent) => boolean;
  getContextMenuItems: (
    actionFilter: ActionFilterFn,
  ) => { label: string; action: () => void }[];
  renderAction: (name: ActionName) => React.ReactElement | null;
}<|MERGE_RESOLUTION|>--- conflicted
+++ resolved
@@ -49,12 +49,9 @@
   | "zoomOut"
   | "resetZoom"
   | "changeFontFamily"
-<<<<<<< HEAD
-  | "changeTextAlign";
-=======
+  | "changeTextAlign"
   | "toggleFullScreen"
   | "toggleShortcuts";
->>>>>>> df0613d8
 
 export interface Action {
   name: ActionName;
