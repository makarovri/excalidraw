import React from "react";
import { ExcalidrawElement } from "../element/types";
import {
  AppClassProperties,
  AppState,
  ExcalidrawProps,
  BinaryFiles,
} from "../types";

export type ActionSource = "ui" | "keyboard" | "contextMenu" | "api";

/** if false, the action should be prevented */
export type ActionResult =
  | {
      elements?: readonly ExcalidrawElement[] | null;
      appState?: MarkOptional<
        AppState,
        "offsetTop" | "offsetLeft" | "width" | "height"
      > | null;
      files?: BinaryFiles | null;
      commitToHistory: boolean;
      syncHistory?: boolean;
      replaceFiles?: boolean;
    }
  | false;

type ActionFn = (
  elements: readonly ExcalidrawElement[],
  appState: Readonly<AppState>,
  formData: any,
  app: AppClassProperties,
) => ActionResult | Promise<ActionResult>;

// Return `true` to indicate the standard Action with name `actionName`
// should be disabled given `elements` and `appState`.
export type DisableFn = (
  elements: readonly ExcalidrawElement[],
  appState: AppState,
  actionName: ActionName,
) => boolean;

// Return `true` to indicate the custom Action with name `actionName`
// should be enabled given `elements` and `appState`.
export type EnableFn = (
  elements: readonly ExcalidrawElement[],
  appState: AppState,
  actionName: Action["name"],
) => boolean;

export type UpdaterFn = (res: ActionResult) => void;
export type ActionFilterFn = (action: Action) => void;

const actionNames = [
  "copy",
  "cut",
  "paste",
  "copyAsPng",
  "copyAsSvg",
  "copyText",
  "sendBackward",
  "bringForward",
  "sendToBack",
  "bringToFront",
  "copyStyles",
  "selectAll",
  "pasteStyles",
  "gridMode",
  "zenMode",
  "stats",
  "changeStrokeColor",
  "changeBackgroundColor",
  "changeFillStyle",
  "changeStrokeWidth",
  "changeStrokeShape",
  "changeSloppiness",
  "changeStrokeStyle",
  "changeArrowhead",
  "changeOpacity",
  "changeFontSize",
  "toggleCanvasMenu",
  "toggleEditMenu",
  "undo",
  "redo",
  "finalize",
  "changeProjectName",
  "changeExportBackground",
  "changeExportEmbedScene",
  "changeExportScale",
  "saveToActiveFile",
  "saveFileToDisk",
  "loadScene",
  "duplicateSelection",
  "deleteSelectedElements",
  "changeViewBackgroundColor",
  "clearCanvas",
  "zoomIn",
  "zoomOut",
  "resetZoom",
  "zoomToFit",
  "zoomToSelection",
  "changeFontFamily",
  "changeTextAlign",
  "changeVerticalAlign",
  "toggleFullScreen",
  "toggleShortcuts",
  "group",
  "ungroup",
  "goToCollaborator",
  "addToLibrary",
  "changeSharpness",
  "alignTop",
  "alignBottom",
  "alignLeft",
  "alignRight",
  "alignVerticallyCentered",
  "alignHorizontallyCentered",
  "distributeHorizontally",
  "distributeVertically",
  "flipHorizontal",
  "flipVertical",
  "viewMode",
  "exportWithDarkMode",
  "toggleTheme",
  "increaseFontSize",
  "decreaseFontSize",
  "unbindText",
  "hyperlink",
  "eraser",
  "bindText",
  "toggleLock",
] as const;

// So we can have the `isActionName` type guard
export type ActionName = typeof actionNames[number];
export const isActionName = (n: any): n is ActionName =>
  actionNames.includes(n);

export type PanelComponentProps = {
  elements: readonly ExcalidrawElement[];
  appState: AppState;
  updateData: (formData?: any) => void;
  appProps: ExcalidrawProps;
  data?: Record<string, any>;
};

export interface Action {
<<<<<<< HEAD
  name: string;
  PanelComponent?: React.FC<PanelComponentProps>;
  panelComponentPredicate?: (
    elements: readonly ExcalidrawElement[],
    appState: AppState,
  ) => boolean;
=======
  name: ActionName;
  PanelComponent?: React.FC<
    PanelComponentProps & { isInHamburgerMenu: boolean }
  >;
>>>>>>> 8d5d68e5
  perform: ActionFn;
  keyPriority?: number;
  keyTest?: (
    event: React.KeyboardEvent | KeyboardEvent,
    appState: AppState,
    elements: readonly ExcalidrawElement[],
  ) => boolean;
  shapeConfigPredicate?: (
    elements: readonly ExcalidrawElement[],
    appState: AppState,
    data?: Record<string, any>,
  ) => boolean;
  contextItemLabel?:
    | string
    | ((
        elements: readonly ExcalidrawElement[],
        appState: Readonly<AppState>,
      ) => string);
  contextItemPredicate?: (
    elements: readonly ExcalidrawElement[],
    appState: AppState,
  ) => boolean;
  checked?: (appState: Readonly<AppState>) => boolean;
  trackEvent:
    | false
    | {
        category:
          | "toolbar"
          | "element"
          | "canvas"
          | "export"
          | "history"
          | "menu"
          | "collab"
          | "hyperlink";
        action?: string;
        predicate?: (
          appState: Readonly<AppState>,
          elements: readonly ExcalidrawElement[],
          value: any,
        ) => boolean;
      };
}<|MERGE_RESOLUTION|>--- conflicted
+++ resolved
@@ -144,19 +144,14 @@
 };
 
 export interface Action {
-<<<<<<< HEAD
   name: string;
-  PanelComponent?: React.FC<PanelComponentProps>;
+  PanelComponent?: React.FC<
+    PanelComponentProps & { isInHamburgerMenu: boolean }
+  >;
   panelComponentPredicate?: (
     elements: readonly ExcalidrawElement[],
     appState: AppState,
   ) => boolean;
-=======
-  name: ActionName;
-  PanelComponent?: React.FC<
-    PanelComponentProps & { isInHamburgerMenu: boolean }
-  >;
->>>>>>> 8d5d68e5
   perform: ActionFn;
   keyPriority?: number;
   keyTest?: (
