--- conflicted
+++ resolved
@@ -35,11 +35,7 @@
   | "changeStrokeWidth"
   | "changeSloppiness"
   | "changeStrokeStyle"
-<<<<<<< HEAD
-  | "changeDecorator"
-=======
   | "changeArrowhead"
->>>>>>> c291edfc
   | "changeOpacity"
   | "changeFontSize"
   | "toggleCanvasMenu"
