import React from "react";
import { ExcalidrawElement } from "../element/types";
import {
  AppClassProperties,
  AppState,
  ExcalidrawProps,
  BinaryFiles,
} from "../types";
import { MarkOptional } from "../utility-types";

export type ActionSource = "ui" | "keyboard" | "contextMenu" | "api";

/** if false, the action should be prevented */
export type ActionResult =
  | {
      elements?: readonly ExcalidrawElement[] | null;
      appState?: MarkOptional<
        AppState,
        "offsetTop" | "offsetLeft" | "width" | "height"
      > | null;
      files?: BinaryFiles | null;
      commitToHistory: boolean;
      syncHistory?: boolean;
      replaceFiles?: boolean;
    }
  | false;

type ActionFn = (
  elements: readonly ExcalidrawElement[],
  appState: Readonly<AppState>,
  formData: any,
  app: AppClassProperties,
) => ActionResult | Promise<ActionResult>;

export type UpdaterFn = (res: ActionResult) => void;
export type ActionFilterFn = (action: Action) => void;

export type ActionName =
  | "copy"
  | "cut"
  | "paste"
  | "copyAsPng"
  | "copyAsSvg"
  | "copyText"
  | "sendBackward"
  | "bringForward"
  | "sendToBack"
  | "bringToFront"
  | "copyStyles"
  | "selectAll"
  | "pasteStyles"
  | "gridMode"
  | "zenMode"
  | "stats"
  | "changeStrokeColor"
  | "changeBackgroundColor"
  | "changeFillStyle"
  | "changeStrokeWidth"
  | "changeStrokeShape"
  | "changeSloppiness"
  | "changeStrokeStyle"
  | "changeArrowhead"
  | "changeOpacity"
  | "changeFontSize"
  | "toggleCanvasMenu"
  | "toggleEditMenu"
  | "undo"
  | "redo"
  | "finalize"
  | "changeProjectName"
  | "changeExportBackground"
  | "changeExportEmbedScene"
  | "changeExportScale"
  | "saveToActiveFile"
  | "saveFileToDisk"
  | "loadScene"
  | "duplicateSelection"
  | "deleteSelectedElements"
  | "changeViewBackgroundColor"
  | "clearCanvas"
  | "zoomIn"
  | "zoomOut"
  | "resetZoom"
  | "zoomToFit"
  | "zoomToSelection"
  | "changeFontFamily"
  | "changeTextAlign"
  | "changeVerticalAlign"
  | "toggleFullScreen"
  | "toggleShortcuts"
  | "group"
  | "ungroup"
  | "goToCollaborator"
  | "addToLibrary"
  | "changeRoundness"
  | "alignTop"
  | "alignBottom"
  | "alignLeft"
  | "alignRight"
  | "alignVerticallyCentered"
  | "alignHorizontallyCentered"
  | "distributeHorizontally"
  | "distributeVertically"
  | "flipHorizontal"
  | "flipVertical"
  | "viewMode"
  | "exportWithDarkMode"
  | "toggleTheme"
  | "increaseFontSize"
  | "decreaseFontSize"
  | "unbindText"
  | "hyperlink"
  | "bindText"
  | "unlockAllElements"
  | "toggleElementLock"
  | "toggleLinearEditor"
  | "toggleEraserTool"
  | "toggleHandTool"
  | "wrapTextInContainer"
<<<<<<< HEAD
  | "insertTerraform"; //terraform 
=======
  | "insertTerraform";
>>>>>>> 07245596

export type PanelComponentProps = {
  elements: readonly ExcalidrawElement[];
  appState: AppState;
  updateData: (formData?: any) => void;
  appProps: ExcalidrawProps;
  data?: Record<string, any>;
};

export interface Action {
  name: ActionName;
  PanelComponent?: React.FC<PanelComponentProps>;
  perform: ActionFn;
  keyPriority?: number;
  keyTest?: (
    event: React.KeyboardEvent | KeyboardEvent,
    appState: AppState,
    elements: readonly ExcalidrawElement[],
  ) => boolean;
  contextItemLabel?:
    | string
    | ((
        elements: readonly ExcalidrawElement[],
        appState: Readonly<AppState>,
      ) => string);
  predicate?: (
    elements: readonly ExcalidrawElement[],
    appState: AppState,
    appProps: ExcalidrawProps,
    app: AppClassProperties,
  ) => boolean;
  checked?: (appState: Readonly<AppState>) => boolean;
  trackEvent:
    | false
    | {
        category:
          | "toolbar"
          | "element"
          | "canvas"
          | "export"
          | "history"
          | "menu"
          | "collab"
          | "hyperlink";
        action?: string;
        predicate?: (
          appState: Readonly<AppState>,
          elements: readonly ExcalidrawElement[],
          value: any,
        ) => boolean;
      };
  /** if set to `true`, allow action to be performed in viewMode.
   *  Defaults to `false` */
  viewMode?: boolean;
}<|MERGE_RESOLUTION|>--- conflicted
+++ resolved
@@ -116,12 +116,7 @@
   | "toggleLinearEditor"
   | "toggleEraserTool"
   | "toggleHandTool"
-  | "wrapTextInContainer"
-<<<<<<< HEAD
-  | "insertTerraform"; //terraform 
-=======
-  | "insertTerraform";
->>>>>>> 07245596
+  | "wrapTextInContainer";
 
 export type PanelComponentProps = {
   elements: readonly ExcalidrawElement[];
