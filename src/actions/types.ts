import React from "react";
import { ExcalidrawElement } from "../element/types";
import {
  AppClassProperties,
  AppState,
  ExcalidrawProps,
  BinaryFiles,
} from "../types";
import { ToolButtonSize } from "../components/ToolButton";
import { TextActionName } from "../textlike/types";

export type ActionSource = "ui" | "keyboard" | "contextMenu" | "api";

/** if false, the action should be prevented */
export type ActionResult =
  | {
      elements?: readonly ExcalidrawElement[] | null;
      appState?: MarkOptional<
        AppState,
        "offsetTop" | "offsetLeft" | "width" | "height"
      > | null;
      files?: BinaryFiles | null;
      commitToHistory: boolean;
      syncHistory?: boolean;
      replaceFiles?: boolean;
    }
  | false;

type ActionFn = (
  elements: readonly ExcalidrawElement[],
  appState: Readonly<AppState>,
  formData: any,
  app: AppClassProperties,
) => ActionResult | Promise<ActionResult>;

export type UpdaterFn = (res: ActionResult) => void;
export type ActionFilterFn = (action: Action) => void;

export type ActionName =
  | "copy"
  | "cut"
  | "paste"
  | "copyAsPng"
  | "copyAsSvg"
  | "sendBackward"
  | "bringForward"
  | "sendToBack"
  | "bringToFront"
  | "copyStyles"
  | "selectAll"
  | "pasteStyles"
  | "gridMode"
  | "zenMode"
  | "stats"
  | "changeTextSubtype"
  | "changeStrokeColor"
  | "changeBackgroundColor"
  | "changeFillStyle"
  | "changeStrokeWidth"
  | "changeStrokeShape"
  | "changeSloppiness"
  | "changeStrokeStyle"
  | "changeArrowhead"
  | "changeOpacity"
  | "changeFontSize"
  | "toggleCanvasMenu"
  | "toggleEditMenu"
  | "undo"
  | "redo"
  | "finalize"
  | "changeProjectName"
  | "changeExportBackground"
  | "changeExportEmbedScene"
  | "changeExportScale"
  | "saveToActiveFile"
  | "saveFileToDisk"
  | "loadScene"
  | "duplicateSelection"
  | "deleteSelectedElements"
  | "changeViewBackgroundColor"
  | "clearCanvas"
  | "zoomIn"
  | "zoomOut"
  | "resetZoom"
  | "zoomToFit"
  | "zoomToSelection"
  | "changeFontFamily"
  | "changeTextAlign"
  | "changeVerticalAlign"
  | "toggleFullScreen"
  | "toggleShortcuts"
  | "group"
  | "ungroup"
  | "goToCollaborator"
  | "addToLibrary"
  | "changeSharpness"
  | "alignTop"
  | "alignBottom"
  | "alignLeft"
  | "alignRight"
  | "alignVerticallyCentered"
  | "alignHorizontallyCentered"
  | "distributeHorizontally"
  | "distributeVertically"
  | "flipHorizontal"
  | "flipVertical"
  | "viewMode"
  | "exportWithDarkMode"
  | "toggleTheme"
  | "increaseFontSize"
  | "decreaseFontSize"
  | "unbindText"
  | "hyperlink"
  | "eraser"
  | "bindText";

export type PanelComponentProps = {
  elements: readonly ExcalidrawElement[];
  appState: AppState;
  updateData: (formData?: any) => void;
  appProps: ExcalidrawProps;
  data?: Partial<{ id: string; size: ToolButtonSize }>;
};

export interface Action {
  name: ActionName | TextActionName;
  PanelComponent?: React.FC<PanelComponentProps>;
  PanelComponentPredicate?: (
    elements: readonly ExcalidrawElement[],
    appState: AppState,
  ) => boolean;
  perform: ActionFn;
  keyPriority?: number;
  keyTest?: (
    event: React.KeyboardEvent | KeyboardEvent,
    appState: AppState,
    elements: readonly ExcalidrawElement[],
  ) => boolean;
  contextItemLabel?:
    | string
    | ((
        elements: readonly ExcalidrawElement[],
        appState: Readonly<AppState>,
      ) => string);
  contextItemPredicate?: (
    elements: readonly ExcalidrawElement[],
    appState: AppState,
  ) => boolean;
  checked?: (appState: Readonly<AppState>) => boolean;
<<<<<<< HEAD
  trackEvent?:
    | boolean
    | ((action: Action, type: "ui" | "keyboard" | "api", value: any) => void);
}

export interface ActionsManagerInterface {
  actions: Record<ActionName | TextActionName, Action>;
  registerAction: (action: Action) => void;
  handleKeyDown: (event: React.KeyboardEvent | KeyboardEvent) => boolean;
  renderAction: (
    name: ActionName | TextActionName,
  ) => React.ReactElement | null;
  executeAction: (action: Action) => void;
=======
  trackEvent:
    | false
    | {
        category:
          | "toolbar"
          | "element"
          | "canvas"
          | "export"
          | "history"
          | "menu"
          | "collab"
          | "hyperlink";
        action?: string;
        predicate?: (
          appState: Readonly<AppState>,
          elements: readonly ExcalidrawElement[],
          value: any,
        ) => boolean;
      };
>>>>>>> 880e4fee
}<|MERGE_RESOLUTION|>--- conflicted
+++ resolved
@@ -147,21 +147,6 @@
     appState: AppState,
   ) => boolean;
   checked?: (appState: Readonly<AppState>) => boolean;
-<<<<<<< HEAD
-  trackEvent?:
-    | boolean
-    | ((action: Action, type: "ui" | "keyboard" | "api", value: any) => void);
-}
-
-export interface ActionsManagerInterface {
-  actions: Record<ActionName | TextActionName, Action>;
-  registerAction: (action: Action) => void;
-  handleKeyDown: (event: React.KeyboardEvent | KeyboardEvent) => boolean;
-  renderAction: (
-    name: ActionName | TextActionName,
-  ) => React.ReactElement | null;
-  executeAction: (action: Action) => void;
-=======
   trackEvent:
     | false
     | {
@@ -181,5 +166,4 @@
           value: any,
         ) => boolean;
       };
->>>>>>> 880e4fee
 }