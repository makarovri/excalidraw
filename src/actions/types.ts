import React from "react";
import { ExcalidrawElement } from "../element/types";
import {
  AppClassProperties,
  AppState,
  ExcalidrawProps,
  BinaryFiles,
} from "../types";
import { ToolButtonSize } from "../components/ToolButton";

/** if false, the action should be prevented */
export type ActionResult =
  | {
      elements?: readonly ExcalidrawElement[] | null;
      appState?: MarkOptional<
        AppState,
        "offsetTop" | "offsetLeft" | "width" | "height"
      > | null;
      files?: BinaryFiles | null;
      commitToHistory: boolean;
      syncHistory?: boolean;
      replaceFiles?: boolean;
    }
  | false;

type ActionFn = (
  elements: readonly ExcalidrawElement[],
  appState: Readonly<AppState>,
  formData: any,
  app: AppClassProperties,
) => ActionResult | Promise<ActionResult>;

export type UpdaterFn = (res: ActionResult) => void;
export type ActionFilterFn = (action: Action) => void;

export type ActionName =
  | "copy"
  | "cut"
  | "paste"
  | "copyAsPng"
  | "copyAsSvg"
  | "sendBackward"
  | "bringForward"
  | "sendToBack"
  | "bringToFront"
  | "copyStyles"
  | "selectAll"
  | "pasteStyles"
  | "gridMode"
  | "zenMode"
  | "stats"
  | "changeStrokeColor"
  | "changeBackgroundColor"
  | "changeFillStyle"
  | "changeStrokeWidth"
  | "changeStrokeShape"
  | "changeSloppiness"
  | "changeStrokeStyle"
  | "changeArrowhead"
  | "changeOpacity"
  | "changeFontSize"
  | "toggleCanvasMenu"
  | "toggleEditMenu"
  | "undo"
  | "redo"
  | "finalize"
  | "changeProjectName"
  | "changeExportBackground"
  | "changeExportEmbedScene"
  | "changeExportScale"
  | "saveToActiveFile"
  | "saveFileToDisk"
  | "loadScene"
  | "duplicateSelection"
  | "deleteSelectedElements"
  | "changeViewBackgroundColor"
  | "clearCanvas"
  | "zoomIn"
  | "zoomOut"
  | "resetZoom"
  | "zoomToFit"
  | "zoomToSelection"
  | "changeFontFamily"
  | "changeTextAlign"
  | "toggleFullScreen"
  | "toggleShortcuts"
  | "group"
  | "ungroup"
  | "goToCollaborator"
  | "addToLibrary"
  | "changeSharpness"
  | "alignTop"
  | "alignBottom"
  | "alignLeft"
  | "alignRight"
  | "alignVerticallyCentered"
  | "alignHorizontallyCentered"
  | "distributeHorizontally"
  | "distributeVertically"
  | "flipHorizontal"
  | "flipVertical"
  | "viewMode"
  | "exportWithDarkMode"
  | "toggleTheme"
  | "increaseFontSize"
  | "decreaseFontSize"
<<<<<<< HEAD
  | "link";
=======
  | "unbindText";
>>>>>>> edfbac9d

export type PanelComponentProps = {
  elements: readonly ExcalidrawElement[];
  appState: AppState;
  updateData: (formData?: any) => void;
  appProps: ExcalidrawProps;
  data?: Partial<{ id: string; size: ToolButtonSize }>;
};

export interface Action {
  name: ActionName;
  PanelComponent?: React.FC<PanelComponentProps>;
  perform: ActionFn;
  keyPriority?: number;
  keyTest?: (
    event: React.KeyboardEvent | KeyboardEvent,
    appState: AppState,
    elements: readonly ExcalidrawElement[],
  ) => boolean;
  contextItemLabel?:
    | string
    | ((
        elements: readonly ExcalidrawElement[],
        appState: Readonly<AppState>,
      ) => string);
  contextItemPredicate?: (
    elements: readonly ExcalidrawElement[],
    appState: AppState,
  ) => boolean;
  checked?: (appState: Readonly<AppState>) => boolean;
}

export interface ActionsManagerInterface {
  actions: Record<ActionName, Action>;
  registerAction: (action: Action) => void;
  handleKeyDown: (event: React.KeyboardEvent | KeyboardEvent) => boolean;
  renderAction: (name: ActionName) => React.ReactElement | null;
  executeAction: (action: Action) => void;
}<|MERGE_RESOLUTION|>--- conflicted
+++ resolved
@@ -104,11 +104,8 @@
   | "toggleTheme"
   | "increaseFontSize"
   | "decreaseFontSize"
-<<<<<<< HEAD
+  | "unbindText"
   | "link";
-=======
-  | "unbindText";
->>>>>>> edfbac9d
 
 export type PanelComponentProps = {
   elements: readonly ExcalidrawElement[];
