import React from "react";
import { ExcalidrawElement } from "../element/types";
import { AppState } from "../types";

/** if false, the action should be prevented */
export type ActionResult =
  | {
      elements?: readonly ExcalidrawElement[] | null;
      appState?: MarkOptional<AppState, "offsetTop" | "offsetLeft"> | null;
      commitToHistory: boolean;
      syncHistory?: boolean;
    }
  | false;

type ActionFn = (
  elements: readonly ExcalidrawElement[],
  appState: Readonly<AppState>,
  formData: any,
  app: { canvas: HTMLCanvasElement | null },
) => ActionResult | Promise<ActionResult>;

export type UpdaterFn = (res: ActionResult) => void;
export type ActionFilterFn = (action: Action) => void;

export type ActionName =
  | "copy"
  | "cut"
  | "paste"
  | "copyAsPng"
  | "copyAsSvg"
  | "sendBackward"
  | "bringForward"
  | "sendToBack"
  | "bringToFront"
  | "copyStyles"
  | "selectAll"
  | "pasteStyles"
  | "gridMode"
  | "zenMode"
  | "stats"
  | "changeStrokeColor"
  | "changeBackgroundColor"
  | "changeFillStyle"
  | "changeStrokeWidth"
  | "changeSloppiness"
  | "changeStrokeStyle"
  | "changeArrowhead"
  | "changeOpacity"
  | "changeFontSize"
  | "toggleCanvasMenu"
  | "toggleEditMenu"
  | "undo"
  | "redo"
  | "finalize"
  | "changeProjectName"
  | "changeExportBackground"
  | "changeExportEmbedScene"
  | "changeShouldAddWatermark"
  | "saveScene"
  | "saveAsScene"
  | "loadScene"
  | "duplicateSelection"
  | "deleteSelectedElements"
  | "changeViewBackgroundColor"
  | "clearCanvas"
  | "zoomIn"
  | "zoomOut"
  | "resetZoom"
  | "zoomToFit"
  | "zoomToSelection"
  | "changeFontFamily"
  | "changeTextAlign"
  | "toggleFullScreen"
  | "toggleShortcuts"
  | "group"
  | "ungroup"
  | "goToCollaborator"
  | "addToLibrary"
  | "changeSharpness"
  | "alignTop"
  | "alignBottom"
  | "alignLeft"
  | "alignRight"
  | "alignVerticallyCentered"
  | "alignHorizontallyCentered"
  | "distributeHorizontally"
  | "distributeVertically"
<<<<<<< HEAD
  | "flipHorizontal"
  | "flipVertical";
=======
  | "viewMode"
  | "exportWithDarkMode";
>>>>>>> 4e421e6e

export interface Action {
  name: ActionName;
  PanelComponent?: React.FC<{
    elements: readonly ExcalidrawElement[];
    appState: AppState;
    updateData: (formData?: any) => void;
    id?: string;
  }>;
  perform: ActionFn;
  keyPriority?: number;
  keyTest?: (
    event: KeyboardEvent,
    appState: AppState,
    elements: readonly ExcalidrawElement[],
  ) => boolean;
  contextItemLabel?: string;
  contextItemPredicate?: (
    elements: readonly ExcalidrawElement[],
    appState: AppState,
  ) => boolean;
  checked?: (appState: Readonly<AppState>) => boolean;
}

export interface ActionsManagerInterface {
  actions: Record<ActionName, Action>;
  registerAction: (action: Action) => void;
  handleKeyDown: (event: KeyboardEvent) => boolean;
  renderAction: (name: ActionName) => React.ReactElement | null;
}<|MERGE_RESOLUTION|>--- conflicted
+++ resolved
@@ -85,13 +85,10 @@
   | "alignHorizontallyCentered"
   | "distributeHorizontally"
   | "distributeVertically"
-<<<<<<< HEAD
   | "flipHorizontal"
-  | "flipVertical";
-=======
+  | "flipVertical"
   | "viewMode"
   | "exportWithDarkMode";
->>>>>>> 4e421e6e
 
 export interface Action {
   name: ActionName;
