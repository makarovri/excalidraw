--- conflicted
+++ resolved
@@ -116,17 +116,14 @@
   | "toggleLinearEditor"
   | "toggleEraserTool"
   | "toggleHandTool"
-<<<<<<< HEAD
   | "wrapTextInContainer"
   | "cropImage";
-=======
   | "selectAllElementsInFrame"
   | "removeAllElementsFromFrame"
   | "toggleFrameRendering"
   | "setFrameAsActiveTool"
   | "createContainerFromText"
   | "wrapTextInContainer";
->>>>>>> 6de6a96a
 
 export type PanelComponentProps = {
   elements: readonly ExcalidrawElement[];
