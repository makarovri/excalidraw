import React from "react";
import { ExcalidrawElement } from "../element/types";
import {
  AppClassProperties,
  AppState,
  ExcalidrawProps,
  BinaryFiles,
} from "../types";
<<<<<<< HEAD
import { ToolButtonSize } from "../components/ToolButton";
import { CustomActionName } from "../subtypes";
=======
>>>>>>> 5feacd9a

export type ActionSource = "ui" | "keyboard" | "contextMenu" | "api";

/** if false, the action should be prevented */
export type ActionResult =
  | {
      elements?: readonly ExcalidrawElement[] | null;
      appState?: MarkOptional<
        AppState,
        "offsetTop" | "offsetLeft" | "width" | "height"
      > | null;
      files?: BinaryFiles | null;
      commitToHistory: boolean;
      syncHistory?: boolean;
      replaceFiles?: boolean;
    }
  | false;

type ActionFn = (
  elements: readonly ExcalidrawElement[],
  appState: Readonly<AppState>,
  formData: any,
  app: AppClassProperties,
) => ActionResult | Promise<ActionResult>;

export type UpdaterFn = (res: ActionResult) => void;
export type ActionFilterFn = (action: Action) => void;

export type ActionName =
  | "copy"
  | "cut"
  | "paste"
  | "copyAsPng"
  | "copyAsSvg"
  | "copyText"
  | "sendBackward"
  | "bringForward"
  | "sendToBack"
  | "bringToFront"
  | "copyStyles"
  | "selectAll"
  | "pasteStyles"
  | "gridMode"
  | "zenMode"
  | "stats"
  | "changeStrokeColor"
  | "changeBackgroundColor"
  | "changeFillStyle"
  | "changeStrokeWidth"
  | "changeStrokeShape"
  | "changeSloppiness"
  | "changeStrokeStyle"
  | "changeArrowhead"
  | "changeOpacity"
  | "changeFontSize"
  | "toggleCanvasMenu"
  | "toggleEditMenu"
  | "undo"
  | "redo"
  | "finalize"
  | "changeProjectName"
  | "changeExportBackground"
  | "changeExportEmbedScene"
  | "changeExportScale"
  | "saveToActiveFile"
  | "saveFileToDisk"
  | "loadScene"
  | "duplicateSelection"
  | "deleteSelectedElements"
  | "changeViewBackgroundColor"
  | "clearCanvas"
  | "zoomIn"
  | "zoomOut"
  | "resetZoom"
  | "zoomToFit"
  | "zoomToSelection"
  | "changeFontFamily"
  | "changeTextAlign"
  | "changeVerticalAlign"
  | "toggleFullScreen"
  | "toggleShortcuts"
  | "group"
  | "ungroup"
  | "goToCollaborator"
  | "addToLibrary"
  | "changeSharpness"
  | "alignTop"
  | "alignBottom"
  | "alignLeft"
  | "alignRight"
  | "alignVerticallyCentered"
  | "alignHorizontallyCentered"
  | "distributeHorizontally"
  | "distributeVertically"
  | "flipHorizontal"
  | "flipVertical"
  | "viewMode"
  | "exportWithDarkMode"
  | "toggleTheme"
  | "increaseFontSize"
  | "decreaseFontSize"
  | "unbindText"
  | "hyperlink"
  | "eraser"
  | "bindText"
  | "toggleLock";

export type PanelComponentProps = {
  elements: readonly ExcalidrawElement[];
  appState: AppState;
  updateData: (formData?: any) => void;
  appProps: ExcalidrawProps;
  data?: Record<string, any>;
};

export interface Action {
  name: ActionName | CustomActionName;
  PanelComponent?: React.FC<PanelComponentProps>;
  perform: ActionFn;
  keyPriority?: number;
  keyTest?: (
    event: React.KeyboardEvent | KeyboardEvent,
    appState: AppState,
    elements: readonly ExcalidrawElement[],
  ) => boolean;
  contextItemLabel?:
    | string
    | ((
        elements: readonly ExcalidrawElement[],
        appState: Readonly<AppState>,
      ) => string);
  contextItemPredicate?: (
    elements: readonly ExcalidrawElement[],
    appState: AppState,
  ) => boolean;
  checked?: (appState: Readonly<AppState>) => boolean;
  trackEvent:
    | false
    | {
        category:
          | "toolbar"
          | "element"
          | "canvas"
          | "export"
          | "history"
          | "menu"
          | "collab"
          | "hyperlink";
        action?: string;
        predicate?: (
          appState: Readonly<AppState>,
          elements: readonly ExcalidrawElement[],
          value: any,
        ) => boolean;
      };
}<|MERGE_RESOLUTION|>--- conflicted
+++ resolved
@@ -6,11 +6,7 @@
   ExcalidrawProps,
   BinaryFiles,
 } from "../types";
-<<<<<<< HEAD
-import { ToolButtonSize } from "../components/ToolButton";
 import { CustomActionName } from "../subtypes";
-=======
->>>>>>> 5feacd9a
 
 export type ActionSource = "ui" | "keyboard" | "contextMenu" | "api";
 
