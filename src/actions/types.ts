--- conflicted
+++ resolved
@@ -115,15 +115,12 @@
   | "toggleLinearEditor"
   | "toggleEraserTool"
   | "toggleHandTool"
-<<<<<<< HEAD
   | "selectAllElementsInFrame"
   | "removeAllElementsInFrame"
   | "toggleFrameRendering"
   | "setFrameAsActiveTool"
-  | "createContainerFromText";
-=======
+  | "createContainerFromText"
   | "wrapTextInContainer";
->>>>>>> 560231d3
 
 export type PanelComponentProps = {
   elements: readonly ExcalidrawElement[];
