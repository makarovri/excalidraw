--- conflicted
+++ resolved
@@ -66,13 +66,8 @@
   | "changeProjectName"
   | "changeExportBackground"
   | "changeExportEmbedScene"
-<<<<<<< HEAD
-  | "saveScene"
+  | "saveToActiveFile"
   | "saveFileToDisk"
-=======
-  | "saveToActiveFile"
-  | "saveAsScene"
->>>>>>> bc0b6e18
   | "loadScene"
   | "duplicateSelection"
   | "deleteSelectedElements"
