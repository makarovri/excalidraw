import React from "react";
import { ExcalidrawElement } from "../element/types";
import { AppState, ExcalidrawProps } from "../types";
import Library from "../data/library";
<<<<<<< HEAD
import { TextActionName } from "../textlike";
=======
import { ToolButtonSize } from "../components/ToolButton";
>>>>>>> b2c45524

/** if false, the action should be prevented */
export type ActionResult =
  | {
      elements?: readonly ExcalidrawElement[] | null;
      appState?: MarkOptional<
        AppState,
        "offsetTop" | "offsetLeft" | "width" | "height"
      > | null;
      commitToHistory: boolean;
      syncHistory?: boolean;
    }
  | false;

type AppAPI = {
  canvas: HTMLCanvasElement | null;
  focusContainer(): void;
  library: Library;
};

type ActionFn = (
  elements: readonly ExcalidrawElement[],
  appState: Readonly<AppState>,
  formData: any,
  app: AppAPI,
) => ActionResult | Promise<ActionResult>;

export type UpdaterFn = (res: ActionResult) => void;
export type ActionFilterFn = (action: Action) => void;

export type ActionName =
  | TextActionName
  | "copy"
  | "cut"
  | "paste"
  | "copyAsPng"
  | "copyAsSvg"
  | "sendBackward"
  | "bringForward"
  | "sendToBack"
  | "bringToFront"
  | "copyStyles"
  | "selectAll"
  | "pasteStyles"
  | "gridMode"
  | "zenMode"
  | "stats"
  | "changeStrokeColor"
  | "changeBackgroundColor"
  | "changeFillStyle"
  | "changeStrokeWidth"
  | "changeStrokeShape"
  | "changeSloppiness"
  | "changeStrokeStyle"
  | "changeArrowhead"
  | "changeOpacity"
  | "changeFontSize"
  | "toggleCanvasMenu"
  | "toggleEditMenu"
  | "undo"
  | "redo"
  | "finalize"
  | "changeProjectName"
  | "changeExportBackground"
  | "changeExportEmbedScene"
  | "changeExportScale"
  | "saveToActiveFile"
  | "saveFileToDisk"
  | "loadScene"
  | "duplicateSelection"
  | "deleteSelectedElements"
  | "changeViewBackgroundColor"
  | "clearCanvas"
  | "zoomIn"
  | "zoomOut"
  | "resetZoom"
  | "zoomToFit"
  | "zoomToSelection"
  | "changeFontFamily"
  | "changeTextAlign"
  | "toggleFullScreen"
  | "toggleShortcuts"
  | "group"
  | "ungroup"
  | "goToCollaborator"
  | "addToLibrary"
  | "changeSharpness"
  | "alignTop"
  | "alignBottom"
  | "alignLeft"
  | "alignRight"
  | "alignVerticallyCentered"
  | "alignHorizontallyCentered"
  | "distributeHorizontally"
  | "distributeVertically"
  | "flipHorizontal"
  | "flipVertical"
  | "viewMode"
  | "exportWithDarkMode"
  | "toggleTheme";

export type PanelComponentProps = {
  elements: readonly ExcalidrawElement[];
  appState: AppState;
  updateData: (formData?: any) => void;
  appProps: ExcalidrawProps;
  data?: Partial<{ id: string; size: ToolButtonSize }>;
};

export interface Action {
  name: ActionName;
  PanelComponent?: React.FC<PanelComponentProps>;
  perform: ActionFn;
  keyPriority?: number;
  keyTest?: (
    event: React.KeyboardEvent | KeyboardEvent,
    appState: AppState,
    elements: readonly ExcalidrawElement[],
  ) => boolean;
  contextItemLabel?: string;
  contextItemPredicate?: (
    elements: readonly ExcalidrawElement[],
    appState: AppState,
  ) => boolean;
  checked?: (appState: Readonly<AppState>) => boolean;
}

export interface ActionsManagerInterface {
  actions: Record<ActionName, Action>;
  registerAction: (action: Action) => void;
  handleKeyDown: (event: React.KeyboardEvent | KeyboardEvent) => boolean;
  renderAction: (name: ActionName) => React.ReactElement | null;
  executeAction: (action: Action) => void;
}<|MERGE_RESOLUTION|>--- conflicted
+++ resolved
@@ -2,11 +2,8 @@
 import { ExcalidrawElement } from "../element/types";
 import { AppState, ExcalidrawProps } from "../types";
 import Library from "../data/library";
-<<<<<<< HEAD
+import { ToolButtonSize } from "../components/ToolButton";
 import { TextActionName } from "../textlike";
-=======
-import { ToolButtonSize } from "../components/ToolButton";
->>>>>>> b2c45524
 
 /** if false, the action should be prevented */
 export type ActionResult =
