--- conflicted
+++ resolved
@@ -315,13 +315,8 @@
             ? appState.activeTool.lastActiveToolBeforeEraser ?? "selection"
             : "eraser",
           lastActiveToolBeforeEraser:
-<<<<<<< HEAD
-            appState.activeTool.type === "eraser"
-              ? undefined
-=======
             appState.activeTool.type === "eraser" //node throws incorrect type error when using isEraserActive()
               ? null
->>>>>>> 2fa69ddc
               : appState.activeTool.type,
         },
       },
