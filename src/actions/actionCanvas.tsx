--- conflicted
+++ resolved
@@ -7,13 +7,7 @@
   ZoomOutIcon,
 } from "../components/icons";
 import { ToolButton } from "../components/ToolButton";
-<<<<<<< HEAD
-// import { DarkModeToggle } from "../components/DarkModeToggle";
-import { THEME, ZOOM_STEP } from "../constants";
-=======
-import { DarkModeToggle } from "../components/DarkModeToggle";
 import { MIN_ZOOM, THEME, ZOOM_STEP } from "../constants";
->>>>>>> 4d26993c
 import { getCommonBounds, getNonDeletedElements } from "../element";
 import { ExcalidrawElement } from "../element/types";
 import { t } from "../i18n";
