import React from "react";
import { getDefaultAppState } from "../appState";
import { ColorPicker } from "../components/ColorPicker";
import { resetZoom, trash, zoomIn, zoomOut } from "../components/icons";
import { ToolButton } from "../components/ToolButton";
import { DarkModeToggle } from "../components/DarkModeToggle";
import { ZOOM_STEP } from "../constants";
import { getCommonBounds, getNonDeletedElements } from "../element";
import { newElementWith } from "../element/mutateElement";
import { ExcalidrawElement } from "../element/types";
import { t } from "../i18n";
import { useIsMobile } from "../components/App";
import { CODES, KEYS } from "../keys";
import { getNormalizedZoom, getSelectedElements } from "../scene";
import { centerScrollOn } from "../scene/scroll";
import { getNewZoom } from "../scene/zoom";
import { AppState, NormalizedZoomValue } from "../types";
import { getShortcutKey } from "../utils";
import { register } from "./register";

export const actionChangeViewBackgroundColor = register({
  name: "changeViewBackgroundColor",
  perform: (_, appState, value) => {
    return {
      appState: { ...appState, ...value },
      commitToHistory: !!value.viewBackgroundColor,
    };
  },
  PanelComponent: ({ appState, updateData }) => {
    return (
      <div style={{ position: "relative" }}>
        <ColorPicker
          label={t("labels.canvasBackground")}
          type="canvasBackground"
          color={appState.viewBackgroundColor}
<<<<<<< HEAD
          onChange={(color) => updateData({ viewBackgroundColor: color })}
          isActive={appState.showCanvasColorPicker}
          setActive={(active) => updateData({ showCanvasColorPicker: active })}
=======
          onChange={(color) => updateData(color)}
          data-testid="canvas-background-picker"
>>>>>>> dd12abc5
        />
      </div>
    );
  },
});

export const actionClearCanvas = register({
  name: "clearCanvas",
  perform: (elements, appState: AppState) => {
    return {
      elements: elements.map((element) =>
        newElementWith(element, { isDeleted: true }),
      ),
      appState: {
        ...getDefaultAppState(),
        theme: appState.theme,
        elementLocked: appState.elementLocked,
        exportBackground: appState.exportBackground,
        exportEmbedScene: appState.exportEmbedScene,
        gridSize: appState.gridSize,
        showStats: appState.showStats,
        pasteDialog: appState.pasteDialog,
      },
      commitToHistory: true,
    };
  },
  PanelComponent: ({ updateData }) => (
    <ToolButton
      type="button"
      icon={trash}
      title={t("buttons.clearReset")}
      aria-label={t("buttons.clearReset")}
      showAriaLabel={useIsMobile()}
      onClick={() => {
        if (window.confirm(t("alerts.clearReset"))) {
          updateData(null);
        }
      }}
      data-testid="clear-canvas-button"
    />
  ),
});

export const actionZoomIn = register({
  name: "zoomIn",
  perform: (_elements, appState) => {
    const zoom = getNewZoom(
      getNormalizedZoom(appState.zoom.value + ZOOM_STEP),
      appState.zoom,
      { left: appState.offsetLeft, top: appState.offsetTop },
      { x: appState.width / 2, y: appState.height / 2 },
    );
    return {
      appState: {
        ...appState,
        zoom,
      },
      commitToHistory: false,
    };
  },
  PanelComponent: ({ updateData }) => (
    <ToolButton
      type="button"
      icon={zoomIn}
      title={`${t("buttons.zoomIn")} — ${getShortcutKey("CtrlOrCmd++")}`}
      aria-label={t("buttons.zoomIn")}
      onClick={() => {
        updateData(null);
      }}
    />
  ),
  keyTest: (event) =>
    (event.code === CODES.EQUAL || event.code === CODES.NUM_ADD) &&
    (event[KEYS.CTRL_OR_CMD] || event.shiftKey),
});

export const actionZoomOut = register({
  name: "zoomOut",
  perform: (_elements, appState) => {
    const zoom = getNewZoom(
      getNormalizedZoom(appState.zoom.value - ZOOM_STEP),
      appState.zoom,
      { left: appState.offsetLeft, top: appState.offsetTop },
      { x: appState.width / 2, y: appState.height / 2 },
    );

    return {
      appState: {
        ...appState,
        zoom,
      },
      commitToHistory: false,
    };
  },
  PanelComponent: ({ updateData }) => (
    <ToolButton
      type="button"
      icon={zoomOut}
      title={`${t("buttons.zoomOut")} — ${getShortcutKey("CtrlOrCmd+-")}`}
      aria-label={t("buttons.zoomOut")}
      onClick={() => {
        updateData(null);
      }}
    />
  ),
  keyTest: (event) =>
    (event.code === CODES.MINUS || event.code === CODES.NUM_SUBTRACT) &&
    (event[KEYS.CTRL_OR_CMD] || event.shiftKey),
});

export const actionResetZoom = register({
  name: "resetZoom",
  perform: (_elements, appState) => {
    return {
      appState: {
        ...appState,
        zoom: getNewZoom(
          1 as NormalizedZoomValue,
          appState.zoom,
          { left: appState.offsetLeft, top: appState.offsetTop },
          {
            x: appState.width / 2,
            y: appState.height / 2,
          },
        ),
      },
      commitToHistory: false,
    };
  },
  PanelComponent: ({ updateData }) => (
    <ToolButton
      type="button"
      icon={resetZoom}
      title={t("buttons.resetZoom")}
      aria-label={t("buttons.resetZoom")}
      onClick={() => {
        updateData(null);
      }}
    />
  ),
  keyTest: (event) =>
    (event.code === CODES.ZERO || event.code === CODES.NUM_ZERO) &&
    (event[KEYS.CTRL_OR_CMD] || event.shiftKey),
});

const zoomValueToFitBoundsOnViewport = (
  bounds: [number, number, number, number],
  viewportDimensions: { width: number; height: number },
) => {
  const [x1, y1, x2, y2] = bounds;
  const commonBoundsWidth = x2 - x1;
  const zoomValueForWidth = viewportDimensions.width / commonBoundsWidth;
  const commonBoundsHeight = y2 - y1;
  const zoomValueForHeight = viewportDimensions.height / commonBoundsHeight;
  const smallestZoomValue = Math.min(zoomValueForWidth, zoomValueForHeight);
  const zoomAdjustedToSteps =
    Math.floor(smallestZoomValue / ZOOM_STEP) * ZOOM_STEP;
  const clampedZoomValueToFitElements = Math.min(
    Math.max(zoomAdjustedToSteps, ZOOM_STEP),
    1,
  );
  return clampedZoomValueToFitElements as NormalizedZoomValue;
};

const zoomToFitElements = (
  elements: readonly ExcalidrawElement[],
  appState: Readonly<AppState>,
  zoomToSelection: boolean,
) => {
  const nonDeletedElements = getNonDeletedElements(elements);
  const selectedElements = getSelectedElements(nonDeletedElements, appState);

  const commonBounds =
    zoomToSelection && selectedElements.length > 0
      ? getCommonBounds(selectedElements)
      : getCommonBounds(nonDeletedElements);

  const zoomValue = zoomValueToFitBoundsOnViewport(commonBounds, {
    width: appState.width,
    height: appState.height,
  });
  const newZoom = getNewZoom(zoomValue, appState.zoom, {
    left: appState.offsetLeft,
    top: appState.offsetTop,
  });

  const [x1, y1, x2, y2] = commonBounds;
  const centerX = (x1 + x2) / 2;
  const centerY = (y1 + y2) / 2;
  return {
    appState: {
      ...appState,
      ...centerScrollOn({
        scenePoint: { x: centerX, y: centerY },
        viewportDimensions: {
          width: appState.width,
          height: appState.height,
        },
        zoom: newZoom,
      }),
      zoom: newZoom,
    },
    commitToHistory: false,
  };
};

export const actionZoomToSelected = register({
  name: "zoomToSelection",
  perform: (elements, appState) => zoomToFitElements(elements, appState, true),
  keyTest: (event) =>
    event.code === CODES.TWO &&
    event.shiftKey &&
    !event.altKey &&
    !event[KEYS.CTRL_OR_CMD],
});

export const actionZoomToFit = register({
  name: "zoomToFit",
  perform: (elements, appState) => zoomToFitElements(elements, appState, false),
  keyTest: (event) =>
    event.code === CODES.ONE &&
    event.shiftKey &&
    !event.altKey &&
    !event[KEYS.CTRL_OR_CMD],
});

export const actionToggleTheme = register({
  name: "toggleTheme",
  perform: (_, appState, value) => {
    return {
      appState: {
        ...appState,
        theme: value || (appState.theme === "light" ? "dark" : "light"),
      },
      commitToHistory: false,
    };
  },
  PanelComponent: ({ appState, updateData }) => (
    <div style={{ marginInlineStart: "0.25rem" }}>
      <DarkModeToggle
        value={appState.theme}
        onChange={(theme) => {
          updateData(theme);
        }}
      />
    </div>
  ),
  keyTest: (event) => event.altKey && event.shiftKey && event.code === CODES.D,
});<|MERGE_RESOLUTION|>--- conflicted
+++ resolved
@@ -33,14 +33,10 @@
           label={t("labels.canvasBackground")}
           type="canvasBackground"
           color={appState.viewBackgroundColor}
-<<<<<<< HEAD
           onChange={(color) => updateData({ viewBackgroundColor: color })}
           isActive={appState.showCanvasColorPicker}
           setActive={(active) => updateData({ showCanvasColorPicker: active })}
-=======
-          onChange={(color) => updateData(color)}
           data-testid="canvas-background-picker"
->>>>>>> dd12abc5
         />
       </div>
     );
