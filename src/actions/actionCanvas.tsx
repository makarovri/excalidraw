--- conflicted
+++ resolved
@@ -310,10 +310,7 @@
         selectedElementIds: {},
         selectedGroupIds: {},
         activeTool: {
-<<<<<<< HEAD
           ...appState.activeTool,
-          type: isEraserActive(appState) ? "selection" : "eraser",
-=======
           type: isEraserActive(appState)
             ? appState.activeTool.lastActiveToolBeforeEraser ?? "selection"
             : "eraser",
@@ -321,7 +318,6 @@
             appState.activeTool.type === "eraser" //node throws incorrect type error when using isEraserActive()
               ? undefined
               : appState.activeTool.type,
->>>>>>> 1331cffe
         },
       },
       commitToHistory: true,
