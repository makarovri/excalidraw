import { ColorPicker } from "../components/ColorPicker";
import { zoomIn, zoomOut } from "../components/icons";
import { ToolButton } from "../components/ToolButton";
import { DarkModeToggle } from "../components/DarkModeToggle";
import { THEME, ZOOM_STEP } from "../constants";
import { getCommonBounds, getNonDeletedElements } from "../element";
import { ExcalidrawElement } from "../element/types";
import { t } from "../i18n";
import { CODES, KEYS } from "../keys";
import { getNormalizedZoom, getSelectedElements } from "../scene";
import { centerScrollOn } from "../scene/scroll";
import { getStateForZoom } from "../scene/zoom";
import { AppState, NormalizedZoomValue } from "../types";
import { getShortcutKey } from "../utils";
import { register } from "./register";
import { Tooltip } from "../components/Tooltip";
import { newElementWith } from "../element/mutateElement";
import { getDefaultAppState } from "../appState";
import ClearCanvas from "../components/ClearCanvas";

export const actionChangeViewBackgroundColor = register({
  name: "changeViewBackgroundColor",
  perform: (_, appState, value) => {
    return {
      appState: { ...appState, ...value },
      commitToHistory: !!value.viewBackgroundColor,
    };
  },
  PanelComponent: ({ elements, appState, updateData }) => {
    return (
      <div style={{ position: "relative" }}>
        <ColorPicker
          label={t("labels.canvasBackground")}
          type="canvasBackground"
          color={appState.viewBackgroundColor}
          onChange={(color) => updateData({ viewBackgroundColor: color })}
          isActive={appState.openPopup === "canvasColorPicker"}
          setActive={(active) =>
            updateData({ openPopup: active ? "canvasColorPicker" : null })
          }
          data-testid="canvas-background-picker"
<<<<<<< HEAD
          colorPalette={appState.colorPalette} //zsviczian
=======
          elements={elements}
          appState={appState}
>>>>>>> 49172ac2
        />
      </div>
    );
  },
});

export const actionClearCanvas = register({
  name: "clearCanvas",
  perform: (elements, appState, _, app) => {
    app.imageCache.clear();
    return {
      elements: elements.map((element) =>
        newElementWith(element, { isDeleted: true }),
      ),
      appState: {
        ...getDefaultAppState(),
        files: {},
        theme: appState.theme,
        elementLocked: appState.elementLocked,
        penMode: appState.penMode,
        penDetected: appState.penDetected,
        exportBackground: appState.exportBackground,
        exportEmbedScene: appState.exportEmbedScene,
        gridSize: appState.gridSize,
        showStats: appState.showStats,
        pasteDialog: appState.pasteDialog,
        elementType:
          appState.elementType === "image" ? "selection" : appState.elementType,
      },
      commitToHistory: true,
    };
  },

  PanelComponent: ({ updateData }) => <ClearCanvas onConfirm={updateData} />,
});

export const actionZoomIn = register({
  name: "zoomIn",
  perform: (_elements, appState, _, app) => {
    return {
      appState: {
        ...appState,
        ...getStateForZoom(
          {
            viewportX: appState.width / 2 + appState.offsetLeft,
            viewportY: appState.height / 2 + appState.offsetTop,
            nextZoom: getNormalizedZoom(appState.zoom.value + ZOOM_STEP),
          },
          appState,
        ),
      },
      commitToHistory: false,
    };
  },
  PanelComponent: ({ updateData }) => (
    <ToolButton
      type="button"
      icon={zoomIn}
      title={`${t("buttons.zoomIn")} — ${getShortcutKey("CtrlOrCmd++")}`}
      aria-label={t("buttons.zoomIn")}
      onClick={() => {
        updateData(null);
      }}
      size="small"
    />
  ),
  keyTest: (event) =>
    (event.code === CODES.EQUAL || event.code === CODES.NUM_ADD) &&
    (event[KEYS.CTRL_OR_CMD] || event.shiftKey),
});

export const actionZoomOut = register({
  name: "zoomOut",
  perform: (_elements, appState, _, app) => {
    return {
      appState: {
        ...appState,
        ...getStateForZoom(
          {
            viewportX: appState.width / 2 + appState.offsetLeft,
            viewportY: appState.height / 2 + appState.offsetTop,
            nextZoom: getNormalizedZoom(appState.zoom.value - ZOOM_STEP),
          },
          appState,
        ),
      },
      commitToHistory: false,
    };
  },
  PanelComponent: ({ updateData }) => (
    <ToolButton
      type="button"
      icon={zoomOut}
      title={`${t("buttons.zoomOut")} — ${getShortcutKey("CtrlOrCmd+-")}`}
      aria-label={t("buttons.zoomOut")}
      onClick={() => {
        updateData(null);
      }}
      size="small"
    />
  ),
  keyTest: (event) =>
    (event.code === CODES.MINUS || event.code === CODES.NUM_SUBTRACT) &&
    (event[KEYS.CTRL_OR_CMD] || event.shiftKey),
});

export const actionResetZoom = register({
  name: "resetZoom",
  perform: (_elements, appState, _, app) => {
    return {
      appState: {
        ...appState,
        ...getStateForZoom(
          {
            viewportX: appState.width / 2 + appState.offsetLeft,
            viewportY: appState.height / 2 + appState.offsetTop,
            nextZoom: getNormalizedZoom(1),
          },
          appState,
        ),
      },
      commitToHistory: false,
    };
  },
  PanelComponent: ({ updateData, appState }) => (
    <Tooltip label={t("buttons.resetZoom")} style={{ height: "100%" }}>
      <ToolButton
        type="button"
        className="reset-zoom-button"
        title={t("buttons.resetZoom")}
        aria-label={t("buttons.resetZoom")}
        onClick={() => {
          updateData(null);
        }}
        size="small"
      >
        {(appState.zoom.value * 100).toFixed(0)}%
      </ToolButton>
    </Tooltip>
  ),
  keyTest: (event) =>
    (event.code === CODES.ZERO || event.code === CODES.NUM_ZERO) &&
    (event[KEYS.CTRL_OR_CMD] || event.shiftKey),
});

const zoomValueToFitBoundsOnViewport = (
  bounds: [number, number, number, number],
  viewportDimensions: { width: number; height: number },
  maxZoom: number = 1,
) => {
  const [x1, y1, x2, y2] = bounds;
  const commonBoundsWidth = x2 - x1;
  const zoomValueForWidth = viewportDimensions.width / commonBoundsWidth;
  const commonBoundsHeight = y2 - y1;
  const zoomValueForHeight = viewportDimensions.height / commonBoundsHeight;
  const smallestZoomValue = Math.min(zoomValueForWidth, zoomValueForHeight);
  const zoomAdjustedToSteps =
    Math.floor(smallestZoomValue / ZOOM_STEP) * ZOOM_STEP;
  const clampedZoomValueToFitElements = Math.min(
    Math.max(zoomAdjustedToSteps, ZOOM_STEP),
    maxZoom,
  );
  return clampedZoomValueToFitElements as NormalizedZoomValue;
};

export const zoomToFitElements = (
  elements: readonly ExcalidrawElement[],
  appState: Readonly<AppState>,
  zoomToSelection: boolean,
  maxZoom: number = 1,
  margin: number = 0,
) => {
  const nonDeletedElements = getNonDeletedElements(elements);
  const selectedElements = getSelectedElements(nonDeletedElements, appState);

  const commonBounds =
    zoomToSelection && selectedElements.length > 0
      ? getCommonBounds(selectedElements)
      : getCommonBounds(nonDeletedElements);

  const newZoom = {
    value: zoomValueToFitBoundsOnViewport(
      commonBounds,
      {
        width: appState.width - appState.width * margin,
        height: appState.height - appState.height * margin,
      },
      maxZoom,
    ),
  };

  const [x1, y1, x2, y2] = commonBounds;
  const centerX = (x1 + x2) / 2;
  const centerY = (y1 + y2) / 2;
  return {
    appState: {
      ...appState,
      ...centerScrollOn({
        scenePoint: { x: centerX, y: centerY },
        viewportDimensions: {
          width: appState.width,
          height: appState.height,
        },
        zoom: newZoom,
      }),
      zoom: newZoom,
    },
    commitToHistory: false,
  };
};

export const actionZoomToSelected = register({
  name: "zoomToSelection",
  perform: (elements, appState) => zoomToFitElements(elements, appState, true),
  keyTest: (event) =>
    event.code === CODES.TWO &&
    event.shiftKey &&
    !event.altKey &&
    !event[KEYS.CTRL_OR_CMD],
});

export const actionZoomToFit = register({
  name: "zoomToFit",
  perform: (elements, appState) => zoomToFitElements(elements, appState, false),
  keyTest: (event) =>
    event.code === CODES.ONE &&
    event.shiftKey &&
    !event.altKey &&
    !event[KEYS.CTRL_OR_CMD],
});

export const actionToggleTheme = register({
  name: "toggleTheme",
  perform: (_, appState, value, app) => {
    //zsviczian
    if (app.props.onThemeChange) {
      //zsviczian
      app.props.onThemeChange(
        value || (appState.theme === THEME.LIGHT ? THEME.DARK : THEME.LIGHT),
      );
    }
    return {
      appState: {
        ...appState,
        theme:
          value || (appState.theme === THEME.LIGHT ? THEME.DARK : THEME.LIGHT),
      },
      commitToHistory: false,
    };
  },
  PanelComponent: ({ appState, updateData }) => (
    <div style={{ marginInlineStart: "0.25rem" }}>
      <DarkModeToggle
        value={appState.theme}
        onChange={(theme) => {
          updateData(theme);
        }}
      />
    </div>
  ),
  keyTest: (event) => event.altKey && event.shiftKey && event.code === CODES.D,
});<|MERGE_RESOLUTION|>--- conflicted
+++ resolved
@@ -39,12 +39,9 @@
             updateData({ openPopup: active ? "canvasColorPicker" : null })
           }
           data-testid="canvas-background-picker"
-<<<<<<< HEAD
           colorPalette={appState.colorPalette} //zsviczian
-=======
           elements={elements}
           appState={appState}
->>>>>>> 49172ac2
         />
       </div>
     );
