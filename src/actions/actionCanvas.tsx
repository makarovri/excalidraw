import { ColorPicker } from "../components/ColorPicker/ColorPicker";
import { ZoomInIcon, ZoomOutIcon } from "../components/icons";
import { ToolButton } from "../components/ToolButton";
import { CURSOR_TYPE, MIN_ZOOM, THEME, ZOOM_STEP } from "../constants";
import { getCommonBounds, getNonDeletedElements } from "../element";
import { ExcalidrawElement } from "../element/types";
import { t } from "../i18n";
import { CODES, KEYS } from "../keys";
import { getNormalizedZoom, getSelectedElements } from "../scene";
import { centerScrollOn } from "../scene/scroll";
import { getStateForZoom } from "../scene/zoom";
import { AppState, NormalizedZoomValue } from "../types";
import { getShortcutKey, setCursor, updateActiveTool } from "../utils";
import { register } from "./register";
import { newElementWith } from "../element/mutateElement";
import {
  getDefaultAppState,
  isEraserActive,
  isHandToolActive,
} from "../appState";
<<<<<<< HEAD
import {
  DEFAULT_CANVAS_BACKGROUND_PICKS,
  DEFAULT_ELEMENT_BACKGROUND_COLOR_PALETTE,
} from "../colors";
=======
import { DEFAULT_CANVAS_BACKGROUND_PICKS } from "../colors";
import { excludeElementsInFramesFromSelection } from "../scene/selection";
import { Bounds } from "../element/bounds";
>>>>>>> 28ab6531

export const actionChangeViewBackgroundColor = register({
  name: "changeViewBackgroundColor",
  trackEvent: false,
  predicate: (elements, appState, props, app) => {
    return (
      !!app.props.UIOptions.canvasActions.changeViewBackgroundColor &&
      !appState.viewModeEnabled
    );
  },
  perform: (_, appState, value) => {
    return {
      appState: { ...appState, ...value },
      commitToHistory: !!value.viewBackgroundColor,
    };
  },
  PanelComponent: ({ elements, appState, updateData, appProps }) => {
    // FIXME move me to src/components/mainMenu/DefaultItems.tsx
    return (
      <ColorPicker
        topPicks={
          //zsviczian
          appState.colorPalette?.topPicks?.canvasBackground ??
          DEFAULT_CANVAS_BACKGROUND_PICKS
        }
        palette={
          //zsviczian
          appState.colorPalette?.canvasBackground ??
          DEFAULT_ELEMENT_BACKGROUND_COLOR_PALETTE
        }
        label={t("labels.canvasBackground")}
        type="canvasBackground"
        color={appState.viewBackgroundColor}
        onChange={(color) => updateData({ viewBackgroundColor: color })}
        data-testid="canvas-background-picker"
        elements={elements}
        appState={appState}
        updateData={updateData}
      />
    );
  },
});

export const actionClearCanvas = register({
  name: "clearCanvas",
  trackEvent: { category: "canvas" },
  predicate: (elements, appState, props, app) => {
    return (
      !!app.props.UIOptions.canvasActions.clearCanvas &&
      !appState.viewModeEnabled
    );
  },
  perform: (elements, appState, _, app) => {
    app.imageCache.clear();
    return {
      elements: elements.map((element) =>
        newElementWith(element, { isDeleted: true }),
      ),
      appState: {
        ...getDefaultAppState(),
        files: {},
        theme: appState.theme,
        penMode: appState.penMode,
        penDetected: appState.penDetected,
        exportBackground: appState.exportBackground,
        exportEmbedScene: appState.exportEmbedScene,
        gridSize: appState.gridSize,
        showStats: appState.showStats,
        pasteDialog: appState.pasteDialog,
        activeTool:
          appState.activeTool.type === "image"
            ? { ...appState.activeTool, type: "selection" }
            : appState.activeTool,
        colorPalette: appState.colorPalette, //zsviczian
        trayModeEnabled: appState.trayModeEnabled, //zsviczian
        allowPinchZoom: appState.allowPinchZoom, //zsviczian
        allowWheelZoom: appState.allowWheelZoom, //zsviczian
        pinnedScripts: appState.pinnedScripts, //zsviczian
        customPens: appState.customPens, //zsviczian
      },
      commitToHistory: true,
    };
  },
});

export const actionZoomIn = register({
  name: "zoomIn",
  viewMode: true,
  trackEvent: { category: "canvas" },
  perform: (_elements, appState, _, app) => {
    return {
      appState: {
        ...appState,
        ...getStateForZoom(
          {
            viewportX: appState.width / 2 + appState.offsetLeft,
            viewportY: appState.height / 2 + appState.offsetTop,
            nextZoom: getNormalizedZoom(appState.zoom.value + ZOOM_STEP),
          },
          appState,
        ),
      },
      commitToHistory: false,
    };
  },
  PanelComponent: ({ updateData }) => (
    <ToolButton
      type="button"
      className="zoom-in-button zoom-button"
      icon={ZoomInIcon}
      title={`${t("buttons.zoomIn")} — ${getShortcutKey("CtrlOrCmd++")}`}
      aria-label={t("buttons.zoomIn")}
      onClick={() => {
        updateData(null);
      }}
    />
  ),
  keyTest: (event) =>
    (event.code === CODES.EQUAL || event.code === CODES.NUM_ADD) &&
    (event[KEYS.CTRL_OR_CMD] || event.shiftKey),
});

export const actionZoomOut = register({
  name: "zoomOut",
  viewMode: true,
  trackEvent: { category: "canvas" },
  perform: (_elements, appState, _, app) => {
    return {
      appState: {
        ...appState,
        ...getStateForZoom(
          {
            viewportX: appState.width / 2 + appState.offsetLeft,
            viewportY: appState.height / 2 + appState.offsetTop,
            nextZoom: getNormalizedZoom(appState.zoom.value - ZOOM_STEP),
          },
          appState,
        ),
      },
      commitToHistory: false,
    };
  },
  PanelComponent: ({ updateData }) => (
    <ToolButton
      type="button"
      className="zoom-out-button zoom-button"
      icon={ZoomOutIcon}
      title={`${t("buttons.zoomOut")} — ${getShortcutKey("CtrlOrCmd+-")}`}
      aria-label={t("buttons.zoomOut")}
      onClick={() => {
        updateData(null);
      }}
    />
  ),
  keyTest: (event) =>
    (event.code === CODES.MINUS || event.code === CODES.NUM_SUBTRACT) &&
    (event[KEYS.CTRL_OR_CMD] || event.shiftKey),
});

export const actionResetZoom = register({
  name: "resetZoom",
  viewMode: true,
  trackEvent: { category: "canvas" },
  perform: (_elements, appState, _, app) => {
    return {
      appState: {
        ...appState,
        ...getStateForZoom(
          {
            viewportX: appState.width / 2 + appState.offsetLeft,
            viewportY: appState.height / 2 + appState.offsetTop,
            nextZoom: getNormalizedZoom(1),
          },
          appState,
        ),
      },
      commitToHistory: false,
    };
  },
  PanelComponent: ({ updateData, appState }) => (
    // zsviczian <Tooltip label={t("buttons.resetZoom")} style={{ display: "none" }}>
    <ToolButton
      type="button"
      className="reset-zoom-button zoom-button"
      title={t("buttons.resetZoom")}
      aria-label={t("buttons.resetZoom")}
      onClick={() => {
        updateData(null);
      }}
    >
      {(appState.zoom.value * 100).toFixed(0)}%
    </ToolButton>
    //</Tooltip>
  ),
  keyTest: (event) =>
    (event.code === CODES.ZERO || event.code === CODES.NUM_ZERO) &&
    (event[KEYS.CTRL_OR_CMD] || event.shiftKey),
});

const zoomValueToFitBoundsOnViewport = (
  bounds: Bounds,
  viewportDimensions: { width: number; height: number },
  maxZoom: number = 1, //zsviczian
) => {
  const [x1, y1, x2, y2] = bounds;
  const commonBoundsWidth = x2 - x1;
  const zoomValueForWidth = viewportDimensions.width / commonBoundsWidth;
  const commonBoundsHeight = y2 - y1;
  const zoomValueForHeight = viewportDimensions.height / commonBoundsHeight;
  const smallestZoomValue = Math.min(zoomValueForWidth, zoomValueForHeight);
  const zoomAdjustedToSteps =
    Math.floor(smallestZoomValue / ZOOM_STEP) * ZOOM_STEP;
  const clampedZoomValueToFitElements = Math.min(
    Math.max(zoomAdjustedToSteps, MIN_ZOOM),
    maxZoom, //zsviczian
  );
  return clampedZoomValueToFitElements as NormalizedZoomValue;
};

export const zoomToFitElements = (
  elements: readonly ExcalidrawElement[],
  appState: Readonly<AppState>,
  zoomToSelection: boolean,
  maxZoom: number = 1, //zsviczian
  margin: number = 0, //zsviczian
) => {
  const nonDeletedElements = getNonDeletedElements(elements);
  const selectedElements = getSelectedElements(nonDeletedElements, appState);

  const commonBounds =
    zoomToSelection && selectedElements.length > 0
      ? getCommonBounds(excludeElementsInFramesFromSelection(selectedElements))
      : getCommonBounds(
          excludeElementsInFramesFromSelection(nonDeletedElements),
        );

  const newZoom = {
    value: zoomValueToFitBoundsOnViewport(
      commonBounds,
      {
        width: appState.width - appState.width * margin,
        height: appState.height - appState.height * margin,
      },
      maxZoom,
    ),
  };

  const [x1, y1, x2, y2] = commonBounds;
  const centerX = (x1 + x2) / 2;
  const centerY = (y1 + y2) / 2;
  return {
    appState: {
      ...appState,
      ...centerScrollOn({
        scenePoint: { x: centerX, y: centerY },
        viewportDimensions: {
          width: appState.width,
          height: appState.height,
        },
        zoom: newZoom,
      }),
      zoom: newZoom,
    },
    commitToHistory: false,
  };
};

export const actionZoomToSelected = register({
  name: "zoomToSelection",
  trackEvent: { category: "canvas" },
  perform: (elements, appState) => zoomToFitElements(elements, appState, true),
  keyTest: (event) =>
    event.code === CODES.TWO &&
    event.shiftKey &&
    !event.altKey &&
    !event[KEYS.CTRL_OR_CMD],
});

export const actionZoomToFit = register({
  name: "zoomToFit",
  viewMode: true,
  trackEvent: { category: "canvas" },
  perform: (elements, appState) => zoomToFitElements(elements, appState, false),
  keyTest: (event) =>
    event.code === CODES.ONE &&
    event.shiftKey &&
    !event.altKey &&
    !event[KEYS.CTRL_OR_CMD],
});

export const actionToggleTheme = register({
  name: "toggleTheme",
  viewMode: true,
  trackEvent: { category: "canvas" },
  perform: (_, appState, value, app) => {
    //zsviczian
    if (app.props.onThemeChange) {
      //zsviczian
      app.props.onThemeChange(
        value || (appState.theme === THEME.LIGHT ? THEME.DARK : THEME.LIGHT),
      );
    }
    return {
      appState: {
        ...appState,
        theme:
          value || (appState.theme === THEME.LIGHT ? THEME.DARK : THEME.LIGHT),
      },
      commitToHistory: false,
    };
  },
  keyTest: (event) => event.altKey && event.shiftKey && event.code === CODES.D,
  predicate: (elements, appState, props, app) => {
    return !!app.props.UIOptions.canvasActions.toggleTheme;
  },
});

export const actionToggleEraserTool = register({
  name: "toggleEraserTool",
  trackEvent: { category: "toolbar" },
  perform: (elements, appState) => {
    let activeTool: AppState["activeTool"];

    if (isEraserActive(appState)) {
      activeTool = updateActiveTool(appState, {
        ...(appState.activeTool.lastActiveTool || {
          type: "selection",
        }),
        lastActiveToolBeforeEraser: null,
      });
    } else {
      activeTool = updateActiveTool(appState, {
        type: "eraser",
        lastActiveToolBeforeEraser: appState.activeTool,
      });
    }

    return {
      appState: {
        ...appState,
        selectedElementIds: {},
        selectedGroupIds: {},
        activeTool,
      },
      commitToHistory: true,
    };
  },
  keyTest: (event) => event.key === KEYS.E,
});

export const actionToggleHandTool = register({
  name: "toggleHandTool",
  trackEvent: { category: "toolbar" },
  perform: (elements, appState, _, app) => {
    let activeTool: AppState["activeTool"];

    if (isHandToolActive(appState)) {
      activeTool = updateActiveTool(appState, {
        ...(appState.activeTool.lastActiveTool || {
          type: "selection",
        }),
        lastActiveToolBeforeEraser: null,
      });
    } else {
      activeTool = updateActiveTool(appState, {
        type: "hand",
        lastActiveToolBeforeEraser: appState.activeTool,
      });
      setCursor(app.canvas, CURSOR_TYPE.GRAB);
    }

    return {
      appState: {
        ...appState,
        selectedElementIds: {},
        selectedGroupIds: {},
        activeTool,
      },
      commitToHistory: true,
    };
  },
  keyTest: (event) => event.key === KEYS.H,
});<|MERGE_RESOLUTION|>--- conflicted
+++ resolved
@@ -18,16 +18,12 @@
   isEraserActive,
   isHandToolActive,
 } from "../appState";
-<<<<<<< HEAD
 import {
   DEFAULT_CANVAS_BACKGROUND_PICKS,
   DEFAULT_ELEMENT_BACKGROUND_COLOR_PALETTE,
 } from "../colors";
-=======
-import { DEFAULT_CANVAS_BACKGROUND_PICKS } from "../colors";
 import { excludeElementsInFramesFromSelection } from "../scene/selection";
 import { Bounds } from "../element/bounds";
->>>>>>> 28ab6531
 
 export const actionChangeViewBackgroundColor = register({
   name: "changeViewBackgroundColor",
