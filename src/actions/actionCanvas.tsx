--- conflicted
+++ resolved
@@ -58,12 +58,8 @@
         files: {},
         theme: appState.theme,
         elementLocked: appState.elementLocked,
-<<<<<<< HEAD
-        penLocked: appState.penLocked,
-=======
         penMode: appState.penMode,
         penDetected: appState.penDetected,
->>>>>>> 4486fbc2
         exportBackground: appState.exportBackground,
         exportEmbedScene: appState.exportEmbedScene,
         gridSize: appState.gridSize,
