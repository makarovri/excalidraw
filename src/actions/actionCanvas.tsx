--- conflicted
+++ resolved
@@ -215,27 +215,12 @@
       ? getCommonBounds(selectedElements)
       : getCommonBounds(nonDeletedElements);
 
-<<<<<<< HEAD
-  const zoomValue = zoomValueToFitBoundsOnViewport(
-    commonBounds,
-    {
-      width: appState.width - appState.width * margin,
-      height: appState.height - appState.height * margin,
-    },
-    maxZoom,
-  );
-  const newZoom = getNewZoom(zoomValue, appState.zoom, {
-    left: appState.offsetLeft,
-    top: appState.offsetTop,
-  });
-=======
   const newZoom = {
     value: zoomValueToFitBoundsOnViewport(commonBounds, {
       width: appState.width,
       height: appState.height,
     }),
   };
->>>>>>> edfbac9d
 
   const [x1, y1, x2, y2] = commonBounds;
   const centerX = (x1 + x2) / 2;
