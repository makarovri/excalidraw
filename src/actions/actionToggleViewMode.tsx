import { CODES, KEYS } from "../keys";
import { register } from "./register";

export const actionToggleViewMode = register({
  name: "viewMode",
<<<<<<< HEAD
  perform(elements, appState, _, app) {
    //zsviczian
    trackEvent("view", "mode", "view");
    if (app.props.onViewModeChange) {
      //zsviczian
      app.props.onViewModeChange(!this.checked!(appState));
    }
=======
  trackEvent: {
    category: "canvas",
    predicate: (appState) => !appState.viewModeEnabled,
  },
  perform(elements, appState) {
>>>>>>> 734bb4d2
    return {
      appState: {
        ...appState,
        viewModeEnabled: !this.checked!(appState),
      },
      commitToHistory: false,
    };
  },
  checked: (appState) => appState.viewModeEnabled,
  contextItemLabel: "labels.viewMode",
  keyTest: (event) =>
    !event[KEYS.CTRL_OR_CMD] && event.altKey && event.code === CODES.R,
});<|MERGE_RESOLUTION|>--- conflicted
+++ resolved
@@ -3,21 +3,16 @@
 
 export const actionToggleViewMode = register({
   name: "viewMode",
-<<<<<<< HEAD
+  trackEvent: {
+    category: "canvas",
+    predicate: (appState) => !appState.viewModeEnabled,
+  },
   perform(elements, appState, _, app) {
     //zsviczian
-    trackEvent("view", "mode", "view");
     if (app.props.onViewModeChange) {
       //zsviczian
       app.props.onViewModeChange(!this.checked!(appState));
     }
-=======
-  trackEvent: {
-    category: "canvas",
-    predicate: (appState) => !appState.viewModeEnabled,
-  },
-  perform(elements, appState) {
->>>>>>> 734bb4d2
     return {
       appState: {
         ...appState,
