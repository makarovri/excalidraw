--- conflicted
+++ resolved
@@ -10,20 +10,7 @@
 import { ExcalidrawElement } from "../element/types";
 import { AppClassProperties, AppState } from "../types";
 import { MODES } from "../constants";
-<<<<<<< HEAD
-import Library from "../data/library";
 import { TextActionName } from "../textlike/types";
-
-// This is the <App> component, but for now we don't care about anything but its
-// `canvas` state.
-type App = {
-  canvas: HTMLCanvasElement | null;
-  focusContainer: () => void;
-  props: AppProps;
-  library: Library;
-};
-=======
->>>>>>> 8df1a115
 
 export class ActionManager implements ActionsManagerInterface {
   actions = {} as ActionsManagerInterface["actions"];
