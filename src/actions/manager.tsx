import React from "react";
import {
  Action,
  UpdaterFn,
  ActionName,
  ActionResult,
  PanelComponentProps,
  ActionSource,
  DisableFn,
  EnableFn,
  isActionName,
} from "./types";
import { getActionDisablers, getActionEnablers } from "./guards";
import { ExcalidrawElement } from "../element/types";
import { AppClassProperties, AppState } from "../types";
import { MODES } from "../constants";
import { trackEvent } from "../analytics";

const trackAction = (
  action: Action,
  source: ActionSource,
  appState: Readonly<AppState>,
  elements: readonly ExcalidrawElement[],
  app: AppClassProperties,
  value: any,
) => {
  if (action.trackEvent) {
    try {
      if (typeof action.trackEvent === "object") {
        const shouldTrack = action.trackEvent.predicate
          ? action.trackEvent.predicate(appState, elements, value)
          : true;
        if (shouldTrack) {
          trackEvent(
            action.trackEvent.category,
            action.trackEvent.action || action.name,
            `${source} (${app.device.isMobile ? "mobile" : "desktop"})`,
          );
        }
      }
    } catch (error) {
      console.error("error while logging action:", error);
    }
  }
};

export class ActionManager {
  actions = {} as Record<ActionName | Action["name"], Action>;

  disablers = {} as Record<ActionName, DisableFn[]>;
  enablers = {} as Record<Action["name"], EnableFn[]>;

  updater: (actionResult: ActionResult | Promise<ActionResult>) => void;

  getAppState: () => Readonly<AppState>;
  getElementsIncludingDeleted: () => readonly ExcalidrawElement[];
  app: AppClassProperties;

  constructor(
    updater: UpdaterFn,
    getAppState: () => AppState,
    getElementsIncludingDeleted: () => readonly ExcalidrawElement[],
    app: AppClassProperties,
  ) {
    this.updater = (actionResult) => {
      if (actionResult && "then" in actionResult) {
        actionResult.then((actionResult) => {
          return updater(actionResult);
        });
      } else {
        return updater(actionResult);
      }
    };
    this.getAppState = getAppState;
    this.getElementsIncludingDeleted = getElementsIncludingDeleted;
    this.app = app;
  }

  public registerActionGuards() {
    const disablers = getActionDisablers();
    for (const d in disablers) {
      const dName = d as ActionName;
      disablers[dName].forEach((disabler) =>
        this.registerDisableFn(dName, disabler),
      );
    }
    const enablers = getActionEnablers();
    for (const e in enablers) {
      const eName = e as Action["name"];
      enablers[e].forEach((enabler) => this.registerEnableFn(eName, enabler));
    }
  }

  private registerDisableFn(name: ActionName, disabler: DisableFn) {
    if (!(name in this.disablers)) {
      this.disablers[name] = [] as DisableFn[];
    }
    if (!this.disablers[name].includes(disabler)) {
      this.disablers[name].push(disabler);
    }
  }

  private registerEnableFn(name: Action["name"], enabler: EnableFn) {
    if (!(name in this.enablers)) {
      this.enablers[name] = [] as EnableFn[];
    }
    if (!this.enablers[name].includes(enabler)) {
      this.enablers[name].push(enabler);
    }
  }

  public isActionEnabled(
    elements: readonly ExcalidrawElement[],
    appState: AppState,
    actionName: Action["name"],
  ): boolean {
    if (isActionName(actionName)) {
      return !(
        actionName in this.disablers &&
        this.disablers[actionName].some((fn) =>
          fn(elements, appState, actionName),
        )
      );
    }
    return (
      actionName in this.enablers &&
      this.enablers[actionName].some((fn) => fn(elements, appState, actionName))
    );
  }

  registerAction(action: Action) {
    this.actions[action.name] = action;
  }

  registerAll(actions: readonly Action[]) {
    actions.forEach((action) => this.registerAction(action));
  }

  handleKeyDown(event: React.KeyboardEvent | KeyboardEvent) {
    const canvasActions = this.app.props.UIOptions.canvasActions;
    const data = Object.values(this.actions)
      .sort((a, b) => (b.keyPriority || 0) - (a.keyPriority || 0))
      .filter(
        (action) =>
          (action.name in canvasActions
            ? canvasActions[action.name as keyof typeof canvasActions]
            : this.isActionEnabled(
                this.getElementsIncludingDeleted(),
                this.getAppState(),
                action.name,
              )) &&
          action.keyTest &&
          action.keyTest(
            event,
            this.getAppState(),
            this.getElementsIncludingDeleted(),
          ),
      );

    if (data.length !== 1) {
      if (data.length > 1) {
        console.warn("Canceling as multiple actions match this shortcut", data);
      }
      return false;
    }

    const action = data[0];

    const { viewModeEnabled } = this.getAppState();
    if (viewModeEnabled) {
      if (!Object.values(MODES).includes(data[0].name)) {
        return false;
      }
    }

    const elements = this.getElementsIncludingDeleted();
    const appState = this.getAppState();
    const value = null;

    trackAction(action, "keyboard", appState, elements, this.app, null);

    event.preventDefault();
    event.stopPropagation();
    this.updater(data[0].perform(elements, appState, value, this.app));
    return true;
  }

  executeAction(action: Action, source: ActionSource = "api") {
    const elements = this.getElementsIncludingDeleted();
    const appState = this.getAppState();
    const value = null;

    trackAction(action, source, appState, elements, this.app, value);

    this.updater(action.perform(elements, appState, value, this.app));
  }

  /**
   * @param data additional data sent to the PanelComponent
   */
  renderAction = (
<<<<<<< HEAD
    name: ActionName | Action["name"],
    data?: PanelComponentProps["data"],
=======
    name: ActionName,
    data?: PanelComponentProps["data"],
    isInHamburgerMenu = false,
>>>>>>> 8d5d68e5
  ) => {
    const canvasActions = this.app.props.UIOptions.canvasActions;

    if (
      this.actions[name] &&
      "PanelComponent" in this.actions[name] &&
      (name in canvasActions
        ? canvasActions[name as keyof typeof canvasActions]
        : this.isActionEnabled(
            this.getElementsIncludingDeleted(),
            this.getAppState(),
            name,
          ))
    ) {
      const action = this.actions[name];
      const PanelComponent = action.PanelComponent!;
      PanelComponent.displayName = "PanelComponent";
      const elements = this.getElementsIncludingDeleted();
      const appState = this.getAppState();
      const updateData = (formState?: any) => {
        trackAction(action, "ui", appState, elements, this.app, formState);

        this.updater(
          action.perform(
            this.getElementsIncludingDeleted(),
            this.getAppState(),
            formState,
            this.app,
          ),
        );
      };

      return (
        <PanelComponent
          key={name}
          elements={this.getElementsIncludingDeleted()}
          appState={this.getAppState()}
          updateData={updateData}
          appProps={this.app.props}
          data={data}
          isInHamburgerMenu={isInHamburgerMenu}
        />
      );
    }

    return null;
  };
}<|MERGE_RESOLUTION|>--- conflicted
+++ resolved
@@ -199,14 +199,9 @@
    * @param data additional data sent to the PanelComponent
    */
   renderAction = (
-<<<<<<< HEAD
     name: ActionName | Action["name"],
     data?: PanelComponentProps["data"],
-=======
-    name: ActionName,
-    data?: PanelComponentProps["data"],
     isInHamburgerMenu = false,
->>>>>>> 8d5d68e5
   ) => {
     const canvasActions = this.app.props.UIOptions.canvasActions;
 
