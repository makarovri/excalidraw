--- conflicted
+++ resolved
@@ -2,18 +2,10 @@
 import { mutateElement } from "./mutateElement";
 import { API } from "../tests/helpers/api";
 import { FONT_FAMILY } from "../constants";
-<<<<<<< HEAD
+import { isPrimitive } from "../utils";
 import { registerTextElementSubtypes } from "../textlike";
 
 registerTextElementSubtypes();
-
-const isPrimitive = (val: any) => {
-  const type = typeof val;
-  return val == null || (type !== "object" && type !== "function");
-};
-=======
-import { isPrimitive } from "../utils";
->>>>>>> 880e4fee
 
 const assertCloneObjects = (source: any, clone: any) => {
   for (const key in clone) {
