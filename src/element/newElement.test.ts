--- conflicted
+++ resolved
@@ -96,27 +96,6 @@
   });
 });
 
-<<<<<<< HEAD
-it("clones text element", () => {
-  const element = API.createElement({
-    type: "text",
-    x: 0,
-    y: 0,
-    strokeColor: "#000000",
-    backgroundColor: "transparent",
-    fillStyle: "hachure",
-    strokeWidth: 1,
-    strokeStyle: "solid",
-    roundness: null,
-    roughness: 1,
-    opacity: 100,
-    text: "hello",
-    rawText: "hello",
-    fontSize: 20,
-    fontFamily: FONT_FAMILY.Virgil,
-    textAlign: "left",
-    verticalAlign: "top",
-=======
 describe("duplicating multiple elements", () => {
   it("duplicateElements should clone bindings", () => {
     const rectangle1 = API.createElement({
@@ -339,7 +318,6 @@
       ...arrow3.endBinding,
       elementId: clonedRectangle.id,
     });
->>>>>>> c3e8ddaf
   });
 
   describe("should duplicate all group ids", () => {
