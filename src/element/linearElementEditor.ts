--- conflicted
+++ resolved
@@ -165,15 +165,6 @@
       linearElementEditor.pointerDownState.lastClickedPoint
     ] as [number, number] | undefined;
     if (selectedPointsIndices && draggingPoint) {
-<<<<<<< HEAD
-      if (isDragging === false) {
-        setState({
-          editingLinearElement: {
-            ...editingLinearElement,
-            isDragging: true,
-          },
-        });
-      }
       if (
         shouldRotateWithDiscreteAngle(event) &&
         selectedPointsIndices.length === 1 &&
@@ -189,34 +180,25 @@
           [scenePointerX, scenePointerY],
           appState.gridSize,
         );
-=======
-      const newDraggingPointPosition = LinearElementEditor.createPointAt(
-        element,
-        scenePointerX - linearElementEditor.pointerOffset.x,
-        scenePointerY - linearElementEditor.pointerOffset.y,
-        appState.gridSize,
-      );
->>>>>>> 08ce7c7f
 
         // rounding to stop the dragged point from jiggling
         width = Math.round(width);
         height = Math.round(height);
 
-<<<<<<< HEAD
         LinearElementEditor.movePoints(element, [
           {
             index: selectedIndex,
             point: [width + referencePoint[0], height + referencePoint[1]],
             isDragging:
               selectedIndex ===
-              editingLinearElement.pointerDownState.lastClickedPoint,
+              linearElementEditor.pointerDownState.lastClickedPoint,
           },
         ]);
       } else {
         const newDraggingPointPosition = LinearElementEditor.createPointAt(
           element,
-          scenePointerX - editingLinearElement.pointerOffset.x,
-          scenePointerY - editingLinearElement.pointerOffset.y,
+          scenePointerX - linearElementEditor.pointerOffset.x,
+          scenePointerY - linearElementEditor.pointerOffset.y,
           appState.gridSize,
         );
 
@@ -228,11 +210,11 @@
           selectedPointsIndices.map((pointIndex) => {
             const newPointPosition =
               pointIndex ===
-              editingLinearElement.pointerDownState.lastClickedPoint
+              linearElementEditor.pointerDownState.lastClickedPoint
                 ? LinearElementEditor.createPointAt(
                     element,
-                    scenePointerX - editingLinearElement.pointerOffset.x,
-                    scenePointerY - editingLinearElement.pointerOffset.y,
+                    scenePointerX - linearElementEditor.pointerOffset.x,
+                    scenePointerY - linearElementEditor.pointerOffset.y,
                     appState.gridSize,
                   )
                 : ([
@@ -244,37 +226,11 @@
               point: newPointPosition,
               isDragging:
                 pointIndex ===
-                editingLinearElement.pointerDownState.lastClickedPoint,
+                linearElementEditor.pointerDownState.lastClickedPoint,
             };
           }),
         );
       }
-=======
-      LinearElementEditor.movePoints(
-        element,
-        selectedPointsIndices.map((pointIndex) => {
-          const newPointPosition =
-            pointIndex === linearElementEditor.pointerDownState.lastClickedPoint
-              ? LinearElementEditor.createPointAt(
-                  element,
-                  scenePointerX - linearElementEditor.pointerOffset.x,
-                  scenePointerY - linearElementEditor.pointerOffset.y,
-                  appState.gridSize,
-                )
-              : ([
-                  element.points[pointIndex][0] + deltaX,
-                  element.points[pointIndex][1] + deltaY,
-                ] as const);
-          return {
-            index: pointIndex,
-            point: newPointPosition,
-            isDragging:
-              pointIndex ===
-              linearElementEditor.pointerDownState.lastClickedPoint,
-          };
-        }),
-      );
->>>>>>> 08ce7c7f
 
       // suggest bindings for first and last point if selected
       if (isBindingElement(element, false)) {
@@ -550,7 +506,6 @@
       return { ...linearElementEditor, lastUncommittedPoint: null };
     }
 
-<<<<<<< HEAD
     let newPoint: Point;
 
     if (shouldRotateWithDiscreteAngle(event) && points.length >= 2) {
@@ -570,19 +525,11 @@
     } else {
       newPoint = LinearElementEditor.createPointAt(
         element,
-        scenePointerX - editingLinearElement.pointerOffset.x,
-        scenePointerY - editingLinearElement.pointerOffset.y,
+        scenePointerX - linearElementEditor.pointerOffset.x,
+        scenePointerY - linearElementEditor.pointerOffset.y,
         gridSize,
       );
     }
-=======
-    const newPoint = LinearElementEditor.createPointAt(
-      element,
-      scenePointerX - linearElementEditor.pointerOffset.x,
-      scenePointerY - linearElementEditor.pointerOffset.y,
-      gridSize,
-    );
->>>>>>> 08ce7c7f
 
     if (lastPoint === lastUncommittedPoint) {
       LinearElementEditor.movePoints(element, [
