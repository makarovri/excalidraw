import { AppState, ExcalidrawProps, Point } from "../types";
import {
  getShortcutKey,
  sceneCoordsToViewportCoords,
  viewportCoordsToSceneCoords,
  wrapEvent,
} from "../utils";
import { mutateElement } from "./mutateElement";
import { NonDeletedExcalidrawElement } from "./types";

import { register } from "../actions/register";
import { ToolButton } from "../components/ToolButton";
import { editIcon, link, trash } from "../components/icons";
import { t } from "../i18n";
import {
  useCallback,
  useEffect,
  useLayoutEffect,
  useRef,
  useState,
} from "react";
import clsx from "clsx";
import { KEYS } from "../keys";
import { DEFAULT_LINK_SIZE } from "../renderer/renderElement";
import { rotate } from "../math";
import { EVENT, HYPERLINK_TOOLTIP_DELAY, MIME_TYPES } from "../constants";
import { Bounds } from "./bounds";
import { getTooltipDiv, updateTooltipPosition } from "../components/Tooltip";
import { getSelectedElements } from "../scene";
import { isPointHittingElementBoundingBox } from "./collision";
import { getElementAbsoluteCoords } from "./";

import "./Hyperlink.scss";

const CONTAINER_WIDTH = 320;
const SPACE_BOTTOM = 85;
const CONTAINER_PADDING = 5;
const CONTAINER_HEIGHT = 42;
const AUTO_HIDE_TIMEOUT = 500;

export const EXTERNAL_LINK_IMG = document.createElement("img");
EXTERNAL_LINK_IMG.src = `data:${MIME_TYPES.svg}, ${encodeURIComponent(
  `<svg xmlns="http://www.w3.org/2000/svg" width="16" height="16" viewBox="0 0 24 24" fill="none" stroke="#1971c2" stroke-width="2" stroke-linecap="round" stroke-linejoin="round" class="feather feather-external-link"><path d="M18 13v6a2 2 0 0 1-2 2H5a2 2 0 0 1-2-2V8a2 2 0 0 1 2-2h6"></path><polyline points="15 3 21 3 21 9"></polyline><line x1="10" y1="14" x2="21" y2="3"></line></svg>`,
)}`;

let IS_HYPERLINK_TOOLTIP_VISIBLE = false;

export const Hyperlink = ({
  element,
  appState,
  setAppState,
  onLinkOpen,
}: {
  element: NonDeletedExcalidrawElement;
  appState: AppState;
  setAppState: React.Component<any, AppState>["setState"];
  onLinkOpen: ExcalidrawProps["onLinkOpen"];
}) => {
  const linkVal = element.link || "";

  const [inputVal, setInputVal] = useState(linkVal);
  const inputRef = useRef<HTMLInputElement>(null);
  const isEditing = appState.showHyperlinkPopup === "editor" || !linkVal;

  const handleSubmit = useCallback(() => {
    if (!inputRef.current) {
      return;
    }

    const link = normalizeLink(inputRef.current.value);

    mutateElement(element, { link });
    setAppState({ showHyperlinkPopup: "info" });
  }, [element, setAppState]);

  useLayoutEffect(() => {
    return () => {
      handleSubmit();
    };
  }, [handleSubmit]);

  useEffect(() => {
    let timeoutId: number | null = null;
    const handlePointerMove = (event: PointerEvent) => {
      if (isEditing) {
        return;
      }
      if (timeoutId) {
        clearTimeout(timeoutId);
      }
      const shouldHide = shouldHideLinkPopup(element, appState, [
        event.clientX,
        event.clientY,
      ]) as boolean;
      if (shouldHide) {
        timeoutId = window.setTimeout(() => {
          setAppState({ showHyperlinkPopup: false });
        }, AUTO_HIDE_TIMEOUT);
      }
    };
    window.addEventListener(EVENT.POINTER_MOVE, handlePointerMove, false);
    return () => {
      window.removeEventListener(EVENT.POINTER_MOVE, handlePointerMove, false);
      if (timeoutId) {
        clearTimeout(timeoutId);
      }
    };
  }, [appState, element, isEditing, setAppState]);

  const handleRemove = useCallback(() => {
    mutateElement(element, { link: null });
    if (isEditing) {
      inputRef.current!.value = "";
    }
    setAppState({ showHyperlinkPopup: false });
  }, [setAppState, element, isEditing]);

  const onEdit = () => {
    setAppState({ showHyperlinkPopup: "editor" });
  };
  const { x, y } = getCoordsForPopover(element, appState);
  if (
    appState.draggingElement ||
    appState.resizingElement ||
    appState.isRotating
  ) {
    return null;
  }
  return (
    <div
      className="excalidraw-hyperlinkContainer"
      style={{
        top: `${y}px`,
        left: `${x}px`,
        width: CONTAINER_WIDTH,
        padding: CONTAINER_PADDING,
      }}
    >
      {isEditing ? (
        <input
          className={clsx("excalidraw-hyperlinkContainer-input")}
          placeholder="Type or paste your link here"
          ref={inputRef}
          value={inputVal}
          onChange={(event) => setInputVal(event.target.value)}
          autoFocus
          onKeyDown={(event) => {
            event.stopPropagation();
            // prevent cmd/ctrl+k shortcut when editing link
            if (event[KEYS.CTRL_OR_CMD] && event.key === KEYS.K) {
              event.preventDefault();
            }
            if (event.key === KEYS.ENTER || event.key === KEYS.ESCAPE) {
              handleSubmit();
            }
          }}
        />
      ) : (
        <a
          href={element.link || ""}
          className={clsx("excalidraw-hyperlinkContainer-link", {
            "d-none": isEditing,
          })}
          target={isLocalLink(element.link) ? "_self" : "_blank"}
          onClick={(event) => {
<<<<<<< HEAD
            if (onLinkOpen && element.link) {
              event.preventDefault();
              onLinkOpen(element.link, event.nativeEvent);
=======
            if (element.link && onLinkOpen) {
              const customEvent = wrapEvent(
                EVENT.EXCALIDRAW_LINK,
                event.nativeEvent,
              );
              onLinkOpen(element, customEvent);
              if (customEvent.defaultPrevented) {
                event.preventDefault();
              }
>>>>>>> b6ab0882
            }
          }}
          rel="noopener noreferrer"
        >
          {element.link}
        </a>
      )}
      <div className="excalidraw-hyperlinkContainer__buttons">
        {!isEditing && (
          <ToolButton
            type="button"
            title={t("buttons.edit")}
            aria-label={t("buttons.edit")}
            label={t("buttons.edit")}
            onClick={onEdit}
            className="excalidraw-hyperlinkContainer--edit"
            icon={editIcon}
          />
        )}

        {linkVal && (
          <ToolButton
            type="button"
            title={t("buttons.remove")}
            aria-label={t("buttons.remove")}
            label={t("buttons.remove")}
            onClick={handleRemove}
            className="excalidraw-hyperlinkContainer--remove"
            icon={trash}
          />
        )}
      </div>
    </div>
  );
};

const getCoordsForPopover = (
  element: NonDeletedExcalidrawElement,
  appState: AppState,
) => {
  const { x: viewportX, y: viewportY } = sceneCoordsToViewportCoords(
    { sceneX: element.x + element.width / 2, sceneY: element.y },
    appState,
  );
  const x = viewportX - appState.offsetLeft - CONTAINER_WIDTH / 2;
  const y = viewportY - appState.offsetTop - SPACE_BOTTOM;
  return { x, y };
};

export const normalizeLink = (link: string) => {
  link = link.trim();
  if (link) {
    // prefix with protocol if not fully-qualified
    if (!link.includes("://") && !/^[[\\/]/.test(link)) {
      link = `https://${link}`;
    }
  }
  return link;
};

export const isLocalLink = (link: string | null) => {
  return !!(link?.includes(location.origin) || link?.startsWith("/"));
};

export const actionLink = register({
  name: "link",
  perform: (elements, appState) => {
    if (appState.showHyperlinkPopup === "editor") {
      return false;
    }
    return {
      elements,
      appState: {
        ...appState,
        showHyperlinkPopup: "editor",
      },
      commitToHistory: true,
    };
  },
  keyTest: (event) => event[KEYS.CTRL_OR_CMD] && event.key === KEYS.K,
  contextItemLabel: (elements, appState) =>
    getContextMenuLabel(elements, appState),
  contextItemPredicate: (elements, appState) => {
    const selectedElements = getSelectedElements(elements, appState);
    return selectedElements.length === 1;
  },
  PanelComponent: ({ elements, appState, updateData }) => {
    const selectedElements = getSelectedElements(elements, appState);

    return (
      <ToolButton
        type="button"
        icon={link}
        aria-label={t(getContextMenuLabel(elements, appState))}
        title={`${t("labels.link.label")} - ${getShortcutKey("CtrlOrCmd+K")}`}
        onClick={() => updateData(null)}
        selected={selectedElements.length === 1 && !!selectedElements[0].link}
      />
    );
  },
});

export const getContextMenuLabel = (
  elements: readonly NonDeletedExcalidrawElement[],
  appState: AppState,
) => {
  const selectedElements = getSelectedElements(elements, appState);
  const label = selectedElements[0]!.link
    ? "labels.link.edit"
    : "labels.link.create";
  return label;
};
export const getLinkHandleFromCoords = (
  [x1, y1, x2, y2]: Bounds,
  angle: number,
  appState: AppState,
): [x: number, y: number, width: number, height: number] => {
  const size = DEFAULT_LINK_SIZE;
  const linkWidth = size / appState.zoom.value;
  const linkHeight = size / appState.zoom.value;
  const linkMarginY = size / appState.zoom.value;
  const centerX = (x1 + x2) / 2;
  const centerY = (y1 + y2) / 2;
  const centeringOffset = (size - 8) / (2 * appState.zoom.value);
  const dashedLineMargin = 4 / appState.zoom.value;

  // Same as `ne` resize handle
  const x = x2 + dashedLineMargin - centeringOffset;
  const y = y1 - dashedLineMargin - linkMarginY + centeringOffset;

  const [rotatedX, rotatedY] = rotate(
    x + linkWidth / 2,
    y + linkHeight / 2,
    centerX,
    centerY,
    angle,
  );
  return [
    rotatedX - linkWidth / 2,
    rotatedY - linkHeight / 2,
    linkWidth,
    linkHeight,
  ];
};

export const isPointHittingLinkIcon = (
  element: NonDeletedExcalidrawElement,
  appState: AppState,
  [x, y]: Point,
) => {
  const threshold = 4 / appState.zoom.value;

  const [x1, y1, x2, y2] = getElementAbsoluteCoords(element);

  const [linkX, linkY, linkWidth, linkHeight] = getLinkHandleFromCoords(
    [x1, y1, x2, y2],
    element.angle,
    appState,
  );
  const hitLink =
    x > linkX - threshold &&
    x < linkX + threshold + linkWidth &&
    y > linkY - threshold &&
    y < linkY + linkHeight + threshold;
  return hitLink;
};

let HYPERLINK_TOOLTIP_TIMEOUT_ID: number | null = null;
export const showHyperlinkTooltip = (
  element: NonDeletedExcalidrawElement,
  appState: AppState,
) => {
  if (HYPERLINK_TOOLTIP_TIMEOUT_ID) {
    clearTimeout(HYPERLINK_TOOLTIP_TIMEOUT_ID);
  }
  HYPERLINK_TOOLTIP_TIMEOUT_ID = window.setTimeout(
    () => renderTooltip(element, appState),
    HYPERLINK_TOOLTIP_DELAY,
  );
};

const renderTooltip = (
  element: NonDeletedExcalidrawElement,
  appState: AppState,
) => {
  if (!element.link) {
    return;
  }

  const tooltipDiv = getTooltipDiv();

  tooltipDiv.classList.add("excalidraw-tooltip--visible");
  tooltipDiv.style.maxWidth = "20rem";
  tooltipDiv.textContent = element.link;

  const [x1, y1, x2, y2] = getElementAbsoluteCoords(element);

  const [linkX, linkY, linkWidth, linkHeight] = getLinkHandleFromCoords(
    [x1, y1, x2, y2],
    element.angle,
    appState,
  );

  const linkViewportCoords = sceneCoordsToViewportCoords(
    { sceneX: linkX, sceneY: linkY },
    appState,
  );

  updateTooltipPosition(
    tooltipDiv,
    {
      left: linkViewportCoords.x,
      top: linkViewportCoords.y,
      width: linkWidth,
      height: linkHeight,
    },
    "top",
  );

  IS_HYPERLINK_TOOLTIP_VISIBLE = true;
};
export const hideHyperlinkToolip = () => {
  if (HYPERLINK_TOOLTIP_TIMEOUT_ID) {
    clearTimeout(HYPERLINK_TOOLTIP_TIMEOUT_ID);
  }
  if (IS_HYPERLINK_TOOLTIP_VISIBLE) {
    IS_HYPERLINK_TOOLTIP_VISIBLE = false;
    getTooltipDiv().classList.remove("excalidraw-tooltip--visible");
  }
};

export const shouldHideLinkPopup = (
  element: NonDeletedExcalidrawElement,
  appState: AppState,
  [clientX, clientY]: Point,
): Boolean => {
  const { x: sceneX, y: sceneY } = viewportCoordsToSceneCoords(
    { clientX, clientY },
    appState,
  );

  const threshold = 15 / appState.zoom.value;
  // hitbox to prevent hiding when hovered in element bounding box
  if (isPointHittingElementBoundingBox(element, [sceneX, sceneY], threshold)) {
    return false;
  }

  // hit box to prevent hiding when hovered in the vertical area between element and popover
  if (
    sceneX >= element.x &&
    sceneX <= element.x + element.width &&
    sceneY <= element.y &&
    sceneY >= element.y - SPACE_BOTTOM
  ) {
    return false;
  }
  // hit box to prevent hiding when hovered around popover within threshold
  const { x: popoverX, y: popoverY } = getCoordsForPopover(element, appState);

  if (
    clientX >= popoverX - threshold &&
    clientX <= popoverX + CONTAINER_WIDTH + CONTAINER_PADDING * 2 + threshold &&
    clientY >= popoverY - threshold &&
    clientY <= popoverY + threshold + CONTAINER_PADDING * 2 + CONTAINER_HEIGHT
  ) {
    return false;
  }
  return true;
};<|MERGE_RESOLUTION|>--- conflicted
+++ resolved
@@ -163,11 +163,6 @@
           })}
           target={isLocalLink(element.link) ? "_self" : "_blank"}
           onClick={(event) => {
-<<<<<<< HEAD
-            if (onLinkOpen && element.link) {
-              event.preventDefault();
-              onLinkOpen(element.link, event.nativeEvent);
-=======
             if (element.link && onLinkOpen) {
               const customEvent = wrapEvent(
                 EVENT.EXCALIDRAW_LINK,
@@ -177,7 +172,6 @@
               if (customEvent.defaultPrevented) {
                 event.preventDefault();
               }
->>>>>>> b6ab0882
             }
           }}
           rel="noopener noreferrer"
