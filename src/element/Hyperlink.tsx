--- conflicted
+++ resolved
@@ -294,24 +294,6 @@
   return { x, y };
 };
 
-<<<<<<< HEAD
-export const normalizeLink = (link: string) => {
-  link = link.trim();
-  if (link) {
-    // prefix with protocol if not fully-qualified
-    if (!link.includes("://") && !/^[[\\/]/.test(link)) {
-      link = `https://${link}`;
-    }
-  }
-  return link;
-};
-
-export const isLocalLink = (link: string | null | undefined) => {
-  return !!(link?.includes(location.origin) || link?.startsWith("/"));
-};
-
-=======
->>>>>>> 3ddcc48e
 export const actionLink = register({
   name: "hyperlink",
   perform: (elements, appState) => {
