import ReactDOM from "react-dom";
import { Excalidraw } from "../packages/excalidraw/index";
import { GlobalTestState, render, screen } from "../tests/test-utils";
import { Keyboard, Pointer, UI } from "../tests/helpers/ui";
import { CODES, KEYS } from "../keys";
import {
  fireEvent,
  mockBoundingClientRect,
  restoreOriginalGetBoundingClientRect,
} from "../tests/test-utils";
import { queryByText } from "@testing-library/react";

import { FONT_FAMILY, TEXT_ALIGN, VERTICAL_ALIGN } from "../constants";
import {
  ExcalidrawTextElement,
  ExcalidrawTextElementWithContainer,
} from "./types";
import { API } from "../tests/helpers/api";
import { mutateElement } from "./mutateElement";
import { getOriginalContainerHeightFromCache } from "./textWysiwyg";

// Unmount ReactDOM from root
ReactDOM.unmountComponentAtNode(document.getElementById("root")!);

const tab = "    ";
const mouse = new Pointer("mouse");

const getTextEditor = () => {
  return document.querySelector(
    ".excalidraw-textEditorContainer > textarea",
  ) as HTMLTextAreaElement;
};

const updateTextEditor = (editor: HTMLTextAreaElement, value: string) => {
  fireEvent.change(editor, { target: { value } });
  editor.dispatchEvent(new Event("input"));
};

describe("textWysiwyg", () => {
  describe("start text editing", () => {
    const { h } = window;
    beforeEach(async () => {
      await render(<Excalidraw handleKeyboardGlobally={true} />);
      h.elements = [];
    });

    it("should prefer editing selected text element (non-bindable container present)", async () => {
      const line = API.createElement({
        type: "line",
        width: 100,
        height: 0,
        points: [
          [0, 0],
          [100, 0],
        ],
      });
      const textSize = 20;
      const text = API.createElement({
        type: "text",
        text: "ola",
        x: line.width / 2 - textSize / 2,
        y: -textSize / 2,
        width: textSize,
        height: textSize,
      });
      h.elements = [text, line];

      API.setSelectedElements([text]);

      Keyboard.keyPress(KEYS.ENTER);

      expect(h.state.editingElement?.id).toBe(text.id);
      expect(
        (h.state.editingElement as ExcalidrawTextElement).containerId,
      ).toBe(null);
    });

    it("should prefer editing selected text element (bindable container present)", async () => {
      const container = API.createElement({
        type: "rectangle",
        width: 100,
        boundElements: [],
      });
      const textSize = 20;

      const boundText = API.createElement({
        type: "text",
        text: "ola",
        x: container.width / 2 - textSize / 2,
        y: container.height / 2 - textSize / 2,
        width: textSize,
        height: textSize,
        containerId: container.id,
      });

      const boundText2 = API.createElement({
        type: "text",
        text: "ola",
        x: container.width / 2 - textSize / 2,
        y: container.height / 2 - textSize / 2,
        width: textSize,
        height: textSize,
        containerId: container.id,
      });

      h.elements = [container, boundText, boundText2];

      mutateElement(container, {
        boundElements: [{ type: "text", id: boundText.id }],
      });

      API.setSelectedElements([boundText2]);

      Keyboard.keyPress(KEYS.ENTER);

      expect(h.state.editingElement?.id).toBe(boundText2.id);
    });

    it("should not create bound text on ENTER if text exists at container center", () => {
      const container = API.createElement({
        type: "rectangle",
        width: 100,
      });
      const textSize = 20;
      const text = API.createElement({
        type: "text",
        text: "ola",
        x: container.width / 2 - textSize / 2,
        y: container.height / 2 - textSize / 2,
        width: textSize,
        height: textSize,
        containerId: container.id,
      });
      mutateElement(container, {
        boundElements: [{ type: "text", id: text.id }],
      });

      h.elements = [container, text];

      API.setSelectedElements([container]);

      Keyboard.keyPress(KEYS.ENTER);

      expect(h.state.editingElement?.id).toBe(text.id);
    });

    it("should edit existing bound text on ENTER even if higher z-index unbound text exists at container center", () => {
      const container = API.createElement({
        type: "rectangle",
        width: 100,
        boundElements: [],
      });
      const textSize = 20;

      const boundText = API.createElement({
        type: "text",
        text: "ola",
        x: container.width / 2 - textSize / 2,
        y: container.height / 2 - textSize / 2,
        width: textSize,
        height: textSize,
        containerId: container.id,
      });

      const boundText2 = API.createElement({
        type: "text",
        text: "ola",
        x: container.width / 2 - textSize / 2,
        y: container.height / 2 - textSize / 2,
        width: textSize,
        height: textSize,
        containerId: container.id,
      });

      h.elements = [container, boundText, boundText2];

      mutateElement(container, {
        boundElements: [{ type: "text", id: boundText.id }],
      });

      API.setSelectedElements([container]);

      Keyboard.keyPress(KEYS.ENTER);

      expect(h.state.editingElement?.id).toBe(boundText.id);
    });

    it("should edit text under cursor when clicked with text tool", () => {
      const text = API.createElement({
        type: "text",
        text: "ola",
        x: 60,
        y: 0,
        width: 100,
        height: 100,
      });

      h.elements = [text];
      UI.clickTool("text");

      mouse.clickAt(text.x + 50, text.y + 50);

      const editor = getTextEditor();

      expect(editor).not.toBe(null);
      expect(h.state.editingElement?.id).toBe(text.id);
      expect(h.elements.length).toBe(1);
    });

    it("should edit text under cursor when double-clicked with selection tool", () => {
      const text = API.createElement({
        type: "text",
        text: "ola",
        x: 60,
        y: 0,
        width: 100,
        height: 100,
      });

      h.elements = [text];
      UI.clickTool("selection");

      mouse.doubleClickAt(text.x + 50, text.y + 50);

      const editor = getTextEditor();

      expect(editor).not.toBe(null);
      expect(h.state.editingElement?.id).toBe(text.id);
      expect(h.elements.length).toBe(1);
    });
  });

  describe("Test container-unbound text", () => {
    const { h } = window;
    const dimensions = { height: 400, width: 800 };

    let textarea: HTMLTextAreaElement;
    let textElement: ExcalidrawTextElement;

    beforeAll(() => {
      mockBoundingClientRect(dimensions);
    });

    beforeEach(async () => {
      await render(<Excalidraw handleKeyboardGlobally={true} />);
      //@ts-ignore
      h.app.refreshDeviceState(h.app.excalidrawContainerRef.current!);

      textElement = UI.createElement("text");

      mouse.clickOn(textElement);
      textarea = getTextEditor();
    });

    afterAll(() => {
      restoreOriginalGetBoundingClientRect();
    });

    it("should add a tab at the start of the first line", () => {
      const event = new KeyboardEvent("keydown", { key: KEYS.TAB });
      textarea.value = "Line#1\nLine#2";
      // cursor: "|Line#1\nLine#2"
      textarea.selectionStart = 0;
      textarea.selectionEnd = 0;
      textarea.dispatchEvent(event);

      expect(textarea.value).toEqual(`${tab}Line#1\nLine#2`);
      // cursor: "    |Line#1\nLine#2"
      expect(textarea.selectionStart).toEqual(4);
      expect(textarea.selectionEnd).toEqual(4);
    });

    it("should add a tab at the start of the second line", () => {
      const event = new KeyboardEvent("keydown", { key: KEYS.TAB });
      textarea.value = "Line#1\nLine#2";
      // cursor: "Line#1\nLin|e#2"
      textarea.selectionStart = 10;
      textarea.selectionEnd = 10;

      textarea.dispatchEvent(event);

      expect(textarea.value).toEqual(`Line#1\n${tab}Line#2`);

      // cursor: "Line#1\n    Lin|e#2"
      expect(textarea.selectionStart).toEqual(14);
      expect(textarea.selectionEnd).toEqual(14);
    });

    it("should add a tab at the start of the first and second line", () => {
      const event = new KeyboardEvent("keydown", { key: KEYS.TAB });
      textarea.value = "Line#1\nLine#2\nLine#3";
      // cursor: "Li|ne#1\nLi|ne#2\nLine#3"
      textarea.selectionStart = 2;
      textarea.selectionEnd = 9;

      textarea.dispatchEvent(event);

      expect(textarea.value).toEqual(`${tab}Line#1\n${tab}Line#2\nLine#3`);

      // cursor: "    Li|ne#1\n    Li|ne#2\nLine#3"
      expect(textarea.selectionStart).toEqual(6);
      expect(textarea.selectionEnd).toEqual(17);
    });

    it("should remove a tab at the start of the first line", () => {
      const event = new KeyboardEvent("keydown", {
        key: KEYS.TAB,
        shiftKey: true,
      });
      textarea.value = `${tab}Line#1\nLine#2`;
      // cursor: "|    Line#1\nLine#2"
      textarea.selectionStart = 0;
      textarea.selectionEnd = 0;

      textarea.dispatchEvent(event);

      expect(textarea.value).toEqual(`Line#1\nLine#2`);

      // cursor: "|Line#1\nLine#2"
      expect(textarea.selectionStart).toEqual(0);
      expect(textarea.selectionEnd).toEqual(0);
    });

    it("should remove a tab at the start of the second line", () => {
      const event = new KeyboardEvent("keydown", {
        key: KEYS.TAB,
        shiftKey: true,
      });
      // cursor: "Line#1\n    Lin|e#2"
      textarea.value = `Line#1\n${tab}Line#2`;
      textarea.selectionStart = 15;
      textarea.selectionEnd = 15;

      textarea.dispatchEvent(event);

      expect(textarea.value).toEqual(`Line#1\nLine#2`);
      // cursor: "Line#1\nLin|e#2"
      expect(textarea.selectionStart).toEqual(11);
      expect(textarea.selectionEnd).toEqual(11);
    });

    it("should remove a tab at the start of the first and second line", () => {
      const event = new KeyboardEvent("keydown", {
        key: KEYS.TAB,
        shiftKey: true,
      });
      // cursor: "    Li|ne#1\n    Li|ne#2\nLine#3"
      textarea.value = `${tab}Line#1\n${tab}Line#2\nLine#3`;
      textarea.selectionStart = 6;
      textarea.selectionEnd = 17;

      textarea.dispatchEvent(event);

      expect(textarea.value).toEqual(`Line#1\nLine#2\nLine#3`);
      // cursor: "Li|ne#1\nLi|ne#2\nLine#3"
      expect(textarea.selectionStart).toEqual(2);
      expect(textarea.selectionEnd).toEqual(9);
    });

    it("should remove a tab at the start of the second line and cursor stay on this line", () => {
      const event = new KeyboardEvent("keydown", {
        key: KEYS.TAB,
        shiftKey: true,
      });
      // cursor: "Line#1\n  |  Line#2"
      textarea.value = `Line#1\n${tab}Line#2`;
      textarea.selectionStart = 9;
      textarea.selectionEnd = 9;
      textarea.dispatchEvent(event);

      // cursor: "Line#1\n|Line#2"
      expect(textarea.selectionStart).toEqual(7);
      // expect(textarea.selectionEnd).toEqual(7);
    });

    it("should remove partial tabs", () => {
      const event = new KeyboardEvent("keydown", {
        key: KEYS.TAB,
        shiftKey: true,
      });
      // cursor: "Line#1\n  Line#|2"
      textarea.value = `Line#1\n  Line#2`;
      textarea.selectionStart = 15;
      textarea.selectionEnd = 15;
      textarea.dispatchEvent(event);

      expect(textarea.value).toEqual(`Line#1\nLine#2`);
    });

    it("should remove nothing", () => {
      const event = new KeyboardEvent("keydown", {
        key: KEYS.TAB,
        shiftKey: true,
      });
      // cursor: "Line#1\n  Li|ne#2"
      textarea.value = `Line#1\nLine#2`;
      textarea.selectionStart = 9;
      textarea.selectionEnd = 9;
      textarea.dispatchEvent(event);

      expect(textarea.value).toEqual(`Line#1\nLine#2`);
    });

    it("should resize text via shortcuts while in wysiwyg", () => {
      textarea.value = "abc def";
      const origFontSize = textElement.fontSize;
      textarea.dispatchEvent(
        new KeyboardEvent("keydown", {
          key: KEYS.CHEVRON_RIGHT,
          ctrlKey: true,
          shiftKey: true,
        }),
      );
      expect(textElement.fontSize).toBe(origFontSize * 1.1);

      textarea.dispatchEvent(
        new KeyboardEvent("keydown", {
          key: KEYS.CHEVRON_LEFT,
          ctrlKey: true,
          shiftKey: true,
        }),
      );
      expect(textElement.fontSize).toBe(origFontSize);
    });

    it("zooming via keyboard should zoom canvas", () => {
      expect(h.state.zoom.value).toBe(1);
      textarea.dispatchEvent(
        new KeyboardEvent("keydown", {
          code: CODES.MINUS,
          ctrlKey: true,
        }),
      );
      expect(h.state.zoom.value).toBe(0.9);
      textarea.dispatchEvent(
        new KeyboardEvent("keydown", {
          code: CODES.NUM_SUBTRACT,
          ctrlKey: true,
        }),
      );
      expect(h.state.zoom.value).toBe(0.8);
      textarea.dispatchEvent(
        new KeyboardEvent("keydown", {
          code: CODES.NUM_ADD,
          ctrlKey: true,
        }),
      );
      expect(h.state.zoom.value).toBe(0.9);
      textarea.dispatchEvent(
        new KeyboardEvent("keydown", {
          code: CODES.EQUAL,
          ctrlKey: true,
        }),
      );
      expect(h.state.zoom.value).toBe(1);
    });

    it("text should never go beyond max width", async () => {
      UI.clickTool("text");
      mouse.clickAt(750, 300);

      textarea = getTextEditor();
      updateTextEditor(
        textarea,
        "Excalidraw is an opensource virtual collaborative whiteboard for sketching hand-drawn like diagrams!",
      );
      await new Promise((cb) => setTimeout(cb, 0));
      textarea.blur();
      expect(textarea.style.width).toBe("792px");
      expect(h.elements[0].width).toBe(1000);
    });
  });

  describe("Test container-bound text", () => {
    let rectangle: any;
    const { h } = window;

    beforeEach(async () => {
      await render(<Excalidraw handleKeyboardGlobally={true} />);
      h.elements = [];

      rectangle = UI.createElement("rectangle", {
        x: 10,
        y: 20,
        width: 90,
        height: 75,
      });
    });

    it("should bind text to container when double clicked inside filled container", async () => {
      const rectangle = API.createElement({
        type: "rectangle",
        x: 10,
        y: 20,
        width: 90,
        height: 75,
        backgroundColor: "red",
      });
      h.elements = [rectangle];

      expect(h.elements.length).toBe(1);
      expect(h.elements[0].id).toBe(rectangle.id);

      mouse.doubleClickAt(rectangle.x + 10, rectangle.y + 10);
      expect(h.elements.length).toBe(2);

      const text = h.elements[1] as ExcalidrawTextElementWithContainer;
      expect(text.type).toBe("text");
      expect(text.containerId).toBe(rectangle.id);
      expect(rectangle.boundElements).toStrictEqual([
        { id: text.id, type: "text" },
      ]);
      mouse.down();
      const editor = getTextEditor();

      updateTextEditor(editor, "Hello World!");

      await new Promise((r) => setTimeout(r, 0));
      editor.blur();
      expect(rectangle.boundElements).toStrictEqual([
        { id: text.id, type: "text" },
      ]);
    });

    it("should set the text element angle to same as container angle when binding to rotated container", async () => {
      const rectangle = API.createElement({
        type: "rectangle",
        width: 90,
        height: 75,
        angle: 45,
      });
      h.elements = [rectangle];
      mouse.doubleClickAt(rectangle.x + 10, rectangle.y + 10);
      const text = h.elements[1] as ExcalidrawTextElementWithContainer;
      expect(text.type).toBe("text");
      expect(text.containerId).toBe(rectangle.id);
      expect(rectangle.boundElements).toStrictEqual([
        { id: text.id, type: "text" },
      ]);
      expect(text.angle).toBe(rectangle.angle);
      mouse.down();
      const editor = getTextEditor();

      updateTextEditor(editor, "Hello World!");

      await new Promise((r) => setTimeout(r, 0));
      editor.blur();
      expect(rectangle.boundElements).toStrictEqual([
        { id: text.id, type: "text" },
      ]);
    });

    it("should compute the container height correctly and not throw error when height is updated while editing the text", async () => {
      const diamond = API.createElement({
        type: "diamond",
        x: 10,
        y: 20,
        width: 90,
        height: 75,
      });
      h.elements = [diamond];

      expect(h.elements.length).toBe(1);
      expect(h.elements[0].id).toBe(diamond.id);

      API.setSelectedElements([diamond]);
      Keyboard.keyPress(KEYS.ENTER);

      const editor = getTextEditor();

      await new Promise((r) => setTimeout(r, 0));
      const value = new Array(1000).fill("1").join("\n");

      // Pasting large text to simulate height increase
      expect(() =>
        fireEvent.input(editor, { target: { value } }),
      ).not.toThrow();

      expect(diamond.height).toBe(50020);

      // Clearing text to simulate height decrease
      expect(() => updateTextEditor(editor, "")).not.toThrow();

      expect(diamond.height).toBe(70);
    });

    it("should bind text to container when double clicked on center of transparent container", async () => {
      const rectangle = API.createElement({
        type: "rectangle",
        x: 10,
        y: 20,
        width: 90,
        height: 75,
        backgroundColor: "transparent",
      });
      h.elements = [rectangle];

      mouse.doubleClickAt(rectangle.x + 10, rectangle.y + 10);
      expect(h.elements.length).toBe(2);
      let text = h.elements[1] as ExcalidrawTextElementWithContainer;
      expect(text.type).toBe("text");
      expect(text.containerId).toBe(null);
      mouse.down();
      let editor = getTextEditor();
      await new Promise((r) => setTimeout(r, 0));
      editor.blur();

      mouse.doubleClickAt(
        rectangle.x + rectangle.width / 2,
        rectangle.y + rectangle.height / 2,
      );
      expect(h.elements.length).toBe(3);

      text = h.elements[1] as ExcalidrawTextElementWithContainer;
      expect(text.type).toBe("text");
      expect(text.containerId).toBe(rectangle.id);

      mouse.down();
      editor = getTextEditor();

      updateTextEditor(editor, "Hello World!");
      await new Promise((r) => setTimeout(r, 0));
      editor.blur();

      expect(rectangle.boundElements).toStrictEqual([
        { id: text.id, type: "text" },
      ]);
    });

    it("should bind text to container when clicked on container and enter pressed", async () => {
      expect(h.elements.length).toBe(1);
      expect(h.elements[0].id).toBe(rectangle.id);

      Keyboard.keyPress(KEYS.ENTER);

      expect(h.elements.length).toBe(2);

      const text = h.elements[1] as ExcalidrawTextElementWithContainer;
      expect(text.type).toBe("text");
      expect(text.containerId).toBe(rectangle.id);
      const editor = getTextEditor();

      await new Promise((r) => setTimeout(r, 0));

      updateTextEditor(editor, "Hello World!");
      editor.blur();
      expect(rectangle.boundElements).toStrictEqual([
        { id: text.id, type: "text" },
      ]);
    });

    it("should bind text to container when double clicked on container stroke", async () => {
      const rectangle = API.createElement({
        type: "rectangle",
        x: 10,
        y: 20,
        width: 90,
        height: 75,
        strokeWidth: 4,
      });
      h.elements = [rectangle];

      expect(h.elements.length).toBe(1);
      expect(h.elements[0].id).toBe(rectangle.id);

      mouse.doubleClickAt(rectangle.x + 2, rectangle.y + 2);
      expect(h.elements.length).toBe(2);

      const text = h.elements[1] as ExcalidrawTextElementWithContainer;
      expect(text.type).toBe("text");
      expect(text.containerId).toBe(rectangle.id);
      expect(rectangle.boundElements).toStrictEqual([
        { id: text.id, type: "text" },
      ]);
      mouse.down();
      const editor = getTextEditor();
      updateTextEditor(editor, "Hello World!");

      await new Promise((r) => setTimeout(r, 0));
      editor.blur();
      expect(rectangle.boundElements).toStrictEqual([
        { id: text.id, type: "text" },
      ]);
    });

    it("shouldn't bind to non-text-bindable containers", async () => {
      const freedraw = API.createElement({
        type: "freedraw",
        width: 100,
        height: 0,
      });
      h.elements = [freedraw];

      UI.clickTool("text");

      mouse.clickAt(
        freedraw.x + freedraw.width / 2,
        freedraw.y + freedraw.height / 2,
      );

      const editor = getTextEditor();
      updateTextEditor(editor, "Hello World!");
      fireEvent.keyDown(editor, { key: KEYS.ESCAPE });

      expect(freedraw.boundElements).toBe(null);
      expect(h.elements[1].type).toBe("text");
      expect((h.elements[1] as ExcalidrawTextElement).containerId).toBe(null);
    });

    ["freedraw", "line"].forEach((type: any) => {
      it(`shouldn't create text element when pressing 'Enter' key on ${type} `, async () => {
        h.elements = [];
        const element = UI.createElement(type, {
          width: 100,
          height: 50,
        });
        API.setSelectedElements([element]);
        Keyboard.keyPress(KEYS.ENTER);
        expect(h.elements.length).toBe(1);
      });
    });

    it("should'nt bind text to container when not double clicked on center", async () => {
      expect(h.elements.length).toBe(1);
      expect(h.elements[0].id).toBe(rectangle.id);

      // clicking somewhere on top left
      mouse.doubleClickAt(rectangle.x + 20, rectangle.y + 20);
      expect(h.elements.length).toBe(2);

      const text = h.elements[1] as ExcalidrawTextElementWithContainer;
      expect(text.type).toBe("text");
      expect(text.containerId).toBe(null);
      mouse.down();
      const editor = getTextEditor();

      updateTextEditor(editor, "Hello World!");

      await new Promise((r) => setTimeout(r, 0));
      editor.blur();
      expect(rectangle.boundElements).toBe(null);
    });

    it("should bind text to container when triggered via context menu", async () => {
      expect(h.elements.length).toBe(1);
      expect(h.elements[0].id).toBe(rectangle.id);

      UI.clickTool("text");
      mouse.clickAt(20, 30);
      const editor = getTextEditor();

      updateTextEditor(
        editor,
        "Excalidraw is an opensource virtual collaborative whiteboard",
      );
      await new Promise((cb) => setTimeout(cb, 0));
      expect(h.elements.length).toBe(2);
      expect(h.elements[1].type).toBe("text");

      API.setSelectedElements([h.elements[0], h.elements[1]]);
      fireEvent.contextMenu(GlobalTestState.interactiveCanvas, {
        button: 2,
        clientX: 20,
        clientY: 30,
      });
      const contextMenu = document.querySelector(".context-menu");
      fireEvent.click(
        queryByText(contextMenu as HTMLElement, "Bind text to the container")!,
      );
      const text = h.elements[1] as ExcalidrawTextElementWithContainer;
      expect(rectangle.boundElements).toStrictEqual([
        { id: h.elements[1].id, type: "text" },
      ]);
      expect(text.containerId).toBe(rectangle.id);
      expect(text.verticalAlign).toBe(VERTICAL_ALIGN.MIDDLE);
      expect(text.textAlign).toBe(TEXT_ALIGN.CENTER);
      expect(text.x).toBe(
        h.elements[0].x + h.elements[0].width / 2 - text.width / 2,
      );
      expect(text.y).toBe(
        h.elements[0].y + h.elements[0].height / 2 - text.height / 2,
      );
    });

    it("should update font family correctly on undo/redo by selecting bounded text when font family was updated", async () => {
      expect(h.elements.length).toBe(1);

      mouse.doubleClickAt(
        rectangle.x + rectangle.width / 2,
        rectangle.y + rectangle.height / 2,
      );
      mouse.down();

      const text = h.elements[1] as ExcalidrawTextElementWithContainer;
      let editor = getTextEditor();

      await new Promise((r) => setTimeout(r, 0));
      updateTextEditor(editor, "Hello World!");
      editor.blur();
      expect(text.fontFamily).toEqual(FONT_FAMILY.Virgil);
      UI.clickTool("text");

      mouse.clickAt(
        rectangle.x + rectangle.width / 2,
        rectangle.y + rectangle.height / 2,
      );
      mouse.down();
      editor = getTextEditor();

      editor.select();
      fireEvent.click(screen.getByTitle(/code/i));

      await new Promise((r) => setTimeout(r, 0));
      editor.blur();
      expect(
        (h.elements[1] as ExcalidrawTextElementWithContainer).fontFamily,
      ).toEqual(FONT_FAMILY.Cascadia);

      //undo
      Keyboard.withModifierKeys({ ctrl: true }, () => {
        Keyboard.keyPress(KEYS.Z);
      });
      expect(
        (h.elements[1] as ExcalidrawTextElementWithContainer).fontFamily,
      ).toEqual(FONT_FAMILY.Virgil);

      //redo
      Keyboard.withModifierKeys({ ctrl: true, shift: true }, () => {
        Keyboard.keyPress(KEYS.Z);
      });
      expect(
        (h.elements[1] as ExcalidrawTextElementWithContainer).fontFamily,
      ).toEqual(FONT_FAMILY.Cascadia);
    });

    it("should wrap text and vertcially center align once text submitted", async () => {
      expect(h.elements.length).toBe(1);

      Keyboard.keyDown(KEYS.ENTER);
      let text = h.elements[1] as ExcalidrawTextElementWithContainer;
      let editor = getTextEditor();

      updateTextEditor(editor, "Hello World!");

      await new Promise((cb) => setTimeout(cb, 0));
      editor.blur();
      text = h.elements[1] as ExcalidrawTextElementWithContainer;
      expect(text.text).toBe("Hello \nWorld!");
      expect(text.originalText).toBe("Hello World!");
      expect(text.y).toBe(
        rectangle.y + h.elements[0].height / 2 - text.height / 2,
      );
      expect(text.x).toBe(25);
      expect(text.height).toBe(50);
      expect(text.width).toBe(60);

      // Edit and text by removing second line and it should
      // still vertically align correctly
      mouse.select(rectangle);
      Keyboard.keyPress(KEYS.ENTER);

      editor = getTextEditor();
      updateTextEditor(editor, "Hello");

      await new Promise((r) => setTimeout(r, 0));

      editor.blur();
      text = h.elements[1] as ExcalidrawTextElementWithContainer;

      expect(text.text).toBe("Hello");
      expect(text.originalText).toBe("Hello");
      expect(text.height).toBe(25);
      expect(text.width).toBe(50);
      expect(text.y).toBe(
        rectangle.y + h.elements[0].height / 2 - text.height / 2,
      );
      expect(text.x).toBe(30);
    });

    it("should unbind bound text when unbind action from context menu is triggered", async () => {
      expect(h.elements.length).toBe(1);
      expect(h.elements[0].id).toBe(rectangle.id);

      Keyboard.keyPress(KEYS.ENTER);

      expect(h.elements.length).toBe(2);

      const text = h.elements[1] as ExcalidrawTextElementWithContainer;
      expect(text.containerId).toBe(rectangle.id);

      const editor = getTextEditor();

      await new Promise((r) => setTimeout(r, 0));

      updateTextEditor(editor, "Hello World!");
      editor.blur();
      expect(rectangle.boundElements).toStrictEqual([
        { id: text.id, type: "text" },
      ]);
      mouse.reset();
      UI.clickTool("selection");
      mouse.clickAt(10, 20);
      mouse.down();
      mouse.up();
      fireEvent.contextMenu(GlobalTestState.interactiveCanvas, {
        button: 2,
        clientX: 20,
        clientY: 30,
      });
      const contextMenu = document.querySelector(".context-menu");
      fireEvent.click(queryByText(contextMenu as HTMLElement, "Unbind text")!);
      expect(h.elements[0].boundElements).toEqual([]);
      expect((h.elements[1] as ExcalidrawTextElement).containerId).toEqual(
        null,
      );
    });

    it("shouldn't bind to container if container has bound text", async () => {
      expect(h.elements.length).toBe(1);

      Keyboard.keyPress(KEYS.ENTER);

      expect(h.elements.length).toBe(2);

      // Bind first text
      const text = h.elements[1] as ExcalidrawTextElementWithContainer;
      expect(text.containerId).toBe(rectangle.id);
      const editor = getTextEditor();
      await new Promise((r) => setTimeout(r, 0));
      updateTextEditor(editor, "Hello World!");
      editor.blur();
      expect(rectangle.boundElements).toStrictEqual([
        { id: text.id, type: "text" },
      ]);

      mouse.select(rectangle);
      Keyboard.keyPress(KEYS.ENTER);
      expect(h.elements.length).toBe(2);

      expect(rectangle.boundElements).toStrictEqual([
        { id: h.elements[1].id, type: "text" },
      ]);
      expect(text.containerId).toBe(rectangle.id);
    });

    it("should respect text alignment when resizing", async () => {
      Keyboard.keyPress(KEYS.ENTER);

      let editor = getTextEditor();
      await new Promise((r) => setTimeout(r, 0));
      updateTextEditor(editor, "Hello");
      editor.blur();

      // should center align horizontally and vertically by default
      UI.resize(rectangle, "ne", [rectangle.x + 100, rectangle.y - 100]);
      expect([h.elements[1].x, h.elements[1].y]).toMatchInlineSnapshot(`
        [
          85,
          4.999999999999986,
        ]
      `);

      mouse.select(rectangle);
      Keyboard.keyPress(KEYS.ENTER);

      editor = getTextEditor();

      editor.select();

      fireEvent.click(screen.getByTitle("Left"));
      await new Promise((r) => setTimeout(r, 0));

      fireEvent.click(screen.getByTitle("Align bottom"));
      await new Promise((r) => setTimeout(r, 0));

      editor.blur();

      // should left align horizontally and bottom vertically after resize
      UI.resize(rectangle, "ne", [rectangle.x + 100, rectangle.y - 100]);
      expect([h.elements[1].x, h.elements[1].y]).toMatchInlineSnapshot(`
        [
          15,
          65,
        ]
      `);

      mouse.select(rectangle);
      Keyboard.keyPress(KEYS.ENTER);
      editor = getTextEditor();

      editor.select();

      fireEvent.click(screen.getByTitle("Right"));
      fireEvent.click(screen.getByTitle("Align top"));

      await new Promise((r) => setTimeout(r, 0));

      editor.blur();

      // should right align horizontally and top vertically after resize
      UI.resize(rectangle, "ne", [rectangle.x + 100, rectangle.y - 100]);
      expect([h.elements[1].x, h.elements[1].y]).toMatchInlineSnapshot(`
        [
          374.99999999999994,
          -535.0000000000001,
        ]
      `);
    });

    it("should always bind to selected container and insert it in correct position", async () => {
      const rectangle2 = UI.createElement("rectangle", {
        x: 5,
        y: 10,
        width: 120,
        height: 100,
      });

      API.setSelectedElements([rectangle]);
      Keyboard.keyPress(KEYS.ENTER);

      expect(h.elements.length).toBe(3);
      expect(h.elements[1].type).toBe("text");
      const text = h.elements[1] as ExcalidrawTextElementWithContainer;
      expect(text.type).toBe("text");
      expect(text.containerId).toBe(rectangle.id);
      mouse.down();
      const editor = getTextEditor();

      updateTextEditor(editor, "Hello World!");

      await new Promise((r) => setTimeout(r, 0));
      editor.blur();
      expect(rectangle2.boundElements).toBeNull();
      expect(rectangle.boundElements).toStrictEqual([
        { id: text.id, type: "text" },
      ]);
    });

    it("should scale font size correctly when resizing using shift", async () => {
      Keyboard.keyPress(KEYS.ENTER);

      const editor = getTextEditor();
      await new Promise((r) => setTimeout(r, 0));
      updateTextEditor(editor, "Hello");
      editor.blur();
      const textElement = h.elements[1] as ExcalidrawTextElement;
      expect(rectangle.width).toBe(90);
      expect(rectangle.height).toBe(75);
      expect(textElement.fontSize).toBe(20);

      UI.resize(rectangle, "ne", [rectangle.x + 100, rectangle.y - 50], {
        shift: true,
      });
      expect(rectangle.width).toBe(200);
      expect(rectangle.height).toBe(166.66666666666669);
      expect(textElement.fontSize).toBe(47.5);
    });

    it("should bind text correctly when container duplicated with alt-drag", async () => {
      Keyboard.keyPress(KEYS.ENTER);

      const editor = getTextEditor();
      await new Promise((r) => setTimeout(r, 0));
      updateTextEditor(editor, "Hello");
      editor.blur();
      expect(h.elements.length).toBe(2);

      mouse.select(rectangle);
      Keyboard.withModifierKeys({ alt: true }, () => {
        mouse.down(rectangle.x + 10, rectangle.y + 10);
        mouse.up(rectangle.x + 10, rectangle.y + 10);
      });
      expect(h.elements.length).toBe(4);
      const duplicatedRectangle = h.elements[0];
      const duplicatedText = h
        .elements[1] as ExcalidrawTextElementWithContainer;
      const originalRect = h.elements[2];
      const originalText = h.elements[3] as ExcalidrawTextElementWithContainer;
      expect(originalRect.boundElements).toStrictEqual([
        { id: originalText.id, type: "text" },
      ]);

      expect(originalText.containerId).toBe(originalRect.id);

      expect(duplicatedRectangle.boundElements).toStrictEqual([
        { id: duplicatedText.id, type: "text" },
      ]);

      expect(duplicatedText.containerId).toBe(duplicatedRectangle.id);
    });

    it("undo should work", async () => {
      Keyboard.keyPress(KEYS.ENTER);
      const editor = getTextEditor();
      await new Promise((r) => setTimeout(r, 0));
      updateTextEditor(editor, "Hello");
      editor.blur();
      expect(rectangle.boundElements).toStrictEqual([
        { id: h.elements[1].id, type: "text" },
      ]);
      let text = h.elements[1] as ExcalidrawTextElementWithContainer;
      const originalRectX = rectangle.x;
      const originalRectY = rectangle.y;
      const originalTextX = text.x;
      const originalTextY = text.y;
      mouse.select(rectangle);
      mouse.downAt(rectangle.x, rectangle.y);
      mouse.moveTo(rectangle.x + 100, rectangle.y + 50);
      mouse.up(rectangle.x + 100, rectangle.y + 50);
      expect(rectangle.x).toBe(80);
      expect(rectangle.y).toBe(-40);
      expect(text.x).toBe(85);
      expect(text.y).toBe(-35);

      Keyboard.withModifierKeys({ ctrl: true }, () => {
        Keyboard.keyPress(KEYS.Z);
      });
      expect(rectangle.x).toBe(originalRectX);
      expect(rectangle.y).toBe(originalRectY);
      text = h.elements[1] as ExcalidrawTextElementWithContainer;
      expect(text.x).toBe(originalTextX);
      expect(text.y).toBe(originalTextY);
      expect(rectangle.boundElements).toStrictEqual([
        { id: text.id, type: "text" },
      ]);
      expect(text.containerId).toBe(rectangle.id);
    });

    it("should not allow bound text with only whitespaces", async () => {
      Keyboard.keyPress(KEYS.ENTER);
      const editor = getTextEditor();
      await new Promise((r) => setTimeout(r, 0));

      updateTextEditor(editor, "   ");
      editor.blur();
      expect(rectangle.boundElements).toStrictEqual([]);
      expect(h.elements[1].isDeleted).toBe(true);
    });

    it("should restore original container height and clear cache once text is unbind", async () => {
      const container = API.createElement({
        type: "rectangle",
        height: 75,
        width: 90,
      });
      const originalRectHeight = container.height;
      expect(container.height).toBe(originalRectHeight);

      const text = API.createElement({
        type: "text",
        text: "Online whiteboard collaboration made easy",
      });

      h.elements = [container, text];
      API.setSelectedElements([container, text]);
      fireEvent.contextMenu(GlobalTestState.interactiveCanvas, {
        button: 2,
        clientX: 20,
        clientY: 30,
      });
      let contextMenu = document.querySelector(".context-menu");

      fireEvent.click(
        queryByText(contextMenu as HTMLElement, "Bind text to the container")!,
      );

      expect((h.elements[1] as ExcalidrawTextElementWithContainer).text).toBe(
        "Online \nwhitebo\nard \ncollabo\nration \nmade \neasy",
      );
      fireEvent.contextMenu(GlobalTestState.interactiveCanvas, {
        button: 2,
        clientX: 20,
        clientY: 30,
      });
      contextMenu = document.querySelector(".context-menu");
      fireEvent.click(queryByText(contextMenu as HTMLElement, "Unbind text")!);
      expect(h.elements[0].boundElements).toEqual([]);
      expect(getOriginalContainerHeightFromCache(container.id)).toBe(null);

      expect(container.height).toBe(originalRectHeight);
    });

    it("should reset the container height cache when resizing", async () => {
      Keyboard.keyPress(KEYS.ENTER);
      expect(getOriginalContainerHeightFromCache(rectangle.id)).toBe(75);
      let editor = getTextEditor();
      await new Promise((r) => setTimeout(r, 0));
      updateTextEditor(editor, "Hello");
      editor.blur();

<<<<<<< HEAD
      UI.resize(rectangle, "ne", [rectangle.x + 100, rectangle.y - 100]);
      expect(rectangle.height).toBe(156);
=======
      resize(rectangle, "ne", [rectangle.x + 100, rectangle.y - 100]);
      expect(rectangle.height).toBeCloseTo(155, 8);
>>>>>>> a249f332
      expect(getOriginalContainerHeightFromCache(rectangle.id)).toBe(null);

      mouse.select(rectangle);
      Keyboard.keyPress(KEYS.ENTER);

      editor = getTextEditor();

      await new Promise((r) => setTimeout(r, 0));
      editor.blur();
      expect(rectangle.height).toBeCloseTo(155, 8);
      // cache updated again
      expect(getOriginalContainerHeightFromCache(rectangle.id)).toBeCloseTo(
        155,
        8,
      );
    });

    it("should reset the container height cache when font properties updated", async () => {
      Keyboard.keyPress(KEYS.ENTER);
      expect(getOriginalContainerHeightFromCache(rectangle.id)).toBe(75);

      const editor = getTextEditor();
      updateTextEditor(editor, "Hello World!");
      editor.blur();

      mouse.select(rectangle);
      Keyboard.keyPress(KEYS.ENTER);

      fireEvent.click(screen.getByTitle(/code/i));

      expect(
        (h.elements[1] as ExcalidrawTextElementWithContainer).fontFamily,
      ).toEqual(FONT_FAMILY.Cascadia);
      expect(getOriginalContainerHeightFromCache(rectangle.id)).toBe(75);

      fireEvent.click(screen.getByTitle(/Very large/i));
      expect(
        (h.elements[1] as ExcalidrawTextElementWithContainer).fontSize,
      ).toEqual(36);
      expect(getOriginalContainerHeightFromCache(rectangle.id)).toBe(97);
    });

    it("should update line height when font family updated", async () => {
      Keyboard.keyPress(KEYS.ENTER);
      expect(getOriginalContainerHeightFromCache(rectangle.id)).toBe(75);

      const editor = getTextEditor();
      updateTextEditor(editor, "Hello World!");
      editor.blur();
      expect(
        (h.elements[1] as ExcalidrawTextElementWithContainer).lineHeight,
      ).toEqual(1.25);

      mouse.select(rectangle);
      Keyboard.keyPress(KEYS.ENTER);

      fireEvent.click(screen.getByTitle(/code/i));
      expect(
        (h.elements[1] as ExcalidrawTextElementWithContainer).fontFamily,
      ).toEqual(FONT_FAMILY.Cascadia);
      expect(
        (h.elements[1] as ExcalidrawTextElementWithContainer).lineHeight,
      ).toEqual(1.2);

      fireEvent.click(screen.getByTitle(/normal/i));
      expect(
        (h.elements[1] as ExcalidrawTextElementWithContainer).fontFamily,
      ).toEqual(FONT_FAMILY.Helvetica);
      expect(
        (h.elements[1] as ExcalidrawTextElementWithContainer).lineHeight,
      ).toEqual(1.15);
    });

    describe("should align correctly", () => {
      let editor: HTMLTextAreaElement;

      beforeEach(async () => {
        Keyboard.keyPress(KEYS.ENTER);
        editor = getTextEditor();
        updateTextEditor(editor, "Hello");
        editor.blur();
        mouse.select(rectangle);
        Keyboard.keyPress(KEYS.ENTER);
        editor = getTextEditor();
        editor.select();
      });

      it("when top left", async () => {
        fireEvent.click(screen.getByTitle("Left"));
        fireEvent.click(screen.getByTitle("Align top"));
        expect([h.elements[1].x, h.elements[1].y]).toMatchInlineSnapshot(`
          [
            15,
            25,
          ]
        `);
      });

      it("when top center", async () => {
        fireEvent.click(screen.getByTitle("Center"));
        fireEvent.click(screen.getByTitle("Align top"));
        expect([h.elements[1].x, h.elements[1].y]).toMatchInlineSnapshot(`
          [
            30,
            25,
          ]
        `);
      });

      it("when top right", async () => {
        fireEvent.click(screen.getByTitle("Right"));
        fireEvent.click(screen.getByTitle("Align top"));

        expect([h.elements[1].x, h.elements[1].y]).toMatchInlineSnapshot(`
          [
            45,
            25,
          ]
        `);
      });

      it("when center left", async () => {
        fireEvent.click(screen.getByTitle("Center vertically"));
        fireEvent.click(screen.getByTitle("Left"));
        expect([h.elements[1].x, h.elements[1].y]).toMatchInlineSnapshot(`
          [
            15,
            45,
          ]
        `);
      });

      it("when center center", async () => {
        fireEvent.click(screen.getByTitle("Center"));
        fireEvent.click(screen.getByTitle("Center vertically"));

        expect([h.elements[1].x, h.elements[1].y]).toMatchInlineSnapshot(`
          [
            30,
            45,
          ]
        `);
      });

      it("when center right", async () => {
        fireEvent.click(screen.getByTitle("Right"));
        fireEvent.click(screen.getByTitle("Center vertically"));

        expect([h.elements[1].x, h.elements[1].y]).toMatchInlineSnapshot(`
          [
            45,
            45,
          ]
        `);
      });

      it("when bottom left", async () => {
        fireEvent.click(screen.getByTitle("Left"));
        fireEvent.click(screen.getByTitle("Align bottom"));

        expect([h.elements[1].x, h.elements[1].y]).toMatchInlineSnapshot(`
          [
            15,
            65,
          ]
        `);
      });

      it("when bottom center", async () => {
        fireEvent.click(screen.getByTitle("Center"));
        fireEvent.click(screen.getByTitle("Align bottom"));
        expect([h.elements[1].x, h.elements[1].y]).toMatchInlineSnapshot(`
          [
            30,
            65,
          ]
        `);
      });

      it("when bottom right", async () => {
        fireEvent.click(screen.getByTitle("Right"));
        fireEvent.click(screen.getByTitle("Align bottom"));
        expect([h.elements[1].x, h.elements[1].y]).toMatchInlineSnapshot(`
          [
            45,
            65,
          ]
        `);
      });
    });

    it("should wrap text in a container when wrap text in container triggered from context menu", async () => {
      UI.clickTool("text");
      mouse.clickAt(20, 30);
      const editor = getTextEditor();

      updateTextEditor(
        editor,
        "Excalidraw is an opensource virtual collaborative whiteboard",
      );
      await new Promise((cb) => setTimeout(cb, 0));

      editor.select();
      fireEvent.click(screen.getByTitle("Left"));
      await new Promise((r) => setTimeout(r, 0));

      editor.blur();

      const textElement = h.elements[1] as ExcalidrawTextElement;
      expect(textElement.width).toBe(600);
      expect(textElement.height).toBe(25);
      expect(textElement.textAlign).toBe(TEXT_ALIGN.LEFT);
      expect((textElement as ExcalidrawTextElement).text).toBe(
        "Excalidraw is an opensource virtual collaborative whiteboard",
      );

      API.setSelectedElements([textElement]);

      fireEvent.contextMenu(GlobalTestState.interactiveCanvas, {
        button: 2,
        clientX: 20,
        clientY: 30,
      });

      const contextMenu = document.querySelector(".context-menu");
      fireEvent.click(
        queryByText(contextMenu as HTMLElement, "Wrap text in a container")!,
      );
      expect(h.elements.length).toBe(3);

      expect(h.elements[1]).toEqual(
        expect.objectContaining({
          angle: 0,
          backgroundColor: "transparent",
          boundElements: [
            {
              id: h.elements[2].id,
              type: "text",
            },
          ],
          fillStyle: "hachure",
          groupIds: [],
          height: 35,
          isDeleted: false,
          link: null,
          locked: false,
          opacity: 100,
          roughness: 1,
          roundness: {
            type: 3,
          },
          strokeColor: "#1e1e1e",
          strokeStyle: "solid",
          strokeWidth: 1,
          type: "rectangle",
          updated: 1,
          version: 1,
          width: 610,
          x: 15,
          y: 25,
        }),
      );
      expect(h.elements[2] as ExcalidrawTextElement).toEqual(
        expect.objectContaining({
          text: "Excalidraw is an opensource virtual collaborative whiteboard",
          verticalAlign: VERTICAL_ALIGN.MIDDLE,
          textAlign: TEXT_ALIGN.CENTER,
          boundElements: null,
        }),
      );
    });

    it("shouldn't bind to container if container has bound text not centered and text tool is used", async () => {
      expect(h.elements.length).toBe(1);

      Keyboard.keyPress(KEYS.ENTER);

      expect(h.elements.length).toBe(2);

      // Bind first text
      let text = h.elements[1] as ExcalidrawTextElementWithContainer;
      expect(text.containerId).toBe(rectangle.id);
      let editor = getTextEditor();
      await new Promise((r) => setTimeout(r, 0));
      updateTextEditor(editor, "Hello!");
      expect(
        (h.elements[1] as ExcalidrawTextElementWithContainer).verticalAlign,
      ).toBe(VERTICAL_ALIGN.MIDDLE);

      fireEvent.click(screen.getByTitle("Align bottom"));
      await new Promise((r) => setTimeout(r, 0));

      editor.blur();

      expect(rectangle.boundElements).toStrictEqual([
        { id: text.id, type: "text" },
      ]);
      expect(
        (h.elements[1] as ExcalidrawTextElementWithContainer).verticalAlign,
      ).toBe(VERTICAL_ALIGN.BOTTOM);

      // Attempt to Bind 2nd text using text tool
      UI.clickTool("text");
      mouse.clickAt(
        rectangle.x + rectangle.width / 2,
        rectangle.y + rectangle.height / 2,
      );
      editor = getTextEditor();
      await new Promise((r) => setTimeout(r, 0));
      updateTextEditor(editor, "Excalidraw");
      editor.blur();

      expect(h.elements.length).toBe(3);
      expect(rectangle.boundElements).toStrictEqual([
        { id: h.elements[1].id, type: "text" },
      ]);
      text = h.elements[2] as ExcalidrawTextElementWithContainer;
      expect(text.containerId).toBe(null);
      expect(text.text).toBe("Excalidraw");
    });
  });

  it("should bump the version of a labeled arrow when the label is updated", async () => {
    await render(<Excalidraw handleKeyboardGlobally={true} />);
    const arrow = UI.createElement("arrow", {
      width: 300,
      height: 0,
    });
    await UI.editText(arrow, "Hello");
    const { version } = arrow;

    await UI.editText(arrow, "Hello\nworld!");

    expect(arrow.version).toEqual(version + 1);
  });
});<|MERGE_RESOLUTION|>--- conflicted
+++ resolved
@@ -1188,13 +1188,8 @@
       updateTextEditor(editor, "Hello");
       editor.blur();
 
-<<<<<<< HEAD
       UI.resize(rectangle, "ne", [rectangle.x + 100, rectangle.y - 100]);
-      expect(rectangle.height).toBe(156);
-=======
-      resize(rectangle, "ne", [rectangle.x + 100, rectangle.y - 100]);
       expect(rectangle.height).toBeCloseTo(155, 8);
->>>>>>> a249f332
       expect(getOriginalContainerHeightFromCache(rectangle.id)).toBe(null);
 
       mouse.select(rectangle);
