--- conflicted
+++ resolved
@@ -17,11 +17,7 @@
 import { API } from "../tests/helpers/api";
 import { mutateElement } from "./mutateElement";
 import { resize } from "../tests/utils";
-<<<<<<< HEAD
-import { parseClipboard } from "../clipboard";
-=======
 import { getOriginalContainerHeightFromCache } from "./textWysiwyg";
->>>>>>> 5fcf6a48
 // Unmount ReactDOM from root
 ReactDOM.unmountComponentAtNode(document.getElementById("root")!);
 
@@ -223,21 +219,6 @@
       expect(editor).not.toBe(null);
       expect(h.state.editingElement?.id).toBe(text.id);
       expect(h.elements.length).toBe(1);
-    });
-  });
-
-  describe("Test general text", () => {
-    it("should parse non-ExcalidrawElement data correctly", async () => {
-      const text = "123";
-
-      const clipboardData = await parseClipboard({
-        //@ts-ignore
-        clipboardData: {
-          getData: () => text,
-        },
-      });
-
-      expect(clipboardData.text).toBe(text);
     });
   });
 
@@ -1092,28 +1073,42 @@
     });
 
     it("should restore original container height and clear cache once text is unbind", async () => {
-      jest
-        .spyOn(textElementUtils, "measureText")
-        .mockImplementation((text, font, maxWidth) => {
-          let width = INITIAL_WIDTH;
-          let height = APPROX_LINE_HEIGHT;
-          let baseline = 10;
-          if (!text) {
-            return {
-              width,
-              height,
-              baseline,
-            };
-          }
-          baseline = 30;
-          width = DUMMY_WIDTH;
-          height = APPROX_LINE_HEIGHT * 5;
-
+      const mockMeasureText = (
+        text: string,
+        font: FontString,
+        maxWidth?: number | null,
+      ) => {
+        let width = INITIAL_WIDTH;
+        let height = APPROX_LINE_HEIGHT;
+        let baseline = 10;
+        if (!text) {
           return {
             width,
             height,
             baseline,
           };
+        }
+        baseline = 30;
+        width = DUMMY_WIDTH;
+        height = APPROX_LINE_HEIGHT * 5;
+
+        return {
+          width,
+          height,
+          baseline,
+        };
+      };
+      jest
+        .spyOn(textElementUtils, "measureText")
+        .mockImplementation(mockMeasureText);
+      jest
+        .spyOn(textElementUtils, "measureTextElement")
+        .mockImplementation((element, next, maxWidth) => {
+          return mockMeasureText(
+            next?.text ?? element.text,
+            getFontString(element),
+            maxWidth,
+          );
         });
       const originalRectHeight = rectangle.height;
       expect(rectangle.height).toBe(originalRectHeight);
