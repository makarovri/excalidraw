import ReactDOM from "react-dom";
import ExcalidrawApp from "../excalidraw-app";
import { GlobalTestState, render, screen } from "../tests/test-utils";
import { Keyboard, Pointer, UI } from "../tests/helpers/ui";
import { CODES, KEYS } from "../keys";
import { fireEvent } from "../tests/test-utils";
import { queryByText } from "@testing-library/react";

import { BOUND_TEXT_PADDING, FONT_FAMILY } from "../constants";
import {
  ExcalidrawTextElement,
  ExcalidrawTextElementWithContainer,
} from "./types";
import * as textElementUtils from "./textElement";
import { getFontString } from "../utils";
import { API } from "../tests/helpers/api";
import { mutateElement } from "./mutateElement";
import { resize } from "../tests/utils";
<<<<<<< HEAD
import { getMaxContainerWidth } from "./newElement";
import { parseClipboard } from "../clipboard";
=======
>>>>>>> 0ebe6292
// Unmount ReactDOM from root
ReactDOM.unmountComponentAtNode(document.getElementById("root")!);

const tab = "    ";
const mouse = new Pointer("mouse");

describe("textWysiwyg", () => {
  describe("start text editing", () => {
    const { h } = window;
    beforeEach(async () => {
      await render(<ExcalidrawApp />);
      h.elements = [];
    });

    it("should prefer editing selected text element (non-bindable container present)", async () => {
      const line = API.createElement({
        type: "line",
        width: 100,
        height: 0,
        points: [
          [0, 0],
          [100, 0],
        ],
      });
      const textSize = 20;
      const text = API.createElement({
        type: "text",
        text: "ola",
        x: line.width / 2 - textSize / 2,
        y: -textSize / 2,
        width: textSize,
        height: textSize,
      });
      h.elements = [text, line];

      API.setSelectedElements([text]);

      Keyboard.keyPress(KEYS.ENTER);

      expect(h.state.editingElement?.id).toBe(text.id);
      expect(
        (h.state.editingElement as ExcalidrawTextElement).containerId,
      ).toBe(null);
    });

    it("should prefer editing selected text element (bindable container present)", async () => {
      const container = API.createElement({
        type: "rectangle",
        width: 100,
        boundElements: [],
      });
      const textSize = 20;

      const boundText = API.createElement({
        type: "text",
        text: "ola",
        x: container.width / 2 - textSize / 2,
        y: container.height / 2 - textSize / 2,
        width: textSize,
        height: textSize,
        containerId: container.id,
      });

      const boundText2 = API.createElement({
        type: "text",
        text: "ola",
        x: container.width / 2 - textSize / 2,
        y: container.height / 2 - textSize / 2,
        width: textSize,
        height: textSize,
        containerId: container.id,
      });

      h.elements = [container, boundText, boundText2];

      mutateElement(container, {
        boundElements: [{ type: "text", id: boundText.id }],
      });

      API.setSelectedElements([boundText2]);

      Keyboard.keyPress(KEYS.ENTER);

      expect(h.state.editingElement?.id).toBe(boundText2.id);
    });

    it("should not create bound text on ENTER if text exists at container center", () => {
      const container = API.createElement({
        type: "rectangle",
        width: 100,
      });
      const textSize = 20;
      const text = API.createElement({
        type: "text",
        text: "ola",
        x: container.width / 2 - textSize / 2,
        y: container.height / 2 - textSize / 2,
        width: textSize,
        height: textSize,
        containerId: container.id,
      });
      mutateElement(container, {
        boundElements: [{ type: "text", id: text.id }],
      });

      h.elements = [container, text];

      API.setSelectedElements([container]);

      Keyboard.keyPress(KEYS.ENTER);

      expect(h.state.editingElement?.id).toBe(text.id);
    });

    it("should edit existing bound text on ENTER even if higher z-index unbound text exists at container center", () => {
      const container = API.createElement({
        type: "rectangle",
        width: 100,
        boundElements: [],
      });
      const textSize = 20;

      const boundText = API.createElement({
        type: "text",
        text: "ola",
        x: container.width / 2 - textSize / 2,
        y: container.height / 2 - textSize / 2,
        width: textSize,
        height: textSize,
        containerId: container.id,
      });

      const boundText2 = API.createElement({
        type: "text",
        text: "ola",
        x: container.width / 2 - textSize / 2,
        y: container.height / 2 - textSize / 2,
        width: textSize,
        height: textSize,
        containerId: container.id,
      });

      h.elements = [container, boundText, boundText2];

      mutateElement(container, {
        boundElements: [{ type: "text", id: boundText.id }],
      });

      API.setSelectedElements([container]);

      Keyboard.keyPress(KEYS.ENTER);

      expect(h.state.editingElement?.id).toBe(boundText.id);
    });

    it("should edit text under cursor when clicked with text tool", () => {
      const text = API.createElement({
        type: "text",
        text: "ola",
        x: 60,
        y: 0,
        width: 100,
        height: 100,
      });

      h.elements = [text];
      UI.clickTool("text");

      mouse.clickAt(text.x + 50, text.y + 50);

      const editor = document.querySelector(
        ".excalidraw-textEditorContainer > textarea",
      ) as HTMLTextAreaElement;

      expect(editor).not.toBe(null);
      expect(h.state.editingElement?.id).toBe(text.id);
      expect(h.elements.length).toBe(1);
    });

    it("should edit text under cursor when double-clicked with selection tool", () => {
      const text = API.createElement({
        type: "text",
        text: "ola",
        x: 60,
        y: 0,
        width: 100,
        height: 100,
      });

      h.elements = [text];
      UI.clickTool("selection");

      mouse.doubleClickAt(text.x + 50, text.y + 50);

      const editor = document.querySelector(
        ".excalidraw-textEditorContainer > textarea",
      ) as HTMLTextAreaElement;

      expect(editor).not.toBe(null);
      expect(h.state.editingElement?.id).toBe(text.id);
      expect(h.elements.length).toBe(1);
    });
  });

  describe("Test general text", () => {
    it("should parse non-ExcalidrawElement data correctly", async () => {
      const text = "123";

      const clipboardData = await parseClipboard({
        //@ts-ignore
        clipboardData: {
          getData: () => text,
        },
      });

      expect(clipboardData.text).toBe(text);
    });
  });

  describe("Test container-unbound text", () => {
    const { h } = window;

    let textarea: HTMLTextAreaElement;
    let textElement: ExcalidrawTextElement;
    beforeEach(async () => {
      await render(<ExcalidrawApp />);

      textElement = UI.createElement("text");

      mouse.clickOn(textElement);
      textarea = document.querySelector(
        ".excalidraw-textEditorContainer > textarea",
      )!;
    });

    it("should add a tab at the start of the first line", () => {
      const event = new KeyboardEvent("keydown", { key: KEYS.TAB });
      textarea.value = "Line#1\nLine#2";
      // cursor: "|Line#1\nLine#2"
      textarea.selectionStart = 0;
      textarea.selectionEnd = 0;
      textarea.dispatchEvent(event);

      expect(textarea.value).toEqual(`${tab}Line#1\nLine#2`);
      // cursor: "    |Line#1\nLine#2"
      expect(textarea.selectionStart).toEqual(4);
      expect(textarea.selectionEnd).toEqual(4);
    });

    it("should add a tab at the start of the second line", () => {
      const event = new KeyboardEvent("keydown", { key: KEYS.TAB });
      textarea.value = "Line#1\nLine#2";
      // cursor: "Line#1\nLin|e#2"
      textarea.selectionStart = 10;
      textarea.selectionEnd = 10;

      textarea.dispatchEvent(event);

      expect(textarea.value).toEqual(`Line#1\n${tab}Line#2`);

      // cursor: "Line#1\n    Lin|e#2"
      expect(textarea.selectionStart).toEqual(14);
      expect(textarea.selectionEnd).toEqual(14);
    });

    it("should add a tab at the start of the first and second line", () => {
      const event = new KeyboardEvent("keydown", { key: KEYS.TAB });
      textarea.value = "Line#1\nLine#2\nLine#3";
      // cursor: "Li|ne#1\nLi|ne#2\nLine#3"
      textarea.selectionStart = 2;
      textarea.selectionEnd = 9;

      textarea.dispatchEvent(event);

      expect(textarea.value).toEqual(`${tab}Line#1\n${tab}Line#2\nLine#3`);

      // cursor: "    Li|ne#1\n    Li|ne#2\nLine#3"
      expect(textarea.selectionStart).toEqual(6);
      expect(textarea.selectionEnd).toEqual(17);
    });

    it("should remove a tab at the start of the first line", () => {
      const event = new KeyboardEvent("keydown", {
        key: KEYS.TAB,
        shiftKey: true,
      });
      textarea.value = `${tab}Line#1\nLine#2`;
      // cursor: "|    Line#1\nLine#2"
      textarea.selectionStart = 0;
      textarea.selectionEnd = 0;

      textarea.dispatchEvent(event);

      expect(textarea.value).toEqual(`Line#1\nLine#2`);

      // cursor: "|Line#1\nLine#2"
      expect(textarea.selectionStart).toEqual(0);
      expect(textarea.selectionEnd).toEqual(0);
    });

    it("should remove a tab at the start of the second line", () => {
      const event = new KeyboardEvent("keydown", {
        key: KEYS.TAB,
        shiftKey: true,
      });
      // cursor: "Line#1\n    Lin|e#2"
      textarea.value = `Line#1\n${tab}Line#2`;
      textarea.selectionStart = 15;
      textarea.selectionEnd = 15;

      textarea.dispatchEvent(event);

      expect(textarea.value).toEqual(`Line#1\nLine#2`);
      // cursor: "Line#1\nLin|e#2"
      expect(textarea.selectionStart).toEqual(11);
      expect(textarea.selectionEnd).toEqual(11);
    });

    it("should remove a tab at the start of the first and second line", () => {
      const event = new KeyboardEvent("keydown", {
        key: KEYS.TAB,
        shiftKey: true,
      });
      // cursor: "    Li|ne#1\n    Li|ne#2\nLine#3"
      textarea.value = `${tab}Line#1\n${tab}Line#2\nLine#3`;
      textarea.selectionStart = 6;
      textarea.selectionEnd = 17;

      textarea.dispatchEvent(event);

      expect(textarea.value).toEqual(`Line#1\nLine#2\nLine#3`);
      // cursor: "Li|ne#1\nLi|ne#2\nLine#3"
      expect(textarea.selectionStart).toEqual(2);
      expect(textarea.selectionEnd).toEqual(9);
    });

    it("should remove a tab at the start of the second line and cursor stay on this line", () => {
      const event = new KeyboardEvent("keydown", {
        key: KEYS.TAB,
        shiftKey: true,
      });
      // cursor: "Line#1\n  |  Line#2"
      textarea.value = `Line#1\n${tab}Line#2`;
      textarea.selectionStart = 9;
      textarea.selectionEnd = 9;
      textarea.dispatchEvent(event);

      // cursor: "Line#1\n|Line#2"
      expect(textarea.selectionStart).toEqual(7);
      // expect(textarea.selectionEnd).toEqual(7);
    });

    it("should remove partial tabs", () => {
      const event = new KeyboardEvent("keydown", {
        key: KEYS.TAB,
        shiftKey: true,
      });
      // cursor: "Line#1\n  Line#|2"
      textarea.value = `Line#1\n  Line#2`;
      textarea.selectionStart = 15;
      textarea.selectionEnd = 15;
      textarea.dispatchEvent(event);

      expect(textarea.value).toEqual(`Line#1\nLine#2`);
    });

    it("should remove nothing", () => {
      const event = new KeyboardEvent("keydown", {
        key: KEYS.TAB,
        shiftKey: true,
      });
      // cursor: "Line#1\n  Li|ne#2"
      textarea.value = `Line#1\nLine#2`;
      textarea.selectionStart = 9;
      textarea.selectionEnd = 9;
      textarea.dispatchEvent(event);

      expect(textarea.value).toEqual(`Line#1\nLine#2`);
    });

    it("should resize text via shortcuts while in wysiwyg", () => {
      textarea.value = "abc def";
      const origFontSize = textElement.fontSize;
      textarea.dispatchEvent(
        new KeyboardEvent("keydown", {
          key: KEYS.CHEVRON_RIGHT,
          ctrlKey: true,
          shiftKey: true,
        }),
      );
      expect(textElement.fontSize).toBe(origFontSize * 1.1);

      textarea.dispatchEvent(
        new KeyboardEvent("keydown", {
          key: KEYS.CHEVRON_LEFT,
          ctrlKey: true,
          shiftKey: true,
        }),
      );
      expect(textElement.fontSize).toBe(origFontSize);
    });

    it("zooming via keyboard should zoom canvas", () => {
      expect(h.state.zoom.value).toBe(1);
      textarea.dispatchEvent(
        new KeyboardEvent("keydown", {
          code: CODES.MINUS,
          ctrlKey: true,
        }),
      );
      expect(h.state.zoom.value).toBe(0.9);
      textarea.dispatchEvent(
        new KeyboardEvent("keydown", {
          code: CODES.NUM_SUBTRACT,
          ctrlKey: true,
        }),
      );
      expect(h.state.zoom.value).toBe(0.8);
      textarea.dispatchEvent(
        new KeyboardEvent("keydown", {
          code: CODES.NUM_ADD,
          ctrlKey: true,
        }),
      );
      expect(h.state.zoom.value).toBe(0.9);
      textarea.dispatchEvent(
        new KeyboardEvent("keydown", {
          code: CODES.EQUAL,
          ctrlKey: true,
        }),
      );
      expect(h.state.zoom.value).toBe(1);
    });
  });

  describe("Test container-bound text", () => {
    let rectangle: any;
    const { h } = window;

    const DUMMY_HEIGHT = 240;
    const DUMMY_WIDTH = 160;
    const APPROX_LINE_HEIGHT = 25;
    const INITIAL_WIDTH = 10;

    beforeAll(() => {
      jest
        .spyOn(textElementUtils, "getApproxLineHeight")
        .mockReturnValue(APPROX_LINE_HEIGHT);
    });

    beforeEach(async () => {
      await render(<ExcalidrawApp />);
      h.elements = [];

      rectangle = UI.createElement("rectangle", {
        x: 10,
        y: 20,
        width: 90,
        height: 75,
      });
    });

    it("should bind text to container when double clicked on center of filled container", async () => {
      expect(h.elements.length).toBe(1);
      expect(h.elements[0].id).toBe(rectangle.id);

      mouse.doubleClickAt(
        rectangle.x + rectangle.width / 2,
        rectangle.y + rectangle.height / 2,
      );
      expect(h.elements.length).toBe(2);

      const text = h.elements[1] as ExcalidrawTextElementWithContainer;
      expect(text.type).toBe("text");
      expect(text.containerId).toBe(rectangle.id);
      expect(rectangle.boundElements).toStrictEqual([
        { id: text.id, type: "text" },
      ]);
      mouse.down();
      const editor = document.querySelector(
        ".excalidraw-textEditorContainer > textarea",
      ) as HTMLTextAreaElement;

      fireEvent.change(editor, { target: { value: "Hello World!" } });

      await new Promise((r) => setTimeout(r, 0));
      editor.blur();
      expect(rectangle.boundElements).toStrictEqual([
        { id: text.id, type: "text" },
      ]);
    });

    it("should bind text to container when double clicked on center of transparent container", async () => {
      const rectangle = API.createElement({
        type: "rectangle",
        x: 10,
        y: 20,
        width: 90,
        height: 75,
        backgroundColor: "transparent",
      });
      h.elements = [rectangle];

      mouse.doubleClickAt(
        rectangle.x + rectangle.width / 2,
        rectangle.y + rectangle.height / 2,
      );
      expect(h.elements.length).toBe(2);

      const text = h.elements[1] as ExcalidrawTextElementWithContainer;
      expect(text.type).toBe("text");
      expect(text.containerId).toBe(rectangle.id);
      mouse.down();
      const editor = document.querySelector(
        ".excalidraw-textEditorContainer > textarea",
      ) as HTMLTextAreaElement;

      fireEvent.change(editor, { target: { value: "Hello World!" } });

      await new Promise((r) => setTimeout(r, 0));
      editor.blur();
      expect(rectangle.boundElements).toStrictEqual([
        { id: text.id, type: "text" },
      ]);
    });

    it("should bind text to container when clicked on container and enter pressed", async () => {
      expect(h.elements.length).toBe(1);
      expect(h.elements[0].id).toBe(rectangle.id);

      Keyboard.keyPress(KEYS.ENTER);

      expect(h.elements.length).toBe(2);

      const text = h.elements[1] as ExcalidrawTextElementWithContainer;
      expect(text.type).toBe("text");
      expect(text.containerId).toBe(rectangle.id);
      const editor = document.querySelector(
        ".excalidraw-textEditorContainer > textarea",
      ) as HTMLTextAreaElement;

      await new Promise((r) => setTimeout(r, 0));

      fireEvent.change(editor, { target: { value: "Hello World!" } });
      editor.blur();
      expect(rectangle.boundElements).toStrictEqual([
        { id: text.id, type: "text" },
      ]);
    });

    it("shouldn't bind to non-text-bindable containers", async () => {
      const freedraw = API.createElement({
        type: "freedraw",
        width: 100,
        height: 0,
      });
      h.elements = [freedraw];

      UI.clickTool("text");

      mouse.clickAt(
        freedraw.x + freedraw.width / 2,
        freedraw.y + freedraw.height / 2,
      );

      const editor = document.querySelector(
        ".excalidraw-textEditorContainer > textarea",
      ) as HTMLTextAreaElement;

      fireEvent.change(editor, {
        target: {
          value: "Hello World!",
        },
      });
      fireEvent.keyDown(editor, { key: KEYS.ESCAPE });
      editor.dispatchEvent(new Event("input"));

      expect(freedraw.boundElements).toBe(null);
      expect(h.elements[1].type).toBe("text");
      expect((h.elements[1] as ExcalidrawTextElement).containerId).toBe(null);
    });

    ["freedraw", "line"].forEach((type: any) => {
      it(`shouldn't create text element when pressing 'Enter' key on ${type} `, async () => {
        h.elements = [];
        const elemnet = UI.createElement(type, {
          width: 100,
          height: 50,
        });
        API.setSelectedElements([elemnet]);
        Keyboard.keyPress(KEYS.ENTER);
        expect(h.elements.length).toBe(1);
      });
    });

    it("should'nt bind text to container when not double clicked on center", async () => {
      expect(h.elements.length).toBe(1);
      expect(h.elements[0].id).toBe(rectangle.id);

      // clicking somewhere on top left
      mouse.doubleClickAt(rectangle.x + 20, rectangle.y + 20);
      expect(h.elements.length).toBe(2);

      const text = h.elements[1] as ExcalidrawTextElementWithContainer;
      expect(text.type).toBe("text");
      expect(text.containerId).toBe(null);
      mouse.down();
      const editor = document.querySelector(
        ".excalidraw-textEditorContainer > textarea",
      ) as HTMLTextAreaElement;

      fireEvent.change(editor, { target: { value: "Hello World!" } });

      await new Promise((r) => setTimeout(r, 0));
      editor.blur();
      expect(rectangle.boundElements).toBe(null);
    });

    it("should update font family correctly on undo/redo by selecting bounded text when font family was updated", async () => {
      expect(h.elements.length).toBe(1);

      mouse.doubleClickAt(
        rectangle.x + rectangle.width / 2,
        rectangle.y + rectangle.height / 2,
      );
      mouse.down();

      const text = h.elements[1] as ExcalidrawTextElementWithContainer;
      let editor = document.querySelector(
        ".excalidraw-textEditorContainer > textarea",
      ) as HTMLTextAreaElement;

      await new Promise((r) => setTimeout(r, 0));
      fireEvent.change(editor, { target: { value: "Hello World!" } });
      editor.blur();
      expect(text.fontFamily).toEqual(FONT_FAMILY.Virgil);
      UI.clickTool("text");

      mouse.clickAt(
        rectangle.x + rectangle.width / 2,
        rectangle.y + rectangle.height / 2,
      );
      mouse.down();
      editor = document.querySelector(
        ".excalidraw-textEditorContainer > textarea",
      ) as HTMLTextAreaElement;

      editor.select();
      fireEvent.click(screen.getByTitle(/code/i));

      await new Promise((r) => setTimeout(r, 0));
      editor.blur();
      expect(
        (h.elements[1] as ExcalidrawTextElementWithContainer).fontFamily,
      ).toEqual(FONT_FAMILY.Cascadia);

      //undo
      Keyboard.withModifierKeys({ ctrl: true }, () => {
        Keyboard.keyPress(KEYS.Z);
      });
      expect(
        (h.elements[1] as ExcalidrawTextElementWithContainer).fontFamily,
      ).toEqual(FONT_FAMILY.Virgil);

      //redo
      Keyboard.withModifierKeys({ ctrl: true, shift: true }, () => {
        Keyboard.keyPress(KEYS.Z);
      });
      expect(
        (h.elements[1] as ExcalidrawTextElementWithContainer).fontFamily,
      ).toEqual(FONT_FAMILY.Cascadia);
    });

    it("should wrap text and vertcially center align once text submitted", async () => {
      const mockMeasureText = (
        text: string,
        font: FontString,
        maxWidth?: number | null,
      ) => {
        let width = INITIAL_WIDTH;
        let height = APPROX_LINE_HEIGHT;
        let baseline = 10;
        if (!text) {
          return {
            width,
            height,
            baseline,
          };
        }
        baseline = 30;
        width = DUMMY_WIDTH;
        if (text === "Hello \nWorld!") {
          height = APPROX_LINE_HEIGHT * 2;
        }
        if (maxWidth) {
          width = maxWidth;
          // To capture cases where maxWidth passed is initial width
          // due to which the text is not wrapped correctly
          if (maxWidth === INITIAL_WIDTH) {
            height = DUMMY_HEIGHT;
          }
        }
        return {
          width,
          height,
          baseline,
        };
      };

      jest
        .spyOn(textElementUtils, "measureText")
        .mockImplementation(mockMeasureText);
      jest
        .spyOn(textElementUtils, "measureTextElement")
        .mockImplementation((element, next, maxWidth) => {
          return mockMeasureText(
            next?.text ?? element.text,
            getFontString(element),
            maxWidth,
          );
        });
      expect(h.elements.length).toBe(1);

      Keyboard.keyDown(KEYS.ENTER);
      let text = h.elements[1] as ExcalidrawTextElementWithContainer;
      let editor = document.querySelector(
        ".excalidraw-textEditorContainer > textarea",
      ) as HTMLTextAreaElement;

      // mock scroll height
      jest
        .spyOn(editor, "scrollHeight", "get")
        .mockImplementation(() => APPROX_LINE_HEIGHT * 2);

      fireEvent.change(editor, {
        target: {
          value: "Hello World!",
        },
      });

      editor.dispatchEvent(new Event("input"));

      await new Promise((cb) => setTimeout(cb, 0));
      editor.blur();
      text = h.elements[1] as ExcalidrawTextElementWithContainer;
      expect(text.text).toBe("Hello \nWorld!");
      expect(text.originalText).toBe("Hello World!");
      expect(text.y).toBe(
        rectangle.y + rectangle.height / 2 - (APPROX_LINE_HEIGHT * 2) / 2,
      );
      expect(text.x).toBe(rectangle.x + BOUND_TEXT_PADDING);
      expect(text.height).toBe(APPROX_LINE_HEIGHT * 2);
      expect(text.width).toBe(rectangle.width - BOUND_TEXT_PADDING * 2);

      // Edit and text by removing second line and it should
      // still vertically align correctly
      mouse.select(rectangle);
      Keyboard.keyPress(KEYS.ENTER);

      editor = document.querySelector(
        ".excalidraw-textEditorContainer > textarea",
      ) as HTMLTextAreaElement;

      fireEvent.change(editor, {
        target: {
          value: "Hello",
        },
      });

      // mock scroll height
      jest
        .spyOn(editor, "scrollHeight", "get")
        .mockImplementation(() => APPROX_LINE_HEIGHT);
      editor.style.height = "25px";
      editor.dispatchEvent(new Event("input"));

      await new Promise((r) => setTimeout(r, 0));

      editor.blur();
      text = h.elements[1] as ExcalidrawTextElementWithContainer;

      expect(text.text).toBe("Hello");
      expect(text.originalText).toBe("Hello");
      expect(text.y).toBe(
        rectangle.y + rectangle.height / 2 - APPROX_LINE_HEIGHT / 2,
      );
      expect(text.x).toBe(rectangle.x + BOUND_TEXT_PADDING);
      expect(text.height).toBe(APPROX_LINE_HEIGHT);
      expect(text.width).toBe(rectangle.width - BOUND_TEXT_PADDING * 2);
    });

    it("should unbind bound text when unbind action from context menu is triggered", async () => {
      expect(h.elements.length).toBe(1);
      expect(h.elements[0].id).toBe(rectangle.id);

      Keyboard.keyPress(KEYS.ENTER);

      expect(h.elements.length).toBe(2);

      const text = h.elements[1] as ExcalidrawTextElementWithContainer;
      expect(text.containerId).toBe(rectangle.id);

      const editor = document.querySelector(
        ".excalidraw-textEditorContainer > textarea",
      ) as HTMLTextAreaElement;

      await new Promise((r) => setTimeout(r, 0));

      fireEvent.change(editor, { target: { value: "Hello World!" } });
      editor.blur();
      expect(rectangle.boundElements).toStrictEqual([
        { id: text.id, type: "text" },
      ]);
      mouse.reset();
      UI.clickTool("selection");
      mouse.clickAt(10, 20);
      mouse.down();
      mouse.up();
      fireEvent.contextMenu(GlobalTestState.canvas, {
        button: 2,
        clientX: 20,
        clientY: 30,
      });
      const contextMenu = document.querySelector(".context-menu");
      fireEvent.click(queryByText(contextMenu as HTMLElement, "Unbind text")!);
      expect(h.elements[0].boundElements).toEqual([]);
      expect((h.elements[1] as ExcalidrawTextElement).containerId).toEqual(
        null,
      );
    });

    it("shouldn't bind to container if container has bound text", async () => {
      expect(h.elements.length).toBe(1);

      Keyboard.keyPress(KEYS.ENTER);

      expect(h.elements.length).toBe(2);

      // Bind first text
      const text = h.elements[1] as ExcalidrawTextElementWithContainer;
      expect(text.containerId).toBe(rectangle.id);
      const editor = document.querySelector(
        ".excalidraw-textEditorContainer > textarea",
      ) as HTMLTextAreaElement;
      await new Promise((r) => setTimeout(r, 0));
      fireEvent.change(editor, { target: { value: "Hello World!" } });
      editor.blur();
      expect(rectangle.boundElements).toStrictEqual([
        { id: text.id, type: "text" },
      ]);

      mouse.select(rectangle);
      Keyboard.keyPress(KEYS.ENTER);
      expect(h.elements.length).toBe(2);

      expect(rectangle.boundElements).toStrictEqual([
        { id: h.elements[1].id, type: "text" },
      ]);
      expect(text.containerId).toBe(rectangle.id);
    });

    it("should respect text alignment when resizing", async () => {
      Keyboard.keyPress(KEYS.ENTER);

      let editor = document.querySelector(
        ".excalidraw-textEditorContainer > textarea",
      ) as HTMLTextAreaElement;
      await new Promise((r) => setTimeout(r, 0));
      fireEvent.change(editor, { target: { value: "Hello" } });
      editor.blur();

      // should center align horizontally and vertically by default
      resize(rectangle, "ne", [rectangle.x + 100, rectangle.y - 100]);
      expect([h.elements[1].x, h.elements[1].y]).toMatchInlineSnapshot(`
        Array [
          109.5,
          17,
        ]
      `);

      mouse.select(rectangle);
      Keyboard.keyPress(KEYS.ENTER);

      editor = document.querySelector(
        ".excalidraw-textEditorContainer > textarea",
      ) as HTMLTextAreaElement;

      editor.select();

      fireEvent.click(screen.getByTitle("Left"));
      fireEvent.click(screen.getByTitle("Align bottom"));
      await new Promise((r) => setTimeout(r, 0));

      editor.blur();

      // should left align horizontally and bottom vertically after resize
      resize(rectangle, "ne", [rectangle.x + 100, rectangle.y - 100]);
      expect([h.elements[1].x, h.elements[1].y]).toMatchInlineSnapshot(`
        Array [
          15,
          90,
        ]
      `);

      mouse.select(rectangle);
      Keyboard.keyPress(KEYS.ENTER);
      editor = document.querySelector(
        ".excalidraw-textEditorContainer > textarea",
      ) as HTMLTextAreaElement;

      editor.select();

      fireEvent.click(screen.getByTitle("Right"));
      fireEvent.click(screen.getByTitle("Align top"));

      await new Promise((r) => setTimeout(r, 0));

      editor.blur();

      // should right align horizontally and top vertically after resize
      resize(rectangle, "ne", [rectangle.x + 100, rectangle.y - 100]);
      expect([h.elements[1].x, h.elements[1].y]).toMatchInlineSnapshot(`
        Array [
          424,
          -539,
        ]
      `);
    });

<<<<<<< HEAD
    it("should compute the dimensions correctly when text pasted", async () => {
      Keyboard.keyPress(KEYS.ENTER);
      const editor = document.querySelector(
        ".excalidraw-textEditorContainer > textarea",
      ) as HTMLTextAreaElement;
      await new Promise((r) => setTimeout(r, 0));
      const font = "20px Cascadia, width: Segoe UI Emoji" as FontString;
      let text =
        "Wikipedia is hosted by the Wikimedia Foundation, a non-profit organization that also hosts a range of other projects.";

      let wrappedText = textElementUtils.wrapText(
        text,
        font,
        getMaxContainerWidth(rectangle),
      );

      const mockMeasureText = (
        text: string,
        font: FontString,
        maxWidth?: number | null,
      ) => {
        if (text === wrappedText) {
          return { width: rectangle.width, height: 200, baseline: 30 };
        }
        return { width: 0, height: 0, baseline: 0 };
      };
      jest
        .spyOn(textElementUtils, "measureText")
        .mockImplementation(mockMeasureText);
      jest
        .spyOn(textElementUtils, "measureTextElement")
        .mockImplementation((element, next, maxWidth) => {
          return mockMeasureText(
            next?.text ?? element.text,
            getFontString(element),
            maxWidth,
          );
        });

      //@ts-ignore
      editor.onpaste({
        preventDefault: () => {},
        //@ts-ignore
        clipboardData: {
          getData: () => text,
        },
      });

      await new Promise((cb) => setTimeout(cb, 0));
      editor.blur();
      expect(rectangle.width).toBe(100);
      expect(rectangle.height).toBe(210);
      expect((h.elements[1] as ExcalidrawTextElement).text)
        .toMatchInlineSnapshot(`
        "Wikipedi
        a is 
        hosted 
        by the 
        Wikimedi
        a 
        Foundati
        on, a 
        non-prof
        it 
        organiza
        tion 
        that 
        also 
        hosts a 
        range of
        other 
        projects
        ."
      `);
      expect(
        (h.elements[1] as ExcalidrawTextElement).originalText,
      ).toMatchInlineSnapshot(
        `"Wikipedia is hosted by the Wikimedia Foundation, a non-profit organization that also hosts a range of other projects."`,
      );

      text = "Hello this text should get merged with the existing one";
      wrappedText = textElementUtils.wrapText(
        text,
        font,
        getMaxContainerWidth(rectangle),
      );
      //@ts-ignore
      editor.onpaste({
        preventDefault: () => {},
        //@ts-ignore
        clipboardData: {
          getData: () => text,
        },
      });

      await new Promise((cb) => setTimeout(cb, 0));
      editor.blur();
      expect((h.elements[1] as ExcalidrawTextElement).text)
        .toMatchInlineSnapshot(`
        "Wikipedi
        a is 
        hosted 
        by the 
        Wikimedi
        a 
        Foundati
        on, a 
        non-prof
        it 
        organiza
        tion 
        that 
        also 
        hosts a 
        range of
        other 
        projects
        .Hello 
        this 
        text 
        should 
        get 
        merged 
        with the
        existing
        one"
      `);
      expect(
        (h.elements[1] as ExcalidrawTextElement).originalText,
      ).toMatchInlineSnapshot(
        `"Wikipedia is hosted by the Wikimedia Foundation, a non-profit organization that also hosts a range of other projects.Hello this text should get merged with the existing one"`,
      );
    });

=======
>>>>>>> 0ebe6292
    it("should always bind to selected container and insert it in correct position", async () => {
      const rectangle2 = UI.createElement("rectangle", {
        x: 5,
        y: 10,
        width: 120,
        height: 100,
      });

      API.setSelectedElements([rectangle]);
      Keyboard.keyPress(KEYS.ENTER);

      expect(h.elements.length).toBe(3);
      expect(h.elements[1].type).toBe("text");
      const text = h.elements[1] as ExcalidrawTextElementWithContainer;
      expect(text.type).toBe("text");
      expect(text.containerId).toBe(rectangle.id);
      mouse.down();
      const editor = document.querySelector(
        ".excalidraw-textEditorContainer > textarea",
      ) as HTMLTextAreaElement;

      fireEvent.change(editor, { target: { value: "Hello World!" } });

      await new Promise((r) => setTimeout(r, 0));
      editor.blur();
      expect(rectangle2.boundElements).toBeNull();
      expect(rectangle.boundElements).toStrictEqual([
        { id: text.id, type: "text" },
      ]);
    });

    it("should scale font size correctly when resizing using shift", async () => {
      Keyboard.keyPress(KEYS.ENTER);

      const editor = document.querySelector(
        ".excalidraw-textEditorContainer > textarea",
      ) as HTMLTextAreaElement;
      await new Promise((r) => setTimeout(r, 0));
      fireEvent.change(editor, { target: { value: "Hello" } });
      editor.blur();
      const textElement = h.elements[1] as ExcalidrawTextElement;
      expect(rectangle.width).toBe(90);
      expect(rectangle.height).toBe(75);
      expect(textElement.fontSize).toBe(20);

      resize(rectangle, "ne", [rectangle.x + 100, rectangle.y - 50], {
        shift: true,
      });
      expect(rectangle.width).toBe(200);
      expect(rectangle.height).toBe(166.66666666666669);
      expect(textElement.fontSize).toBe(47.5);
    });

    it("should bind text correctly when container duplicated with alt-drag", async () => {
      Keyboard.keyPress(KEYS.ENTER);

      const editor = document.querySelector(
        ".excalidraw-textEditorContainer > textarea",
      ) as HTMLTextAreaElement;
      await new Promise((r) => setTimeout(r, 0));
      fireEvent.change(editor, { target: { value: "Hello" } });
      editor.blur();
      expect(h.elements.length).toBe(2);

      mouse.select(rectangle);
      Keyboard.withModifierKeys({ alt: true }, () => {
        mouse.down(rectangle.x + 10, rectangle.y + 10);
        mouse.up(rectangle.x + 10, rectangle.y + 10);
      });
      expect(h.elements.length).toBe(4);
      const duplicatedRectangle = h.elements[0];
      const duplicatedText = h
        .elements[1] as ExcalidrawTextElementWithContainer;
      const originalRect = h.elements[2];
      const originalText = h.elements[3] as ExcalidrawTextElementWithContainer;
      expect(originalRect.boundElements).toStrictEqual([
        { id: originalText.id, type: "text" },
      ]);

      expect(originalText.containerId).toBe(originalRect.id);

      expect(duplicatedRectangle.boundElements).toStrictEqual([
        { id: duplicatedText.id, type: "text" },
      ]);

      expect(duplicatedText.containerId).toBe(duplicatedRectangle.id);
    });

    it("undo should work", async () => {
      Keyboard.keyPress(KEYS.ENTER);
      const editor = document.querySelector(
        ".excalidraw-textEditorContainer > textarea",
      ) as HTMLTextAreaElement;
      await new Promise((r) => setTimeout(r, 0));
      fireEvent.change(editor, { target: { value: "Hello" } });
      editor.blur();
      expect(rectangle.boundElements).toStrictEqual([
        { id: h.elements[1].id, type: "text" },
      ]);
      let text = h.elements[1] as ExcalidrawTextElementWithContainer;
      const originalRectX = rectangle.x;
      const originalRectY = rectangle.y;
      const originalTextX = text.x;
      const originalTextY = text.y;

      mouse.select(rectangle);
      mouse.downAt(rectangle.x, rectangle.y);
      mouse.moveTo(rectangle.x + 100, rectangle.y + 50);
      mouse.up(rectangle.x + 100, rectangle.y + 50);
      expect(rectangle.x).toBe(80);
      expect(rectangle.y).toBe(85);
      expect(text.x).toBe(89.5);
      expect(text.y).toBe(90);

      Keyboard.withModifierKeys({ ctrl: true }, () => {
        Keyboard.keyPress(KEYS.Z);
      });
      expect(rectangle.x).toBe(originalRectX);
      expect(rectangle.y).toBe(originalRectY);
      text = h.elements[1] as ExcalidrawTextElementWithContainer;
      expect(text.x).toBe(originalTextX);
      expect(text.y).toBe(originalTextY);
      expect(rectangle.boundElements).toStrictEqual([
        { id: text.id, type: "text" },
      ]);
      expect(text.containerId).toBe(rectangle.id);
    });

    it("should not allow bound text with only whitespaces", async () => {
      Keyboard.keyPress(KEYS.ENTER);
      const editor = document.querySelector(
        ".excalidraw-textEditorContainer > textarea",
      ) as HTMLTextAreaElement;
      await new Promise((r) => setTimeout(r, 0));

      fireEvent.change(editor, { target: { value: "   " } });
      editor.blur();
      expect(rectangle.boundElements).toStrictEqual([]);
      expect(h.elements[1].isDeleted).toBe(true);
    });
  });
});<|MERGE_RESOLUTION|>--- conflicted
+++ resolved
@@ -10,17 +10,14 @@
 import {
   ExcalidrawTextElement,
   ExcalidrawTextElementWithContainer,
+  FontString,
 } from "./types";
 import * as textElementUtils from "./textElement";
 import { getFontString } from "../utils";
 import { API } from "../tests/helpers/api";
 import { mutateElement } from "./mutateElement";
 import { resize } from "../tests/utils";
-<<<<<<< HEAD
-import { getMaxContainerWidth } from "./newElement";
 import { parseClipboard } from "../clipboard";
-=======
->>>>>>> 0ebe6292
 // Unmount ReactDOM from root
 ReactDOM.unmountComponentAtNode(document.getElementById("root")!);
 
@@ -950,143 +947,6 @@
       `);
     });
 
-<<<<<<< HEAD
-    it("should compute the dimensions correctly when text pasted", async () => {
-      Keyboard.keyPress(KEYS.ENTER);
-      const editor = document.querySelector(
-        ".excalidraw-textEditorContainer > textarea",
-      ) as HTMLTextAreaElement;
-      await new Promise((r) => setTimeout(r, 0));
-      const font = "20px Cascadia, width: Segoe UI Emoji" as FontString;
-      let text =
-        "Wikipedia is hosted by the Wikimedia Foundation, a non-profit organization that also hosts a range of other projects.";
-
-      let wrappedText = textElementUtils.wrapText(
-        text,
-        font,
-        getMaxContainerWidth(rectangle),
-      );
-
-      const mockMeasureText = (
-        text: string,
-        font: FontString,
-        maxWidth?: number | null,
-      ) => {
-        if (text === wrappedText) {
-          return { width: rectangle.width, height: 200, baseline: 30 };
-        }
-        return { width: 0, height: 0, baseline: 0 };
-      };
-      jest
-        .spyOn(textElementUtils, "measureText")
-        .mockImplementation(mockMeasureText);
-      jest
-        .spyOn(textElementUtils, "measureTextElement")
-        .mockImplementation((element, next, maxWidth) => {
-          return mockMeasureText(
-            next?.text ?? element.text,
-            getFontString(element),
-            maxWidth,
-          );
-        });
-
-      //@ts-ignore
-      editor.onpaste({
-        preventDefault: () => {},
-        //@ts-ignore
-        clipboardData: {
-          getData: () => text,
-        },
-      });
-
-      await new Promise((cb) => setTimeout(cb, 0));
-      editor.blur();
-      expect(rectangle.width).toBe(100);
-      expect(rectangle.height).toBe(210);
-      expect((h.elements[1] as ExcalidrawTextElement).text)
-        .toMatchInlineSnapshot(`
-        "Wikipedi
-        a is 
-        hosted 
-        by the 
-        Wikimedi
-        a 
-        Foundati
-        on, a 
-        non-prof
-        it 
-        organiza
-        tion 
-        that 
-        also 
-        hosts a 
-        range of
-        other 
-        projects
-        ."
-      `);
-      expect(
-        (h.elements[1] as ExcalidrawTextElement).originalText,
-      ).toMatchInlineSnapshot(
-        `"Wikipedia is hosted by the Wikimedia Foundation, a non-profit organization that also hosts a range of other projects."`,
-      );
-
-      text = "Hello this text should get merged with the existing one";
-      wrappedText = textElementUtils.wrapText(
-        text,
-        font,
-        getMaxContainerWidth(rectangle),
-      );
-      //@ts-ignore
-      editor.onpaste({
-        preventDefault: () => {},
-        //@ts-ignore
-        clipboardData: {
-          getData: () => text,
-        },
-      });
-
-      await new Promise((cb) => setTimeout(cb, 0));
-      editor.blur();
-      expect((h.elements[1] as ExcalidrawTextElement).text)
-        .toMatchInlineSnapshot(`
-        "Wikipedi
-        a is 
-        hosted 
-        by the 
-        Wikimedi
-        a 
-        Foundati
-        on, a 
-        non-prof
-        it 
-        organiza
-        tion 
-        that 
-        also 
-        hosts a 
-        range of
-        other 
-        projects
-        .Hello 
-        this 
-        text 
-        should 
-        get 
-        merged 
-        with the
-        existing
-        one"
-      `);
-      expect(
-        (h.elements[1] as ExcalidrawTextElement).originalText,
-      ).toMatchInlineSnapshot(
-        `"Wikipedia is hosted by the Wikimedia Foundation, a non-profit organization that also hosts a range of other projects.Hello this text should get merged with the existing one"`,
-      );
-    });
-
-=======
->>>>>>> 0ebe6292
     it("should always bind to selected container and insert it in correct position", async () => {
       const rectangle2 = UI.createElement("rectangle", {
         x: 5,
