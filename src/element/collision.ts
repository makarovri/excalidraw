import * as GA from "../ga";
import * as GAPoint from "../gapoints";
import * as GADirection from "../gadirections";
import * as GALine from "../galines";
import * as GATransform from "../gatransforms";

<<<<<<< HEAD
import { isPathALoop, isPointInPolygon, rotate, rotatePoint } from "../math";
=======
import { distance2d, isPathALoop, isPointInPolygon, rotate } from "../math";
>>>>>>> 0b92c114
import { pointsOnBezierCurves } from "points-on-curve";

import {
  NonDeletedExcalidrawElement,
  ExcalidrawBindableElement,
  ExcalidrawElement,
  ExcalidrawRectangleElement,
  ExcalidrawDiamondElement,
  ExcalidrawTextElement,
  ExcalidrawEllipseElement,
  NonDeleted,
  ExcalidrawFreeDrawElement,
} from "./types";

import { getElementAbsoluteCoords, getCurvePathOps, Bounds } from "./bounds";
import { Point } from "../types";
import { Drawable } from "roughjs/bin/core";
import { AppState } from "../types";
import { getShapeForElement } from "../renderer/renderElement";

const isElementDraggableFromInside = (
  element: NonDeletedExcalidrawElement,
): boolean => {
  if (element.type === "arrow") {
    return false;
  }

  if (element.type === "freedraw") {
    return true;
  }

  const isDraggableFromInside = element.backgroundColor !== "transparent";

  if (element.type === "line") {
    return isDraggableFromInside && isPathALoop(element.points);
  }

  return isDraggableFromInside;
};

export const hitTest = (
  element: NonDeletedExcalidrawElement,
  appState: AppState,
  x: number,
  y: number,
): boolean => {
  // How many pixels off the shape boundary we still consider a hit
  const threshold = 10 / appState.zoom.value;
  const point: Point = [x, y];

  if (isElementSelected(appState, element)) {
    return isPointHittingElementBoundingBox(element, point, threshold);
  }

  return isHittingElementNotConsideringBoundingBox(element, appState, point);
};

export const isHittingElementBoundingBoxWithoutHittingElement = (
  element: NonDeletedExcalidrawElement,
  appState: AppState,
  x: number,
  y: number,
): boolean => {
  const threshold = 10 / appState.zoom.value;

  return (
    !isHittingElementNotConsideringBoundingBox(element, appState, [x, y]) &&
    isPointHittingElementBoundingBox(element, [x, y], threshold)
  );
};

const isHittingElementNotConsideringBoundingBox = (
  element: NonDeletedExcalidrawElement,
  appState: AppState,
  point: Point,
): boolean => {
  const threshold = 10 / appState.zoom.value;

  const check =
    element.type === "text"
      ? isStrictlyInside
      : isElementDraggableFromInside(element)
      ? isInsideCheck
      : isNearCheck;

  return hitTestPointAgainstElement({ element, point, threshold, check });
};

const isElementSelected = (
  appState: AppState,
  element: NonDeleted<ExcalidrawElement>,
) => appState.selectedElementIds[element.id];

const isPointHittingElementBoundingBox = (
  element: NonDeleted<ExcalidrawElement>,
  [x, y]: Point,
  threshold: number,
) => {
  const [x1, y1, x2, y2] = getElementAbsoluteCoords(element);
  const elementCenterX = (x1 + x2) / 2;
  const elementCenterY = (y1 + y2) / 2;
  // reverse rotate to take element's angle into account.
  const [rotatedX, rotatedY] = rotate(
    x,
    y,
    elementCenterX,
    elementCenterY,
    -element.angle,
  );

  return (
    rotatedX > x1 - threshold &&
    rotatedX < x2 + threshold &&
    rotatedY > y1 - threshold &&
    rotatedY < y2 + threshold
  );
};

export const bindingBorderTest = (
  element: NonDeleted<ExcalidrawBindableElement>,
  { x, y }: { x: number; y: number },
): boolean => {
  const threshold = maxBindingGap(element, element.width, element.height);
  const check = isOutsideCheck;
  const point: Point = [x, y];
  return hitTestPointAgainstElement({ element, point, threshold, check });
};

export const maxBindingGap = (
  element: ExcalidrawElement,
  elementWidth: number,
  elementHeight: number,
): number => {
  // Aligns diamonds with rectangles
  const shapeRatio = element.type === "diamond" ? 1 / Math.sqrt(2) : 1;
  const smallerDimension = shapeRatio * Math.min(elementWidth, elementHeight);
  // We make the bindable boundary bigger for bigger elements
  return Math.max(16, Math.min(0.25 * smallerDimension, 32));
};

type HitTestArgs = {
  element: NonDeletedExcalidrawElement;
  point: Point;
  threshold: number;
  check: (distance: number, threshold: number) => boolean;
};

const hitTestPointAgainstElement = (args: HitTestArgs): boolean => {
  switch (args.element.type) {
    case "rectangle":
    case "text":
    case "diamond":
    case "ellipse":
      const distance = distanceToBindableElement(args.element, args.point);
      return args.check(distance, args.threshold);
    case "freedraw": {
      if (
        !args.check(
          distanceToRectangle(args.element, args.point),
          args.threshold,
        )
      ) {
        return false;
      }

      return hitTestFreeDrawElement(args.element, args.point, args.threshold);
    }
    case "arrow":
    case "line":
    case "draw":
      return hitTestLinear(args);
    case "selection":
      console.warn(
        "This should not happen, we need to investigate why it does.",
      );
      return false;
  }
};

export const distanceToBindableElement = (
  element: ExcalidrawBindableElement,
  point: Point,
): number => {
  switch (element.type) {
    case "rectangle":
    case "text":
      return distanceToRectangle(element, point);
    case "diamond":
      return distanceToDiamond(element, point);
    case "ellipse":
      return distanceToEllipse(element, point);
  }
};

const isStrictlyInside = (distance: number, threshold: number): boolean => {
  return distance < 0;
};

const isInsideCheck = (distance: number, threshold: number): boolean => {
  return distance < threshold;
};

const isNearCheck = (distance: number, threshold: number): boolean => {
  return Math.abs(distance) < threshold;
};

const isOutsideCheck = (distance: number, threshold: number): boolean => {
  return 0 <= distance && distance < threshold;
};

const distanceToRectangle = (
  element:
    | ExcalidrawRectangleElement
    | ExcalidrawTextElement
    | ExcalidrawFreeDrawElement,
  point: Point,
): number => {
  const [, pointRel, hwidth, hheight] = pointRelativeToElement(element, point);
  return Math.max(
    GAPoint.distanceToLine(pointRel, GALine.equation(0, 1, -hheight)),
    GAPoint.distanceToLine(pointRel, GALine.equation(1, 0, -hwidth)),
  );
};

const distanceToDiamond = (
  element: ExcalidrawDiamondElement,
  point: Point,
): number => {
  const [, pointRel, hwidth, hheight] = pointRelativeToElement(element, point);
  const side = GALine.equation(hheight, hwidth, -hheight * hwidth);
  return GAPoint.distanceToLine(pointRel, side);
};

const distanceToEllipse = (
  element: ExcalidrawEllipseElement,
  point: Point,
): number => {
  const [pointRel, tangent] = ellipseParamsForTest(element, point);
  return -GALine.sign(tangent) * GAPoint.distanceToLine(pointRel, tangent);
};

const ellipseParamsForTest = (
  element: ExcalidrawEllipseElement,
  point: Point,
): [GA.Point, GA.Line] => {
  const [, pointRel, hwidth, hheight] = pointRelativeToElement(element, point);
  const [px, py] = GAPoint.toTuple(pointRel);

  // We're working in positive quadrant, so start with `t = 45deg`, `tx=cos(t)`
  let tx = 0.707;
  let ty = 0.707;

  const a = hwidth;
  const b = hheight;

  // This is a numerical method to find the params tx, ty at which
  // the ellipse has the closest point to the given point
  [0, 1, 2, 3].forEach((_) => {
    const xx = a * tx;
    const yy = b * ty;

    const ex = ((a * a - b * b) * tx ** 3) / a;
    const ey = ((b * b - a * a) * ty ** 3) / b;

    const rx = xx - ex;
    const ry = yy - ey;

    const qx = px - ex;
    const qy = py - ey;

    const r = Math.hypot(ry, rx);
    const q = Math.hypot(qy, qx);

    tx = Math.min(1, Math.max(0, ((qx * r) / q + ex) / a));
    ty = Math.min(1, Math.max(0, ((qy * r) / q + ey) / b));
    const t = Math.hypot(ty, tx);
    tx /= t;
    ty /= t;
  });

  const closestPoint = GA.point(a * tx, b * ty);

  const tangent = GALine.orthogonalThrough(pointRel, closestPoint);
  return [pointRel, tangent];
};

const hitTestFreeDrawElement = (
  element: ExcalidrawFreeDrawElement,
  point: Point,
  threshold: number,
): boolean => {
  // Check point-distance-to-line-segment for every segment in the
  // element's points (its input points, not its outline points).
  // This is... okay? It's plenty fast, but the GA library may
  // have a faster option.

  let x: number;
  let y: number;

  if (element.angle === 0) {
    x = point[0] - element.x;
    y = point[1] - element.y;
  } else {
    // Counter-rotate the point around center before testing
    const [minX, minY, maxX, maxY] = getElementAbsoluteCoords(element);
    const rotatedPoint = rotatePoint(
      point,
      [minX + (maxX - minX) / 2, minY + (maxY - minY) / 2],
      -element.angle,
    );
    x = rotatedPoint[0] - element.x;
    y = rotatedPoint[1] - element.y;
  }

  let [A, B] = element.points;
  let P: readonly [number, number];

  // For freedraw dots dots
  if (element.points.length === 2) {
    return (
      distance2d(A[0], A[1], x, y) < threshold ||
      distance2d(B[0], B[1], x, y) < threshold
    );
  }

  // For freedraw lines
  for (let i = 1; i < element.points.length - 1; i++) {
    const delta = [B[0] - A[0], B[1] - A[1]];
    const length = Math.hypot(delta[1], delta[0]);

    if (length > threshold / 4) {
      const U = [delta[0] / length, delta[1] / length];
      const C = [x - A[0], y - A[1]];
      const d = (C[0] * U[0] + C[1] * U[1]) / Math.hypot(U[1], U[0]);
      P = [A[0] + U[0] * d, A[1] + U[1] * d];

      const da = distance2d(P[0], P[1], A[0], A[1]);
      const db = distance2d(P[0], P[1], B[0], B[1]);

      P = db < da && da > length ? B : da < db && db > length ? A : P;

      if (Math.hypot(y - P[1], x - P[0]) < threshold) {
        return true;
      }
    }

    A = B;
    B = element.points[i + 1];
  }

  return false;
};

const hitTestLinear = (args: HitTestArgs): boolean => {
  const { element, threshold } = args;
  if (!getShapeForElement(element)) {
    return false;
  }
  const [point, pointAbs, hwidth, hheight] = pointRelativeToElement(
    args.element,
    args.point,
  );
  const side1 = GALine.equation(0, 1, -hheight);
  const side2 = GALine.equation(1, 0, -hwidth);
  if (
    !isInsideCheck(GAPoint.distanceToLine(pointAbs, side1), threshold) ||
    !isInsideCheck(GAPoint.distanceToLine(pointAbs, side2), threshold)
  ) {
    return false;
  }
  const [relX, relY] = GAPoint.toTuple(point);

  const shape = getShapeForElement(element) as Drawable[];

  if (args.check === isInsideCheck) {
    const hit = shape.some((subshape) =>
      hitTestCurveInside(subshape, relX, relY, element.strokeSharpness),
    );
    if (hit) {
      return true;
    }
  }

  // hit test all "subshapes" of the linear element
  return shape.some((subshape) =>
    hitTestRoughShape(subshape, relX, relY, threshold),
  );
};

// Returns:
//   1. the point relative to the elements (x, y) position
//   2. the point relative to the element's center with positive (x, y)
//   3. half element width
//   4. half element height
//
// Note that for linear elements the (x, y) position is not at the
// top right corner of their boundary.
//
// Rectangles, diamonds and ellipses are symmetrical over axes,
// and other elements have a rectangular boundary,
// so we only need to perform hit tests for the positive quadrant.
const pointRelativeToElement = (
  element: ExcalidrawElement,
  pointTuple: Point,
): [GA.Point, GA.Point, number, number] => {
  const point = GAPoint.from(pointTuple);
  const elementCoords = getElementAbsoluteCoords(element);
  const center = coordsCenter(elementCoords);
  // GA has angle orientation opposite to `rotate`
  const rotate = GATransform.rotation(center, element.angle);
  const pointRotated = GATransform.apply(rotate, point);
  const pointRelToCenter = GA.sub(pointRotated, GADirection.from(center));
  const pointRelToCenterAbs = GAPoint.abs(pointRelToCenter);
  const elementPos = GA.offset(element.x, element.y);
  const pointRelToPos = GA.sub(pointRotated, elementPos);
  const [ax, ay, bx, by] = elementCoords;
  const halfWidth = (bx - ax) / 2;
  const halfHeight = (by - ay) / 2;
  return [pointRelToPos, pointRelToCenterAbs, halfWidth, halfHeight];
};

// Returns point in absolute coordinates
export const pointInAbsoluteCoords = (
  element: ExcalidrawElement,
  // Point relative to the element position
  point: Point,
): Point => {
  const [x, y] = point;
  const [x1, y1, x2, y2] = getElementAbsoluteCoords(element);
  const cx = (x2 - x1) / 2;
  const cy = (y2 - y1) / 2;
  const [rotatedX, rotatedY] = rotate(x, y, cx, cy, element.angle);
  return [element.x + rotatedX, element.y + rotatedY];
};

const relativizationToElementCenter = (
  element: ExcalidrawElement,
): GA.Transform => {
  const elementCoords = getElementAbsoluteCoords(element);
  const center = coordsCenter(elementCoords);
  // GA has angle orientation opposite to `rotate`
  const rotate = GATransform.rotation(center, element.angle);
  const translate = GA.reverse(
    GATransform.translation(GADirection.from(center)),
  );
  return GATransform.compose(rotate, translate);
};

const coordsCenter = ([ax, ay, bx, by]: Bounds): GA.Point => {
  return GA.point((ax + bx) / 2, (ay + by) / 2);
};

// The focus distance is the oriented ratio between the size of
// the `element` and the "focus image" of the element on which
// all focus points lie, so it's a number between -1 and 1.
// The line going through `a` and `b` is a tangent to the "focus image"
// of the element.
export const determineFocusDistance = (
  element: ExcalidrawBindableElement,
  // Point on the line, in absolute coordinates
  a: Point,
  // Another point on the line, in absolute coordinates (closer to element)
  b: Point,
): number => {
  const relateToCenter = relativizationToElementCenter(element);
  const aRel = GATransform.apply(relateToCenter, GAPoint.from(a));
  const bRel = GATransform.apply(relateToCenter, GAPoint.from(b));
  const line = GALine.through(aRel, bRel);
  const q = element.height / element.width;
  const hwidth = element.width / 2;
  const hheight = element.height / 2;
  const n = line[2];
  const m = line[3];
  const c = line[1];
  const mabs = Math.abs(m);
  const nabs = Math.abs(n);
  switch (element.type) {
    case "rectangle":
    case "text":
      return c / (hwidth * (nabs + q * mabs));
    case "diamond":
      return mabs < nabs ? c / (nabs * hwidth) : c / (mabs * hheight);
    case "ellipse":
      return c / (hwidth * Math.sqrt(n ** 2 + q ** 2 * m ** 2));
  }
};

export const determineFocusPoint = (
  element: ExcalidrawBindableElement,
  // The oriented, relative distance from the center of `element` of the
  // returned focusPoint
  focus: number,
  adjecentPoint: Point,
): Point => {
  if (focus === 0) {
    const elementCoords = getElementAbsoluteCoords(element);
    const center = coordsCenter(elementCoords);
    return GAPoint.toTuple(center);
  }
  const relateToCenter = relativizationToElementCenter(element);
  const adjecentPointRel = GATransform.apply(
    relateToCenter,
    GAPoint.from(adjecentPoint),
  );
  const reverseRelateToCenter = GA.reverse(relateToCenter);
  let point;
  switch (element.type) {
    case "rectangle":
    case "text":
    case "diamond":
      point = findFocusPointForRectangulars(element, focus, adjecentPointRel);
      break;
    case "ellipse":
      point = findFocusPointForEllipse(element, focus, adjecentPointRel);
      break;
  }
  return GAPoint.toTuple(GATransform.apply(reverseRelateToCenter, point));
};

// Returns 2 or 0 intersection points between line going through `a` and `b`
// and the `element`, in ascending order of distance from `a`.
export const intersectElementWithLine = (
  element: ExcalidrawBindableElement,
  // Point on the line, in absolute coordinates
  a: Point,
  // Another point on the line, in absolute coordinates
  b: Point,
  // If given, the element is inflated by this value
  gap: number = 0,
): Point[] => {
  const relateToCenter = relativizationToElementCenter(element);
  const aRel = GATransform.apply(relateToCenter, GAPoint.from(a));
  const bRel = GATransform.apply(relateToCenter, GAPoint.from(b));
  const line = GALine.through(aRel, bRel);
  const reverseRelateToCenter = GA.reverse(relateToCenter);
  const intersections = getSortedElementLineIntersections(
    element,
    line,
    aRel,
    gap,
  );
  return intersections.map((point) =>
    GAPoint.toTuple(GATransform.apply(reverseRelateToCenter, point)),
  );
};

const getSortedElementLineIntersections = (
  element: ExcalidrawBindableElement,
  // Relative to element center
  line: GA.Line,
  // Relative to element center
  nearPoint: GA.Point,
  gap: number = 0,
): GA.Point[] => {
  let intersections: GA.Point[];
  switch (element.type) {
    case "rectangle":
    case "text":
    case "diamond":
      const corners = getCorners(element);
      intersections = corners
        .flatMap((point, i) => {
          const edge: [GA.Point, GA.Point] = [point, corners[(i + 1) % 4]];
          return intersectSegment(line, offsetSegment(edge, gap));
        })
        .concat(
          corners.flatMap((point) => getCircleIntersections(point, gap, line)),
        );
      break;
    case "ellipse":
      intersections = getEllipseIntersections(element, gap, line);
      break;
  }
  if (intersections.length < 2) {
    // Ignore the "edge" case of only intersecting with a single corner
    return [];
  }
  const sortedIntersections = intersections.sort(
    (i1, i2) =>
      GAPoint.distance(i1, nearPoint) - GAPoint.distance(i2, nearPoint),
  );
  return [
    sortedIntersections[0],
    sortedIntersections[sortedIntersections.length - 1],
  ];
};

const getCorners = (
  element:
    | ExcalidrawRectangleElement
    | ExcalidrawDiamondElement
    | ExcalidrawTextElement,
  scale: number = 1,
): GA.Point[] => {
  const hx = (scale * element.width) / 2;
  const hy = (scale * element.height) / 2;
  switch (element.type) {
    case "rectangle":
    case "text":
      return [
        GA.point(hx, hy),
        GA.point(hx, -hy),
        GA.point(-hx, -hy),
        GA.point(-hx, hy),
      ];
    case "diamond":
      return [
        GA.point(0, hy),
        GA.point(hx, 0),
        GA.point(0, -hy),
        GA.point(-hx, 0),
      ];
  }
};

// Returns intersection of `line` with `segment`, with `segment` moved by
// `gap` in its polar direction.
// If intersection conincides with second segment point returns empty array.
const intersectSegment = (
  line: GA.Line,
  segment: [GA.Point, GA.Point],
): GA.Point[] => {
  const [a, b] = segment;
  const aDist = GAPoint.distanceToLine(a, line);
  const bDist = GAPoint.distanceToLine(b, line);
  if (aDist * bDist >= 0) {
    // The intersection is outside segment `(a, b)`
    return [];
  }
  return [GAPoint.intersect(line, GALine.through(a, b))];
};

const offsetSegment = (
  segment: [GA.Point, GA.Point],
  distance: number,
): [GA.Point, GA.Point] => {
  const [a, b] = segment;
  const offset = GATransform.translationOrthogonal(
    GADirection.fromTo(a, b),
    distance,
  );
  return [GATransform.apply(offset, a), GATransform.apply(offset, b)];
};

const getEllipseIntersections = (
  element: ExcalidrawEllipseElement,
  gap: number,
  line: GA.Line,
): GA.Point[] => {
  const a = element.width / 2 + gap;
  const b = element.height / 2 + gap;
  const m = line[2];
  const n = line[3];
  const c = line[1];
  const squares = a * a * m * m + b * b * n * n;
  const discr = squares - c * c;
  if (squares === 0 || discr <= 0) {
    return [];
  }
  const discrRoot = Math.sqrt(discr);
  const xn = -a * a * m * c;
  const yn = -b * b * n * c;
  return [
    GA.point(
      (xn + a * b * n * discrRoot) / squares,
      (yn - a * b * m * discrRoot) / squares,
    ),
    GA.point(
      (xn - a * b * n * discrRoot) / squares,
      (yn + a * b * m * discrRoot) / squares,
    ),
  ];
};

export const getCircleIntersections = (
  center: GA.Point,
  radius: number,
  line: GA.Line,
): GA.Point[] => {
  if (radius === 0) {
    return GAPoint.distanceToLine(line, center) === 0 ? [center] : [];
  }
  const m = line[2];
  const n = line[3];
  const c = line[1];
  const [a, b] = GAPoint.toTuple(center);
  const r = radius;
  const squares = m * m + n * n;
  const discr = r * r * squares - (m * a + n * b + c) ** 2;
  if (squares === 0 || discr <= 0) {
    return [];
  }
  const discrRoot = Math.sqrt(discr);
  const xn = a * n * n - b * m * n - m * c;
  const yn = b * m * m - a * m * n - n * c;

  return [
    GA.point((xn + n * discrRoot) / squares, (yn - m * discrRoot) / squares),
    GA.point((xn - n * discrRoot) / squares, (yn + m * discrRoot) / squares),
  ];
};

// The focus point is the tangent point of the "focus image" of the
// `element`, where the tangent goes through `point`.
export const findFocusPointForEllipse = (
  ellipse: ExcalidrawEllipseElement,
  // Between -1 and 1 (not 0) the relative size of the "focus image" of
  // the element on which the focus point lies
  relativeDistance: number,
  // The point for which we're trying to find the focus point, relative
  // to the ellipse center.
  point: GA.Point,
): GA.Point => {
  const relativeDistanceAbs = Math.abs(relativeDistance);
  const a = (ellipse.width * relativeDistanceAbs) / 2;
  const b = (ellipse.height * relativeDistanceAbs) / 2;

  const orientation = Math.sign(relativeDistance);
  const [px, pyo] = GAPoint.toTuple(point);

  // The calculation below can't handle py = 0
  const py = pyo === 0 ? 0.0001 : pyo;

  const squares = px ** 2 * b ** 2 + py ** 2 * a ** 2;
  // Tangent mx + ny + 1 = 0
  const m =
    (-px * b ** 2 +
      orientation * py * Math.sqrt(Math.max(0, squares - a ** 2 * b ** 2))) /
    squares;

  const n = (-m * px - 1) / py;

  const x = -(a ** 2 * m) / (n ** 2 * b ** 2 + m ** 2 * a ** 2);
  return GA.point(x, (-m * x - 1) / n);
};

export const findFocusPointForRectangulars = (
  element:
    | ExcalidrawRectangleElement
    | ExcalidrawDiamondElement
    | ExcalidrawTextElement,
  // Between -1 and 1 for how far away should the focus point be relative
  // to the size of the element. Sign determines orientation.
  relativeDistance: number,
  // The point for which we're trying to find the focus point, relative
  // to the element center.
  point: GA.Point,
): GA.Point => {
  const relativeDistanceAbs = Math.abs(relativeDistance);
  const orientation = Math.sign(relativeDistance);
  const corners = getCorners(element, relativeDistanceAbs);

  let maxDistance = 0;
  let tangentPoint: null | GA.Point = null;
  corners.forEach((corner) => {
    const distance = orientation * GALine.through(point, corner)[1];
    if (distance > maxDistance) {
      maxDistance = distance;
      tangentPoint = corner;
    }
  });
  return tangentPoint!;
};

const pointInBezierEquation = (
  p0: Point,
  p1: Point,
  p2: Point,
  p3: Point,
  [mx, my]: Point,
  lineThreshold: number,
) => {
  // B(t) = p0 * (1-t)^3 + 3p1 * t * (1-t)^2 + 3p2 * t^2 * (1-t) + p3 * t^3
  const equation = (t: number, idx: number) =>
    Math.pow(1 - t, 3) * p3[idx] +
    3 * t * Math.pow(1 - t, 2) * p2[idx] +
    3 * Math.pow(t, 2) * (1 - t) * p1[idx] +
    p0[idx] * Math.pow(t, 3);

  // go through t in increments of 0.01
  let t = 0;
  while (t <= 1.0) {
    const tx = equation(t, 0);
    const ty = equation(t, 1);

    const diff = Math.sqrt(Math.pow(tx - mx, 2) + Math.pow(ty - my, 2));

    if (diff < lineThreshold) {
      return true;
    }

    t += 0.01;
  }

  return false;
};

const hitTestCurveInside = (
  drawable: Drawable,
  x: number,
  y: number,
  sharpness: ExcalidrawElement["strokeSharpness"],
) => {
  const ops = getCurvePathOps(drawable);
  const points: Point[] = [];
  let odd = false; // select one line out of double lines
  for (const operation of ops) {
    if (operation.op === "move") {
      odd = !odd;
      if (odd) {
        points.push([operation.data[0], operation.data[1]]);
      }
    } else if (operation.op === "bcurveTo") {
      if (odd) {
        points.push([operation.data[0], operation.data[1]]);
        points.push([operation.data[2], operation.data[3]]);
        points.push([operation.data[4], operation.data[5]]);
      }
    }
  }
  if (points.length >= 4) {
    if (sharpness === "sharp") {
      return isPointInPolygon(points, x, y);
    }
    const polygonPoints = pointsOnBezierCurves(points as any, 10, 5);
    return isPointInPolygon(polygonPoints, x, y);
  }
  return false;
};

const hitTestRoughShape = (
  drawable: Drawable,
  x: number,
  y: number,
  lineThreshold: number,
) => {
  // read operations from first opSet
  const ops = getCurvePathOps(drawable);

  // set start position as (0,0) just in case
  // move operation does not exist (unlikely but it is worth safekeeping it)
  let currentP: Point = [0, 0];

  return ops.some(({ op, data }, idx) => {
    // There are only four operation types:
    // move, bcurveTo, lineTo, and curveTo
    if (op === "move") {
      // change starting point
      currentP = (data as unknown) as Point;
      // move operation does not draw anything; so, it always
      // returns false
    } else if (op === "bcurveTo") {
      // create points from bezier curve
      // bezier curve stores data as a flattened array of three positions
      // [x1, y1, x2, y2, x3, y3]
      const p1 = [data[0], data[1]] as Point;
      const p2 = [data[2], data[3]] as Point;
      const p3 = [data[4], data[5]] as Point;

      const p0 = currentP;
      currentP = p3;

      // check if points are on the curve
      // cubic bezier curves require four parameters
      // the first parameter is the last stored position (p0)
      const retVal = pointInBezierEquation(
        p0,
        p1,
        p2,
        p3,
        [x, y],
        lineThreshold,
      );

      // set end point of bezier curve as the new starting point for
      // upcoming operations as each operation is based on the last drawn
      // position of the previous operation
      return retVal;
    } else if (op === "lineTo") {
      // TODO: Implement this
    } else if (op === "qcurveTo") {
      // TODO: Implement this
    }

    return false;
  });
};<|MERGE_RESOLUTION|>--- conflicted
+++ resolved
@@ -4,11 +4,13 @@
 import * as GALine from "../galines";
 import * as GATransform from "../gatransforms";
 
-<<<<<<< HEAD
-import { isPathALoop, isPointInPolygon, rotate, rotatePoint } from "../math";
-=======
-import { distance2d, isPathALoop, isPointInPolygon, rotate } from "../math";
->>>>>>> 0b92c114
+import {
+  distance2d,
+  rotatePoint,
+  isPathALoop,
+  isPointInPolygon,
+  rotate,
+} from "../math";
 import { pointsOnBezierCurves } from "points-on-curve";
 
 import {
