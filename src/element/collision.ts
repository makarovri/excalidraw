--- conflicted
+++ resolved
@@ -30,17 +30,12 @@
   if (element.type === "arrow") {
     return false;
   }
-  const isElementTransparent = element.backgroundColor === "transparent";
+  const isDraggableFromInside = element.backgroundColor !== "transparent";
   if (element.type === "line" || element.type === "draw") {
-    return !isElementTransparent && isPathALoop(element.points);
-  }
-  return !isElementTransparent;
-};
-
-const isElementSelected = (
-  element: NonDeletedExcalidrawElement,
-  appState: AppState,
-) => appState.selectedElementIds[element.id];
+    return isDraggableFromInside && isPathALoop(element.points);
+  }
+  return isDraggableFromInside;
+};
 
 export const hitTest = (
   element: NonDeletedExcalidrawElement,
@@ -50,10 +45,26 @@
 ): boolean => {
   // How many pixels off the shape boundary we still consider a hit
   const threshold = 10 / appState.zoom;
+
+  if (appState.selectedElementIds[element.id]) {
+    const [x1, y1, x2, y2] = getElementAbsoluteCoords(element);
+    const cx = (x1 + x2) / 2;
+    const cy = (y1 + y2) / 2;
+    // reverse rotate the pointer
+    [x, y] = rotate(x, y, cx, cy, -element.angle);
+
+    const doCoordinatesHitElementBoundingBox =
+      x > x1 - threshold &&
+      x < x2 + threshold &&
+      y > y1 - threshold &&
+      y < y2 + threshold;
+    return doCoordinatesHitElementBoundingBox;
+  }
+
   const check =
     element.type === "text"
       ? isStrictlyInside
-      : isElementDraggableFromInside(element, appState)
+      : isElementDraggableFromInside(element)
       ? isInsideCheck
       : isNearCheck;
   const point: Point = [x, y];
@@ -70,21 +81,6 @@
   return hitTestPointAgainstElement({ element, point, threshold, check });
 };
 
-<<<<<<< HEAD
-  if (isElementSelected(element, appState)) {
-    const doCoordinatesHitElementBoundingBox =
-      x > x1 - lineThreshold &&
-      x < x2 + lineThreshold &&
-      y > y1 - lineThreshold &&
-      y < y2 + lineThreshold;
-    return doCoordinatesHitElementBoundingBox;
-  }
-
-  if (element.type === "ellipse") {
-    // https://stackoverflow.com/a/46007540/232122
-    const px = Math.abs(x - element.x - element.width / 2);
-    const py = Math.abs(y - element.y - element.height / 2);
-=======
 export const maxBindingGap = (
   element: ExcalidrawElement,
   elementWidth: number,
@@ -96,7 +92,6 @@
   // We make the bindable boundary bigger for bigger elements
   return Math.max(15, Math.min(0.25 * smallerDimension, 80));
 };
->>>>>>> a96406f5
 
 type HitTestArgs = {
   element: NonDeletedExcalidrawElement;
@@ -168,55 +163,6 @@
   return GAPoint.distanceToLine(pointRel, nearSide);
 };
 
-<<<<<<< HEAD
-    if (isElementDraggableFromInside(element)) {
-      return (
-        a * tx - (px - lineThreshold) >= 0 && b * ty - (py - lineThreshold) >= 0
-      );
-    }
-    return Math.hypot(a * tx - px, b * ty - py) < lineThreshold;
-  } else if (element.type === "rectangle") {
-    if (isElementDraggableFromInside(element)) {
-      return (
-        x > x1 - lineThreshold &&
-        x < x2 + lineThreshold &&
-        y > y1 - lineThreshold &&
-        y < y2 + lineThreshold
-      );
-    }
-
-    // (x1, y1) --A-- (x2, y1)
-    //    |D             |B
-    // (x1, y2) --C-- (x2, y2)
-    return (
-      distanceBetweenPointAndSegment(x, y, x1, y1, x2, y1) < lineThreshold || // A
-      distanceBetweenPointAndSegment(x, y, x2, y1, x2, y2) < lineThreshold || // B
-      distanceBetweenPointAndSegment(x, y, x2, y2, x1, y2) < lineThreshold || // C
-      distanceBetweenPointAndSegment(x, y, x1, y2, x1, y1) < lineThreshold // D
-    );
-  } else if (element.type === "diamond") {
-    x -= element.x;
-    y -= element.y;
-    let [
-      topX,
-      topY,
-      rightX,
-      rightY,
-      bottomX,
-      bottomY,
-      leftX,
-      leftY,
-    ] = getDiamondPoints(element);
-
-    if (isElementDraggableFromInside(element)) {
-      // TODO: remove this when we normalize coordinates globally
-      if (topY > bottomY) {
-        [bottomY, topY] = [topY, bottomY];
-      }
-      if (rightX < leftX) {
-        [leftX, rightX] = [rightX, leftX];
-      }
-=======
 const distanceToDiamond = (
   element: ExcalidrawDiamondElement,
   point: Point,
@@ -233,7 +179,6 @@
   const [pointRel, tangent] = ellipseParamsForTest(element, point);
   return -GALine.sign(tangent) * GAPoint.distanceToLine(pointRel, tangent);
 };
->>>>>>> a96406f5
 
 const ellipseParamsForTest = (
   element: ExcalidrawEllipseElement,
@@ -303,7 +248,7 @@
 
   if (args.check === isInsideCheck) {
     const hit = shape.some((subshape) =>
-      hitTestCurveInside(subshape, relX, relY, threshold),
+      hitTestCurveInside(subshape, relX, relY),
     );
     if (hit) {
       return true;
@@ -316,16 +261,6 @@
   );
 };
 
-<<<<<<< HEAD
-    if (isElementDraggableFromInside(element)) {
-      const hit = shape.some((subshape) =>
-        hitTestCurveInside(subshape, relX, relY),
-      );
-      if (hit) {
-        return true;
-      }
-    }
-=======
 // Returns:
 //   1. the point relative to the elements (x, y) position
 //   2. the point relative to the element's center with positive (x, y)
@@ -357,7 +292,6 @@
   const halfHeight = (by - ay) / 2;
   return [pointRelToPos, pointRelToCenterAbs, halfWidth, halfHeight];
 };
->>>>>>> a96406f5
 
 // Returns point in absolute coordinates
 export const pointInAbsoluteCoords = (
