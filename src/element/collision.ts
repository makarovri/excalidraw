import * as GA from "../ga";
import * as GAPoint from "../gapoints";
import * as GADirection from "../gadirections";
import * as GALine from "../galines";
import * as GATransform from "../gatransforms";

<<<<<<< HEAD
import { NonDeletedExcalidrawElement, ExcalidrawElement } from "./types";
=======
import { isPathALoop, isPointInPolygon, rotate } from "../math";
import { pointsOnBezierCurves } from "points-on-curve";
>>>>>>> 93081338

import {
  NonDeletedExcalidrawElement,
  ExcalidrawBindableElement,
  ExcalidrawElement,
  ExcalidrawRectangleElement,
  ExcalidrawDiamondElement,
  ExcalidrawTextElement,
  ExcalidrawEllipseElement,
  NonDeleted,
} from "./types";

import { getElementAbsoluteCoords, getCurvePathOps, Bounds } from "./bounds";
import { Point } from "../types";
import { Drawable } from "roughjs/bin/core";
import { AppState } from "../types";
import { getShapeForElement } from "../renderer/renderElement";

const isElementDraggableFromInside = (
  element: NonDeletedExcalidrawElement,
): boolean => {
  if (element.type === "arrow") {
    return false;
  }
  const isDraggableFromInside = element.backgroundColor !== "transparent";
  if (element.type === "line" || element.type === "draw") {
    return isDraggableFromInside && isPathALoop(element.points);
  }
  return isDraggableFromInside;
};

export const hitTest = (
  element: NonDeletedExcalidrawElement,
  appState: AppState,
  x: number,
  y: number,
): boolean => {
  // How many pixels off the shape boundary we still consider a hit
  const threshold = 10 / appState.zoom;
  const point: Point = [x, y];

  if (isElementSelected(appState, element)) {
    return doesPointHitElementBoundingBox(element, point, threshold);
  }

  const check =
    element.type === "text"
      ? isStrictlyInside
      : isElementDraggableFromInside(element)
      ? isInsideCheck
      : isNearCheck;
  return hitTestPointAgainstElement({ element, point, threshold, check });
};

const isElementSelected = (
  appState: AppState,
  element: NonDeleted<ExcalidrawElement>,
) => appState.selectedElementIds[element.id];

const doesPointHitElementBoundingBox = (
  element: NonDeleted<ExcalidrawElement>,
  [x, y]: Point,
  threshold: number,
) => {
  const [x1, y1, x2, y2] = getElementAbsoluteCoords(element);
  const elementCenterX = (x1 + x2) / 2;
  const elementCenterY = (y1 + y2) / 2;
  // reverse rotate to take element's angle into account.
  const [rotatedX, rotatedY] = rotate(
    x,
    y,
    elementCenterX,
    elementCenterY,
    -element.angle,
  );

  return (
    rotatedX > x1 - threshold &&
    rotatedX < x2 + threshold &&
    rotatedY > y1 - threshold &&
    rotatedY < y2 + threshold
  );
};

export const bindingBorderTest = (
  element: NonDeleted<ExcalidrawBindableElement>,
  { x, y }: { x: number; y: number },
): boolean => {
  const threshold = maxBindingGap(element, element.width, element.height);
  const check = isOutsideCheck;
  const point: Point = [x, y];
  return hitTestPointAgainstElement({ element, point, threshold, check });
};

export const maxBindingGap = (
  element: ExcalidrawElement,
  elementWidth: number,
  elementHeight: number,
): number => {
  // Aligns diamonds with rectangles
  const shapeRatio = element.type === "diamond" ? 1 / Math.sqrt(2) : 1;
  const smallerDimension = shapeRatio * Math.min(elementWidth, elementHeight);
  // We make the bindable boundary bigger for bigger elements
  return Math.max(15, Math.min(0.25 * smallerDimension, 80));
};

type HitTestArgs = {
  element: NonDeletedExcalidrawElement;
  point: Point;
  threshold: number;
  check: (distance: number, threshold: number) => boolean;
};

const hitTestPointAgainstElement = (args: HitTestArgs): boolean => {
  switch (args.element.type) {
    case "rectangle":
    case "text":
    case "diamond":
    case "ellipse":
      const distance = distanceToBindableElement(args.element, args.point);
      return args.check(distance, args.threshold);
    case "arrow":
    case "line":
    case "draw":
      return hitTestLinear(args);
    case "selection":
      console.warn(
        "This should not happen, we need to investigate why it does.",
      );
      return false;
  }
};

export const distanceToBindableElement = (
  element: ExcalidrawBindableElement,
  point: Point,
): number => {
  switch (element.type) {
    case "rectangle":
    case "text":
      return distanceToRectangle(element, point);
    case "diamond":
      return distanceToDiamond(element, point);
    case "ellipse":
      return distanceToEllipse(element, point);
  }
};

const isStrictlyInside = (distance: number, threshold: number): boolean => {
  return distance < 0;
};

const isInsideCheck = (distance: number, threshold: number): boolean => {
  return distance < threshold;
};

const isNearCheck = (distance: number, threshold: number): boolean => {
  return Math.abs(distance) < threshold;
};

const isOutsideCheck = (distance: number, threshold: number): boolean => {
  return 0 <= distance && distance < threshold;
};

const distanceToRectangle = (
  element: ExcalidrawRectangleElement | ExcalidrawTextElement,
  point: Point,
): number => {
  const [, pointRel, hwidth, hheight] = pointRelativeToElement(element, point);
  const nearSide =
    GAPoint.distanceToLine(pointRel, GALine.vector(hwidth, hheight)) > 0
      ? GALine.equation(0, 1, -hheight)
      : GALine.equation(1, 0, -hwidth);
  return GAPoint.distanceToLine(pointRel, nearSide);
};

const distanceToDiamond = (
  element: ExcalidrawDiamondElement,
  point: Point,
): number => {
  const [, pointRel, hwidth, hheight] = pointRelativeToElement(element, point);
  const side = GALine.equation(hheight, hwidth, -hheight * hwidth);
  return GAPoint.distanceToLine(pointRel, side);
};

const distanceToEllipse = (
  element: ExcalidrawEllipseElement,
  point: Point,
): number => {
  const [pointRel, tangent] = ellipseParamsForTest(element, point);
  return -GALine.sign(tangent) * GAPoint.distanceToLine(pointRel, tangent);
};

const ellipseParamsForTest = (
  element: ExcalidrawEllipseElement,
  point: Point,
): [GA.Point, GA.Line] => {
  const [, pointRel, hwidth, hheight] = pointRelativeToElement(element, point);
  const [px, py] = GAPoint.toTuple(pointRel);

  // We're working in positive quadrant, so start with `t = 45deg`, `tx=cos(t)`
  let tx = 0.707;
  let ty = 0.707;

  const a = hwidth;
  const b = hheight;

  // This is a numerical method to find the params tx, ty at which
  // the ellipse has the closest point to the given point
  [0, 1, 2, 3].forEach((_) => {
    const xx = a * tx;
    const yy = b * ty;

    const ex = ((a * a - b * b) * tx ** 3) / a;
    const ey = ((b * b - a * a) * ty ** 3) / b;

    const rx = xx - ex;
    const ry = yy - ey;

    const qx = px - ex;
    const qy = py - ey;

    const r = Math.hypot(ry, rx);
    const q = Math.hypot(qy, qx);

    tx = Math.min(1, Math.max(0, ((qx * r) / q + ex) / a));
    ty = Math.min(1, Math.max(0, ((qy * r) / q + ey) / b));
    const t = Math.hypot(ty, tx);
    tx /= t;
    ty /= t;
  });

  const closestPoint = GA.point(a * tx, b * ty);

  const tangent = GALine.orthogonalThrough(pointRel, closestPoint);
  return [pointRel, tangent];
};

const hitTestLinear = (args: HitTestArgs): boolean => {
  const { element, threshold } = args;
  if (!getShapeForElement(element)) {
    return false;
  }
  const [point, pointAbs, hwidth, hheight] = pointRelativeToElement(
    args.element,
    args.point,
  );
  const side1 = GALine.equation(0, 1, -hheight);
  const side2 = GALine.equation(1, 0, -hwidth);
  if (
    !isInsideCheck(GAPoint.distanceToLine(pointAbs, side1), threshold) ||
    !isInsideCheck(GAPoint.distanceToLine(pointAbs, side2), threshold)
  ) {
    return false;
  }
  const [relX, relY] = GAPoint.toTuple(point);

  const shape = getShapeForElement(element) as Drawable[];

  if (args.check === isInsideCheck) {
    const hit = shape.some((subshape) =>
      hitTestCurveInside(subshape, relX, relY),
    );
    if (hit) {
      return true;
    }
  }

  // hit test all "subshapes" of the linear element
  return shape.some((subshape) =>
    hitTestRoughShape(subshape, relX, relY, threshold),
  );
};

<<<<<<< HEAD
    if (isElementDraggableFromInside(element, appState)) {
      const hit = shape.some((subshape) =>
        hitTestCurveInside(subshape, relX, relY, element.strokeSharpness),
      );
      if (hit) {
        return true;
      }
    }
=======
// Returns:
//   1. the point relative to the elements (x, y) position
//   2. the point relative to the element's center with positive (x, y)
//   3. half element width
//   4. half element height
//
// Note that for linear elements the (x, y) position is not at the
// top right corner of their boundary.
//
// Rectangles, diamonds and ellipses are symmetrical over axes,
// and other elements have a rectangular boundary,
// so we only need to perform hit tests for the positive quadrant.
const pointRelativeToElement = (
  element: ExcalidrawElement,
  pointTuple: Point,
): [GA.Point, GA.Point, number, number] => {
  const point = GAPoint.from(pointTuple);
  const elementCoords = getElementAbsoluteCoords(element);
  const center = coordsCenter(elementCoords);
  // GA has angle orientation opposite to `rotate`
  const rotate = GATransform.rotation(center, element.angle);
  const pointRotated = GATransform.apply(rotate, point);
  const pointRelToCenter = GA.sub(pointRotated, GADirection.from(center));
  const pointRelToCenterAbs = GAPoint.abs(pointRelToCenter);
  const elementPos = GA.offset(element.x, element.y);
  const pointRelToPos = GA.sub(pointRotated, elementPos);
  const [ax, ay, bx, by] = elementCoords;
  const halfWidth = (bx - ax) / 2;
  const halfHeight = (by - ay) / 2;
  return [pointRelToPos, pointRelToCenterAbs, halfWidth, halfHeight];
};
>>>>>>> 93081338

// Returns point in absolute coordinates
export const pointInAbsoluteCoords = (
  element: ExcalidrawElement,
  // Point relative to the element position
  point: Point,
): Point => {
  const [x, y] = point;
  const [x1, y1, x2, y2] = getElementAbsoluteCoords(element);
  const cx = (x2 - x1) / 2;
  const cy = (y2 - y1) / 2;
  const [rotatedX, rotatedY] = rotate(x, y, cx, cy, element.angle);
  return [element.x + rotatedX, element.y + rotatedY];
};

const relativizationToElementCenter = (
  element: ExcalidrawElement,
): GA.Transform => {
  const elementCoords = getElementAbsoluteCoords(element);
  const center = coordsCenter(elementCoords);
  // GA has angle orientation opposite to `rotate`
  const rotate = GATransform.rotation(center, element.angle);
  const translate = GA.reverse(
    GATransform.translation(GADirection.from(center)),
  );
  return GATransform.compose(rotate, translate);
};

const coordsCenter = ([ax, ay, bx, by]: Bounds): GA.Point => {
  return GA.point((ax + bx) / 2, (ay + by) / 2);
};

// The focus distance is the oriented ratio between the size of
// the `element` and the "focus image" of the element on which
// all focus points lie, so it's a number between -1 and 1.
// The line going through `a` and `b` is a tangent to the "focus image"
// of the element.
export const determineFocusDistance = (
  element: ExcalidrawBindableElement,
  // Point on the line, in absolute coordinates
  a: Point,
  // Another point on the line, in absolute coordinates (closer to element)
  b: Point,
): number => {
  const relateToCenter = relativizationToElementCenter(element);
  const aRel = GATransform.apply(relateToCenter, GAPoint.from(a));
  const bRel = GATransform.apply(relateToCenter, GAPoint.from(b));
  const line = GALine.through(aRel, bRel);
  const q = element.height / element.width;
  const hwidth = element.width / 2;
  const hheight = element.height / 2;
  const n = line[2];
  const m = line[3];
  const c = line[1];
  const mabs = Math.abs(m);
  const nabs = Math.abs(n);
  switch (element.type) {
    case "rectangle":
    case "text":
      return c / (hwidth * (nabs + q * mabs));
    case "diamond":
      return mabs < nabs ? c / (nabs * hwidth) : c / (mabs * hheight);
    case "ellipse":
      return c / (hwidth * Math.sqrt(n ** 2 + q ** 2 * m ** 2));
  }
};

export const determineFocusPoint = (
  element: ExcalidrawBindableElement,
  // The oriented, relative distance from the center of `element` of the
  // returned focusPoint
  focus: number,
  adjecentPoint: Point,
): Point => {
  if (focus === 0) {
    const elementCoords = getElementAbsoluteCoords(element);
    const center = coordsCenter(elementCoords);
    return GAPoint.toTuple(center);
  }
  const relateToCenter = relativizationToElementCenter(element);
  const adjecentPointRel = GATransform.apply(
    relateToCenter,
    GAPoint.from(adjecentPoint),
  );
  const reverseRelateToCenter = GA.reverse(relateToCenter);
  let point;
  switch (element.type) {
    case "rectangle":
    case "text":
    case "diamond":
      point = findFocusPointForRectangulars(element, focus, adjecentPointRel);
      break;
    case "ellipse":
      point = findFocusPointForEllipse(element, focus, adjecentPointRel);
      break;
  }
  return GAPoint.toTuple(GATransform.apply(reverseRelateToCenter, point));
};

// Returns 2 or 0 intersection points between line going through `a` and `b`
// and the `element`, in ascending order of distance from `a`.
export const intersectElementWithLine = (
  element: ExcalidrawBindableElement,
  // Point on the line, in absolute coordinates
  a: Point,
  // Another point on the line, in absolute coordinates
  b: Point,
  // If given, the element is inflated by this value
  gap: number = 0,
): Point[] => {
  const relateToCenter = relativizationToElementCenter(element);
  const aRel = GATransform.apply(relateToCenter, GAPoint.from(a));
  const bRel = GATransform.apply(relateToCenter, GAPoint.from(b));
  const line = GALine.through(aRel, bRel);
  const reverseRelateToCenter = GA.reverse(relateToCenter);
  const intersections = getSortedElementLineIntersections(
    element,
    line,
    aRel,
    gap,
  );
  return intersections.map((point) =>
    GAPoint.toTuple(GATransform.apply(reverseRelateToCenter, point)),
  );
};

const getSortedElementLineIntersections = (
  element: ExcalidrawBindableElement,
  // Relative to element center
  line: GA.Line,
  // Relative to element center
  nearPoint: GA.Point,
  gap: number = 0,
): GA.Point[] => {
  let intersections: GA.Point[];
  switch (element.type) {
    case "rectangle":
    case "text":
    case "diamond":
      const corners = getCorners(element);
      intersections = corners
        .flatMap((point, i) => {
          const edge: [GA.Point, GA.Point] = [point, corners[(i + 1) % 4]];
          return intersectSegment(line, offsetSegment(edge, gap));
        })
        .concat(
          corners.flatMap((point) => getCircleIntersections(point, gap, line)),
        );
      break;
    case "ellipse":
      intersections = getEllipseIntersections(element, gap, line);
      break;
  }
  if (intersections.length < 2) {
    // Ignore the "edge" case of only intersecting with a single corner
    return [];
  }
  const sortedIntersections = intersections.sort(
    (i1, i2) =>
      GAPoint.distance(i1, nearPoint) - GAPoint.distance(i2, nearPoint),
  );
  return [
    sortedIntersections[0],
    sortedIntersections[sortedIntersections.length - 1],
  ];
};

const getCorners = (
  element:
    | ExcalidrawRectangleElement
    | ExcalidrawDiamondElement
    | ExcalidrawTextElement,
  scale: number = 1,
): GA.Point[] => {
  const hx = (scale * element.width) / 2;
  const hy = (scale * element.height) / 2;
  switch (element.type) {
    case "rectangle":
    case "text":
      return [
        GA.point(hx, hy),
        GA.point(hx, -hy),
        GA.point(-hx, -hy),
        GA.point(-hx, hy),
      ];
    case "diamond":
      return [
        GA.point(0, hy),
        GA.point(hx, 0),
        GA.point(0, -hy),
        GA.point(-hx, 0),
      ];
  }
};

// Returns intersection of `line` with `segment`, with `segment` moved by
// `gap` in its polar direction.
// If intersection conincides with second segment point returns empty array.
const intersectSegment = (
  line: GA.Line,
  segment: [GA.Point, GA.Point],
): GA.Point[] => {
  const [a, b] = segment;
  const aDist = GAPoint.distanceToLine(a, line);
  const bDist = GAPoint.distanceToLine(b, line);
  if (aDist * bDist >= 0) {
    // The intersection is outside segment `(a, b)`
    return [];
  }
  return [GAPoint.intersect(line, GALine.through(a, b))];
};

const offsetSegment = (
  segment: [GA.Point, GA.Point],
  distance: number,
): [GA.Point, GA.Point] => {
  const [a, b] = segment;
  const offset = GATransform.translationOrthogonal(
    GADirection.fromTo(a, b),
    distance,
  );
  return [GATransform.apply(offset, a), GATransform.apply(offset, b)];
};

const getEllipseIntersections = (
  element: ExcalidrawEllipseElement,
  gap: number,
  line: GA.Line,
): GA.Point[] => {
  const a = element.width / 2 + gap;
  const b = element.height / 2 + gap;
  const m = line[2];
  const n = line[3];
  const c = line[1];
  const squares = a * a * m * m + b * b * n * n;
  const discr = squares - c * c;
  if (squares === 0 || discr <= 0) {
    return [];
  }
  const discrRoot = Math.sqrt(discr);
  const xn = -a * a * m * c;
  const yn = -b * b * n * c;
  return [
    GA.point(
      (xn + a * b * n * discrRoot) / squares,
      (yn - a * b * m * discrRoot) / squares,
    ),
    GA.point(
      (xn - a * b * n * discrRoot) / squares,
      (yn + a * b * m * discrRoot) / squares,
    ),
  ];
};

export const getCircleIntersections = (
  center: GA.Point,
  radius: number,
  line: GA.Line,
): GA.Point[] => {
  if (radius === 0) {
    return GAPoint.distanceToLine(line, center) === 0 ? [center] : [];
  }
  const m = line[2];
  const n = line[3];
  const c = line[1];
  const [a, b] = GAPoint.toTuple(center);
  const r = radius;
  const squares = m * m + n * n;
  const discr = r * r * squares - (m * a + n * b + c) ** 2;
  if (squares === 0 || discr <= 0) {
    return [];
  }
  const discrRoot = Math.sqrt(discr);
  const xn = a * n * n - b * m * n - m * c;
  const yn = b * m * m - a * m * n - n * c;

  return [
    GA.point((xn + n * discrRoot) / squares, (yn - m * discrRoot) / squares),
    GA.point((xn - n * discrRoot) / squares, (yn + m * discrRoot) / squares),
  ];
};

// The focus point is the tangent point of the "focus image" of the
// `element`, where the tangent goes through `point`.
export const findFocusPointForEllipse = (
  ellipse: ExcalidrawEllipseElement,
  // Between -1 and 1 (not 0) the relative size of the "focus image" of
  // the element on which the focus point lies
  relativeDistance: number,
  // The point for which we're trying to find the focus point, relative
  // to the ellipse center.
  point: GA.Point,
): GA.Point => {
  const relativeDistanceAbs = Math.abs(relativeDistance);
  const a = (ellipse.width * relativeDistanceAbs) / 2;
  const b = (ellipse.height * relativeDistanceAbs) / 2;

  const orientation = Math.sign(relativeDistance);
  const [px, pyo] = GAPoint.toTuple(point);

  // The calculation below can't handle py = 0
  const py = pyo === 0 ? 0.0001 : pyo;

  const squares = px ** 2 * b ** 2 + py ** 2 * a ** 2;
  // Tangent mx + ny + 1 = 0
  const m =
    (-px * b ** 2 +
      orientation * py * Math.sqrt(Math.max(0, squares - a ** 2 * b ** 2))) /
    squares;

  const n = (-m * px - 1) / py;

  const x = -(a ** 2 * m) / (n ** 2 * b ** 2 + m ** 2 * a ** 2);
  return GA.point(x, (-m * x - 1) / n);
};

export const findFocusPointForRectangulars = (
  element:
    | ExcalidrawRectangleElement
    | ExcalidrawDiamondElement
    | ExcalidrawTextElement,
  // Between -1 and 1 for how far away should the focus point be relative
  // to the size of the element. Sign determines orientation.
  relativeDistance: number,
  // The point for which we're trying to find the focus point, relative
  // to the element center.
  point: GA.Point,
): GA.Point => {
  const relativeDistanceAbs = Math.abs(relativeDistance);
  const orientation = Math.sign(relativeDistance);
  const corners = getCorners(element, relativeDistanceAbs);

  let maxDistance = 0;
  let tangentPoint: null | GA.Point = null;
  corners.forEach((corner) => {
    const distance = orientation * GALine.through(point, corner)[1];
    if (distance > maxDistance) {
      maxDistance = distance;
      tangentPoint = corner;
    }
  });
  return tangentPoint!;
};

const pointInBezierEquation = (
  p0: Point,
  p1: Point,
  p2: Point,
  p3: Point,
  [mx, my]: Point,
  lineThreshold: number,
) => {
  // B(t) = p0 * (1-t)^3 + 3p1 * t * (1-t)^2 + 3p2 * t^2 * (1-t) + p3 * t^3
  const equation = (t: number, idx: number) =>
    Math.pow(1 - t, 3) * p3[idx] +
    3 * t * Math.pow(1 - t, 2) * p2[idx] +
    3 * Math.pow(t, 2) * (1 - t) * p1[idx] +
    p0[idx] * Math.pow(t, 3);

  // go through t in increments of 0.01
  let t = 0;
  while (t <= 1.0) {
    const tx = equation(t, 0);
    const ty = equation(t, 1);

    const diff = Math.sqrt(Math.pow(tx - mx, 2) + Math.pow(ty - my, 2));

    if (diff < lineThreshold) {
      return true;
    }

    t += 0.01;
  }

  return false;
};

<<<<<<< HEAD
const hitTestCurveInside = (
  drawable: Drawable,
  x: number,
  y: number,
  sharpness: ExcalidrawElement["strokeSharpness"],
) => {
=======
const hitTestCurveInside = (drawable: Drawable, x: number, y: number) => {
>>>>>>> 93081338
  const ops = getCurvePathOps(drawable);
  const points: Point[] = [];
  let odd = false; // select one line out of double lines
  for (const operation of ops) {
    if (operation.op === "move") {
      odd = !odd;
      if (odd) {
        points.push([operation.data[0], operation.data[1]]);
      }
    } else if (operation.op === "bcurveTo") {
      if (odd) {
        points.push([operation.data[0], operation.data[1]]);
        points.push([operation.data[2], operation.data[3]]);
        points.push([operation.data[4], operation.data[5]]);
      }
    }
  }
  if (points.length >= 4) {
    if (sharpness === "sharp") {
      return isPointInPolygon(points, x, y);
    }
    const polygonPoints = pointsOnBezierCurves(points as any, 10, 5);
    return isPointInPolygon(polygonPoints, x, y);
  }
  return false;
};

const hitTestRoughShape = (
  drawable: Drawable,
  x: number,
  y: number,
  lineThreshold: number,
) => {
  // read operations from first opSet
  const ops = getCurvePathOps(drawable);

  // set start position as (0,0) just in case
  // move operation does not exist (unlikely but it is worth safekeeping it)
  let currentP: Point = [0, 0];

  return ops.some(({ op, data }, idx) => {
    // There are only four operation types:
    // move, bcurveTo, lineTo, and curveTo
    if (op === "move") {
      // change starting point
      currentP = (data as unknown) as Point;
      // move operation does not draw anything; so, it always
      // returns false
    } else if (op === "bcurveTo") {
      // create points from bezier curve
      // bezier curve stores data as a flattened array of three positions
      // [x1, y1, x2, y2, x3, y3]
      const p1 = [data[0], data[1]] as Point;
      const p2 = [data[2], data[3]] as Point;
      const p3 = [data[4], data[5]] as Point;

      const p0 = currentP;
      currentP = p3;

      // check if points are on the curve
      // cubic bezier curves require four parameters
      // the first parameter is the last stored position (p0)
      const retVal = pointInBezierEquation(
        p0,
        p1,
        p2,
        p3,
        [x, y],
        lineThreshold,
      );

      // set end point of bezier curve as the new starting point for
      // upcoming operations as each operation is based on the last drawn
      // position of the previous operation
      return retVal;
    } else if (op === "lineTo") {
      // TODO: Implement this
    } else if (op === "qcurveTo") {
      // TODO: Implement this
    }

    return false;
  });
};<|MERGE_RESOLUTION|>--- conflicted
+++ resolved
@@ -4,12 +4,9 @@
 import * as GALine from "../galines";
 import * as GATransform from "../gatransforms";
 
-<<<<<<< HEAD
 import { NonDeletedExcalidrawElement, ExcalidrawElement } from "./types";
-=======
 import { isPathALoop, isPointInPolygon, rotate } from "../math";
 import { pointsOnBezierCurves } from "points-on-curve";
->>>>>>> 93081338
 
 import {
   NonDeletedExcalidrawElement,
@@ -284,16 +281,6 @@
   );
 };
 
-<<<<<<< HEAD
-    if (isElementDraggableFromInside(element, appState)) {
-      const hit = shape.some((subshape) =>
-        hitTestCurveInside(subshape, relX, relY, element.strokeSharpness),
-      );
-      if (hit) {
-        return true;
-      }
-    }
-=======
 // Returns:
 //   1. the point relative to the elements (x, y) position
 //   2. the point relative to the element's center with positive (x, y)
@@ -325,7 +312,6 @@
   const halfHeight = (by - ay) / 2;
   return [pointRelToPos, pointRelToCenterAbs, halfWidth, halfHeight];
 };
->>>>>>> 93081338
 
 // Returns point in absolute coordinates
 export const pointInAbsoluteCoords = (
@@ -703,16 +689,12 @@
   return false;
 };
 
-<<<<<<< HEAD
 const hitTestCurveInside = (
   drawable: Drawable,
   x: number,
   y: number,
   sharpness: ExcalidrawElement["strokeSharpness"],
 ) => {
-=======
-const hitTestCurveInside = (drawable: Drawable, x: number, y: number) => {
->>>>>>> 93081338
   const ops = getCurvePathOps(drawable);
   const points: Point[] = [];
   let odd = false; // select one line out of double lines
