import {
  distanceBetweenPointAndSegment,
  isPathALoop,
  rotate,
  isPointInPolygon,
} from "../math";
import { pointsOnBezierCurves } from "points-on-curve";

import { NonDeletedExcalidrawElement } from "./types";

import {
  getDiamondPoints,
  getElementAbsoluteCoords,
  getCurvePathOps,
} from "./bounds";
import { Point } from "../types";
import { Drawable } from "roughjs/bin/core";
import { AppState } from "../types";
import { getShapeForElement } from "../renderer/renderElement";
import { isLinearElement } from "./typeChecks";

const isElementDraggableFromInside = (
  element: NonDeletedExcalidrawElement,
  appState: AppState,
<<<<<<< HEAD
): boolean {
  if (element.type === "arrow") {
    return false;
  }
=======
): boolean => {
>>>>>>> c427aa3c
  const dragFromInside =
    element.backgroundColor !== "transparent" ||
    appState.selectedElementIds[element.id];
  if (element.type === "line" || element.type === "draw") {
    return dragFromInside && isPathALoop(element.points);
  }
  return dragFromInside;
};

export const hitTest = (
  element: NonDeletedExcalidrawElement,
  appState: AppState,
  x: number,
  y: number,
  zoom: number,
): boolean => {
  // For shapes that are composed of lines, we only enable point-selection when the distance
  // of the click is less than x pixels of any of the lines that the shape is composed of
  const lineThreshold = 10 / zoom;

  const [x1, y1, x2, y2] = getElementAbsoluteCoords(element);
  const cx = (x1 + x2) / 2;
  const cy = (y1 + y2) / 2;
  // reverse rotate the pointer
  [x, y] = rotate(x, y, cx, cy, -element.angle);

  if (element.type === "ellipse") {
    // https://stackoverflow.com/a/46007540/232122
    const px = Math.abs(x - element.x - element.width / 2);
    const py = Math.abs(y - element.y - element.height / 2);

    let tx = 0.707;
    let ty = 0.707;

    const a = Math.abs(element.width) / 2;
    const b = Math.abs(element.height) / 2;

    [0, 1, 2, 3].forEach((x) => {
      const xx = a * tx;
      const yy = b * ty;

      const ex = ((a * a - b * b) * tx ** 3) / a;
      const ey = ((b * b - a * a) * ty ** 3) / b;

      const rx = xx - ex;
      const ry = yy - ey;

      const qx = px - ex;
      const qy = py - ey;

      const r = Math.hypot(ry, rx);
      const q = Math.hypot(qy, qx);

      tx = Math.min(1, Math.max(0, ((qx * r) / q + ex) / a));
      ty = Math.min(1, Math.max(0, ((qy * r) / q + ey) / b));
      const t = Math.hypot(ty, tx);
      tx /= t;
      ty /= t;
    });

    if (isElementDraggableFromInside(element, appState)) {
      return (
        a * tx - (px - lineThreshold) >= 0 && b * ty - (py - lineThreshold) >= 0
      );
    }
    return Math.hypot(a * tx - px, b * ty - py) < lineThreshold;
  } else if (element.type === "rectangle") {
    if (isElementDraggableFromInside(element, appState)) {
      return (
        x > x1 - lineThreshold &&
        x < x2 + lineThreshold &&
        y > y1 - lineThreshold &&
        y < y2 + lineThreshold
      );
    }

    // (x1, y1) --A-- (x2, y1)
    //    |D             |B
    // (x1, y2) --C-- (x2, y2)
    return (
      distanceBetweenPointAndSegment(x, y, x1, y1, x2, y1) < lineThreshold || // A
      distanceBetweenPointAndSegment(x, y, x2, y1, x2, y2) < lineThreshold || // B
      distanceBetweenPointAndSegment(x, y, x2, y2, x1, y2) < lineThreshold || // C
      distanceBetweenPointAndSegment(x, y, x1, y2, x1, y1) < lineThreshold // D
    );
  } else if (element.type === "diamond") {
    x -= element.x;
    y -= element.y;
    let [
      topX,
      topY,
      rightX,
      rightY,
      bottomX,
      bottomY,
      leftX,
      leftY,
    ] = getDiamondPoints(element);

    if (isElementDraggableFromInside(element, appState)) {
      // TODO: remove this when we normalize coordinates globally
      if (topY > bottomY) {
        [bottomY, topY] = [topY, bottomY];
      }
      if (rightX < leftX) {
        [leftX, rightX] = [rightX, leftX];
      }

      topY -= lineThreshold;
      bottomY += lineThreshold;
      leftX -= lineThreshold;
      rightX += lineThreshold;

      // all deltas should be < 0. Delta > 0 indicates it's on the outside side
      //  of the line.
      //
      //          (topX, topY)
      //     D  /             \ A
      //      /               \
      //  (leftX, leftY)  (rightX, rightY)
      //    C \               / B
      //      \              /
      //      (bottomX, bottomY)
      //
      // https://stackoverflow.com/a/2752753/927631
      return (
        // delta from line D
        (leftX - topX) * (y - leftY) - (leftX - x) * (topY - leftY) <= 0 &&
        // delta from line A
        (topX - rightX) * (y - rightY) - (x - rightX) * (topY - rightY) <= 0 &&
        // delta from line B
        (rightX - bottomX) * (y - bottomY) -
          (x - bottomX) * (rightY - bottomY) <=
          0 &&
        // delta from line C
        (bottomX - leftX) * (y - leftY) - (x - leftX) * (bottomY - leftY) <= 0
      );
    }

    return (
      distanceBetweenPointAndSegment(x, y, topX, topY, rightX, rightY) <
        lineThreshold ||
      distanceBetweenPointAndSegment(x, y, rightX, rightY, bottomX, bottomY) <
        lineThreshold ||
      distanceBetweenPointAndSegment(x, y, bottomX, bottomY, leftX, leftY) <
        lineThreshold ||
      distanceBetweenPointAndSegment(x, y, leftX, leftY, topX, topY) <
        lineThreshold
    );
  } else if (isLinearElement(element)) {
    if (!getShapeForElement(element)) {
      return false;
    }
    const shape = getShapeForElement(element) as Drawable[];

    if (
      x < x1 - lineThreshold ||
      y < y1 - lineThreshold ||
      x > x2 + lineThreshold ||
      y > y2 + lineThreshold
    ) {
      return false;
    }

    const relX = x - element.x;
    const relY = y - element.y;

    if (isElementDraggableFromInside(element, appState)) {
      const hit = shape.some((subshape) =>
        hitTestCurveInside(subshape, relX, relY, lineThreshold),
      );
      if (hit) {
        return true;
      }
    }

    // hit thest all "subshapes" of the linear element
    return shape.some((subshape) =>
      hitTestRoughShape(subshape, relX, relY, lineThreshold),
    );
  } else if (element.type === "text") {
    return x >= x1 && x <= x2 && y >= y1 && y <= y2;
  } else if (element.type === "selection") {
    console.warn("This should not happen, we need to investigate why it does.");
    return false;
  }
  throw new Error(`Unimplemented type ${element.type}`);
};

const pointInBezierEquation = (
  p0: Point,
  p1: Point,
  p2: Point,
  p3: Point,
  [mx, my]: Point,
  lineThreshold: number,
) => {
  // B(t) = p0 * (1-t)^3 + 3p1 * t * (1-t)^2 + 3p2 * t^2 * (1-t) + p3 * t^3
  const equation = (t: number, idx: number) =>
    Math.pow(1 - t, 3) * p3[idx] +
    3 * t * Math.pow(1 - t, 2) * p2[idx] +
    3 * Math.pow(t, 2) * (1 - t) * p1[idx] +
    p0[idx] * Math.pow(t, 3);

  // go through t in increments of 0.01
  let t = 0;
  while (t <= 1.0) {
    const tx = equation(t, 0);
    const ty = equation(t, 1);

    const diff = Math.sqrt(Math.pow(tx - mx, 2) + Math.pow(ty - my, 2));

    if (diff < lineThreshold) {
      return true;
    }

    t += 0.01;
  }

  return false;
};

const hitTestCurveInside = (
  drawable: Drawable,
  x: number,
  y: number,
  lineThreshold: number,
) => {
  const ops = getCurvePathOps(drawable);
  const points: Point[] = [];
  for (const operation of ops) {
    if (operation.op === "move") {
      if (points.length) {
        break;
      }
      points.push([operation.data[0], operation.data[1]]);
    } else if (operation.op === "bcurveTo") {
      points.push([operation.data[0], operation.data[1]]);
      points.push([operation.data[2], operation.data[3]]);
      points.push([operation.data[4], operation.data[5]]);
    }
  }
  if (points.length >= 4) {
    const polygonPoints = pointsOnBezierCurves(points as any, 10, 5);
    return isPointInPolygon(polygonPoints, x, y);
  }
  return false;
};

const hitTestRoughShape = (
  drawable: Drawable,
  x: number,
  y: number,
  lineThreshold: number,
) => {
  // read operations from first opSet
  const ops = getCurvePathOps(drawable);

  // set start position as (0,0) just in case
  // move operation does not exist (unlikely but it is worth safekeeping it)
  let currentP: Point = [0, 0];

  return ops.some(({ op, data }, idx) => {
    // There are only four operation types:
    // move, bcurveTo, lineTo, and curveTo
    if (op === "move") {
      // change starting point
      currentP = (data as unknown) as Point;
      // move operation does not draw anything; so, it always
      // returns false
    } else if (op === "bcurveTo") {
      // create points from bezier curve
      // bezier curve stores data as a flattened array of three positions
      // [x1, y1, x2, y2, x3, y3]
      const p1 = [data[0], data[1]] as Point;
      const p2 = [data[2], data[3]] as Point;
      const p3 = [data[4], data[5]] as Point;

      const p0 = currentP;
      currentP = p3;

      // check if points are on the curve
      // cubic bezier curves require four parameters
      // the first parameter is the last stored position (p0)
      const retVal = pointInBezierEquation(
        p0,
        p1,
        p2,
        p3,
        [x, y],
        lineThreshold,
      );

      // set end point of bezier curve as the new starting point for
      // upcoming operations as each operation is based on the last drawn
      // position of the previous operation
      return retVal;
    } else if (op === "lineTo") {
      // TODO: Implement this
    } else if (op === "qcurveTo") {
      // TODO: Implement this
    }

    return false;
  });
};<|MERGE_RESOLUTION|>--- conflicted
+++ resolved
@@ -22,14 +22,10 @@
 const isElementDraggableFromInside = (
   element: NonDeletedExcalidrawElement,
   appState: AppState,
-<<<<<<< HEAD
-): boolean {
+): boolean => {
   if (element.type === "arrow") {
     return false;
   }
-=======
-): boolean => {
->>>>>>> c427aa3c
   const dragFromInside =
     element.backgroundColor !== "transparent" ||
     appState.selectedElementIds[element.id];
