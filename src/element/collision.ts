--- conflicted
+++ resolved
@@ -152,22 +152,11 @@
       return false;
     }
     const shape = element.shape as Drawable[];
-<<<<<<< HEAD
 
     const [x1, y1, x2, y2] = getLinearElementAbsoluteBounds(element);
-    if (x < x1 || y < y1 - 10 || x > x2 || y > y2 + 10) return false;
-=======
-    // If shape does not consist of curve and two line segments
-    // for arrow shape, return false
-    if (shape.length < 3) {
-      return false;
-    }
-
-    const [x1, y1, x2, y2] = getArrowAbsoluteBounds(element);
     if (x < x1 || y < y1 - 10 || x > x2 || y > y2 + 10) {
       return false;
     }
->>>>>>> 53994e71
 
     const relX = x - element.x;
     const relY = y - element.y;
