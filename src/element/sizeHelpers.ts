--- conflicted
+++ resolved
@@ -82,17 +82,8 @@
  */
 export const normalizeDimensions = (
   element: ExcalidrawElement | null,
-<<<<<<< HEAD
 ): element is ExcalidrawElement => {
-  if (
-    !element ||
-    (element.width >= 0 && element.height >= 0) ||
-    isLinearElement(element)
-  ) {
-=======
-): element is ExcalidrawElement {
   if (!element || (element.width >= 0 && element.height >= 0)) {
->>>>>>> d04eaf70
     return false;
   }
 
