import {
  ExcalidrawElement,
  ExcalidrawImageElement,
  ExcalidrawTextElement,
  ExcalidrawLinearElement,
  ExcalidrawGenericElement,
  NonDeleted,
  TextAlign,
  GroupId,
  VerticalAlign,
  Arrowhead,
  ExcalidrawFreeDrawElement,
  FontFamilyValues,
  ExcalidrawTextContainer,
} from "../element/types";
import {
  arrayToMap,
  getFontString,
  getUpdatedTimestamp,
  isTestEnv,
} from "../utils";
<<<<<<< HEAD
import { randomInteger, randomId, obsidianId } from "../random"; //zsviczian
import { mutateElement, newElementWith } from "./mutateElement";
=======
import { randomInteger, randomId } from "../random";
import { bumpVersion, mutateElement, newElementWith } from "./mutateElement";
>>>>>>> e619e060
import { getNewGroupIdsForDuplication } from "../groups";
import { AppState } from "../types";
import { getElementAbsoluteCoords } from ".";
import { adjustXYWithRotation } from "../math";
import { getResizedElementAbsoluteCoords } from "./bounds";
import {
  getBoundTextElementOffset,
  getContainerDims,
  getContainerElement,
  measureText,
  normalizeText,
  wrapText,
  getBoundTextMaxWidth,
  getDefaultLineHeight,
} from "./textElement";
import {
  DEFAULT_ELEMENT_PROPS,
  DEFAULT_FONT_FAMILY,
  DEFAULT_FONT_SIZE,
  DEFAULT_TEXT_ALIGN,
  DEFAULT_VERTICAL_ALIGN,
  VERTICAL_ALIGN,
} from "../constants";
import { isArrowElement } from "./typeChecks";
import { MarkOptional, Merge, Mutable } from "../utility-types";

type ElementConstructorOpts = MarkOptional<
  Omit<ExcalidrawGenericElement, "id" | "type" | "isDeleted" | "updated">,
  | "width"
  | "height"
  | "angle"
  | "groupIds"
  | "boundElements"
  | "seed"
  | "version"
  | "versionNonce"
  | "link"
  | "strokeStyle"
  | "fillStyle"
  | "strokeColor"
  | "backgroundColor"
  | "roughness"
  | "strokeWidth"
  | "roundness"
  | "locked"
  | "opacity"
>;

const _newElementBase = <T extends ExcalidrawElement>(
  type: T["type"],
  {
    x,
    y,
    strokeColor = DEFAULT_ELEMENT_PROPS.strokeColor,
    backgroundColor = DEFAULT_ELEMENT_PROPS.backgroundColor,
    fillStyle = DEFAULT_ELEMENT_PROPS.fillStyle,
    strokeWidth = DEFAULT_ELEMENT_PROPS.strokeWidth,
    strokeStyle = DEFAULT_ELEMENT_PROPS.strokeStyle,
    roughness = DEFAULT_ELEMENT_PROPS.roughness,
    opacity = DEFAULT_ELEMENT_PROPS.opacity,
    width = 0,
    height = 0,
    angle = 0,
    groupIds = [],
    roundness = null,
    boundElements = null,
    link = null,
    locked = DEFAULT_ELEMENT_PROPS.locked,
    customData, //zsviczian
    ...rest
  }: ElementConstructorOpts & Omit<Partial<ExcalidrawGenericElement>, "type">,
) => {
  // assign type to guard against excess properties
  const element: Merge<ExcalidrawGenericElement, { type: T["type"] }> = {
    id: rest.id || (type === "text" ? obsidianId() : randomId()), //zsviczian
    type,
    x,
    y,
    width,
    height,
    angle,
    strokeColor,
    backgroundColor,
    fillStyle,
    strokeWidth,
    strokeStyle,
    roughness,
    opacity,
    groupIds,
    roundness,
    seed: rest.seed ?? randomInteger(),
    version: rest.version || 1,
    versionNonce: rest.versionNonce ?? 0,
    isDeleted: false as false,
    boundElements,
    updated: getUpdatedTimestamp(),
    link,
    locked,
    ...(customData ? { customData } : {}), //zsviczian
  };
  return element;
};

export const newElement = (
  opts: {
    type: ExcalidrawGenericElement["type"];
  } & ElementConstructorOpts,
): NonDeleted<ExcalidrawGenericElement> =>
  _newElementBase<ExcalidrawGenericElement>(opts.type, opts);

/** computes element x/y offset based on textAlign/verticalAlign */
const getTextElementPositionOffsets = (
  opts: {
    textAlign: ExcalidrawTextElement["textAlign"];
    verticalAlign: ExcalidrawTextElement["verticalAlign"];
  },
  metrics: {
    width: number;
    height: number;
  },
) => {
  return {
    x:
      opts.textAlign === "center"
        ? metrics.width / 2
        : opts.textAlign === "right"
        ? metrics.width
        : 0,
    y: opts.verticalAlign === "middle" ? metrics.height / 2 : 0,
  };
};

export const newTextElement = (
  opts: {
    text: string;
    rawText: string;
    fontSize?: number;
    fontFamily?: FontFamilyValues;
    textAlign?: TextAlign;
    verticalAlign?: VerticalAlign;
    containerId?: ExcalidrawTextContainer["id"];
    lineHeight?: ExcalidrawTextElement["lineHeight"];
    strokeWidth?: ExcalidrawTextElement["strokeWidth"];
  } & ElementConstructorOpts,
): NonDeleted<ExcalidrawTextElement> => {
  const fontFamily = opts.fontFamily || DEFAULT_FONT_FAMILY;
  const fontSize = opts.fontSize || DEFAULT_FONT_SIZE;
  const lineHeight = opts.lineHeight || getDefaultLineHeight(fontFamily);
  const text = normalizeText(opts.text);
  const rawText = normalizeText(opts.rawText); //zsviczian
  const metrics = measureText(
    text,
    getFontString({ fontFamily, fontSize }),
    lineHeight,
  );
  const textAlign = opts.textAlign || DEFAULT_TEXT_ALIGN;
  const verticalAlign = opts.verticalAlign || DEFAULT_VERTICAL_ALIGN;
  const offsets = getTextElementPositionOffsets(
    { textAlign, verticalAlign },
    metrics,
  );

  const textElement = newElementWith(
    {
      ..._newElementBase<ExcalidrawTextElement>("text", opts),
      text,
      rawText, //zsviczian
      fontSize,
      fontFamily,
      textAlign,
      verticalAlign,
      x: opts.x - offsets.x,
      y: opts.y - offsets.y,
      width: metrics.width,
      height: metrics.height,
      baseline: metrics.baseline,
      containerId: opts.containerId || null,
      originalText: text,
      lineHeight,
    },
    {},
  );
  return textElement;
};

const getAdjustedDimensions = (
  element: ExcalidrawTextElement,
  nextText: string,
): {
  x: number;
  y: number;
  width: number;
  height: number;
  baseline: number;
} => {
  const container = getContainerElement(element);

  const {
    width: nextWidth,
    height: nextHeight,
    baseline: nextBaseline,
  } = measureText(nextText, getFontString(element), element.lineHeight);
  const { textAlign, verticalAlign } = element;
  let x: number;
  let y: number;
  if (
    textAlign === "center" &&
    verticalAlign === VERTICAL_ALIGN.MIDDLE &&
    !element.containerId
  ) {
    const prevMetrics = measureText(
      element.text,
      getFontString(element),
      element.lineHeight,
    );
    const offsets = getTextElementPositionOffsets(element, {
      width: nextWidth - prevMetrics.width,
      height: nextHeight - prevMetrics.height,
    });

    x = element.x - offsets.x;
    y = element.y - offsets.y;
  } else {
    const [x1, y1, x2, y2] = getElementAbsoluteCoords(element);

    const [nextX1, nextY1, nextX2, nextY2] = getResizedElementAbsoluteCoords(
      element,
      nextWidth,
      nextHeight,
      false,
    );
    const deltaX1 = (x1 - nextX1) / 2;
    const deltaY1 = (y1 - nextY1) / 2;
    const deltaX2 = (x2 - nextX2) / 2;
    const deltaY2 = (y2 - nextY2) / 2;

    [x, y] = adjustXYWithRotation(
      {
        s: true,
        e: textAlign === "center" || textAlign === "left",
        w: textAlign === "center" || textAlign === "right",
      },
      element.x,
      element.y,
      element.angle,
      deltaX1,
      deltaY1,
      deltaX2,
      deltaY2,
    );
  }

  // make sure container dimensions are set properly when
  // text editor overflows beyond viewport dimensions
  if (container) {
    const boundTextElementPadding = getBoundTextElementOffset(element);

    const containerDims = getContainerDims(container);
    let height = containerDims.height;
    let width = containerDims.width;
    if (nextHeight > height - boundTextElementPadding * 2) {
      height = nextHeight + boundTextElementPadding * 2;
    }
    if (nextWidth > width - boundTextElementPadding * 2) {
      width = nextWidth + boundTextElementPadding * 2;
    }
    if (
      !isArrowElement(container) &&
      (height !== containerDims.height || width !== containerDims.width)
    ) {
      mutateElement(container, { height, width });
    }
  }
  return {
    width: nextWidth,
    height: nextHeight,
    baseline: nextBaseline,
    x: Number.isFinite(x) ? x : element.x,
    y: Number.isFinite(y) ? y : element.y,
  };
};

export const refreshTextDimensions = (
  textElement: ExcalidrawTextElement,
  text = textElement.text,
) => {
  if (textElement.isDeleted) {
    return;
  }
  const container = getContainerElement(textElement);
  if (container) {
    text = wrapText(
      text,
      getFontString(textElement),
      getBoundTextMaxWidth(container),
    );
  }
  const dimensions = getAdjustedDimensions(textElement, text);
  return { text, ...dimensions };
};

export const updateTextElement = (
  textElement: ExcalidrawTextElement,
  {
    text,
    isDeleted,
    originalText,
    rawText,
    link,
  }: {
    text: string;
    isDeleted?: boolean;
    originalText: string;
    rawText?: string;
    link?: string;
  },
): ExcalidrawTextElement => {
  return newElementWith(textElement, {
    rawText: rawText ?? originalText, //zsviczian should this be rather originalText??
    originalText, //zsviczian
    isDeleted: isDeleted ?? textElement.isDeleted,
    ...(link ? { link } : {}), //zsviczian
    ...refreshTextDimensions(textElement, originalText),
  });
};

export const newFreeDrawElement = (
  opts: {
    type: "freedraw";
    points?: ExcalidrawFreeDrawElement["points"];
    simulatePressure: boolean;
  } & ElementConstructorOpts,
): NonDeleted<ExcalidrawFreeDrawElement> => {
  return {
    ..._newElementBase<ExcalidrawFreeDrawElement>(opts.type, opts),
    points: opts.points || [],
    pressures: [],
    simulatePressure: opts.simulatePressure,
    lastCommittedPoint: null,
  };
};

export const newLinearElement = (
  opts: {
    type: ExcalidrawLinearElement["type"];
    startArrowhead: Arrowhead | null;
    endArrowhead: Arrowhead | null;
    points?: ExcalidrawLinearElement["points"];
  } & ElementConstructorOpts,
): NonDeleted<ExcalidrawLinearElement> => {
  return {
    ..._newElementBase<ExcalidrawLinearElement>(opts.type, opts),
    points: opts.points || [],
    lastCommittedPoint: null,
    startBinding: null,
    endBinding: null,
    startArrowhead: opts.startArrowhead,
    endArrowhead: opts.endArrowhead,
  };
};

export const newImageElement = (
  opts: {
    type: ExcalidrawImageElement["type"];
    status?: ExcalidrawImageElement["status"];
    fileId?: ExcalidrawImageElement["fileId"];
    scale?: ExcalidrawImageElement["scale"];
  } & ElementConstructorOpts,
): NonDeleted<ExcalidrawImageElement> => {
  return {
    ..._newElementBase<ExcalidrawImageElement>("image", opts),
    // in the future we'll support changing stroke color for some SVG elements,
    // and `transparent` will likely mean "use original colors of the image"
    strokeColor: "transparent",
    status: opts.status ?? "pending",
    fileId: opts.fileId ?? null,
    scale: opts.scale ?? [1, 1],
  };
};

// Simplified deep clone for the purpose of cloning ExcalidrawElement.
//
// Only clones plain objects and arrays. Doesn't clone Date, RegExp, Map, Set,
// Typed arrays and other non-null objects.
//
// Adapted from https://github.com/lukeed/klona
//
// The reason for `deepCopyElement()` wrapper is type safety (only allow
// passing ExcalidrawElement as the top-level argument).
const _deepCopyElement = (val: any, depth: number = 0) => {
  // only clone non-primitives
  if (val == null || typeof val !== "object") {
    return val;
  }

  const objectType = Object.prototype.toString.call(val);

  if (objectType === "[object Object]") {
    const tmp =
      typeof val.constructor === "function"
        ? Object.create(Object.getPrototypeOf(val))
        : {};
    for (const key in val) {
      if (val.hasOwnProperty(key)) {
        // don't copy non-serializable objects like these caches. They'll be
        // populated when the element is rendered.
        if (depth === 0 && (key === "shape" || key === "canvas")) {
          continue;
        }
        tmp[key] = _deepCopyElement(val[key], depth + 1);
      }
    }
    return tmp;
  }

  if (Array.isArray(val)) {
    let k = val.length;
    const arr = new Array(k);
    while (k--) {
      arr[k] = _deepCopyElement(val[k], depth + 1);
    }
    return arr;
  }

  // we're not cloning non-array & non-plain-object objects because we
  // don't support them on excalidraw elements yet. If we do, we need to make
  // sure we start cloning them, so let's warn about it.
  if (process.env.NODE_ENV === "development") {
    if (
      objectType !== "[object Object]" &&
      objectType !== "[object Array]" &&
      objectType.startsWith("[object ")
    ) {
      console.warn(
        `_deepCloneElement: unexpected object type ${objectType}. This value will not be cloned!`,
      );
    }
  }

  return val;
};

/**
 * Clones ExcalidrawElement data structure. Does not regenerate id, nonce, or
 * any value. The purpose is to to break object references for immutability
 * reasons, whenever we want to keep the original element, but ensure it's not
 * mutated.
 *
 * Only clones plain objects and arrays. Doesn't clone Date, RegExp, Map, Set,
 * Typed arrays and other non-null objects.
 */
export const deepCopyElement = <T extends ExcalidrawElement>(
  val: T,
): Mutable<T> => {
  return _deepCopyElement(val);
};

/**
 * utility wrapper to generate new id. In test env it reuses the old + postfix
 * for test assertions.
 */
const regenerateId = (
  /** supply null if no previous id exists */
  previousId: string | null,
) => {
  if (isTestEnv() && previousId) {
    let nextId = `${previousId}_copy`;
    // `window.h` may not be defined in some unit tests
    if (
      window.h?.app
        ?.getSceneElementsIncludingDeleted()
        .find((el) => el.id === nextId)
    ) {
      nextId += "_copy";
    }
    return nextId;
  }
  return randomId();
};

/**
 * Duplicate an element, often used in the alt-drag operation.
 * Note that this method has gotten a bit complicated since the
 * introduction of gruoping/ungrouping elements.
 * @param editingGroupId The current group being edited. The new
 *                       element will inherit this group and its
 *                       parents.
 * @param groupIdMapForOperation A Map that maps old group IDs to
 *                               duplicated ones. If you are duplicating
 *                               multiple elements at once, share this map
 *                               amongst all of them
 * @param element Element to duplicate
 * @param overrides Any element properties to override
 */
export const duplicateElement = <TElement extends ExcalidrawElement>(
  editingGroupId: AppState["editingGroupId"],
  groupIdMapForOperation: Map<GroupId, GroupId>,
  element: TElement,
  overrides?: Partial<TElement>,
): Readonly<TElement> => {
  let copy = deepCopyElement(element);

  copy.id = copy.type === "text" ? obsidianId() : regenerateId(copy.id); //zsviczian
  copy.boundElements = null;
  copy.updated = getUpdatedTimestamp();
  copy.seed = randomInteger();
  copy.groupIds = getNewGroupIdsForDuplication(
    copy.groupIds,
    editingGroupId,
    (groupId) => {
      if (!groupIdMapForOperation.has(groupId)) {
        groupIdMapForOperation.set(groupId, regenerateId(groupId));
      }
      return groupIdMapForOperation.get(groupId)!;
    },
  );
  if (overrides) {
    copy = Object.assign(copy, overrides);
  }
  return copy;
};

/**
 * Clones elements, regenerating their ids (including bindings) and group ids.
 *
 * If bindings don't exist in the elements array, they are removed. Therefore,
 * it's advised to supply the whole elements array, or sets of elements that
 * are encapsulated (such as library items), if the purpose is to retain
 * bindings to the cloned elements intact.
 *
 * NOTE by default does not randomize or regenerate anything except the id.
 */
export const duplicateElements = (
  elements: readonly ExcalidrawElement[],
  opts?: {
    /** NOTE also updates version flags and `updated` */
    randomizeSeed: boolean;
  },
) => {
  const clonedElements: ExcalidrawElement[] = [];

  const origElementsMap = arrayToMap(elements);

  // used for for migrating old ids to new ids
  const elementNewIdsMap = new Map<
    /* orig */ ExcalidrawElement["id"],
    /* new */ ExcalidrawElement["id"]
  >();

  const maybeGetNewId = (id: ExcalidrawElement["id"]) => {
    // if we've already migrated the element id, return the new one directly
    if (elementNewIdsMap.has(id)) {
      return elementNewIdsMap.get(id)!;
    }
    // if we haven't migrated the element id, but an old element with the same
    // id exists, generate a new id for it and return it
    if (origElementsMap.has(id)) {
      const newId = regenerateId(id);
      elementNewIdsMap.set(id, newId);
      return newId;
    }
    // if old element doesn't exist, return null to mark it for removal
    return null;
  };

  const groupNewIdsMap = new Map</* orig */ GroupId, /* new */ GroupId>();

  for (const element of elements) {
    const clonedElement: Mutable<ExcalidrawElement> = _deepCopyElement(element);

    clonedElement.id = maybeGetNewId(element.id)!;

    if (opts?.randomizeSeed) {
      clonedElement.seed = randomInteger();
      bumpVersion(clonedElement);
    }

    if (clonedElement.groupIds) {
      clonedElement.groupIds = clonedElement.groupIds.map((groupId) => {
        if (!groupNewIdsMap.has(groupId)) {
          groupNewIdsMap.set(groupId, regenerateId(groupId));
        }
        return groupNewIdsMap.get(groupId)!;
      });
    }

    if ("containerId" in clonedElement && clonedElement.containerId) {
      const newContainerId = maybeGetNewId(clonedElement.containerId);
      clonedElement.containerId = newContainerId;
    }

    if ("boundElements" in clonedElement && clonedElement.boundElements) {
      clonedElement.boundElements = clonedElement.boundElements.reduce(
        (
          acc: Mutable<NonNullable<ExcalidrawElement["boundElements"]>>,
          binding,
        ) => {
          const newBindingId = maybeGetNewId(binding.id);
          if (newBindingId) {
            acc.push({ ...binding, id: newBindingId });
          }
          return acc;
        },
        [],
      );
    }

    if ("endBinding" in clonedElement && clonedElement.endBinding) {
      const newEndBindingId = maybeGetNewId(clonedElement.endBinding.elementId);
      clonedElement.endBinding = newEndBindingId
        ? {
            ...clonedElement.endBinding,
            elementId: newEndBindingId,
          }
        : null;
    }
    if ("startBinding" in clonedElement && clonedElement.startBinding) {
      const newEndBindingId = maybeGetNewId(
        clonedElement.startBinding.elementId,
      );
      clonedElement.startBinding = newEndBindingId
        ? {
            ...clonedElement.startBinding,
            elementId: newEndBindingId,
          }
        : null;
    }

    clonedElements.push(clonedElement);
  }

  return clonedElements;
};<|MERGE_RESOLUTION|>--- conflicted
+++ resolved
@@ -19,13 +19,8 @@
   getUpdatedTimestamp,
   isTestEnv,
 } from "../utils";
-<<<<<<< HEAD
-import { randomInteger, randomId, obsidianId } from "../random"; //zsviczian
-import { mutateElement, newElementWith } from "./mutateElement";
-=======
-import { randomInteger, randomId } from "../random";
+import { randomInteger, randomId, obsidianId } from "../random";
 import { bumpVersion, mutateElement, newElementWith } from "./mutateElement";
->>>>>>> e619e060
 import { getNewGroupIdsForDuplication } from "../groups";
 import { AppState } from "../types";
 import { getElementAbsoluteCoords } from ".";
