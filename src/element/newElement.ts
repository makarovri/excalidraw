import {
  ExcalidrawElement,
  ExcalidrawImageElement,
  ExcalidrawTextElement,
  ExcalidrawLinearElement,
  ExcalidrawGenericElement,
  NonDeleted,
  TextAlign,
  GroupId,
  VerticalAlign,
  Arrowhead,
  ExcalidrawFreeDrawElement,
  FontFamilyValues,
  ExcalidrawRectangleElement,
} from "../element/types";
import { getFontString, getUpdatedTimestamp, isTestEnv } from "../utils";
import { randomInteger, randomId } from "../random";
import { mutateElement, newElementWith } from "./mutateElement";
import { getNewGroupIdsForDuplication } from "../groups";
import { AppState } from "../types";
import { getElementAbsoluteCoords } from ".";
import { adjustXYWithRotation } from "../math";
import { getResizedElementAbsoluteCoords } from "./bounds";
import {
  getContainerDims,
  getContainerElement,
  measureText,
  wrapText,
} from "./textElement";
import { BOUND_TEXT_PADDING, VERTICAL_ALIGN } from "../constants";

type ElementConstructorOpts = MarkOptional<
  Omit<ExcalidrawGenericElement, "id" | "type" | "isDeleted" | "updated">,
  | "width"
  | "height"
  | "angle"
  | "groupIds"
  | "boundElements"
  | "seed"
  | "version"
  | "versionNonce"
  | "link"
>;

const _newElementBase = <T extends ExcalidrawElement>(
  type: T["type"],
  {
    x,
    y,
    strokeColor,
    backgroundColor,
    fillStyle,
    strokeWidth,
    strokeStyle,
    roughness,
    opacity,
    width = 0,
    height = 0,
    angle = 0,
    groupIds = [],
    strokeSharpness,
    boundElements = null,
    link = null,
    locked,
    ...rest
  }: ElementConstructorOpts & Omit<Partial<ExcalidrawGenericElement>, "type">,
) => {
  const element = {
    id: rest.id || randomId(),
    type,
    x,
    y,
    width,
    height,
    angle,
    strokeColor,
    backgroundColor,
    fillStyle,
    strokeWidth,
    strokeStyle,
    roughness,
    opacity,
    groupIds,
    strokeSharpness,
    seed: rest.seed ?? randomInteger(),
    version: rest.version || 1,
    versionNonce: rest.versionNonce ?? 0,
    isDeleted: false as false,
    boundElements,
    updated: getUpdatedTimestamp(),
    link,
    locked,
  };
  return element;
};

export const newElement = (
  opts: {
    type: ExcalidrawGenericElement["type"];
  } & ElementConstructorOpts,
): NonDeleted<ExcalidrawGenericElement> =>
  _newElementBase<ExcalidrawGenericElement>(opts.type, opts);

/** computes element x/y offset based on textAlign/verticalAlign */
const getTextElementPositionOffsets = (
  opts: {
    textAlign: ExcalidrawTextElement["textAlign"];
    verticalAlign: ExcalidrawTextElement["verticalAlign"];
  },
  metrics: {
    width: number;
    height: number;
  },
) => {
  return {
    x:
      opts.textAlign === "center"
        ? metrics.width / 2
        : opts.textAlign === "right"
        ? metrics.width
        : 0,
    y: opts.verticalAlign === "middle" ? metrics.height / 2 : 0,
  };
};

export const newTextElement = (
  opts: {
    text: string;
    fontSize: number;
    fontFamily: FontFamilyValues;
    textAlign: TextAlign;
    verticalAlign: VerticalAlign;
    containerId?: ExcalidrawRectangleElement["id"];
  } & ElementConstructorOpts,
): NonDeleted<ExcalidrawTextElement> => {
  const metrics = measureText(opts.text, getFontString(opts));
  const offsets = getTextElementPositionOffsets(opts, metrics);
  const textElement = newElementWith(
    {
      ..._newElementBase<ExcalidrawTextElement>("text", opts),
      text: opts.text,
      fontSize: opts.fontSize,
      fontFamily: opts.fontFamily,
      textAlign: opts.textAlign,
      verticalAlign: opts.verticalAlign,
      x: opts.x - offsets.x,
      y: opts.y - offsets.y,
      width: metrics.width,
      height: metrics.height,
      baseline: metrics.baseline,
      containerId: opts.containerId || null,
      originalText: opts.text,
    },
    {},
  );
  return textElement;
};

const getAdjustedDimensions = (
  element: ExcalidrawTextElement,
  nextText: string,
): {
  x: number;
  y: number;
  width: number;
  height: number;
  baseline: number;
} => {
  let maxWidth = null;
  const container = getContainerElement(element);
  if (container) {
    const containerDims = getContainerDims(container);
    maxWidth = containerDims.width - BOUND_TEXT_PADDING * 2;
  }
  const {
    width: nextWidth,
    height: nextHeight,
    baseline: nextBaseline,
  } = measureText(nextText, getFontString(element), maxWidth);
  const { textAlign, verticalAlign } = element;
  let x: number;
  let y: number;
  if (
    textAlign === "center" &&
    verticalAlign === VERTICAL_ALIGN.MIDDLE &&
    !element.containerId
  ) {
    const prevMetrics = measureText(
      element.text,
      getFontString(element),
      maxWidth,
    );
    const offsets = getTextElementPositionOffsets(element, {
      width: nextWidth - prevMetrics.width,
      height: nextHeight - prevMetrics.height,
    });

    x = element.x - offsets.x;
    y = element.y - offsets.y;
  } else {
    const [x1, y1, x2, y2] = getElementAbsoluteCoords(element);

    const [nextX1, nextY1, nextX2, nextY2] = getResizedElementAbsoluteCoords(
      element,
      nextWidth,
      nextHeight,
      false,
    );
    const deltaX1 = (x1 - nextX1) / 2;
    const deltaY1 = (y1 - nextY1) / 2;
    const deltaX2 = (x2 - nextX2) / 2;
    const deltaY2 = (y2 - nextY2) / 2;

    [x, y] = adjustXYWithRotation(
      {
        s: true,
        e: textAlign === "center" || textAlign === "left",
        w: textAlign === "center" || textAlign === "right",
      },
      element.x,
      element.y,
      element.angle,
      deltaX1,
      deltaY1,
      deltaX2,
      deltaY2,
    );
  }

  // make sure container dimensions are set properly when
  // text editor overflows beyond viewport dimensions
  if (container) {
    const containerDims = getContainerDims(container);
    let height = containerDims.height;
    let width = containerDims.width;
    if (nextHeight > height - BOUND_TEXT_PADDING * 2) {
      height = nextHeight + BOUND_TEXT_PADDING * 2;
    }
    if (nextWidth > width - BOUND_TEXT_PADDING * 2) {
      width = nextWidth + BOUND_TEXT_PADDING * 2;
    }
    if (height !== containerDims.height || width !== containerDims.width) {
      mutateElement(container, { height, width });
    }
  }
  return {
    width: nextWidth,
    height: nextHeight,
    x: Number.isFinite(x) ? x : element.x,
    y: Number.isFinite(y) ? y : element.y,
    baseline: nextBaseline,
  };
};

<<<<<<< HEAD
export const refreshTextDimensions = (
  element: ExcalidrawTextElement,
  text = element.text,
) => {
  const container = getContainerElement(element);
  if (container) {
    text = wrapText(text, getFontString(element), container.width);
  }
  const dimensions = getAdjustedDimensions(element, text);
  return { text, ...dimensions };
=======
export const getMaxContainerWidth = (container: ExcalidrawElement) => {
  return getContainerDims(container).width - BOUND_TEXT_PADDING * 2;
};

export const getMaxContainerHeight = (container: ExcalidrawElement) => {
  return getContainerDims(container).height - BOUND_TEXT_PADDING * 2;
>>>>>>> 78e254fb
};

export const updateTextElement = (
  textElement: ExcalidrawTextElement,
  {
    text,
    isDeleted,
    originalText,
  }: {
    text: string;
    isDeleted?: boolean;
    originalText: string;
  },
): ExcalidrawTextElement => {
<<<<<<< HEAD
  return newElementWith(element, {
    originalText,
    isDeleted: isDeleted ?? element.isDeleted,
    ...refreshTextDimensions(element, text),
=======
  const container = getContainerElement(textElement);
  if (container) {
    text = wrapText(
      originalText,
      getFontString(textElement),
      getMaxContainerWidth(container),
    );
  }
  const dimensions = getAdjustedDimensions(textElement, text);
  return newElementWith(textElement, {
    text,
    originalText,
    isDeleted: isDeleted ?? textElement.isDeleted,
    ...dimensions,
>>>>>>> 78e254fb
  });
};

export const newFreeDrawElement = (
  opts: {
    type: "freedraw";
    points?: ExcalidrawFreeDrawElement["points"];
    simulatePressure: boolean;
  } & ElementConstructorOpts,
): NonDeleted<ExcalidrawFreeDrawElement> => {
  return {
    ..._newElementBase<ExcalidrawFreeDrawElement>(opts.type, opts),
    points: opts.points || [],
    pressures: [],
    simulatePressure: opts.simulatePressure,
    lastCommittedPoint: null,
  };
};

export const newLinearElement = (
  opts: {
    type: ExcalidrawLinearElement["type"];
    startArrowhead: Arrowhead | null;
    endArrowhead: Arrowhead | null;
    points?: ExcalidrawLinearElement["points"];
  } & ElementConstructorOpts,
): NonDeleted<ExcalidrawLinearElement> => {
  return {
    ..._newElementBase<ExcalidrawLinearElement>(opts.type, opts),
    points: opts.points || [],
    lastCommittedPoint: null,
    startBinding: null,
    endBinding: null,
    startArrowhead: opts.startArrowhead,
    endArrowhead: opts.endArrowhead,
  };
};

export const newImageElement = (
  opts: {
    type: ExcalidrawImageElement["type"];
    status?: ExcalidrawImageElement["status"];
    fileId?: ExcalidrawImageElement["fileId"];
    scale?: ExcalidrawImageElement["scale"];
  } & ElementConstructorOpts,
): NonDeleted<ExcalidrawImageElement> => {
  return {
    ..._newElementBase<ExcalidrawImageElement>("image", opts),
    // in the future we'll support changing stroke color for some SVG elements,
    // and `transparent` will likely mean "use original colors of the image"
    strokeColor: "transparent",
    status: opts.status ?? "pending",
    fileId: opts.fileId ?? null,
    scale: opts.scale ?? [1, 1],
  };
};

// Simplified deep clone for the purpose of cloning ExcalidrawElement only
// (doesn't clone Date, RegExp, Map, Set, Typed arrays etc.)
//
// Adapted from https://github.com/lukeed/klona
export const deepCopyElement = (val: any, depth: number = 0) => {
  if (val == null || typeof val !== "object") {
    return val;
  }

  if (Object.prototype.toString.call(val) === "[object Object]") {
    const tmp =
      typeof val.constructor === "function"
        ? Object.create(Object.getPrototypeOf(val))
        : {};
    for (const key in val) {
      if (val.hasOwnProperty(key)) {
        // don't copy top-level shape property, which we want to regenerate
        if (depth === 0 && (key === "shape" || key === "canvas")) {
          continue;
        }
        tmp[key] = deepCopyElement(val[key], depth + 1);
      }
    }
    return tmp;
  }

  if (Array.isArray(val)) {
    let k = val.length;
    const arr = new Array(k);
    while (k--) {
      arr[k] = deepCopyElement(val[k], depth + 1);
    }
    return arr;
  }

  return val;
};

/**
 * Duplicate an element, often used in the alt-drag operation.
 * Note that this method has gotten a bit complicated since the
 * introduction of gruoping/ungrouping elements.
 * @param editingGroupId The current group being edited. The new
 *                       element will inherit this group and its
 *                       parents.
 * @param groupIdMapForOperation A Map that maps old group IDs to
 *                               duplicated ones. If you are duplicating
 *                               multiple elements at once, share this map
 *                               amongst all of them
 * @param element Element to duplicate
 * @param overrides Any element properties to override
 */
export const duplicateElement = <TElement extends Mutable<ExcalidrawElement>>(
  editingGroupId: AppState["editingGroupId"],
  groupIdMapForOperation: Map<GroupId, GroupId>,
  element: TElement,
  overrides?: Partial<TElement>,
): TElement => {
  let copy: TElement = deepCopyElement(element);
  if (isTestEnv()) {
    copy.id = `${copy.id}_copy`;
    // `window.h` may not be defined in some unit tests
    if (
      window.h?.app
        ?.getSceneElementsIncludingDeleted()
        .find((el) => el.id === copy.id)
    ) {
      copy.id += "_copy";
    }
  } else {
    copy.id = randomId();
  }
  copy.updated = getUpdatedTimestamp();
  copy.seed = randomInteger();
  copy.groupIds = getNewGroupIdsForDuplication(
    copy.groupIds,
    editingGroupId,
    (groupId) => {
      if (!groupIdMapForOperation.has(groupId)) {
        groupIdMapForOperation.set(groupId, randomId());
      }
      return groupIdMapForOperation.get(groupId)!;
    },
  );
  if (overrides) {
    copy = Object.assign(copy, overrides);
  }
  return copy;
};<|MERGE_RESOLUTION|>--- conflicted
+++ resolved
@@ -252,25 +252,29 @@
   };
 };
 
-<<<<<<< HEAD
 export const refreshTextDimensions = (
-  element: ExcalidrawTextElement,
-  text = element.text,
+  textElement: ExcalidrawTextElement,
+  text = textElement.text,
 ) => {
-  const container = getContainerElement(element);
+  const container = getContainerElement(textElement);
   if (container) {
-    text = wrapText(text, getFontString(element), container.width);
-  }
-  const dimensions = getAdjustedDimensions(element, text);
+    // text = wrapText(text, getFontString(textElement), container.width);
+    text = wrapText(
+      text,
+      getFontString(textElement),
+      getMaxContainerWidth(container),
+    );
+  }
+  const dimensions = getAdjustedDimensions(textElement, text);
   return { text, ...dimensions };
-=======
+};
+
 export const getMaxContainerWidth = (container: ExcalidrawElement) => {
   return getContainerDims(container).width - BOUND_TEXT_PADDING * 2;
 };
 
 export const getMaxContainerHeight = (container: ExcalidrawElement) => {
   return getContainerDims(container).height - BOUND_TEXT_PADDING * 2;
->>>>>>> 78e254fb
 };
 
 export const updateTextElement = (
@@ -285,27 +289,10 @@
     originalText: string;
   },
 ): ExcalidrawTextElement => {
-<<<<<<< HEAD
-  return newElementWith(element, {
-    originalText,
-    isDeleted: isDeleted ?? element.isDeleted,
-    ...refreshTextDimensions(element, text),
-=======
-  const container = getContainerElement(textElement);
-  if (container) {
-    text = wrapText(
-      originalText,
-      getFontString(textElement),
-      getMaxContainerWidth(container),
-    );
-  }
-  const dimensions = getAdjustedDimensions(textElement, text);
   return newElementWith(textElement, {
-    text,
     originalText,
     isDeleted: isDeleted ?? textElement.isDeleted,
-    ...dimensions,
->>>>>>> 78e254fb
+    ...refreshTextDimensions(textElement, originalText),
   });
 };
 
