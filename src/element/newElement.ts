--- conflicted
+++ resolved
@@ -32,7 +32,7 @@
 } from "./textElement";
 import { VERTICAL_ALIGN } from "../constants";
 import { isArrowElement } from "./typeChecks";
-<<<<<<< HEAD
+import { MarkOptional, Merge, Mutable } from "../utility-types";
 import { getSubtypeMethods, isValidSubtype } from "../subtypes";
 
 export const maybeGetSubtypeProps = (
@@ -57,9 +57,6 @@
   }
   return data as typeof obj;
 };
-=======
-import { MarkOptional, Merge, Mutable } from "../utility-types";
->>>>>>> 023313e9
 
 type ElementConstructorOpts = MarkOptional<
   Omit<ExcalidrawGenericElement, "id" | "type" | "isDeleted" | "updated">,
