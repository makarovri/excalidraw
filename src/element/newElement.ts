--- conflicted
+++ resolved
@@ -95,14 +95,10 @@
     ...rest
   }: ElementConstructorOpts & Omit<Partial<ExcalidrawGenericElement>, "type">,
 ) => {
-<<<<<<< HEAD
   const { subtype, customData } = rest;
-  const element = {
-    ...maybeGetSubtypeProps({ subtype, customData }, type),
-=======
   // assign type to guard against excess properties
   const element: Merge<ExcalidrawGenericElement, { type: T["type"] }> = {
->>>>>>> 0ebe6292
+    ...maybeGetSubtypeProps({ subtype, customData }, type),
     id: rest.id || randomId(),
     type,
     x,
