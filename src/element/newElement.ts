--- conflicted
+++ resolved
@@ -8,11 +8,7 @@
   FontFamily,
   GroupId,
   VerticalAlign,
-<<<<<<< HEAD
-  LinearElementDecorator,
-=======
   Arrowhead,
->>>>>>> c291edfc
 } from "../element/types";
 import { measureText, getFontString } from "../utils";
 import { randomInteger, randomId } from "../random";
@@ -34,11 +30,6 @@
   | "version"
   | "versionNonce"
 >;
-
-type LinearElementConstructorOpts = {
-  startDecorator: LinearElementDecorator | null;
-  endDecorator: LinearElementDecorator | null;
-};
 
 const _newElementBase = <T extends ExcalidrawElement>(
   type: T["type"],
@@ -224,14 +215,9 @@
 export const newLinearElement = (
   opts: {
     type: ExcalidrawLinearElement["type"];
-<<<<<<< HEAD
-  } & ElementConstructorOpts &
-    LinearElementConstructorOpts,
-=======
     startArrowhead: Arrowhead | null;
     endArrowhead: Arrowhead | null;
   } & ElementConstructorOpts,
->>>>>>> c291edfc
 ): NonDeleted<ExcalidrawLinearElement> => {
   return {
     ..._newElementBase<ExcalidrawLinearElement>(opts.type, opts),
@@ -239,13 +225,8 @@
     lastCommittedPoint: null,
     startBinding: null,
     endBinding: null,
-<<<<<<< HEAD
-    startDecorator: opts.startDecorator,
-    endDecorator: opts.endDecorator,
-=======
     startArrowhead: opts.startArrowhead,
     endArrowhead: opts.endArrowhead,
->>>>>>> c291edfc
   };
 };
 
