import {
  ExcalidrawElement,
  ExcalidrawImageElement,
  ExcalidrawTextElement,
  ExcalidrawLinearElement,
  ExcalidrawGenericElement,
  NonDeleted,
  TextAlign,
  GroupId,
  VerticalAlign,
  Arrowhead,
  ExcalidrawFreeDrawElement,
  FontFamilyValues,
  ExcalidrawRectangleElement,
} from "../element/types";
import { getFontString, getUpdatedTimestamp, isTestEnv } from "../utils";
import { randomInteger, randomId, obsidianId } from "../random"; //zsviczian
import { mutateElement, newElementWith } from "./mutateElement";
import { getNewGroupIdsForDuplication } from "../groups";
import { AppState } from "../types";
import { getElementAbsoluteCoords } from ".";
import { adjustXYWithRotation } from "../math";
import { getResizedElementAbsoluteCoords } from "./bounds";
import {
  getContainerDims,
  getContainerElement,
  measureText,
  wrapText,
} from "./textElement";
import { BOUND_TEXT_PADDING, VERTICAL_ALIGN } from "../constants";

type ElementConstructorOpts = MarkOptional<
  Omit<ExcalidrawGenericElement, "id" | "type" | "isDeleted" | "updated">,
  | "width"
  | "height"
  | "angle"
  | "groupIds"
  | "boundElements"
  | "seed"
  | "version"
  | "versionNonce"
  | "link"
>;

const _newElementBase = <T extends ExcalidrawElement>(
  type: T["type"],
  {
    x,
    y,
    strokeColor,
    backgroundColor,
    fillStyle,
    strokeWidth,
    strokeStyle,
    roughness,
    opacity,
    width = 0,
    height = 0,
    angle = 0,
    groupIds = [],
    strokeSharpness,
    boundElements = null,
    link = null,
    locked,
    ...rest
  }: ElementConstructorOpts & Omit<Partial<ExcalidrawGenericElement>, "type">,
) => {
  const element = {
    id: rest.id || (type === "text" ? obsidianId() : randomId()), //zsviczian
    type,
    x,
    y,
    width,
    height,
    angle,
    strokeColor,
    backgroundColor,
    fillStyle,
    strokeWidth,
    strokeStyle,
    roughness,
    opacity,
    groupIds,
    strokeSharpness,
    seed: rest.seed ?? randomInteger(),
    version: rest.version || 1,
    versionNonce: rest.versionNonce ?? 0,
    isDeleted: false as false,
    boundElements,
    updated: getUpdatedTimestamp(),
    link,
    locked,
  };
  return element;
};

export const newElement = (
  opts: {
    type: ExcalidrawGenericElement["type"];
  } & ElementConstructorOpts,
): NonDeleted<ExcalidrawGenericElement> =>
  _newElementBase<ExcalidrawGenericElement>(opts.type, opts);

/** computes element x/y offset based on textAlign/verticalAlign */
const getTextElementPositionOffsets = (
  opts: {
    textAlign: ExcalidrawTextElement["textAlign"];
    verticalAlign: ExcalidrawTextElement["verticalAlign"];
  },
  metrics: {
    width: number;
    height: number;
  },
) => {
  return {
    x:
      opts.textAlign === "center"
        ? metrics.width / 2
        : opts.textAlign === "right"
        ? metrics.width
        : 0,
    y: opts.verticalAlign === "middle" ? metrics.height / 2 : 0,
  };
};

export const newTextElement = (
  opts: {
    text: string;
    rawText: string;
    fontSize: number;
    fontFamily: FontFamilyValues;
    textAlign: TextAlign;
    verticalAlign: VerticalAlign;
    containerId?: ExcalidrawRectangleElement["id"];
  } & ElementConstructorOpts,
): NonDeleted<ExcalidrawTextElement> => {
  const metrics = measureText(opts.text, getFontString(opts));
  const offsets = getTextElementPositionOffsets(opts, metrics);
  const textElement = newElementWith(
    {
      ..._newElementBase<ExcalidrawTextElement>("text", opts),
      text: opts.text,
      rawText: opts.rawText,
      fontSize: opts.fontSize,
      fontFamily: opts.fontFamily,
      textAlign: opts.textAlign,
      verticalAlign: opts.verticalAlign,
      x: opts.x - offsets.x,
      y: opts.y - offsets.y,
      width: metrics.width,
      height: metrics.height,
      baseline: metrics.baseline,
      containerId: opts.containerId || null,
      originalText: opts.text,
    },
    {},
  );
  return textElement;
};

const getAdjustedDimensions = (
  element: ExcalidrawTextElement,
  nextText: string,
): {
  x: number;
  y: number;
  width: number;
  height: number;
  baseline: number;
} => {
  let maxWidth = null;
  const container = getContainerElement(element);
  if (container) {
    const containerDims = getContainerDims(container);
    maxWidth = containerDims.width - BOUND_TEXT_PADDING * 2;
  }
  const {
    width: nextWidth,
    height: nextHeight,
    baseline: nextBaseline,
  } = measureText(nextText, getFontString(element), maxWidth);
  const { textAlign, verticalAlign } = element;
  let x: number;
  let y: number;
  if (
    textAlign === "center" &&
    verticalAlign === VERTICAL_ALIGN.MIDDLE &&
    !element.containerId
  ) {
    const prevMetrics = measureText(
      element.text,
      getFontString(element),
      maxWidth,
    );
    const offsets = getTextElementPositionOffsets(element, {
      width: nextWidth - prevMetrics.width,
      height: nextHeight - prevMetrics.height,
    });

    x = element.x - offsets.x;
    y = element.y - offsets.y;
  } else {
    const [x1, y1, x2, y2] = getElementAbsoluteCoords(element);

    const [nextX1, nextY1, nextX2, nextY2] = getResizedElementAbsoluteCoords(
      element,
      nextWidth,
      nextHeight,
      false,
    );
    const deltaX1 = (x1 - nextX1) / 2;
    const deltaY1 = (y1 - nextY1) / 2;
    const deltaX2 = (x2 - nextX2) / 2;
    const deltaY2 = (y2 - nextY2) / 2;

    [x, y] = adjustXYWithRotation(
      {
        s: true,
        e: textAlign === "center" || textAlign === "left",
        w: textAlign === "center" || textAlign === "right",
      },
      element.x,
      element.y,
      element.angle,
      deltaX1,
      deltaY1,
      deltaX2,
      deltaY2,
    );
  }

  // make sure container dimensions are set properly when
  // text editor overflows beyond viewport dimensions
  if (container) {
    const containerDims = getContainerDims(container);
    let height = containerDims.height;
    let width = containerDims.width;
    if (nextHeight > height - BOUND_TEXT_PADDING * 2) {
      height = nextHeight + BOUND_TEXT_PADDING * 2;
    }
    if (nextWidth > width - BOUND_TEXT_PADDING * 2) {
      width = nextWidth + BOUND_TEXT_PADDING * 2;
    }
    if (height !== containerDims.height || width !== containerDims.width) {
      mutateElement(container, { height, width });
    }
  }
  return {
    width: nextWidth,
    height: nextHeight,
    x: Number.isFinite(x) ? x : element.x,
    y: Number.isFinite(y) ? y : element.y,
    baseline: nextBaseline,
  };
};

export const refreshTextDimensions = (
  textElement: ExcalidrawTextElement,
  text = textElement.text,
) => {
  const container = getContainerElement(textElement);
  if (container) {
    // text = wrapText(text, getFontString(textElement), container.width);
    text = wrapText(
      text,
      getFontString(textElement),
      getMaxContainerWidth(container),
    );
  }
  const dimensions = getAdjustedDimensions(textElement, text);
  return { text, ...dimensions };
};

export const getMaxContainerWidth = (container: ExcalidrawElement) => {
  return getContainerDims(container).width - BOUND_TEXT_PADDING * 2;
};

export const getMaxContainerHeight = (container: ExcalidrawElement) => {
  return getContainerDims(container).height - BOUND_TEXT_PADDING * 2;
};

export const updateTextElement = (
  textElement: ExcalidrawTextElement,
  {
    text,
    isDeleted,
    originalText,
    rawText,
    link,
  }: {
    text: string;
    isDeleted?: boolean;
    originalText: string;
    rawText?: string;
    link?: string;
  },
): ExcalidrawTextElement => {
  return newElementWith(textElement, {
<<<<<<< HEAD
    text,
    rawText: rawText ?? originalText, //should this be rather originalText??
    originalText, //zsviczian
    isDeleted: isDeleted ?? textElement.isDeleted,
    ...(link ? { link } : {}), //zsviczian
    ...dimensions,
=======
    originalText,
    isDeleted: isDeleted ?? textElement.isDeleted,
    ...refreshTextDimensions(textElement, originalText),
>>>>>>> c8f6e3fa
  });
};

export const newFreeDrawElement = (
  opts: {
    type: "freedraw";
    points?: ExcalidrawFreeDrawElement["points"];
    simulatePressure: boolean;
  } & ElementConstructorOpts,
): NonDeleted<ExcalidrawFreeDrawElement> => {
  return {
    ..._newElementBase<ExcalidrawFreeDrawElement>(opts.type, opts),
    points: opts.points || [],
    pressures: [],
    simulatePressure: opts.simulatePressure,
    lastCommittedPoint: null,
  };
};

export const newLinearElement = (
  opts: {
    type: ExcalidrawLinearElement["type"];
    startArrowhead: Arrowhead | null;
    endArrowhead: Arrowhead | null;
    points?: ExcalidrawLinearElement["points"];
  } & ElementConstructorOpts,
): NonDeleted<ExcalidrawLinearElement> => {
  return {
    ..._newElementBase<ExcalidrawLinearElement>(opts.type, opts),
    points: opts.points || [],
    lastCommittedPoint: null,
    startBinding: null,
    endBinding: null,
    startArrowhead: opts.startArrowhead,
    endArrowhead: opts.endArrowhead,
  };
};

export const newImageElement = (
  opts: {
    type: ExcalidrawImageElement["type"];
    status?: ExcalidrawImageElement["status"];
    fileId?: ExcalidrawImageElement["fileId"];
    scale?: ExcalidrawImageElement["scale"];
  } & ElementConstructorOpts,
): NonDeleted<ExcalidrawImageElement> => {
  return {
    ..._newElementBase<ExcalidrawImageElement>("image", opts),
    // in the future we'll support changing stroke color for some SVG elements,
    // and `transparent` will likely mean "use original colors of the image"
    strokeColor: "transparent",
    status: opts.status ?? "pending",
    fileId: opts.fileId ?? null,
    scale: opts.scale ?? [1, 1],
  };
};

// Simplified deep clone for the purpose of cloning ExcalidrawElement only
// (doesn't clone Date, RegExp, Map, Set, Typed arrays etc.)
//
// Adapted from https://github.com/lukeed/klona
export const deepCopyElement = (val: any, depth: number = 0) => {
  if (val == null || typeof val !== "object") {
    return val;
  }

  if (Object.prototype.toString.call(val) === "[object Object]") {
    const tmp =
      typeof val.constructor === "function"
        ? Object.create(Object.getPrototypeOf(val))
        : {};
    for (const key in val) {
      if (val.hasOwnProperty(key)) {
        // don't copy top-level shape property, which we want to regenerate
        if (depth === 0 && (key === "shape" || key === "canvas")) {
          continue;
        }
        tmp[key] = deepCopyElement(val[key], depth + 1);
      }
    }
    return tmp;
  }

  if (Array.isArray(val)) {
    let k = val.length;
    const arr = new Array(k);
    while (k--) {
      arr[k] = deepCopyElement(val[k], depth + 1);
    }
    return arr;
  }

  return val;
};

/**
 * Duplicate an element, often used in the alt-drag operation.
 * Note that this method has gotten a bit complicated since the
 * introduction of gruoping/ungrouping elements.
 * @param editingGroupId The current group being edited. The new
 *                       element will inherit this group and its
 *                       parents.
 * @param groupIdMapForOperation A Map that maps old group IDs to
 *                               duplicated ones. If you are duplicating
 *                               multiple elements at once, share this map
 *                               amongst all of them
 * @param element Element to duplicate
 * @param overrides Any element properties to override
 */
export const duplicateElement = <TElement extends Mutable<ExcalidrawElement>>(
  editingGroupId: AppState["editingGroupId"],
  groupIdMapForOperation: Map<GroupId, GroupId>,
  element: TElement,
  overrides?: Partial<TElement>,
): TElement => {
  let copy: TElement = deepCopyElement(element);
  if (isTestEnv()) {
    copy.id = `${copy.id}_copy`;
    // `window.h` may not be defined in some unit tests
    if (
      window.h?.app
        ?.getSceneElementsIncludingDeleted()
        .find((el) => el.id === copy.id)
    ) {
      copy.id += "_copy";
    }
  } else {
    copy.id = copy.type === "text" ? obsidianId() : randomId(); //zsviczian
  }
  copy.updated = getUpdatedTimestamp();
  copy.seed = randomInteger();
  copy.groupIds = getNewGroupIdsForDuplication(
    copy.groupIds,
    editingGroupId,
    (groupId) => {
      if (!groupIdMapForOperation.has(groupId)) {
        groupIdMapForOperation.set(groupId, randomId());
      }
      return groupIdMapForOperation.get(groupId)!;
    },
  );
  if (overrides) {
    copy = Object.assign(copy, overrides);
  }
  return copy;
};<|MERGE_RESOLUTION|>--- conflicted
+++ resolved
@@ -296,18 +296,11 @@
   },
 ): ExcalidrawTextElement => {
   return newElementWith(textElement, {
-<<<<<<< HEAD
-    text,
-    rawText: rawText ?? originalText, //should this be rather originalText??
+    rawText: rawText ?? originalText, //zsviczian should this be rather originalText??
     originalText, //zsviczian
     isDeleted: isDeleted ?? textElement.isDeleted,
     ...(link ? { link } : {}), //zsviczian
-    ...dimensions,
-=======
-    originalText,
-    isDeleted: isDeleted ?? textElement.isDeleted,
     ...refreshTextDimensions(textElement, originalText),
->>>>>>> c8f6e3fa
   });
 };
 
