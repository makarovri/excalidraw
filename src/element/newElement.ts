--- conflicted
+++ resolved
@@ -13,18 +13,13 @@
   FontFamilyValues,
   ExcalidrawTextContainer,
 } from "../element/types";
-<<<<<<< HEAD
-import { getFontString, getUpdatedTimestamp, isTestEnv } from "../utils";
-import { randomInteger, randomId, obsidianId } from "../random"; //zsviczian
-=======
 import {
   arrayToMap,
   getFontString,
   getUpdatedTimestamp,
   isTestEnv,
 } from "../utils";
-import { randomInteger, randomId } from "../random";
->>>>>>> c3e8ddaf
+import { randomInteger, randomId, obsidianId } from "../random"; //zsviczian
 import { mutateElement, newElementWith } from "./mutateElement";
 import { getNewGroupIdsForDuplication } from "../groups";
 import { AppState } from "../types";
@@ -500,23 +495,7 @@
 ): Readonly<TElement> => {
   let copy = deepCopyElement(element);
 
-<<<<<<< HEAD
-  if (isTestEnv()) {
-    copy.id = `${copy.id}_copy`;
-    // `window.h` may not be defined in some unit tests
-    if (
-      window.h?.app
-        ?.getSceneElementsIncludingDeleted()
-        .find((el) => el.id === copy.id)
-    ) {
-      copy.id += "_copy";
-    }
-  } else {
-    copy.id = copy.type === "text" ? obsidianId() : randomId(); //zsviczian
-  }
-=======
-  copy.id = regenerateId(copy.id);
->>>>>>> c3e8ddaf
+  copy.id = copy.type === "text" ? obsidianId() : regenerateId(copy.id); //zsviczian
   copy.boundElements = null;
   copy.updated = getUpdatedTimestamp();
   copy.seed = randomInteger();
