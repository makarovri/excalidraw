--- conflicted
+++ resolved
@@ -13,16 +13,13 @@
   FontFamilyValues,
   ExcalidrawRectangleElement,
 } from "../element/types";
-<<<<<<< HEAD
 import {
   applyTextOpts,
   cleanTextOptUpdates,
   measureTextElement,
 } from "../textlike";
 import { TextOpts } from "../textlike/types";
-=======
-import { getFontString, getUpdatedTimestamp, isTestEnv } from "../utils";
->>>>>>> 28546fbb
+import { getUpdatedTimestamp, isTestEnv } from "../utils";
 import { randomInteger, randomId } from "../random";
 import { mutateElement, newElementWith } from "./mutateElement";
 import { getNewGroupIdsForDuplication } from "../groups";
@@ -30,7 +27,6 @@
 import { getElementAbsoluteCoords } from ".";
 import { adjustXYWithRotation } from "../math";
 import { getResizedElementAbsoluteCoords } from "./bounds";
-import { measureText } from "./textElement";
 import { isBoundToContainer } from "./typeChecks";
 import Scene from "../scene/Scene";
 import { BOUND_TEXT_PADDING } from "../constants";
@@ -131,12 +127,9 @@
     fontFamily: FontFamilyValues;
     textAlign: TextAlign;
     verticalAlign: VerticalAlign;
-<<<<<<< HEAD
     subtype: string;
     textOpts?: TextOpts;
-=======
     containerId?: ExcalidrawRectangleElement["id"];
->>>>>>> 28546fbb
   } & ElementConstructorOpts,
 ): NonDeleted<ExcalidrawTextElement> => {
   const cleanedOpts = cleanTextOptUpdates(opts.subtype, opts);
@@ -155,12 +148,9 @@
       width: metrics.width,
       height: metrics.height,
       baseline: metrics.baseline,
-<<<<<<< HEAD
       subtype: opts.subtype,
-=======
       containerId: opts.containerId || null,
       originalText: opts.text,
->>>>>>> 28546fbb
     },
     {},
   );
@@ -185,30 +175,20 @@
     width: nextWidth,
     height: nextHeight,
     baseline: nextBaseline,
-<<<<<<< HEAD
-  } = measureTextElement(element, { text: nextText });
-=======
-  } = measureText(nextText, getFontString(element), maxWidth);
->>>>>>> 28546fbb
+  } = measureTextElement(element, { text: nextText }, maxWidth);
   const { textAlign, verticalAlign } = element;
   let x: number;
   let y: number;
-<<<<<<< HEAD
-
-  if (textAlign === "center" && verticalAlign === "middle") {
-    const prevMetrics = measureTextElement(element);
-=======
   if (
     textAlign === "center" &&
     verticalAlign === "middle" &&
     !element.containerId
   ) {
-    const prevMetrics = measureText(
-      element.text,
-      getFontString(element),
+    const prevMetrics = measureTextElement(
+      element,
+      { fontSize: element.fontSize },
       maxWidth,
     );
->>>>>>> 28546fbb
     const offsets = getTextElementPositionOffsets(element, {
       width: nextWidth - prevMetrics.width,
       height: nextHeight - prevMetrics.height,
