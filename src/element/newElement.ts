import {
  ExcalidrawElement,
  ExcalidrawTextElement,
  ExcalidrawLinearElement,
  ExcalidrawGenericElement,
  NonDeleted,
  TextAlign,
  FontFamily,
  GroupId,
  VerticalAlign,
} from "../element/types";
import { measureText, getFontString } from "../utils";
import { randomInteger, randomId } from "../random";
import { newElementWith } from "./mutateElement";
import { getNewGroupIdsForDuplication } from "../groups";
import { AppState } from "../types";
import { getElementAbsoluteCoords } from ".";
import { adjustXYWithRotation } from "../math";
import { getResizedElementAbsoluteCoords } from "./bounds";

type ElementConstructorOpts = MarkOptional<
  Omit<ExcalidrawGenericElement, "id" | "type" | "isDeleted">,
  | "width"
  | "height"
  | "angle"
  | "groupIds"
  | "boundElementIds"
  | "seed"
  | "version"
  | "versionNonce"
>;

const _newElementBase = <T extends ExcalidrawElement>(
  type: T["type"],
  {
    x,
    y,
    strokeColor,
    backgroundColor,
    fillStyle,
    strokeWidth,
    strokeStyle,
    roughness,
    opacity,
    width = 0,
    height = 0,
    angle = 0,
    groupIds = [],
<<<<<<< HEAD
    strokeSharpness,
=======
    boundElementIds = null,
>>>>>>> 93081338
    ...rest
  }: ElementConstructorOpts & Omit<Partial<ExcalidrawGenericElement>, "type">,
) => ({
  id: rest.id || randomId(),
  type,
  x,
  y,
  width,
  height,
  angle,
  strokeColor,
  backgroundColor,
  fillStyle,
  strokeWidth,
  strokeStyle,
  roughness,
  opacity,
  groupIds,
  strokeSharpness,
  seed: rest.seed ?? randomInteger(),
  version: rest.version || 1,
  versionNonce: rest.versionNonce ?? 0,
  isDeleted: false as false,
  boundElementIds,
});

export const newElement = (
  opts: {
    type: ExcalidrawGenericElement["type"];
  } & ElementConstructorOpts,
): NonDeleted<ExcalidrawGenericElement> =>
  _newElementBase<ExcalidrawGenericElement>(opts.type, opts);

/** computes element x/y offset based on textAlign/verticalAlign */
function getTextElementPositionOffsets(
  opts: {
    textAlign: ExcalidrawTextElement["textAlign"];
    verticalAlign: ExcalidrawTextElement["verticalAlign"];
  },
  metrics: {
    width: number;
    height: number;
  },
) {
  return {
    x:
      opts.textAlign === "center"
        ? metrics.width / 2
        : opts.textAlign === "right"
        ? metrics.width
        : 0,
    y: opts.verticalAlign === "middle" ? metrics.height / 2 : 0,
  };
}

export const newTextElement = (
  opts: {
    text: string;
    fontSize: number;
    fontFamily: FontFamily;
    textAlign: TextAlign;
    verticalAlign: VerticalAlign;
  } & ElementConstructorOpts,
): NonDeleted<ExcalidrawTextElement> => {
  const metrics = measureText(opts.text, getFontString(opts));
  const offsets = getTextElementPositionOffsets(opts, metrics);
  const textElement = newElementWith(
    {
      ..._newElementBase<ExcalidrawTextElement>("text", opts),
      text: opts.text,
      fontSize: opts.fontSize,
      fontFamily: opts.fontFamily,
      textAlign: opts.textAlign,
      verticalAlign: opts.verticalAlign,
      x: opts.x - offsets.x,
      y: opts.y - offsets.y,
      width: metrics.width,
      height: metrics.height,
      baseline: metrics.baseline,
    },
    {},
  );
  return textElement;
};

const getAdjustedDimensions = (
  element: ExcalidrawTextElement,
  nextText: string,
): {
  x: number;
  y: number;
  width: number;
  height: number;
  baseline: number;
} => {
  const {
    width: nextWidth,
    height: nextHeight,
    baseline: nextBaseline,
  } = measureText(nextText, getFontString(element));

  const { textAlign, verticalAlign } = element;

  let x, y;

  if (textAlign === "center" && verticalAlign === "middle") {
    const prevMetrics = measureText(element.text, getFontString(element));
    const offsets = getTextElementPositionOffsets(element, {
      width: nextWidth - prevMetrics.width,
      height: nextHeight - prevMetrics.height,
    });

    x = element.x - offsets.x;
    y = element.y - offsets.y;
  } else {
    const [x1, y1, x2, y2] = getElementAbsoluteCoords(element);

    const [nextX1, nextY1, nextX2, nextY2] = getResizedElementAbsoluteCoords(
      element,
      nextWidth,
      nextHeight,
    );
    const deltaX1 = (x1 - nextX1) / 2;
    const deltaY1 = (y1 - nextY1) / 2;
    const deltaX2 = (x2 - nextX2) / 2;
    const deltaY2 = (y2 - nextY2) / 2;

    [x, y] = adjustXYWithRotation(
      {
        s: true,
        e: textAlign === "center" || textAlign === "left",
        w: textAlign === "center" || textAlign === "right",
      },
      element.x,
      element.y,
      element.angle,
      deltaX1,
      deltaY1,
      deltaX2,
      deltaY2,
    );
  }

  return {
    width: nextWidth,
    height: nextHeight,
    x: Number.isFinite(x) ? x : element.x,
    y: Number.isFinite(y) ? y : element.y,
    baseline: nextBaseline,
  };
};

export const updateTextElement = (
  element: ExcalidrawTextElement,
  { text, isDeleted }: { text: string; isDeleted?: boolean },
): ExcalidrawTextElement => {
  return newElementWith(element, {
    text,
    isDeleted: isDeleted ?? element.isDeleted,
    ...getAdjustedDimensions(element, text),
  });
};

export const newLinearElement = (
  opts: {
    type: ExcalidrawLinearElement["type"];
  } & ElementConstructorOpts,
): NonDeleted<ExcalidrawLinearElement> => {
  return {
    ..._newElementBase<ExcalidrawLinearElement>(opts.type, opts),
    points: [],
    lastCommittedPoint: null,
    startBinding: null,
    endBinding: null,
  };
};

// Simplified deep clone for the purpose of cloning ExcalidrawElement only
//  (doesn't clone Date, RegExp, Map, Set, Typed arrays etc.)
//
// Adapted from https://github.com/lukeed/klona
export const deepCopyElement = (val: any, depth: number = 0) => {
  if (val == null || typeof val !== "object") {
    return val;
  }

  if (Object.prototype.toString.call(val) === "[object Object]") {
    const tmp =
      typeof val.constructor === "function"
        ? Object.create(Object.getPrototypeOf(val))
        : {};
    for (const key in val) {
      if (val.hasOwnProperty(key)) {
        // don't copy top-level shape property, which we want to regenerate
        if (depth === 0 && (key === "shape" || key === "canvas")) {
          continue;
        }
        tmp[key] = deepCopyElement(val[key], depth + 1);
      }
    }
    return tmp;
  }

  if (Array.isArray(val)) {
    let k = val.length;
    const arr = new Array(k);
    while (k--) {
      arr[k] = deepCopyElement(val[k], depth + 1);
    }
    return arr;
  }

  return val;
};

/**
 * Duplicate an element, often used in the alt-drag operation.
 * Note that this method has gotten a bit complicated since the
 * introduction of gruoping/ungrouping elements.
 * @param editingGroupId The current group being edited. The new
 *                       element will inherit this group and its
 *                       parents.
 * @param groupIdMapForOperation A Map that maps old group IDs to
 *                               duplicated ones. If you are duplicating
 *                               multiple elements at once, share this map
 *                               amongst all of them
 * @param element Element to duplicate
 * @param overrides Any element properties to override
 */
export const duplicateElement = <TElement extends Mutable<ExcalidrawElement>>(
  editingGroupId: AppState["editingGroupId"],
  groupIdMapForOperation: Map<GroupId, GroupId>,
  element: TElement,
  overrides?: Partial<TElement>,
): TElement => {
  let copy: TElement = deepCopyElement(element);
  copy.id = randomId();
  copy.seed = randomInteger();
  copy.groupIds = getNewGroupIdsForDuplication(
    copy.groupIds,
    editingGroupId,
    (groupId) => {
      if (!groupIdMapForOperation.has(groupId)) {
        groupIdMapForOperation.set(groupId, randomId());
      }
      return groupIdMapForOperation.get(groupId)!;
    },
  );
  if (overrides) {
    copy = Object.assign(copy, overrides);
  }
  return copy;
};<|MERGE_RESOLUTION|>--- conflicted
+++ resolved
@@ -46,11 +46,8 @@
     height = 0,
     angle = 0,
     groupIds = [],
-<<<<<<< HEAD
     strokeSharpness,
-=======
     boundElementIds = null,
->>>>>>> 93081338
     ...rest
   }: ElementConstructorOpts & Omit<Partial<ExcalidrawGenericElement>, "type">,
 ) => ({
