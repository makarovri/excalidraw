--- conflicted
+++ resolved
@@ -21,11 +21,7 @@
 import { getElementAbsoluteCoords } from ".";
 import { adjustXYWithRotation } from "../math";
 import { getResizedElementAbsoluteCoords } from "./bounds";
-<<<<<<< HEAD
-import { measureText, wrapText } from "./textElement";
-=======
-import { getContainerElement, measureText } from "./textElement";
->>>>>>> 1ef28702
+import { getContainerElement, measureText, wrapText } from "./textElement";
 import { isBoundToContainer } from "./typeChecks";
 import { BOUND_TEXT_PADDING } from "../constants";
 
@@ -259,7 +255,7 @@
 ): ExcalidrawTextElement => {
   const boundToContainer = isBoundToContainer(element);
   if (boundToContainer) {
-    const container = Scene.getScene(element)!.getElement(element.containerId);
+    const container = getContainerElement(element);
     text = wrapText(text, getFontString(element), container!.width);
   }
   // Don't update dimensions and text value for bounded text unless submitted
