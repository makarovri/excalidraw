import {
  ExcalidrawElement,
  ExcalidrawImageElement,
  ExcalidrawTextElement,
  ExcalidrawLinearElement,
  ExcalidrawGenericElement,
  NonDeleted,
  TextAlign,
  GroupId,
  VerticalAlign,
  Arrowhead,
  ExcalidrawFreeDrawElement,
  FontFamilyValues,
  ExcalidrawRectangleElement,
} from "../element/types";
import { getUpdatedTimestamp, isTestEnv } from "../utils";
import { randomInteger, randomId } from "../random";
import { mutateElement, newElementWith } from "./mutateElement";
import { getNewGroupIdsForDuplication } from "../groups";
import { AppState } from "../types";
import { getElementAbsoluteCoords } from ".";
import { adjustXYWithRotation } from "../math";
import { getResizedElementAbsoluteCoords } from "./bounds";
import { getContainerDims, getContainerElement } from "./textElement";
import { measureTextElement, wrapTextElement } from "./textWysiwyg";
import { BOUND_TEXT_PADDING, VERTICAL_ALIGN } from "../constants";
import { getSubtypeMethods, isValidSubtype } from "../subtypes";

export const maybeGetSubtypeProps = (
  obj: {
    subtype?: ExcalidrawElement["subtype"];
    customData?: ExcalidrawElement["customData"];
  },
  type: ExcalidrawElement["type"],
) => {
  const data: typeof obj = {};
  if ("subtype" in obj) {
    data.subtype = obj.subtype;
  }
  if ("customData" in obj) {
    data.customData = obj.customData;
  }
  if ("subtype" in data && !isValidSubtype(data.subtype, type)) {
    delete data.subtype;
  }
  if (!("subtype" in data) && "customData" in data) {
    delete data.customData;
  }
  return data as typeof obj;
};

type ElementConstructorOpts = MarkOptional<
  Omit<ExcalidrawGenericElement, "id" | "type" | "isDeleted" | "updated">,
  | "width"
  | "height"
  | "angle"
  | "groupIds"
  | "boundElements"
  | "seed"
  | "version"
  | "versionNonce"
  | "link"
  | "subtype"
  | "customData"
>;

const _newElementBase = <T extends ExcalidrawElement>(
  type: T["type"],
  {
    x,
    y,
    strokeColor,
    backgroundColor,
    fillStyle,
    strokeWidth,
    strokeStyle,
    roughness,
    opacity,
    width = 0,
    height = 0,
    angle = 0,
    groupIds = [],
    strokeSharpness,
    boundElements = null,
    link = null,
    locked,
    ...rest
  }: ElementConstructorOpts & Omit<Partial<ExcalidrawGenericElement>, "type">,
) => {
  const { subtype, customData } = rest;
  const element = {
    ...maybeGetSubtypeProps({ subtype, customData }, type),
    id: rest.id || randomId(),
    type,
    x,
    y,
    width,
    height,
    angle,
    strokeColor,
    backgroundColor,
    fillStyle,
    strokeWidth,
    strokeStyle,
    roughness,
    opacity,
    groupIds,
    strokeSharpness,
    seed: rest.seed ?? randomInteger(),
    version: rest.version || 1,
    versionNonce: rest.versionNonce ?? 0,
    isDeleted: false as false,
    boundElements,
    updated: getUpdatedTimestamp(),
    link,
    locked,
  };
  return element;
};

export const newElement = (
  opts: {
    type: ExcalidrawGenericElement["type"];
  } & ElementConstructorOpts,
): NonDeleted<ExcalidrawGenericElement> => {
  const map = getSubtypeMethods(opts?.subtype);
  map?.clean && map.clean(opts);
  return _newElementBase<ExcalidrawGenericElement>(opts.type, opts);
};

/** computes element x/y offset based on textAlign/verticalAlign */
const getTextElementPositionOffsets = (
  opts: {
    textAlign: ExcalidrawTextElement["textAlign"];
    verticalAlign: ExcalidrawTextElement["verticalAlign"];
  },
  metrics: {
    width: number;
    height: number;
  },
) => {
  return {
    x:
      opts.textAlign === "center"
        ? metrics.width / 2
        : opts.textAlign === "right"
        ? metrics.width
        : 0,
    y: opts.verticalAlign === "middle" ? metrics.height / 2 : 0,
  };
};

export const newTextElement = (
  opts: {
    text: string;
    fontSize: number;
    fontFamily: FontFamilyValues;
    textAlign: TextAlign;
    verticalAlign: VerticalAlign;
    containerId?: ExcalidrawRectangleElement["id"];
  } & ElementConstructorOpts,
): NonDeleted<ExcalidrawTextElement> => {
  const map = getSubtypeMethods(opts?.subtype);
  map?.clean && map.clean(opts);
  const metrics = measureTextElement(opts, { customData: opts.customData });
  const offsets = getTextElementPositionOffsets(opts, metrics);
  const textElement = newElementWith(
    {
      ..._newElementBase<ExcalidrawTextElement>("text", opts),
      text: opts.text,
      fontSize: opts.fontSize,
      fontFamily: opts.fontFamily,
      textAlign: opts.textAlign,
      verticalAlign: opts.verticalAlign,
      x: opts.x - offsets.x,
      y: opts.y - offsets.y,
      width: metrics.width,
      height: metrics.height,
      baseline: metrics.baseline,
      containerId: opts.containerId || null,
      originalText: opts.text,
    },
    {},
  );
  return textElement;
};

const getAdjustedDimensions = (
  element: ExcalidrawTextElement,
  nextText: string,
): {
  x: number;
  y: number;
  width: number;
  height: number;
  baseline: number;
} => {
  let maxWidth = null;
  const container = getContainerElement(element);
  if (container) {
    const containerDims = getContainerDims(container);
    maxWidth = containerDims.width - BOUND_TEXT_PADDING * 2;
  }
  const {
    width: nextWidth,
    height: nextHeight,
    baseline: nextBaseline,
  } = measureTextElement(element, { text: nextText }, maxWidth);
  const { textAlign, verticalAlign } = element;
  let x: number;
  let y: number;
  if (
    textAlign === "center" &&
    verticalAlign === VERTICAL_ALIGN.MIDDLE &&
    !element.containerId
  ) {
    const prevMetrics = measureTextElement(
      element,
      { fontSize: element.fontSize },
      maxWidth,
    );
    const offsets = getTextElementPositionOffsets(element, {
      width: nextWidth - prevMetrics.width,
      height: nextHeight - prevMetrics.height,
    });

    x = element.x - offsets.x;
    y = element.y - offsets.y;
  } else {
    const [x1, y1, x2, y2] = getElementAbsoluteCoords(element);

    const [nextX1, nextY1, nextX2, nextY2] = getResizedElementAbsoluteCoords(
      element,
      nextWidth,
      nextHeight,
      false,
    );
    const deltaX1 = (x1 - nextX1) / 2;
    const deltaY1 = (y1 - nextY1) / 2;
    const deltaX2 = (x2 - nextX2) / 2;
    const deltaY2 = (y2 - nextY2) / 2;

    [x, y] = adjustXYWithRotation(
      {
        s: true,
        e: textAlign === "center" || textAlign === "left",
        w: textAlign === "center" || textAlign === "right",
      },
      element.x,
      element.y,
      element.angle,
      deltaX1,
      deltaY1,
      deltaX2,
      deltaY2,
    );
  }

  // make sure container dimensions are set properly when
  // text editor overflows beyond viewport dimensions
  if (container) {
    const containerDims = getContainerDims(container);
    let height = containerDims.height;
    let width = containerDims.width;
    if (nextHeight > height - BOUND_TEXT_PADDING * 2) {
      height = nextHeight + BOUND_TEXT_PADDING * 2;
    }
    if (nextWidth > width - BOUND_TEXT_PADDING * 2) {
      width = nextWidth + BOUND_TEXT_PADDING * 2;
    }
    if (height !== containerDims.height || width !== containerDims.width) {
      mutateElement(container, { height, width });
    }
  }
  return {
    width: nextWidth,
    height: nextHeight,
    x: Number.isFinite(x) ? x : element.x,
    y: Number.isFinite(y) ? y : element.y,
    baseline: nextBaseline,
  };
};

export const getMaxContainerWidth = (container: ExcalidrawElement) => {
  return getContainerDims(container).width - BOUND_TEXT_PADDING * 2;
};

export const getMaxContainerHeight = (container: ExcalidrawElement) => {
  return getContainerDims(container).height - BOUND_TEXT_PADDING * 2;
};

export const updateTextElement = (
  textElement: ExcalidrawTextElement,
  {
    text,
    isDeleted,
    originalText,
  }: {
    text: string;
    isDeleted?: boolean;
    originalText: string;
  },
): ExcalidrawTextElement => {
  const container = getContainerElement(textElement);
  if (container) {
<<<<<<< HEAD
    const containerDims = getContainerDims(container);
    text = wrapTextElement(element, containerDims.width, {
      text: originalText,
    });
=======
    text = wrapText(
      originalText,
      getFontString(textElement),
      getMaxContainerWidth(container),
    );
>>>>>>> 6c1246ef
  }
  const dimensions = getAdjustedDimensions(textElement, text);
  return newElementWith(textElement, {
    text,
    originalText,
    isDeleted: isDeleted ?? textElement.isDeleted,
    ...dimensions,
  });
};

export const newFreeDrawElement = (
  opts: {
    type: "freedraw";
    points?: ExcalidrawFreeDrawElement["points"];
    simulatePressure: boolean;
  } & ElementConstructorOpts,
): NonDeleted<ExcalidrawFreeDrawElement> => {
  const map = getSubtypeMethods(opts?.subtype);
  map?.clean && map.clean(opts);
  return {
    ..._newElementBase<ExcalidrawFreeDrawElement>(opts.type, opts),
    points: opts.points || [],
    pressures: [],
    simulatePressure: opts.simulatePressure,
    lastCommittedPoint: null,
  };
};

export const newLinearElement = (
  opts: {
    type: ExcalidrawLinearElement["type"];
    startArrowhead: Arrowhead | null;
    endArrowhead: Arrowhead | null;
    points?: ExcalidrawLinearElement["points"];
  } & ElementConstructorOpts,
): NonDeleted<ExcalidrawLinearElement> => {
  const map = getSubtypeMethods(opts?.subtype);
  map?.clean && map.clean(opts);
  return {
    ..._newElementBase<ExcalidrawLinearElement>(opts.type, opts),
    points: opts.points || [],
    lastCommittedPoint: null,
    startBinding: null,
    endBinding: null,
    startArrowhead: opts.startArrowhead,
    endArrowhead: opts.endArrowhead,
  };
};

export const newImageElement = (
  opts: {
    type: ExcalidrawImageElement["type"];
    status?: ExcalidrawImageElement["status"];
    fileId?: ExcalidrawImageElement["fileId"];
    scale?: ExcalidrawImageElement["scale"];
  } & ElementConstructorOpts,
): NonDeleted<ExcalidrawImageElement> => {
  const map = getSubtypeMethods(opts?.subtype);
  map?.clean && map.clean(opts);
  return {
    ..._newElementBase<ExcalidrawImageElement>("image", opts),
    // in the future we'll support changing stroke color for some SVG elements,
    // and `transparent` will likely mean "use original colors of the image"
    strokeColor: "transparent",
    status: opts.status ?? "pending",
    fileId: opts.fileId ?? null,
    scale: opts.scale ?? [1, 1],
  };
};

// Simplified deep clone for the purpose of cloning ExcalidrawElement only
// (doesn't clone Date, RegExp, Map, Set, Typed arrays etc.)
//
// Adapted from https://github.com/lukeed/klona
export const deepCopyElement = (val: any, depth: number = 0) => {
  if (val == null || typeof val !== "object") {
    return val;
  }

  if (Object.prototype.toString.call(val) === "[object Object]") {
    const tmp =
      typeof val.constructor === "function"
        ? Object.create(Object.getPrototypeOf(val))
        : {};
    for (const key in val) {
      if (val.hasOwnProperty(key)) {
        // don't copy top-level shape property, which we want to regenerate
        if (depth === 0 && (key === "shape" || key === "canvas")) {
          continue;
        }
        tmp[key] = deepCopyElement(val[key], depth + 1);
      }
    }
    return tmp;
  }

  if (Array.isArray(val)) {
    let k = val.length;
    const arr = new Array(k);
    while (k--) {
      arr[k] = deepCopyElement(val[k], depth + 1);
    }
    return arr;
  }

  return val;
};

/**
 * Duplicate an element, often used in the alt-drag operation.
 * Note that this method has gotten a bit complicated since the
 * introduction of gruoping/ungrouping elements.
 * @param editingGroupId The current group being edited. The new
 *                       element will inherit this group and its
 *                       parents.
 * @param groupIdMapForOperation A Map that maps old group IDs to
 *                               duplicated ones. If you are duplicating
 *                               multiple elements at once, share this map
 *                               amongst all of them
 * @param element Element to duplicate
 * @param overrides Any element properties to override
 */
export const duplicateElement = <TElement extends Mutable<ExcalidrawElement>>(
  editingGroupId: AppState["editingGroupId"],
  groupIdMapForOperation: Map<GroupId, GroupId>,
  element: TElement,
  overrides?: Partial<TElement>,
): TElement => {
  let copy: TElement = deepCopyElement(element);
  if (isTestEnv()) {
    copy.id = `${copy.id}_copy`;
    // `window.h` may not be defined in some unit tests
    if (
      window.h?.app
        ?.getSceneElementsIncludingDeleted()
        .find((el) => el.id === copy.id)
    ) {
      copy.id += "_copy";
    }
  } else {
    copy.id = randomId();
  }
  copy.updated = getUpdatedTimestamp();
  copy.seed = randomInteger();
  copy.groupIds = getNewGroupIdsForDuplication(
    copy.groupIds,
    editingGroupId,
    (groupId) => {
      if (!groupIdMapForOperation.has(groupId)) {
        groupIdMapForOperation.set(groupId, randomId());
      }
      return groupIdMapForOperation.get(groupId)!;
    },
  );
  if (overrides) {
    copy = Object.assign(copy, overrides);
  }
  return copy;
};<|MERGE_RESOLUTION|>--- conflicted
+++ resolved
@@ -303,18 +303,9 @@
 ): ExcalidrawTextElement => {
   const container = getContainerElement(textElement);
   if (container) {
-<<<<<<< HEAD
-    const containerDims = getContainerDims(container);
-    text = wrapTextElement(element, containerDims.width, {
+    text = wrapTextElement(textElement, getMaxContainerWidth(container), {
       text: originalText,
     });
-=======
-    text = wrapText(
-      originalText,
-      getFontString(textElement),
-      getMaxContainerWidth(container),
-    );
->>>>>>> 6c1246ef
   }
   const dimensions = getAdjustedDimensions(textElement, text);
   return newElementWith(textElement, {
