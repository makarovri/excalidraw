import {
  ExcalidrawElement,
  ExcalidrawImageElement,
  ExcalidrawTextElement,
  ExcalidrawLinearElement,
  ExcalidrawGenericElement,
  NonDeleted,
  TextAlign,
  GroupId,
  VerticalAlign,
  Arrowhead,
  ExcalidrawFreeDrawElement,
  FontFamilyValues,
  ExcalidrawRectangleElement,
} from "../element/types";
import { getUpdatedTimestamp, isTestEnv } from "../utils";
import { randomInteger, randomId } from "../random";
import { mutateElement, newElementWith } from "./mutateElement";
import { getNewGroupIdsForDuplication } from "../groups";
import { AppState } from "../types";
import { getElementAbsoluteCoords } from ".";
import { adjustXYWithRotation } from "../math";
import { getResizedElementAbsoluteCoords } from "./bounds";
import {
  getContainerDims,
  getContainerElement,
<<<<<<< HEAD
  measureTextElement,
  wrapTextElement,
=======
  measureText,
  normalizeText,
  wrapText,
>>>>>>> baf9651d
} from "./textElement";
import { BOUND_TEXT_PADDING, VERTICAL_ALIGN } from "../constants";
import { getSubtypeMethods, isValidSubtype } from "../subtypes";

export const maybeGetSubtypeProps = (
  obj: {
    subtype?: ExcalidrawElement["subtype"];
    customData?: ExcalidrawElement["customData"];
  },
  type: ExcalidrawElement["type"],
) => {
  const data: typeof obj = {};
  if ("subtype" in obj) {
    data.subtype = obj.subtype;
  }
  if ("customData" in obj) {
    data.customData = obj.customData;
  }
  if ("subtype" in data && !isValidSubtype(data.subtype, type)) {
    delete data.subtype;
  }
  if (!("subtype" in data) && "customData" in data) {
    delete data.customData;
  }
  return data as typeof obj;
};

type ElementConstructorOpts = MarkOptional<
  Omit<ExcalidrawGenericElement, "id" | "type" | "isDeleted" | "updated">,
  | "width"
  | "height"
  | "angle"
  | "groupIds"
  | "boundElements"
  | "seed"
  | "version"
  | "versionNonce"
  | "link"
  | "subtype"
  | "customData"
>;

const _newElementBase = <T extends ExcalidrawElement>(
  type: T["type"],
  {
    x,
    y,
    strokeColor,
    backgroundColor,
    fillStyle,
    strokeWidth,
    strokeStyle,
    roughness,
    opacity,
    width = 0,
    height = 0,
    angle = 0,
    groupIds = [],
    strokeSharpness,
    boundElements = null,
    link = null,
    locked,
    ...rest
  }: ElementConstructorOpts & Omit<Partial<ExcalidrawGenericElement>, "type">,
) => {
  const { subtype, customData } = rest;
  const element = {
    ...maybeGetSubtypeProps({ subtype, customData }, type),
    id: rest.id || randomId(),
    type,
    x,
    y,
    width,
    height,
    angle,
    strokeColor,
    backgroundColor,
    fillStyle,
    strokeWidth,
    strokeStyle,
    roughness,
    opacity,
    groupIds,
    strokeSharpness,
    seed: rest.seed ?? randomInteger(),
    version: rest.version || 1,
    versionNonce: rest.versionNonce ?? 0,
    isDeleted: false as false,
    boundElements,
    updated: getUpdatedTimestamp(),
    link,
    locked,
  };
  return element;
};

export const newElement = (
  opts: {
    type: ExcalidrawGenericElement["type"];
  } & ElementConstructorOpts,
): NonDeleted<ExcalidrawGenericElement> => {
  const map = getSubtypeMethods(opts?.subtype);
  map?.clean && map.clean(opts);
  return _newElementBase<ExcalidrawGenericElement>(opts.type, opts);
};

/** computes element x/y offset based on textAlign/verticalAlign */
const getTextElementPositionOffsets = (
  opts: {
    textAlign: ExcalidrawTextElement["textAlign"];
    verticalAlign: ExcalidrawTextElement["verticalAlign"];
  },
  metrics: {
    width: number;
    height: number;
  },
) => {
  return {
    x:
      opts.textAlign === "center"
        ? metrics.width / 2
        : opts.textAlign === "right"
        ? metrics.width
        : 0,
    y: opts.verticalAlign === "middle" ? metrics.height / 2 : 0,
  };
};

export const newTextElement = (
  opts: {
    text: string;
    fontSize: number;
    fontFamily: FontFamilyValues;
    textAlign: TextAlign;
    verticalAlign: VerticalAlign;
    containerId?: ExcalidrawRectangleElement["id"];
  } & ElementConstructorOpts,
): NonDeleted<ExcalidrawTextElement> => {
<<<<<<< HEAD
  const map = getSubtypeMethods(opts?.subtype);
  map?.clean && map.clean(opts);
  const metrics = measureTextElement(opts, { customData: opts.customData });
=======
  const text = normalizeText(opts.text);
  const metrics = measureText(text, getFontString(opts));
>>>>>>> baf9651d
  const offsets = getTextElementPositionOffsets(opts, metrics);
  const textElement = newElementWith(
    {
      ..._newElementBase<ExcalidrawTextElement>("text", opts),
      text,
      fontSize: opts.fontSize,
      fontFamily: opts.fontFamily,
      textAlign: opts.textAlign,
      verticalAlign: opts.verticalAlign,
      x: opts.x - offsets.x,
      y: opts.y - offsets.y,
      width: metrics.width,
      height: metrics.height,
      baseline: metrics.baseline,
      containerId: opts.containerId || null,
      originalText: text,
    },
    {},
  );
  return textElement;
};

const getAdjustedDimensions = (
  element: ExcalidrawTextElement,
  nextText: string,
): {
  x: number;
  y: number;
  width: number;
  height: number;
  baseline: number;
} => {
  let maxWidth = null;
  const container = getContainerElement(element);
  if (container) {
    maxWidth = getMaxContainerWidth(container);
  }
  const {
    width: nextWidth,
    height: nextHeight,
    baseline: nextBaseline,
  } = measureTextElement(element, { text: nextText }, maxWidth);
  const { textAlign, verticalAlign } = element;
  let x: number;
  let y: number;
  if (
    textAlign === "center" &&
    verticalAlign === VERTICAL_ALIGN.MIDDLE &&
    !element.containerId
  ) {
    const prevMetrics = measureTextElement(
      element,
      { fontSize: element.fontSize },
      maxWidth,
    );
    const offsets = getTextElementPositionOffsets(element, {
      width: nextWidth - prevMetrics.width,
      height: nextHeight - prevMetrics.height,
    });

    x = element.x - offsets.x;
    y = element.y - offsets.y;
  } else {
    const [x1, y1, x2, y2] = getElementAbsoluteCoords(element);

    const [nextX1, nextY1, nextX2, nextY2] = getResizedElementAbsoluteCoords(
      element,
      nextWidth,
      nextHeight,
      false,
    );
    const deltaX1 = (x1 - nextX1) / 2;
    const deltaY1 = (y1 - nextY1) / 2;
    const deltaX2 = (x2 - nextX2) / 2;
    const deltaY2 = (y2 - nextY2) / 2;

    [x, y] = adjustXYWithRotation(
      {
        s: true,
        e: textAlign === "center" || textAlign === "left",
        w: textAlign === "center" || textAlign === "right",
      },
      element.x,
      element.y,
      element.angle,
      deltaX1,
      deltaY1,
      deltaX2,
      deltaY2,
    );
  }

  // make sure container dimensions are set properly when
  // text editor overflows beyond viewport dimensions
  if (container) {
    const containerDims = getContainerDims(container);
    let height = containerDims.height;
    let width = containerDims.width;
    if (nextHeight > height - BOUND_TEXT_PADDING * 2) {
      height = nextHeight + BOUND_TEXT_PADDING * 2;
    }
    if (nextWidth > width - BOUND_TEXT_PADDING * 2) {
      width = nextWidth + BOUND_TEXT_PADDING * 2;
    }
    if (height !== containerDims.height || width !== containerDims.width) {
      mutateElement(container, { height, width });
    }
  }
  return {
    width: nextWidth,
    height: nextHeight,
    x: Number.isFinite(x) ? x : element.x,
    y: Number.isFinite(y) ? y : element.y,
    baseline: nextBaseline,
  };
};

export const refreshTextDimensions = (
  textElement: ExcalidrawTextElement,
  text = textElement.text,
) => {
  const container = getContainerElement(textElement);
  if (container) {
    text = wrapTextElement(textElement, getMaxContainerWidth(container), {
      text,
    });
  }
  const dimensions = getAdjustedDimensions(textElement, text);
  return { text, ...dimensions };
};

export const getMaxContainerWidth = (container: ExcalidrawElement) => {
  return getContainerDims(container).width - BOUND_TEXT_PADDING * 2;
};

export const getMaxContainerHeight = (container: ExcalidrawElement) => {
  return getContainerDims(container).height - BOUND_TEXT_PADDING * 2;
};

export const updateTextElement = (
  textElement: ExcalidrawTextElement,
  {
    text,
    isDeleted,
    originalText,
  }: {
    text: string;
    isDeleted?: boolean;
    originalText: string;
  },
): ExcalidrawTextElement => {
  return newElementWith(textElement, {
    originalText,
    isDeleted: isDeleted ?? textElement.isDeleted,
    ...refreshTextDimensions(textElement, originalText),
  });
};

export const newFreeDrawElement = (
  opts: {
    type: "freedraw";
    points?: ExcalidrawFreeDrawElement["points"];
    simulatePressure: boolean;
  } & ElementConstructorOpts,
): NonDeleted<ExcalidrawFreeDrawElement> => {
  const map = getSubtypeMethods(opts?.subtype);
  map?.clean && map.clean(opts);
  return {
    ..._newElementBase<ExcalidrawFreeDrawElement>(opts.type, opts),
    points: opts.points || [],
    pressures: [],
    simulatePressure: opts.simulatePressure,
    lastCommittedPoint: null,
  };
};

export const newLinearElement = (
  opts: {
    type: ExcalidrawLinearElement["type"];
    startArrowhead: Arrowhead | null;
    endArrowhead: Arrowhead | null;
    points?: ExcalidrawLinearElement["points"];
  } & ElementConstructorOpts,
): NonDeleted<ExcalidrawLinearElement> => {
  const map = getSubtypeMethods(opts?.subtype);
  map?.clean && map.clean(opts);
  return {
    ..._newElementBase<ExcalidrawLinearElement>(opts.type, opts),
    points: opts.points || [],
    lastCommittedPoint: null,
    startBinding: null,
    endBinding: null,
    startArrowhead: opts.startArrowhead,
    endArrowhead: opts.endArrowhead,
  };
};

export const newImageElement = (
  opts: {
    type: ExcalidrawImageElement["type"];
    status?: ExcalidrawImageElement["status"];
    fileId?: ExcalidrawImageElement["fileId"];
    scale?: ExcalidrawImageElement["scale"];
  } & ElementConstructorOpts,
): NonDeleted<ExcalidrawImageElement> => {
  const map = getSubtypeMethods(opts?.subtype);
  map?.clean && map.clean(opts);
  return {
    ..._newElementBase<ExcalidrawImageElement>("image", opts),
    // in the future we'll support changing stroke color for some SVG elements,
    // and `transparent` will likely mean "use original colors of the image"
    strokeColor: "transparent",
    status: opts.status ?? "pending",
    fileId: opts.fileId ?? null,
    scale: opts.scale ?? [1, 1],
  };
};

// Simplified deep clone for the purpose of cloning ExcalidrawElement only
// (doesn't clone Date, RegExp, Map, Set, Typed arrays etc.)
//
// Adapted from https://github.com/lukeed/klona
export const deepCopyElement = (val: any, depth: number = 0) => {
  if (val == null || typeof val !== "object") {
    return val;
  }

  if (Object.prototype.toString.call(val) === "[object Object]") {
    const tmp =
      typeof val.constructor === "function"
        ? Object.create(Object.getPrototypeOf(val))
        : {};
    for (const key in val) {
      if (val.hasOwnProperty(key)) {
        // don't copy top-level shape property, which we want to regenerate
        if (depth === 0 && (key === "shape" || key === "canvas")) {
          continue;
        }
        tmp[key] = deepCopyElement(val[key], depth + 1);
      }
    }
    return tmp;
  }

  if (Array.isArray(val)) {
    let k = val.length;
    const arr = new Array(k);
    while (k--) {
      arr[k] = deepCopyElement(val[k], depth + 1);
    }
    return arr;
  }

  return val;
};

/**
 * Duplicate an element, often used in the alt-drag operation.
 * Note that this method has gotten a bit complicated since the
 * introduction of gruoping/ungrouping elements.
 * @param editingGroupId The current group being edited. The new
 *                       element will inherit this group and its
 *                       parents.
 * @param groupIdMapForOperation A Map that maps old group IDs to
 *                               duplicated ones. If you are duplicating
 *                               multiple elements at once, share this map
 *                               amongst all of them
 * @param element Element to duplicate
 * @param overrides Any element properties to override
 */
export const duplicateElement = <TElement extends Mutable<ExcalidrawElement>>(
  editingGroupId: AppState["editingGroupId"],
  groupIdMapForOperation: Map<GroupId, GroupId>,
  element: TElement,
  overrides?: Partial<TElement>,
): TElement => {
  let copy: TElement = deepCopyElement(element);
  if (isTestEnv()) {
    copy.id = `${copy.id}_copy`;
    // `window.h` may not be defined in some unit tests
    if (
      window.h?.app
        ?.getSceneElementsIncludingDeleted()
        .find((el) => el.id === copy.id)
    ) {
      copy.id += "_copy";
    }
  } else {
    copy.id = randomId();
  }
  copy.updated = getUpdatedTimestamp();
  copy.seed = randomInteger();
  copy.groupIds = getNewGroupIdsForDuplication(
    copy.groupIds,
    editingGroupId,
    (groupId) => {
      if (!groupIdMapForOperation.has(groupId)) {
        groupIdMapForOperation.set(groupId, randomId());
      }
      return groupIdMapForOperation.get(groupId)!;
    },
  );
  if (overrides) {
    copy = Object.assign(copy, overrides);
  }
  return copy;
};<|MERGE_RESOLUTION|>--- conflicted
+++ resolved
@@ -24,14 +24,9 @@
 import {
   getContainerDims,
   getContainerElement,
-<<<<<<< HEAD
   measureTextElement,
+  normalizeText,
   wrapTextElement,
-=======
-  measureText,
-  normalizeText,
-  wrapText,
->>>>>>> baf9651d
 } from "./textElement";
 import { BOUND_TEXT_PADDING, VERTICAL_ALIGN } from "../constants";
 import { getSubtypeMethods, isValidSubtype } from "../subtypes";
@@ -170,14 +165,13 @@
     containerId?: ExcalidrawRectangleElement["id"];
   } & ElementConstructorOpts,
 ): NonDeleted<ExcalidrawTextElement> => {
-<<<<<<< HEAD
   const map = getSubtypeMethods(opts?.subtype);
   map?.clean && map.clean(opts);
-  const metrics = measureTextElement(opts, { customData: opts.customData });
-=======
   const text = normalizeText(opts.text);
-  const metrics = measureText(text, getFontString(opts));
->>>>>>> baf9651d
+  const metrics = measureTextElement(opts, {
+    text,
+    customData: opts.customData,
+  });
   const offsets = getTextElementPositionOffsets(opts, metrics);
   const textElement = newElementWith(
     {
