--- conflicted
+++ resolved
@@ -290,13 +290,9 @@
   return newElementWith(textElement, {
     text,
     rawText: rawText ?? originalText, //should this be rather originalText??
-    originalText,
-<<<<<<< HEAD
-    isDeleted: isDeleted ?? element.isDeleted,
-    ...(link ? { link } : {}),
-=======
+    originalText, //zsviczian
     isDeleted: isDeleted ?? textElement.isDeleted,
->>>>>>> 4cb6f095
+    ...(link ? { link } : {}), //zsviczian
     ...dimensions,
   });
 };
