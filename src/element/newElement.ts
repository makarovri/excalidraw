--- conflicted
+++ resolved
@@ -136,17 +136,14 @@
   } & ElementConstructorOpts,
 ): NonDeleted<ExcalidrawTextElement> => {
   const text = normalizeText(opts.text);
+  const rawText = normalizeText(opts.rawText); //zsviczian
   const metrics = measureText(text, getFontString(opts));
   const offsets = getTextElementPositionOffsets(opts, metrics);
   const textElement = newElementWith(
     {
       ..._newElementBase<ExcalidrawTextElement>("text", opts),
-<<<<<<< HEAD
-      text: opts.text,
-      rawText: opts.rawText,
-=======
       text,
->>>>>>> baf9651d
+      rawText, //zsviczian
       fontSize: opts.fontSize,
       fontFamily: opts.fontFamily,
       textAlign: opts.textAlign,
