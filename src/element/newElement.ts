--- conflicted
+++ resolved
@@ -21,17 +21,8 @@
 import { getElementAbsoluteCoords } from ".";
 import { adjustXYWithRotation } from "../math";
 import { getResizedElementAbsoluteCoords } from "./bounds";
-<<<<<<< HEAD
-import { getContainerElement } from "./textElement";
+import { getContainerDims, getContainerElement } from "./textElement";
 import { measureTextElement, wrapTextElement } from "./textWysiwyg";
-=======
-import {
-  getContainerDims,
-  getContainerElement,
-  measureText,
-  wrapText,
-} from "./textElement";
->>>>>>> 8636ef10
 import { BOUND_TEXT_PADDING, VERTICAL_ALIGN } from "../constants";
 import { getSubtypeMethods, isValidSubtype } from "../subtypes";
 
@@ -304,12 +295,10 @@
 ): ExcalidrawTextElement => {
   const container = getContainerElement(element);
   if (container) {
-<<<<<<< HEAD
-    text = wrapTextElement(element, container.width, { text: originalText });
-=======
     const containerDims = getContainerDims(container);
-    text = wrapText(text, getFontString(element), containerDims.width);
->>>>>>> 8636ef10
+    text = wrapTextElement(element, containerDims.width, {
+      text: originalText,
+    });
   }
   const dimensions = getAdjustedDimensions(element, text);
   return newElementWith(element, {
