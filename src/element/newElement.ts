--- conflicted
+++ resolved
@@ -88,12 +88,8 @@
     roundness = null,
     boundElements = null,
     link = null,
-<<<<<<< HEAD
-    locked,
+    locked = DEFAULT_ELEMENT_PROPS.locked,
     customData, //zsviczian
-=======
-    locked = DEFAULT_ELEMENT_PROPS.locked,
->>>>>>> 2a4799d8
     ...rest
   }: ElementConstructorOpts & Omit<Partial<ExcalidrawGenericElement>, "type">,
 ) => {
@@ -160,18 +156,11 @@
 export const newTextElement = (
   opts: {
     text: string;
-<<<<<<< HEAD
     rawText: string;
-    fontSize: number;
-    fontFamily: FontFamilyValues;
-    textAlign: TextAlign;
-    verticalAlign: VerticalAlign;
-=======
     fontSize?: number;
     fontFamily?: FontFamilyValues;
     textAlign?: TextAlign;
     verticalAlign?: VerticalAlign;
->>>>>>> 2a4799d8
     containerId?: ExcalidrawTextContainer["id"];
     lineHeight?: ExcalidrawTextElement["lineHeight"];
     strokeWidth?: ExcalidrawTextElement["strokeWidth"];
@@ -181,11 +170,7 @@
   const fontSize = opts.fontSize || DEFAULT_FONT_SIZE;
   const lineHeight = opts.lineHeight || getDefaultLineHeight(fontFamily);
   const text = normalizeText(opts.text);
-<<<<<<< HEAD
   const rawText = normalizeText(opts.rawText); //zsviczian
-  const metrics = measureText(text, getFontString(opts), lineHeight);
-  const offsets = getTextElementPositionOffsets(opts, metrics);
-=======
   const metrics = measureText(
     text,
     getFontString({ fontFamily, fontSize }),
@@ -197,24 +182,16 @@
     { textAlign, verticalAlign },
     metrics,
   );
->>>>>>> 2a4799d8
 
   const textElement = newElementWith(
     {
       ..._newElementBase<ExcalidrawTextElement>("text", opts),
       text,
-<<<<<<< HEAD
       rawText, //zsviczian
-      fontSize: opts.fontSize,
-      fontFamily: opts.fontFamily,
-      textAlign: opts.textAlign,
-      verticalAlign: opts.verticalAlign,
-=======
       fontSize,
       fontFamily,
       textAlign,
       verticalAlign,
->>>>>>> 2a4799d8
       x: opts.x - offsets.x,
       y: opts.y - offsets.y,
       width: metrics.width,
