--- conflicted
+++ resolved
@@ -257,12 +257,7 @@
 ) => {
   const container = getContainerElement(textElement);
   if (container) {
-<<<<<<< HEAD
-    // text = wrapText(text, getFontString(textElement), container.width);
     text = wrapTextElement(textElement, getMaxContainerWidth(container), {
-=======
-    text = wrapText(
->>>>>>> e201e79c
       text,
     });
   }
