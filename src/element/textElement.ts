import { getFontString, arrayToMap, isTestEnv } from "../utils";
import {
  ExcalidrawElement,
  ExcalidrawTextContainer,
  ExcalidrawTextElement,
  ExcalidrawTextElementWithContainer,
  FontString,
  NonDeletedExcalidrawElement,
} from "./types";
import { mutateElement } from "./mutateElement";
import { BOUND_TEXT_PADDING, TEXT_ALIGN, VERTICAL_ALIGN } from "../constants";
import { MaybeTransformHandleType } from "./transformHandles";
import Scene from "../scene/Scene";
import { isTextElement } from ".";
import {
  computeContainerHeightForBoundText,
  getMaxContainerHeight,
  getMaxContainerWidth,
} from "./newElement";
import {
  isBoundToContainer,
  isImageElement,
  isArrowElement,
} from "./typeChecks";
import { LinearElementEditor } from "./linearElementEditor";
import { AppState } from "../types";
import { isTextBindableContainer } from "./typeChecks";
import { getElementAbsoluteCoords } from "../element";
import { getSelectedElements } from "../scene";
import { isHittingElementNotConsideringBoundingBox } from "./collision";
import {
  resetOriginalContainerCache,
  updateOriginalContainerCache,
} from "./textWysiwyg";

export const normalizeText = (text: string) => {
  return (
    text
      // replace tabs with spaces so they render and measure correctly
      .replace(/\t/g, "        ")
      // normalize newlines
      .replace(/\r?\n|\r/g, "\n")
  );
};

export const redrawTextBoundingBox = (
  textElement: ExcalidrawTextElement,
  container: ExcalidrawElement | null,
) => {
  let maxWidth = undefined;
  let text = textElement.text;
  if (container) {
    maxWidth = getMaxContainerWidth(container);
    text = wrapText(
      textElement.originalText,
      getFontString(textElement),
      maxWidth,
    );
  }
  const metrics = measureText(text, getFontString(textElement), maxWidth);
  let coordY = textElement.y;
  let coordX = textElement.x;
  // Resize container and vertically center align the text
  if (container) {
    const containerCoords = getContainerCoords(container);
    if (!isArrowElement(container)) {
      const containerDims = getContainerDims(container);
      const maxContainerHeight = getMaxContainerHeight(container);
      const maxContainerWidth = getMaxContainerWidth(container);
      let nextHeight = containerDims.height;
      if (textElement.verticalAlign === VERTICAL_ALIGN.TOP) {
<<<<<<< HEAD
        coordY = containerCoords.y + boundTextElementPadding;
=======
        coordY = container.y;
>>>>>>> b9ba407f
      } else if (textElement.verticalAlign === VERTICAL_ALIGN.BOTTOM) {
        coordY =
          containerCoords.y +
          maxContainerHeight -
          metrics.height -
          BOUND_TEXT_PADDING;
      } else {
        coordY = container.y + containerDims.height / 2 - metrics.height / 2;
<<<<<<< HEAD
        if (metrics.height > maxContainerHeight) {
          nextHeight = computeContainerHeightForBoundText(
            container,
            metrics.height,
          );
=======
        if (metrics.height > getMaxContainerHeight(container)) {
          nextHeight = metrics.height + BOUND_TEXT_PADDING * 2;
>>>>>>> b9ba407f
          coordY = container.y + nextHeight / 2 - metrics.height / 2;
        }
      }
      if (textElement.textAlign === TEXT_ALIGN.LEFT) {
<<<<<<< HEAD
        coordX = containerCoords.x + boundTextElementPadding;
=======
        coordX = container.x + BOUND_TEXT_PADDING;
>>>>>>> b9ba407f
      } else if (textElement.textAlign === TEXT_ALIGN.RIGHT) {
        coordX =
          containerCoords.x +
          maxContainerWidth -
          metrics.width -
          BOUND_TEXT_PADDING;
      } else {
        coordX = container.x + containerDims.width / 2 - metrics.width / 2;
      }
      updateOriginalContainerCache(container.id, nextHeight);
      mutateElement(container, { height: nextHeight });
    } else {
      const centerX = textElement.x + textElement.width / 2;
      const centerY = textElement.y + textElement.height / 2;
      const diffWidth = metrics.width - textElement.width;
      const diffHeight = metrics.height - textElement.height;
      coordY = centerY - (textElement.height + diffHeight) / 2;
      coordX = centerX - (textElement.width + diffWidth) / 2;
    }
  }
  mutateElement(textElement, {
    width: metrics.width,
    height: metrics.height,
    baseline: metrics.baseline,
    y: coordY,
    x: coordX,
    text,
  });
};

export const bindTextToShapeAfterDuplication = (
  sceneElements: ExcalidrawElement[],
  oldElements: ExcalidrawElement[],
  oldIdToDuplicatedId: Map<ExcalidrawElement["id"], ExcalidrawElement["id"]>,
): void => {
  const sceneElementMap = arrayToMap(sceneElements) as Map<
    ExcalidrawElement["id"],
    ExcalidrawElement
  >;
  oldElements.forEach((element) => {
    const newElementId = oldIdToDuplicatedId.get(element.id) as string;
    const boundTextElementId = getBoundTextElementId(element);

    if (boundTextElementId) {
      const newTextElementId = oldIdToDuplicatedId.get(boundTextElementId);
      if (newTextElementId) {
        const newContainer = sceneElementMap.get(newElementId);
        if (newContainer) {
          mutateElement(newContainer, {
            boundElements: (element.boundElements || [])
              .filter(
                (boundElement) =>
                  boundElement.id !== newTextElementId &&
                  boundElement.id !== boundTextElementId,
              )
              .concat({
                type: "text",
                id: newTextElementId,
              }),
          });
        }
        const newTextElement = sceneElementMap.get(newTextElementId);
        if (newTextElement && isTextElement(newTextElement)) {
          mutateElement(newTextElement, {
            containerId: newContainer ? newElementId : null,
          });
        }
      }
    }
  });
};

export const handleBindTextResize = (
  container: NonDeletedExcalidrawElement,
  transformHandleType: MaybeTransformHandleType,
) => {
  const boundTextElementId = getBoundTextElementId(container);
  if (!boundTextElementId) {
    return;
  }
  resetOriginalContainerCache(container.id);
  let textElement = Scene.getScene(container)!.getElement(
    boundTextElementId,
  ) as ExcalidrawTextElement;
  if (textElement && textElement.text) {
    if (!container) {
      return;
    }

    textElement = Scene.getScene(container)!.getElement(
      boundTextElementId,
    ) as ExcalidrawTextElement;
    let text = textElement.text;
    let nextHeight = textElement.height;
    let nextWidth = textElement.width;
    const containerDims = getContainerDims(container);
    const maxWidth = getMaxContainerWidth(container);
    const maxHeight = getMaxContainerHeight(container);
    let containerHeight = containerDims.height;
    let nextBaseLine = textElement.baseline;
    if (transformHandleType !== "n" && transformHandleType !== "s") {
      if (text) {
        text = wrapText(
          textElement.originalText,
          getFontString(textElement),
          maxWidth,
        );
      }
      const dimensions = measureText(
        text,
        getFontString(textElement),
        maxWidth,
      );
      nextHeight = dimensions.height;
      nextWidth = dimensions.width;
      nextBaseLine = dimensions.baseline;
    }
    // increase height in case text element height exceeds
    if (nextHeight > maxHeight) {
      containerHeight = computeContainerHeightForBoundText(
        container,
        nextHeight,
      );

      const diff = containerHeight - containerDims.height;
      // fix the y coord when resizing from ne/nw/n
      const updatedY =
        !isArrowElement(container) &&
        (transformHandleType === "ne" ||
          transformHandleType === "nw" ||
          transformHandleType === "n")
          ? container.y - diff
          : container.y;
      mutateElement(container, {
        height: containerHeight,
        y: updatedY,
      });
    }

    mutateElement(textElement, {
      text,
      width: nextWidth,
      height: nextHeight,

      baseline: nextBaseLine,
    });
    if (!isArrowElement(container)) {
      updateBoundTextPosition(
        container,
        textElement as ExcalidrawTextElementWithContainer,
      );
    }
  }
};

const updateBoundTextPosition = (
  container: ExcalidrawElement,
  boundTextElement: ExcalidrawTextElementWithContainer,
) => {
  const containerDims = getContainerDims(container);
  const boundTextElementPadding = getBoundTextElementOffset(boundTextElement);
  let y;
  if (boundTextElement.verticalAlign === VERTICAL_ALIGN.TOP) {
    y = container.y + boundTextElementPadding;
  } else if (boundTextElement.verticalAlign === VERTICAL_ALIGN.BOTTOM) {
    y =
      container.y +
      containerDims.height -
      boundTextElement.height -
      boundTextElementPadding;
  } else {
    y = container.y + containerDims.height / 2 - boundTextElement.height / 2;
  }
  const x =
    boundTextElement.textAlign === TEXT_ALIGN.LEFT
      ? container.x + boundTextElementPadding
      : boundTextElement.textAlign === TEXT_ALIGN.RIGHT
      ? container.x +
        containerDims.width -
        boundTextElement.width -
        boundTextElementPadding
      : container.x + containerDims.width / 2 - boundTextElement.width / 2;

  mutateElement(boundTextElement, { x, y });
};
// https://github.com/grassator/canvas-text-editor/blob/master/lib/FontMetrics.js
export const measureText = (
  text: string,
  font: FontString,
  maxWidth?: number | null,
) => {
  text = text
    .split("\n")
    // replace empty lines with single space because leading/trailing empty
    // lines would be stripped from computation
    .map((x) => x || " ")
    .join("\n");
  const container = document.createElement("div");
  container.style.position = "absolute";
  container.style.whiteSpace = "pre";
  container.style.font = font;
  container.style.minHeight = "1em";

  if (maxWidth) {
    const lineHeight = getApproxLineHeight(font);
    // since we are adding a span of width 1px later
    container.style.maxWidth = `${maxWidth + 1}px`;
    container.style.overflow = "hidden";
    container.style.wordBreak = "break-word";
    container.style.lineHeight = `${String(lineHeight)}px`;
    container.style.whiteSpace = "pre-wrap";
  }
  document.body.appendChild(container);
  container.innerText = text;

  const span = document.createElement("span");
  span.style.display = "inline-block";
  span.style.overflow = "hidden";
  span.style.width = "1px";
  span.style.height = "1px";
  container.appendChild(span);
  // Baseline is important for positioning text on canvas
  const baseline = span.offsetTop + span.offsetHeight;
  // since we are adding a span of width 1px
  const width = container.offsetWidth + 1;
  const height = container.offsetHeight;
  document.body.removeChild(container);
  if (isTestEnv()) {
    return { width, height, baseline, container };
  }
  return { width, height, baseline };
};

const DUMMY_TEXT = "ABCDEFGHIJKLMNOPQRSTUVWXYZ0123456789".toLocaleUpperCase();
const cacheApproxLineHeight: { [key: FontString]: number } = {};

export const getApproxLineHeight = (font: FontString) => {
  if (cacheApproxLineHeight[font]) {
    return cacheApproxLineHeight[font];
  }
  cacheApproxLineHeight[font] = measureText(DUMMY_TEXT, font, null).height;
  return cacheApproxLineHeight[font];
};

let canvas: HTMLCanvasElement | undefined;
const getLineWidth = (text: string, font: FontString) => {
  if (!canvas) {
    canvas = document.createElement("canvas");
  }
  const canvas2dContext = canvas.getContext("2d")!;
  canvas2dContext.font = font;

  const metrics = canvas2dContext.measureText(text);
  // since in test env the canvas measureText algo
  // doesn't measure text and instead just returns number of
  // characters hence we assume that each letteris 10px
  if (isTestEnv()) {
    return metrics.width * 10;
  }
  // Since measureText behaves differently in different browsers
  // OS so considering a adjustment factor of 0.2
  const adjustmentFactor = 0.2;

  return metrics.width + adjustmentFactor;
};

export const getTextWidth = (text: string, font: FontString) => {
  const lines = text.split("\n");
  let width = 0;
  lines.forEach((line) => {
    width = Math.max(width, getLineWidth(line, font));
  });
  return width;
};
export const wrapText = (text: string, font: FontString, maxWidth: number) => {
  const lines: Array<string> = [];
  const originalLines = text.split("\n");
  const spaceWidth = getLineWidth(" ", font);

  const push = (str: string) => {
    if (str.trim()) {
      lines.push(str);
    }
  };
  originalLines.forEach((originalLine) => {
    const words = originalLine.split(" ");
    // This means its newline so push it
    if (words.length === 1 && words[0] === "") {
      lines.push(words[0]);
      return; // continue
    }
    let currentLine = "";
    let currentLineWidthTillNow = 0;

    let index = 0;
    while (index < words.length) {
      const currentWordWidth = getLineWidth(words[index], font);

      // Start breaking longer words exceeding max width
      if (currentWordWidth >= maxWidth) {
        // push current line since the current word exceeds the max width
        // so will be appended in next line
        push(currentLine);
        currentLine = "";
        currentLineWidthTillNow = 0;
        while (words[index].length > 0) {
          const currentChar = String.fromCodePoint(
            words[index].codePointAt(0)!,
          );
          const width = charWidth.calculate(currentChar, font);
          currentLineWidthTillNow += width;
          words[index] = words[index].slice(currentChar.length);

          if (currentLineWidthTillNow >= maxWidth) {
            // only remove last trailing space which we have added when joining words
            if (currentLine.slice(-1) === " ") {
              currentLine = currentLine.slice(0, -1);
            }
            push(currentLine);
            currentLine = currentChar;
            currentLineWidthTillNow = width;
          } else {
            currentLine += currentChar;
          }
        }
        // push current line if appending space exceeds max width
        if (currentLineWidthTillNow + spaceWidth >= maxWidth) {
          push(currentLine);
          currentLine = "";
          currentLineWidthTillNow = 0;
        } else {
          // space needs to be appended before next word
          // as currentLine contains chars which couldn't be appended
          // to previous line
          currentLine += " ";
          currentLineWidthTillNow += spaceWidth;
        }

        index++;
      } else {
        // Start appending words in a line till max width reached
        while (currentLineWidthTillNow < maxWidth && index < words.length) {
          const word = words[index];
          currentLineWidthTillNow = getLineWidth(currentLine + word, font);

          if (currentLineWidthTillNow >= maxWidth) {
            push(currentLine);
            currentLineWidthTillNow = 0;
            currentLine = "";

            break;
          }
          index++;
          currentLine += `${word} `;

          // Push the word if appending space exceeds max width
          if (currentLineWidthTillNow + spaceWidth >= maxWidth) {
            const word = currentLine.slice(0, -1);
            push(word);
            currentLine = "";
            currentLineWidthTillNow = 0;
            break;
          }
        }
        if (currentLineWidthTillNow === maxWidth) {
          currentLine = "";
          currentLineWidthTillNow = 0;
        }
      }
    }
    if (currentLine) {
      // only remove last trailing space which we have added when joining words
      if (currentLine.slice(-1) === " ") {
        currentLine = currentLine.slice(0, -1);
      }
      push(currentLine);
    }
  });
  return lines.join("\n");
};

export const charWidth = (() => {
  const cachedCharWidth: { [key: FontString]: Array<number> } = {};

  const calculate = (char: string, font: FontString) => {
    const ascii = char.charCodeAt(0);
    if (!cachedCharWidth[font]) {
      cachedCharWidth[font] = [];
    }
    if (!cachedCharWidth[font][ascii]) {
      const width = getLineWidth(char, font);
      cachedCharWidth[font][ascii] = width;
    }

    return cachedCharWidth[font][ascii];
  };

  const getCache = (font: FontString) => {
    return cachedCharWidth[font];
  };
  return {
    calculate,
    getCache,
  };
})();
export const getApproxMinLineWidth = (font: FontString) => {
  const maxCharWidth = getMaxCharWidth(font);

  if (maxCharWidth === 0) {
    return (
      measureText(DUMMY_TEXT.split("").join("\n"), font).width +
      BOUND_TEXT_PADDING * 2
    );
  }
  return maxCharWidth + BOUND_TEXT_PADDING * 2;
};

export const getApproxMinLineHeight = (font: FontString) => {
  return getApproxLineHeight(font) + BOUND_TEXT_PADDING * 2;
};

export const getMinCharWidth = (font: FontString) => {
  const cache = charWidth.getCache(font);
  if (!cache) {
    return 0;
  }
  const cacheWithOutEmpty = cache.filter((val) => val !== undefined);

  return Math.min(...cacheWithOutEmpty);
};

export const getMaxCharWidth = (font: FontString) => {
  const cache = charWidth.getCache(font);
  if (!cache) {
    return 0;
  }
  const cacheWithOutEmpty = cache.filter((val) => val !== undefined);
  return Math.max(...cacheWithOutEmpty);
};

export const getApproxCharsToFitInWidth = (font: FontString, width: number) => {
  // Generally lower case is used so converting to lower case
  const dummyText = DUMMY_TEXT.toLocaleLowerCase();
  const batchLength = 6;
  let index = 0;
  let widthTillNow = 0;
  let str = "";
  while (widthTillNow <= width) {
    const batch = dummyText.substr(index, index + batchLength);
    str += batch;
    widthTillNow += getLineWidth(str, font);
    if (index === dummyText.length - 1) {
      index = 0;
    }
    index = index + batchLength;
  }

  while (widthTillNow > width) {
    str = str.substr(0, str.length - 1);
    widthTillNow = getLineWidth(str, font);
  }
  return str.length;
};

export const getBoundTextElementId = (container: ExcalidrawElement | null) => {
  return container?.boundElements?.length
    ? container?.boundElements?.filter((ele) => ele.type === "text")[0]?.id ||
        null
    : null;
};

export const getBoundTextElement = (element: ExcalidrawElement | null) => {
  if (!element) {
    return null;
  }
  const boundTextElementId = getBoundTextElementId(element);
  if (boundTextElementId) {
    return (
      (Scene.getScene(element)?.getElement(
        boundTextElementId,
      ) as ExcalidrawTextElementWithContainer) || null
    );
  }
  return null;
};

export const getContainerElement = (
  element:
    | (ExcalidrawElement & {
        containerId: ExcalidrawElement["id"] | null;
      })
    | null,
) => {
  if (!element) {
    return null;
  }
  if (element.containerId) {
    return Scene.getScene(element)?.getElement(element.containerId) || null;
  }
  return null;
};

export const getContainerDims = (element: ExcalidrawElement) => {
  const MIN_WIDTH = 300;
  if (isArrowElement(element)) {
    const width = Math.max(element.width, MIN_WIDTH);
    const height = element.height;
    return { width, height };
  }
  return { width: element.width, height: element.height };
};

export const getContainerCenter = (
  container: ExcalidrawElement,
  appState: AppState,
) => {
  if (!isArrowElement(container)) {
    return {
      x: container.x + container.width / 2,
      y: container.y + container.height / 2,
    };
  }
  const points = LinearElementEditor.getPointsGlobalCoordinates(container);
  if (points.length % 2 === 1) {
    const index = Math.floor(container.points.length / 2);
    const midPoint = LinearElementEditor.getPointGlobalCoordinates(
      container,
      container.points[index],
    );
    return { x: midPoint[0], y: midPoint[1] };
  }
  const index = container.points.length / 2 - 1;
  let midSegmentMidpoint = LinearElementEditor.getEditorMidPoints(
    container,
    appState,
  )[index];
  if (!midSegmentMidpoint) {
    midSegmentMidpoint = LinearElementEditor.getSegmentMidPoint(
      container,
      points[index],
      points[index + 1],
      index + 1,
    );
  }
  return { x: midSegmentMidpoint[0], y: midSegmentMidpoint[1] };
};

export const getContainerCoords = (container: NonDeletedExcalidrawElement) => {
  if (container.type === "ellipse") {
    const offsetX = (container.width / 2) * (1 - Math.sqrt(2) / 2);
    const offsetY = (container.height / 2) * (1 - Math.sqrt(2) / 2);
    return {
      x: container.x + offsetX,
      y: container.y + offsetY,
    };
  }
  return {
    x: container.x,
    y: container.y,
  };
};

export const getTextElementAngle = (textElement: ExcalidrawTextElement) => {
  const container = getContainerElement(textElement);
  if (!container || isArrowElement(container)) {
    return textElement.angle;
  }
  return container.angle;
};

export const getBoundTextElementOffset = (
  boundTextElement: ExcalidrawTextElement | null,
) => {
  const container = getContainerElement(boundTextElement);
  if (!container || !boundTextElement) {
    return 0;
  }
  if (isArrowElement(container)) {
    return BOUND_TEXT_PADDING * 8;
  }

  return BOUND_TEXT_PADDING;
};

export const getBoundTextElementPosition = (
  container: ExcalidrawElement,
  boundTextElement: ExcalidrawTextElementWithContainer,
) => {
  if (isArrowElement(container)) {
    return LinearElementEditor.getBoundTextElementPosition(
      container,
      boundTextElement,
    );
  }
};

export const shouldAllowVerticalAlign = (
  selectedElements: NonDeletedExcalidrawElement[],
) => {
  return selectedElements.some((element) => {
    const hasBoundContainer = isBoundToContainer(element);
    if (hasBoundContainer) {
      const container = getContainerElement(element);
      if (isTextElement(element) && isArrowElement(container)) {
        return false;
      }
      return true;
    }
    const boundTextElement = getBoundTextElement(element);
    if (boundTextElement) {
      if (isArrowElement(element)) {
        return false;
      }
      return true;
    }
    return false;
  });
};

export const getTextBindableContainerAtPosition = (
  elements: readonly ExcalidrawElement[],
  appState: AppState,
  x: number,
  y: number,
): ExcalidrawTextContainer | null => {
  const selectedElements = getSelectedElements(elements, appState);
  if (selectedElements.length === 1) {
    return isTextBindableContainer(selectedElements[0], false)
      ? selectedElements[0]
      : null;
  }
  let hitElement = null;
  // We need to to hit testing from front (end of the array) to back (beginning of the array)
  for (let index = elements.length - 1; index >= 0; --index) {
    if (elements[index].isDeleted) {
      continue;
    }
    const [x1, y1, x2, y2] = getElementAbsoluteCoords(elements[index]);
    if (
      isArrowElement(elements[index]) &&
      isHittingElementNotConsideringBoundingBox(elements[index], appState, [
        x,
        y,
      ])
    ) {
      hitElement = elements[index];
      break;
    } else if (x1 < x && x < x2 && y1 < y && y < y2) {
      hitElement = elements[index];
      break;
    }
  }

  return isTextBindableContainer(hitElement, false) ? hitElement : null;
};

export const isValidTextContainer = (element: ExcalidrawElement) => {
  return (
    element.type === "rectangle" ||
    element.type === "ellipse" ||
    element.type === "diamond" ||
    isImageElement(element) ||
    isArrowElement(element)
  );
};<|MERGE_RESOLUTION|>--- conflicted
+++ resolved
@@ -69,11 +69,7 @@
       const maxContainerWidth = getMaxContainerWidth(container);
       let nextHeight = containerDims.height;
       if (textElement.verticalAlign === VERTICAL_ALIGN.TOP) {
-<<<<<<< HEAD
-        coordY = containerCoords.y + boundTextElementPadding;
-=======
         coordY = container.y;
->>>>>>> b9ba407f
       } else if (textElement.verticalAlign === VERTICAL_ALIGN.BOTTOM) {
         coordY =
           containerCoords.y +
@@ -82,25 +78,16 @@
           BOUND_TEXT_PADDING;
       } else {
         coordY = container.y + containerDims.height / 2 - metrics.height / 2;
-<<<<<<< HEAD
         if (metrics.height > maxContainerHeight) {
           nextHeight = computeContainerHeightForBoundText(
             container,
             metrics.height,
           );
-=======
-        if (metrics.height > getMaxContainerHeight(container)) {
-          nextHeight = metrics.height + BOUND_TEXT_PADDING * 2;
->>>>>>> b9ba407f
           coordY = container.y + nextHeight / 2 - metrics.height / 2;
         }
       }
       if (textElement.textAlign === TEXT_ALIGN.LEFT) {
-<<<<<<< HEAD
-        coordX = containerCoords.x + boundTextElementPadding;
-=======
         coordX = container.x + BOUND_TEXT_PADDING;
->>>>>>> b9ba407f
       } else if (textElement.textAlign === TEXT_ALIGN.RIGHT) {
         coordX =
           containerCoords.x +
