--- conflicted
+++ resolved
@@ -21,17 +21,9 @@
   let text = element.text;
 
   if (container) {
-<<<<<<< HEAD
-    text = wrapTextElement(element, container.width);
-=======
     const containerDims = getContainerDims(container);
     maxWidth = containerDims.width - BOUND_TEXT_PADDING * 2;
-    text = wrapText(
-      element.originalText,
-      getFontString(element),
-      containerDims.width,
-    );
->>>>>>> 8636ef10
+    text = wrapTextElement(element, containerDims.width);
   }
   const metrics = measureTextElement(element, { text }, maxWidth);
   let coordY = element.y;
