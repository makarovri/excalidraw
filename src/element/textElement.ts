--- conflicted
+++ resolved
@@ -61,15 +61,7 @@
   let text = textElement.text;
   if (container) {
     maxWidth = getMaxContainerWidth(container);
-<<<<<<< HEAD
-    text = wrapTextElement(textElement, getMaxContainerWidth(container));
-=======
-    text = wrapText(
-      textElement.originalText,
-      getFontString(textElement),
-      maxWidth,
-    );
->>>>>>> e201e79c
+    text = wrapTextElement(textElement, maxWidth);
   }
   const width = measureTextElement(
     textElement,
