import { arrayToMap, getFontString, isTestEnv } from "../utils";
import {
  ExcalidrawElement,
  ExcalidrawTextContainer,
  ExcalidrawTextElement,
  ExcalidrawTextElementWithContainer,
  FontString,
  NonDeletedExcalidrawElement,
} from "./types";
import { mutateElement } from "./mutateElement";
import { BOUND_TEXT_PADDING, TEXT_ALIGN, VERTICAL_ALIGN } from "../constants";
import { MaybeTransformHandleType } from "./transformHandles";
import Scene from "../scene/Scene";
import { isTextElement } from ".";
import { getMaxContainerHeight, getMaxContainerWidth } from "./newElement";
import {
  isBoundToContainer,
  isImageElement,
  isArrowElement,
} from "./typeChecks";
import { LinearElementEditor } from "./linearElementEditor";
import { AppState } from "../types";
import { isTextBindableContainer } from "./typeChecks";
import { getElementAbsoluteCoords } from "../element";
import { getSelectedElements } from "../scene";
<<<<<<< HEAD
import { isImageElement } from "./typeChecks";
import { getSubtypeMethods, SubtypeMethods } from "../subtypes";

export const measureTextElement = function (element, next, maxWidth) {
  const map = getSubtypeMethods(element.subtype);
  if (map?.measureText) {
    return map.measureText(element, next, maxWidth);
  }

  const fontSize = next?.fontSize ?? element.fontSize;
  const font = getFontString({ fontSize, fontFamily: element.fontFamily });
  const text = next?.text ?? element.text;
  return measureText(text, font, maxWidth);
} as SubtypeMethods["measureText"];

export const wrapTextElement = function (element, containerWidth, next) {
  const map = getSubtypeMethods(element.subtype);
  if (map?.wrapText) {
    return map.wrapText(element, containerWidth, next);
  }

  const fontSize = next?.fontSize ?? element.fontSize;
  const font = getFontString({ fontSize, fontFamily: element.fontFamily });
  const text = next?.text ?? element.originalText;
  return wrapText(text, font, containerWidth);
} as SubtypeMethods["wrapText"];
=======
import { isHittingElementNotConsideringBoundingBox } from "./collision";
>>>>>>> 760fd7b3

export const normalizeText = (text: string) => {
  return (
    text
      // replace tabs with spaces so they render and measure correctly
      .replace(/\t/g, "        ")
      // normalize newlines
      .replace(/\r?\n|\r/g, "\n")
  );
};

export const redrawTextBoundingBox = (
  textElement: ExcalidrawTextElement,
  container: ExcalidrawElement | null,
) => {
  let maxWidth = undefined;
  let text = textElement.text;
  if (container) {
    maxWidth = getMaxContainerWidth(container);
    text = wrapTextElement(textElement, maxWidth);
  }
  const width = measureTextElement(
    textElement,
    { text: textElement.originalText },
    maxWidth,
  ).width;
  const { height, baseline } = measureTextElement(textElement, { text });
  const metrics = { width, height, baseline };
  let coordY = textElement.y;
  let coordX = textElement.x;
  // Resize container and vertically center align the text
  if (container) {
    if (!isArrowElement(container)) {
      const containerDims = getContainerDims(container);
      let nextHeight = containerDims.height;
      const boundTextElementPadding = getBoundTextElementOffset(textElement);
      if (textElement.verticalAlign === VERTICAL_ALIGN.TOP) {
        coordY = container.y + boundTextElementPadding;
      } else if (textElement.verticalAlign === VERTICAL_ALIGN.BOTTOM) {
        coordY =
          container.y +
          containerDims.height -
          metrics.height -
          boundTextElementPadding;
      } else {
        coordY = container.y + containerDims.height / 2 - metrics.height / 2;
        if (metrics.height > getMaxContainerHeight(container)) {
          nextHeight = metrics.height + boundTextElementPadding * 2;
          coordY = container.y + nextHeight / 2 - metrics.height / 2;
        }
      }
      if (textElement.textAlign === TEXT_ALIGN.LEFT) {
        coordX = container.x + boundTextElementPadding;
      } else if (textElement.textAlign === TEXT_ALIGN.RIGHT) {
        coordX =
          container.x +
          containerDims.width -
          metrics.width -
          boundTextElementPadding;
      } else {
        coordX = container.x + containerDims.width / 2 - metrics.width / 2;
      }

      mutateElement(container, { height: nextHeight });
    } else {
      const centerX = textElement.x + textElement.width / 2;
      const centerY = textElement.y + textElement.height / 2;
      const diffWidth = metrics.width - textElement.width;
      const diffHeight = metrics.height - textElement.height;
      coordY = centerY - (textElement.height + diffHeight) / 2;
      coordX = centerX - (textElement.width + diffWidth) / 2;
    }
  }
  mutateElement(textElement, {
    width: metrics.width,
    height: metrics.height,
    baseline: metrics.baseline,
    y: coordY,
    x: coordX,
    text,
  });
};

export const bindTextToShapeAfterDuplication = (
  sceneElements: ExcalidrawElement[],
  oldElements: ExcalidrawElement[],
  oldIdToDuplicatedId: Map<ExcalidrawElement["id"], ExcalidrawElement["id"]>,
): void => {
  const sceneElementMap = arrayToMap(sceneElements) as Map<
    ExcalidrawElement["id"],
    ExcalidrawElement
  >;
  oldElements.forEach((element) => {
    const newElementId = oldIdToDuplicatedId.get(element.id) as string;
    const boundTextElementId = getBoundTextElementId(element);

    if (boundTextElementId) {
      const newTextElementId = oldIdToDuplicatedId.get(boundTextElementId);
      if (newTextElementId) {
        const newContainer = sceneElementMap.get(newElementId);
        if (newContainer) {
          mutateElement(newContainer, {
            boundElements: (newContainer.boundElements || []).concat({
              type: "text",
              id: newTextElementId,
            }),
          });
        }
        const newTextElement = sceneElementMap.get(newTextElementId);
        if (newTextElement && isTextElement(newTextElement)) {
          mutateElement(newTextElement, {
            containerId: newContainer ? newElementId : null,
          });
        }
      }
    }
  });
};

export const handleBindTextResize = (
  container: NonDeletedExcalidrawElement,
  transformHandleType: MaybeTransformHandleType,
) => {
  const boundTextElementId = getBoundTextElementId(container);
  if (!boundTextElementId) {
    return;
  }
  let textElement = Scene.getScene(container)!.getElement(
    boundTextElementId,
  ) as ExcalidrawTextElement;
  if (textElement && textElement.text) {
    if (!container) {
      return;
    }

    textElement = Scene.getScene(container)!.getElement(
      boundTextElementId,
    ) as ExcalidrawTextElement;
<<<<<<< HEAD
    if (textElement && textElement.text) {
      if (!element) {
        return;
      }
      let text = textElement.text;
      let nextHeight = textElement.height;
      let nextWidth = textElement.width;
      let containerHeight = element.height;
      let nextBaseLine = textElement.baseline;
      if (transformHandleType !== "n" && transformHandleType !== "s") {
        if (text) {
          text = wrapTextElement(textElement, getMaxContainerWidth(element));
        }

        const dimensions = measureTextElement(
          textElement,
          { text },
          element.width,
=======
    let text = textElement.text;
    let nextHeight = textElement.height;
    let nextWidth = textElement.width;
    const containerDims = getContainerDims(container);
    const maxWidth = getMaxContainerWidth(container);
    const maxHeight = getMaxContainerHeight(container);
    let containerHeight = containerDims.height;
    let nextBaseLine = textElement.baseline;
    if (transformHandleType !== "n" && transformHandleType !== "s") {
      if (text) {
        text = wrapText(
          textElement.originalText,
          getFontString(textElement),
          maxWidth,
>>>>>>> 760fd7b3
        );
      }
      const dimensions = measureText(
        text,
        getFontString(textElement),
        maxWidth,
      );
      nextHeight = dimensions.height;
      nextWidth = dimensions.width;
      nextBaseLine = dimensions.baseline;
    }
    // increase height in case text element height exceeds
    if (nextHeight > maxHeight) {
      containerHeight = nextHeight + getBoundTextElementOffset(textElement) * 2;
      const diff = containerHeight - containerDims.height;
      // fix the y coord when resizing from ne/nw/n
      const updatedY =
        !isArrowElement(container) &&
        (transformHandleType === "ne" ||
          transformHandleType === "nw" ||
          transformHandleType === "n")
          ? container.y - diff
          : container.y;
      mutateElement(container, {
        height: containerHeight,
        y: updatedY,
      });
    }

    mutateElement(textElement, {
      text,
      width: nextWidth,
      height: nextHeight,

      baseline: nextBaseLine,
    });
    if (!isArrowElement(container)) {
      updateBoundTextPosition(
        container,
        textElement as ExcalidrawTextElementWithContainer,
      );
    }
  }
};

const updateBoundTextPosition = (
  container: ExcalidrawElement,
  boundTextElement: ExcalidrawTextElementWithContainer,
) => {
  const containerDims = getContainerDims(container);
  const boundTextElementPadding = getBoundTextElementOffset(boundTextElement);
  let y;
  if (boundTextElement.verticalAlign === VERTICAL_ALIGN.TOP) {
    y = container.y + boundTextElementPadding;
  } else if (boundTextElement.verticalAlign === VERTICAL_ALIGN.BOTTOM) {
    y =
      container.y +
      containerDims.height -
      boundTextElement.height -
      boundTextElementPadding;
  } else {
    y = container.y + containerDims.height / 2 - boundTextElement.height / 2;
  }
  const x =
    boundTextElement.textAlign === TEXT_ALIGN.LEFT
      ? container.x + boundTextElementPadding
      : boundTextElement.textAlign === TEXT_ALIGN.RIGHT
      ? container.x +
        containerDims.width -
        boundTextElement.width -
        boundTextElementPadding
      : container.x + containerDims.width / 2 - boundTextElement.width / 2;

  mutateElement(boundTextElement, { x, y });
};
// https://github.com/grassator/canvas-text-editor/blob/master/lib/FontMetrics.js
export const measureText = (
  text: string,
  font: FontString,
  maxWidth?: number | null,
) => {
  text = text
    .split("\n")
    // replace empty lines with single space because leading/trailing empty
    // lines would be stripped from computation
    .map((x) => x || " ")
    .join("\n");
  const container = document.createElement("div");
  container.style.position = "absolute";
  container.style.whiteSpace = "pre";
  container.style.font = font;
  container.style.minHeight = "1em";
  if (maxWidth) {
    const lineHeight = getApproxLineHeight(font);
    container.style.maxWidth = `${String(maxWidth)}px`;
    container.style.overflow = "hidden";
    container.style.wordBreak = "break-word";
    container.style.lineHeight = `${String(lineHeight)}px`;
    container.style.whiteSpace = "pre-wrap";
  }
  document.body.appendChild(container);
  container.innerText = text;

  const span = document.createElement("span");
  span.style.display = "inline-block";
  span.style.overflow = "hidden";
  span.style.width = "1px";
  span.style.height = "1px";
  container.appendChild(span);
  // Baseline is important for positioning text on canvas
  const baseline = span.offsetTop + span.offsetHeight;
  // Since span adds 1px extra width to the container
  const width = container.offsetWidth + 1;
  const height = container.offsetHeight;

  document.body.removeChild(container);
  return { width, height, baseline };
};

const DUMMY_TEXT = "ABCDEFGHIJKLMNOPQRSTUVWXYZ0123456789".toLocaleUpperCase();
const cacheApproxLineHeight: { [key: FontString]: number } = {};

export const getApproxLineHeight = (font: FontString) => {
  if (cacheApproxLineHeight[font]) {
    return cacheApproxLineHeight[font];
  }
  cacheApproxLineHeight[font] = measureText(DUMMY_TEXT, font, null).height;
  return cacheApproxLineHeight[font];
};

let canvas: HTMLCanvasElement | undefined;
export const getTextWidth = (text: string, font: FontString) => {
  if (!canvas) {
    canvas = document.createElement("canvas");
  }
  const canvas2dContext = canvas.getContext("2d")!;
  canvas2dContext.font = font;

  const metrics = canvas2dContext.measureText(text);
  // since in test env the canvas measureText algo
  // doesn't measure text and instead just returns number of
  // characters hence we assume that each letteris 10px
  if (isTestEnv()) {
    return metrics.width * 10;
  }

  return metrics.width;
};

export const wrapText = (text: string, font: FontString, maxWidth: number) => {
  const lines: Array<string> = [];
  const originalLines = text.split("\n");
  const spaceWidth = getTextWidth(" ", font);
  originalLines.forEach((originalLine) => {
    const words = originalLine.split(" ");
    // This means its newline so push it
    if (words.length === 1 && words[0] === "") {
      lines.push(words[0]);
    } else {
      let currentLine = "";
      let currentLineWidthTillNow = 0;

      let index = 0;
      while (index < words.length) {
        const currentWordWidth = getTextWidth(words[index], font);

        // Start breaking longer words exceeding max width
        if (currentWordWidth >= maxWidth) {
          // push current line since the current word exceeds the max width
          // so will be appended in next line
          if (currentLine) {
            lines.push(currentLine);
          }
          currentLine = "";
          currentLineWidthTillNow = 0;
          while (words[index].length > 0) {
            const currentChar = words[index][0];
            const width = charWidth.calculate(currentChar, font);
            currentLineWidthTillNow += width;
            words[index] = words[index].slice(1);

            if (currentLineWidthTillNow >= maxWidth) {
              // only remove last trailing space which we have added when joining words
              if (currentLine.slice(-1) === " ") {
                currentLine = currentLine.slice(0, -1);
              }
              lines.push(currentLine);
              currentLine = currentChar;
              currentLineWidthTillNow = width;
              if (currentLineWidthTillNow === maxWidth) {
                currentLine = "";
                currentLineWidthTillNow = 0;
              }
            } else {
              currentLine += currentChar;
            }
          }
          // push current line if appending space exceeds max width
          if (currentLineWidthTillNow + spaceWidth >= maxWidth) {
            lines.push(currentLine);
            currentLine = "";
            currentLineWidthTillNow = 0;
          } else {
            // space needs to be appended before next word
            // as currentLine contains chars which couldn't be appended
            // to previous line
            currentLine += " ";
            currentLineWidthTillNow += spaceWidth;
          }

          index++;
        } else {
          // Start appending words in a line till max width reached
          while (currentLineWidthTillNow < maxWidth && index < words.length) {
            const word = words[index];
            currentLineWidthTillNow = getTextWidth(currentLine + word, font);

            if (currentLineWidthTillNow >= maxWidth) {
              lines.push(currentLine);
              currentLineWidthTillNow = 0;
              currentLine = "";

              break;
            }
            index++;
            currentLine += `${word} `;

            // Push the word if appending space exceeds max width
            if (currentLineWidthTillNow + spaceWidth >= maxWidth) {
              lines.push(currentLine.slice(0, -1));
              currentLine = "";
              currentLineWidthTillNow = 0;
              break;
            }
          }
          if (currentLineWidthTillNow === maxWidth) {
            currentLine = "";
            currentLineWidthTillNow = 0;
          }
        }
      }
      if (currentLine) {
        // only remove last trailing space which we have added when joining words
        if (currentLine.slice(-1) === " ") {
          currentLine = currentLine.slice(0, -1);
        }
        lines.push(currentLine);
      }
    }
  });
  return lines.join("\n");
};

export const charWidth = (() => {
  const cachedCharWidth: { [key: FontString]: Array<number> } = {};

  const calculate = (char: string, font: FontString) => {
    const ascii = char.charCodeAt(0);
    if (!cachedCharWidth[font]) {
      cachedCharWidth[font] = [];
    }
    if (!cachedCharWidth[font][ascii]) {
      const width = getTextWidth(char, font);
      cachedCharWidth[font][ascii] = width;
    }

    return cachedCharWidth[font][ascii];
  };

  const getCache = (font: FontString) => {
    return cachedCharWidth[font];
  };
  return {
    calculate,
    getCache,
  };
})();
export const getApproxMinLineWidth = (font: FontString) => {
  const maxCharWidth = getMaxCharWidth(font);

  if (maxCharWidth === 0) {
    return (
      measureText(DUMMY_TEXT.split("").join("\n"), font).width +
      BOUND_TEXT_PADDING * 2
    );
  }
  return maxCharWidth + BOUND_TEXT_PADDING * 2;
};

export const getApproxMinLineHeight = (font: FontString) => {
  return getApproxLineHeight(font) + BOUND_TEXT_PADDING * 2;
};

export const getMinCharWidth = (font: FontString) => {
  const cache = charWidth.getCache(font);
  if (!cache) {
    return 0;
  }
  const cacheWithOutEmpty = cache.filter((val) => val !== undefined);

  return Math.min(...cacheWithOutEmpty);
};

export const getMaxCharWidth = (font: FontString) => {
  const cache = charWidth.getCache(font);
  if (!cache) {
    return 0;
  }
  const cacheWithOutEmpty = cache.filter((val) => val !== undefined);
  return Math.max(...cacheWithOutEmpty);
};

export const getApproxCharsToFitInWidth = (font: FontString, width: number) => {
  // Generally lower case is used so converting to lower case
  const dummyText = DUMMY_TEXT.toLocaleLowerCase();
  const batchLength = 6;
  let index = 0;
  let widthTillNow = 0;
  let str = "";
  while (widthTillNow <= width) {
    const batch = dummyText.substr(index, index + batchLength);
    str += batch;
    widthTillNow += getTextWidth(str, font);
    if (index === dummyText.length - 1) {
      index = 0;
    }
    index = index + batchLength;
  }

  while (widthTillNow > width) {
    str = str.substr(0, str.length - 1);
    widthTillNow = getTextWidth(str, font);
  }
  return str.length;
};

export const getBoundTextElementId = (container: ExcalidrawElement | null) => {
  return container?.boundElements?.length
    ? container?.boundElements?.filter((ele) => ele.type === "text")[0]?.id ||
        null
    : null;
};

export const getBoundTextElement = (element: ExcalidrawElement | null) => {
  if (!element) {
    return null;
  }
  const boundTextElementId = getBoundTextElementId(element);
  if (boundTextElementId) {
    return (
      (Scene.getScene(element)?.getElement(
        boundTextElementId,
      ) as ExcalidrawTextElementWithContainer) || null
    );
  }
  return null;
};

export const getContainerElement = (
  element:
    | (ExcalidrawElement & {
        containerId: ExcalidrawElement["id"] | null;
      })
    | null,
) => {
  if (!element) {
    return null;
  }
  if (element.containerId) {
    return Scene.getScene(element)?.getElement(element.containerId) || null;
  }
  return null;
};

export const getContainerDims = (element: ExcalidrawElement) => {
  const MIN_WIDTH = 300;
  if (isArrowElement(element)) {
    const width = Math.max(element.width, MIN_WIDTH);
    const height = element.height;
    return { width, height };
  }
  return { width: element.width, height: element.height };
};

export const getContainerCenter = (
  container: ExcalidrawElement,
  appState: AppState,
) => {
  if (!isArrowElement(container)) {
    return {
      x: container.x + container.width / 2,
      y: container.y + container.height / 2,
    };
  }
  const points = LinearElementEditor.getPointsGlobalCoordinates(container);
  if (points.length % 2 === 1) {
    const index = Math.floor(container.points.length / 2);
    const midPoint = LinearElementEditor.getPointGlobalCoordinates(
      container,
      container.points[index],
    );
    return { x: midPoint[0], y: midPoint[1] };
  }
  const index = container.points.length / 2 - 1;
  let midSegmentMidpoint = LinearElementEditor.getEditorMidPoints(
    container,
    appState,
  )[index];
  if (!midSegmentMidpoint) {
    midSegmentMidpoint = LinearElementEditor.getSegmentMidPoint(
      container,
      points[index],
      points[index + 1],
      index + 1,
    );
  }
  return { x: midSegmentMidpoint[0], y: midSegmentMidpoint[1] };
};

export const getTextElementAngle = (textElement: ExcalidrawTextElement) => {
  const container = getContainerElement(textElement);
  if (!container || isArrowElement(container)) {
    return textElement.angle;
  }
  return container.angle;
};

export const getBoundTextElementOffset = (
  boundTextElement: ExcalidrawTextElement | null,
) => {
  const container = getContainerElement(boundTextElement);
  if (!container) {
    return 0;
  }
  if (isArrowElement(container)) {
    return BOUND_TEXT_PADDING * 8;
  }
  return BOUND_TEXT_PADDING;
};

export const getBoundTextElementPosition = (
  container: ExcalidrawElement,
  boundTextElement: ExcalidrawTextElementWithContainer,
) => {
  if (isArrowElement(container)) {
    return LinearElementEditor.getBoundTextElementPosition(
      container,
      boundTextElement,
    );
  }
};

export const shouldAllowVerticalAlign = (
  selectedElements: NonDeletedExcalidrawElement[],
) => {
  return selectedElements.some((element) => {
    const hasBoundContainer = isBoundToContainer(element);
    if (hasBoundContainer) {
      const container = getContainerElement(element);
      if (isTextElement(element) && isArrowElement(container)) {
        return false;
      }
      return true;
    }
    const boundTextElement = getBoundTextElement(element);
    if (boundTextElement) {
      if (isArrowElement(element)) {
        return false;
      }
      return true;
    }
    return false;
  });
};

export const getTextBindableContainerAtPosition = (
  elements: readonly ExcalidrawElement[],
  appState: AppState,
  x: number,
  y: number,
): ExcalidrawTextContainer | null => {
  const selectedElements = getSelectedElements(elements, appState);
  if (selectedElements.length === 1) {
    return isTextBindableContainer(selectedElements[0], false)
      ? selectedElements[0]
      : null;
  }
  let hitElement = null;
  // We need to to hit testing from front (end of the array) to back (beginning of the array)
  for (let index = elements.length - 1; index >= 0; --index) {
    if (elements[index].isDeleted) {
      continue;
    }
    const [x1, y1, x2, y2] = getElementAbsoluteCoords(elements[index]);
    if (
      isArrowElement(elements[index]) &&
      isHittingElementNotConsideringBoundingBox(elements[index], appState, [
        x,
        y,
      ])
    ) {
      hitElement = elements[index];
      break;
    } else if (x1 < x && x < x2 && y1 < y && y < y2) {
      hitElement = elements[index];
      break;
    }
  }

  return isTextBindableContainer(hitElement, false) ? hitElement : null;
};

export const isValidTextContainer = (element: ExcalidrawElement) => {
  return (
    element.type === "rectangle" ||
    element.type === "ellipse" ||
    element.type === "diamond" ||
    isImageElement(element) ||
    isArrowElement(element)
  );
};<|MERGE_RESOLUTION|>--- conflicted
+++ resolved
@@ -23,8 +23,7 @@
 import { isTextBindableContainer } from "./typeChecks";
 import { getElementAbsoluteCoords } from "../element";
 import { getSelectedElements } from "../scene";
-<<<<<<< HEAD
-import { isImageElement } from "./typeChecks";
+import { isHittingElementNotConsideringBoundingBox } from "./collision";
 import { getSubtypeMethods, SubtypeMethods } from "../subtypes";
 
 export const measureTextElement = function (element, next, maxWidth) {
@@ -50,9 +49,6 @@
   const text = next?.text ?? element.originalText;
   return wrapText(text, font, containerWidth);
 } as SubtypeMethods["wrapText"];
-=======
-import { isHittingElementNotConsideringBoundingBox } from "./collision";
->>>>>>> 760fd7b3
 
 export const normalizeText = (text: string) => {
   return (
@@ -191,26 +187,6 @@
     textElement = Scene.getScene(container)!.getElement(
       boundTextElementId,
     ) as ExcalidrawTextElement;
-<<<<<<< HEAD
-    if (textElement && textElement.text) {
-      if (!element) {
-        return;
-      }
-      let text = textElement.text;
-      let nextHeight = textElement.height;
-      let nextWidth = textElement.width;
-      let containerHeight = element.height;
-      let nextBaseLine = textElement.baseline;
-      if (transformHandleType !== "n" && transformHandleType !== "s") {
-        if (text) {
-          text = wrapTextElement(textElement, getMaxContainerWidth(element));
-        }
-
-        const dimensions = measureTextElement(
-          textElement,
-          { text },
-          element.width,
-=======
     let text = textElement.text;
     let nextHeight = textElement.height;
     let nextWidth = textElement.width;
@@ -221,17 +197,12 @@
     let nextBaseLine = textElement.baseline;
     if (transformHandleType !== "n" && transformHandleType !== "s") {
       if (text) {
-        text = wrapText(
-          textElement.originalText,
-          getFontString(textElement),
-          maxWidth,
->>>>>>> 760fd7b3
-        );
+        text = wrapTextElement(textElement, maxWidth);
       }
-      const dimensions = measureText(
-        text,
-        getFontString(textElement),
-        maxWidth,
+      const dimensions = measureTextElement(
+        textElement,
+        { text },
+        container.width,
       );
       nextHeight = dimensions.height;
       nextWidth = dimensions.width;
