import { getFontString, arrayToMap, isTestEnv } from "../utils";
import {
  ExcalidrawElement,
  ExcalidrawTextContainer,
  ExcalidrawTextElement,
  ExcalidrawTextElementWithContainer,
  FontFamilyValues,
  FontString,
  NonDeletedExcalidrawElement,
} from "./types";
import { mutateElement } from "./mutateElement";
import {
  BOUND_TEXT_PADDING,
  DEFAULT_FONT_FAMILY,
  DEFAULT_FONT_SIZE,
  FONT_FAMILY,
  isSafari,
  TEXT_ALIGN,
  VERTICAL_ALIGN,
} from "../constants";
import { MaybeTransformHandleType } from "./transformHandles";
import Scene from "../scene/Scene";
import { isTextElement } from ".";
import { isBoundToContainer, isArrowElement } from "./typeChecks";
import { LinearElementEditor } from "./linearElementEditor";
import { AppState } from "../types";
import { isTextBindableContainer } from "./typeChecks";
import { getElementAbsoluteCoords } from "../element";
import { getSelectedElements } from "../scene";
import { isHittingElementNotConsideringBoundingBox } from "./collision";
import {
  resetOriginalContainerCache,
  updateOriginalContainerCache,
} from "./textWysiwyg";
import { ExtractSetType } from "../utility-types";

export const normalizeText = (text: string) => {
  return (
    text
      // replace tabs with spaces so they render and measure correctly
      .replace(/\t/g, "        ")
      // normalize newlines
      .replace(/\r?\n|\r/g, "\n")
  );
};

export const splitIntoLines = (text: string) => {
  return normalizeText(text).split("\n");
};

export const redrawTextBoundingBox = (
  textElement: ExcalidrawTextElement,
  container: ExcalidrawElement | null,
) => {
  let maxWidth = undefined;
  const boundTextUpdates = {
    x: textElement.x,
    y: textElement.y,
    text: textElement.text,
    width: textElement.width,
    height: textElement.height,
    baseline: textElement.baseline,
  };

  boundTextUpdates.text = textElement.text;

  if (container) {
    maxWidth = getBoundTextMaxWidth(container);
    boundTextUpdates.text = wrapText(
      textElement.originalText,
      getFontString(textElement),
      maxWidth,
    );
  }
  const metrics = measureText(
    boundTextUpdates.text,
    getFontString(textElement),
    textElement.lineHeight,
  );

  boundTextUpdates.width = metrics.width;
  boundTextUpdates.height = metrics.height;
  boundTextUpdates.baseline = metrics.baseline;

  if (container) {
<<<<<<< HEAD
    if (isArrowElement(container)) {
      const centerX = textElement.x + textElement.width / 2;
      const centerY = textElement.y + textElement.height / 2;
      const diffWidth = metrics.width - textElement.width;
      const diffHeight = metrics.height - textElement.height;
      boundTextUpdates.x = centerY - (textElement.height + diffHeight) / 2;
      boundTextUpdates.y = centerX - (textElement.width + diffWidth) / 2;
    } else {
      const containerDims = getContainerDims(container);
      let maxContainerHeight = getBoundTextMaxHeight(
        container,
        textElement as ExcalidrawTextElementWithContainer,
      );

      let nextHeight = containerDims.height;
      if (metrics.height > maxContainerHeight) {
        nextHeight = computeContainerDimensionForBoundText(
          metrics.height,
          container.type,
        );
        mutateElement(container, { height: nextHeight });
        maxContainerHeight = getBoundTextMaxHeight(
          container,
          textElement as ExcalidrawTextElementWithContainer,
        );
        updateOriginalContainerCache(container.id, nextHeight);
      }
      const updatedTextElement = {
        ...textElement,
        ...boundTextUpdates,
      } as ExcalidrawTextElementWithContainer;
      const { x, y } = computeBoundTextPosition(container, updatedTextElement);
      boundTextUpdates.x = x;
      boundTextUpdates.y = y;
=======
    const containerDims = getContainerDims(container);
    const maxContainerHeight = getMaxContainerHeight(container);

    let nextHeight = containerDims.height;
    if (metrics.height > maxContainerHeight) {
      nextHeight = computeContainerDimensionForBoundText(
        metrics.height,
        container.type,
      );
      mutateElement(container, { height: nextHeight });
      updateOriginalContainerCache(container.id, nextHeight);
>>>>>>> dae81c0a
    }
    const updatedTextElement = {
      ...textElement,
      ...boundTextUpdates,
    } as ExcalidrawTextElementWithContainer;
    const { x, y } = computeBoundTextPosition(container, updatedTextElement);
    boundTextUpdates.x = x;
    boundTextUpdates.y = y;
  }

  mutateElement(textElement, boundTextUpdates);
};

export const bindTextToShapeAfterDuplication = (
  sceneElements: ExcalidrawElement[],
  oldElements: ExcalidrawElement[],
  oldIdToDuplicatedId: Map<ExcalidrawElement["id"], ExcalidrawElement["id"]>,
): void => {
  const sceneElementMap = arrayToMap(sceneElements) as Map<
    ExcalidrawElement["id"],
    ExcalidrawElement
  >;
  oldElements.forEach((element) => {
    const newElementId = oldIdToDuplicatedId.get(element.id) as string;
    const boundTextElementId = getBoundTextElementId(element);

    if (boundTextElementId) {
      const newTextElementId = oldIdToDuplicatedId.get(boundTextElementId);
      if (newTextElementId) {
        const newContainer = sceneElementMap.get(newElementId);
        if (newContainer) {
          mutateElement(newContainer, {
            boundElements: (element.boundElements || [])
              .filter(
                (boundElement) =>
                  boundElement.id !== newTextElementId &&
                  boundElement.id !== boundTextElementId,
              )
              .concat({
                type: "text",
                id: newTextElementId,
              }),
          });
        }
        const newTextElement = sceneElementMap.get(newTextElementId);
        if (newTextElement && isTextElement(newTextElement)) {
          mutateElement(newTextElement, {
            containerId: newContainer ? newElementId : null,
          });
        }
      }
    }
  });
};

export const handleBindTextResize = (
  container: NonDeletedExcalidrawElement,
  transformHandleType: MaybeTransformHandleType,
) => {
  const boundTextElementId = getBoundTextElementId(container);
  if (!boundTextElementId) {
    return;
  }
  resetOriginalContainerCache(container.id);
  let textElement = Scene.getScene(container)!.getElement(
    boundTextElementId,
  ) as ExcalidrawTextElement;
  if (textElement && textElement.text) {
    if (!container) {
      return;
    }

    textElement = Scene.getScene(container)!.getElement(
      boundTextElementId,
    ) as ExcalidrawTextElement;
    let text = textElement.text;
    let nextHeight = textElement.height;
    let nextWidth = textElement.width;
    const containerDims = getContainerDims(container);
    const maxWidth = getBoundTextMaxWidth(container);
    const maxHeight = getBoundTextMaxHeight(
      container,
      textElement as ExcalidrawTextElementWithContainer,
    );
    let containerHeight = containerDims.height;
    let nextBaseLine = textElement.baseline;
    if (transformHandleType !== "n" && transformHandleType !== "s") {
      if (text) {
        text = wrapText(
          textElement.originalText,
          getFontString(textElement),
          maxWidth,
        );
      }
      const metrics = measureText(
        text,
        getFontString(textElement),
        textElement.lineHeight,
      );
      nextHeight = metrics.height;
      nextWidth = metrics.width;
      nextBaseLine = metrics.baseline;
    }
    // increase height in case text element height exceeds
    if (nextHeight > maxHeight) {
      containerHeight = computeContainerDimensionForBoundText(
        nextHeight,
        container.type,
      );

      const diff = containerHeight - containerDims.height;
      // fix the y coord when resizing from ne/nw/n
      const updatedY =
        !isArrowElement(container) &&
        (transformHandleType === "ne" ||
          transformHandleType === "nw" ||
          transformHandleType === "n")
          ? container.y - diff
          : container.y;
      mutateElement(container, {
        height: containerHeight,
        y: updatedY,
      });
    }

    mutateElement(textElement, {
      text,
      width: nextWidth,
      height: nextHeight,
      baseline: nextBaseLine,
    });

    if (!isArrowElement(container)) {
      mutateElement(
        textElement,
        computeBoundTextPosition(
          container,
          textElement as ExcalidrawTextElementWithContainer,
        ),
      );
    }
  }
};

export const computeBoundTextPosition = (
  container: ExcalidrawElement,
  boundTextElement: ExcalidrawTextElementWithContainer,
) => {
  if (isArrowElement(container)) {
    return LinearElementEditor.getBoundTextElementPosition(
      container,
      boundTextElement,
    );
  }
  const containerCoords = getContainerCoords(container);
  const maxContainerHeight = getBoundTextMaxHeight(container, boundTextElement);
  const maxContainerWidth = getBoundTextMaxWidth(container);

  let x;
  let y;
  if (boundTextElement.verticalAlign === VERTICAL_ALIGN.TOP) {
    y = containerCoords.y;
  } else if (boundTextElement.verticalAlign === VERTICAL_ALIGN.BOTTOM) {
    y = containerCoords.y + (maxContainerHeight - boundTextElement.height);
  } else {
    y =
      containerCoords.y +
      (maxContainerHeight / 2 - boundTextElement.height / 2);
  }
  if (boundTextElement.textAlign === TEXT_ALIGN.LEFT) {
    x = containerCoords.x;
  } else if (boundTextElement.textAlign === TEXT_ALIGN.RIGHT) {
    x = containerCoords.x + (maxContainerWidth - boundTextElement.width);
  } else {
    x =
      containerCoords.x + (maxContainerWidth / 2 - boundTextElement.width / 2);
  }
  return { x, y };
};

// https://github.com/grassator/canvas-text-editor/blob/master/lib/FontMetrics.js

export const measureText = (
  text: string,
  font: FontString,
  lineHeight: ExcalidrawTextElement["lineHeight"],
) => {
  text = text
    .split("\n")
    // replace empty lines with single space because leading/trailing empty
    // lines would be stripped from computation
    .map((x) => x || " ")
    .join("\n");
  const fontSize = parseFloat(font);
  const height = getTextHeight(text, fontSize, lineHeight);
  const width = getTextWidth(text, font);
  const baseline = measureBaseline(text, font, lineHeight);
  return { width, height, baseline };
};

export const measureBaseline = (
  text: string,
  font: FontString,
  lineHeight: ExcalidrawTextElement["lineHeight"],
  wrapInContainer?: boolean,
) => {
  const container = document.createElement("div");
  container.style.position = "absolute";
  container.style.whiteSpace = "pre";
  container.style.font = font;
  container.style.minHeight = "1em";
  if (wrapInContainer) {
    container.style.overflow = "hidden";
    container.style.wordBreak = "break-word";
    container.style.whiteSpace = "pre-wrap";
  }

  container.style.lineHeight = String(lineHeight);

  container.innerText = text;

  // Baseline is important for positioning text on canvas
  document.body.appendChild(container);

  const span = document.createElement("span");
  span.style.display = "inline-block";
  span.style.overflow = "hidden";
  span.style.width = "1px";
  span.style.height = "1px";
  container.appendChild(span);
  let baseline = span.offsetTop + span.offsetHeight;
  const height = container.offsetHeight;

  if (isSafari) {
    const canvasHeight = getTextHeight(text, parseFloat(font), lineHeight);
    const fontSize = parseFloat(font);
    // In Safari the font size gets rounded off when rendering hence calculating the safari height and shifting the baseline if it differs
    // from the actual canvas height
    const domHeight = getTextHeight(text, Math.round(fontSize), lineHeight);
    if (canvasHeight > height) {
      baseline += canvasHeight - domHeight;
    }

    if (height > canvasHeight) {
      baseline -= domHeight - canvasHeight;
    }
  }
  document.body.removeChild(container);
  return baseline;
};

/**
 * To get unitless line-height (if unknown) we can calculate it by dividing
 * height-per-line by fontSize.
 */
export const detectLineHeight = (textElement: ExcalidrawTextElement) => {
  const lineCount = splitIntoLines(textElement.text).length;
  return (textElement.height /
    lineCount /
    textElement.fontSize) as ExcalidrawTextElement["lineHeight"];
};

/**
 * We calculate the line height from the font size and the unitless line height,
 * aligning with the W3C spec.
 */
export const getLineHeightInPx = (
  fontSize: ExcalidrawTextElement["fontSize"],
  lineHeight: ExcalidrawTextElement["lineHeight"],
) => {
  return fontSize * lineHeight;
};

// FIXME rename to getApproxMinContainerHeight
export const getApproxMinLineHeight = (
  fontSize: ExcalidrawTextElement["fontSize"],
  lineHeight: ExcalidrawTextElement["lineHeight"],
) => {
  return getLineHeightInPx(fontSize, lineHeight) + BOUND_TEXT_PADDING * 2;
};

let canvas: HTMLCanvasElement | undefined;

const getLineWidth = (text: string, font: FontString) => {
  if (!canvas) {
    canvas = document.createElement("canvas");
  }
  const canvas2dContext = canvas.getContext("2d")!;
  canvas2dContext.font = font;
  const width = canvas2dContext.measureText(text).width;

  // since in test env the canvas measureText algo
  // doesn't measure text and instead just returns number of
  // characters hence we assume that each letteris 10px
  if (isTestEnv()) {
    return width * 10;
  }
  return width;
};

export const getTextWidth = (text: string, font: FontString) => {
  const lines = splitIntoLines(text);
  let width = 0;
  lines.forEach((line) => {
    width = Math.max(width, getLineWidth(line, font));
  });
  return width;
};

export const getTextHeight = (
  text: string,
  fontSize: number,
  lineHeight: ExcalidrawTextElement["lineHeight"],
) => {
  const lineCount = splitIntoLines(text).length;
  return getLineHeightInPx(fontSize, lineHeight) * lineCount;
};

export const parseTokens = (text: string) => {
  // Splitting words containing "-" as those are treated as separate words
  // by css wrapping algorithm eg non-profit => non-, profit
  const words = text.split("-");
  if (words.length > 1) {
    // non-proft org => ['non-', 'profit org']
    words.forEach((word, index) => {
      if (index !== words.length - 1) {
        words[index] = word += "-";
      }
    });
  }
  // Joining the words with space and splitting them again with space to get the
  // final list of tokens
  // ['non-', 'profit org'] =>,'non- proft org' => ['non-','profit','org']
  return words.join(" ").split(" ");
};

export const wrapText = (text: string, font: FontString, maxWidth: number) => {
  // if maxWidth is not finite or NaN which can happen in case of bugs in
  // computation, we need to make sure we don't continue as we'll end up
  // in an infinite loop
  if (!Number.isFinite(maxWidth) || maxWidth < 0) {
    return text;
  }

  const lines: Array<string> = [];
  const originalLines = text.split("\n");
  const spaceWidth = getLineWidth(" ", font);

  let currentLine = "";
  let currentLineWidthTillNow = 0;

  const push = (str: string) => {
    if (str.trim()) {
      lines.push(str);
    }
  };

  const resetParams = () => {
    currentLine = "";
    currentLineWidthTillNow = 0;
  };
  originalLines.forEach((originalLine) => {
    const currentLineWidth = getTextWidth(originalLine, font);

    // Push the line if its <= maxWidth
    if (currentLineWidth <= maxWidth) {
      lines.push(originalLine);
      return; // continue
    }

    const words = parseTokens(originalLine);
    resetParams();

    let index = 0;

    while (index < words.length) {
      const currentWordWidth = getLineWidth(words[index], font);

      // This will only happen when single word takes entire width
      if (currentWordWidth === maxWidth) {
        push(words[index]);
        index++;
      }

      // Start breaking longer words exceeding max width
      else if (currentWordWidth > maxWidth) {
        // push current line since the current word exceeds the max width
        // so will be appended in next line

        push(currentLine);

        resetParams();

        while (words[index].length > 0) {
          const currentChar = String.fromCodePoint(
            words[index].codePointAt(0)!,
          );
          const width = charWidth.calculate(currentChar, font);
          currentLineWidthTillNow += width;
          words[index] = words[index].slice(currentChar.length);

          if (currentLineWidthTillNow >= maxWidth) {
            push(currentLine);
            currentLine = currentChar;
            currentLineWidthTillNow = width;
          } else {
            currentLine += currentChar;
          }
        }
        // push current line if appending space exceeds max width
        if (currentLineWidthTillNow + spaceWidth >= maxWidth) {
          push(currentLine);
          resetParams();
          // space needs to be appended before next word
          // as currentLine contains chars which couldn't be appended
          // to previous line unless the line ends with hyphen to sync
          // with css word-wrap
        } else if (!currentLine.endsWith("-")) {
          currentLine += " ";
          currentLineWidthTillNow += spaceWidth;
        }
        index++;
      } else {
        // Start appending words in a line till max width reached
        while (currentLineWidthTillNow < maxWidth && index < words.length) {
          const word = words[index];
          currentLineWidthTillNow = getLineWidth(currentLine + word, font);

          if (currentLineWidthTillNow > maxWidth) {
            push(currentLine);
            resetParams();

            break;
          }
          index++;

          // if word ends with "-" then we don't need to add space
          // to sync with css word-wrap
          const shouldAppendSpace = !word.endsWith("-");
          currentLine += word;

          if (shouldAppendSpace) {
            currentLine += " ";
          }

          // Push the word if appending space exceeds max width
          if (currentLineWidthTillNow + spaceWidth >= maxWidth) {
            if (shouldAppendSpace) {
              lines.push(currentLine.slice(0, -1));
            } else {
              lines.push(currentLine);
            }
            resetParams();
            break;
          }
        }
      }
    }
    if (currentLine.slice(-1) === " ") {
      // only remove last trailing space which we have added when joining words
      currentLine = currentLine.slice(0, -1);
      push(currentLine);
    }
  });
  return lines.join("\n");
};

export const charWidth = (() => {
  const cachedCharWidth: { [key: FontString]: Array<number> } = {};

  const calculate = (char: string, font: FontString) => {
    const ascii = char.charCodeAt(0);
    if (!cachedCharWidth[font]) {
      cachedCharWidth[font] = [];
    }
    if (!cachedCharWidth[font][ascii]) {
      const width = getLineWidth(char, font);
      cachedCharWidth[font][ascii] = width;
    }

    return cachedCharWidth[font][ascii];
  };

  const getCache = (font: FontString) => {
    return cachedCharWidth[font];
  };
  return {
    calculate,
    getCache,
  };
})();

const DUMMY_TEXT = "ABCDEFGHIJKLMNOPQRSTUVWXYZ0123456789".toLocaleUpperCase();

// FIXME rename to getApproxMinContainerWidth
export const getApproxMinLineWidth = (
  font: FontString,
  lineHeight: ExcalidrawTextElement["lineHeight"],
) => {
  const maxCharWidth = getMaxCharWidth(font);
  if (maxCharWidth === 0) {
    return (
      measureText(DUMMY_TEXT.split("").join("\n"), font, lineHeight).width +
      BOUND_TEXT_PADDING * 2
    );
  }
  return maxCharWidth + BOUND_TEXT_PADDING * 2;
};

export const getMinCharWidth = (font: FontString) => {
  const cache = charWidth.getCache(font);
  if (!cache) {
    return 0;
  }
  const cacheWithOutEmpty = cache.filter((val) => val !== undefined);

  return Math.min(...cacheWithOutEmpty);
};

export const getMaxCharWidth = (font: FontString) => {
  const cache = charWidth.getCache(font);
  if (!cache) {
    return 0;
  }
  const cacheWithOutEmpty = cache.filter((val) => val !== undefined);
  return Math.max(...cacheWithOutEmpty);
};

export const getApproxCharsToFitInWidth = (font: FontString, width: number) => {
  // Generally lower case is used so converting to lower case
  const dummyText = DUMMY_TEXT.toLocaleLowerCase();
  const batchLength = 6;
  let index = 0;
  let widthTillNow = 0;
  let str = "";
  while (widthTillNow <= width) {
    const batch = dummyText.substr(index, index + batchLength);
    str += batch;
    widthTillNow += getLineWidth(str, font);
    if (index === dummyText.length - 1) {
      index = 0;
    }
    index = index + batchLength;
  }

  while (widthTillNow > width) {
    str = str.substr(0, str.length - 1);
    widthTillNow = getLineWidth(str, font);
  }
  return str.length;
};

export const getBoundTextElementId = (container: ExcalidrawElement | null) => {
  return container?.boundElements?.length
    ? container?.boundElements?.filter((ele) => ele.type === "text")[0]?.id ||
        null
    : null;
};

export const getBoundTextElement = (element: ExcalidrawElement | null) => {
  if (!element) {
    return null;
  }
  const boundTextElementId = getBoundTextElementId(element);
  if (boundTextElementId) {
    return (
      (Scene.getScene(element)?.getElement(
        boundTextElementId,
      ) as ExcalidrawTextElementWithContainer) || null
    );
  }
  return null;
};

export const getContainerElement = (
  element:
    | (ExcalidrawElement & {
        containerId: ExcalidrawElement["id"] | null;
      })
    | null,
) => {
  if (!element) {
    return null;
  }
  if (element.containerId) {
    return Scene.getScene(element)?.getElement(element.containerId) || null;
  }
  return null;
};

export const getContainerDims = (element: ExcalidrawElement) => {
  const MIN_WIDTH = 300;
  if (isArrowElement(element)) {
    const width = Math.max(element.width, MIN_WIDTH);
    const height = element.height;
    return { width, height };
  }
  return { width: element.width, height: element.height };
};

export const getContainerCenter = (
  container: ExcalidrawElement,
  appState: AppState,
) => {
  if (!isArrowElement(container)) {
    return {
      x: container.x + container.width / 2,
      y: container.y + container.height / 2,
    };
  }
  const points = LinearElementEditor.getPointsGlobalCoordinates(container);
  if (points.length % 2 === 1) {
    const index = Math.floor(container.points.length / 2);
    const midPoint = LinearElementEditor.getPointGlobalCoordinates(
      container,
      container.points[index],
    );
    return { x: midPoint[0], y: midPoint[1] };
  }
  const index = container.points.length / 2 - 1;
  let midSegmentMidpoint = LinearElementEditor.getEditorMidPoints(
    container,
    appState,
  )[index];
  if (!midSegmentMidpoint) {
    midSegmentMidpoint = LinearElementEditor.getSegmentMidPoint(
      container,
      points[index],
      points[index + 1],
      index + 1,
    );
  }
  return { x: midSegmentMidpoint[0], y: midSegmentMidpoint[1] };
};

export const getContainerCoords = (container: NonDeletedExcalidrawElement) => {
  let offsetX = BOUND_TEXT_PADDING;
  let offsetY = BOUND_TEXT_PADDING;

  if (container.type === "ellipse") {
    // The derivation of coordinates is explained in https://github.com/excalidraw/excalidraw/pull/6172
    offsetX += (container.width / 2) * (1 - Math.sqrt(2) / 2);
    offsetY += (container.height / 2) * (1 - Math.sqrt(2) / 2);
  }
  // The derivation of coordinates is explained in https://github.com/excalidraw/excalidraw/pull/6265
  if (container.type === "diamond") {
    offsetX += container.width / 4;
    offsetY += container.height / 4;
  }
  return {
    x: container.x + offsetX,
    y: container.y + offsetY,
  };
};

export const getTextElementAngle = (textElement: ExcalidrawTextElement) => {
  const container = getContainerElement(textElement);
  if (!container || isArrowElement(container)) {
    return textElement.angle;
  }
  return container.angle;
};

export const getBoundTextElementOffset = (
  boundTextElement: ExcalidrawTextElement | null,
) => {
  const container = getContainerElement(boundTextElement);
  if (!container || !boundTextElement) {
    return 0;
  }
  if (isArrowElement(container)) {
    return BOUND_TEXT_PADDING * 8;
  }

  return BOUND_TEXT_PADDING;
};

export const getBoundTextElementPosition = (
  container: ExcalidrawElement,
  boundTextElement: ExcalidrawTextElementWithContainer,
) => {
  if (isArrowElement(container)) {
    return LinearElementEditor.getBoundTextElementPosition(
      container,
      boundTextElement,
    );
  }
};

export const shouldAllowVerticalAlign = (
  selectedElements: NonDeletedExcalidrawElement[],
) => {
  return selectedElements.some((element) => {
    const hasBoundContainer = isBoundToContainer(element);
    if (hasBoundContainer) {
      const container = getContainerElement(element);
      if (isTextElement(element) && isArrowElement(container)) {
        return false;
      }
      return true;
    }
    return false;
  });
};

export const suppportsHorizontalAlign = (
  selectedElements: NonDeletedExcalidrawElement[],
) => {
  return selectedElements.some((element) => {
    const hasBoundContainer = isBoundToContainer(element);
    if (hasBoundContainer) {
      const container = getContainerElement(element);
      if (isTextElement(element) && isArrowElement(container)) {
        return false;
      }
      return true;
    }

    return isTextElement(element);
  });
};

export const getTextBindableContainerAtPosition = (
  elements: readonly ExcalidrawElement[],
  appState: AppState,
  x: number,
  y: number,
): ExcalidrawTextContainer | null => {
  const selectedElements = getSelectedElements(elements, appState);
  if (selectedElements.length === 1) {
    return isTextBindableContainer(selectedElements[0], false)
      ? selectedElements[0]
      : null;
  }
  let hitElement = null;
  // We need to to hit testing from front (end of the array) to back (beginning of the array)
  for (let index = elements.length - 1; index >= 0; --index) {
    if (elements[index].isDeleted) {
      continue;
    }
    const [x1, y1, x2, y2] = getElementAbsoluteCoords(elements[index]);
    if (
      isArrowElement(elements[index]) &&
      isHittingElementNotConsideringBoundingBox(elements[index], appState, [
        x,
        y,
      ])
    ) {
      hitElement = elements[index];
      break;
    } else if (x1 < x && x < x2 && y1 < y && y < y2) {
      hitElement = elements[index];
      break;
    }
  }

  return isTextBindableContainer(hitElement, false) ? hitElement : null;
};

const VALID_CONTAINER_TYPES = new Set([
  "rectangle",
  "ellipse",
  "diamond",
  "image",
  "arrow",
]);

export const isValidTextContainer = (element: ExcalidrawElement) =>
  VALID_CONTAINER_TYPES.has(element.type);

export const computeContainerDimensionForBoundText = (
  dimension: number,
  containerType: ExtractSetType<typeof VALID_CONTAINER_TYPES>,
) => {
  dimension = Math.ceil(dimension);
  const padding = BOUND_TEXT_PADDING * 2;

  if (containerType === "ellipse") {
    return Math.round(((dimension + padding) / Math.sqrt(2)) * 2);
  }
  if (containerType === "arrow") {
    return dimension + padding * 8;
  }
  if (containerType === "diamond") {
    return 2 * (dimension + padding);
  }
  return dimension + padding;
};

export const getBoundTextMaxWidth = (container: ExcalidrawElement) => {
  const width = getContainerDims(container).width;
  if (isArrowElement(container)) {
    return width - BOUND_TEXT_PADDING * 8 * 2;
  }

  if (container.type === "ellipse") {
    // The width of the largest rectangle inscribed inside an ellipse is
    // Math.round((ellipse.width / 2) * Math.sqrt(2)) which is derived from
    // equation of an ellipse -https://github.com/excalidraw/excalidraw/pull/6172
    return Math.round((width / 2) * Math.sqrt(2)) - BOUND_TEXT_PADDING * 2;
  }
  if (container.type === "diamond") {
    // The width of the largest rectangle inscribed inside a rhombus is
    // Math.round(width / 2) - https://github.com/excalidraw/excalidraw/pull/6265
    return Math.round(width / 2) - BOUND_TEXT_PADDING * 2;
  }
  return width - BOUND_TEXT_PADDING * 2;
};

export const getBoundTextMaxHeight = (
  container: ExcalidrawElement,
  boundTextElement: ExcalidrawTextElementWithContainer,
) => {
  const height = getContainerDims(container).height;
  if (isArrowElement(container)) {
    const containerHeight = height - BOUND_TEXT_PADDING * 8 * 2;
    if (containerHeight <= 0) {
      return boundTextElement.height;
    }
    return height;
  }
  if (container.type === "ellipse") {
    // The height of the largest rectangle inscribed inside an ellipse is
    // Math.round((ellipse.height / 2) * Math.sqrt(2)) which is derived from
    // equation of an ellipse - https://github.com/excalidraw/excalidraw/pull/6172
    return Math.round((height / 2) * Math.sqrt(2)) - BOUND_TEXT_PADDING * 2;
  }
  if (container.type === "diamond") {
    // The height of the largest rectangle inscribed inside a rhombus is
    // Math.round(height / 2) - https://github.com/excalidraw/excalidraw/pull/6265
    return Math.round(height / 2) - BOUND_TEXT_PADDING * 2;
  }
  return height - BOUND_TEXT_PADDING * 2;
};

export const isMeasureTextSupported = () => {
  const width = getTextWidth(
    DUMMY_TEXT,
    getFontString({
      fontSize: DEFAULT_FONT_SIZE,
      fontFamily: DEFAULT_FONT_FAMILY,
    }),
  );
  return width > 0;
};

/**
 * Unitless line height
 *
 * In previous versions we used `normal` line height, which browsers interpret
 * differently, and based on font-family and font-size.
 *
 * To make line heights consistent across browsers we hardcode the values for
 * each of our fonts based on most common average line-heights.
 * See https://github.com/excalidraw/excalidraw/pull/6360#issuecomment-1477635971
 * where the values come from.
 */
const DEFAULT_LINE_HEIGHT = {
  // ~1.25 is the average for Virgil in WebKit and Blink.
  // Gecko (FF) uses ~1.28.
  [FONT_FAMILY.Virgil]: 1.25 as ExcalidrawTextElement["lineHeight"],
  // ~1.15 is the average for Virgil in WebKit and Blink.
  // Gecko if all over the place.
  [FONT_FAMILY.Helvetica]: 1.15 as ExcalidrawTextElement["lineHeight"],
  // ~1.2 is the average for Virgil in WebKit and Blink, and kinda Gecko too
  [FONT_FAMILY.Cascadia]: 1.2 as ExcalidrawTextElement["lineHeight"],
};

export const getDefaultLineHeight = (fontFamily: FontFamilyValues) => {
  if (fontFamily in DEFAULT_LINE_HEIGHT) {
    return DEFAULT_LINE_HEIGHT[fontFamily];
  }
  return DEFAULT_LINE_HEIGHT[DEFAULT_FONT_FAMILY];
};<|MERGE_RESOLUTION|>--- conflicted
+++ resolved
@@ -83,44 +83,11 @@
   boundTextUpdates.baseline = metrics.baseline;
 
   if (container) {
-<<<<<<< HEAD
-    if (isArrowElement(container)) {
-      const centerX = textElement.x + textElement.width / 2;
-      const centerY = textElement.y + textElement.height / 2;
-      const diffWidth = metrics.width - textElement.width;
-      const diffHeight = metrics.height - textElement.height;
-      boundTextUpdates.x = centerY - (textElement.height + diffHeight) / 2;
-      boundTextUpdates.y = centerX - (textElement.width + diffWidth) / 2;
-    } else {
-      const containerDims = getContainerDims(container);
-      let maxContainerHeight = getBoundTextMaxHeight(
-        container,
-        textElement as ExcalidrawTextElementWithContainer,
-      );
-
-      let nextHeight = containerDims.height;
-      if (metrics.height > maxContainerHeight) {
-        nextHeight = computeContainerDimensionForBoundText(
-          metrics.height,
-          container.type,
-        );
-        mutateElement(container, { height: nextHeight });
-        maxContainerHeight = getBoundTextMaxHeight(
-          container,
-          textElement as ExcalidrawTextElementWithContainer,
-        );
-        updateOriginalContainerCache(container.id, nextHeight);
-      }
-      const updatedTextElement = {
-        ...textElement,
-        ...boundTextUpdates,
-      } as ExcalidrawTextElementWithContainer;
-      const { x, y } = computeBoundTextPosition(container, updatedTextElement);
-      boundTextUpdates.x = x;
-      boundTextUpdates.y = y;
-=======
     const containerDims = getContainerDims(container);
-    const maxContainerHeight = getMaxContainerHeight(container);
+    const maxContainerHeight = getBoundTextMaxHeight(
+      container,
+      textElement as ExcalidrawTextElementWithContainer,
+    );
 
     let nextHeight = containerDims.height;
     if (metrics.height > maxContainerHeight) {
@@ -130,7 +97,6 @@
       );
       mutateElement(container, { height: nextHeight });
       updateOriginalContainerCache(container.id, nextHeight);
->>>>>>> dae81c0a
     }
     const updatedTextElement = {
       ...textElement,
