<<<<<<< HEAD
import { measureTextElement } from "../textlike";
import { ExcalidrawTextElement } from "./types";
=======
import { getFontString, arrayToMap, isTestEnv } from "../utils";
import {
  ExcalidrawBindableElement,
  ExcalidrawElement,
  ExcalidrawTextElement,
  FontString,
  NonDeletedExcalidrawElement,
} from "./types";
>>>>>>> 28546fbb
import { mutateElement } from "./mutateElement";
import { BOUND_TEXT_PADDING } from "../constants";
import { MaybeTransformHandleType } from "./transformHandles";
import Scene from "../scene/Scene";
import { AppState } from "../types";
import { isTextElement } from ".";

export const redrawTextBoundingBox = (
  element: ExcalidrawTextElement,
  container: ExcalidrawElement | null,
  appState: AppState,
) => {
  const maxWidth = container
    ? container.width - BOUND_TEXT_PADDING * 2
    : undefined;
  let text = element.originalText;

  // Call wrapText only when updating text properties
  // By clicking on the container
  if (container && !isTextElement(appState.editingElement)) {
    text = wrapText(
      element.originalText,
      getFontString(element),
      container.width,
    );
  }
  const metrics = measureText(
    element.originalText,
    getFontString(element),
    maxWidth,
  );

  let coordY = element.y;
  // Resize container and vertically center align the text
  if (container) {
    coordY = container.y + container.height / 2 - metrics.height / 2;
    let nextHeight = container.height;
    if (metrics.height > container.height - BOUND_TEXT_PADDING * 2) {
      nextHeight = metrics.height + BOUND_TEXT_PADDING * 2;
      coordY = container.y + nextHeight / 2 - metrics.height / 2;
    }
    mutateElement(container, { height: nextHeight });
  }

<<<<<<< HEAD
export const redrawTextBoundingBox = (element: ExcalidrawTextElement) => {
  const metrics = measureTextElement(element);
=======
>>>>>>> 28546fbb
  mutateElement(element, {
    width: metrics.width,
    height: metrics.height,
    baseline: metrics.baseline,
    y: coordY,
    text,
  });
};

export const bindTextToShapeAfterDuplication = (
  sceneElements: ExcalidrawElement[],
  oldElements: ExcalidrawElement[],
  oldIdToDuplicatedId: Map<ExcalidrawElement["id"], ExcalidrawElement["id"]>,
): void => {
  const sceneElementMap = arrayToMap(sceneElements) as Map<
    ExcalidrawElement["id"],
    ExcalidrawElement
  >;
  oldElements.forEach((element) => {
    const newElementId = oldIdToDuplicatedId.get(element.id) as string;
    const boundTextElementId = getBoundTextElementId(element);

    if (boundTextElementId) {
      const newTextElementId = oldIdToDuplicatedId.get(boundTextElementId)!;
      mutateElement(
        sceneElementMap.get(newElementId) as ExcalidrawBindableElement,
        {
          boundElements: element.boundElements?.concat({
            type: "text",
            id: newTextElementId,
          }),
        },
      );
      mutateElement(
        sceneElementMap.get(newTextElementId) as ExcalidrawTextElement,
        {
          containerId: newElementId,
        },
      );
    }
  });
};

export const handleBindTextResize = (
  elements: readonly NonDeletedExcalidrawElement[],
  transformHandleType: MaybeTransformHandleType,
) => {
  elements.forEach((element) => {
    const boundTextElementId = getBoundTextElementId(element);
    if (boundTextElementId) {
      const textElement = Scene.getScene(element)!.getElement(
        boundTextElementId,
      ) as ExcalidrawTextElement;
      if (textElement && textElement.text) {
        if (!element) {
          return;
        }
        let text = textElement.text;
        let nextHeight = textElement.height;
        let containerHeight = element.height;
        let nextBaseLine = textElement.baseline;
        if (transformHandleType !== "n" && transformHandleType !== "s") {
          let minCharWidthTillNow = 0;
          if (text) {
            minCharWidthTillNow = getMinCharWidth(getFontString(textElement));
            // check if the diff has exceeded min char width needed
            const diff = Math.abs(
              element.width - textElement.width + BOUND_TEXT_PADDING * 2,
            );
            if (diff >= minCharWidthTillNow) {
              text = wrapText(
                textElement.originalText,
                getFontString(textElement),
                element.width,
              );
            }
          }

          const dimensions = measureText(
            text,
            getFontString(textElement),
            element.width,
          );
          nextHeight = dimensions.height;
          nextBaseLine = dimensions.baseline;
        }
        // increase height in case text element height exceeds
        if (nextHeight > element.height - BOUND_TEXT_PADDING * 2) {
          containerHeight = nextHeight + BOUND_TEXT_PADDING * 2;
          const diff = containerHeight - element.height;
          // fix the y coord when resizing from ne/nw/n
          const updatedY =
            transformHandleType === "ne" ||
            transformHandleType === "nw" ||
            transformHandleType === "n"
              ? element.y - diff
              : element.y;
          mutateElement(element, {
            height: containerHeight,
            y: updatedY,
          });
        }

        const updatedY = element.y + containerHeight / 2 - nextHeight / 2;
        mutateElement(textElement, {
          text,
          // preserve padding and set width correctly
          width: element.width - BOUND_TEXT_PADDING * 2,
          height: nextHeight,
          x: element.x + BOUND_TEXT_PADDING,
          y: updatedY,
          baseline: nextBaseLine,
        });
      }
    }
  });
};

// https://github.com/grassator/canvas-text-editor/blob/master/lib/FontMetrics.js
export const measureText = (
  text: string,
  font: FontString,
  maxWidth?: number | null,
) => {
  text = text
    .split("\n")
    // replace empty lines with single space because leading/trailing empty
    // lines would be stripped from computation
    .map((x) => x || " ")
    .join("\n");
  const container = document.createElement("div");
  container.style.position = "absolute";
  container.style.whiteSpace = "pre";
  container.style.font = font;
  container.style.minHeight = "1em";

  if (maxWidth) {
    const lineHeight = getApproxLineHeight(font);
    container.style.width = `${String(maxWidth)}px`;
    container.style.maxWidth = `${String(maxWidth)}px`;
    container.style.overflow = "hidden";
    container.style.wordBreak = "break-word";
    container.style.lineHeight = `${String(lineHeight)}px`;
    container.style.whiteSpace = "pre-wrap";
  }
  document.body.appendChild(container);
  container.innerText = text;

  const span = document.createElement("span");
  span.style.display = "inline-block";
  span.style.overflow = "hidden";
  span.style.width = "1px";
  span.style.height = "1px";
  container.appendChild(span);
  // Baseline is important for positioning text on canvas
  const baseline = span.offsetTop + span.offsetHeight;
  const width = container.offsetWidth;

  const height = container.offsetHeight;
  document.body.removeChild(container);

  return { width, height, baseline };
};

const DUMMY_TEXT = "ABCDEFGHIJKLMNOPQRSTUVWXYZ0123456789".toLocaleUpperCase();
export const getApproxLineHeight = (font: FontString) => {
  return measureText(DUMMY_TEXT, font, null).height;
};

let canvas: HTMLCanvasElement | undefined;
const getTextWidth = (text: string, font: FontString) => {
  if (!canvas) {
    canvas = document.createElement("canvas");
  }
  const canvas2dContext = canvas.getContext("2d")!;
  canvas2dContext.font = font;

  const metrics = canvas2dContext.measureText(text);
  // since in test env the canvas measureText algo
  // doesn't measure text and instead just returns number of
  // characters hence we assume that each letteris 10px
  if (isTestEnv()) {
    return metrics.width * 10;
  }

  return metrics.width;
};

export const wrapText = (
  text: string,
  font: FontString,
  containerWidth: number,
) => {
  const maxWidth = containerWidth - BOUND_TEXT_PADDING * 2;

  const lines: Array<string> = [];
  const originalLines = text.split("\n");
  const spaceWidth = getTextWidth(" ", font);
  originalLines.forEach((originalLine) => {
    const words = originalLine.split(" ");
    // This means its newline so push it
    if (words.length === 1 && words[0] === "") {
      lines.push(words[0]);
    } else {
      let currentLine = "";
      let currentLineWidthTillNow = 0;

      let index = 0;
      while (index < words.length) {
        const currentWordWidth = getTextWidth(words[index], font);

        // Start breaking longer words exceeding max width
        if (currentWordWidth >= maxWidth) {
          // push current line since the current word exceeds the max width
          // so will be appended in next line
          if (currentLine) {
            lines.push(currentLine);
          }
          currentLine = "";
          currentLineWidthTillNow = 0;
          while (words[index].length > 0) {
            const currentChar = words[index][0];
            const width = charWidth.calculate(currentChar, font);
            currentLineWidthTillNow += width;
            words[index] = words[index].slice(1);

            if (currentLineWidthTillNow >= maxWidth) {
              // only remove last trailing space which we have added when joining words
              if (currentLine.slice(-1) === " ") {
                currentLine = currentLine.slice(0, -1);
              }
              lines.push(currentLine);
              currentLine = currentChar;
              currentLineWidthTillNow = width;
              if (currentLineWidthTillNow === maxWidth) {
                currentLine = "";
                currentLineWidthTillNow = 0;
              }
            } else {
              currentLine += currentChar;
            }
          }
          // push current line if appending space exceeds max width
          if (currentLineWidthTillNow + spaceWidth > maxWidth) {
            lines.push(currentLine);
            currentLine = "";
            currentLineWidthTillNow = 0;
          } else {
            // space needs to be appended before next word
            // as currentLine contains chars which couldn't be appended
            // to previous line
            currentLine += " ";
            currentLineWidthTillNow += spaceWidth;
          }

          index++;
        } else {
          // Start appending words in a line till max width reached
          while (currentLineWidthTillNow < maxWidth && index < words.length) {
            const word = words[index];
            currentLineWidthTillNow = getTextWidth(currentLine + word, font);

            if (currentLineWidthTillNow >= maxWidth) {
              lines.push(currentLine);
              currentLineWidthTillNow = 0;
              currentLine = "";

              break;
            }
            index++;
            currentLine += `${word} `;
          }

          if (currentLineWidthTillNow === maxWidth) {
            currentLine = "";
            currentLineWidthTillNow = 0;
          }
        }
      }
      if (currentLine) {
        // only remove last trailing space which we have added when joining words
        if (currentLine.slice(-1) === " ") {
          currentLine = currentLine.slice(0, -1);
        }
        lines.push(currentLine);
      }
    }
  });
  return lines.join("\n");
};

export const charWidth = (() => {
  const cachedCharWidth: { [key: FontString]: Array<number> } = {};

  const calculate = (char: string, font: FontString) => {
    const ascii = char.charCodeAt(0);
    if (!cachedCharWidth[font]) {
      cachedCharWidth[font] = [];
    }
    if (!cachedCharWidth[font][ascii]) {
      const width = getTextWidth(char, font);
      cachedCharWidth[font][ascii] = width;
    }
    return cachedCharWidth[font][ascii];
  };

  const getCache = (font: FontString) => {
    return cachedCharWidth[font];
  };
  return {
    calculate,
    getCache,
  };
})();
export const getApproxMinLineWidth = (font: FontString) => {
  return (
    measureText(DUMMY_TEXT.split("").join("\n"), font).width +
    BOUND_TEXT_PADDING * 2
  );
};

export const getApproxMinLineHeight = (font: FontString) => {
  return getApproxLineHeight(font) + BOUND_TEXT_PADDING * 2;
};

export const getMinCharWidth = (font: FontString) => {
  const cache = charWidth.getCache(font);
  if (!cache) {
    return 0;
  }
  const cacheWithOutEmpty = cache.filter((val) => val !== undefined);

  return Math.min(...cacheWithOutEmpty);
};

export const getApproxCharsToFitInWidth = (font: FontString, width: number) => {
  // Generally lower case is used so converting to lower case
  const dummyText = DUMMY_TEXT.toLocaleLowerCase();
  const batchLength = 6;
  let index = 0;
  let widthTillNow = 0;
  let str = "";
  while (widthTillNow <= width) {
    const batch = dummyText.substr(index, index + batchLength);
    str += batch;
    widthTillNow += getTextWidth(str, font);
    if (index === dummyText.length - 1) {
      index = 0;
    }
    index = index + batchLength;
  }

  while (widthTillNow > width) {
    str = str.substr(0, str.length - 1);
    widthTillNow = getTextWidth(str, font);
  }
  return str.length;
};

export const getBoundTextElementId = (container: ExcalidrawElement | null) => {
  return container?.boundElements?.filter((ele) => ele.type === "text")[0]?.id;
};<|MERGE_RESOLUTION|>--- conflicted
+++ resolved
@@ -1,7 +1,4 @@
-<<<<<<< HEAD
 import { measureTextElement } from "../textlike";
-import { ExcalidrawTextElement } from "./types";
-=======
 import { getFontString, arrayToMap, isTestEnv } from "../utils";
 import {
   ExcalidrawBindableElement,
@@ -10,7 +7,6 @@
   FontString,
   NonDeletedExcalidrawElement,
 } from "./types";
->>>>>>> 28546fbb
 import { mutateElement } from "./mutateElement";
 import { BOUND_TEXT_PADDING } from "../constants";
 import { MaybeTransformHandleType } from "./transformHandles";
@@ -37,9 +33,12 @@
       container.width,
     );
   }
-  const metrics = measureText(
-    element.originalText,
-    getFontString(element),
+  const metrics = measureTextElement(
+    element,
+    {
+      text: element.originalText,
+      fontSize: element.fontSize,
+    },
     maxWidth,
   );
 
@@ -55,11 +54,6 @@
     mutateElement(container, { height: nextHeight });
   }
 
-<<<<<<< HEAD
-export const redrawTextBoundingBox = (element: ExcalidrawTextElement) => {
-  const metrics = measureTextElement(element);
-=======
->>>>>>> 28546fbb
   mutateElement(element, {
     width: metrics.width,
     height: metrics.height,
