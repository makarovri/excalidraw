import { getFontString, arrayToMap, isTestEnv } from "../utils";
import {
  ExcalidrawElement,
  ExcalidrawTextContainer,
  ExcalidrawTextElement,
  ExcalidrawTextElementWithContainer,
  FontString,
  NonDeletedExcalidrawElement,
} from "./types";
import { mutateElement } from "./mutateElement";
import {
  BOUND_TEXT_PADDING,
  DEFAULT_FONT_FAMILY,
  DEFAULT_FONT_SIZE,
  TEXT_ALIGN,
  VERTICAL_ALIGN,
} from "../constants";
import { MaybeTransformHandleType } from "./transformHandles";
import Scene from "../scene/Scene";
import { isTextElement } from ".";
import { isBoundToContainer, isArrowElement } from "./typeChecks";
import { LinearElementEditor } from "./linearElementEditor";
import { AppState } from "../types";
import { isTextBindableContainer } from "./typeChecks";
import { getElementAbsoluteCoords } from "../element";
import { getSelectedElements } from "../scene";
import { isHittingElementNotConsideringBoundingBox } from "./collision";
import {
  resetOriginalContainerCache,
  updateOriginalContainerCache,
} from "./textWysiwyg";
import { ExtractSetType } from "../utility-types";

export const normalizeText = (text: string) => {
  return (
    text
      // replace tabs with spaces so they render and measure correctly
      .replace(/\t/g, "        ")
      // normalize newlines
      .replace(/\r?\n|\r/g, "\n")
  );
};

export const redrawTextBoundingBox = (
  textElement: ExcalidrawTextElement,
  container: ExcalidrawElement | null,
) => {
  let maxWidth = undefined;

  const boundTextUpdates = {
    x: textElement.x,
    y: textElement.y,
    text: textElement.text,
    width: textElement.width,
    height: textElement.height,
  };

  boundTextUpdates.text = textElement.text;

  if (container) {
    maxWidth = getMaxContainerWidth(container);
    boundTextUpdates.text = wrapText(
      textElement.originalText,
      getFontString(textElement),
      maxWidth,
    );
  }
  const metrics = measureText(
    boundTextUpdates.text,
    getFontString(textElement),
  );

  boundTextUpdates.width = metrics.width;
  boundTextUpdates.height = metrics.height;

  if (container) {
    if (isArrowElement(container)) {
      const centerX = textElement.x + textElement.width / 2;
      const centerY = textElement.y + textElement.height / 2;
      const diffWidth = metrics.width - textElement.width;
      const diffHeight = metrics.height - textElement.height;
      boundTextUpdates.x = centerY - (textElement.height + diffHeight) / 2;
      boundTextUpdates.y = centerX - (textElement.width + diffWidth) / 2;
    } else {
      const containerDims = getContainerDims(container);
      let maxContainerHeight = getMaxContainerHeight(container);

      let nextHeight = containerDims.height;
      if (metrics.height > maxContainerHeight) {
        nextHeight = computeContainerDimensionForBoundText(
          metrics.height,
          container.type,
        );
        mutateElement(container, { height: nextHeight });
        maxContainerHeight = getMaxContainerHeight(container);
        updateOriginalContainerCache(container.id, nextHeight);
      }
      const updatedTextElement = {
        ...textElement,
        ...boundTextUpdates,
      } as ExcalidrawTextElementWithContainer;
      const { x, y } = computeBoundTextPosition(container, updatedTextElement);
      boundTextUpdates.x = x;
      boundTextUpdates.y = y;
    }
  }

  mutateElement(textElement, boundTextUpdates);
};

export const bindTextToShapeAfterDuplication = (
  sceneElements: ExcalidrawElement[],
  oldElements: ExcalidrawElement[],
  oldIdToDuplicatedId: Map<ExcalidrawElement["id"], ExcalidrawElement["id"]>,
): void => {
  const sceneElementMap = arrayToMap(sceneElements) as Map<
    ExcalidrawElement["id"],
    ExcalidrawElement
  >;
  oldElements.forEach((element) => {
    const newElementId = oldIdToDuplicatedId.get(element.id) as string;
    const boundTextElementId = getBoundTextElementId(element);

    if (boundTextElementId) {
      const newTextElementId = oldIdToDuplicatedId.get(boundTextElementId);
      if (newTextElementId) {
        const newContainer = sceneElementMap.get(newElementId);
        if (newContainer) {
          mutateElement(newContainer, {
            boundElements: (element.boundElements || [])
              .filter(
                (boundElement) =>
                  boundElement.id !== newTextElementId &&
                  boundElement.id !== boundTextElementId,
              )
              .concat({
                type: "text",
                id: newTextElementId,
              }),
          });
        }
        const newTextElement = sceneElementMap.get(newTextElementId);
        if (newTextElement && isTextElement(newTextElement)) {
          mutateElement(newTextElement, {
            containerId: newContainer ? newElementId : null,
          });
        }
      }
    }
  });
};

export const handleBindTextResize = (
  container: NonDeletedExcalidrawElement,
  transformHandleType: MaybeTransformHandleType,
) => {
  const boundTextElementId = getBoundTextElementId(container);
  if (!boundTextElementId) {
    return;
  }
  resetOriginalContainerCache(container.id);
  let textElement = Scene.getScene(container)!.getElement(
    boundTextElementId,
  ) as ExcalidrawTextElement;
  if (textElement && textElement.text) {
    if (!container) {
      return;
    }

    textElement = Scene.getScene(container)!.getElement(
      boundTextElementId,
    ) as ExcalidrawTextElement;
    let text = textElement.text;
    let nextHeight = textElement.height;
    let nextWidth = textElement.width;
    const containerDims = getContainerDims(container);
    const maxWidth = getMaxContainerWidth(container);
    const maxHeight = getMaxContainerHeight(container);
    let containerHeight = containerDims.height;
    if (transformHandleType !== "n" && transformHandleType !== "s") {
      if (text) {
        text = wrapText(
          textElement.originalText,
          getFontString(textElement),
          maxWidth,
        );
      }
      const dimensions = measureText(text, getFontString(textElement));
      nextHeight = dimensions.height;
      nextWidth = dimensions.width;
    }
    // increase height in case text element height exceeds
    if (nextHeight > maxHeight) {
      containerHeight = computeContainerDimensionForBoundText(
        nextHeight,
        container.type,
      );

      const diff = containerHeight - containerDims.height;
      // fix the y coord when resizing from ne/nw/n
      const updatedY =
        !isArrowElement(container) &&
        (transformHandleType === "ne" ||
          transformHandleType === "nw" ||
          transformHandleType === "n")
          ? container.y - diff
          : container.y;
      mutateElement(container, {
        height: containerHeight,
        y: updatedY,
      });
    }

    mutateElement(textElement, {
      text,
      width: nextWidth,
      height: nextHeight,
    });

    if (!isArrowElement(container)) {
      mutateElement(
        textElement,
        computeBoundTextPosition(
          container,
          textElement as ExcalidrawTextElementWithContainer,
        ),
      );
    }
  }
};

const computeBoundTextPosition = (
  container: ExcalidrawElement,
  boundTextElement: ExcalidrawTextElementWithContainer,
) => {
  const containerCoords = getContainerCoords(container);
  const maxContainerHeight = getMaxContainerHeight(container);
  const maxContainerWidth = getMaxContainerWidth(container);

  let x;
  let y;
  if (boundTextElement.verticalAlign === VERTICAL_ALIGN.TOP) {
    y = containerCoords.y;
  } else if (boundTextElement.verticalAlign === VERTICAL_ALIGN.BOTTOM) {
    y = containerCoords.y + (maxContainerHeight - boundTextElement.height);
  } else {
    y =
      containerCoords.y +
      (maxContainerHeight / 2 - boundTextElement.height / 2);
  }
  if (boundTextElement.textAlign === TEXT_ALIGN.LEFT) {
    x = containerCoords.x;
  } else if (boundTextElement.textAlign === TEXT_ALIGN.RIGHT) {
    x = containerCoords.x + (maxContainerWidth - boundTextElement.width);
  } else {
    x =
      containerCoords.x + (maxContainerWidth / 2 - boundTextElement.width / 2);
  }
  return { x, y };
};

// https://github.com/grassator/canvas-text-editor/blob/master/lib/FontMetrics.js

export const measureText = (text: string, font: FontString) => {
  text = text
    .split("\n")
    // replace empty lines with single space because leading/trailing empty
    // lines would be stripped from computation
    .map((x) => x || " ")
    .join("\n");

  const height = getTextHeight(text, font);
  const width = getTextWidth(text, font);

  return { width, height };
};

const DUMMY_TEXT = "ABCDEFGHIJKLMNOPQRSTUVWXYZ0123456789".toLocaleUpperCase();
const cacheApproxLineHeight: { [key: FontString]: number } = {};

export const getApproxLineHeight = (font: FontString) => {
  if (cacheApproxLineHeight[font]) {
    return cacheApproxLineHeight[font];
  }
  const fontSize = parseInt(font);

  // Calculate line height relative to font size
  cacheApproxLineHeight[font] = fontSize * 1.2;
  return cacheApproxLineHeight[font];
};

let canvas: HTMLCanvasElement | undefined;

const getLineWidth = (text: string, font: FontString) => {
  if (!canvas) {
    canvas = document.createElement("canvas");
  }
  const canvas2dContext = canvas.getContext("2d")!;
  canvas2dContext.font = font;
  const width = canvas2dContext.measureText(text).width;

  // since in test env the canvas measureText algo
  // doesn't measure text and instead just returns number of
  // characters hence we assume that each letteris 10px
  if (isTestEnv()) {
    return width * 10;
  }
  return width;
};

export const getTextWidth = (text: string, font: FontString) => {
  const lines = text.replace(/\r\n?/g, "\n").split("\n");
  let width = 0;
  lines.forEach((line) => {
    width = Math.max(width, getLineWidth(line, font));
  });
  return width;
};

export const getTextHeight = (text: string, font: FontString) => {
  const lines = text.replace(/\r\n?/g, "\n").split("\n");
  const lineHeight = getApproxLineHeight(font);
  return lineHeight * lines.length;
};

export const wrapText = (text: string, font: FontString, maxWidth: number) => {
  const lines: Array<string> = [];
  const originalLines = text.split("\n");
  const spaceWidth = getLineWidth(" ", font);

  let currentLine = "";
  let currentLineWidthTillNow = 0;

  const push = (str: string) => {
    if (str.trim()) {
      lines.push(str);
    }
  };

  const resetParams = () => {
    currentLine = "";
    currentLineWidthTillNow = 0;
  };

  originalLines.forEach((originalLine) => {
    const currentLineWidth = getTextWidth(originalLine, font);

    //Push the line if its <= maxWidth
    if (currentLineWidth <= maxWidth) {
      lines.push(originalLine);
      return; // continue
    }
<<<<<<< HEAD
    let index = 0;
    while (index < words.length) {
      const word = words[index];
      const splitWords = word.split("-");
      // Splitting words containing "-" as those are treated as separate words
      // by css wrapping algorithm eg non-profit => non-, profit
      if (splitWords.length > 1) {
        splitWords.forEach((word, index) => {
          if (index !== splitWords.length - 1) {
            splitWords[index] = word += "-";
          }
        });
        words[index] = splitWords[0];
        for (let i = 1; i < splitWords.length; i++) {
          words.splice(index + i, 0, splitWords[i]);
        }
        index = index + splitWords.length;
      } else {
        index++;
      }
    }

    let currentLine = "";
    let currentLineWidthTillNow = 0;
    index = 0;
=======
    const words = originalLine.split(" ");

    resetParams();

    let index = 0;

>>>>>>> 7e330c8e
    while (index < words.length) {
      const currentWordWidth = getLineWidth(words[index], font);

      // This will only happen when single word takes entire width
      if (currentWordWidth === maxWidth) {
        push(words[index]);
        index++;
      }

      // Start breaking longer words exceeding max width
      else if (currentWordWidth > maxWidth) {
        // push current line since the current word exceeds the max width
        // so will be appended in next line
        push(currentLine);

        resetParams();

        while (words[index].length > 0) {
          const currentChar = String.fromCodePoint(
            words[index].codePointAt(0)!,
          );
          const width = charWidth.calculate(currentChar, font);
          currentLineWidthTillNow += width;
          words[index] = words[index].slice(currentChar.length);

          if (currentLineWidthTillNow >= maxWidth) {
            push(currentLine);
            currentLine = currentChar;
            currentLineWidthTillNow = width;
          } else {
            currentLine += currentChar;
          }
        }

        // push current line if appending space exceeds max width
        if (currentLineWidthTillNow + spaceWidth >= maxWidth) {
          push(currentLine);
          resetParams();
        } else {
          // space needs to be appended before next word
          // as currentLine contains chars which couldn't be appended
          // to previous line
          currentLine += " ";
          currentLineWidthTillNow += spaceWidth;
        }
        index++;
      } else {
        // Start appending words in a line till max width reached
        while (currentLineWidthTillNow < maxWidth && index < words.length) {
          const word = words[index];
          currentLineWidthTillNow = getLineWidth(currentLine + word, font);

          if (currentLineWidthTillNow > maxWidth) {
            push(currentLine);
            resetParams();

            break;
          }
          index++;
          const shouldAppendSpace = !word.endsWith("-");
          currentLine += word;

          if (shouldAppendSpace) {
            currentLine += " ";
          }

          // Push the word if appending space exceeds max width
          if (currentLineWidthTillNow + spaceWidth >= maxWidth) {
<<<<<<< HEAD
            if (shouldAppendSpace) {
              lines.push(currentLine.slice(0, -1));
            } else {
              lines.push(currentLine);
            }
            currentLine = "";
            currentLineWidthTillNow = 0;
=======
            const word = currentLine.slice(0, -1);
            push(word);
            resetParams();
>>>>>>> 7e330c8e
            break;
          }
        }
      }
    }
    if (currentLine.slice(-1) === " ") {
      // only remove last trailing space which we have added when joining words
      currentLine = currentLine.slice(0, -1);
      push(currentLine);
    }
  });
  return lines.join("\n");
};

export const charWidth = (() => {
  const cachedCharWidth: { [key: FontString]: Array<number> } = {};

  const calculate = (char: string, font: FontString) => {
    const ascii = char.charCodeAt(0);
    if (!cachedCharWidth[font]) {
      cachedCharWidth[font] = [];
    }
    if (!cachedCharWidth[font][ascii]) {
      const width = getLineWidth(char, font);
      cachedCharWidth[font][ascii] = width;
    }

    return cachedCharWidth[font][ascii];
  };

  const getCache = (font: FontString) => {
    return cachedCharWidth[font];
  };
  return {
    calculate,
    getCache,
  };
})();

export const getApproxMinLineWidth = (font: FontString) => {
  const maxCharWidth = getMaxCharWidth(font);
  if (maxCharWidth === 0) {
    return (
      measureText(DUMMY_TEXT.split("").join("\n"), font).width +
      BOUND_TEXT_PADDING * 2
    );
  }
  return maxCharWidth + BOUND_TEXT_PADDING * 2;
};

export const getApproxMinLineHeight = (font: FontString) => {
  return getApproxLineHeight(font) + BOUND_TEXT_PADDING * 2;
};

export const getMinCharWidth = (font: FontString) => {
  const cache = charWidth.getCache(font);
  if (!cache) {
    return 0;
  }
  const cacheWithOutEmpty = cache.filter((val) => val !== undefined);

  return Math.min(...cacheWithOutEmpty);
};

export const getMaxCharWidth = (font: FontString) => {
  const cache = charWidth.getCache(font);
  if (!cache) {
    return 0;
  }
  const cacheWithOutEmpty = cache.filter((val) => val !== undefined);
  return Math.max(...cacheWithOutEmpty);
};

export const getApproxCharsToFitInWidth = (font: FontString, width: number) => {
  // Generally lower case is used so converting to lower case
  const dummyText = DUMMY_TEXT.toLocaleLowerCase();
  const batchLength = 6;
  let index = 0;
  let widthTillNow = 0;
  let str = "";
  while (widthTillNow <= width) {
    const batch = dummyText.substr(index, index + batchLength);
    str += batch;
    widthTillNow += getLineWidth(str, font);
    if (index === dummyText.length - 1) {
      index = 0;
    }
    index = index + batchLength;
  }

  while (widthTillNow > width) {
    str = str.substr(0, str.length - 1);
    widthTillNow = getLineWidth(str, font);
  }
  return str.length;
};

export const getBoundTextElementId = (container: ExcalidrawElement | null) => {
  return container?.boundElements?.length
    ? container?.boundElements?.filter((ele) => ele.type === "text")[0]?.id ||
        null
    : null;
};

export const getBoundTextElement = (element: ExcalidrawElement | null) => {
  if (!element) {
    return null;
  }
  const boundTextElementId = getBoundTextElementId(element);
  if (boundTextElementId) {
    return (
      (Scene.getScene(element)?.getElement(
        boundTextElementId,
      ) as ExcalidrawTextElementWithContainer) || null
    );
  }
  return null;
};

export const getContainerElement = (
  element:
    | (ExcalidrawElement & {
        containerId: ExcalidrawElement["id"] | null;
      })
    | null,
) => {
  if (!element) {
    return null;
  }
  if (element.containerId) {
    return Scene.getScene(element)?.getElement(element.containerId) || null;
  }
  return null;
};

export const getContainerDims = (element: ExcalidrawElement) => {
  const MIN_WIDTH = 300;
  if (isArrowElement(element)) {
    const width = Math.max(element.width, MIN_WIDTH);
    const height = element.height;
    return { width, height };
  }
  return { width: element.width, height: element.height };
};

export const getContainerCenter = (
  container: ExcalidrawElement,
  appState: AppState,
) => {
  if (!isArrowElement(container)) {
    return {
      x: container.x + container.width / 2,
      y: container.y + container.height / 2,
    };
  }
  const points = LinearElementEditor.getPointsGlobalCoordinates(container);
  if (points.length % 2 === 1) {
    const index = Math.floor(container.points.length / 2);
    const midPoint = LinearElementEditor.getPointGlobalCoordinates(
      container,
      container.points[index],
    );
    return { x: midPoint[0], y: midPoint[1] };
  }
  const index = container.points.length / 2 - 1;
  let midSegmentMidpoint = LinearElementEditor.getEditorMidPoints(
    container,
    appState,
  )[index];
  if (!midSegmentMidpoint) {
    midSegmentMidpoint = LinearElementEditor.getSegmentMidPoint(
      container,
      points[index],
      points[index + 1],
      index + 1,
    );
  }
  return { x: midSegmentMidpoint[0], y: midSegmentMidpoint[1] };
};

export const getContainerCoords = (container: NonDeletedExcalidrawElement) => {
  let offsetX = BOUND_TEXT_PADDING;
  let offsetY = BOUND_TEXT_PADDING;

  if (container.type === "ellipse") {
    // The derivation of coordinates is explained in https://github.com/excalidraw/excalidraw/pull/6172
    offsetX += (container.width / 2) * (1 - Math.sqrt(2) / 2);
    offsetY += (container.height / 2) * (1 - Math.sqrt(2) / 2);
  }
  // The derivation of coordinates is explained in https://github.com/excalidraw/excalidraw/pull/6265
  if (container.type === "diamond") {
    offsetX += container.width / 4;
    offsetY += container.height / 4;
  }
  return {
    x: container.x + offsetX,
    y: container.y + offsetY,
  };
};

export const getTextElementAngle = (textElement: ExcalidrawTextElement) => {
  const container = getContainerElement(textElement);
  if (!container || isArrowElement(container)) {
    return textElement.angle;
  }
  return container.angle;
};

export const getBoundTextElementOffset = (
  boundTextElement: ExcalidrawTextElement | null,
) => {
  const container = getContainerElement(boundTextElement);
  if (!container || !boundTextElement) {
    return 0;
  }
  if (isArrowElement(container)) {
    return BOUND_TEXT_PADDING * 8;
  }

  return BOUND_TEXT_PADDING;
};

export const getBoundTextElementPosition = (
  container: ExcalidrawElement,
  boundTextElement: ExcalidrawTextElementWithContainer,
) => {
  if (isArrowElement(container)) {
    return LinearElementEditor.getBoundTextElementPosition(
      container,
      boundTextElement,
    );
  }
};

export const shouldAllowVerticalAlign = (
  selectedElements: NonDeletedExcalidrawElement[],
) => {
  return selectedElements.some((element) => {
    const hasBoundContainer = isBoundToContainer(element);
    if (hasBoundContainer) {
      const container = getContainerElement(element);
      if (isTextElement(element) && isArrowElement(container)) {
        return false;
      }
      return true;
    }
    return false;
  });
};

export const suppportsHorizontalAlign = (
  selectedElements: NonDeletedExcalidrawElement[],
) => {
  return selectedElements.some((element) => {
    const hasBoundContainer = isBoundToContainer(element);
    if (hasBoundContainer) {
      const container = getContainerElement(element);
      if (isTextElement(element) && isArrowElement(container)) {
        return false;
      }
      return true;
    }

    return isTextElement(element);
  });
};

export const getTextBindableContainerAtPosition = (
  elements: readonly ExcalidrawElement[],
  appState: AppState,
  x: number,
  y: number,
): ExcalidrawTextContainer | null => {
  const selectedElements = getSelectedElements(elements, appState);
  if (selectedElements.length === 1) {
    return isTextBindableContainer(selectedElements[0], false)
      ? selectedElements[0]
      : null;
  }
  let hitElement = null;
  // We need to to hit testing from front (end of the array) to back (beginning of the array)
  for (let index = elements.length - 1; index >= 0; --index) {
    if (elements[index].isDeleted) {
      continue;
    }
    const [x1, y1, x2, y2] = getElementAbsoluteCoords(elements[index]);
    if (
      isArrowElement(elements[index]) &&
      isHittingElementNotConsideringBoundingBox(elements[index], appState, [
        x,
        y,
      ])
    ) {
      hitElement = elements[index];
      break;
    } else if (x1 < x && x < x2 && y1 < y && y < y2) {
      hitElement = elements[index];
      break;
    }
  }

  return isTextBindableContainer(hitElement, false) ? hitElement : null;
};

const VALID_CONTAINER_TYPES = new Set([
  "rectangle",
  "ellipse",
  "diamond",
  "image",
  "arrow",
]);

export const isValidTextContainer = (element: ExcalidrawElement) =>
  VALID_CONTAINER_TYPES.has(element.type);

export const computeContainerDimensionForBoundText = (
  dimension: number,
  containerType: ExtractSetType<typeof VALID_CONTAINER_TYPES>,
) => {
  dimension = Math.ceil(dimension);
  const padding = BOUND_TEXT_PADDING * 2;

  if (containerType === "ellipse") {
    return Math.round(((dimension + padding) / Math.sqrt(2)) * 2);
  }
  if (containerType === "arrow") {
    return dimension + padding * 8;
  }
  if (containerType === "diamond") {
    return 2 * (dimension + padding);
  }
  return dimension + padding;
};

export const getMaxContainerWidth = (container: ExcalidrawElement) => {
  const width = getContainerDims(container).width;
  if (isArrowElement(container)) {
    const containerWidth = width - BOUND_TEXT_PADDING * 8 * 2;
    if (containerWidth <= 0) {
      const boundText = getBoundTextElement(container);
      if (boundText) {
        return boundText.width;
      }
      return BOUND_TEXT_PADDING * 8 * 2;
    }
    return containerWidth;
  }

  if (container.type === "ellipse") {
    // The width of the largest rectangle inscribed inside an ellipse is
    // Math.round((ellipse.width / 2) * Math.sqrt(2)) which is derived from
    // equation of an ellipse -https://github.com/excalidraw/excalidraw/pull/6172
    return Math.round((width / 2) * Math.sqrt(2)) - BOUND_TEXT_PADDING * 2;
  }
  if (container.type === "diamond") {
    // The width of the largest rectangle inscribed inside a rhombus is
    // Math.round(width / 2) - https://github.com/excalidraw/excalidraw/pull/6265
    return Math.round(width / 2) - BOUND_TEXT_PADDING * 2;
  }
  return width - BOUND_TEXT_PADDING * 2;
};

export const getMaxContainerHeight = (container: ExcalidrawElement) => {
  const height = getContainerDims(container).height;
  if (isArrowElement(container)) {
    const containerHeight = height - BOUND_TEXT_PADDING * 8 * 2;
    if (containerHeight <= 0) {
      const boundText = getBoundTextElement(container);
      if (boundText) {
        return boundText.height;
      }
      return BOUND_TEXT_PADDING * 8 * 2;
    }
    return height;
  }
  if (container.type === "ellipse") {
    // The height of the largest rectangle inscribed inside an ellipse is
    // Math.round((ellipse.height / 2) * Math.sqrt(2)) which is derived from
    // equation of an ellipse - https://github.com/excalidraw/excalidraw/pull/6172
    return Math.round((height / 2) * Math.sqrt(2)) - BOUND_TEXT_PADDING * 2;
  }
  if (container.type === "diamond") {
    // The height of the largest rectangle inscribed inside a rhombus is
    // Math.round(height / 2) - https://github.com/excalidraw/excalidraw/pull/6265
    return Math.round(height / 2) - BOUND_TEXT_PADDING * 2;
  }
  return height - BOUND_TEXT_PADDING * 2;
};

export const isMeasureTextSupported = () => {
  const width = getTextWidth(
    DUMMY_TEXT,
    getFontString({
      fontSize: DEFAULT_FONT_SIZE,
      fontFamily: DEFAULT_FONT_FAMILY,
    }),
  );
  return width > 0;
};<|MERGE_RESOLUTION|>--- conflicted
+++ resolved
@@ -345,12 +345,14 @@
   originalLines.forEach((originalLine) => {
     const currentLineWidth = getTextWidth(originalLine, font);
 
-    //Push the line if its <= maxWidth
+    // Push the line if its <= maxWidth
     if (currentLineWidth <= maxWidth) {
       lines.push(originalLine);
       return; // continue
     }
-<<<<<<< HEAD
+    const words = originalLine.split(" ");
+
+    resetParams();
     let index = 0;
     while (index < words.length) {
       const word = words[index];
@@ -372,18 +374,8 @@
         index++;
       }
     }
-
-    let currentLine = "";
-    let currentLineWidthTillNow = 0;
     index = 0;
-=======
-    const words = originalLine.split(" ");
-
-    resetParams();
-
-    let index = 0;
-
->>>>>>> 7e330c8e
+
     while (index < words.length) {
       const currentWordWidth = getLineWidth(words[index], font);
 
@@ -452,19 +444,12 @@
 
           // Push the word if appending space exceeds max width
           if (currentLineWidthTillNow + spaceWidth >= maxWidth) {
-<<<<<<< HEAD
             if (shouldAppendSpace) {
               lines.push(currentLine.slice(0, -1));
             } else {
               lines.push(currentLine);
             }
-            currentLine = "";
-            currentLineWidthTillNow = 0;
-=======
-            const word = currentLine.slice(0, -1);
-            push(word);
             resetParams();
->>>>>>> 7e330c8e
             break;
           }
         }
