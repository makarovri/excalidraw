--- conflicted
+++ resolved
@@ -83,6 +83,7 @@
         nextHeight = computeContainerDimensionForBoundText(
           metrics.height,
           container.type,
+          container.customData?.legacyTextWrap
         );
         mutateElement(container, { height: nextHeight });
         maxContainerHeight = getMaxContainerHeight(container);
@@ -187,6 +188,7 @@
       containerHeight = computeContainerDimensionForBoundText(
         nextHeight,
         container.type,
+        container.customData?.legacyTextWrap
       );
 
       const diff = containerHeight - containerDims.height;
@@ -725,31 +727,19 @@
 export const computeContainerDimensionForBoundText = (
   dimension: number,
   containerType: ExtractSetType<typeof VALID_CONTAINER_TYPES>,
+  legacy: boolean = false, //zsviczian
 ) => {
-<<<<<<< HEAD
-  const legacy = container.customData?.legacyTextWrap; //zsviczian
-  if (container.type === "ellipse" && !legacy) {
-    return Math.round(
-      ((boundTextElementHeight + BOUND_TEXT_PADDING * 2) / Math.sqrt(2)) * 2,
-    );
-=======
   dimension = Math.ceil(dimension);
   const padding = BOUND_TEXT_PADDING * 2;
 
-  if (containerType === "ellipse") {
+  if (containerType === "ellipse" && !legacy) { //zsviczian
     return Math.round(((dimension + padding) / Math.sqrt(2)) * 2);
->>>>>>> cef6094d
   }
   if (containerType === "arrow") {
     return dimension + padding * 8;
   }
-<<<<<<< HEAD
-  if (container.type === "diamond" && !legacy) {
-    return 2 * (boundTextElementHeight + BOUND_TEXT_PADDING * 2);
-=======
-  if (containerType === "diamond") {
+  if (containerType === "diamond" && !legacy) {//zsviczian
     return 2 * (dimension + padding);
->>>>>>> cef6094d
   }
   return dimension + padding;
 };
