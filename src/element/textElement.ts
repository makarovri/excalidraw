--- conflicted
+++ resolved
@@ -70,7 +70,6 @@
     maxWidth = getMaxContainerWidth(container);
     text = wrapTextElement(textElement, maxWidth);
   }
-<<<<<<< HEAD
   const width = measureTextElement(
     textElement,
     { text: textElement.originalText },
@@ -78,9 +77,6 @@
   ).width;
   const { height, baseline } = measureTextElement(textElement, { text });
   const metrics = { width, height, baseline };
-=======
-  const metrics = measureText(text, getFontString(textElement), maxWidth);
->>>>>>> 7e135c4e
   let coordY = textElement.y;
   let coordX = textElement.x;
   // Resize container and vertically center align the text
