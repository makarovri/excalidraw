import { getFontString, arrayToMap, isTestEnv } from "../utils";
import {
  ExcalidrawElement,
  ExcalidrawTextElement,
  ExcalidrawTextElementWithContainer,
  FontString,
  NonDeletedExcalidrawElement,
} from "./types";
import { mutateElement } from "./mutateElement";
import { BOUND_TEXT_PADDING, TEXT_ALIGN, VERTICAL_ALIGN } from "../constants";
import { MaybeTransformHandleType } from "./transformHandles";
import Scene from "../scene/Scene";
import { isTextElement } from ".";
import { getMaxContainerHeight, getMaxContainerWidth } from "./newElement";
<<<<<<< HEAD
import { isBoundToContainer, isLinearElement } from "./typeChecks";
import { LinearElementEditor } from "./linearElementEditor";
import { AppState } from "../types";
=======
import { isImageElement } from "./typeChecks";
>>>>>>> 96a5d654

export const redrawTextBoundingBox = (
  textElement: ExcalidrawTextElement,
  container: ExcalidrawElement | null,
) => {
  let maxWidth = undefined;
  let text = textElement.text;
  if (container) {
    maxWidth = getMaxContainerWidth(container);
    text = wrapText(
      textElement.originalText,
      getFontString(textElement),
      maxWidth,
    );
  }
  const metrics = measureText(
    textElement.originalText,
    getFontString(textElement),
    maxWidth,
  );
  let coordY = textElement.y;
  let coordX = textElement.x;
  // Resize container and vertically center align the text
  if (container) {
    if (!isLinearElement(container)) {
      const containerDims = getContainerDims(container);
      let nextHeight = containerDims.height;
      const boundTextElementPadding = getBoundTextElementOffset(textElement);
      if (textElement.verticalAlign === VERTICAL_ALIGN.TOP) {
        coordY = container.y + boundTextElementPadding;
      } else if (textElement.verticalAlign === VERTICAL_ALIGN.BOTTOM) {
        coordY =
          container.y +
          containerDims.height -
          metrics.height -
          boundTextElementPadding;
      } else {
        coordY = container.y + containerDims.height / 2 - metrics.height / 2;
        if (metrics.height > getMaxContainerHeight(container)) {
          nextHeight = metrics.height + boundTextElementPadding * 2;
          coordY = container.y + nextHeight / 2 - metrics.height / 2;
        }
      }
      if (textElement.textAlign === TEXT_ALIGN.LEFT) {
        coordX = container.x + boundTextElementPadding;
      } else if (textElement.textAlign === TEXT_ALIGN.RIGHT) {
        coordX =
          container.x +
          containerDims.width -
          metrics.width -
          boundTextElementPadding;
      } else {
        coordX = container.x + containerDims.width / 2 - metrics.width / 2;
      }

      mutateElement(container, { height: nextHeight });
    } else {
      const centerX = textElement.x + textElement.width / 2;
      const centerY = textElement.y + textElement.height / 2;
      const diffWidth = metrics.width - textElement.width;
      const diffHeight = metrics.height - textElement.height;
      coordY = centerY - (textElement.height + diffHeight) / 2;
      coordX = centerX - (textElement.width + diffWidth) / 2;
    }
  }
  mutateElement(textElement, {
    width: metrics.width,
    height: metrics.height,
    baseline: metrics.baseline,
    y: coordY,
    x: coordX,
    text,
  });
};

export const bindTextToShapeAfterDuplication = (
  sceneElements: ExcalidrawElement[],
  oldElements: ExcalidrawElement[],
  oldIdToDuplicatedId: Map<ExcalidrawElement["id"], ExcalidrawElement["id"]>,
): void => {
  const sceneElementMap = arrayToMap(sceneElements) as Map<
    ExcalidrawElement["id"],
    ExcalidrawElement
  >;
  oldElements.forEach((element) => {
    const newElementId = oldIdToDuplicatedId.get(element.id) as string;
    const boundTextElementId = getBoundTextElementId(element);

    if (boundTextElementId) {
      const newTextElementId = oldIdToDuplicatedId.get(boundTextElementId);
      if (newTextElementId) {
        const newContainer = sceneElementMap.get(newElementId);
        if (newContainer) {
          mutateElement(newContainer, {
            boundElements: element.boundElements?.concat({
              type: "text",
              id: newTextElementId,
            }),
          });
        }
        const newTextElement = sceneElementMap.get(newTextElementId);
        if (newTextElement && isTextElement(newTextElement)) {
          mutateElement(newTextElement, {
            containerId: newContainer ? newElementId : null,
          });
        }
      }
    }
  });
};

export const handleBindTextResize = (
  container: NonDeletedExcalidrawElement,
  transformHandleType: MaybeTransformHandleType,
) => {
  const boundTextElementId = getBoundTextElementId(container);
  if (!boundTextElementId) {
    return;
  }
  let textElement = Scene.getScene(container)!.getElement(
    boundTextElementId,
  ) as ExcalidrawTextElement;
  if (textElement && textElement.text) {
    if (!container) {
      return;
    }

    textElement = Scene.getScene(container)!.getElement(
      boundTextElementId,
    ) as ExcalidrawTextElement;
    let text = textElement.text;
    let nextHeight = textElement.height;
    let nextWidth = textElement.width;
    const containerDims = getContainerDims(container);
    const maxWidth = getMaxContainerWidth(container);
    const maxHeight = getMaxContainerHeight(container);
    let containerHeight = containerDims.height;
    let nextBaseLine = textElement.baseline;
    if (transformHandleType !== "n" && transformHandleType !== "s") {
      if (text) {
        text = wrapText(
          textElement.originalText,
          getFontString(textElement),
          maxWidth,
        );
      }
      const dimensions = measureText(
        text,
        getFontString(textElement),
        maxWidth,
      );
      nextHeight = dimensions.height;
      nextWidth = dimensions.width;
      nextBaseLine = dimensions.baseline;
    }
    // increase height in case text element height exceeds
    if (nextHeight > maxHeight) {
      containerHeight = nextHeight + getBoundTextElementOffset(textElement) * 2;
      const diff = containerHeight - containerDims.height;
      // fix the y coord when resizing from ne/nw/n
      const updatedY =
        !isLinearElement(container) &&
        (transformHandleType === "ne" ||
          transformHandleType === "nw" ||
          transformHandleType === "n")
          ? container.y - diff
          : container.y;
      mutateElement(container, {
        height: containerHeight,
        y: updatedY,
      });
    }

    mutateElement(textElement, {
      text,
      width: nextWidth,
      height: nextHeight,

      baseline: nextBaseLine,
    });
    if (!isLinearElement(container)) {
      updateBoundTextPosition(
        container,
        textElement as ExcalidrawTextElementWithContainer,
      );
    }
  }
};

const updateBoundTextPosition = (
  container: ExcalidrawElement,
  boundTextElement: ExcalidrawTextElementWithContainer,
) => {
  const containerDims = getContainerDims(container);
  const boundTextElementPadding = getBoundTextElementOffset(boundTextElement);
  let y;
  if (boundTextElement.verticalAlign === VERTICAL_ALIGN.TOP) {
    y = container.y + boundTextElementPadding;
  } else if (boundTextElement.verticalAlign === VERTICAL_ALIGN.BOTTOM) {
    y =
      container.y +
      containerDims.height -
      boundTextElement.height -
      boundTextElementPadding;
  } else {
    y = container.y + containerDims.height / 2 - boundTextElement.height / 2;
  }
  const x =
    boundTextElement.textAlign === TEXT_ALIGN.LEFT
      ? container.x + boundTextElementPadding
      : boundTextElement.textAlign === TEXT_ALIGN.RIGHT
      ? container.x +
        containerDims.width -
        boundTextElement.width -
        boundTextElementPadding
      : container.x + containerDims.width / 2 - boundTextElement.width / 2;

  mutateElement(boundTextElement, { x, y });
};
// https://github.com/grassator/canvas-text-editor/blob/master/lib/FontMetrics.js
export const measureText = (
  text: string,
  font: FontString,
  maxWidth?: number | null,
) => {
  text = text
    .split("\n")
    // replace empty lines with single space because leading/trailing empty
    // lines would be stripped from computation
    .map((x) => x || " ")
    .join("\n");
  const container = document.createElement("div");
  container.style.position = "absolute";
  container.style.whiteSpace = "pre";
  container.style.font = font;
  container.style.minHeight = "1em";
  if (maxWidth) {
    const lineHeight = getApproxLineHeight(font);
    container.style.maxWidth = `${String(maxWidth)}px`;
    container.style.overflow = "hidden";
    container.style.wordBreak = "break-word";
    container.style.lineHeight = `${String(lineHeight)}px`;
    container.style.whiteSpace = "pre-wrap";
  }
  document.body.appendChild(container);
  container.innerText = text;

  const span = document.createElement("span");
  span.style.display = "inline-block";
  span.style.overflow = "hidden";
  span.style.width = "1px";
  span.style.height = "1px";
  container.appendChild(span);
  // Baseline is important for positioning text on canvas
  const baseline = span.offsetTop + span.offsetHeight;
  // Since span adds 1px extra width to the container
  const width = container.offsetWidth + 1;
  const height = container.offsetHeight;

  document.body.removeChild(container);
  return { width, height, baseline };
};

const DUMMY_TEXT = "ABCDEFGHIJKLMNOPQRSTUVWXYZ0123456789".toLocaleUpperCase();
const cacheApproxLineHeight: { [key: FontString]: number } = {};

export const getApproxLineHeight = (font: FontString) => {
  if (cacheApproxLineHeight[font]) {
    return cacheApproxLineHeight[font];
  }
  cacheApproxLineHeight[font] = measureText(DUMMY_TEXT, font, null).height;
  return cacheApproxLineHeight[font];
};

let canvas: HTMLCanvasElement | undefined;
const getTextWidth = (text: string, font: FontString) => {
  if (!canvas) {
    canvas = document.createElement("canvas");
  }
  const canvas2dContext = canvas.getContext("2d")!;
  canvas2dContext.font = font;

  const metrics = canvas2dContext.measureText(text);
  // since in test env the canvas measureText algo
  // doesn't measure text and instead just returns number of
  // characters hence we assume that each letteris 10px
  if (isTestEnv()) {
    return metrics.width * 10;
  }

  return metrics.width;
};

export const wrapText = (text: string, font: FontString, maxWidth: number) => {
  const lines: Array<string> = [];
  const originalLines = text.split("\n");
  const spaceWidth = getTextWidth(" ", font);
  originalLines.forEach((originalLine) => {
    const words = originalLine.split(" ");
    // This means its newline so push it
    if (words.length === 1 && words[0] === "") {
      lines.push(words[0]);
    } else {
      let currentLine = "";
      let currentLineWidthTillNow = 0;

      let index = 0;
      while (index < words.length) {
        const currentWordWidth = getTextWidth(words[index], font);

        // Start breaking longer words exceeding max width
        if (currentWordWidth >= maxWidth) {
          // push current line since the current word exceeds the max width
          // so will be appended in next line
          if (currentLine) {
            lines.push(currentLine);
          }
          currentLine = "";
          currentLineWidthTillNow = 0;
          while (words[index].length > 0) {
            const currentChar = words[index][0];
            const width = charWidth.calculate(currentChar, font);
            currentLineWidthTillNow += width;
            words[index] = words[index].slice(1);

            if (currentLineWidthTillNow >= maxWidth) {
              // only remove last trailing space which we have added when joining words
              if (currentLine.slice(-1) === " ") {
                currentLine = currentLine.slice(0, -1);
              }
              lines.push(currentLine);
              currentLine = currentChar;
              currentLineWidthTillNow = width;
              if (currentLineWidthTillNow === maxWidth) {
                currentLine = "";
                currentLineWidthTillNow = 0;
              }
            } else {
              currentLine += currentChar;
            }
          }
          // push current line if appending space exceeds max width
          if (currentLineWidthTillNow + spaceWidth >= maxWidth) {
            lines.push(currentLine);
            currentLine = "";
            currentLineWidthTillNow = 0;
          } else {
            // space needs to be appended before next word
            // as currentLine contains chars which couldn't be appended
            // to previous line
            currentLine += " ";
            currentLineWidthTillNow += spaceWidth;
          }

          index++;
        } else {
          // Start appending words in a line till max width reached
          while (currentLineWidthTillNow < maxWidth && index < words.length) {
            const word = words[index];
            currentLineWidthTillNow = getTextWidth(currentLine + word, font);

            if (currentLineWidthTillNow >= maxWidth) {
              lines.push(currentLine);
              currentLineWidthTillNow = 0;
              currentLine = "";

              break;
            }
            index++;
            currentLine += `${word} `;

            // Push the word if appending space exceeds max width
            if (currentLineWidthTillNow + spaceWidth >= maxWidth) {
              lines.push(currentLine.slice(0, -1));
              currentLine = "";
              currentLineWidthTillNow = 0;
              break;
            }
          }
          if (currentLineWidthTillNow === maxWidth) {
            currentLine = "";
            currentLineWidthTillNow = 0;
          }
        }
      }
      if (currentLine) {
        // only remove last trailing space which we have added when joining words
        if (currentLine.slice(-1) === " ") {
          currentLine = currentLine.slice(0, -1);
        }
        lines.push(currentLine);
      }
    }
  });
  return lines.join("\n");
};

export const charWidth = (() => {
  const cachedCharWidth: { [key: FontString]: Array<number> } = {};

  const calculate = (char: string, font: FontString) => {
    const ascii = char.charCodeAt(0);
    if (!cachedCharWidth[font]) {
      cachedCharWidth[font] = [];
    }
    if (!cachedCharWidth[font][ascii]) {
      const width = getTextWidth(char, font);
      cachedCharWidth[font][ascii] = width;
    }

    return cachedCharWidth[font][ascii];
  };

  const getCache = (font: FontString) => {
    return cachedCharWidth[font];
  };
  return {
    calculate,
    getCache,
  };
})();
export const getApproxMinLineWidth = (font: FontString) => {
  const maxCharWidth = getMaxCharWidth(font);

  if (maxCharWidth === 0) {
    return (
      measureText(DUMMY_TEXT.split("").join("\n"), font).width +
      BOUND_TEXT_PADDING * 2
    );
  }
  return maxCharWidth + BOUND_TEXT_PADDING * 2;
};

export const getApproxMinLineHeight = (font: FontString) => {
  return getApproxLineHeight(font) + BOUND_TEXT_PADDING * 2;
};

export const getMinCharWidth = (font: FontString) => {
  const cache = charWidth.getCache(font);
  if (!cache) {
    return 0;
  }
  const cacheWithOutEmpty = cache.filter((val) => val !== undefined);

  return Math.min(...cacheWithOutEmpty);
};

export const getMaxCharWidth = (font: FontString) => {
  const cache = charWidth.getCache(font);
  if (!cache) {
    return 0;
  }
  const cacheWithOutEmpty = cache.filter((val) => val !== undefined);
  return Math.max(...cacheWithOutEmpty);
};

export const getApproxCharsToFitInWidth = (font: FontString, width: number) => {
  // Generally lower case is used so converting to lower case
  const dummyText = DUMMY_TEXT.toLocaleLowerCase();
  const batchLength = 6;
  let index = 0;
  let widthTillNow = 0;
  let str = "";
  while (widthTillNow <= width) {
    const batch = dummyText.substr(index, index + batchLength);
    str += batch;
    widthTillNow += getTextWidth(str, font);
    if (index === dummyText.length - 1) {
      index = 0;
    }
    index = index + batchLength;
  }

  while (widthTillNow > width) {
    str = str.substr(0, str.length - 1);
    widthTillNow = getTextWidth(str, font);
  }
  return str.length;
};

export const getBoundTextElementId = (container: ExcalidrawElement | null) => {
  return container?.boundElements?.length
    ? container?.boundElements?.filter((ele) => ele.type === "text")[0]?.id ||
        null
    : null;
};

export const getBoundTextElement = (element: ExcalidrawElement | null) => {
  if (!element) {
    return null;
  }
  const boundTextElementId = getBoundTextElementId(element);
  if (boundTextElementId) {
    return (
      (Scene.getScene(element)?.getElement(
        boundTextElementId,
      ) as ExcalidrawTextElementWithContainer) || null
    );
  }
  return null;
};

export const getContainerElement = (
  element:
    | (ExcalidrawElement & {
        containerId: ExcalidrawElement["id"] | null;
      })
    | null,
) => {
  if (!element) {
    return null;
  }
  if (element.containerId) {
    return Scene.getScene(element)?.getElement(element.containerId) || null;
  }
  return null;
};

export const getContainerDims = (element: ExcalidrawElement) => {
  if (isLinearElement(element)) {
    const width = Math.max(element.width, element.height);
    const height = Math.min(element.width, element.height);
    return { width, height };
  }
  return { width: element.width, height: element.height };
};

<<<<<<< HEAD
export const getContainerCenter = (
  container: ExcalidrawElement,
  appState: AppState,
) => {
  if (!isLinearElement(container)) {
    return {
      x: container.x + container.width / 2,
      y: container.y + container.height / 2,
    };
  }
  const points = LinearElementEditor.getPointsGlobalCoordinates(container);
  if (points.length % 2 === 1) {
    const index = Math.floor(container.points.length / 2);
    const midPoint = LinearElementEditor.getPointGlobalCoordinates(
      container,
      container.points[index],
    );
    return { x: midPoint[0], y: midPoint[1] };
  }
  const index = container.points.length / 2 - 1;
  let midSegmentMidpoint = LinearElementEditor.getEditorMidPoints(
    container,
    appState,
  )[index];
  if (!midSegmentMidpoint) {
    midSegmentMidpoint = LinearElementEditor.getSegmentMidPoint(
      container,
      points[index],
      points[index + 1],
      index + 1,
    );
  }
  return { x: midSegmentMidpoint[0], y: midSegmentMidpoint[1] };
};

export const getTextElementAngle = (textElement: ExcalidrawTextElement) => {
  const container = getContainerElement(textElement);
  if (!container || isLinearElement(container)) {
    return textElement.angle;
  }
  return container.angle;
};

export const getBoundTextElementOffset = (
  boundTextElement: ExcalidrawTextElement | null,
) => {
  const container = getContainerElement(boundTextElement);
  if (!container) {
    return 0;
  }
  if (isLinearElement(container)) {
    return BOUND_TEXT_PADDING * 8;
  }
  return BOUND_TEXT_PADDING;
};

export const getBoundTextElementPosition = (
  container: ExcalidrawElement,
  boundTextElement: ExcalidrawTextElementWithContainer,
) => {
  if (isLinearElement(container)) {
    return LinearElementEditor.getBoundTextElementPosition(
      container,
      boundTextElement,
    );
  }
};

export const shouldAllowVerticalAlign = (
  selectedElements: NonDeletedExcalidrawElement[],
) => {
  return selectedElements.some((element) => {
    const hasBoundContainer = isBoundToContainer(element);
    if (hasBoundContainer) {
      const container = getContainerElement(element);
      if (isTextElement(element) && isLinearElement(container)) {
        return false;
      }
      return true;
    }
    const boundTextElement = getBoundTextElement(element);
    if (boundTextElement) {
      if (isLinearElement(element)) {
        return false;
      }
      return true;
    }
    return false;
  });
=======
export const isValidTextContainer = (element: ExcalidrawElement) => {
  return (
    element.type === "rectangle" ||
    element.type === "ellipse" ||
    element.type === "diamond" ||
    isImageElement(element)
  );
>>>>>>> 96a5d654
};<|MERGE_RESOLUTION|>--- conflicted
+++ resolved
@@ -12,13 +12,13 @@
 import Scene from "../scene/Scene";
 import { isTextElement } from ".";
 import { getMaxContainerHeight, getMaxContainerWidth } from "./newElement";
-<<<<<<< HEAD
-import { isBoundToContainer, isLinearElement } from "./typeChecks";
+import {
+  isBoundToContainer,
+  isLinearElement,
+  isImageElement,
+} from "./typeChecks";
 import { LinearElementEditor } from "./linearElementEditor";
 import { AppState } from "../types";
-=======
-import { isImageElement } from "./typeChecks";
->>>>>>> 96a5d654
 
 export const redrawTextBoundingBox = (
   textElement: ExcalidrawTextElement,
@@ -546,7 +546,6 @@
   return { width: element.width, height: element.height };
 };
 
-<<<<<<< HEAD
 export const getContainerCenter = (
   container: ExcalidrawElement,
   appState: AppState,
@@ -636,7 +635,8 @@
     }
     return false;
   });
-=======
+};
+
 export const isValidTextContainer = (element: ExcalidrawElement) => {
   return (
     element.type === "rectangle" ||
@@ -644,5 +644,4 @@
     element.type === "diamond" ||
     isImageElement(element)
   );
->>>>>>> 96a5d654
 };