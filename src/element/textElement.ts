--- conflicted
+++ resolved
@@ -1,4 +1,5 @@
-import { arrayToMap, getFontString, isTestEnv } from "../utils";
+import { getSubtypeMethods, SubtypeMethods } from "../subtypes";
+import { getFontString, arrayToMap, isTestEnv } from "../utils";
 import {
   ExcalidrawElement,
   ExcalidrawTextContainer,
@@ -24,8 +25,10 @@
 import { getElementAbsoluteCoords } from "../element";
 import { getSelectedElements } from "../scene";
 import { isHittingElementNotConsideringBoundingBox } from "./collision";
-<<<<<<< HEAD
-import { getSubtypeMethods, SubtypeMethods } from "../subtypes";
+import {
+  resetOriginalContainerCache,
+  updateOriginalContainerCache,
+} from "./textWysiwyg";
 
 export const measureTextElement = function (element, next, maxWidth) {
   const map = getSubtypeMethods(element.subtype);
@@ -50,12 +53,6 @@
   const text = next?.text ?? element.originalText;
   return wrapText(text, font, containerWidth);
 } as SubtypeMethods["wrapText"];
-=======
-import {
-  resetOriginalContainerCache,
-  updateOriginalContainerCache,
-} from "./textWysiwyg";
->>>>>>> 5fcf6a48
 
 export const normalizeText = (text: string) => {
   return (
@@ -344,11 +341,7 @@
 };
 
 let canvas: HTMLCanvasElement | undefined;
-<<<<<<< HEAD
-export const getTextWidth = (text: string, font: FontString) => {
-=======
 const getLineWidth = (text: string, font: FontString) => {
->>>>>>> 5fcf6a48
   if (!canvas) {
     canvas = document.createElement("canvas");
   }
