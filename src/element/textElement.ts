--- conflicted
+++ resolved
@@ -887,16 +887,8 @@
 };
 
 export const getDefaultLineHeight = (fontFamily: FontFamilyValues) => {
-<<<<<<< HEAD
-  if (fontFamily) {
-    return (
-      DEFAULT_LINE_HEIGHT[fontFamily] ||
-      DEFAULT_LINE_HEIGHT[DEFAULT_FONT_FAMILY]
-    );
-=======
   if (fontFamily in DEFAULT_LINE_HEIGHT) {
     return DEFAULT_LINE_HEIGHT[fontFamily];
->>>>>>> 3df24cce
   }
   return DEFAULT_LINE_HEIGHT[DEFAULT_FONT_FAMILY];
 };