--- conflicted
+++ resolved
@@ -89,12 +89,8 @@
       container,
       textElement as ExcalidrawTextElementWithContainer,
     );
-<<<<<<< HEAD
     const maxContainerWidth = getBoundTextMaxWidth(container);
-=======
-
-    let nextHeight = container.height;
->>>>>>> bb985eba
+
     if (metrics.height > maxContainerHeight) {
       const nextHeight = computeContainerDimensionForBoundText(
         metrics.height,
