import { getFontString, arrayToMap, isTestEnv } from "../utils";
import {
  ExcalidrawElement,
  ExcalidrawTextContainer,
  ExcalidrawTextElement,
  ExcalidrawTextElementWithContainer,
  FontString,
  NonDeletedExcalidrawElement,
} from "./types";
import { mutateElement } from "./mutateElement";
import { BOUND_TEXT_PADDING, TEXT_ALIGN, VERTICAL_ALIGN } from "../constants";
import { MaybeTransformHandleType } from "./transformHandles";
import Scene from "../scene/Scene";
import { isTextElement } from ".";
import { getMaxContainerHeight, getMaxContainerWidth } from "./newElement";
import {
  isBoundToContainer,
  isImageElement,
  isArrowElement,
} from "./typeChecks";
import { LinearElementEditor } from "./linearElementEditor";
import { AppState } from "../types";
import { isTextBindableContainer } from "./typeChecks";
import { getElementAbsoluteCoords } from "../element";
import { getSelectedElements } from "../scene";
import { isHittingElementNotConsideringBoundingBox } from "./collision";
import {
  resetOriginalContainerCache,
  updateOriginalContainerCache,
} from "./textWysiwyg";

export const normalizeText = (text: string) => {
  return (
    text
      // replace tabs with spaces so they render and measure correctly
      .replace(/\t/g, "        ")
      // normalize newlines
      .replace(/\r?\n|\r/g, "\n")
  );
};

export const redrawTextBoundingBox = (
  textElement: ExcalidrawTextElement,
  container: ExcalidrawElement | null,
) => {
  let maxWidth = undefined;
  let text = textElement.text;
  if (container) {
    maxWidth = getMaxContainerWidth(container);
    text = wrapText(
      textElement.originalText,
      getFontString(textElement),
      maxWidth,
    );
  }
  const metrics = measureText(text, getFontString(textElement), maxWidth);
  let coordY = textElement.y;
  let coordX = textElement.x;
  // Resize container and vertically center align the text
  if (container) {
    if (!isArrowElement(container)) {
      const containerDims = getContainerDims(container);
      let nextHeight = containerDims.height;
      const boundTextElementPadding = getBoundTextElementOffset(textElement);
      if (textElement.verticalAlign === VERTICAL_ALIGN.TOP) {
        coordY = container.y + boundTextElementPadding;
      } else if (textElement.verticalAlign === VERTICAL_ALIGN.BOTTOM) {
        coordY =
          container.y +
          containerDims.height -
          metrics.height -
          boundTextElementPadding;
      } else {
        coordY = container.y + containerDims.height / 2 - metrics.height / 2;
        if (metrics.height > getMaxContainerHeight(container)) {
          nextHeight = metrics.height + boundTextElementPadding * 2;
          coordY = container.y + nextHeight / 2 - metrics.height / 2;
        }
      }
      if (textElement.textAlign === TEXT_ALIGN.LEFT) {
        coordX = container.x + boundTextElementPadding;
      } else if (textElement.textAlign === TEXT_ALIGN.RIGHT) {
        coordX =
          container.x +
          containerDims.width -
          metrics.width -
          boundTextElementPadding;
      } else {
        coordX = container.x + containerDims.width / 2 - metrics.width / 2;
      }
      updateOriginalContainerCache(container.id, nextHeight);
      mutateElement(container, { height: nextHeight });
    } else {
      const centerX = textElement.x + textElement.width / 2;
      const centerY = textElement.y + textElement.height / 2;
      const diffWidth = metrics.width - textElement.width;
      const diffHeight = metrics.height - textElement.height;
      coordY = centerY - (textElement.height + diffHeight) / 2;
      coordX = centerX - (textElement.width + diffWidth) / 2;
    }
  }
  mutateElement(textElement, {
    width: metrics.width,
    height: metrics.height,
    baseline: metrics.baseline,
    y: coordY,
    x: coordX,
    text,
  });
};

export const bindTextToShapeAfterDuplication = (
  sceneElements: ExcalidrawElement[],
  oldElements: ExcalidrawElement[],
  oldIdToDuplicatedId: Map<ExcalidrawElement["id"], ExcalidrawElement["id"]>,
): void => {
  const sceneElementMap = arrayToMap(sceneElements) as Map<
    ExcalidrawElement["id"],
    ExcalidrawElement
  >;
  oldElements.forEach((element) => {
    const newElementId = oldIdToDuplicatedId.get(element.id) as string;
    const boundTextElementId = getBoundTextElementId(element);

    if (boundTextElementId) {
      const newTextElementId = oldIdToDuplicatedId.get(boundTextElementId);
      if (newTextElementId) {
        const newContainer = sceneElementMap.get(newElementId);
        if (newContainer) {
          mutateElement(newContainer, {
            boundElements: (newContainer.boundElements || []).concat({
              type: "text",
              id: newTextElementId,
            }),
          });
        }
        const newTextElement = sceneElementMap.get(newTextElementId);
        if (newTextElement && isTextElement(newTextElement)) {
          mutateElement(newTextElement, {
            containerId: newContainer ? newElementId : null,
          });
        }
      }
    }
  });
};

export const handleBindTextResize = (
  container: NonDeletedExcalidrawElement,
  transformHandleType: MaybeTransformHandleType,
) => {
  const boundTextElementId = getBoundTextElementId(container);
  if (!boundTextElementId) {
    return;
  }
  resetOriginalContainerCache(container.id);
  let textElement = Scene.getScene(container)!.getElement(
    boundTextElementId,
  ) as ExcalidrawTextElement;
  if (textElement && textElement.text) {
    if (!container) {
      return;
    }

    textElement = Scene.getScene(container)!.getElement(
      boundTextElementId,
    ) as ExcalidrawTextElement;
    let text = textElement.text;
    let nextHeight = textElement.height;
    let nextWidth = textElement.width;
    const containerDims = getContainerDims(container);
    const maxWidth = getMaxContainerWidth(container);
    const maxHeight = getMaxContainerHeight(container);
    let containerHeight = containerDims.height;
    let nextBaseLine = textElement.baseline;
    if (transformHandleType !== "n" && transformHandleType !== "s") {
      if (text) {
        text = wrapText(
          textElement.originalText,
          getFontString(textElement),
          maxWidth,
        );
      }
      const dimensions = measureText(
        text,
        getFontString(textElement),
        maxWidth,
      );
      nextHeight = dimensions.height;
      nextWidth = dimensions.width;
      nextBaseLine = dimensions.baseline;
    }
    // increase height in case text element height exceeds
    if (nextHeight > maxHeight) {
      containerHeight = nextHeight + getBoundTextElementOffset(textElement) * 2;
      const diff = containerHeight - containerDims.height;
      // fix the y coord when resizing from ne/nw/n
      const updatedY =
        !isArrowElement(container) &&
        (transformHandleType === "ne" ||
          transformHandleType === "nw" ||
          transformHandleType === "n")
          ? container.y - diff
          : container.y;
      mutateElement(container, {
        height: containerHeight,
        y: updatedY,
      });
    }

    mutateElement(textElement, {
      text,
      width: nextWidth,
      height: nextHeight,

      baseline: nextBaseLine,
    });
    if (!isArrowElement(container)) {
      updateBoundTextPosition(
        container,
        textElement as ExcalidrawTextElementWithContainer,
      );
    }
  }
};

const updateBoundTextPosition = (
  container: ExcalidrawElement,
  boundTextElement: ExcalidrawTextElementWithContainer,
) => {
  const containerDims = getContainerDims(container);
  const boundTextElementPadding = getBoundTextElementOffset(boundTextElement);
  let y;
  if (boundTextElement.verticalAlign === VERTICAL_ALIGN.TOP) {
    y = container.y + boundTextElementPadding;
  } else if (boundTextElement.verticalAlign === VERTICAL_ALIGN.BOTTOM) {
    y =
      container.y +
      containerDims.height -
      boundTextElement.height -
      boundTextElementPadding;
  } else {
    y = container.y + containerDims.height / 2 - boundTextElement.height / 2;
  }
  const x =
    boundTextElement.textAlign === TEXT_ALIGN.LEFT
      ? container.x + boundTextElementPadding
      : boundTextElement.textAlign === TEXT_ALIGN.RIGHT
      ? container.x +
        containerDims.width -
        boundTextElement.width -
        boundTextElementPadding
      : container.x + containerDims.width / 2 - boundTextElement.width / 2;

  mutateElement(boundTextElement, { x, y });
};
// https://github.com/grassator/canvas-text-editor/blob/master/lib/FontMetrics.js
export const measureText = (
  text: string,
  font: FontString,
  maxWidth?: number | null,
) => {
  text = text
    .split("\n")
    // replace empty lines with single space because leading/trailing empty
    // lines would be stripped from computation
    .map((x) => x || " ")
    .join("\n");
  const container = document.createElement("div");
  container.style.position = "absolute";
  container.style.whiteSpace = "pre";
  container.style.font = font;
  container.style.minHeight = "1em";
  const textWidth = getTextWidth(text, font);

  if (maxWidth) {
    const lineHeight = getApproxLineHeight(font);
    container.style.width = `${String(Math.min(textWidth, maxWidth) + 1)}px`;

    container.style.overflow = "hidden";
    container.style.wordBreak = "break-word";
    container.style.lineHeight = `${String(lineHeight)}px`;
    container.style.whiteSpace = "pre-wrap";
  }
  document.body.appendChild(container);
  container.innerText = text;

  const span = document.createElement("span");
  span.style.display = "inline-block";
  span.style.overflow = "hidden";
  span.style.width = "1px";
  span.style.height = "1px";
  container.appendChild(span);
  // Baseline is important for positioning text on canvas
  const baseline = span.offsetTop + span.offsetHeight;
  // Since span adds 1px extra width to the container
  let width = container.offsetWidth;
  if (maxWidth && textWidth > maxWidth) {
    width = width - 1;
  }
  const height = container.offsetHeight;
  document.body.removeChild(container);
  if (isTestEnv()) {
    return { width, height, baseline, container };
  }
  return { width, height, baseline };
};

const DUMMY_TEXT = "ABCDEFGHIJKLMNOPQRSTUVWXYZ0123456789".toLocaleUpperCase();
const cacheApproxLineHeight: { [key: FontString]: number } = {};

export const getApproxLineHeight = (font: FontString) => {
  if (cacheApproxLineHeight[font]) {
    return cacheApproxLineHeight[font];
  }
  cacheApproxLineHeight[font] = measureText(DUMMY_TEXT, font, null).height;
  return cacheApproxLineHeight[font];
};

let canvas: HTMLCanvasElement | undefined;
const getLineWidth = (text: string, font: FontString) => {
  if (!canvas) {
    canvas = document.createElement("canvas");
  }
  const canvas2dContext = canvas.getContext("2d")!;
  canvas2dContext.font = font;

  const metrics = canvas2dContext.measureText(text);
  // since in test env the canvas measureText algo
  // doesn't measure text and instead just returns number of
  // characters hence we assume that each letteris 10px
  if (isTestEnv()) {
    return metrics.width * 10;
  }

  return metrics.width;
};

export const getTextWidth = (text: string, font: FontString) => {
  const lines = text.split("\n");
  let width = 0;
  lines.forEach((line) => {
    width = Math.max(width, getLineWidth(line, font));
  });
  return width;
};
export const wrapText = (text: string, font: FontString, maxWidth: number) => {
  const lines: Array<string> = [];
  const originalLines = text.split("\n");
  const spaceWidth = getLineWidth(" ", font);

  const push = (str: string) => {
    if (str.trim()) {
      lines.push(str);
    }
  };
  originalLines.forEach((originalLine) => {
    const words = originalLine.split(" ");
    let index = 0;
    while (index < words.length) {
      const word = words[index];
      const splitWords = word.split("-");
      // Splitting words containing "-" as those are treated as separate words
      // by css wrapping algorithm eg non-profit => non-, profit
      if (splitWords.length > 1) {
        splitWords.forEach((word, index) => {
          if (index !== splitWords.length - 1) {
            splitWords[index] = word += "-";
          }
        });
        words[index] = splitWords[0];
        for (let i = 1; i < splitWords.length; i++) {
          words.splice(index + i, 0, splitWords[i]);
        }
        index = index + splitWords.length;
      } else {
        index++;
      }
    }
    // This means its newline so push it
    if (words.length === 1 && words[0] === "") {
      lines.push(words[0]);
      return; // continue
    }
    let currentLine = "";
    let currentLineWidthTillNow = 0;

    let index = 0;
    while (index < words.length) {
      const currentWordWidth = getLineWidth(words[index], font);

      // Start breaking longer words exceeding max width
      if (currentWordWidth >= maxWidth) {
        // push current line since the current word exceeds the max width
        // so will be appended in next line
        push(currentLine);
        currentLine = "";
        currentLineWidthTillNow = 0;
        while (words[index].length > 0) {
          const currentChar = String.fromCodePoint(
            words[index].codePointAt(0)!,
          );
          const width = charWidth.calculate(currentChar, font);
          currentLineWidthTillNow += width;
          words[index] = words[index].slice(currentChar.length);

          if (currentLineWidthTillNow >= maxWidth) {
            // only remove last trailing space which we have added when joining words
            if (currentLine.slice(-1) === " ") {
              currentLine = currentLine.slice(0, -1);
            }
            push(currentLine);
            currentLine = currentChar;
            currentLineWidthTillNow = width;
          } else {
            currentLine += currentChar;
          }
        }
        // push current line if appending space exceeds max width
        if (currentLineWidthTillNow + spaceWidth >= maxWidth) {
          push(currentLine);
          currentLine = "";
          currentLineWidthTillNow = 0;
        } else {
<<<<<<< HEAD
          // Start appending words in a line till max width reached
          while (currentLineWidthTillNow < maxWidth && index < words.length) {
            const word = words[index];

            currentLineWidthTillNow = getTextWidth(currentLine + word, font);
            // push the line since append next word exceeds max width
            if (currentLineWidthTillNow >= maxWidth) {
              lines.push(currentLine);
              currentLineWidthTillNow = 0;
              currentLine = "";

              break;
            }
            // space is not need if word ends with "-" since "-" is itself a separator
            const shouldAppendSpace = !word.endsWith("-");
            currentLine += word;

            if (shouldAppendSpace) {
              currentLine += " ";
            }
            index++;

            // Push the word if appending space exceeds max width
            if (currentLineWidthTillNow + spaceWidth >= maxWidth) {
              if (shouldAppendSpace) {
                lines.push(currentLine.slice(0, -1));
              } else {
                lines.push(currentLine);
              }
              currentLine = "";
              currentLineWidthTillNow = 0;
              break;
            }
=======
          // space needs to be appended before next word
          // as currentLine contains chars which couldn't be appended
          // to previous line
          currentLine += " ";
          currentLineWidthTillNow += spaceWidth;
        }

        index++;
      } else {
        // Start appending words in a line till max width reached
        while (currentLineWidthTillNow < maxWidth && index < words.length) {
          const word = words[index];
          currentLineWidthTillNow = getLineWidth(currentLine + word, font);

          if (currentLineWidthTillNow >= maxWidth) {
            push(currentLine);
            currentLineWidthTillNow = 0;
            currentLine = "";

            break;
>>>>>>> b52c8943
          }
          index++;
          currentLine += `${word} `;

          // Push the word if appending space exceeds max width
          if (currentLineWidthTillNow + spaceWidth >= maxWidth) {
            const word = currentLine.slice(0, -1);
            push(word);
            currentLine = "";
            currentLineWidthTillNow = 0;
            break;
          }
        }
        if (currentLineWidthTillNow === maxWidth) {
          currentLine = "";
          currentLineWidthTillNow = 0;
        }
      }
    }
    if (currentLine) {
      // only remove last trailing space which we have added when joining words
      if (currentLine.slice(-1) === " ") {
        currentLine = currentLine.slice(0, -1);
      }
      push(currentLine);
    }
  });
  return lines.join("\n");
};

export const charWidth = (() => {
  const cachedCharWidth: { [key: FontString]: Array<number> } = {};

  const calculate = (char: string, font: FontString) => {
    const ascii = char.charCodeAt(0);
    if (!cachedCharWidth[font]) {
      cachedCharWidth[font] = [];
    }
    if (!cachedCharWidth[font][ascii]) {
      const width = getLineWidth(char, font);
      cachedCharWidth[font][ascii] = width;
    }

    return cachedCharWidth[font][ascii];
  };

  const getCache = (font: FontString) => {
    return cachedCharWidth[font];
  };
  return {
    calculate,
    getCache,
  };
})();
export const getApproxMinLineWidth = (font: FontString) => {
  const maxCharWidth = getMaxCharWidth(font);

  if (maxCharWidth === 0) {
    return (
      measureText(DUMMY_TEXT.split("").join("\n"), font).width +
      BOUND_TEXT_PADDING * 2
    );
  }
  return maxCharWidth + BOUND_TEXT_PADDING * 2;
};

export const getApproxMinLineHeight = (font: FontString) => {
  return getApproxLineHeight(font) + BOUND_TEXT_PADDING * 2;
};

export const getMinCharWidth = (font: FontString) => {
  const cache = charWidth.getCache(font);
  if (!cache) {
    return 0;
  }
  const cacheWithOutEmpty = cache.filter((val) => val !== undefined);

  return Math.min(...cacheWithOutEmpty);
};

export const getMaxCharWidth = (font: FontString) => {
  const cache = charWidth.getCache(font);
  if (!cache) {
    return 0;
  }
  const cacheWithOutEmpty = cache.filter((val) => val !== undefined);
  return Math.max(...cacheWithOutEmpty);
};

export const getApproxCharsToFitInWidth = (font: FontString, width: number) => {
  // Generally lower case is used so converting to lower case
  const dummyText = DUMMY_TEXT.toLocaleLowerCase();
  const batchLength = 6;
  let index = 0;
  let widthTillNow = 0;
  let str = "";
  while (widthTillNow <= width) {
    const batch = dummyText.substr(index, index + batchLength);
    str += batch;
    widthTillNow += getLineWidth(str, font);
    if (index === dummyText.length - 1) {
      index = 0;
    }
    index = index + batchLength;
  }

  while (widthTillNow > width) {
    str = str.substr(0, str.length - 1);
    widthTillNow = getLineWidth(str, font);
  }
  return str.length;
};

export const getBoundTextElementId = (container: ExcalidrawElement | null) => {
  return container?.boundElements?.length
    ? container?.boundElements?.filter((ele) => ele.type === "text")[0]?.id ||
        null
    : null;
};

export const getBoundTextElement = (element: ExcalidrawElement | null) => {
  if (!element) {
    return null;
  }
  const boundTextElementId = getBoundTextElementId(element);
  if (boundTextElementId) {
    return (
      (Scene.getScene(element)?.getElement(
        boundTextElementId,
      ) as ExcalidrawTextElementWithContainer) || null
    );
  }
  return null;
};

export const getContainerElement = (
  element:
    | (ExcalidrawElement & {
        containerId: ExcalidrawElement["id"] | null;
      })
    | null,
) => {
  if (!element) {
    return null;
  }
  if (element.containerId) {
    return Scene.getScene(element)?.getElement(element.containerId) || null;
  }
  return null;
};

export const getContainerDims = (element: ExcalidrawElement) => {
  const MIN_WIDTH = 300;
  if (isArrowElement(element)) {
    const width = Math.max(element.width, MIN_WIDTH);
    const height = element.height;
    return { width, height };
  }
  return { width: element.width, height: element.height };
};

export const getContainerCenter = (
  container: ExcalidrawElement,
  appState: AppState,
) => {
  if (!isArrowElement(container)) {
    return {
      x: container.x + container.width / 2,
      y: container.y + container.height / 2,
    };
  }
  const points = LinearElementEditor.getPointsGlobalCoordinates(container);
  if (points.length % 2 === 1) {
    const index = Math.floor(container.points.length / 2);
    const midPoint = LinearElementEditor.getPointGlobalCoordinates(
      container,
      container.points[index],
    );
    return { x: midPoint[0], y: midPoint[1] };
  }
  const index = container.points.length / 2 - 1;
  let midSegmentMidpoint = LinearElementEditor.getEditorMidPoints(
    container,
    appState,
  )[index];
  if (!midSegmentMidpoint) {
    midSegmentMidpoint = LinearElementEditor.getSegmentMidPoint(
      container,
      points[index],
      points[index + 1],
      index + 1,
    );
  }
  return { x: midSegmentMidpoint[0], y: midSegmentMidpoint[1] };
};

export const getTextElementAngle = (textElement: ExcalidrawTextElement) => {
  const container = getContainerElement(textElement);
  if (!container || isArrowElement(container)) {
    return textElement.angle;
  }
  return container.angle;
};

export const getBoundTextElementOffset = (
  boundTextElement: ExcalidrawTextElement | null,
) => {
  const container = getContainerElement(boundTextElement);
  if (!container) {
    return 0;
  }
  if (isArrowElement(container)) {
    return BOUND_TEXT_PADDING * 8;
  }
  return BOUND_TEXT_PADDING;
};

export const getBoundTextElementPosition = (
  container: ExcalidrawElement,
  boundTextElement: ExcalidrawTextElementWithContainer,
) => {
  if (isArrowElement(container)) {
    return LinearElementEditor.getBoundTextElementPosition(
      container,
      boundTextElement,
    );
  }
};

export const shouldAllowVerticalAlign = (
  selectedElements: NonDeletedExcalidrawElement[],
) => {
  return selectedElements.some((element) => {
    const hasBoundContainer = isBoundToContainer(element);
    if (hasBoundContainer) {
      const container = getContainerElement(element);
      if (isTextElement(element) && isArrowElement(container)) {
        return false;
      }
      return true;
    }
    const boundTextElement = getBoundTextElement(element);
    if (boundTextElement) {
      if (isArrowElement(element)) {
        return false;
      }
      return true;
    }
    return false;
  });
};

export const getTextBindableContainerAtPosition = (
  elements: readonly ExcalidrawElement[],
  appState: AppState,
  x: number,
  y: number,
): ExcalidrawTextContainer | null => {
  const selectedElements = getSelectedElements(elements, appState);
  if (selectedElements.length === 1) {
    return isTextBindableContainer(selectedElements[0], false)
      ? selectedElements[0]
      : null;
  }
  let hitElement = null;
  // We need to to hit testing from front (end of the array) to back (beginning of the array)
  for (let index = elements.length - 1; index >= 0; --index) {
    if (elements[index].isDeleted) {
      continue;
    }
    const [x1, y1, x2, y2] = getElementAbsoluteCoords(elements[index]);
    if (
      isArrowElement(elements[index]) &&
      isHittingElementNotConsideringBoundingBox(elements[index], appState, [
        x,
        y,
      ])
    ) {
      hitElement = elements[index];
      break;
    } else if (x1 < x && x < x2 && y1 < y && y < y2) {
      hitElement = elements[index];
      break;
    }
  }

  return isTextBindableContainer(hitElement, false) ? hitElement : null;
};

export const isValidTextContainer = (element: ExcalidrawElement) => {
  return (
    element.type === "rectangle" ||
    element.type === "ellipse" ||
    element.type === "diamond" ||
    isImageElement(element) ||
    isArrowElement(element)
  );
};<|MERGE_RESOLUTION|>--- conflicted
+++ resolved
@@ -356,6 +356,11 @@
   };
   originalLines.forEach((originalLine) => {
     const words = originalLine.split(" ");
+    // This means its newline so push it
+    if (words.length === 1 && words[0] === "") {
+      lines.push(words[0]);
+      return; // continue
+    }
     let index = 0;
     while (index < words.length) {
       const word = words[index];
@@ -377,15 +382,10 @@
         index++;
       }
     }
-    // This means its newline so push it
-    if (words.length === 1 && words[0] === "") {
-      lines.push(words[0]);
-      return; // continue
-    }
+
     let currentLine = "";
     let currentLineWidthTillNow = 0;
-
-    let index = 0;
+    index = 0;
     while (index < words.length) {
       const currentWordWidth = getLineWidth(words[index], font);
 
@@ -422,41 +422,6 @@
           currentLine = "";
           currentLineWidthTillNow = 0;
         } else {
-<<<<<<< HEAD
-          // Start appending words in a line till max width reached
-          while (currentLineWidthTillNow < maxWidth && index < words.length) {
-            const word = words[index];
-
-            currentLineWidthTillNow = getTextWidth(currentLine + word, font);
-            // push the line since append next word exceeds max width
-            if (currentLineWidthTillNow >= maxWidth) {
-              lines.push(currentLine);
-              currentLineWidthTillNow = 0;
-              currentLine = "";
-
-              break;
-            }
-            // space is not need if word ends with "-" since "-" is itself a separator
-            const shouldAppendSpace = !word.endsWith("-");
-            currentLine += word;
-
-            if (shouldAppendSpace) {
-              currentLine += " ";
-            }
-            index++;
-
-            // Push the word if appending space exceeds max width
-            if (currentLineWidthTillNow + spaceWidth >= maxWidth) {
-              if (shouldAppendSpace) {
-                lines.push(currentLine.slice(0, -1));
-              } else {
-                lines.push(currentLine);
-              }
-              currentLine = "";
-              currentLineWidthTillNow = 0;
-              break;
-            }
-=======
           // space needs to be appended before next word
           // as currentLine contains chars which couldn't be appended
           // to previous line
@@ -477,15 +442,22 @@
             currentLine = "";
 
             break;
->>>>>>> b52c8943
           }
           index++;
-          currentLine += `${word} `;
+          const shouldAppendSpace = !word.endsWith("-");
+          currentLine += word;
+
+          if (shouldAppendSpace) {
+            currentLine += " ";
+          }
 
           // Push the word if appending space exceeds max width
           if (currentLineWidthTillNow + spaceWidth >= maxWidth) {
-            const word = currentLine.slice(0, -1);
-            push(word);
+            if (shouldAppendSpace) {
+              lines.push(currentLine.slice(0, -1));
+            } else {
+              lines.push(currentLine);
+            }
             currentLine = "";
             currentLineWidthTillNow = 0;
             break;
