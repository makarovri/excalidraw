--- conflicted
+++ resolved
@@ -13,7 +13,6 @@
 import Scene from "../scene/Scene";
 import { isTextElement } from ".";
 import { getMaxContainerHeight, getMaxContainerWidth } from "./newElement";
-<<<<<<< HEAD
 import {
   isBoundToContainer,
   isImageElement,
@@ -21,13 +20,10 @@
 } from "./typeChecks";
 import { LinearElementEditor } from "./linearElementEditor";
 import { AppState } from "../types";
-=======
 import { isTextBindableContainer } from "./typeChecks";
 import { getElementAbsoluteCoords } from "../element";
-import { AppState } from "../types";
 import { getSelectedElements } from "../scene";
-import { isImageElement } from "./typeChecks";
->>>>>>> d2181847
+import { isHittingElementNotConsideringBoundingBox } from "./collision";
 
 export const redrawTextBoundingBox = (
   textElement: ExcalidrawTextElement,
@@ -556,7 +552,6 @@
   return { width: element.width, height: element.height };
 };
 
-<<<<<<< HEAD
 export const getContainerCenter = (
   container: ExcalidrawElement,
   appState: AppState,
@@ -646,7 +641,8 @@
     }
     return false;
   });
-=======
+};
+
 export const getTextBindableContainerAtPosition = (
   elements: readonly ExcalidrawElement[],
   appState: AppState,
@@ -655,7 +651,9 @@
 ): ExcalidrawTextContainer | null => {
   const selectedElements = getSelectedElements(elements, appState);
   if (selectedElements.length === 1) {
-    return selectedElements[0] as ExcalidrawTextContainer;
+    return isTextBindableContainer(selectedElements[0], false)
+      ? selectedElements[0]
+      : null;
   }
   let hitElement = null;
   // We need to to hit testing from front (end of the array) to back (beginning of the array)
@@ -664,14 +662,22 @@
       continue;
     }
     const [x1, y1, x2, y2] = getElementAbsoluteCoords(elements[index]);
-    if (x1 < x && x < x2 && y1 < y && y < y2) {
+    if (
+      isArrowElement(elements[index]) &&
+      isHittingElementNotConsideringBoundingBox(elements[index], appState, [
+        x,
+        y,
+      ])
+    ) {
       hitElement = elements[index];
       break;
+    } else if (x1 < x && x < x2 && y1 < y && y < y2) {
+      hitElement = elements[index];
+      break;
     }
   }
 
   return isTextBindableContainer(hitElement, false) ? hitElement : null;
->>>>>>> d2181847
 };
 
 export const isValidTextContainer = (element: ExcalidrawElement) => {
