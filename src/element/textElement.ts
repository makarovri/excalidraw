import { arrayToMap, isTestEnv } from "../utils";
import {
  ExcalidrawElement,
  ExcalidrawTextElement,
  ExcalidrawTextElementWithContainer,
  FontString,
  NonDeletedExcalidrawElement,
} from "./types";
import { mutateElement } from "./mutateElement";
import { BOUND_TEXT_PADDING, TEXT_ALIGN, VERTICAL_ALIGN } from "../constants";
import { MaybeTransformHandleType } from "./transformHandles";
import Scene from "../scene/Scene";
import { isTextElement } from ".";
<<<<<<< HEAD
import { measureTextElement, wrapTextElement } from "./textWysiwyg";
=======
import { getMaxContainerHeight, getMaxContainerWidth } from "./newElement";
>>>>>>> 6c1246ef

export const redrawTextBoundingBox = (
  textElement: ExcalidrawTextElement,
  container: ExcalidrawElement | null,
) => {
  let maxWidth = undefined;
  let text = textElement.text;

  if (container) {
<<<<<<< HEAD
    const containerDims = getContainerDims(container);
    maxWidth = containerDims.width - BOUND_TEXT_PADDING * 2;
    text = wrapTextElement(element, containerDims.width);
  }
  const metrics = measureTextElement(element, { text }, maxWidth);
  let coordY = element.y;
  let coordX = element.x;
=======
    maxWidth = getMaxContainerWidth(container);
    text = wrapText(
      textElement.originalText,
      getFontString(textElement),
      getMaxContainerWidth(container),
    );
  }
  const metrics = measureText(
    textElement.originalText,
    getFontString(textElement),
    maxWidth,
  );
  let coordY = textElement.y;
  let coordX = textElement.x;
>>>>>>> 6c1246ef
  // Resize container and vertically center align the text
  if (container) {
    const containerDims = getContainerDims(container);
    let nextHeight = containerDims.height;
    if (textElement.verticalAlign === VERTICAL_ALIGN.TOP) {
      coordY = container.y + BOUND_TEXT_PADDING;
    } else if (textElement.verticalAlign === VERTICAL_ALIGN.BOTTOM) {
      coordY =
        container.y +
        containerDims.height -
        metrics.height -
        BOUND_TEXT_PADDING;
    } else {
      coordY = container.y + containerDims.height / 2 - metrics.height / 2;
      if (metrics.height > getMaxContainerHeight(container)) {
        nextHeight = metrics.height + BOUND_TEXT_PADDING * 2;
        coordY = container.y + nextHeight / 2 - metrics.height / 2;
      }
    }

    if (textElement.textAlign === TEXT_ALIGN.LEFT) {
      coordX = container.x + BOUND_TEXT_PADDING;
    } else if (textElement.textAlign === TEXT_ALIGN.RIGHT) {
      coordX =
        container.x + containerDims.width - metrics.width - BOUND_TEXT_PADDING;
    } else {
      coordX = container.x + container.width / 2 - metrics.width / 2;
    }

    mutateElement(container, { height: nextHeight });
  }

  mutateElement(textElement, {
    width: metrics.width,
    height: metrics.height,
    baseline: metrics.baseline,
    y: coordY,
    x: coordX,
    text,
  });
};

export const bindTextToShapeAfterDuplication = (
  sceneElements: ExcalidrawElement[],
  oldElements: ExcalidrawElement[],
  oldIdToDuplicatedId: Map<ExcalidrawElement["id"], ExcalidrawElement["id"]>,
): void => {
  const sceneElementMap = arrayToMap(sceneElements) as Map<
    ExcalidrawElement["id"],
    ExcalidrawElement
  >;
  oldElements.forEach((element) => {
    const newElementId = oldIdToDuplicatedId.get(element.id) as string;
    const boundTextElementId = getBoundTextElementId(element);

    if (boundTextElementId) {
      const newTextElementId = oldIdToDuplicatedId.get(boundTextElementId);
      if (newTextElementId) {
        const newContainer = sceneElementMap.get(newElementId);
        if (newContainer) {
          mutateElement(newContainer, {
            boundElements: element.boundElements?.concat({
              type: "text",
              id: newTextElementId,
            }),
          });
        }
        const newTextElement = sceneElementMap.get(newTextElementId);
        if (newTextElement && isTextElement(newTextElement)) {
          mutateElement(newTextElement, {
            containerId: newContainer ? newElementId : null,
          });
        }
      }
    }
  });
};

export const handleBindTextResize = (
  element: NonDeletedExcalidrawElement,
  transformHandleType: MaybeTransformHandleType,
) => {
  const boundTextElementId = getBoundTextElementId(element);
  if (boundTextElementId) {
    const textElement = Scene.getScene(element)!.getElement(
      boundTextElementId,
    ) as ExcalidrawTextElement;
    if (textElement && textElement.text) {
      if (!element) {
        return;
      }
      let text = textElement.text;
      let nextHeight = textElement.height;
      let nextWidth = textElement.width;
      let containerHeight = element.height;
      let nextBaseLine = textElement.baseline;
      if (transformHandleType !== "n" && transformHandleType !== "s") {
        if (text) {
<<<<<<< HEAD
          text = wrapTextElement(textElement, element.width);
=======
          text = wrapText(
            textElement.originalText,
            getFontString(textElement),
            getMaxContainerWidth(element),
          );
>>>>>>> 6c1246ef
        }

        const dimensions = measureTextElement(textElement, {
          text,
          fontSize: textElement.fontSize,
        });
        nextHeight = dimensions.height;
        nextWidth = dimensions.width;
        nextBaseLine = dimensions.baseline;
      }
      // increase height in case text element height exceeds
      if (nextHeight > element.height - BOUND_TEXT_PADDING * 2) {
        containerHeight = nextHeight + BOUND_TEXT_PADDING * 2;
        const diff = containerHeight - element.height;
        // fix the y coord when resizing from ne/nw/n
        const updatedY =
          transformHandleType === "ne" ||
          transformHandleType === "nw" ||
          transformHandleType === "n"
            ? element.y - diff
            : element.y;
        mutateElement(element, {
          height: containerHeight,
          y: updatedY,
        });
      }

      let updatedY;
      if (textElement.verticalAlign === VERTICAL_ALIGN.TOP) {
        updatedY = element.y + BOUND_TEXT_PADDING;
      } else if (textElement.verticalAlign === VERTICAL_ALIGN.BOTTOM) {
        updatedY = element.y + element.height - nextHeight - BOUND_TEXT_PADDING;
      } else {
        updatedY = element.y + element.height / 2 - nextHeight / 2;
      }
      const updatedX =
        textElement.textAlign === TEXT_ALIGN.LEFT
          ? element.x + BOUND_TEXT_PADDING
          : textElement.textAlign === TEXT_ALIGN.RIGHT
          ? element.x + element.width - nextWidth - BOUND_TEXT_PADDING
          : element.x + element.width / 2 - nextWidth / 2;
      mutateElement(textElement, {
        text,
        width: nextWidth,
        height: nextHeight,
        x: updatedX,
        y: updatedY,
        baseline: nextBaseLine,
      });
    }
  }
};

// https://github.com/grassator/canvas-text-editor/blob/master/lib/FontMetrics.js
export const measureText = (
  text: string,
  font: FontString,
  maxWidth?: number | null,
) => {
  text = text
    .split("\n")
    // replace empty lines with single space because leading/trailing empty
    // lines would be stripped from computation
    .map((x) => x || " ")
    .join("\n");
  const container = document.createElement("div");
  container.style.position = "absolute";
  container.style.whiteSpace = "pre";
  container.style.font = font;
  container.style.minHeight = "1em";
  if (maxWidth) {
    const lineHeight = getApproxLineHeight(font);
    container.style.maxWidth = `${String(maxWidth)}px`;
    container.style.overflow = "hidden";
    container.style.wordBreak = "break-word";
    container.style.lineHeight = `${String(lineHeight)}px`;
    container.style.whiteSpace = "pre-wrap";
  }
  document.body.appendChild(container);
  container.innerText = text;

  const span = document.createElement("span");
  span.style.display = "inline-block";
  span.style.overflow = "hidden";
  span.style.width = "1px";
  span.style.height = "1px";
  container.appendChild(span);
  // Baseline is important for positioning text on canvas
  const baseline = span.offsetTop + span.offsetHeight;
  // Since span adds 1px extra width to the container
  const width = container.offsetWidth + 1;

  const height = container.offsetHeight;
  document.body.removeChild(container);

  return { width, height, baseline };
};

const DUMMY_TEXT = "ABCDEFGHIJKLMNOPQRSTUVWXYZ0123456789".toLocaleUpperCase();
const cacheApproxLineHeight: { [key: FontString]: number } = {};

export const getApproxLineHeight = (font: FontString) => {
  if (cacheApproxLineHeight[font]) {
    return cacheApproxLineHeight[font];
  }
  cacheApproxLineHeight[font] = measureText(DUMMY_TEXT, font, null).height;
  return cacheApproxLineHeight[font];
};

let canvas: HTMLCanvasElement | undefined;
export const getTextWidth = (text: string, font: FontString) => {
  if (!canvas) {
    canvas = document.createElement("canvas");
  }
  const canvas2dContext = canvas.getContext("2d")!;
  canvas2dContext.font = font;

  const metrics = canvas2dContext.measureText(text);
  // since in test env the canvas measureText algo
  // doesn't measure text and instead just returns number of
  // characters hence we assume that each letteris 10px
  if (isTestEnv()) {
    return metrics.width * 10;
  }

  return metrics.width;
};

export const wrapText = (text: string, font: FontString, maxWidth: number) => {
  const lines: Array<string> = [];
  const originalLines = text.split("\n");
  const spaceWidth = getTextWidth(" ", font);
  originalLines.forEach((originalLine) => {
    const words = originalLine.split(" ");
    // This means its newline so push it
    if (words.length === 1 && words[0] === "") {
      lines.push(words[0]);
    } else {
      let currentLine = "";
      let currentLineWidthTillNow = 0;

      let index = 0;
      while (index < words.length) {
        const currentWordWidth = getTextWidth(words[index], font);

        // Start breaking longer words exceeding max width
        if (currentWordWidth >= maxWidth) {
          // push current line since the current word exceeds the max width
          // so will be appended in next line
          if (currentLine) {
            lines.push(currentLine);
          }
          currentLine = "";
          currentLineWidthTillNow = 0;
          while (words[index].length > 0) {
            const currentChar = words[index][0];
            const width = charWidth.calculate(currentChar, font);
            currentLineWidthTillNow += width;
            words[index] = words[index].slice(1);

            if (currentLineWidthTillNow >= maxWidth) {
              // only remove last trailing space which we have added when joining words
              if (currentLine.slice(-1) === " ") {
                currentLine = currentLine.slice(0, -1);
              }
              lines.push(currentLine);
              currentLine = currentChar;
              currentLineWidthTillNow = width;
              if (currentLineWidthTillNow === maxWidth) {
                currentLine = "";
                currentLineWidthTillNow = 0;
              }
            } else {
              currentLine += currentChar;
            }
          }
          // push current line if appending space exceeds max width
          if (currentLineWidthTillNow + spaceWidth >= maxWidth) {
            lines.push(currentLine);
            currentLine = "";
            currentLineWidthTillNow = 0;
          } else {
            // space needs to be appended before next word
            // as currentLine contains chars which couldn't be appended
            // to previous line
            currentLine += " ";
            currentLineWidthTillNow += spaceWidth;
          }

          index++;
        } else {
          // Start appending words in a line till max width reached
          while (currentLineWidthTillNow < maxWidth && index < words.length) {
            const word = words[index];
            currentLineWidthTillNow = getTextWidth(currentLine + word, font);

            if (currentLineWidthTillNow >= maxWidth) {
              lines.push(currentLine);
              currentLineWidthTillNow = 0;
              currentLine = "";

              break;
            }
            index++;
            currentLine += `${word} `;

            // Push the word if appending space exceeds max width
            if (currentLineWidthTillNow + spaceWidth >= maxWidth) {
              lines.push(currentLine.slice(0, -1));
              currentLine = "";
              currentLineWidthTillNow = 0;
              break;
            }
          }
          if (currentLineWidthTillNow === maxWidth) {
            currentLine = "";
            currentLineWidthTillNow = 0;
          }
        }
      }
      if (currentLine) {
        // only remove last trailing space which we have added when joining words
        if (currentLine.slice(-1) === " ") {
          currentLine = currentLine.slice(0, -1);
        }
        lines.push(currentLine);
      }
    }
  });
  return lines.join("\n");
};

export const charWidth = (() => {
  const cachedCharWidth: { [key: FontString]: Array<number> } = {};

  const calculate = (char: string, font: FontString) => {
    const ascii = char.charCodeAt(0);
    if (!cachedCharWidth[font]) {
      cachedCharWidth[font] = [];
    }
    if (!cachedCharWidth[font][ascii]) {
      const width = getTextWidth(char, font);
      cachedCharWidth[font][ascii] = width;
    }

    return cachedCharWidth[font][ascii];
  };

  const getCache = (font: FontString) => {
    return cachedCharWidth[font];
  };
  return {
    calculate,
    getCache,
  };
})();
export const getApproxMinLineWidth = (font: FontString) => {
  const maxCharWidth = getMaxCharWidth(font);
  if (maxCharWidth === 0) {
    return (
      measureText(DUMMY_TEXT.split("").join("\n"), font).width +
      BOUND_TEXT_PADDING * 2
    );
  }
  return maxCharWidth + BOUND_TEXT_PADDING * 2;
};

export const getApproxMinLineHeight = (font: FontString) => {
  return getApproxLineHeight(font) + BOUND_TEXT_PADDING * 2;
};

export const getMinCharWidth = (font: FontString) => {
  const cache = charWidth.getCache(font);
  if (!cache) {
    return 0;
  }
  const cacheWithOutEmpty = cache.filter((val) => val !== undefined);

  return Math.min(...cacheWithOutEmpty);
};

export const getMaxCharWidth = (font: FontString) => {
  const cache = charWidth.getCache(font);
  if (!cache) {
    return 0;
  }
  const cacheWithOutEmpty = cache.filter((val) => val !== undefined);
  return Math.max(...cacheWithOutEmpty);
};

export const getApproxCharsToFitInWidth = (font: FontString, width: number) => {
  // Generally lower case is used so converting to lower case
  const dummyText = DUMMY_TEXT.toLocaleLowerCase();
  const batchLength = 6;
  let index = 0;
  let widthTillNow = 0;
  let str = "";
  while (widthTillNow <= width) {
    const batch = dummyText.substr(index, index + batchLength);
    str += batch;
    widthTillNow += getTextWidth(str, font);
    if (index === dummyText.length - 1) {
      index = 0;
    }
    index = index + batchLength;
  }

  while (widthTillNow > width) {
    str = str.substr(0, str.length - 1);
    widthTillNow = getTextWidth(str, font);
  }
  return str.length;
};

export const getBoundTextElementId = (container: ExcalidrawElement | null) => {
  return container?.boundElements?.length
    ? container?.boundElements?.filter((ele) => ele.type === "text")[0]?.id ||
        null
    : null;
};

export const getBoundTextElement = (element: ExcalidrawElement | null) => {
  if (!element) {
    return null;
  }
  const boundTextElementId = getBoundTextElementId(element);
  if (boundTextElementId) {
    return (
      (Scene.getScene(element)?.getElement(
        boundTextElementId,
      ) as ExcalidrawTextElementWithContainer) || null
    );
  }
  return null;
};

export const getContainerElement = (
  element:
    | (ExcalidrawElement & { containerId: ExcalidrawElement["id"] | null })
    | null,
) => {
  if (!element) {
    return null;
  }
  if (element.containerId) {
    return Scene.getScene(element)?.getElement(element.containerId) || null;
  }
  return null;
};

export const getContainerDims = (element: ExcalidrawElement) => {
  return { width: element.width, height: element.height };
};<|MERGE_RESOLUTION|>--- conflicted
+++ resolved
@@ -11,11 +11,8 @@
 import { MaybeTransformHandleType } from "./transformHandles";
 import Scene from "../scene/Scene";
 import { isTextElement } from ".";
-<<<<<<< HEAD
 import { measureTextElement, wrapTextElement } from "./textWysiwyg";
-=======
 import { getMaxContainerHeight, getMaxContainerWidth } from "./newElement";
->>>>>>> 6c1246ef
 
 export const redrawTextBoundingBox = (
   textElement: ExcalidrawTextElement,
@@ -25,30 +22,16 @@
   let text = textElement.text;
 
   if (container) {
-<<<<<<< HEAD
-    const containerDims = getContainerDims(container);
-    maxWidth = containerDims.width - BOUND_TEXT_PADDING * 2;
-    text = wrapTextElement(element, containerDims.width);
-  }
-  const metrics = measureTextElement(element, { text }, maxWidth);
-  let coordY = element.y;
-  let coordX = element.x;
-=======
     maxWidth = getMaxContainerWidth(container);
-    text = wrapText(
-      textElement.originalText,
-      getFontString(textElement),
-      getMaxContainerWidth(container),
-    );
-  }
-  const metrics = measureText(
-    textElement.originalText,
-    getFontString(textElement),
+    text = wrapTextElement(textElement, getMaxContainerWidth(container));
+  }
+  const metrics = measureTextElement(
+    textElement,
+    { text: textElement.originalText },
     maxWidth,
   );
   let coordY = textElement.y;
   let coordX = textElement.x;
->>>>>>> 6c1246ef
   // Resize container and vertically center align the text
   if (container) {
     const containerDims = getContainerDims(container);
@@ -147,21 +130,14 @@
       let nextBaseLine = textElement.baseline;
       if (transformHandleType !== "n" && transformHandleType !== "s") {
         if (text) {
-<<<<<<< HEAD
-          text = wrapTextElement(textElement, element.width);
-=======
-          text = wrapText(
-            textElement.originalText,
-            getFontString(textElement),
-            getMaxContainerWidth(element),
-          );
->>>>>>> 6c1246ef
+          text = wrapTextElement(textElement, getMaxContainerWidth(element));
         }
 
-        const dimensions = measureTextElement(textElement, {
-          text,
-          fontSize: textElement.fontSize,
-        });
+        const dimensions = measureTextElement(
+          textElement,
+          { text },
+          element.width,
+        );
         nextHeight = dimensions.height;
         nextWidth = dimensions.width;
         nextBaseLine = dimensions.baseline;
