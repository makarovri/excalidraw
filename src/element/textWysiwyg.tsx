import { CODES, KEYS } from "../keys";
import {
  isWritableElement,
  getFontString,
  getFontFamilyString,
  isTestEnv,
} from "../utils";
import Scene from "../scene/Scene";
import { isBoundToContainer, isTextElement } from "./typeChecks";
import { CLASSES, BOUND_TEXT_PADDING, VERTICAL_ALIGN } from "../constants";
import {
  ExcalidrawElement,
  ExcalidrawTextElement,
  ExcalidrawLinearElement,
} from "./types";
import { AppState } from "../types";
import { mutateElement } from "./mutateElement";
import {
  getApproxLineHeight,
  getBoundTextElementId,
  getContainerDims,
  getContainerElement,
  measureText,
  wrapText,
} from "./textElement";
import {
  actionDecreaseFontSize,
  actionIncreaseFontSize,
} from "../actions/actionProperties";
import { actionZoomIn, actionZoomOut } from "../actions/actionCanvas";
import App from "../components/App";
import { getMaxContainerWidth } from "./newElement";
import { parseClipboard } from "../clipboard";

const normalizeText = (text: string) => {
  return (
    text
      // replace tabs with spaces so they render and measure correctly
      .replace(/\t/g, "        ")
      // normalize newlines
      .replace(/\r?\n|\r/g, "\n")
  );
};

const getTransform = (
  offsetX: number,
  width: number,
  height: number,
  angle: number,
  appState: AppState,
  maxWidth: number,
  maxHeight: number,
) => {
  const { zoom } = appState;
  const degree = (180 * angle) / Math.PI;
  let translateX = (width * (zoom.value - 1)) / 2;
  let translateY = (height * (zoom.value - 1)) / 2;
  if (width > maxWidth && zoom.value !== 1) {
    translateX = (maxWidth * (zoom.value - 1)) / 2;
  }
  if (height > maxHeight && zoom.value !== 1) {
    translateY = (maxHeight * (zoom.value - 1)) / 2;
  }
  return `translate(${translateX}px, ${translateY}px) scale(${zoom.value}) rotate(${degree}deg) translate(${offsetX}px, 0px)`;
};

export const textWysiwyg = ({
  id,
  onChange,
  onSubmit,
  getViewportCoords,
  element,
  canvas,
  excalidrawContainer,
  app,
}: {
  id: ExcalidrawElement["id"];
  onChange?: (text: string) => void;
  onSubmit: (data: {
    text: string;
    viaKeyboard: boolean;
    originalText: string;
  }) => void;
  getViewportCoords: (x: number, y: number) => [number, number];
  element: ExcalidrawTextElement;
  canvas: HTMLCanvasElement | null;
  excalidrawContainer: HTMLDivElement | null;
  app: App;
}) => {
  const textPropertiesUpdated = (
    updatedTextElement: ExcalidrawTextElement,
    editable: HTMLTextAreaElement,
  ) => {
    const currentFont = editable.style.fontFamily.replace(/"/g, "");
    if (
      getFontFamilyString({ fontFamily: updatedTextElement.fontFamily }) !==
      currentFont
    ) {
      return true;
    }
    if (`${updatedTextElement.fontSize}px` !== editable.style.fontSize) {
      return true;
    }
    return false;
  };
  let originalContainerHeight: number;

  const updateWysiwygStyle = () => {
    const appState = app.state;
    const updatedTextElement =
      Scene.getScene(element)?.getElement<ExcalidrawTextElement>(id);
    if (!updatedTextElement) {
      return;
    }
    const { textAlign, verticalAlign } = updatedTextElement;

    const approxLineHeight = getApproxLineHeight(
      getFontString(updatedTextElement),
    );
    if (updatedTextElement && isTextElement(updatedTextElement)) {
      const coordX = updatedTextElement.x;
      let coordY = updatedTextElement.y;
      let eCoordY = coordY;
      let rCoordY = coordY;
      const container = getContainerElement(updatedTextElement);

      // Editing metrics
      const eMetrics = measureText(
        updatedTextElement.originalText,
        getFontString(updatedTextElement),
        container ? getContainerDims(container).width : null,
      );
      // Rendered metrics
      const rMetrics = {
        width: updatedTextElement.width,
        height: updatedTextElement.height,
        baseline: updatedTextElement.baseline,
      };

      let maxWidth = eMetrics.width;
      let maxHeight = eMetrics.height;
      const width = eMetrics.width;
      // Set to element height by default since that's
      // what is going to be used for unbounded text
      let height = rMetrics.height;
      if (container && updatedTextElement.containerId) {
        const propertiesUpdated = textPropertiesUpdated(
          updatedTextElement,
          editable,
        );
        const containerDims = getContainerDims(container);
        // using editor.style.height to get the accurate height of text editor
        const editorHeight = Number(editable.style.height.slice(0, -2));
        if (editorHeight > 0) {
          height = editorHeight;
        }
        if (propertiesUpdated) {
          originalContainerHeight = containerDims.height;

          // update height of the editor after properties updated
          const font = getFontString(updatedTextElement);
          height =
            getApproxLineHeight(font) *
            updatedTextElement.text.split("\n").length;
          height = Math.max(height, rMetrics.height);
        }
        if (!originalContainerHeight) {
          originalContainerHeight = containerDims.height;
        }
        maxWidth = containerDims.width - BOUND_TEXT_PADDING * 2;
        maxHeight = containerDims.height - BOUND_TEXT_PADDING * 2;
        // autogrow container height if text exceeds
        if (height > maxHeight) {
          const diff = Math.min(height - maxHeight, approxLineHeight);
          mutateElement(container, { height: containerDims.height + diff });
          return;
        } else if (
          // autoshrink container height until original container height
          // is reached when text is removed
          containerDims.height > originalContainerHeight &&
          height < maxHeight
        ) {
          const diff = Math.min(maxHeight - height, approxLineHeight);
          mutateElement(container, { height: containerDims.height - diff });
        }
        // Start pushing text upward until a diff of 30px (padding)
        // is reached
        else {
          // vertically center align the text
          if (verticalAlign === VERTICAL_ALIGN.MIDDLE) {
            coordY = container.y + containerDims.height / 2;
            eCoordY = coordY - eMetrics.height / 2;
            rCoordY = coordY - rMetrics.height / 2;
          }
          if (verticalAlign === VERTICAL_ALIGN.BOTTOM) {
            coordY = container.y + containerDims.height - BOUND_TEXT_PADDING;
            eCoordY = coordY - eMetrics.height;
            rCoordY = coordY - rMetrics.height;
          }
        }
      }

      const [viewportX, viewportY] = getViewportCoords(coordX, eCoordY);
      const initialSelectionStart = editable.selectionStart;
      const initialSelectionEnd = editable.selectionEnd;
      const initialLength = editable.value.length;
      editable.value = updatedTextElement.originalText;

      // restore cursor position after value updated so it doesn't
      // go to the end of text when container auto expanded
      if (
        initialSelectionStart === initialSelectionEnd &&
        initialSelectionEnd !== initialLength
      ) {
        // get diff between length and selection end and shift
        // the cursor by "diff" times to position correctly
        const diff = initialLength - initialSelectionEnd;
        editable.selectionStart = editable.value.length - diff;
        editable.selectionEnd = editable.value.length - diff;
      }

      const lines = updatedTextElement.originalText.split("\n");
      const lineHeight = updatedTextElement.containerId
        ? approxLineHeight
        : eMetrics.height / lines.length;
      if (!container) {
        maxWidth = (appState.width - 8 - viewportX) / appState.zoom.value;
      }
      // Horizontal offset in case updatedTextElement has a non-WYSIWYG subtype
      const offWidth = container
        ? Math.min(0, rMetrics.width - Math.min(maxWidth, eMetrics.width))
        : Math.min(maxWidth, rMetrics.width) -
          Math.min(maxWidth, eMetrics.width);
      const offsetX =
        textAlign === "right"
          ? offWidth
          : textAlign === "center"
          ? offWidth / 2
          : 0;

      // Make sure text editor height doesn't go beyond viewport
      const editorMaxHeight =
        (appState.height - viewportY) / appState.zoom.value;
      const angle = container ? container.angle : updatedTextElement.angle;
      Object.assign(editable.style, {
        font: getFontString(updatedTextElement),
        // must be defined *after* font ¯\_(ツ)_/¯
        lineHeight: `${lineHeight}px`,
        width: `${Math.min(width, maxWidth)}px`,
        height: `${height}px`,
        left: `${viewportX}px`,
        top: `${viewportY}px`,
        transformOrigin: `${updatedTextElement.width / 2}px
          ${updatedTextElement.height / 2}px`,
        transform: getTransform(
          offsetX,
          updatedTextElement.width,
          updatedTextElement.height,
          angle,
          appState,
          maxWidth,
          editorMaxHeight,
        ),
        textAlign,
        verticalAlign,
        color: updatedTextElement.strokeColor,
        opacity: updatedTextElement.opacity / 100,
        filter: "var(--theme-filter)",
        maxHeight: `${editorMaxHeight}px`,
      });
      // For some reason updating font attribute doesn't set font family
      // hence updating font family explicitly for test environment
      if (isTestEnv()) {
        editable.style.fontFamily = getFontFamilyString(updatedTextElement);
      }
      mutateElement(updatedTextElement, { x: coordX, y: rCoordY });
    }
  };

  const editable = document.createElement("textarea");

  editable.dir = "auto";
  editable.tabIndex = 0;
  editable.dataset.type = "wysiwyg";
  // prevent line wrapping on Safari
  editable.wrap = "off";
  editable.classList.add("excalidraw-wysiwyg");

  let whiteSpace = "pre";
  let wordBreak = "normal";

  if (isBoundToContainer(element)) {
    whiteSpace = "pre-wrap";
    wordBreak = "break-word";
  }
  Object.assign(editable.style, {
    position: "absolute",
    display: "inline-block",
    minHeight: "1em",
    backfaceVisibility: "hidden",
    margin: 0,
    padding: 0,
    border: 0,
    outline: 0,
    resize: "none",
    background: "transparent",
    overflow: "hidden",
    // must be specified because in dark mode canvas creates a stacking context
    zIndex: "var(--zIndex-wysiwyg)",
    wordBreak,
    // prevent line wrapping (`whitespace: nowrap` doesn't work on FF)
    whiteSpace,
    overflowWrap: "break-word",
  });
  updateWysiwygStyle();

  if (onChange) {
    editable.onpaste = async (event) => {
      event.preventDefault();
      const clipboardData = await parseClipboard(event);
      if (!clipboardData.text) {
        return;
      }
      const data = normalizeText(clipboardData.text);
      if (!data) {
        return;
      }

      const text = editable.value;
      const start = Math.min(editable.selectionStart, editable.selectionEnd);
      const end = Math.max(editable.selectionStart, editable.selectionEnd);
      const newText = `${text.substring(0, start)}${data}${text.substring(
        end,
      )}`;

      const container = getContainerElement(element);

      const font = getFontString({
        fontSize: app.state.currentItemFontSize,
        fontFamily: app.state.currentItemFontFamily,
      });

<<<<<<< HEAD
      if (data) {
        const text = editable.value;
        const start = Math.min(editable.selectionStart, editable.selectionEnd);
        const end = Math.max(editable.selectionStart, editable.selectionEnd);
        const newText = `${text.substring(0, start)}${data}${text.substring(
          end,
        )}`;
        const wrappedText = container
          ? wrapText(newText, font, getMaxContainerWidth(container!))
          : newText;
        const dimensions = measureText(wrappedText, font);
        editable.style.height = `${dimensions.height}px`;
        onChange(newText);
      }
=======
      const wrappedText = container
        ? wrapText(newText, font, getMaxContainerWidth(container))
        : newText;
      const dimensions = measureText(wrappedText, font);
      editable.style.height = `${dimensions.height}px`;
      onChange(newText);
>>>>>>> 335aff88
    };
    editable.oninput = () => {
      const updatedTextElement = Scene.getScene(element)?.getElement(
        id,
      ) as ExcalidrawTextElement;
      const font = getFontString(updatedTextElement);
      // using scrollHeight here since we need to calculate
      // number of lines so cannot use editable.style.height
      // as that gets updated below
      // Rounding here so that the lines calculated is more accurate in all browsers.
      // The scrollHeight and approxLineHeight differs in diff browsers
      // eg it gives 1.05 in firefox for handewritten small font due to which
      // height gets updated as lines > 1 and leads to jumping text for first line in bound container
      // hence rounding here to avoid that
      const lines = Math.round(
        editable.scrollHeight / getApproxLineHeight(font),
      );
      // auto increase height only when lines  > 1 so its
      // measured correctly and vertically aligns for
      // first line as well as setting height to "auto"
      // doubles the height as soon as user starts typing
      if (isBoundToContainer(element) && lines > 1) {
        let height = "auto";
        editable.style.height = "0px";
        let heightSet = false;
        if (lines === 2) {
          const container = getContainerElement(element);
          const actualLineCount = wrapText(
            editable.value,
            font,
            getMaxContainerWidth(container!),
          ).split("\n").length;
          // This is browser behaviour when setting height to "auto"
          // It sets the height needed for 2 lines even if actual
          // line count is 1 as mentioned above as well
          // hence reducing the height by half if actual line count is 1
          // so single line aligns vertically when deleting
          if (actualLineCount === 1) {
            height = `${editable.scrollHeight / 2}px`;
            editable.style.height = height;
            heightSet = true;
          }
        }
        if (!heightSet) {
          editable.style.height = `${editable.scrollHeight}px`;
        }
      }
      onChange(normalizeText(editable.value));
    };
  }

  editable.onkeydown = (event) => {
    if (!event.shiftKey && actionZoomIn.keyTest(event)) {
      event.preventDefault();
      app.actionManager.executeAction(actionZoomIn);
      updateWysiwygStyle();
    } else if (!event.shiftKey && actionZoomOut.keyTest(event)) {
      event.preventDefault();
      app.actionManager.executeAction(actionZoomOut);
      updateWysiwygStyle();
    } else if (actionDecreaseFontSize.keyTest(event)) {
      app.actionManager.executeAction(actionDecreaseFontSize);
    } else if (actionIncreaseFontSize.keyTest(event)) {
      app.actionManager.executeAction(actionIncreaseFontSize);
    } else if (event.key === KEYS.ESCAPE) {
      event.preventDefault();
      submittedViaKeyboard = true;
      handleSubmit();
    } else if (event.key === KEYS.ENTER && event[KEYS.CTRL_OR_CMD]) {
      event.preventDefault();
      if (event.isComposing || event.keyCode === 229) {
        return;
      }
      submittedViaKeyboard = true;
      handleSubmit();
    } else if (
      event.key === KEYS.TAB ||
      (event[KEYS.CTRL_OR_CMD] &&
        (event.code === CODES.BRACKET_LEFT ||
          event.code === CODES.BRACKET_RIGHT))
    ) {
      event.preventDefault();
      if (event.shiftKey || event.code === CODES.BRACKET_LEFT) {
        outdent();
      } else {
        indent();
      }
      // We must send an input event to resize the element
      editable.dispatchEvent(new Event("input"));
    }
  };

  const TAB_SIZE = 4;
  const TAB = " ".repeat(TAB_SIZE);
  const RE_LEADING_TAB = new RegExp(`^ {1,${TAB_SIZE}}`);
  const indent = () => {
    const { selectionStart, selectionEnd } = editable;
    const linesStartIndices = getSelectedLinesStartIndices();

    let value = editable.value;
    linesStartIndices.forEach((startIndex: number) => {
      const startValue = value.slice(0, startIndex);
      const endValue = value.slice(startIndex);

      value = `${startValue}${TAB}${endValue}`;
    });

    editable.value = value;

    editable.selectionStart = selectionStart + TAB_SIZE;
    editable.selectionEnd = selectionEnd + TAB_SIZE * linesStartIndices.length;
  };

  const outdent = () => {
    const { selectionStart, selectionEnd } = editable;
    const linesStartIndices = getSelectedLinesStartIndices();
    const removedTabs: number[] = [];

    let value = editable.value;
    linesStartIndices.forEach((startIndex) => {
      const tabMatch = value
        .slice(startIndex, startIndex + TAB_SIZE)
        .match(RE_LEADING_TAB);

      if (tabMatch) {
        const startValue = value.slice(0, startIndex);
        const endValue = value.slice(startIndex + tabMatch[0].length);

        // Delete a tab from the line
        value = `${startValue}${endValue}`;
        removedTabs.push(startIndex);
      }
    });

    editable.value = value;

    if (removedTabs.length) {
      if (selectionStart > removedTabs[removedTabs.length - 1]) {
        editable.selectionStart = Math.max(
          selectionStart - TAB_SIZE,
          removedTabs[removedTabs.length - 1],
        );
      } else {
        // If the cursor is before the first tab removed, ex:
        // Line| #1
        //     Line #2
        // Lin|e #3
        // we should reset the selectionStart to his initial value.
        editable.selectionStart = selectionStart;
      }
      editable.selectionEnd = Math.max(
        editable.selectionStart,
        selectionEnd - TAB_SIZE * removedTabs.length,
      );
    }
  };

  /**
   * @returns indices of start positions of selected lines, in reverse order
   */
  const getSelectedLinesStartIndices = () => {
    let { selectionStart, selectionEnd, value } = editable;

    // chars before selectionStart on the same line
    const startOffset = value.slice(0, selectionStart).match(/[^\n]*$/)![0]
      .length;
    // put caret at the start of the line
    selectionStart = selectionStart - startOffset;

    const selected = value.slice(selectionStart, selectionEnd);

    return selected
      .split("\n")
      .reduce(
        (startIndices, line, idx, lines) =>
          startIndices.concat(
            idx
              ? // curr line index is prev line's start + prev line's length + \n
                startIndices[idx - 1] + lines[idx - 1].length + 1
              : // first selected line
                selectionStart,
          ),
        [] as number[],
      )
      .reverse();
  };

  const stopEvent = (event: Event) => {
    event.preventDefault();
    event.stopPropagation();
  };

  // using a state variable instead of passing it to the handleSubmit callback
  // so that we don't need to create separate a callback for event handlers
  let submittedViaKeyboard = false;
  const handleSubmit = () => {
    // cleanup must be run before onSubmit otherwise when app blurs the wysiwyg
    // it'd get stuck in an infinite loop of blur→onSubmit after we re-focus the
    // wysiwyg on update
    cleanup();
    const updateElement = Scene.getScene(element)?.getElement(
      element.id,
    ) as ExcalidrawTextElement;
    if (!updateElement) {
      return;
    }
    let text = editable.value;
    const container = getContainerElement(updateElement);

    if (container) {
      text = updateElement.text;
      if (editable.value) {
        const boundTextElementId = getBoundTextElementId(container);
        if (!boundTextElementId || boundTextElementId !== element.id) {
          mutateElement(container, {
            boundElements: (container.boundElements || []).concat({
              type: "text",
              id: element.id,
            }),
          });
        }
      } else {
        mutateElement(container, {
          boundElements: container.boundElements?.filter(
            (ele) =>
              !isTextElement(
                ele as ExcalidrawTextElement | ExcalidrawLinearElement,
              ),
          ),
        });
      }
    }

    onSubmit({
      text,
      viaKeyboard: submittedViaKeyboard,
      originalText: editable.value,
    });
  };

  const cleanup = () => {
    if (isDestroyed) {
      return;
    }
    isDestroyed = true;
    // remove events to ensure they don't late-fire
    editable.onblur = null;
    editable.oninput = null;
    editable.onkeydown = null;

    if (observer) {
      observer.disconnect();
    }

    window.removeEventListener("resize", updateWysiwygStyle);
    window.removeEventListener("wheel", stopEvent, true);
    window.removeEventListener("pointerdown", onPointerDown);
    window.removeEventListener("pointerup", bindBlurEvent);
    window.removeEventListener("blur", handleSubmit);

    unbindUpdate();

    editable.remove();
  };

  const bindBlurEvent = (event?: MouseEvent) => {
    window.removeEventListener("pointerup", bindBlurEvent);
    // Deferred so that the pointerdown that initiates the wysiwyg doesn't
    // trigger the blur on ensuing pointerup.
    // Also to handle cases such as picking a color which would trigger a blur
    // in that same tick.
    const target = event?.target;

    const isTargetColorPicker =
      target instanceof HTMLInputElement &&
      target.closest(".color-picker-input") &&
      isWritableElement(target);

    setTimeout(() => {
      editable.onblur = handleSubmit;
      if (target && isTargetColorPicker) {
        target.onblur = () => {
          editable.focus();
        };
      }
      // case: clicking on the same property → no change → no update → no focus
      if (!isTargetColorPicker) {
        editable.focus();
      }
    });
  };

  // prevent blur when changing properties from the menu
  const onPointerDown = (event: MouseEvent) => {
    const isTargetColorPicker =
      event.target instanceof HTMLInputElement &&
      event.target.closest(".color-picker-input") &&
      isWritableElement(event.target);
    if (
      ((event.target instanceof HTMLElement ||
        event.target instanceof SVGElement) &&
        event.target.closest(`.${CLASSES.SHAPE_ACTIONS_MENU}`) &&
        !isWritableElement(event.target)) ||
      isTargetColorPicker
    ) {
      editable.onblur = null;
      window.addEventListener("pointerup", bindBlurEvent);
      // handle edge-case where pointerup doesn't fire e.g. due to user
      // alt-tabbing away
      window.addEventListener("blur", handleSubmit);
    }
  };

  // handle updates of textElement properties of editing element
  const unbindUpdate = Scene.getScene(element)!.addCallback(() => {
    updateWysiwygStyle();
    const isColorPickerActive = !!document.activeElement?.closest(
      ".color-picker-input",
    );
    if (!isColorPickerActive) {
      editable.focus();
    }
  });

  // ---------------------------------------------------------------------------

  let isDestroyed = false;

  // select on init (focusing is done separately inside the bindBlurEvent()
  // because we need it to happen *after* the blur event from `pointerdown`)
  editable.select();
  bindBlurEvent();

  // reposition wysiwyg in case of canvas is resized. Using ResizeObserver
  // is preferred so we catch changes from host, where window may not resize.
  let observer: ResizeObserver | null = null;
  if (canvas && "ResizeObserver" in window) {
    observer = new window.ResizeObserver(() => {
      updateWysiwygStyle();
    });
    observer.observe(canvas);
  } else {
    window.addEventListener("resize", updateWysiwygStyle);
  }

  window.addEventListener("pointerdown", onPointerDown);
  window.addEventListener("wheel", stopEvent, {
    passive: false,
    capture: true,
  });
  excalidrawContainer
    ?.querySelector(".excalidraw-textEditorContainer")!
    .appendChild(editable);
};<|MERGE_RESOLUTION|>--- conflicted
+++ resolved
@@ -340,29 +340,12 @@
         fontFamily: app.state.currentItemFontFamily,
       });
 
-<<<<<<< HEAD
-      if (data) {
-        const text = editable.value;
-        const start = Math.min(editable.selectionStart, editable.selectionEnd);
-        const end = Math.max(editable.selectionStart, editable.selectionEnd);
-        const newText = `${text.substring(0, start)}${data}${text.substring(
-          end,
-        )}`;
-        const wrappedText = container
-          ? wrapText(newText, font, getMaxContainerWidth(container!))
-          : newText;
-        const dimensions = measureText(wrappedText, font);
-        editable.style.height = `${dimensions.height}px`;
-        onChange(newText);
-      }
-=======
       const wrappedText = container
         ? wrapText(newText, font, getMaxContainerWidth(container))
         : newText;
       const dimensions = measureText(wrappedText, font);
       editable.style.height = `${dimensions.height}px`;
       onChange(newText);
->>>>>>> 335aff88
     };
     editable.oninput = () => {
       const updatedTextElement = Scene.getScene(element)?.getElement(
