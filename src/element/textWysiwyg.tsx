import { KEYS } from "../keys";
import { selectNode } from "../utils";

type TextWysiwygParams = {
  initText: string;
  x: number;
  y: number;
  strokeColor: string;
  font: string;
  opacity: number;
  onSubmit: (text: string) => void;
  onCancel: () => void;
};

// When WYSIWYG text ends with white spaces, the text gets vertically misaligned
// in order to fix this issue, we remove those white spaces
function trimText(text: string) {
  return text.trim();
}

export function textWysiwyg({
  initText,
  x,
  y,
  strokeColor,
  font,
<<<<<<< HEAD
  opacity,
  onSubmit
=======
  onSubmit,
  onCancel,
>>>>>>> 69061e20
}: TextWysiwygParams) {
  // Using contenteditable here as it has dynamic width.
  // But this solution has an issue — it allows to paste
  // multiline text, which is not currently supported
  const editable = document.createElement("div");
  editable.contentEditable = "true";
  editable.tabIndex = 0;
  editable.innerText = initText;
  editable.dataset.type = "wysiwyg";

  Object.assign(editable.style, {
    color: strokeColor,
    position: "absolute",
    opacity: opacity / 100,
    top: y + "px",
    left: x + "px",
    transform: "translate(-50%, -50%)",
    textAlign: "left",
    display: "inline-block",
    font: font,
    padding: "4px",
    outline: "transparent",
    whiteSpace: "nowrap",
    minHeight: "1em",
  });

  editable.onkeydown = ev => {
    if (ev.key === KEYS.ESCAPE) {
      ev.preventDefault();
      if (initText) {
        editable.innerText = initText;
        handleSubmit();
        return;
      }
      cleanup();
      return;
    }
    if (ev.key === KEYS.ENTER && !ev.shiftKey) {
      ev.preventDefault();
      if (ev.isComposing || ev.keyCode === 229) {
        return;
      }
      handleSubmit();
    }
  };
  editable.onblur = handleSubmit;
  // override paste to disallow non-textual data, and replace newlines
  editable.onpaste = ev => {
    ev.preventDefault();
    try {
      const text = ev.clipboardData!.getData("text").replace(/\n+/g, " ");
      editable.textContent = text;
    } catch {}
  };

  function stopEvent(ev: Event) {
    ev.stopPropagation();
  }

  function handleSubmit() {
    if (editable.innerText) {
      onSubmit(trimText(editable.innerText));
    } else {
      onCancel();
    }
    cleanup();
  }

  function cleanup() {
    editable.onblur = null;
    editable.onkeydown = null;
    editable.onpaste = null;
    window.removeEventListener("wheel", stopEvent, true);
    document.body.removeChild(editable);
  }

  window.addEventListener("wheel", stopEvent, true);
  document.body.appendChild(editable);
  editable.focus();
  selectNode(editable);
}<|MERGE_RESOLUTION|>--- conflicted
+++ resolved
@@ -24,13 +24,9 @@
   y,
   strokeColor,
   font,
-<<<<<<< HEAD
   opacity,
-  onSubmit
-=======
   onSubmit,
   onCancel,
->>>>>>> 69061e20
 }: TextWysiwygParams) {
   // Using contenteditable here as it has dynamic width.
   // But this solution has an issue — it allows to paste
