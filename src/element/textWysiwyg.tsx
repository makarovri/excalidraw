--- conflicted
+++ resolved
@@ -88,11 +88,10 @@
     updatedElement: ExcalidrawTextElement,
     editable: HTMLTextAreaElement,
   ) => {
-<<<<<<< HEAD
     // FIXME: Why is this try-catch block needed to keep tests
     // for unbinding subtyped text from failing due to exceptions?
     try {
-      const currentFont = editable.style.fontFamily.replaceAll('"', "");
+      const currentFont = editable.style.fontFamily.replace(/"/g, "");
       if (
         getFontFamilyString({ fontFamily: updatedElement.fontFamily }) !==
         currentFont
@@ -103,18 +102,6 @@
         return true;
       }
     } catch {}
-=======
-    const currentFont = editable.style.fontFamily.replace(/"/g, "");
-    if (
-      getFontFamilyString({ fontFamily: updatedElement.fontFamily }) !==
-      currentFont
-    ) {
-      return true;
-    }
-    if (`${updatedElement.fontSize}px` !== editable.style.fontSize) {
-      return true;
-    }
->>>>>>> ae8b1d8b
     return false;
   };
   let originalContainerHeight: number;
