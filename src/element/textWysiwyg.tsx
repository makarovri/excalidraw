import { CODES, KEYS } from "../keys";
import {
  isWritableElement,
  getFontString,
  getFontFamilyString,
  isTestEnv,
} from "../utils";
import Scene from "../scene/Scene";
import { isBoundToContainer, isTextElement } from "./typeChecks";
import { CLASSES, BOUND_TEXT_PADDING, VERTICAL_ALIGN } from "../constants";
import {
  ExcalidrawElement,
  ExcalidrawTextElement,
  ExcalidrawLinearElement,
} from "./types";
import { AppState } from "../types";
import { mutateElement } from "./mutateElement";
import {
  getApproxLineHeight,
  getBoundTextElementId,
<<<<<<< HEAD
  measureText,
=======
  getContainerDims,
>>>>>>> 8636ef10
  getContainerElement,
  wrapText,
} from "./textElement";
import { getSubtypeMethods, SubtypeMethods } from "../subtypes";
import {
  actionDecreaseFontSize,
  actionIncreaseFontSize,
} from "../actions/actionProperties";
import { actionZoomIn, actionZoomOut } from "../actions/actionCanvas";
import App from "../components/App";

const normalizeText = (text: string) => {
  return (
    text
      // replace tabs with spaces so they render and measure correctly
      .replace(/\t/g, "        ")
      // normalize newlines
      .replace(/\r?\n|\r/g, "\n")
  );
};

const getTransform = (
  offsetX: number,
  width: number,
  height: number,
  angle: number,
  appState: AppState,
  maxWidth: number,
  maxHeight: number,
) => {
  const { zoom } = appState;
  const degree = (180 * angle) / Math.PI;
  let translateX = (width * (zoom.value - 1)) / 2;
  let translateY = (height * (zoom.value - 1)) / 2;
  if (width > maxWidth && zoom.value !== 1) {
    translateX = (maxWidth * (zoom.value - 1)) / 2;
  }
  if (height > maxHeight && zoom.value !== 1) {
    translateY = (maxHeight * (zoom.value - 1)) / 2;
  }
  return `translate(${translateX}px, ${translateY}px) scale(${zoom.value}) rotate(${degree}deg) translate(${offsetX}px, 0px)`;
};

export const measureTextElement = function (element, next, maxWidth) {
  const map = getSubtypeMethods(element.subtype);
  if (map?.measureText) {
    return map.measureText(element, next, maxWidth);
  }

  const fontSize = next?.fontSize ?? element.fontSize;
  const font = getFontString({ fontSize, fontFamily: element.fontFamily });
  const text = next?.text ?? element.text;
  return measureText(text, font, maxWidth);
} as SubtypeMethods["measureText"];

export const wrapTextElement = function (element, containerWidth, next) {
  const map = getSubtypeMethods(element.subtype);
  if (map?.wrapText) {
    return map.wrapText(element, containerWidth, next);
  }

  const fontSize = next?.fontSize ?? element.fontSize;
  const font = getFontString({ fontSize, fontFamily: element.fontFamily });
  const text = next?.text ?? element.originalText;
  return wrapText(text, font, containerWidth);
} as SubtypeMethods["wrapText"];

export const textWysiwyg = ({
  id,
  onChange,
  onSubmit,
  getViewportCoords,
  element,
  canvas,
  excalidrawContainer,
  app,
}: {
  id: ExcalidrawElement["id"];
  onChange?: (text: string) => void;
  onSubmit: (data: {
    text: string;
    viaKeyboard: boolean;
    originalText: string;
  }) => void;
  getViewportCoords: (x: number, y: number) => [number, number];
  element: ExcalidrawTextElement;
  canvas: HTMLCanvasElement | null;
  excalidrawContainer: HTMLDivElement | null;
  app: App;
}) => {
  const textPropertiesUpdated = (
    updatedTextElement: ExcalidrawTextElement,
    editable: HTMLTextAreaElement,
  ) => {
    const currentFont = editable.style.fontFamily.replace(/"/g, "");
    if (
      getFontFamilyString({ fontFamily: updatedTextElement.fontFamily }) !==
      currentFont
    ) {
      return true;
    }
    if (`${updatedTextElement.fontSize}px` !== editable.style.fontSize) {
      return true;
    }
    return false;
  };
  let originalContainerHeight: number;

  const updateWysiwygStyle = () => {
    const appState = app.state;
    const updatedTextElement =
      Scene.getScene(element)?.getElement<ExcalidrawTextElement>(id);
    if (!updatedTextElement) {
      return;
    }
    const { textAlign, verticalAlign } = updatedTextElement;

<<<<<<< HEAD
    const approxLineHeight = getApproxLineHeight(getFontString(updatedElement));
    if (updatedElement && isTextElement(updatedElement)) {
      let coordX = updatedElement.x;
      let coordY = updatedElement.y;
      let wCoordY = coordY;
      let rCoordY = coordY;
      const container = getContainerElement(updatedElement);

      const text = container
        ? updatedElement.text
        : updatedElement.originalText;
      // Wysiwyg metrics
      const wMetrics = measureText(text, getFontString(updatedElement));
      // Rendered metrics
      const rMetrics = measureTextElement(updatedElement);

      let maxWidth = wMetrics.width;
      let maxHeight = wMetrics.height;
      let width = wMetrics.width;
      // Set to element height by default since that's
      // what is going to be used for unbounded text
      let height = rMetrics.height;
      if (container && updatedElement.containerId) {
=======
    const approxLineHeight = getApproxLineHeight(
      getFontString(updatedTextElement),
    );
    if (updatedTextElement && isTextElement(updatedTextElement)) {
      let coordX = updatedTextElement.x;
      let coordY = updatedTextElement.y;
      const container = getContainerElement(updatedTextElement);
      let maxWidth = updatedTextElement.width;

      let maxHeight = updatedTextElement.height;
      let width = updatedTextElement.width;
      // Set to element height by default since that's
      // what is going to be used for unbounded text
      let height = updatedTextElement.height;
      if (container && updatedTextElement.containerId) {
>>>>>>> 8636ef10
        const propertiesUpdated = textPropertiesUpdated(
          updatedTextElement,
          editable,
        );
        const containerDims = getContainerDims(container);
        // using editor.style.height to get the accurate height of text editor
        const editorHeight = Number(editable.style.height.slice(0, -2));
        if (editorHeight > 0) {
          height = editorHeight;
        }
        if (propertiesUpdated) {
          originalContainerHeight = containerDims.height;

          // update height of the editor after properties updated
<<<<<<< HEAD
          const font = getFontString(updatedElement);
          height = measureText(updatedElement.text, font).height;
=======
          height = updatedTextElement.height;
>>>>>>> 8636ef10
        }
        if (!originalContainerHeight) {
          originalContainerHeight = containerDims.height;
        }
        maxWidth = containerDims.width - BOUND_TEXT_PADDING * 2;
        maxHeight = containerDims.height - BOUND_TEXT_PADDING * 2;
        width = maxWidth;
        // The coordinates of text box set a distance of
        // 5px to preserve padding
        coordX = container.x + BOUND_TEXT_PADDING;
        // autogrow container height if text exceeds
        if (height > maxHeight) {
          const diff = Math.min(height - maxHeight, approxLineHeight);
          mutateElement(container, { height: containerDims.height + diff });
          return;
        } else if (
          // autoshrink container height until original container height
          // is reached when text is removed
          containerDims.height > originalContainerHeight &&
          height < maxHeight
        ) {
          const diff = Math.min(maxHeight - height, approxLineHeight);
          mutateElement(container, { height: containerDims.height - diff });
        }
        // Start pushing text upward until a diff of 30px (padding)
        // is reached
        else {
          // vertically center align the text
          if (verticalAlign === VERTICAL_ALIGN.MIDDLE) {
<<<<<<< HEAD
            coordY = container.y + container.height / 2;
            wCoordY = coordY - wMetrics.height / 2;
            rCoordY = coordY - rMetrics.height / 2;
          }
          if (verticalAlign === VERTICAL_ALIGN.BOTTOM) {
            coordY = container.y + container.height - BOUND_TEXT_PADDING;
            wCoordY = coordY - wMetrics.height;
            rCoordY = coordY - rMetrics.height;
=======
            coordY = container.y + containerDims.height / 2 - height / 2;
          }
          if (verticalAlign === VERTICAL_ALIGN.BOTTOM) {
            coordY =
              container.y + containerDims.height - height - BOUND_TEXT_PADDING;
>>>>>>> 8636ef10
          }
        }
      }
      const lHeight = wMetrics.height / updatedElement.text.split("\n").length;
      const offsetY = !container
        ? 0
        : verticalAlign === VERTICAL_ALIGN.BOTTOM
        ? lHeight
        : verticalAlign === VERTICAL_ALIGN.MIDDLE
        ? lHeight / 2
        : 0;
      wCoordY += offsetY;

      const [viewportX, viewportY] = getViewportCoords(coordX, wCoordY);
      const initialSelectionStart = editable.selectionStart;
      const initialSelectionEnd = editable.selectionEnd;
      const initialLength = editable.value.length;
      editable.value = updatedTextElement.originalText;

      // restore cursor position after value updated so it doesn't
      // go to the end of text when container auto expanded
      if (
        initialSelectionStart === initialSelectionEnd &&
        initialSelectionEnd !== initialLength
      ) {
        // get diff between length and selection end and shift
        // the cursor by "diff" times to position correctly
        const diff = initialLength - initialSelectionEnd;
        editable.selectionStart = editable.value.length - diff;
        editable.selectionEnd = editable.value.length - diff;
      }

      const lines = updatedTextElement.originalText.split("\n");
      const lineHeight = updatedTextElement.containerId
        ? approxLineHeight
<<<<<<< HEAD
        : wMetrics.height / lines.length;
=======
        : updatedTextElement.height / lines.length;
>>>>>>> 8636ef10
      if (!container) {
        maxWidth = (appState.width - 8 - viewportX) / appState.zoom.value;
      }
      // Horizontal offset in case updatedElement has a non-WYSIWYG subtype
      const offWidth =
        Math.min(maxWidth, updatedElement.width) -
        Math.min(maxWidth, rMetrics.width);
      const offsetX = container
        ? 0
        : textAlign === "right"
        ? offWidth
        : textAlign === "center"
        ? offWidth / 2
        : 0;

      // Make sure text editor height doesn't go beyond viewport
      const editorMaxHeight =
        (appState.height - viewportY) / appState.zoom.value;
      const angle = container ? container.angle : updatedTextElement.angle;
      Object.assign(editable.style, {
        font: getFontString(updatedTextElement),
        // must be defined *after* font ¯\_(ツ)_/¯
        lineHeight: `${lineHeight}px`,
        width: `${width}px`,
        height: `${height}px`,
        left: `${viewportX}px`,
        top: `${viewportY}px`,
        transformOrigin: `${updatedElement.width / 2}px
          ${updatedElement.height / 2}px`,
        transform: getTransform(
          offsetX,
          updatedElement.width,
          updatedElement.height,
          angle,
          appState,
          maxWidth,
          editorMaxHeight,
        ),
        textAlign,
        verticalAlign,
        color: updatedTextElement.strokeColor,
        opacity: updatedTextElement.opacity / 100,
        filter: "var(--theme-filter)",
        maxWidth: `${maxWidth}px`,
        maxHeight: `${editorMaxHeight}px`,
      });
      // For some reason updating font attribute doesn't set font family
      // hence updating font family explicitly for test environment
      if (isTestEnv()) {
        editable.style.fontFamily = getFontFamilyString(updatedTextElement);
      }
<<<<<<< HEAD
      mutateElement(updatedElement, { x: coordX, y: rCoordY });
=======
      mutateElement(updatedTextElement, { x: coordX, y: coordY });
>>>>>>> 8636ef10
    }
  };

  const editable = document.createElement("textarea");

  editable.dir = "auto";
  editable.tabIndex = 0;
  editable.dataset.type = "wysiwyg";
  // prevent line wrapping on Safari
  editable.wrap = "off";
  editable.classList.add("excalidraw-wysiwyg");

  let whiteSpace = "pre";
  let wordBreak = "normal";

  if (isBoundToContainer(element)) {
    whiteSpace = "pre-wrap";
    wordBreak = "break-word";
  }
  Object.assign(editable.style, {
    position: "absolute",
    display: "inline-block",
    minHeight: "1em",
    backfaceVisibility: "hidden",
    margin: 0,
    padding: 0,
    border: 0,
    outline: 0,
    resize: "none",
    background: "transparent",
    overflow: "hidden",
    // must be specified because in dark mode canvas creates a stacking context
    zIndex: "var(--zIndex-wysiwyg)",
    wordBreak,
    // prevent line wrapping (`whitespace: nowrap` doesn't work on FF)
    whiteSpace,
    overflowWrap: "break-word",
  });
  updateWysiwygStyle();

  if (onChange) {
    editable.oninput = () => {
      const updatedTextElement = Scene.getScene(element)?.getElement(
        id,
      ) as ExcalidrawTextElement;
      const font = getFontString(updatedTextElement);
      // using scrollHeight here since we need to calculate
      // number of lines so cannot use editable.style.height
      // as that gets updated below
      // Rounding here so that the lines calculated is more accurate in all browsers.
      // The scrollHeight and approxLineHeight differs in diff browsers
      // eg it gives 1.05 in firefox for handewritten small font due to which
      // height gets updated as lines > 1 and leads to jumping text for first line in bound container
      // hence rounding here to avoid that
      const lines = Math.round(
        editable.scrollHeight / getApproxLineHeight(font),
      );
      // auto increase height only when lines  > 1 so its
      // measured correctly and vertically aligns for
      // first line as well as setting height to "auto"
      // doubles the height as soon as user starts typing
      if (isBoundToContainer(element) && lines > 1) {
        let height = "auto";

        if (lines === 2) {
          const container = getContainerElement(element);
          const actualLineCount = wrapText(
            editable.value,
            font,
            container!.width,
          ).split("\n").length;
          // This is browser behaviour when setting height to "auto"
          // It sets the height needed for 2 lines even if actual
          // line count is 1 as mentioned above as well
          // hence reducing the height by half if actual line count is 1
          // so single line aligns vertically when deleting
          if (actualLineCount === 1) {
            height = `${editable.scrollHeight / 2}px`;
          }
        }
        editable.style.height = height;
        editable.style.height = `${editable.scrollHeight}px`;
      }
      onChange(normalizeText(editable.value));
    };
  }

  editable.onkeydown = (event) => {
    if (!event.shiftKey && actionZoomIn.keyTest(event)) {
      event.preventDefault();
      app.actionManager.executeAction(actionZoomIn);
      updateWysiwygStyle();
    } else if (!event.shiftKey && actionZoomOut.keyTest(event)) {
      event.preventDefault();
      app.actionManager.executeAction(actionZoomOut);
      updateWysiwygStyle();
    } else if (actionDecreaseFontSize.keyTest(event)) {
      app.actionManager.executeAction(actionDecreaseFontSize);
    } else if (actionIncreaseFontSize.keyTest(event)) {
      app.actionManager.executeAction(actionIncreaseFontSize);
    } else if (event.key === KEYS.ESCAPE) {
      event.preventDefault();
      submittedViaKeyboard = true;
      handleSubmit();
    } else if (event.key === KEYS.ENTER && event[KEYS.CTRL_OR_CMD]) {
      event.preventDefault();
      if (event.isComposing || event.keyCode === 229) {
        return;
      }
      submittedViaKeyboard = true;
      handleSubmit();
    } else if (
      event.key === KEYS.TAB ||
      (event[KEYS.CTRL_OR_CMD] &&
        (event.code === CODES.BRACKET_LEFT ||
          event.code === CODES.BRACKET_RIGHT))
    ) {
      event.preventDefault();
      if (event.shiftKey || event.code === CODES.BRACKET_LEFT) {
        outdent();
      } else {
        indent();
      }
      // We must send an input event to resize the element
      editable.dispatchEvent(new Event("input"));
    }
  };

  const TAB_SIZE = 4;
  const TAB = " ".repeat(TAB_SIZE);
  const RE_LEADING_TAB = new RegExp(`^ {1,${TAB_SIZE}}`);
  const indent = () => {
    const { selectionStart, selectionEnd } = editable;
    const linesStartIndices = getSelectedLinesStartIndices();

    let value = editable.value;
    linesStartIndices.forEach((startIndex: number) => {
      const startValue = value.slice(0, startIndex);
      const endValue = value.slice(startIndex);

      value = `${startValue}${TAB}${endValue}`;
    });

    editable.value = value;

    editable.selectionStart = selectionStart + TAB_SIZE;
    editable.selectionEnd = selectionEnd + TAB_SIZE * linesStartIndices.length;
  };

  const outdent = () => {
    const { selectionStart, selectionEnd } = editable;
    const linesStartIndices = getSelectedLinesStartIndices();
    const removedTabs: number[] = [];

    let value = editable.value;
    linesStartIndices.forEach((startIndex) => {
      const tabMatch = value
        .slice(startIndex, startIndex + TAB_SIZE)
        .match(RE_LEADING_TAB);

      if (tabMatch) {
        const startValue = value.slice(0, startIndex);
        const endValue = value.slice(startIndex + tabMatch[0].length);

        // Delete a tab from the line
        value = `${startValue}${endValue}`;
        removedTabs.push(startIndex);
      }
    });

    editable.value = value;

    if (removedTabs.length) {
      if (selectionStart > removedTabs[removedTabs.length - 1]) {
        editable.selectionStart = Math.max(
          selectionStart - TAB_SIZE,
          removedTabs[removedTabs.length - 1],
        );
      } else {
        // If the cursor is before the first tab removed, ex:
        // Line| #1
        //     Line #2
        // Lin|e #3
        // we should reset the selectionStart to his initial value.
        editable.selectionStart = selectionStart;
      }
      editable.selectionEnd = Math.max(
        editable.selectionStart,
        selectionEnd - TAB_SIZE * removedTabs.length,
      );
    }
  };

  /**
   * @returns indices of start positions of selected lines, in reverse order
   */
  const getSelectedLinesStartIndices = () => {
    let { selectionStart, selectionEnd, value } = editable;

    // chars before selectionStart on the same line
    const startOffset = value.slice(0, selectionStart).match(/[^\n]*$/)![0]
      .length;
    // put caret at the start of the line
    selectionStart = selectionStart - startOffset;

    const selected = value.slice(selectionStart, selectionEnd);

    return selected
      .split("\n")
      .reduce(
        (startIndices, line, idx, lines) =>
          startIndices.concat(
            idx
              ? // curr line index is prev line's start + prev line's length + \n
                startIndices[idx - 1] + lines[idx - 1].length + 1
              : // first selected line
                selectionStart,
          ),
        [] as number[],
      )
      .reverse();
  };

  const stopEvent = (event: Event) => {
    event.preventDefault();
    event.stopPropagation();
  };

  // using a state variable instead of passing it to the handleSubmit callback
  // so that we don't need to create separate a callback for event handlers
  let submittedViaKeyboard = false;
  const handleSubmit = () => {
    // cleanup must be run before onSubmit otherwise when app blurs the wysiwyg
    // it'd get stuck in an infinite loop of blur→onSubmit after we re-focus the
    // wysiwyg on update
    cleanup();
    const updateElement = Scene.getScene(element)?.getElement(
      element.id,
    ) as ExcalidrawTextElement;
    if (!updateElement) {
      return;
    }
    let text = editable.value;
    const container = getContainerElement(updateElement);

    if (container) {
      text = updateElement.text;
      if (editable.value) {
        const boundTextElementId = getBoundTextElementId(container);
        if (!boundTextElementId || boundTextElementId !== element.id) {
          mutateElement(container, {
            boundElements: (container.boundElements || []).concat({
              type: "text",
              id: element.id,
            }),
          });
        }
      } else {
        mutateElement(container, {
          boundElements: container.boundElements?.filter(
            (ele) =>
              !isTextElement(
                ele as ExcalidrawTextElement | ExcalidrawLinearElement,
              ),
          ),
        });
      }
    }

    onSubmit({
      text,
      viaKeyboard: submittedViaKeyboard,
      originalText: editable.value,
    });
  };

  const cleanup = () => {
    if (isDestroyed) {
      return;
    }
    isDestroyed = true;
    // remove events to ensure they don't late-fire
    editable.onblur = null;
    editable.oninput = null;
    editable.onkeydown = null;

    if (observer) {
      observer.disconnect();
    }

    window.removeEventListener("resize", updateWysiwygStyle);
    window.removeEventListener("wheel", stopEvent, true);
    window.removeEventListener("pointerdown", onPointerDown);
    window.removeEventListener("pointerup", bindBlurEvent);
    window.removeEventListener("blur", handleSubmit);

    unbindUpdate();

    editable.remove();
  };

  const bindBlurEvent = (event?: MouseEvent) => {
    window.removeEventListener("pointerup", bindBlurEvent);
    // Deferred so that the pointerdown that initiates the wysiwyg doesn't
    // trigger the blur on ensuing pointerup.
    // Also to handle cases such as picking a color which would trigger a blur
    // in that same tick.
    const target = event?.target;

    const isTargetColorPicker =
      target instanceof HTMLInputElement &&
      target.closest(".color-picker-input") &&
      isWritableElement(target);

    setTimeout(() => {
      editable.onblur = handleSubmit;
      if (target && isTargetColorPicker) {
        target.onblur = () => {
          editable.focus();
        };
      }
      // case: clicking on the same property → no change → no update → no focus
      if (!isTargetColorPicker) {
        editable.focus();
      }
    });
  };

  // prevent blur when changing properties from the menu
  const onPointerDown = (event: MouseEvent) => {
    const isTargetColorPicker =
      event.target instanceof HTMLInputElement &&
      event.target.closest(".color-picker-input") &&
      isWritableElement(event.target);
    if (
      ((event.target instanceof HTMLElement ||
        event.target instanceof SVGElement) &&
        event.target.closest(`.${CLASSES.SHAPE_ACTIONS_MENU}`) &&
        !isWritableElement(event.target)) ||
      isTargetColorPicker
    ) {
      editable.onblur = null;
      window.addEventListener("pointerup", bindBlurEvent);
      // handle edge-case where pointerup doesn't fire e.g. due to user
      // alt-tabbing away
      window.addEventListener("blur", handleSubmit);
    }
  };

  // handle updates of textElement properties of editing element
  const unbindUpdate = Scene.getScene(element)!.addCallback(() => {
    updateWysiwygStyle();
    const isColorPickerActive = !!document.activeElement?.closest(
      ".color-picker-input",
    );
    if (!isColorPickerActive) {
      editable.focus();
    }
  });

  // ---------------------------------------------------------------------------

  let isDestroyed = false;

  // select on init (focusing is done separately inside the bindBlurEvent()
  // because we need it to happen *after* the blur event from `pointerdown`)
  editable.select();
  bindBlurEvent();

  // reposition wysiwyg in case of canvas is resized. Using ResizeObserver
  // is preferred so we catch changes from host, where window may not resize.
  let observer: ResizeObserver | null = null;
  if (canvas && "ResizeObserver" in window) {
    observer = new window.ResizeObserver(() => {
      updateWysiwygStyle();
    });
    observer.observe(canvas);
  } else {
    window.addEventListener("resize", updateWysiwygStyle);
  }

  window.addEventListener("pointerdown", onPointerDown);
  window.addEventListener("wheel", stopEvent, {
    passive: false,
    capture: true,
  });
  excalidrawContainer
    ?.querySelector(".excalidraw-textEditorContainer")!
    .appendChild(editable);
};<|MERGE_RESOLUTION|>--- conflicted
+++ resolved
@@ -18,11 +18,8 @@
 import {
   getApproxLineHeight,
   getBoundTextElementId,
-<<<<<<< HEAD
   measureText,
-=======
   getContainerDims,
->>>>>>> 8636ef10
   getContainerElement,
   wrapText,
 } from "./textElement";
@@ -140,22 +137,23 @@
     }
     const { textAlign, verticalAlign } = updatedTextElement;
 
-<<<<<<< HEAD
-    const approxLineHeight = getApproxLineHeight(getFontString(updatedElement));
-    if (updatedElement && isTextElement(updatedElement)) {
-      let coordX = updatedElement.x;
-      let coordY = updatedElement.y;
+    const approxLineHeight = getApproxLineHeight(
+      getFontString(updatedTextElement),
+    );
+    if (updatedTextElement && isTextElement(updatedTextElement)) {
+      let coordX = updatedTextElement.x;
+      let coordY = updatedTextElement.y;
       let wCoordY = coordY;
       let rCoordY = coordY;
-      const container = getContainerElement(updatedElement);
+      const container = getContainerElement(updatedTextElement);
 
       const text = container
-        ? updatedElement.text
-        : updatedElement.originalText;
+        ? updatedTextElement.text
+        : updatedTextElement.originalText;
       // Wysiwyg metrics
-      const wMetrics = measureText(text, getFontString(updatedElement));
+      const wMetrics = measureText(text, getFontString(updatedTextElement));
       // Rendered metrics
-      const rMetrics = measureTextElement(updatedElement);
+      const rMetrics = measureTextElement(updatedTextElement);
 
       let maxWidth = wMetrics.width;
       let maxHeight = wMetrics.height;
@@ -163,24 +161,7 @@
       // Set to element height by default since that's
       // what is going to be used for unbounded text
       let height = rMetrics.height;
-      if (container && updatedElement.containerId) {
-=======
-    const approxLineHeight = getApproxLineHeight(
-      getFontString(updatedTextElement),
-    );
-    if (updatedTextElement && isTextElement(updatedTextElement)) {
-      let coordX = updatedTextElement.x;
-      let coordY = updatedTextElement.y;
-      const container = getContainerElement(updatedTextElement);
-      let maxWidth = updatedTextElement.width;
-
-      let maxHeight = updatedTextElement.height;
-      let width = updatedTextElement.width;
-      // Set to element height by default since that's
-      // what is going to be used for unbounded text
-      let height = updatedTextElement.height;
       if (container && updatedTextElement.containerId) {
->>>>>>> 8636ef10
         const propertiesUpdated = textPropertiesUpdated(
           updatedTextElement,
           editable,
@@ -195,12 +176,8 @@
           originalContainerHeight = containerDims.height;
 
           // update height of the editor after properties updated
-<<<<<<< HEAD
-          const font = getFontString(updatedElement);
-          height = measureText(updatedElement.text, font).height;
-=======
-          height = updatedTextElement.height;
->>>>>>> 8636ef10
+          const font = getFontString(updatedTextElement);
+          height = measureText(updatedTextElement.text, font).height;
         }
         if (!originalContainerHeight) {
           originalContainerHeight = containerDims.height;
@@ -230,26 +207,19 @@
         else {
           // vertically center align the text
           if (verticalAlign === VERTICAL_ALIGN.MIDDLE) {
-<<<<<<< HEAD
-            coordY = container.y + container.height / 2;
+            coordY = container.y + containerDims.height / 2;
             wCoordY = coordY - wMetrics.height / 2;
             rCoordY = coordY - rMetrics.height / 2;
           }
           if (verticalAlign === VERTICAL_ALIGN.BOTTOM) {
-            coordY = container.y + container.height - BOUND_TEXT_PADDING;
+            coordY = container.y + containerDims.height - BOUND_TEXT_PADDING;
             wCoordY = coordY - wMetrics.height;
             rCoordY = coordY - rMetrics.height;
-=======
-            coordY = container.y + containerDims.height / 2 - height / 2;
-          }
-          if (verticalAlign === VERTICAL_ALIGN.BOTTOM) {
-            coordY =
-              container.y + containerDims.height - height - BOUND_TEXT_PADDING;
->>>>>>> 8636ef10
           }
         }
       }
-      const lHeight = wMetrics.height / updatedElement.text.split("\n").length;
+      const lHeight =
+        wMetrics.height / updatedTextElement.text.split("\n").length;
       const offsetY = !container
         ? 0
         : verticalAlign === VERTICAL_ALIGN.BOTTOM
@@ -281,17 +251,13 @@
       const lines = updatedTextElement.originalText.split("\n");
       const lineHeight = updatedTextElement.containerId
         ? approxLineHeight
-<<<<<<< HEAD
         : wMetrics.height / lines.length;
-=======
-        : updatedTextElement.height / lines.length;
->>>>>>> 8636ef10
       if (!container) {
         maxWidth = (appState.width - 8 - viewportX) / appState.zoom.value;
       }
-      // Horizontal offset in case updatedElement has a non-WYSIWYG subtype
+      // Horizontal offset in case updatedTextElement has a non-WYSIWYG subtype
       const offWidth =
-        Math.min(maxWidth, updatedElement.width) -
+        Math.min(maxWidth, updatedTextElement.width) -
         Math.min(maxWidth, rMetrics.width);
       const offsetX = container
         ? 0
@@ -313,12 +279,12 @@
         height: `${height}px`,
         left: `${viewportX}px`,
         top: `${viewportY}px`,
-        transformOrigin: `${updatedElement.width / 2}px
-          ${updatedElement.height / 2}px`,
+        transformOrigin: `${updatedTextElement.width / 2}px
+          ${updatedTextElement.height / 2}px`,
         transform: getTransform(
           offsetX,
-          updatedElement.width,
-          updatedElement.height,
+          updatedTextElement.width,
+          updatedTextElement.height,
           angle,
           appState,
           maxWidth,
@@ -337,11 +303,7 @@
       if (isTestEnv()) {
         editable.style.fontFamily = getFontFamilyString(updatedTextElement);
       }
-<<<<<<< HEAD
-      mutateElement(updatedElement, { x: coordX, y: rCoordY });
-=======
-      mutateElement(updatedTextElement, { x: coordX, y: coordY });
->>>>>>> 8636ef10
+      mutateElement(updatedTextElement, { x: coordX, y: rCoordY });
     }
   };
 
