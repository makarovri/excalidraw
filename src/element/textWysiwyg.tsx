import { CODES, KEYS } from "../keys";
import {
  isWritableElement,
  getFontString,
  getFontFamilyString,
  isTestEnv,
} from "../utils";
import Scene from "../scene/Scene";
import { isBoundToContainer, isTextElement } from "./typeChecks";
import { CLASSES, BOUND_TEXT_PADDING, VERTICAL_ALIGN } from "../constants";
import {
  ExcalidrawElement,
  ExcalidrawTextElement,
  ExcalidrawLinearElement,
} from "./types";
import { AppState } from "../types";
import { mutateElement } from "./mutateElement";
import {
  getApproxLineHeight,
  getBoundTextElementId,
  getContainerDims,
  getContainerElement,
  measureText,
<<<<<<< HEAD
  measureTextElement,
=======
>>>>>>> e201e79c
  wrapText,
} from "./textElement";
import {
  actionDecreaseFontSize,
  actionIncreaseFontSize,
} from "../actions/actionProperties";
import { actionZoomIn, actionZoomOut } from "../actions/actionCanvas";
import App from "../components/App";
import { getMaxContainerWidth } from "./newElement";
import { parseClipboard } from "../clipboard";

const normalizeText = (text: string) => {
  return (
    text
      // replace tabs with spaces so they render and measure correctly
      .replace(/\t/g, "        ")
      // normalize newlines
      .replace(/\r?\n|\r/g, "\n")
  );
};

const getTransform = (
  offsetX: number,
  width: number,
  height: number,
  angle: number,
  appState: AppState,
  maxWidth: number,
  maxHeight: number,
) => {
  const { zoom } = appState;
  const degree = (180 * angle) / Math.PI;
  let translateX = (width * (zoom.value - 1)) / 2;
  let translateY = (height * (zoom.value - 1)) / 2;
  if (width > maxWidth && zoom.value !== 1) {
    translateX = (maxWidth * (zoom.value - 1)) / 2;
  }
  if (height > maxHeight && zoom.value !== 1) {
    translateY = (maxHeight * (zoom.value - 1)) / 2;
  }
  return `translate(${translateX}px, ${translateY}px) scale(${zoom.value}) rotate(${degree}deg) translate(${offsetX}px, 0px)`;
};

export const textWysiwyg = ({
  id,
  onChange,
  onSubmit,
  getViewportCoords,
  element,
  canvas,
  excalidrawContainer,
  app,
}: {
  id: ExcalidrawElement["id"];
  onChange?: (text: string) => void;
  onSubmit: (data: {
    text: string;
    viaKeyboard: boolean;
    originalText: string;
  }) => void;
  getViewportCoords: (x: number, y: number) => [number, number];
  element: ExcalidrawTextElement;
  canvas: HTMLCanvasElement | null;
  excalidrawContainer: HTMLDivElement | null;
  app: App;
}) => {
  const textPropertiesUpdated = (
    updatedTextElement: ExcalidrawTextElement,
    editable: HTMLTextAreaElement,
  ) => {
    const currentFont = editable.style.fontFamily.replace(/"/g, "");
    if (
      getFontFamilyString({ fontFamily: updatedTextElement.fontFamily }) !==
      currentFont
    ) {
      return true;
    }
    if (`${updatedTextElement.fontSize}px` !== editable.style.fontSize) {
      return true;
    }
    return false;
  };
  let originalContainerHeight: number;

  const updateWysiwygStyle = () => {
    const appState = app.state;
    const updatedTextElement =
      Scene.getScene(element)?.getElement<ExcalidrawTextElement>(id);
    if (!updatedTextElement) {
      return;
    }
    const { textAlign, verticalAlign } = updatedTextElement;

    const approxLineHeight = getApproxLineHeight(
      getFontString(updatedTextElement),
    );
    if (updatedTextElement && isTextElement(updatedTextElement)) {
      const coordX = updatedTextElement.x;
      let coordY = updatedTextElement.y;
      let eCoordY = coordY;
      let rCoordY = coordY;
      const container = getContainerElement(updatedTextElement);

      // Editing metrics
      const eMetrics = measureText(
        updatedTextElement.originalText,
        getFontString(updatedTextElement),
        container ? getContainerDims(container).width : null,
      );
      // Rendered metrics
      const rMetrics = measureTextElement(updatedTextElement);

      let maxWidth = eMetrics.width;
      let maxHeight = eMetrics.height;
      const width = eMetrics.width;
      // Set to element height by default since that's
      // what is going to be used for unbounded text
      let height = rMetrics.height;
      if (container && updatedTextElement.containerId) {
        const propertiesUpdated = textPropertiesUpdated(
          updatedTextElement,
          editable,
        );
        const containerDims = getContainerDims(container);
        // using editor.style.height to get the accurate height of text editor
        const editorHeight = Number(editable.style.height.slice(0, -2));
        if (editorHeight > 0) {
          height = editorHeight;
        }
        if (propertiesUpdated) {
          originalContainerHeight = containerDims.height;

          // update height of the editor after properties updated
          const font = getFontString(updatedTextElement);
          height = measureText(
            updatedTextElement.originalText,
            font,
            containerDims.width,
          ).height;
        }
        if (!originalContainerHeight) {
          originalContainerHeight = containerDims.height;
        }
        maxWidth = containerDims.width - BOUND_TEXT_PADDING * 2;
        maxHeight = containerDims.height - BOUND_TEXT_PADDING * 2;
        // autogrow container height if text exceeds
        if (height > maxHeight) {
          const diff = Math.min(height - maxHeight, approxLineHeight);
          mutateElement(container, { height: containerDims.height + diff });
          return;
        } else if (
          // autoshrink container height until original container height
          // is reached when text is removed
          containerDims.height > originalContainerHeight &&
          height < maxHeight
        ) {
          const diff = Math.min(maxHeight - height, approxLineHeight);
          mutateElement(container, { height: containerDims.height - diff });
        }
        // Start pushing text upward until a diff of 30px (padding)
        // is reached
        else {
          // vertically center align the text
          if (verticalAlign === VERTICAL_ALIGN.MIDDLE) {
            coordY = container.y + containerDims.height / 2;
            eCoordY = coordY - eMetrics.height / 2;
            rCoordY = coordY - rMetrics.height / 2;
          }
          if (verticalAlign === VERTICAL_ALIGN.BOTTOM) {
            coordY = container.y + containerDims.height - BOUND_TEXT_PADDING;
            eCoordY = coordY - eMetrics.height;
            rCoordY = coordY - rMetrics.height;
          }
        }
      }

      const [viewportX, viewportY] = getViewportCoords(coordX, eCoordY);
      const initialSelectionStart = editable.selectionStart;
      const initialSelectionEnd = editable.selectionEnd;
      const initialLength = editable.value.length;
      editable.value = updatedTextElement.originalText;

      // restore cursor position after value updated so it doesn't
      // go to the end of text when container auto expanded
      if (
        initialSelectionStart === initialSelectionEnd &&
        initialSelectionEnd !== initialLength
      ) {
        // get diff between length and selection end and shift
        // the cursor by "diff" times to position correctly
        const diff = initialLength - initialSelectionEnd;
        editable.selectionStart = editable.value.length - diff;
        editable.selectionEnd = editable.value.length - diff;
      }

      const lines = updatedTextElement.originalText.split("\n");
      const lineHeight = updatedTextElement.containerId
        ? approxLineHeight
        : eMetrics.height / lines.length;
      if (!container) {
        maxWidth = (appState.width - 8 - viewportX) / appState.zoom.value;
      }
      // Horizontal offset in case updatedTextElement has a non-WYSIWYG subtype
      const offWidth = container
        ? Math.min(0, rMetrics.width - Math.min(maxWidth, eMetrics.width))
        : Math.min(maxWidth, rMetrics.width) -
          Math.min(maxWidth, eMetrics.width);
      const offsetX =
        textAlign === "right"
          ? offWidth
          : textAlign === "center"
          ? offWidth / 2
          : 0;

      // Make sure text editor height doesn't go beyond viewport
      const editorMaxHeight =
        (appState.height - viewportY) / appState.zoom.value;
      const angle = container ? container.angle : updatedTextElement.angle;
      Object.assign(editable.style, {
        font: getFontString(updatedTextElement),
        // must be defined *after* font ¯\_(ツ)_/¯
        lineHeight: `${lineHeight}px`,
        width: `${Math.min(width, maxWidth)}px`,
        height: `${height}px`,
        left: `${viewportX}px`,
        top: `${viewportY}px`,
        transformOrigin: `${updatedTextElement.width / 2}px
          ${updatedTextElement.height / 2}px`,
        transform: getTransform(
          offsetX,
          updatedTextElement.width,
          updatedTextElement.height,
          angle,
          appState,
          maxWidth,
          editorMaxHeight,
        ),
        textAlign,
        verticalAlign,
        color: updatedTextElement.strokeColor,
        opacity: updatedTextElement.opacity / 100,
        filter: "var(--theme-filter)",
        maxHeight: `${editorMaxHeight}px`,
      });
      // For some reason updating font attribute doesn't set font family
      // hence updating font family explicitly for test environment
      if (isTestEnv()) {
        editable.style.fontFamily = getFontFamilyString(updatedTextElement);
      }
      mutateElement(updatedTextElement, { x: coordX, y: rCoordY });
    }
  };

  const editable = document.createElement("textarea");

  editable.dir = "auto";
  editable.tabIndex = 0;
  editable.dataset.type = "wysiwyg";
  // prevent line wrapping on Safari
  editable.wrap = "off";
  editable.classList.add("excalidraw-wysiwyg");

  let whiteSpace = "pre";
  let wordBreak = "normal";

  if (isBoundToContainer(element)) {
    whiteSpace = "pre-wrap";
    wordBreak = "break-word";
  }
  Object.assign(editable.style, {
    position: "absolute",
    display: "inline-block",
    minHeight: "1em",
    backfaceVisibility: "hidden",
    margin: 0,
    padding: 0,
    border: 0,
    outline: 0,
    resize: "none",
    background: "transparent",
    overflow: "hidden",
    // must be specified because in dark mode canvas creates a stacking context
    zIndex: "var(--zIndex-wysiwyg)",
    wordBreak,
    // prevent line wrapping (`whitespace: nowrap` doesn't work on FF)
    whiteSpace,
    overflowWrap: "break-word",
  });
  updateWysiwygStyle();

  if (onChange) {
    editable.onpaste = async (event) => {
      event.preventDefault();
      const clipboardData = await parseClipboard(event);
      if (!clipboardData.text) {
        return;
      }
      const data = normalizeText(clipboardData.text);
      const container = getContainerElement(element);

      const font = getFontString({
        fontSize: app.state.currentItemFontSize,
        fontFamily: app.state.currentItemFontFamily,
      });

      const wrappedText = wrapText(
        data,
        font,
        getMaxContainerWidth(container!),
      );
      const dimensions = measureText(wrappedText, font);
      editable.style.height = `${dimensions.height}px`;
      if (data) {
        onChange(wrappedText);
      }
    };
    editable.oninput = () => {
      const updatedTextElement = Scene.getScene(element)?.getElement(
        id,
      ) as ExcalidrawTextElement;
      const font = getFontString(updatedTextElement);
      // using scrollHeight here since we need to calculate
      // number of lines so cannot use editable.style.height
      // as that gets updated below
      // Rounding here so that the lines calculated is more accurate in all browsers.
      // The scrollHeight and approxLineHeight differs in diff browsers
      // eg it gives 1.05 in firefox for handewritten small font due to which
      // height gets updated as lines > 1 and leads to jumping text for first line in bound container
      // hence rounding here to avoid that
      const lines = Math.round(
        editable.scrollHeight / getApproxLineHeight(font),
      );
      // auto increase height only when lines  > 1 so its
      // measured correctly and vertically aligns for
      // first line as well as setting height to "auto"
      // doubles the height as soon as user starts typing
      if (isBoundToContainer(element) && lines > 1) {
        let height = "auto";
        editable.style.height = "0px";
        let heightSet = false;
        if (lines === 2) {
          const container = getContainerElement(element);
          const actualLineCount = wrapText(
            editable.value,
            font,
            getMaxContainerWidth(container!),
          ).split("\n").length;
          // This is browser behaviour when setting height to "auto"
          // It sets the height needed for 2 lines even if actual
          // line count is 1 as mentioned above as well
          // hence reducing the height by half if actual line count is 1
          // so single line aligns vertically when deleting
          if (actualLineCount === 1) {
            height = `${editable.scrollHeight / 2}px`;
            editable.style.height = height;
            heightSet = true;
          }
        }
        if (!heightSet) {
          editable.style.height = `${editable.scrollHeight}px`;
        }
      }
      onChange(normalizeText(editable.value));
    };
  }

  editable.onkeydown = (event) => {
    if (!event.shiftKey && actionZoomIn.keyTest(event)) {
      event.preventDefault();
      app.actionManager.executeAction(actionZoomIn);
      updateWysiwygStyle();
    } else if (!event.shiftKey && actionZoomOut.keyTest(event)) {
      event.preventDefault();
      app.actionManager.executeAction(actionZoomOut);
      updateWysiwygStyle();
    } else if (actionDecreaseFontSize.keyTest(event)) {
      app.actionManager.executeAction(actionDecreaseFontSize);
    } else if (actionIncreaseFontSize.keyTest(event)) {
      app.actionManager.executeAction(actionIncreaseFontSize);
    } else if (event.key === KEYS.ESCAPE) {
      event.preventDefault();
      submittedViaKeyboard = true;
      handleSubmit();
    } else if (event.key === KEYS.ENTER && event[KEYS.CTRL_OR_CMD]) {
      event.preventDefault();
      if (event.isComposing || event.keyCode === 229) {
        return;
      }
      submittedViaKeyboard = true;
      handleSubmit();
    } else if (
      event.key === KEYS.TAB ||
      (event[KEYS.CTRL_OR_CMD] &&
        (event.code === CODES.BRACKET_LEFT ||
          event.code === CODES.BRACKET_RIGHT))
    ) {
      event.preventDefault();
      if (event.shiftKey || event.code === CODES.BRACKET_LEFT) {
        outdent();
      } else {
        indent();
      }
      // We must send an input event to resize the element
      editable.dispatchEvent(new Event("input"));
    }
  };

  const TAB_SIZE = 4;
  const TAB = " ".repeat(TAB_SIZE);
  const RE_LEADING_TAB = new RegExp(`^ {1,${TAB_SIZE}}`);
  const indent = () => {
    const { selectionStart, selectionEnd } = editable;
    const linesStartIndices = getSelectedLinesStartIndices();

    let value = editable.value;
    linesStartIndices.forEach((startIndex: number) => {
      const startValue = value.slice(0, startIndex);
      const endValue = value.slice(startIndex);

      value = `${startValue}${TAB}${endValue}`;
    });

    editable.value = value;

    editable.selectionStart = selectionStart + TAB_SIZE;
    editable.selectionEnd = selectionEnd + TAB_SIZE * linesStartIndices.length;
  };

  const outdent = () => {
    const { selectionStart, selectionEnd } = editable;
    const linesStartIndices = getSelectedLinesStartIndices();
    const removedTabs: number[] = [];

    let value = editable.value;
    linesStartIndices.forEach((startIndex) => {
      const tabMatch = value
        .slice(startIndex, startIndex + TAB_SIZE)
        .match(RE_LEADING_TAB);

      if (tabMatch) {
        const startValue = value.slice(0, startIndex);
        const endValue = value.slice(startIndex + tabMatch[0].length);

        // Delete a tab from the line
        value = `${startValue}${endValue}`;
        removedTabs.push(startIndex);
      }
    });

    editable.value = value;

    if (removedTabs.length) {
      if (selectionStart > removedTabs[removedTabs.length - 1]) {
        editable.selectionStart = Math.max(
          selectionStart - TAB_SIZE,
          removedTabs[removedTabs.length - 1],
        );
      } else {
        // If the cursor is before the first tab removed, ex:
        // Line| #1
        //     Line #2
        // Lin|e #3
        // we should reset the selectionStart to his initial value.
        editable.selectionStart = selectionStart;
      }
      editable.selectionEnd = Math.max(
        editable.selectionStart,
        selectionEnd - TAB_SIZE * removedTabs.length,
      );
    }
  };

  /**
   * @returns indices of start positions of selected lines, in reverse order
   */
  const getSelectedLinesStartIndices = () => {
    let { selectionStart, selectionEnd, value } = editable;

    // chars before selectionStart on the same line
    const startOffset = value.slice(0, selectionStart).match(/[^\n]*$/)![0]
      .length;
    // put caret at the start of the line
    selectionStart = selectionStart - startOffset;

    const selected = value.slice(selectionStart, selectionEnd);

    return selected
      .split("\n")
      .reduce(
        (startIndices, line, idx, lines) =>
          startIndices.concat(
            idx
              ? // curr line index is prev line's start + prev line's length + \n
                startIndices[idx - 1] + lines[idx - 1].length + 1
              : // first selected line
                selectionStart,
          ),
        [] as number[],
      )
      .reverse();
  };

  const stopEvent = (event: Event) => {
    event.preventDefault();
    event.stopPropagation();
  };

  // using a state variable instead of passing it to the handleSubmit callback
  // so that we don't need to create separate a callback for event handlers
  let submittedViaKeyboard = false;
  const handleSubmit = () => {
    // cleanup must be run before onSubmit otherwise when app blurs the wysiwyg
    // it'd get stuck in an infinite loop of blur→onSubmit after we re-focus the
    // wysiwyg on update
    cleanup();
    const updateElement = Scene.getScene(element)?.getElement(
      element.id,
    ) as ExcalidrawTextElement;
    if (!updateElement) {
      return;
    }
    let text = editable.value;
    const container = getContainerElement(updateElement);

    if (container) {
      text = updateElement.text;
      if (editable.value) {
        const boundTextElementId = getBoundTextElementId(container);
        if (!boundTextElementId || boundTextElementId !== element.id) {
          mutateElement(container, {
            boundElements: (container.boundElements || []).concat({
              type: "text",
              id: element.id,
            }),
          });
        }
      } else {
        mutateElement(container, {
          boundElements: container.boundElements?.filter(
            (ele) =>
              !isTextElement(
                ele as ExcalidrawTextElement | ExcalidrawLinearElement,
              ),
          ),
        });
      }
    }

    onSubmit({
      text,
      viaKeyboard: submittedViaKeyboard,
      originalText: editable.value,
    });
  };

  const cleanup = () => {
    if (isDestroyed) {
      return;
    }
    isDestroyed = true;
    // remove events to ensure they don't late-fire
    editable.onblur = null;
    editable.oninput = null;
    editable.onkeydown = null;

    if (observer) {
      observer.disconnect();
    }

    window.removeEventListener("resize", updateWysiwygStyle);
    window.removeEventListener("wheel", stopEvent, true);
    window.removeEventListener("pointerdown", onPointerDown);
    window.removeEventListener("pointerup", bindBlurEvent);
    window.removeEventListener("blur", handleSubmit);

    unbindUpdate();

    editable.remove();
  };

  const bindBlurEvent = (event?: MouseEvent) => {
    window.removeEventListener("pointerup", bindBlurEvent);
    // Deferred so that the pointerdown that initiates the wysiwyg doesn't
    // trigger the blur on ensuing pointerup.
    // Also to handle cases such as picking a color which would trigger a blur
    // in that same tick.
    const target = event?.target;

    const isTargetColorPicker =
      target instanceof HTMLInputElement &&
      target.closest(".color-picker-input") &&
      isWritableElement(target);

    setTimeout(() => {
      editable.onblur = handleSubmit;
      if (target && isTargetColorPicker) {
        target.onblur = () => {
          editable.focus();
        };
      }
      // case: clicking on the same property → no change → no update → no focus
      if (!isTargetColorPicker) {
        editable.focus();
      }
    });
  };

  // prevent blur when changing properties from the menu
  const onPointerDown = (event: MouseEvent) => {
    const isTargetColorPicker =
      event.target instanceof HTMLInputElement &&
      event.target.closest(".color-picker-input") &&
      isWritableElement(event.target);
    if (
      ((event.target instanceof HTMLElement ||
        event.target instanceof SVGElement) &&
        event.target.closest(`.${CLASSES.SHAPE_ACTIONS_MENU}`) &&
        !isWritableElement(event.target)) ||
      isTargetColorPicker
    ) {
      editable.onblur = null;
      window.addEventListener("pointerup", bindBlurEvent);
      // handle edge-case where pointerup doesn't fire e.g. due to user
      // alt-tabbing away
      window.addEventListener("blur", handleSubmit);
    }
  };

  // handle updates of textElement properties of editing element
  const unbindUpdate = Scene.getScene(element)!.addCallback(() => {
    updateWysiwygStyle();
    const isColorPickerActive = !!document.activeElement?.closest(
      ".color-picker-input",
    );
    if (!isColorPickerActive) {
      editable.focus();
    }
  });

  // ---------------------------------------------------------------------------

  let isDestroyed = false;

  // select on init (focusing is done separately inside the bindBlurEvent()
  // because we need it to happen *after* the blur event from `pointerdown`)
  editable.select();
  bindBlurEvent();

  // reposition wysiwyg in case of canvas is resized. Using ResizeObserver
  // is preferred so we catch changes from host, where window may not resize.
  let observer: ResizeObserver | null = null;
  if (canvas && "ResizeObserver" in window) {
    observer = new window.ResizeObserver(() => {
      updateWysiwygStyle();
    });
    observer.observe(canvas);
  } else {
    window.addEventListener("resize", updateWysiwygStyle);
  }

  window.addEventListener("pointerdown", onPointerDown);
  window.addEventListener("wheel", stopEvent, {
    passive: false,
    capture: true,
  });
  excalidrawContainer
    ?.querySelector(".excalidraw-textEditorContainer")!
    .appendChild(editable);
};<|MERGE_RESOLUTION|>--- conflicted
+++ resolved
@@ -21,10 +21,6 @@
   getContainerDims,
   getContainerElement,
   measureText,
-<<<<<<< HEAD
-  measureTextElement,
-=======
->>>>>>> e201e79c
   wrapText,
 } from "./textElement";
 import {
@@ -135,7 +131,11 @@
         container ? getContainerDims(container).width : null,
       );
       // Rendered metrics
-      const rMetrics = measureTextElement(updatedTextElement);
+      const rMetrics = {
+        width: updatedTextElement.width,
+        height: updatedTextElement.height,
+        baseline: updatedTextElement.baseline,
+      };
 
       let maxWidth = eMetrics.width;
       let maxHeight = eMetrics.height;
@@ -159,11 +159,10 @@
 
           // update height of the editor after properties updated
           const font = getFontString(updatedTextElement);
-          height = measureText(
-            updatedTextElement.originalText,
-            font,
-            containerDims.width,
-          ).height;
+          height =
+            getApproxLineHeight(font) *
+            updatedTextElement.text.split("\n").length;
+          height = Math.max(height, rMetrics.height);
         }
         if (!originalContainerHeight) {
           originalContainerHeight = containerDims.height;
