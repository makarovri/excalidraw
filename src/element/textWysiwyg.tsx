--- conflicted
+++ resolved
@@ -111,7 +111,7 @@
     const updatedElement = Scene.getScene(element)?.getElement(
       id,
     ) as ExcalidrawTextElement;
-    const { textAlign, verticalAlign } = updatedElement;
+    const { verticalAlign } = updatedElement;
 
     const approxLineHeight = getApproxLineHeight(getFontString(updatedElement));
     if (updatedElement && isTextElement(updatedElement)) {
@@ -119,7 +119,6 @@
       let coordY = updatedElement.y;
       const container = getContainerElement(updatedElement);
 
-<<<<<<< HEAD
       const metrics = measureText(
         container ? updatedElement.text : updatedElement.originalText,
         getFontString(updatedElement),
@@ -127,12 +126,7 @@
       let maxWidth = metrics.width;
       let maxHeight = metrics.height;
       let width = metrics.width;
-      // Set to element height by default since thats
-=======
-      let maxHeight = updatedElement.height;
-      let width = updatedElement.width;
       // Set to element height by default since that's
->>>>>>> ceb43ed8
       // what is going to be used for unbounded text
       let height = metrics.height;
       if (container && updatedElement.containerId) {
@@ -190,14 +184,10 @@
           }
         }
       }
-<<<<<<< HEAD
       const { textAlign } = updatedElement;
-=======
-      const [viewportX, viewportY] = getViewportCoords(coordX, coordY);
       const initialSelectionStart = editable.selectionStart;
       const initialSelectionEnd = editable.selectionEnd;
       const initialLength = editable.value.length;
->>>>>>> ceb43ed8
       editable.value = updatedElement.originalText;
 
       // restore cursor position after value updated so it doesn't
