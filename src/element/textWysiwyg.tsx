--- conflicted
+++ resolved
@@ -683,23 +683,15 @@
 
   // prevent blur when changing properties from the menu
   const onPointerDown = (event: MouseEvent) => {
-<<<<<<< HEAD
-    const isTargetColorPicker =
-      event.target instanceof HTMLInputElement &&
-      event.target.closest(".color-picker-input") &&
-      isWritableElement(event.target);
+    const isTargetPickerTrigger =
+      event.target instanceof HTMLElement &&
+      event.target.classList.contains("active-color");
     const isShapeActionsPanel = //zsviczian
       (event.target instanceof HTMLElement ||
         event.target instanceof SVGElement) &&
       (event.target.closest(`.${CLASSES.SHAPE_ACTIONS_MENU}`) ||
         event.target.closest(`.${CLASSES.SHAPE_ACTIONS_MOBILE_MENU}`) ||
         event.target.closest(`.${CLASSES.MOBILE_TOOLBAR}`));
-=======
-    const isTargetPickerTrigger =
-      event.target instanceof HTMLElement &&
-      event.target.classList.contains("active-color");
-
->>>>>>> a8f0a146
     if (
       ((event.target instanceof HTMLElement ||
         event.target instanceof SVGElement) &&
