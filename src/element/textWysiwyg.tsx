import { KEYS } from "../keys";
import { selectNode } from "../utils";
import { WysiwigElement } from "./types";

const trimText = (text: string) => {
  // whitespace only → trim all because we'd end up inserting invisible element
  if (!text.trim()) {
    return "";
  }
  // replace leading/trailing newlines (only) otherwise it messes up bounding
  //  box calculation (there's also a bug in FF which inserts trailing newline
  //  for multiline texts)
  return text.replace(/^\n+|\n+$/g, "");
};

type TextWysiwygParams = {
  initText: string;
  x: number;
  y: number;
  strokeColor: string;
  font: string;
  opacity: number;
  zoom: number;
  angle: number;
  textAlign: string;
  onChange?: (text: string) => void;
  onSubmit: (text: string) => void;
  onCancel: () => void;
};

export const textWysiwyg = ({
  initText,
  x,
  y,
  strokeColor,
  font,
  opacity,
  zoom,
  angle,
  onChange,
  textAlign,
  onSubmit,
  onCancel,
<<<<<<< HEAD
}: TextWysiwygParams) => {
=======
}: TextWysiwygParams): WysiwigElement {
>>>>>>> 166ad041
  const editable = document.createElement("div");
  try {
    editable.contentEditable = "plaintext-only";
  } catch {
    editable.contentEditable = "true";
  }
  editable.dir = "auto";
  editable.tabIndex = 0;
  editable.innerText = initText;
  editable.dataset.type = "wysiwyg";

  const degree = (180 * angle) / Math.PI;

  Object.assign(editable.style, {
    color: strokeColor,
    position: "fixed",
    opacity: opacity / 100,
    top: `${y}px`,
    left: `${x}px`,
    transform: `translate(-50%, -50%) scale(${zoom}) rotate(${degree}deg)`,
    textAlign: textAlign,
    display: "inline-block",
    font: font,
    padding: "4px",
    // This needs to have "1px solid" otherwise the carret doesn't show up
    // the first time on Safari and Chrome!
    outline: "1px solid transparent",
    whiteSpace: "nowrap",
    minHeight: "1em",
    backfaceVisibility: "hidden",
  });

  editable.onpaste = (event) => {
    try {
      const selection = window.getSelection();
      if (!selection?.rangeCount) {
        return;
      }
      selection.deleteFromDocument();

      const text = event.clipboardData!.getData("text").replace(/\r\n?/g, "\n");

      const span = document.createElement("span");
      span.innerText = text;
      const range = selection.getRangeAt(0);
      range.insertNode(span);

      // deselect
      window.getSelection()!.removeAllRanges();
      range.setStart(span, span.childNodes.length);
      range.setEnd(span, span.childNodes.length);
      selection.addRange(range);

      event.preventDefault();
    } catch (error) {
      console.error(error);
    }
  };

  if (onChange) {
    editable.oninput = () => {
      onChange(trimText(editable.innerText));
    };
  }

  const handleSubmit = () => {
    if (editable.innerText) {
      onSubmit(trimText(editable.innerText));
    } else {
      onCancel();
    }
    cleanup();
  };

  editable.onkeydown = (event) => {
    if (event.key === KEYS.ESCAPE) {
      event.preventDefault();
      handleSubmit();
    } else if (event.key === KEYS.ENTER && event[KEYS.CTRL_OR_CMD]) {
      event.preventDefault();
      if (event.isComposing || event.keyCode === 229) {
        return;
      }
      handleSubmit();
    } else if (event.key === KEYS.ENTER && !event.altKey) {
      event.stopPropagation();
    }
  };

  const stopEvent = (event: Event) => {
    event.stopPropagation();
  };

  const cleanup = () => {
    // remove events to ensure they don't late-fire
    editable.onpaste = null;
    editable.oninput = null;
    editable.onkeydown = null;

    window.removeEventListener("wheel", stopEvent, true);
    document.body.removeChild(editable);
  };

  window.addEventListener("wheel", stopEvent, true);
  document.body.appendChild(editable);
  editable.focus();
  selectNode(editable);
<<<<<<< HEAD
};
=======

  return {
    submit: handleSubmit,
    changeStyle: (style: any) => {
      Object.assign(editable.style, style);
      editable.focus();
    },
  };
}
>>>>>>> 166ad041
<|MERGE_RESOLUTION|>--- conflicted
+++ resolved
@@ -41,11 +41,7 @@
   textAlign,
   onSubmit,
   onCancel,
-<<<<<<< HEAD
-}: TextWysiwygParams) => {
-=======
-}: TextWysiwygParams): WysiwigElement {
->>>>>>> 166ad041
+}: TextWysiwygParams): WysiwigElement => {
   const editable = document.createElement("div");
   try {
     editable.contentEditable = "plaintext-only";
@@ -153,9 +149,6 @@
   document.body.appendChild(editable);
   editable.focus();
   selectNode(editable);
-<<<<<<< HEAD
-};
-=======
 
   return {
     submit: handleSubmit,
@@ -164,5 +157,4 @@
       editable.focus();
     },
   };
-}
->>>>>>> 166ad041
+};