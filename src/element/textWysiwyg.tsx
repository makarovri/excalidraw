--- conflicted
+++ resolved
@@ -148,7 +148,6 @@
       let rCoordY = coordY;
       const container = getContainerElement(updatedTextElement);
 
-<<<<<<< HEAD
       const text = container
         ? updatedTextElement.text
         : updatedTextElement.originalText;
@@ -159,11 +158,7 @@
 
       let maxWidth = wMetrics.width;
       let maxHeight = wMetrics.height;
-      let width = wMetrics.width;
-=======
-      let maxHeight = updatedTextElement.height;
-      const width = updatedTextElement.width;
->>>>>>> 6c1246ef
+      const width = wMetrics.width;
       // Set to element height by default since that's
       // what is going to be used for unbounded text
       let height = rMetrics.height;
