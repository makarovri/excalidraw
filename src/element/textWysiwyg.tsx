import { KEYS } from "../keys";
import { isWritableElement, getFontString } from "../utils";
import Scene from "../scene/Scene";
import { isTextElement } from "./typeChecks";
import { CLASSES } from "../constants";
import { ExcalidrawElement } from "./types";
import { AppState } from "../types";
import { measureText } from "../utils";

const normalizeText = (text: string) => {
  return (
    text
      // replace tabs with spaces so they render and measure correctly
      .replace(/\t/g, "        ")
      // normalize newlines
      .replace(/\r?\n|\r/g, "\n")
  );
};

const getTransform = (
  width: number,
  height: number,
  angle: number,
  appState: AppState,
  maxWidth: number,
) => {
  const { zoom, offsetTop, offsetLeft } = appState;
  const degree = (180 * angle) / Math.PI;
  // offsets must be multiplied by 2 to account for the division by 2 of
  // the whole expression afterwards
  let translateX = ((width - offsetLeft * 2) * (zoom.value - 1)) / 2;
  const translateY = ((height - offsetTop * 2) * (zoom.value - 1)) / 2;
  if (width > maxWidth && zoom.value !== 1) {
    translateX = (maxWidth / 2) * (zoom.value - 1);
  }
  return `translate(${translateX}px, ${translateY}px) scale(${zoom.value}) rotate(${degree}deg)`;
};

export const textWysiwyg = ({
  id,
  appState,
  onChange,
  onSubmit,
  getViewportCoords,
  element,
  canvas,
}: {
  id: ExcalidrawElement["id"];
  appState: AppState;
  onChange?: (text: string) => void;
  onSubmit: (text: string) => void;
  getViewportCoords: (x: number, y: number) => [number, number];
  element: ExcalidrawElement;
  canvas: HTMLCanvasElement | null;
}) => {
  const updateWysiwygStyle = () => {
    const updatedElement = Scene.getScene(element)?.getElement(id);
    if (updatedElement && isTextElement(updatedElement)) {
      const { textAlign, angle } = updatedElement;

      editable.value = updatedElement.text;

      const lines = updatedElement.text.replace(/\r\n?/g, "\n").split("\n");
<<<<<<< HEAD
      const metrics = measureText(
        updatedElement.text,
        getFontString(updatedElement),
      );
      const lineHeight = metrics.height / lines.length;

      const offsetX =
        textAlign === "right"
          ? updatedElement.width - metrics.width
          : textAlign === "center"
          ? (updatedElement.width - metrics.width) / 2
          : 0;
      const [viewportX, viewportY] = getViewportCoords(
        updatedElement.x + offsetX,
        updatedElement.y,
      );
=======
      const lineHeight = updatedElement.height / lines.length;
      const maxWidth =
        (appState.offsetLeft + appState.width - viewportX - 8) /
          appState.zoom.value -
        // margin-right of parent if any
        Number(
          getComputedStyle(
            document.querySelector(".excalidraw")!.parentNode as Element,
          ).marginRight.slice(0, -2),
        );

>>>>>>> 3780a155
      Object.assign(editable.style, {
        font: getFontString(updatedElement),
        // must be defined *after* font ¯\_(ツ)_/¯
        lineHeight: `${lineHeight}px`,
        width: `${metrics.width}px`,
        height: `${metrics.height}px`,
        left: `${viewportX}px`,
        top: `${viewportY}px`,
<<<<<<< HEAD
        transform: getTransform(metrics.width, metrics.height, angle, appState),
=======
        transform: getTransform(
          updatedElement.width,
          updatedElement.height,
          angle,
          appState,
          maxWidth,
        ),
>>>>>>> 3780a155
        textAlign,
        color: updatedElement.strokeColor,
        opacity: updatedElement.opacity / 100,
        filter: "var(--appearance-filter)",
        maxWidth: `${maxWidth}px`,
      });
    }
  };

  const editable = document.createElement("textarea");

  editable.dir = "auto";
  editable.tabIndex = 0;
  editable.dataset.type = "wysiwyg";
  // prevent line wrapping on Safari
  editable.wrap = "off";

  Object.assign(editable.style, {
    position: "absolute",
    display: "inline-block",
    minHeight: "1em",
    backfaceVisibility: "hidden",
    margin: 0,
    padding: 0,
    border: 0,
    outline: 0,
    resize: "none",
    background: "transparent",
    overflow: "hidden",
    // prevent line wrapping (`whitespace: nowrap` doesn't work on FF)
    whiteSpace: "pre",
    // must be specified because in dark mode canvas creates a stacking context
    zIndex: "var(--zIndex-wysiwyg)",
  });

  updateWysiwygStyle();

  if (onChange) {
    editable.oninput = () => {
      onChange(normalizeText(editable.value));
    };
  }

  editable.onkeydown = (event) => {
    if (event.key === KEYS.ESCAPE) {
      event.preventDefault();
      handleSubmit();
    } else if (event.key === KEYS.ENTER && event[KEYS.CTRL_OR_CMD]) {
      event.preventDefault();
      if (event.isComposing || event.keyCode === 229) {
        return;
      }
      handleSubmit();
    } else if (event.key === KEYS.ENTER && !event.altKey) {
      event.stopPropagation();
    }
  };

  const stopEvent = (event: Event) => {
    event.preventDefault();
    event.stopPropagation();
  };

  const handleSubmit = () => {
    onSubmit(normalizeText(editable.value));
    cleanup();
  };

  const cleanup = () => {
    if (isDestroyed) {
      return;
    }
    isDestroyed = true;
    // remove events to ensure they don't late-fire
    editable.onblur = null;
    editable.oninput = null;
    editable.onkeydown = null;

    if (observer) {
      observer.disconnect();
    }

    window.removeEventListener("resize", updateWysiwygStyle);
    window.removeEventListener("wheel", stopEvent, true);
    window.removeEventListener("pointerdown", onPointerDown);
    window.removeEventListener("pointerup", rebindBlur);
    window.removeEventListener("blur", handleSubmit);

    unbindUpdate();

    editable.remove();
  };

  const rebindBlur = () => {
    window.removeEventListener("pointerup", rebindBlur);
    // deferred to guard against focus traps on various UIs that steal focus
    // upon pointerUp
    setTimeout(() => {
      editable.onblur = handleSubmit;
      // case: clicking on the same property → no change → no update → no focus
      editable.focus();
    });
  };

  // prevent blur when changing properties from the menu
  const onPointerDown = (event: MouseEvent) => {
    if (
      event.target instanceof HTMLElement &&
      event.target.closest(`.${CLASSES.SHAPE_ACTIONS_MENU}`) &&
      !isWritableElement(event.target)
    ) {
      editable.onblur = null;
      window.addEventListener("pointerup", rebindBlur);
      // handle edge-case where pointerup doesn't fire e.g. due to user
      // alt-tabbing away
      window.addEventListener("blur", handleSubmit);
    }
  };

  // handle updates of textElement properties of editing element
  const unbindUpdate = Scene.getScene(element)!.addCallback(() => {
    updateWysiwygStyle();
    editable.focus();
  });

  let isDestroyed = false;

  editable.onblur = handleSubmit;

  // reposition wysiwyg in case of canvas is resized. Using ResizeObserver
  // is preferred so we catch changes from host, where window may not resize.
  let observer: ResizeObserver | null = null;
  if (canvas && "ResizeObserver" in window) {
    observer = new window.ResizeObserver(() => {
      updateWysiwygStyle();
    });
    observer.observe(canvas);
  } else {
    window.addEventListener("resize", updateWysiwygStyle);
  }

  window.addEventListener("pointerdown", onPointerDown);
  window.addEventListener("wheel", stopEvent, {
    passive: false,
    capture: true,
  });
  document
    .querySelector(".excalidraw-textEditorContainer")!
    .appendChild(editable);
  editable.focus();
  editable.select();
};<|MERGE_RESOLUTION|>--- conflicted
+++ resolved
@@ -61,7 +61,6 @@
       editable.value = updatedElement.text;
 
       const lines = updatedElement.text.replace(/\r\n?/g, "\n").split("\n");
-<<<<<<< HEAD
       const metrics = measureText(
         updatedElement.text,
         getFontString(updatedElement),
@@ -78,8 +77,6 @@
         updatedElement.x + offsetX,
         updatedElement.y,
       );
-=======
-      const lineHeight = updatedElement.height / lines.length;
       const maxWidth =
         (appState.offsetLeft + appState.width - viewportX - 8) /
           appState.zoom.value -
@@ -90,7 +87,6 @@
           ).marginRight.slice(0, -2),
         );
 
->>>>>>> 3780a155
       Object.assign(editable.style, {
         font: getFontString(updatedElement),
         // must be defined *after* font ¯\_(ツ)_/¯
@@ -99,17 +95,13 @@
         height: `${metrics.height}px`,
         left: `${viewportX}px`,
         top: `${viewportY}px`,
-<<<<<<< HEAD
-        transform: getTransform(metrics.width, metrics.height, angle, appState),
-=======
         transform: getTransform(
-          updatedElement.width,
-          updatedElement.height,
+          metrics.width,
+          metrics.height,
           angle,
           appState,
           maxWidth,
         ),
->>>>>>> 3780a155
         textAlign,
         color: updatedElement.strokeColor,
         opacity: updatedElement.opacity / 100,
