import { Point } from "../types";
import { FONT_FAMILY } from "../constants";

export type GroupId = string;

type _ExcalidrawElementBase = Readonly<{
  id: string;
  x: number;
  y: number;
  strokeColor: string;
  backgroundColor: string;
  fillStyle: string;
  strokeWidth: number;
  strokeStyle: "solid" | "dashed" | "dotted";
  strokeSharpness: "round" | "sharp";
  roughness: number;
  opacity: number;
  width: number;
  height: number;
  angle: number;
  seed: number;
  version: number;
  versionNonce: number;
  isDeleted: boolean;
  groupIds: readonly GroupId[];
  boundElementIds: readonly ExcalidrawLinearElement["id"][] | null;
}>;

export type ExcalidrawSelectionElement = _ExcalidrawElementBase & {
  type: "selection";
};

export type ExcalidrawRectangleElement = _ExcalidrawElementBase & {
  type: "rectangle";
};

export type ExcalidrawDiamondElement = _ExcalidrawElementBase & {
  type: "diamond";
};

export type ExcalidrawEllipseElement = _ExcalidrawElementBase & {
  type: "ellipse";
};

/**
 * These are elements that don't have any additional properties.
 */
export type ExcalidrawGenericElement =
  | ExcalidrawSelectionElement
  | ExcalidrawRectangleElement
  | ExcalidrawDiamondElement
  | ExcalidrawEllipseElement;

/**
 * ExcalidrawElement should be JSON serializable and (eventually) contain
 * no computed data. The list of all ExcalidrawElements should be shareable
 * between peers and contain no state local to the peer.
 */
export type ExcalidrawElement =
  | ExcalidrawGenericElement
  | ExcalidrawTextElement
  | ExcalidrawLinearElement;

export type NonDeleted<TElement extends ExcalidrawElement> = TElement & {
  isDeleted: false;
};

export type NonDeletedExcalidrawElement = NonDeleted<ExcalidrawElement>;

export type ExcalidrawTextElement = _ExcalidrawElementBase &
  Readonly<{
    type: "text";
    fontSize: number;
    fontFamily: FontFamily;
    text: string;
    baseline: number;
    textAlign: TextAlign;
    verticalAlign: VerticalAlign;
  }>;

export type ExcalidrawBindableElement =
  | ExcalidrawRectangleElement
  | ExcalidrawDiamondElement
  | ExcalidrawEllipseElement
  | ExcalidrawTextElement;

export type PointBinding = {
  elementId: ExcalidrawBindableElement["id"];
  focus: number;
  gap: number;
};

<<<<<<< HEAD
export type LinearElementDecoratorPosition = "start" | "end";

export type LinearElementDecorator = "arrow" | "dot" | "bar";
=======
export type Arrowhead = "arrow";
>>>>>>> c291edfc

export type ExcalidrawLinearElement = _ExcalidrawElementBase &
  Readonly<{
    type: "line" | "draw" | "arrow";
    points: readonly Point[];
    lastCommittedPoint: Point | null;
    startBinding: PointBinding | null;
    endBinding: PointBinding | null;
<<<<<<< HEAD
    startDecorator: LinearElementDecorator | null;
    endDecorator: LinearElementDecorator | null;
=======
    startArrowhead: Arrowhead | null;
    endArrowhead: Arrowhead | null;
>>>>>>> c291edfc
  }>;

export type PointerType = "mouse" | "pen" | "touch";

export type TextAlign = "left" | "center" | "right";
export type VerticalAlign = "top" | "middle";

export type FontFamily = keyof typeof FONT_FAMILY;
export type FontString = string & { _brand: "fontString" };<|MERGE_RESOLUTION|>--- conflicted
+++ resolved
@@ -90,13 +90,7 @@
   gap: number;
 };
 
-<<<<<<< HEAD
-export type LinearElementDecoratorPosition = "start" | "end";
-
-export type LinearElementDecorator = "arrow" | "dot" | "bar";
-=======
 export type Arrowhead = "arrow";
->>>>>>> c291edfc
 
 export type ExcalidrawLinearElement = _ExcalidrawElementBase &
   Readonly<{
@@ -105,13 +99,8 @@
     lastCommittedPoint: Point | null;
     startBinding: PointBinding | null;
     endBinding: PointBinding | null;
-<<<<<<< HEAD
-    startDecorator: LinearElementDecorator | null;
-    endDecorator: LinearElementDecorator | null;
-=======
     startArrowhead: Arrowhead | null;
     endArrowhead: Arrowhead | null;
->>>>>>> c291edfc
   }>;
 
 export type PointerType = "mouse" | "pen" | "touch";
