import { Point } from "../types";
import {
  FONT_FAMILY,
  ROUNDNESS,
  TEXT_ALIGN,
  THEME,
  VERTICAL_ALIGN,
} from "../constants";

export type ChartType = "bar" | "line";
export type FillStyle = "hachure" | "cross-hatch" | "solid";
export type FontFamilyKeys = keyof typeof FONT_FAMILY;
export type FontFamilyValues = typeof FONT_FAMILY[FontFamilyKeys];
export type Theme = typeof THEME[keyof typeof THEME];
export type FontString = string & { _brand: "fontString" };
export type GroupId = string;
export type PointerType = "mouse" | "pen" | "touch";
export type StrokeRoundness = "round" | "sharp";
export type RoundnessType = ValueOf<typeof ROUNDNESS>;
export type StrokeStyle = "solid" | "dashed" | "dotted";
export type TextAlign = typeof TEXT_ALIGN[keyof typeof TEXT_ALIGN];

type VerticalAlignKeys = keyof typeof VERTICAL_ALIGN;
export type VerticalAlign = typeof VERTICAL_ALIGN[VerticalAlignKeys];

type _ExcalidrawElementBase = Readonly<{
  id: string;
  x: number;
  y: number;
  strokeColor: string;
  backgroundColor: string;
  fillStyle: FillStyle;
  strokeWidth: number;
  strokeStyle: StrokeStyle;
  roundness: null | { type: RoundnessType; value?: number };
  roughness: number;
  opacity: number;
  width: number;
  height: number;
  angle: number;
  /** Random integer used to seed shape generation so that the roughjs shape
      doesn't differ across renders. */
  seed: number;
  /** Integer that is sequentially incremented on each change. Used to reconcile
      elements during collaboration or when saving to server. */
  version: number;
  /** Random integer that is regenerated on each change.
      Used for deterministic reconciliation of updates during collaboration,
      in case the versions (see above) are identical. */
  versionNonce: number;
  isDeleted: boolean;
  /** List of groups the element belongs to.
      Ordered from deepest to shallowest. */
  groupIds: readonly GroupId[];
  /** other elements that are bound to this element */
  boundElements:
    | readonly Readonly<{
        id: ExcalidrawLinearElement["id"];
        type: "arrow" | "text";
      }>[]
    | null;
  /** epoch (ms) timestamp of last element update */
  updated: number;
  link: string | null;
  locked: boolean;
  customData?: Record<string, any>;
}>;

export type ExcalidrawSelectionElement = _ExcalidrawElementBase & {
  type: "selection";
};

export type ExcalidrawRectangleElement = _ExcalidrawElementBase & {
  type: "rectangle";
};

export type ExcalidrawDiamondElement = _ExcalidrawElementBase & {
  type: "diamond";
};

export type ExcalidrawEllipseElement = _ExcalidrawElementBase & {
  type: "ellipse";
};

export type ExcalidrawImageElement = _ExcalidrawElementBase &
  Readonly<{
    type: "image";
    fileId: FileId | null;
    /** whether respective file is persisted */
    status: "pending" | "saved" | "error";
    /** X and Y scale factors <-1, 1>, used for image axis flipping */
    scale: [number, number];
  }>;

export type InitializedExcalidrawImageElement = MarkNonNullable<
  ExcalidrawImageElement,
  "fileId"
>;

/**
 * These are elements that don't have any additional properties.
 */
export type ExcalidrawGenericElement =
  | ExcalidrawSelectionElement
  | ExcalidrawRectangleElement
  | ExcalidrawDiamondElement
  | ExcalidrawEllipseElement;

/**
 * ExcalidrawElement should be JSON serializable and (eventually) contain
 * no computed data. The list of all ExcalidrawElements should be shareable
 * between peers and contain no state local to the peer.
 */
export type ExcalidrawElement =
  | ExcalidrawGenericElement
  | ExcalidrawTextElement
  | ExcalidrawLinearElement
  | ExcalidrawFreeDrawElement
  | ExcalidrawImageElement;

export type NonDeleted<TElement extends ExcalidrawElement> = TElement & {
  isDeleted: boolean;
};

export type NonDeletedExcalidrawElement = NonDeleted<ExcalidrawElement>;

export type ExcalidrawTextElement = _ExcalidrawElementBase &
  Readonly<{
    type: "text";
    fontSize: number;
    fontFamily: FontFamilyValues;
    text: string;
<<<<<<< HEAD
    rawText: string;
    baseline: number;
=======
>>>>>>> 0e95e2b3
    textAlign: TextAlign;
    verticalAlign: VerticalAlign;
    containerId: ExcalidrawGenericElement["id"] | null;
    originalText: string;
  }>;

export type ExcalidrawBindableElement =
  | ExcalidrawRectangleElement
  | ExcalidrawDiamondElement
  | ExcalidrawEllipseElement
  | ExcalidrawTextElement
  | ExcalidrawImageElement;

export type ExcalidrawTextContainer =
  | ExcalidrawRectangleElement
  | ExcalidrawDiamondElement
  | ExcalidrawEllipseElement
  | ExcalidrawImageElement
  | ExcalidrawArrowElement;

export type ExcalidrawTextElementWithContainer = {
  containerId: ExcalidrawTextContainer["id"];
} & ExcalidrawTextElement;

export type PointBinding = {
  elementId: ExcalidrawBindableElement["id"];
  focus: number;
  gap: number;
};

export type Arrowhead = "arrow" | "bar" | "dot" | "triangle";

export type ExcalidrawLinearElement = _ExcalidrawElementBase &
  Readonly<{
    type: "line" | "arrow";
    points: readonly Point[];
    lastCommittedPoint: Point | null;
    startBinding: PointBinding | null;
    endBinding: PointBinding | null;
    startArrowhead: Arrowhead | null;
    endArrowhead: Arrowhead | null;
  }>;

export type ExcalidrawArrowElement = ExcalidrawLinearElement &
  Readonly<{
    type: "arrow";
  }>;

export type ExcalidrawFreeDrawElement = _ExcalidrawElementBase &
  Readonly<{
    type: "freedraw";
    points: readonly Point[];
    pressures: readonly number[];
    simulatePressure: boolean;
    lastCommittedPoint: Point | null;
  }>;

export type FileId = string & { _brand: "FileId" };<|MERGE_RESOLUTION|>--- conflicted
+++ resolved
@@ -130,11 +130,7 @@
     fontSize: number;
     fontFamily: FontFamilyValues;
     text: string;
-<<<<<<< HEAD
     rawText: string;
-    baseline: number;
-=======
->>>>>>> 0e95e2b3
     textAlign: TextAlign;
     verticalAlign: VerticalAlign;
     containerId: ExcalidrawGenericElement["id"] | null;
