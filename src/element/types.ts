--- conflicted
+++ resolved
@@ -121,12 +121,9 @@
     baseline: number;
     textAlign: TextAlign;
     verticalAlign: VerticalAlign;
-<<<<<<< HEAD
     subtype: string;
-=======
     containerId: ExcalidrawGenericElement["id"] | null;
     originalText: string;
->>>>>>> 28546fbb
   }>;
 
 export type ExcalidrawBindableElement =
