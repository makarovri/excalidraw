--- conflicted
+++ resolved
@@ -57,12 +57,8 @@
   updated: number;
   link: string | null;
   locked: boolean;
-<<<<<<< HEAD
   subtype?: CustomSubtype;
-  customData?: CustomData;
-=======
   customData?: Record<string, any>;
->>>>>>> 46a61ad4
 }>;
 
 export type ExcalidrawSelectionElement = _ExcalidrawElementBase & {
