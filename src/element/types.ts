--- conflicted
+++ resolved
@@ -169,13 +169,8 @@
   | ExcalidrawRectangleElement
   | ExcalidrawDiamondElement
   | ExcalidrawEllipseElement
-<<<<<<< HEAD
-  | ExcalidrawImageElement
   | ExcalidrawArrowElement
   | ExcalidrawIFrameElement;
-=======
-  | ExcalidrawArrowElement;
->>>>>>> 3d571124
 
 export type ExcalidrawTextElementWithContainer = {
   containerId: ExcalidrawTextContainer["id"];
