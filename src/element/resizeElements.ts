--- conflicted
+++ resolved
@@ -729,12 +729,11 @@
     }
 
     if (isTextElement(element)) {
-      const textMeasurements = measureFontSizeFromWH(element, width, height);
-      update.fontSize = textMeasurements?.size ?? element.fontSize;
-      update.baseline = textMeasurements?.baseline ?? element.baseline;
-    }
-
-<<<<<<< HEAD
+      const metrics = measureFontSizeFromWidth(element, width, height);
+      update.fontSize = metrics?.size ?? element.fontSize;
+      update.baseline = metrics?.baseline ?? element.baseline;
+    }
+
     // TODO remove this after solving the issue with changing bounds of linear
     // elements with roughness > 0
     if (isLinearElement(element) && (isFlippedByX || isFlippedByY)) {
@@ -742,22 +741,6 @@
       const newBounds = getElementPointsCoords(
         { ...element, x, y },
         rescaledPoints.points!,
-=======
-    if (boundTextElement || isTextElement(element.orig)) {
-      const updatedElement = {
-        ...element.latest,
-        width,
-        height,
-      };
-      const metrics = measureFontSizeFromWidth(
-        boundTextElement ?? (element.orig as ExcalidrawTextElement),
-        boundTextElement
-          ? getMaxContainerWidth(updatedElement)
-          : updatedElement.width,
-        boundTextElement
-          ? getMaxContainerHeight(updatedElement)
-          : updatedElement.height,
->>>>>>> c3e8ddaf
       );
       const origXY = [element.x, element.y];
       const newXY = [x, y];
@@ -771,29 +754,12 @@
         return (delta1 + delta2) / 2;
       };
 
-<<<<<<< HEAD
       if (isFlippedByX) {
         update.x -= calculateCorrenction("x");
       }
 
       if (isFlippedByY) {
         update.y -= calculateCorrenction("y");
-=======
-      if (!metrics) {
-        return;
-      }
-
-      if (isTextElement(element.orig)) {
-        update.fontSize = metrics.size;
-        update.baseline = metrics.baseline;
-      }
-
-      if (boundTextElement) {
-        boundTextUpdates = {
-          fontSize: metrics.size,
-          baseline: metrics.baseline,
-        };
->>>>>>> c3e8ddaf
       }
     }
 
