import { SHIFT_LOCKING_ANGLE } from "../constants";
import { rescalePoints } from "../points";

import {
  rotate,
  adjustXYWithRotation,
  centerPoint,
  rotatePoint,
} from "../math";
import {
  ExcalidrawLinearElement,
  ExcalidrawTextElement,
  NonDeletedExcalidrawElement,
  NonDeleted,
  ExcalidrawElement,
  ExcalidrawTextElementWithContainer,
} from "./types";
import {
  getElementAbsoluteCoords,
  getCommonBounds,
  getResizedElementAbsoluteCoords,
  getCommonBoundingBox,
} from "./bounds";
import {
  isArrowElement,
  isBoundToContainer,
  isFreeDrawElement,
  isLinearElement,
  isTextElement,
} from "./typeChecks";
import { mutateElement } from "./mutateElement";
import { getFontString } from "../utils";
import { updateBoundElements } from "./binding";
import {
  TransformHandleType,
  MaybeTransformHandleType,
  TransformHandleDirection,
} from "./transformHandles";
import { Point, PointerDownState } from "../types";
import Scene from "../scene/Scene";
import {
  getApproxMinLineHeight,
  getApproxMinLineWidth,
  getBoundTextElement,
  getBoundTextElementId,
  getBoundTextElementOffset,
  getContainerElement,
  handleBindTextResize,
  measureTextElement,
} from "./textElement";
import { getMaxContainerWidth } from "./newElement";

export const normalizeAngle = (angle: number): number => {
  if (angle >= 2 * Math.PI) {
    return angle - 2 * Math.PI;
  }
  return angle;
};

// Returns true when transform (resizing/rotation) happened
export const transformElements = (
  pointerDownState: PointerDownState,
  transformHandleType: MaybeTransformHandleType,
  selectedElements: readonly NonDeletedExcalidrawElement[],
  resizeArrowDirection: "origin" | "end",
  shouldRotateWithDiscreteAngle: boolean,
  shouldResizeFromCenter: boolean,
  shouldMaintainAspectRatio: boolean,
  pointerX: number,
  pointerY: number,
  centerX: number,
  centerY: number,
) => {
  if (selectedElements.length === 1) {
    const [element] = selectedElements;
    if (transformHandleType === "rotation") {
      rotateSingleElement(
        element,
        pointerX,
        pointerY,
        shouldRotateWithDiscreteAngle,
        pointerDownState.originalElements,
      );
      updateBoundElements(element);
    } else if (
      isTextElement(element) &&
      (transformHandleType === "nw" ||
        transformHandleType === "ne" ||
        transformHandleType === "sw" ||
        transformHandleType === "se")
    ) {
      resizeSingleTextElement(
        element,
        transformHandleType,
        shouldResizeFromCenter,
        pointerX,
        pointerY,
      );
      updateBoundElements(element);
    } else if (transformHandleType) {
      resizeSingleElement(
        pointerDownState.originalElements,
        shouldMaintainAspectRatio,
        element,
        transformHandleType,
        shouldResizeFromCenter,
        pointerX,
        pointerY,
      );
    }

    return true;
  } else if (selectedElements.length > 1) {
    if (transformHandleType === "rotation") {
      rotateMultipleElements(
        pointerDownState,
        selectedElements,
        pointerX,
        pointerY,
        shouldRotateWithDiscreteAngle,
        centerX,
        centerY,
      );
      return true;
    } else if (
      transformHandleType === "nw" ||
      transformHandleType === "ne" ||
      transformHandleType === "sw" ||
      transformHandleType === "se"
    ) {
      resizeMultipleElements(
        pointerDownState,
        selectedElements,
        transformHandleType,
        shouldResizeFromCenter,
        pointerX,
        pointerY,
      );
      return true;
    }
  }
  return false;
};

const rotateSingleElement = (
  element: NonDeletedExcalidrawElement,
  pointerX: number,
  pointerY: number,
  shouldRotateWithDiscreteAngle: boolean,
  originalElements: Map<string, NonDeleted<ExcalidrawElement>>,
) => {
  const [x1, y1, x2, y2] = getElementAbsoluteCoords(element);
  const cx = (x1 + x2) / 2;
  const cy = (y1 + y2) / 2;
  let angle = (5 * Math.PI) / 2 + Math.atan2(pointerY - cy, pointerX - cx);
  if (shouldRotateWithDiscreteAngle) {
    angle += SHIFT_LOCKING_ANGLE / 2;
    angle -= angle % SHIFT_LOCKING_ANGLE;
  }
  angle = normalizeAngle(angle);
  const boundTextElementId = getBoundTextElementId(element);

  mutateElement(element, { angle });
  if (boundTextElementId) {
    const textElement =
      Scene.getScene(element)?.getElement<ExcalidrawTextElementWithContainer>(
        boundTextElementId,
      );

    if (textElement && !isArrowElement(element)) {
      mutateElement(textElement, { angle });
    }
  }
};

const rescalePointsInElement = (
  element: NonDeletedExcalidrawElement,
  width: number,
  height: number,
  normalizePoints: boolean,
) =>
  isLinearElement(element) || isFreeDrawElement(element)
    ? {
        points: rescalePoints(
          0,
          width,
          rescalePoints(1, height, element.points, normalizePoints),
          normalizePoints,
        ),
      }
    : {};

const MIN_FONT_SIZE = 1;

const measureFontSizeFromWH = (
  element: NonDeleted<ExcalidrawTextElement>,
  nextWidth: number,
  nextHeight: number,
): { size: number; baseline: number } | null => {
  // We only use width to scale font on resize
  let width = element.width;

  const hasContainer = isBoundToContainer(element);
  if (hasContainer) {
    const container = getContainerElement(element);
    if (container) {
      width = getMaxContainerWidth(container);
    }
  }
  const nextFontSize = element.fontSize * (nextWidth / width);
  if (nextFontSize < MIN_FONT_SIZE) {
    return null;
  }
<<<<<<< HEAD
  const metrics = measureTextElement(
    element,
    { fontSize: nextFontSize },
    hasContainer ? width : null,
=======
  const metrics = measureText(
    element.text,
    getFontString({ fontSize: nextFontSize, fontFamily: element.fontFamily }),
    element.containerId ? width : null,
>>>>>>> 539505af
  );
  return {
    size: nextFontSize,
    baseline: metrics.baseline + (nextHeight - metrics.height),
  };
};

const getSidesForTransformHandle = (
  transformHandleType: TransformHandleType,
  shouldResizeFromCenter: boolean,
) => {
  return {
    n:
      /^(n|ne|nw)$/.test(transformHandleType) ||
      (shouldResizeFromCenter && /^(s|se|sw)$/.test(transformHandleType)),
    s:
      /^(s|se|sw)$/.test(transformHandleType) ||
      (shouldResizeFromCenter && /^(n|ne|nw)$/.test(transformHandleType)),
    w:
      /^(w|nw|sw)$/.test(transformHandleType) ||
      (shouldResizeFromCenter && /^(e|ne|se)$/.test(transformHandleType)),
    e:
      /^(e|ne|se)$/.test(transformHandleType) ||
      (shouldResizeFromCenter && /^(w|nw|sw)$/.test(transformHandleType)),
  };
};

const resizeSingleTextElement = (
  element: NonDeleted<ExcalidrawTextElement>,
  transformHandleType: "nw" | "ne" | "sw" | "se",
  shouldResizeFromCenter: boolean,
  pointerX: number,
  pointerY: number,
) => {
  const [x1, y1, x2, y2] = getElementAbsoluteCoords(element);
  const cx = (x1 + x2) / 2;
  const cy = (y1 + y2) / 2;
  // rotation pointer with reverse angle
  const [rotatedX, rotatedY] = rotate(
    pointerX,
    pointerY,
    cx,
    cy,
    -element.angle,
  );
  let scale: number;
  switch (transformHandleType) {
    case "se":
      scale = Math.max(
        (rotatedX - x1) / (x2 - x1),
        (rotatedY - y1) / (y2 - y1),
      );
      break;
    case "nw":
      scale = Math.max(
        (x2 - rotatedX) / (x2 - x1),
        (y2 - rotatedY) / (y2 - y1),
      );
      break;
    case "ne":
      scale = Math.max(
        (rotatedX - x1) / (x2 - x1),
        (y2 - rotatedY) / (y2 - y1),
      );
      break;
    case "sw":
      scale = Math.max(
        (x2 - rotatedX) / (x2 - x1),
        (rotatedY - y1) / (y2 - y1),
      );
      break;
  }
  if (scale > 0) {
    const nextWidth = element.width * scale;
    const nextHeight = element.height * scale;
    const nextFont = measureFontSizeFromWH(element, nextWidth, nextHeight);
    if (nextFont === null) {
      return;
    }
    const [nextX1, nextY1, nextX2, nextY2] = getResizedElementAbsoluteCoords(
      element,
      nextWidth,
      nextHeight,
      false,
    );
    const deltaX1 = (x1 - nextX1) / 2;
    const deltaY1 = (y1 - nextY1) / 2;
    const deltaX2 = (x2 - nextX2) / 2;
    const deltaY2 = (y2 - nextY2) / 2;
    const [nextElementX, nextElementY] = adjustXYWithRotation(
      getSidesForTransformHandle(transformHandleType, shouldResizeFromCenter),
      element.x,
      element.y,
      element.angle,
      deltaX1,
      deltaY1,
      deltaX2,
      deltaY2,
    );
    mutateElement(element, {
      fontSize: nextFont.size,
      width: nextWidth,
      height: nextHeight,
      baseline: nextFont.baseline,
      x: nextElementX,
      y: nextElementY,
    });
  }
};

export const resizeSingleElement = (
  originalElements: PointerDownState["originalElements"],
  shouldMaintainAspectRatio: boolean,
  element: NonDeletedExcalidrawElement,
  transformHandleDirection: TransformHandleDirection,
  shouldResizeFromCenter: boolean,
  pointerX: number,
  pointerY: number,
) => {
  const stateAtResizeStart = originalElements.get(element.id)!;
  // Gets bounds corners
  const [x1, y1, x2, y2] = getResizedElementAbsoluteCoords(
    stateAtResizeStart,
    stateAtResizeStart.width,
    stateAtResizeStart.height,
    true,
  );
  const startTopLeft: Point = [x1, y1];
  const startBottomRight: Point = [x2, y2];
  const startCenter: Point = centerPoint(startTopLeft, startBottomRight);

  // Calculate new dimensions based on cursor position
  const rotatedPointer = rotatePoint(
    [pointerX, pointerY],
    startCenter,
    -stateAtResizeStart.angle,
  );

  // Get bounds corners rendered on screen
  const [esx1, esy1, esx2, esy2] = getResizedElementAbsoluteCoords(
    element,
    element.width,
    element.height,
    true,
  );

  const boundsCurrentWidth = esx2 - esx1;
  const boundsCurrentHeight = esy2 - esy1;

  // It's important we set the initial scale value based on the width and height at resize start,
  // otherwise previous dimensions affected by modifiers will be taken into account.
  const atStartBoundsWidth = startBottomRight[0] - startTopLeft[0];
  const atStartBoundsHeight = startBottomRight[1] - startTopLeft[1];
  let scaleX = atStartBoundsWidth / boundsCurrentWidth;
  let scaleY = atStartBoundsHeight / boundsCurrentHeight;

  let boundTextFont: { fontSize?: number; baseline?: number } = {};
  const boundTextElement = getBoundTextElement(element);

  if (transformHandleDirection.includes("e")) {
    scaleX = (rotatedPointer[0] - startTopLeft[0]) / boundsCurrentWidth;
  }
  if (transformHandleDirection.includes("s")) {
    scaleY = (rotatedPointer[1] - startTopLeft[1]) / boundsCurrentHeight;
  }
  if (transformHandleDirection.includes("w")) {
    scaleX = (startBottomRight[0] - rotatedPointer[0]) / boundsCurrentWidth;
  }
  if (transformHandleDirection.includes("n")) {
    scaleY = (startBottomRight[1] - rotatedPointer[1]) / boundsCurrentHeight;
  }

  // Linear elements dimensions differ from bounds dimensions
  const eleInitialWidth = stateAtResizeStart.width;
  const eleInitialHeight = stateAtResizeStart.height;
  // We have to use dimensions of element on screen, otherwise the scaling of the
  // dimensions won't match the cursor for linear elements.
  let eleNewWidth = element.width * scaleX;
  let eleNewHeight = element.height * scaleY;

  // adjust dimensions for resizing from center
  if (shouldResizeFromCenter) {
    eleNewWidth = 2 * eleNewWidth - eleInitialWidth;
    eleNewHeight = 2 * eleNewHeight - eleInitialHeight;
  }

  // adjust dimensions to keep sides ratio
  if (shouldMaintainAspectRatio) {
    const widthRatio = Math.abs(eleNewWidth) / eleInitialWidth;
    const heightRatio = Math.abs(eleNewHeight) / eleInitialHeight;
    if (transformHandleDirection.length === 1) {
      eleNewHeight *= widthRatio;
      eleNewWidth *= heightRatio;
    }
    if (transformHandleDirection.length === 2) {
      const ratio = Math.max(widthRatio, heightRatio);
      eleNewWidth = eleInitialWidth * ratio * Math.sign(eleNewWidth);
      eleNewHeight = eleInitialHeight * ratio * Math.sign(eleNewHeight);
    }
  }

  if (boundTextElement) {
    const stateOfBoundTextElementAtResize = originalElements.get(
      boundTextElement.id,
    ) as typeof boundTextElement | undefined;
    if (stateOfBoundTextElementAtResize) {
      boundTextFont = {
        fontSize: stateOfBoundTextElementAtResize.fontSize,
        baseline: stateOfBoundTextElementAtResize.baseline,
      };
    }
    if (shouldMaintainAspectRatio) {
      const boundTextElementPadding =
        getBoundTextElementOffset(boundTextElement);
      const nextFont = measureFontSizeFromWH(
        boundTextElement,
        eleNewWidth - boundTextElementPadding * 2,
        eleNewHeight - boundTextElementPadding * 2,
      );
      if (nextFont === null) {
        return;
      }
      boundTextFont = {
        fontSize: nextFont.size,
        baseline: nextFont.baseline,
      };
    } else {
      const minWidth = getApproxMinLineWidth(getFontString(boundTextElement));
      const minHeight = getApproxMinLineHeight(getFontString(boundTextElement));
      eleNewWidth = Math.ceil(Math.max(eleNewWidth, minWidth));
      eleNewHeight = Math.ceil(Math.max(eleNewHeight, minHeight));
    }
  }

  const [newBoundsX1, newBoundsY1, newBoundsX2, newBoundsY2] =
    getResizedElementAbsoluteCoords(
      stateAtResizeStart,
      eleNewWidth,
      eleNewHeight,
      true,
    );
  const newBoundsWidth = newBoundsX2 - newBoundsX1;
  const newBoundsHeight = newBoundsY2 - newBoundsY1;

  // Calculate new topLeft based on fixed corner during resize
  let newTopLeft = [...startTopLeft] as [number, number];
  if (["n", "w", "nw"].includes(transformHandleDirection)) {
    newTopLeft = [
      startBottomRight[0] - Math.abs(newBoundsWidth),
      startBottomRight[1] - Math.abs(newBoundsHeight),
    ];
  }
  if (transformHandleDirection === "ne") {
    const bottomLeft = [startTopLeft[0], startBottomRight[1]];
    newTopLeft = [bottomLeft[0], bottomLeft[1] - Math.abs(newBoundsHeight)];
  }
  if (transformHandleDirection === "sw") {
    const topRight = [startBottomRight[0], startTopLeft[1]];
    newTopLeft = [topRight[0] - Math.abs(newBoundsWidth), topRight[1]];
  }

  // Keeps opposite handle fixed during resize
  if (shouldMaintainAspectRatio) {
    if (["s", "n"].includes(transformHandleDirection)) {
      newTopLeft[0] = startCenter[0] - newBoundsWidth / 2;
    }
    if (["e", "w"].includes(transformHandleDirection)) {
      newTopLeft[1] = startCenter[1] - newBoundsHeight / 2;
    }
  }

  // Flip horizontally
  if (eleNewWidth < 0) {
    if (transformHandleDirection.includes("e")) {
      newTopLeft[0] -= Math.abs(newBoundsWidth);
    }
    if (transformHandleDirection.includes("w")) {
      newTopLeft[0] += Math.abs(newBoundsWidth);
    }
  }
  // Flip vertically
  if (eleNewHeight < 0) {
    if (transformHandleDirection.includes("s")) {
      newTopLeft[1] -= Math.abs(newBoundsHeight);
    }
    if (transformHandleDirection.includes("n")) {
      newTopLeft[1] += Math.abs(newBoundsHeight);
    }
  }

  if (shouldResizeFromCenter) {
    newTopLeft[0] = startCenter[0] - Math.abs(newBoundsWidth) / 2;
    newTopLeft[1] = startCenter[1] - Math.abs(newBoundsHeight) / 2;
  }

  // adjust topLeft to new rotation point
  const angle = stateAtResizeStart.angle;
  const rotatedTopLeft = rotatePoint(newTopLeft, startCenter, angle);
  const newCenter: Point = [
    newTopLeft[0] + Math.abs(newBoundsWidth) / 2,
    newTopLeft[1] + Math.abs(newBoundsHeight) / 2,
  ];
  const rotatedNewCenter = rotatePoint(newCenter, startCenter, angle);
  newTopLeft = rotatePoint(rotatedTopLeft, rotatedNewCenter, -angle);

  // Readjust points for linear elements
  let rescaledElementPointsY;
  let rescaledPoints;

  if (isLinearElement(element) || isFreeDrawElement(element)) {
    rescaledElementPointsY = rescalePoints(
      1,
      eleNewHeight,
      (stateAtResizeStart as ExcalidrawLinearElement).points,
      true,
    );

    rescaledPoints = rescalePoints(
      0,
      eleNewWidth,
      rescaledElementPointsY,
      true,
    );
  }

  // For linear elements (x,y) are the coordinates of the first drawn point not the top-left corner
  // So we need to readjust (x,y) to be where the first point should be
  const newOrigin = [...newTopLeft];
  newOrigin[0] += stateAtResizeStart.x - newBoundsX1;
  newOrigin[1] += stateAtResizeStart.y - newBoundsY1;
  const resizedElement = {
    width: Math.abs(eleNewWidth),
    height: Math.abs(eleNewHeight),
    x: newOrigin[0],
    y: newOrigin[1],
    points: rescaledPoints,
  };

  if ("scale" in element && "scale" in stateAtResizeStart) {
    mutateElement(element, {
      scale: [
        // defaulting because scaleX/Y can be 0/-0
        (Math.sign(scaleX) || stateAtResizeStart.scale[0]) *
          stateAtResizeStart.scale[0],
        (Math.sign(scaleY) || stateAtResizeStart.scale[1]) *
          stateAtResizeStart.scale[1],
      ],
    });
  }

  if (
    resizedElement.width !== 0 &&
    resizedElement.height !== 0 &&
    Number.isFinite(resizedElement.x) &&
    Number.isFinite(resizedElement.y)
  ) {
    updateBoundElements(element, {
      newSize: { width: resizedElement.width, height: resizedElement.height },
    });

    mutateElement(element, resizedElement);
    if (boundTextElement && boundTextFont) {
      mutateElement(boundTextElement, { fontSize: boundTextFont.fontSize });
    }
    handleBindTextResize(element, transformHandleDirection);
  }
};

const resizeMultipleElements = (
  pointerDownState: PointerDownState,
  selectedElements: readonly NonDeletedExcalidrawElement[],
  transformHandleType: "nw" | "ne" | "sw" | "se",
  shouldResizeFromCenter: boolean,
  pointerX: number,
  pointerY: number,
) => {
  // map selected elements to the original elements. While it never should
  // happen that pointerDownState.originalElements won't contain the selected
  // elements during resize, this coupling isn't guaranteed, so to ensure
  // type safety we need to transform only those elements we filter.
  const targetElements = selectedElements.reduce(
    (
      acc: {
        /** element at resize start */
        orig: NonDeletedExcalidrawElement;
        /** latest element */
        latest: NonDeletedExcalidrawElement;
      }[],
      element,
    ) => {
      const origElement = pointerDownState.originalElements.get(element.id);
      if (origElement) {
        acc.push({ orig: origElement, latest: element });
      }
      return acc;
    },
    [],
  );

  const { minX, minY, maxX, maxY, midX, midY } = getCommonBoundingBox(
    targetElements.map(({ orig }) => orig),
  );
  const direction = transformHandleType;

  const mapDirectionsToAnchors: Record<typeof direction, Point> = {
    ne: [minX, maxY],
    se: [minX, minY],
    sw: [maxX, minY],
    nw: [maxX, maxY],
  };

  // anchor point must be on the opposite side of the dragged selection handle
  // or be the center of the selection if alt is pressed
  const [anchorX, anchorY]: Point = shouldResizeFromCenter
    ? [midX, midY]
    : mapDirectionsToAnchors[direction];

  const mapDirectionsToPointerSides: Record<
    typeof direction,
    [x: boolean, y: boolean]
  > = {
    ne: [pointerX >= anchorX, pointerY <= anchorY],
    se: [pointerX >= anchorX, pointerY >= anchorY],
    sw: [pointerX <= anchorX, pointerY >= anchorY],
    nw: [pointerX <= anchorX, pointerY <= anchorY],
  };

  // pointer side relative to anchor
  const [pointerSideX, pointerSideY] = mapDirectionsToPointerSides[
    direction
  ].map((condition) => (condition ? 1 : -1));

  // stop resizing if a pointer is on the other side of selection
  if (pointerSideX < 0 && pointerSideY < 0) {
    return;
  }

  const scale =
    Math.max(
      (pointerSideX * Math.abs(pointerX - anchorX)) / (maxX - minX),
      (pointerSideY * Math.abs(pointerY - anchorY)) / (maxY - minY),
    ) * (shouldResizeFromCenter ? 2 : 1);

  if (scale === 0) {
    return;
  }

  targetElements.forEach((element) => {
    const width = element.orig.width * scale;
    const height = element.orig.height * scale;
    const x = anchorX + (element.orig.x - anchorX) * scale;
    const y = anchorY + (element.orig.y - anchorY) * scale;

    // readjust points for linear & free draw elements
    const rescaledPoints = rescalePointsInElement(
      element.orig,
      width,
      height,
      false,
    );

    const update: {
      width: number;
      height: number;
      x: number;
      y: number;
      points?: Point[];
      fontSize?: number;
      baseline?: number;
    } = {
      width,
      height,
      x,
      y,
      ...rescaledPoints,
    };

    let boundTextUpdates: { fontSize: number; baseline: number } | null = null;

    const boundTextElement = getBoundTextElement(element.latest);

    if (boundTextElement || isTextElement(element.orig)) {
      const optionalPadding = getBoundTextElementOffset(boundTextElement) * 2;
      const textMeasurements = measureFontSizeFromWH(
        boundTextElement ?? (element.orig as ExcalidrawTextElement),
        width - optionalPadding,
        height - optionalPadding,
      );

      if (!textMeasurements) {
        return;
      }

      if (isTextElement(element.orig)) {
        update.fontSize = textMeasurements.size;
        update.baseline = textMeasurements.baseline;
      }

      if (boundTextElement) {
        boundTextUpdates = {
          fontSize: textMeasurements.size,
          baseline: textMeasurements.baseline,
        };
      }
    }

    updateBoundElements(element.latest, { newSize: { width, height } });

    mutateElement(element.latest, update);

    if (boundTextElement && boundTextUpdates) {
      mutateElement(boundTextElement, boundTextUpdates);

      handleBindTextResize(element.latest, transformHandleType);
    }
  });
};

const rotateMultipleElements = (
  pointerDownState: PointerDownState,
  elements: readonly NonDeletedExcalidrawElement[],
  pointerX: number,
  pointerY: number,
  shouldRotateWithDiscreteAngle: boolean,
  centerX: number,
  centerY: number,
) => {
  let centerAngle =
    (5 * Math.PI) / 2 + Math.atan2(pointerY - centerY, pointerX - centerX);
  if (shouldRotateWithDiscreteAngle) {
    centerAngle += SHIFT_LOCKING_ANGLE / 2;
    centerAngle -= centerAngle % SHIFT_LOCKING_ANGLE;
  }
  elements.forEach((element) => {
    const [x1, y1, x2, y2] = getElementAbsoluteCoords(element);
    const cx = (x1 + x2) / 2;
    const cy = (y1 + y2) / 2;
    const origAngle =
      pointerDownState.originalElements.get(element.id)?.angle ?? element.angle;
    const [rotatedCX, rotatedCY] = rotate(
      cx,
      cy,
      centerX,
      centerY,
      centerAngle + origAngle - element.angle,
    );
    mutateElement(element, {
      x: element.x + (rotatedCX - cx),
      y: element.y + (rotatedCY - cy),
      angle: normalizeAngle(centerAngle + origAngle),
    });
    const boundTextElementId = getBoundTextElementId(element);
    if (boundTextElementId) {
      const textElement =
        Scene.getScene(element)?.getElement<ExcalidrawTextElementWithContainer>(
          boundTextElementId,
        );
      if (textElement && !isArrowElement(element)) {
        mutateElement(textElement, {
          x: textElement.x + (rotatedCX - cx),
          y: textElement.y + (rotatedCY - cy),
          angle: normalizeAngle(centerAngle + origAngle),
        });
      }
    }
  });
};

export const getResizeOffsetXY = (
  transformHandleType: MaybeTransformHandleType,
  selectedElements: NonDeletedExcalidrawElement[],
  x: number,
  y: number,
): [number, number] => {
  const [x1, y1, x2, y2] =
    selectedElements.length === 1
      ? getElementAbsoluteCoords(selectedElements[0])
      : getCommonBounds(selectedElements);
  const cx = (x1 + x2) / 2;
  const cy = (y1 + y2) / 2;
  const angle = selectedElements.length === 1 ? selectedElements[0].angle : 0;
  [x, y] = rotate(x, y, cx, cy, -angle);
  switch (transformHandleType) {
    case "n":
      return rotate(x - (x1 + x2) / 2, y - y1, 0, 0, angle);
    case "s":
      return rotate(x - (x1 + x2) / 2, y - y2, 0, 0, angle);
    case "w":
      return rotate(x - x1, y - (y1 + y2) / 2, 0, 0, angle);
    case "e":
      return rotate(x - x2, y - (y1 + y2) / 2, 0, 0, angle);
    case "nw":
      return rotate(x - x1, y - y1, 0, 0, angle);
    case "ne":
      return rotate(x - x2, y - y1, 0, 0, angle);
    case "sw":
      return rotate(x - x1, y - y2, 0, 0, angle);
    case "se":
      return rotate(x - x2, y - y2, 0, 0, angle);
    default:
      return [0, 0];
  }
};

export const getResizeArrowDirection = (
  transformHandleType: MaybeTransformHandleType,
  element: NonDeleted<ExcalidrawLinearElement>,
): "origin" | "end" => {
  const [, [px, py]] = element.points;
  const isResizeEnd =
    (transformHandleType === "nw" && (px < 0 || py < 0)) ||
    (transformHandleType === "ne" && px >= 0) ||
    (transformHandleType === "sw" && px <= 0) ||
    (transformHandleType === "se" && (px > 0 || py > 0));
  return isResizeEnd ? "end" : "origin";
};<|MERGE_RESOLUTION|>--- conflicted
+++ resolved
@@ -211,17 +211,10 @@
   if (nextFontSize < MIN_FONT_SIZE) {
     return null;
   }
-<<<<<<< HEAD
   const metrics = measureTextElement(
     element,
     { fontSize: nextFontSize },
-    hasContainer ? width : null,
-=======
-  const metrics = measureText(
-    element.text,
-    getFontString({ fontSize: nextFontSize, fontFamily: element.fontFamily }),
     element.containerId ? width : null,
->>>>>>> 539505af
   );
   return {
     size: nextFontSize,
