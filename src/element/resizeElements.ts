import { SHIFT_LOCKING_ANGLE } from "../constants";
import { rescalePoints } from "../points";

import {
  rotate,
  adjustXYWithRotation,
  centerPoint,
  rotatePoint,
} from "../math";
import {
  ExcalidrawLinearElement,
  ExcalidrawTextElement,
  NonDeletedExcalidrawElement,
  NonDeleted,
  ExcalidrawElement,
  ExcalidrawTextElementWithContainer,
  ExcalidrawImageElement,
} from "./types";
import type { Mutable } from "../utility-types";
import {
  getElementAbsoluteCoords,
  getCommonBounds,
  getResizedElementAbsoluteCoords,
  getCommonBoundingBox,
  getElementPointsCoords,
} from "./bounds";
import {
  isArrowElement,
  isBoundToContainer,
  isFrameElement,
  isFreeDrawElement,
  isImageElement,
  isLinearElement,
  isTextElement,
} from "./typeChecks";
import { mutateElement } from "./mutateElement";
import { getFontString } from "../utils";
import { updateBoundElements } from "./binding";
import {
  TransformHandleType,
  MaybeTransformHandleType,
  TransformHandleDirection,
} from "./transformHandles";
import { Point, PointerDownState } from "../types";
import Scene from "../scene/Scene";
import {
  getApproxMinLineWidth,
  getBoundTextElement,
  getBoundTextElementId,
  getContainerElement,
  handleBindTextResize,
  getBoundTextMaxWidth,
  getApproxMinLineHeight,
  measureText,
  getBoundTextMaxHeight,
} from "./textElement";
import { LinearElementEditor } from "./linearElementEditor";

export const normalizeAngle = (angle: number): number => {
  if (angle < 0) {
    return angle + 2 * Math.PI;
  }
  if (angle >= 2 * Math.PI) {
    return angle - 2 * Math.PI;
  }
  return angle;
};

// Returns true when transform (resizing/rotation) happened
export const transformElements = (
  pointerDownState: PointerDownState,
  transformHandleType: MaybeTransformHandleType,
  selectedElements: readonly NonDeletedExcalidrawElement[],
  resizeArrowDirection: "origin" | "end",
  shouldRotateWithDiscreteAngle: boolean,
  shouldResizeFromCenter: boolean,
  shouldMaintainAspectRatio: boolean,
  pointerX: number,
  pointerY: number,
  centerX: number,
  centerY: number,
) => {
  if (selectedElements.length === 1) {
    const [element] = selectedElements;
    if (transformHandleType === "rotation") {
      rotateSingleElement(
        element,
        pointerX,
        pointerY,
        shouldRotateWithDiscreteAngle,
        pointerDownState.originalElements,
      );
      updateBoundElements(element);
    } else if (
      isTextElement(element) &&
      (transformHandleType === "nw" ||
        transformHandleType === "ne" ||
        transformHandleType === "sw" ||
        transformHandleType === "se")
    ) {
      resizeSingleTextElement(
        element,
        transformHandleType,
        shouldResizeFromCenter,
        pointerX,
        pointerY,
      );
      updateBoundElements(element);
    } else if (transformHandleType) {
      resizeSingleElement(
        pointerDownState.originalElements,
        shouldMaintainAspectRatio,
        element,
        transformHandleType,
        shouldResizeFromCenter,
        pointerX,
        pointerY,
      );
    }

    return true;
  } else if (selectedElements.length > 1) {
    if (transformHandleType === "rotation") {
      rotateMultipleElements(
        pointerDownState,
        selectedElements,
        pointerX,
        pointerY,
        shouldRotateWithDiscreteAngle,
        centerX,
        centerY,
      );
      return true;
    } else if (
      transformHandleType === "nw" ||
      transformHandleType === "ne" ||
      transformHandleType === "sw" ||
      transformHandleType === "se"
    ) {
      resizeMultipleElements(
        pointerDownState,
        selectedElements,
        transformHandleType,
        shouldResizeFromCenter,
        pointerX,
        pointerY,
      );
      return true;
    }
  }
  return false;
};

const rotateSingleElement = (
  element: NonDeletedExcalidrawElement,
  pointerX: number,
  pointerY: number,
  shouldRotateWithDiscreteAngle: boolean,
  originalElements: Map<string, NonDeleted<ExcalidrawElement>>,
) => {
  const [x1, y1, x2, y2] = getElementAbsoluteCoords(element);
  const cx = (x1 + x2) / 2;
  const cy = (y1 + y2) / 2;
  let angle: number;
  if (isFrameElement(element)) {
    angle = 0;
  } else {
    angle = (5 * Math.PI) / 2 + Math.atan2(pointerY - cy, pointerX - cx);
    if (shouldRotateWithDiscreteAngle) {
      angle += SHIFT_LOCKING_ANGLE / 2;
      angle -= angle % SHIFT_LOCKING_ANGLE;
    }
    angle = normalizeAngle(angle);
  }
  const boundTextElementId = getBoundTextElementId(element);

  mutateElement(element, { angle });
  if (boundTextElementId) {
    const textElement =
      Scene.getScene(element)?.getElement<ExcalidrawTextElementWithContainer>(
        boundTextElementId,
      );

    if (textElement && !isArrowElement(element)) {
      mutateElement(textElement, { angle });
    }
  }
};

const rescalePointsInElement = (
  element: NonDeletedExcalidrawElement,
  width: number,
  height: number,
  normalizePoints: boolean,
) =>
  isLinearElement(element) || isFreeDrawElement(element)
    ? {
        points: rescalePoints(
          0,
          width,
          rescalePoints(1, height, element.points, normalizePoints),
          normalizePoints,
        ),
      }
    : {};

const MIN_FONT_SIZE = 1;

const measureFontSizeFromWidth = (
  element: NonDeleted<ExcalidrawTextElement>,
  nextWidth: number,
  nextHeight: number,
): { size: number; baseline: number } | null => {
  // We only use width to scale font on resize
  let width = element.width;

  const hasContainer = isBoundToContainer(element);
  if (hasContainer) {
    const container = getContainerElement(element);
    if (container) {
      width = getBoundTextMaxWidth(container);
    }
  }
  const nextFontSize = element.fontSize * (nextWidth / width);
  if (nextFontSize < MIN_FONT_SIZE) {
    return null;
  }
  const metrics = measureText(
    element.text,
    getFontString({ fontSize: nextFontSize, fontFamily: element.fontFamily }),
    element.lineHeight,
  );
  return {
    size: nextFontSize,
    baseline: metrics.baseline + (nextHeight - metrics.height),
  };
};

const getSidesForTransformHandle = (
  transformHandleType: TransformHandleType,
  shouldResizeFromCenter: boolean,
) => {
  return {
    n:
      /^(n|ne|nw)$/.test(transformHandleType) ||
      (shouldResizeFromCenter && /^(s|se|sw)$/.test(transformHandleType)),
    s:
      /^(s|se|sw)$/.test(transformHandleType) ||
      (shouldResizeFromCenter && /^(n|ne|nw)$/.test(transformHandleType)),
    w:
      /^(w|nw|sw)$/.test(transformHandleType) ||
      (shouldResizeFromCenter && /^(e|ne|se)$/.test(transformHandleType)),
    e:
      /^(e|ne|se)$/.test(transformHandleType) ||
      (shouldResizeFromCenter && /^(w|nw|sw)$/.test(transformHandleType)),
  };
};

const resizeSingleTextElement = (
  element: NonDeleted<ExcalidrawTextElement>,
  transformHandleType: "nw" | "ne" | "sw" | "se",
  shouldResizeFromCenter: boolean,
  pointerX: number,
  pointerY: number,
) => {
  const [x1, y1, x2, y2] = getElementAbsoluteCoords(element);
  const cx = (x1 + x2) / 2;
  const cy = (y1 + y2) / 2;
  // rotation pointer with reverse angle
  const [rotatedX, rotatedY] = rotate(
    pointerX,
    pointerY,
    cx,
    cy,
    -element.angle,
  );
  let scale: number;
  switch (transformHandleType) {
    case "se":
      scale = Math.max(
        (rotatedX - x1) / (x2 - x1),
        (rotatedY - y1) / (y2 - y1),
      );
      break;
    case "nw":
      scale = Math.max(
        (x2 - rotatedX) / (x2 - x1),
        (y2 - rotatedY) / (y2 - y1),
      );
      break;
    case "ne":
      scale = Math.max(
        (rotatedX - x1) / (x2 - x1),
        (y2 - rotatedY) / (y2 - y1),
      );
      break;
    case "sw":
      scale = Math.max(
        (x2 - rotatedX) / (x2 - x1),
        (rotatedY - y1) / (y2 - y1),
      );
      break;
  }
  if (scale > 0) {
    const nextWidth = element.width * scale;
    const nextHeight = element.height * scale;
    const metrics = measureFontSizeFromWidth(element, nextWidth, nextHeight);
    if (metrics === null) {
      return;
    }
    const [nextX1, nextY1, nextX2, nextY2] = getResizedElementAbsoluteCoords(
      element,
      nextWidth,
      nextHeight,
      false,
    );
    const deltaX1 = (x1 - nextX1) / 2;
    const deltaY1 = (y1 - nextY1) / 2;
    const deltaX2 = (x2 - nextX2) / 2;
    const deltaY2 = (y2 - nextY2) / 2;
    const [nextElementX, nextElementY] = adjustXYWithRotation(
      getSidesForTransformHandle(transformHandleType, shouldResizeFromCenter),
      element.x,
      element.y,
      element.angle,
      deltaX1,
      deltaY1,
      deltaX2,
      deltaY2,
    );
    mutateElement(element, {
      fontSize: metrics.size,
      width: nextWidth,
      height: nextHeight,
      baseline: metrics.baseline,
      x: nextElementX,
      y: nextElementY,
    });
  }
};

export const resizeSingleElement = (
  originalElements: PointerDownState["originalElements"],
  shouldMaintainAspectRatio: boolean,
  element: NonDeletedExcalidrawElement,
  transformHandleDirection: TransformHandleDirection,
  shouldResizeFromCenter: boolean,
  pointerX: number,
  pointerY: number,
) => {
  const stateAtResizeStart = originalElements.get(element.id)!;
  // Gets bounds corners
  const [x1, y1, x2, y2] = getResizedElementAbsoluteCoords(
    stateAtResizeStart,
    stateAtResizeStart.width,
    stateAtResizeStart.height,
    true,
  );
  const startTopLeft: Point = [x1, y1];
  const startBottomRight: Point = [x2, y2];
  const startCenter: Point = centerPoint(startTopLeft, startBottomRight);

  // Calculate new dimensions based on cursor position
  const rotatedPointer = rotatePoint(
    [pointerX, pointerY],
    startCenter,
    -stateAtResizeStart.angle,
  );

  // Get bounds corners rendered on screen
  const [esx1, esy1, esx2, esy2] = getResizedElementAbsoluteCoords(
    element,
    element.width,
    element.height,
    true,
  );

  const boundsCurrentWidth = esx2 - esx1;
  const boundsCurrentHeight = esy2 - esy1;

  // It's important we set the initial scale value based on the width and height at resize start,
  // otherwise previous dimensions affected by modifiers will be taken into account.
  const atStartBoundsWidth = startBottomRight[0] - startTopLeft[0];
  const atStartBoundsHeight = startBottomRight[1] - startTopLeft[1];
  let scaleX = atStartBoundsWidth / boundsCurrentWidth;
  let scaleY = atStartBoundsHeight / boundsCurrentHeight;

  let boundTextFont: { fontSize?: number; baseline?: number } = {};
  const boundTextElement = getBoundTextElement(element);

  if (transformHandleDirection.includes("e")) {
    scaleX = (rotatedPointer[0] - startTopLeft[0]) / boundsCurrentWidth;
  }
  if (transformHandleDirection.includes("s")) {
    scaleY = (rotatedPointer[1] - startTopLeft[1]) / boundsCurrentHeight;
  }
  if (transformHandleDirection.includes("w")) {
    scaleX = (startBottomRight[0] - rotatedPointer[0]) / boundsCurrentWidth;
  }
  if (transformHandleDirection.includes("n")) {
    scaleY = (startBottomRight[1] - rotatedPointer[1]) / boundsCurrentHeight;
  }

  // Linear elements dimensions differ from bounds dimensions
  const eleInitialWidth = stateAtResizeStart.width;
  const eleInitialHeight = stateAtResizeStart.height;
  // We have to use dimensions of element on screen, otherwise the scaling of the
  // dimensions won't match the cursor for linear elements.
  let eleNewWidth = element.width * scaleX;
  let eleNewHeight = element.height * scaleY;

  // adjust dimensions for resizing from center
  if (shouldResizeFromCenter) {
    eleNewWidth = 2 * eleNewWidth - eleInitialWidth;
    eleNewHeight = 2 * eleNewHeight - eleInitialHeight;
  }

  // adjust dimensions to keep sides ratio
  if (shouldMaintainAspectRatio) {
    const widthRatio = Math.abs(eleNewWidth) / eleInitialWidth;
    const heightRatio = Math.abs(eleNewHeight) / eleInitialHeight;
    if (transformHandleDirection.length === 1) {
      eleNewHeight *= widthRatio;
      eleNewWidth *= heightRatio;
    }
    if (transformHandleDirection.length === 2) {
      const ratio = Math.max(widthRatio, heightRatio);
      eleNewWidth = eleInitialWidth * ratio * Math.sign(eleNewWidth);
      eleNewHeight = eleInitialHeight * ratio * Math.sign(eleNewHeight);
    }
  }

  if (boundTextElement) {
    const stateOfBoundTextElementAtResize = originalElements.get(
      boundTextElement.id,
    ) as typeof boundTextElement | undefined;
    if (stateOfBoundTextElementAtResize) {
      boundTextFont = {
        fontSize: stateOfBoundTextElementAtResize.fontSize,
        baseline: stateOfBoundTextElementAtResize.baseline,
      };
    }
    if (shouldMaintainAspectRatio) {
      const updatedElement = {
        ...element,
        width: eleNewWidth,
        height: eleNewHeight,
      };

      const nextFont = measureFontSizeFromWidth(
        boundTextElement,
        getBoundTextMaxWidth(updatedElement),
        getBoundTextMaxHeight(updatedElement, boundTextElement),
      );
      if (nextFont === null) {
        return;
      }
      boundTextFont = {
        fontSize: nextFont.size,
        baseline: nextFont.baseline,
      };
    } else {
      const minWidth = getApproxMinLineWidth(
        getFontString(boundTextElement),
        boundTextElement.lineHeight,
      );
      const minHeight = getApproxMinLineHeight(
        boundTextElement.fontSize,
        boundTextElement.lineHeight,
      );
      eleNewWidth = Math.ceil(Math.max(eleNewWidth, minWidth));
      eleNewHeight = Math.ceil(Math.max(eleNewHeight, minHeight));
    }
  }

  const [newBoundsX1, newBoundsY1, newBoundsX2, newBoundsY2] =
    getResizedElementAbsoluteCoords(
      stateAtResizeStart,
      eleNewWidth,
      eleNewHeight,
      true,
    );
  const newBoundsWidth = newBoundsX2 - newBoundsX1;
  const newBoundsHeight = newBoundsY2 - newBoundsY1;

  // Calculate new topLeft based on fixed corner during resize
  let newTopLeft = [...startTopLeft] as [number, number];
  if (["n", "w", "nw"].includes(transformHandleDirection)) {
    newTopLeft = [
      startBottomRight[0] - Math.abs(newBoundsWidth),
      startBottomRight[1] - Math.abs(newBoundsHeight),
    ];
  }
  if (transformHandleDirection === "ne") {
    const bottomLeft = [startTopLeft[0], startBottomRight[1]];
    newTopLeft = [bottomLeft[0], bottomLeft[1] - Math.abs(newBoundsHeight)];
  }
  if (transformHandleDirection === "sw") {
    const topRight = [startBottomRight[0], startTopLeft[1]];
    newTopLeft = [topRight[0] - Math.abs(newBoundsWidth), topRight[1]];
  }

  // Keeps opposite handle fixed during resize
  if (shouldMaintainAspectRatio) {
    if (["s", "n"].includes(transformHandleDirection)) {
      newTopLeft[0] = startCenter[0] - newBoundsWidth / 2;
    }
    if (["e", "w"].includes(transformHandleDirection)) {
      newTopLeft[1] = startCenter[1] - newBoundsHeight / 2;
    }
  }

  // Flip horizontally
  if (eleNewWidth < 0) {
    if (transformHandleDirection.includes("e")) {
      newTopLeft[0] -= Math.abs(newBoundsWidth);
    }
    if (transformHandleDirection.includes("w")) {
      newTopLeft[0] += Math.abs(newBoundsWidth);
    }
  }
  // Flip vertically
  if (eleNewHeight < 0) {
    if (transformHandleDirection.includes("s")) {
      newTopLeft[1] -= Math.abs(newBoundsHeight);
    }
    if (transformHandleDirection.includes("n")) {
      newTopLeft[1] += Math.abs(newBoundsHeight);
    }
  }

  if (shouldResizeFromCenter) {
    newTopLeft[0] = startCenter[0] - Math.abs(newBoundsWidth) / 2;
    newTopLeft[1] = startCenter[1] - Math.abs(newBoundsHeight) / 2;
  }

  // adjust topLeft to new rotation point
  const angle = stateAtResizeStart.angle;
  const rotatedTopLeft = rotatePoint(newTopLeft, startCenter, angle);
  const newCenter: Point = [
    newTopLeft[0] + Math.abs(newBoundsWidth) / 2,
    newTopLeft[1] + Math.abs(newBoundsHeight) / 2,
  ];
  const rotatedNewCenter = rotatePoint(newCenter, startCenter, angle);
  newTopLeft = rotatePoint(rotatedTopLeft, rotatedNewCenter, -angle);

  // Readjust points for linear elements
  let rescaledElementPointsY;
  let rescaledPoints;

  if (isLinearElement(element) || isFreeDrawElement(element)) {
    rescaledElementPointsY = rescalePoints(
      1,
      eleNewHeight,
      (stateAtResizeStart as ExcalidrawLinearElement).points,
      true,
    );

    rescaledPoints = rescalePoints(
      0,
      eleNewWidth,
      rescaledElementPointsY,
      true,
    );
  }

  // For linear elements (x,y) are the coordinates of the first drawn point not the top-left corner
  // So we need to readjust (x,y) to be where the first point should be
  const newOrigin = [...newTopLeft];
  newOrigin[0] += stateAtResizeStart.x - newBoundsX1;
  newOrigin[1] += stateAtResizeStart.y - newBoundsY1;
  const resizedElement = {
    width: Math.abs(eleNewWidth),
    height: Math.abs(eleNewHeight),
    x: newOrigin[0],
    y: newOrigin[1],
    points: rescaledPoints,
  };

  if ("scale" in element && "scale" in stateAtResizeStart) {
    mutateElement(element, {
      scale: [
        // defaulting because scaleX/Y can be 0/-0
        (Math.sign(newBoundsX2 - stateAtResizeStart.x) ||
          stateAtResizeStart.scale[0]) * stateAtResizeStart.scale[0],
        (Math.sign(newBoundsY2 - stateAtResizeStart.y) ||
          stateAtResizeStart.scale[1]) * stateAtResizeStart.scale[1],
      ],
    });
  }

  if (
    resizedElement.width !== 0 &&
    resizedElement.height !== 0 &&
    Number.isFinite(resizedElement.x) &&
    Number.isFinite(resizedElement.y)
  ) {
    updateBoundElements(element, {
      newSize: { width: resizedElement.width, height: resizedElement.height },
    });

    mutateElement(element, resizedElement);
    if (boundTextElement && boundTextFont != null) {
      mutateElement(boundTextElement, {
        fontSize: boundTextFont.fontSize,
        baseline: boundTextFont.baseline,
      });
    }
    handleBindTextResize(element, transformHandleDirection);
  }
};

export const resizeMultipleElements = (
  pointerDownState: PointerDownState,
  selectedElements: readonly NonDeletedExcalidrawElement[],
  transformHandleType: "nw" | "ne" | "sw" | "se",
  shouldResizeFromCenter: boolean,
  pointerX: number,
  pointerY: number,
) => {
  // map selected elements to the original elements. While it never should
  // happen that pointerDownState.originalElements won't contain the selected
  // elements during resize, this coupling isn't guaranteed, so to ensure
  // type safety we need to transform only those elements we filter.
  const targetElements = selectedElements.reduce(
    (
      acc: {
        /** element at resize start */
        orig: NonDeletedExcalidrawElement;
        /** latest element */
        latest: NonDeletedExcalidrawElement;
      }[],
      element,
    ) => {
      const origElement = pointerDownState.originalElements.get(element.id);
      if (origElement) {
        acc.push({ orig: origElement, latest: element });
      }
      return acc;
    },
    [],
  );

  // getCommonBoundingBox() uses getBoundTextElement() which returns null for
  // original elements from pointerDownState, so we have to find and add these
  // bound text elements manually. Additionally, the coordinates of bound text
  // elements aren't always up to date.
  const boundTextElements = targetElements.reduce((acc, { orig }) => {
    if (!isLinearElement(orig)) {
      return acc;
    }
    const textId = getBoundTextElementId(orig);
    if (!textId) {
      return acc;
    }
    const text = pointerDownState.originalElements.get(textId) ?? null;
    if (!isBoundToContainer(text)) {
      return acc;
    }
    const xy = LinearElementEditor.getBoundTextElementPosition(orig, text);
    return [...acc, { ...text, ...xy }];
  }, [] as ExcalidrawTextElementWithContainer[]);

  const { minX, minY, maxX, maxY, midX, midY } = getCommonBoundingBox(
    targetElements.map(({ orig }) => orig).concat(boundTextElements),
  );
  const direction = transformHandleType;

  const mapDirectionsToAnchors: Record<typeof direction, Point> = {
    ne: [minX, maxY],
    se: [minX, minY],
    sw: [maxX, minY],
    nw: [maxX, maxY],
  };

  // anchor point must be on the opposite side of the dragged selection handle
  // or be the center of the selection if shouldResizeFromCenter
  const [anchorX, anchorY]: Point = shouldResizeFromCenter
    ? [midX, midY]
    : mapDirectionsToAnchors[direction];

  const scale =
    Math.max(
      Math.abs(pointerX - anchorX) / (maxX - minX) || 0,
      Math.abs(pointerY - anchorY) / (maxY - minY) || 0,
    ) * (shouldResizeFromCenter ? 2 : 1);

  if (scale === 0) {
    return;
  }

  const mapDirectionsToPointerPositions: Record<
    typeof direction,
    [x: boolean, y: boolean]
  > = {
    ne: [pointerX >= anchorX, pointerY <= anchorY],
    se: [pointerX >= anchorX, pointerY >= anchorY],
    sw: [pointerX <= anchorX, pointerY >= anchorY],
    nw: [pointerX <= anchorX, pointerY <= anchorY],
  };

  /**
   * to flip an element:
   * 1. determine over which axis is the element being flipped
   *    (could be x, y, or both) indicated by `flipFactorX` & `flipFactorY`
   * 2. shift element's position by the amount of width or height (or both) or
   *    mirror points in the case of linear & freedraw elemenets
   * 3. adjust element angle
   */
  const [flipFactorX, flipFactorY] = mapDirectionsToPointerPositions[
    direction
  ].map((condition) => (condition ? 1 : -1));
  const isFlippedByX = flipFactorX < 0;
  const isFlippedByY = flipFactorY < 0;

  const elementsAndUpdates: {
    element: NonDeletedExcalidrawElement;
    update: Mutable<
      Pick<ExcalidrawElement, "x" | "y" | "width" | "height" | "angle">
    > & {
      points?: ExcalidrawLinearElement["points"];
      fontSize?: ExcalidrawTextElement["fontSize"];
      baseline?: ExcalidrawTextElement["baseline"];
      scale?: ExcalidrawImageElement["scale"];
    };
    boundText: {
      element: ExcalidrawTextElementWithContainer;
      fontSize: ExcalidrawTextElement["fontSize"];
      baseline: ExcalidrawTextElement["baseline"];
    } | null;
  }[] = [];

  for (const { orig, latest } of targetElements) {
    // bounded text elements are updated along with their container elements
    if (isTextElement(orig) && isBoundToContainer(orig)) {
      continue;
    }

    const width = orig.width * scale;
    const height = orig.height * scale;
    const angle = normalizeAngle(orig.angle * flipFactorX * flipFactorY);

    const isLinearOrFreeDraw = isLinearElement(orig) || isFreeDrawElement(orig);
    const offsetX = orig.x - anchorX;
    const offsetY = orig.y - anchorY;
    const shiftX = isFlippedByX && !isLinearOrFreeDraw ? width : 0;
    const shiftY = isFlippedByY && !isLinearOrFreeDraw ? height : 0;
    const x = anchorX + flipFactorX * (offsetX * scale + shiftX);
    const y = anchorY + flipFactorY * (offsetY * scale + shiftY);

    const rescaledPoints = rescalePointsInElement(
      orig,
      width * flipFactorX,
      height * flipFactorY,
      false,
    );

    const update: typeof elementsAndUpdates[0]["update"] = {
      x,
      y,
      width,
      height,
      angle,
      ...rescaledPoints,
    };

    if (isImageElement(orig) && targetElements.length === 1) {
      update.scale = [orig.scale[0] * flipFactorX, orig.scale[1] * flipFactorY];
    }

    if (isLinearElement(orig) && (isFlippedByX || isFlippedByY)) {
      const origBounds = getElementPointsCoords(orig, orig.points);
      const newBounds = getElementPointsCoords(
        { ...orig, x, y },
        rescaledPoints.points!,
      );
      const origXY = [orig.x, orig.y];
      const newXY = [x, y];

      const linearShift = (axis: "x" | "y") => {
        const i = axis === "x" ? 0 : 1;
        return (
          (newBounds[i + 2] -
            newXY[i] -
            (origXY[i] - origBounds[i]) * scale +
            (origBounds[i + 2] - origXY[i]) * scale -
            (newXY[i] - newBounds[i])) /
          2
        );
      };

      if (isFlippedByX) {
        update.x -= linearShift("x");
      }

      if (isFlippedByY) {
        update.y -= linearShift("y");
      }
    }

    let boundText: typeof elementsAndUpdates[0]["boundText"] = null;

    const boundTextElement = getBoundTextElement(latest);

    if (boundTextElement || isTextElement(orig)) {
      const updatedElement = {
        ...latest,
        width,
        height,
      };
      const metrics = measureFontSizeFromWidth(
        boundTextElement ?? (orig as ExcalidrawTextElement),
        boundTextElement
          ? getBoundTextMaxWidth(updatedElement)
          : updatedElement.width,
        boundTextElement
          ? getBoundTextMaxHeight(updatedElement, boundTextElement)
          : updatedElement.height,
      );

      if (!metrics) {
        return;
      }

      if (isTextElement(orig)) {
        update.fontSize = metrics.size;
        update.baseline = metrics.baseline;
      }

      if (boundTextElement) {
        boundText = {
          element: boundTextElement,
          fontSize: metrics.size,
          baseline: metrics.baseline,
        };
      }
    }

    elementsAndUpdates.push({ element: latest, update, boundText });
  }

  const elementsToUpdate = elementsAndUpdates.map(({ element }) => element);

  for (const { element, update, boundText } of elementsAndUpdates) {
    const { width, height, angle } = update;

    mutateElement(element, update, false);

    updateBoundElements(element, {
      simultaneouslyUpdated: elementsToUpdate,
      newSize: { width, height },
    });

    if (boundText) {
      const { element: boundTextElement, ...boundTextUpdates } = boundText;
      mutateElement(
        boundTextElement,
        {
          ...boundTextUpdates,
          angle: isLinearElement(element) ? undefined : angle,
        },
        false,
      );
      handleBindTextResize(element, transformHandleType);
    }
  }

  Scene.getScene(elementsAndUpdates[0].element)?.informMutation();
};

const rotateMultipleElements = (
  pointerDownState: PointerDownState,
  elements: readonly NonDeletedExcalidrawElement[],
  pointerX: number,
  pointerY: number,
  shouldRotateWithDiscreteAngle: boolean,
  centerX: number,
  centerY: number,
) => {
  let centerAngle =
    (5 * Math.PI) / 2 + Math.atan2(pointerY - centerY, pointerX - centerX);
  if (shouldRotateWithDiscreteAngle) {
    centerAngle += SHIFT_LOCKING_ANGLE / 2;
    centerAngle -= centerAngle % SHIFT_LOCKING_ANGLE;
  }
<<<<<<< HEAD
  elements
    .filter((element) => element.type !== "frame")
    .forEach((element) => {
      const [x1, y1, x2, y2] = getElementAbsoluteCoords(element);
      const cx = (x1 + x2) / 2;
      const cy = (y1 + y2) / 2;
      const origAngle =
        pointerDownState.originalElements.get(element.id)?.angle ??
        element.angle;
      const [rotatedCX, rotatedCY] = rotate(
        cx,
        cy,
        centerX,
        centerY,
        centerAngle + origAngle - element.angle,
      );
      mutateElement(element, {
        x: element.x + (rotatedCX - cx),
        y: element.y + (rotatedCY - cy),
        angle: normalizeAngle(centerAngle + origAngle),
      });
      const boundTextElementId = getBoundTextElementId(element);
      if (boundTextElementId) {
        const textElement = Scene.getScene(element)!.getElement(
          boundTextElementId,
        ) as ExcalidrawTextElementWithContainer;
        if (!isArrowElement(element)) {
          mutateElement(textElement, {
            x: textElement.x + (rotatedCX - cx),
            y: textElement.y + (rotatedCY - cy),
            angle: normalizeAngle(centerAngle + origAngle),
          });
        }
      }
    });
=======
  elements.forEach((element) => {
    const [x1, y1, x2, y2] = getElementAbsoluteCoords(element);
    const cx = (x1 + x2) / 2;
    const cy = (y1 + y2) / 2;
    const origAngle =
      pointerDownState.originalElements.get(element.id)?.angle ?? element.angle;
    const [rotatedCX, rotatedCY] = rotate(
      cx,
      cy,
      centerX,
      centerY,
      centerAngle + origAngle - element.angle,
    );

    mutateElement(
      element,
      {
        x: element.x + (rotatedCX - cx),
        y: element.y + (rotatedCY - cy),
        angle: normalizeAngle(centerAngle + origAngle),
      },
      false,
    );

    updateBoundElements(element, { simultaneouslyUpdated: elements });

    const boundText = getBoundTextElement(element);
    if (boundText && !isArrowElement(element)) {
      mutateElement(
        boundText,
        {
          x: boundText.x + (rotatedCX - cx),
          y: boundText.y + (rotatedCY - cy),
          angle: normalizeAngle(centerAngle + origAngle),
        },
        false,
      );
    }
  });

  Scene.getScene(elements[0])?.informMutation();
>>>>>>> b4abfad6
};

export const getResizeOffsetXY = (
  transformHandleType: MaybeTransformHandleType,
  selectedElements: NonDeletedExcalidrawElement[],
  x: number,
  y: number,
): [number, number] => {
  const [x1, y1, x2, y2] =
    selectedElements.length === 1
      ? getElementAbsoluteCoords(selectedElements[0])
      : getCommonBounds(selectedElements);
  const cx = (x1 + x2) / 2;
  const cy = (y1 + y2) / 2;
  const angle = selectedElements.length === 1 ? selectedElements[0].angle : 0;
  [x, y] = rotate(x, y, cx, cy, -angle);
  switch (transformHandleType) {
    case "n":
      return rotate(x - (x1 + x2) / 2, y - y1, 0, 0, angle);
    case "s":
      return rotate(x - (x1 + x2) / 2, y - y2, 0, 0, angle);
    case "w":
      return rotate(x - x1, y - (y1 + y2) / 2, 0, 0, angle);
    case "e":
      return rotate(x - x2, y - (y1 + y2) / 2, 0, 0, angle);
    case "nw":
      return rotate(x - x1, y - y1, 0, 0, angle);
    case "ne":
      return rotate(x - x2, y - y1, 0, 0, angle);
    case "sw":
      return rotate(x - x1, y - y2, 0, 0, angle);
    case "se":
      return rotate(x - x2, y - y2, 0, 0, angle);
    default:
      return [0, 0];
  }
};

export const getResizeArrowDirection = (
  transformHandleType: MaybeTransformHandleType,
  element: NonDeleted<ExcalidrawLinearElement>,
): "origin" | "end" => {
  const [, [px, py]] = element.points;
  const isResizeEnd =
    (transformHandleType === "nw" && (px < 0 || py < 0)) ||
    (transformHandleType === "ne" && px >= 0) ||
    (transformHandleType === "sw" && px <= 0) ||
    (transformHandleType === "se" && (px > 0 || py > 0));
  return isResizeEnd ? "end" : "origin";
};<|MERGE_RESOLUTION|>--- conflicted
+++ resolved
@@ -883,7 +883,7 @@
     centerAngle += SHIFT_LOCKING_ANGLE / 2;
     centerAngle -= centerAngle % SHIFT_LOCKING_ANGLE;
   }
-<<<<<<< HEAD
+
   elements
     .filter((element) => element.type !== "frame")
     .forEach((element) => {
@@ -900,68 +900,32 @@
         centerY,
         centerAngle + origAngle - element.angle,
       );
-      mutateElement(element, {
-        x: element.x + (rotatedCX - cx),
-        y: element.y + (rotatedCY - cy),
-        angle: normalizeAngle(centerAngle + origAngle),
-      });
-      const boundTextElementId = getBoundTextElementId(element);
-      if (boundTextElementId) {
-        const textElement = Scene.getScene(element)!.getElement(
-          boundTextElementId,
-        ) as ExcalidrawTextElementWithContainer;
-        if (!isArrowElement(element)) {
-          mutateElement(textElement, {
-            x: textElement.x + (rotatedCX - cx),
-            y: textElement.y + (rotatedCY - cy),
-            angle: normalizeAngle(centerAngle + origAngle),
-          });
-        }
-      }
-    });
-=======
-  elements.forEach((element) => {
-    const [x1, y1, x2, y2] = getElementAbsoluteCoords(element);
-    const cx = (x1 + x2) / 2;
-    const cy = (y1 + y2) / 2;
-    const origAngle =
-      pointerDownState.originalElements.get(element.id)?.angle ?? element.angle;
-    const [rotatedCX, rotatedCY] = rotate(
-      cx,
-      cy,
-      centerX,
-      centerY,
-      centerAngle + origAngle - element.angle,
-    );
-
-    mutateElement(
-      element,
-      {
-        x: element.x + (rotatedCX - cx),
-        y: element.y + (rotatedCY - cy),
-        angle: normalizeAngle(centerAngle + origAngle),
-      },
-      false,
-    );
-
-    updateBoundElements(element, { simultaneouslyUpdated: elements });
-
-    const boundText = getBoundTextElement(element);
-    if (boundText && !isArrowElement(element)) {
       mutateElement(
-        boundText,
+        element,
         {
-          x: boundText.x + (rotatedCX - cx),
-          y: boundText.y + (rotatedCY - cy),
+          x: element.x + (rotatedCX - cx),
+          y: element.y + (rotatedCY - cy),
           angle: normalizeAngle(centerAngle + origAngle),
         },
         false,
       );
-    }
-  });
+      updateBoundElements(element, { simultaneouslyUpdated: elements });
+
+      const boundText = getBoundTextElement(element);
+      if (boundText && !isArrowElement(element)) {
+        mutateElement(
+          boundText,
+          {
+            x: boundText.x + (rotatedCX - cx),
+            y: boundText.y + (rotatedCY - cy),
+            angle: normalizeAngle(centerAngle + origAngle),
+          },
+          false,
+        );
+      }
+    });
 
   Scene.getScene(elements[0])?.informMutation();
->>>>>>> b4abfad6
 };
 
 export const getResizeOffsetXY = (
