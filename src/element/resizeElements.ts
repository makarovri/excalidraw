--- conflicted
+++ resolved
@@ -189,7 +189,7 @@
   return rotate(size.width, size.height, 0, 0, -angle);
 };
 
-const reshapeSingleTwoPointElement = (
+export const reshapeSingleTwoPointElement = (
   element: NonDeleted<ExcalidrawLinearElement>,
   resizeArrowDirection: "origin" | "end",
   isRotateWithDiscreteAngle: boolean,
@@ -386,13 +386,8 @@
   }
 };
 
-<<<<<<< HEAD
-export const resizeSingleGenericElement = (
-  stateAtResizeStart: NonDeleted<ExcalidrawGenericElement>,
-=======
-const resizeSingleElement = (
+export const resizeSingleElement = (
   stateAtResizeStart: NonDeletedExcalidrawElement,
->>>>>>> 4e421e6e
   shouldKeepSidesRatio: boolean,
   element: NonDeletedExcalidrawElement,
   transformHandleDirection: TransformHandleDirection,
@@ -548,45 +543,11 @@
   const rotatedNewCenter = rotatePoint(newCenter, startCenter, angle);
   newTopLeft = rotatePoint(rotatedTopLeft, rotatedNewCenter, -angle);
 
-<<<<<<< HEAD
-  const resizedElement = {
-    width: Math.abs(newWidth),
-    height: Math.abs(newHeight),
-    x: newTopLeft[0],
-    y: newTopLeft[1],
-  };
-  updateBoundElements(element, {
-    newSize: { width: resizedElement.width, height: resizedElement.height },
-  });
-  mutateElement(element, resizedElement);
-};
-
-export const resizeSingleNonGenericElement = (
-  element: NonDeleted<Exclude<ExcalidrawElement, ExcalidrawGenericElement>>,
-  transformHandleType: "n" | "s" | "w" | "e" | "nw" | "ne" | "sw" | "se",
-  isResizeFromCenter: boolean,
-  keepSquareAspectRatio: boolean,
-  pointerX: number,
-  pointerY: number,
-) => {
-  const [x1, y1, x2, y2] = getElementAbsoluteCoords(element);
-  const cx = (x1 + x2) / 2;
-  const cy = (y1 + y2) / 2;
-
-  // rotation pointer with reverse angle
-  const [rotatedX, rotatedY] = rotate(
-    pointerX,
-    pointerY,
-    cx,
-    cy,
-    -element.angle,
-=======
   // Readjust points for linear elements
   const rescaledPoints = rescalePointsInElement(
     stateAtResizeStart,
     eleNewWidth,
     eleNewHeight,
->>>>>>> 4e421e6e
   );
   // For linear elements (x,y) are the coordinates of the first drawn point not the top-left corner
   // So we need to readjust (x,y) to be where the first point should be
