import { SHIFT_LOCKING_ANGLE } from "../constants";
import { rescalePoints } from "../points";

import {
  rotate,
  adjustXYWithRotation,
  centerPoint,
  rotatePoint,
} from "../math";
import {
  ExcalidrawLinearElement,
  ExcalidrawTextElement,
  NonDeletedExcalidrawElement,
  NonDeleted,
<<<<<<< HEAD
  ExcalidrawElement,
  ExcalidrawTextElementWithContainer,
=======
>>>>>>> 88b2f470
} from "./types";
import {
  getElementAbsoluteCoords,
  getCommonBounds,
  getResizedElementAbsoluteCoords,
  getCommonBoundingBox,
} from "./bounds";
import {
  isArrowElement,
  isFreeDrawElement,
  isLinearElement,
  isTextElement,
} from "./typeChecks";
import { mutateElement } from "./mutateElement";
import { getFontString } from "../utils";
import { updateBoundElements } from "./binding";
import {
  TransformHandleType,
  MaybeTransformHandleType,
  TransformHandleDirection,
} from "./transformHandles";
import { Point, PointerDownState } from "../types";
import Scene from "../scene/Scene";
import {
  getApproxMinLineHeight,
  getApproxMinLineWidth,
  getBoundTextElement,
  getBoundTextElementId,
  getBoundTextElementOffset,
  handleBindTextResize,
  measureText,
} from "./textElement";

export const normalizeAngle = (angle: number): number => {
  if (angle >= 2 * Math.PI) {
    return angle - 2 * Math.PI;
  }
  return angle;
};

// Returns true when transform (resizing/rotation) happened
export const transformElements = (
  pointerDownState: PointerDownState,
  transformHandleType: MaybeTransformHandleType,
  selectedElements: readonly NonDeletedExcalidrawElement[],
  resizeArrowDirection: "origin" | "end",
  shouldRotateWithDiscreteAngle: boolean,
  shouldResizeFromCenter: boolean,
  shouldMaintainAspectRatio: boolean,
  pointerX: number,
  pointerY: number,
  centerX: number,
  centerY: number,
) => {
  if (selectedElements.length === 1) {
    const [element] = selectedElements;
    if (transformHandleType === "rotation") {
      rotateSingleElement(
        element,
        pointerX,
        pointerY,
        shouldRotateWithDiscreteAngle,
        pointerDownState.originalElements,
      );
      updateBoundElements(element);
    } else if (
      isTextElement(element) &&
      (transformHandleType === "nw" ||
        transformHandleType === "ne" ||
        transformHandleType === "sw" ||
        transformHandleType === "se")
    ) {
      resizeSingleTextElement(
        element,
        transformHandleType,
        shouldResizeFromCenter,
        pointerX,
        pointerY,
      );
      updateBoundElements(element);
    } else if (transformHandleType) {
      resizeSingleElement(
        pointerDownState.originalElements,
        shouldMaintainAspectRatio,
        element,
        transformHandleType,
        shouldResizeFromCenter,
        pointerX,
        pointerY,
      );
    }

    return true;
  } else if (selectedElements.length > 1) {
    if (transformHandleType === "rotation") {
      rotateMultipleElements(
        pointerDownState,
        selectedElements,
        pointerX,
        pointerY,
        shouldRotateWithDiscreteAngle,
        centerX,
        centerY,
      );
      return true;
    } else if (
      transformHandleType === "nw" ||
      transformHandleType === "ne" ||
      transformHandleType === "sw" ||
      transformHandleType === "se"
    ) {
      resizeMultipleElements(
        pointerDownState,
        selectedElements,
        transformHandleType,
        shouldResizeFromCenter,
        pointerX,
        pointerY,
      );
      return true;
    }
  }
  return false;
};

const rotateSingleElement = (
  element: NonDeletedExcalidrawElement,
  pointerX: number,
  pointerY: number,
  shouldRotateWithDiscreteAngle: boolean,
  originalElements: Map<string, NonDeleted<ExcalidrawElement>>,
) => {
  const [x1, y1, x2, y2] = getElementAbsoluteCoords(element);
  const cx = (x1 + x2) / 2;
  const cy = (y1 + y2) / 2;
  let angle = (5 * Math.PI) / 2 + Math.atan2(pointerY - cy, pointerX - cx);
  if (shouldRotateWithDiscreteAngle) {
    angle += SHIFT_LOCKING_ANGLE / 2;
    angle -= angle % SHIFT_LOCKING_ANGLE;
  }
  angle = normalizeAngle(angle);
  const boundTextElementId = getBoundTextElementId(element);

  mutateElement(element, { angle });
  if (boundTextElementId) {
    const textElement = Scene.getScene(element)!.getElement(
      boundTextElementId,
    ) as ExcalidrawTextElementWithContainer;

    if (!isArrowElement(element)) {
      mutateElement(textElement, { angle });
    }
  }
};

const rescalePointsInElement = (
  element: NonDeletedExcalidrawElement,
  width: number,
  height: number,
  normalizePoints: boolean,
) =>
  isLinearElement(element) || isFreeDrawElement(element)
    ? {
        points: rescalePoints(
          0,
          width,
          rescalePoints(1, height, element.points, normalizePoints),
          normalizePoints,
        ),
      }
    : {};

const MIN_FONT_SIZE = 1;

const measureFontSizeFromWH = (
  element: NonDeleted<ExcalidrawTextElement>,
  nextWidth: number,
  nextHeight: number,
): { size: number; baseline: number } | null => {
  // We only use width to scale font on resize
  const nextFontSize = element.fontSize * (nextWidth / element.width);
  if (nextFontSize < MIN_FONT_SIZE) {
    return null;
  }
  const metrics = measureText(
    element.text,
    getFontString({ fontSize: nextFontSize, fontFamily: element.fontFamily }),
    element.containerId ? element.width : null,
  );
  return {
    size: nextFontSize,
    baseline: metrics.baseline + (nextHeight - metrics.height),
  };
};

const getSidesForTransformHandle = (
  transformHandleType: TransformHandleType,
  shouldResizeFromCenter: boolean,
) => {
  return {
    n:
      /^(n|ne|nw)$/.test(transformHandleType) ||
      (shouldResizeFromCenter && /^(s|se|sw)$/.test(transformHandleType)),
    s:
      /^(s|se|sw)$/.test(transformHandleType) ||
      (shouldResizeFromCenter && /^(n|ne|nw)$/.test(transformHandleType)),
    w:
      /^(w|nw|sw)$/.test(transformHandleType) ||
      (shouldResizeFromCenter && /^(e|ne|se)$/.test(transformHandleType)),
    e:
      /^(e|ne|se)$/.test(transformHandleType) ||
      (shouldResizeFromCenter && /^(w|nw|sw)$/.test(transformHandleType)),
  };
};

const resizeSingleTextElement = (
  element: NonDeleted<ExcalidrawTextElement>,
  transformHandleType: "nw" | "ne" | "sw" | "se",
  shouldResizeFromCenter: boolean,
  pointerX: number,
  pointerY: number,
) => {
  const [x1, y1, x2, y2] = getElementAbsoluteCoords(element);
  const cx = (x1 + x2) / 2;
  const cy = (y1 + y2) / 2;
  // rotation pointer with reverse angle
  const [rotatedX, rotatedY] = rotate(
    pointerX,
    pointerY,
    cx,
    cy,
    -element.angle,
  );
  let scale: number;
  switch (transformHandleType) {
    case "se":
      scale = Math.max(
        (rotatedX - x1) / (x2 - x1),
        (rotatedY - y1) / (y2 - y1),
      );
      break;
    case "nw":
      scale = Math.max(
        (x2 - rotatedX) / (x2 - x1),
        (y2 - rotatedY) / (y2 - y1),
      );
      break;
    case "ne":
      scale = Math.max(
        (rotatedX - x1) / (x2 - x1),
        (y2 - rotatedY) / (y2 - y1),
      );
      break;
    case "sw":
      scale = Math.max(
        (x2 - rotatedX) / (x2 - x1),
        (rotatedY - y1) / (y2 - y1),
      );
      break;
  }
  if (scale > 0) {
    const nextWidth = element.width * scale;
    const nextHeight = element.height * scale;
    const nextFont = measureFontSizeFromWH(element, nextWidth, nextHeight);
    if (nextFont === null) {
      return;
    }
    const [nextX1, nextY1, nextX2, nextY2] = getResizedElementAbsoluteCoords(
      element,
      nextWidth,
      nextHeight,
      false,
    );
    const deltaX1 = (x1 - nextX1) / 2;
    const deltaY1 = (y1 - nextY1) / 2;
    const deltaX2 = (x2 - nextX2) / 2;
    const deltaY2 = (y2 - nextY2) / 2;
    const [nextElementX, nextElementY] = adjustXYWithRotation(
      getSidesForTransformHandle(transformHandleType, shouldResizeFromCenter),
      element.x,
      element.y,
      element.angle,
      deltaX1,
      deltaY1,
      deltaX2,
      deltaY2,
    );
    mutateElement(element, {
      fontSize: nextFont.size,
      width: nextWidth,
      height: nextHeight,
      baseline: nextFont.baseline,
      x: nextElementX,
      y: nextElementY,
    });
  }
};

export const resizeSingleElement = (
  originalElements: PointerDownState["originalElements"],
  shouldMaintainAspectRatio: boolean,
  element: NonDeletedExcalidrawElement,
  transformHandleDirection: TransformHandleDirection,
  shouldResizeFromCenter: boolean,
  pointerX: number,
  pointerY: number,
) => {
  const stateAtResizeStart = originalElements.get(element.id)!;
  // Gets bounds corners
  const [x1, y1, x2, y2] = getResizedElementAbsoluteCoords(
    stateAtResizeStart,
    stateAtResizeStart.width,
    stateAtResizeStart.height,
    true,
  );
  const startTopLeft: Point = [x1, y1];
  const startBottomRight: Point = [x2, y2];
  const startCenter: Point = centerPoint(startTopLeft, startBottomRight);

  // Calculate new dimensions based on cursor position
  const rotatedPointer = rotatePoint(
    [pointerX, pointerY],
    startCenter,
    -stateAtResizeStart.angle,
  );

  // Get bounds corners rendered on screen
  const [esx1, esy1, esx2, esy2] = getResizedElementAbsoluteCoords(
    element,
    element.width,
    element.height,
    true,
  );

  const boundsCurrentWidth = esx2 - esx1;
  const boundsCurrentHeight = esy2 - esy1;

  // It's important we set the initial scale value based on the width and height at resize start,
  // otherwise previous dimensions affected by modifiers will be taken into account.
  const atStartBoundsWidth = startBottomRight[0] - startTopLeft[0];
  const atStartBoundsHeight = startBottomRight[1] - startTopLeft[1];
  let scaleX = atStartBoundsWidth / boundsCurrentWidth;
  let scaleY = atStartBoundsHeight / boundsCurrentHeight;

  let boundTextFont: { fontSize?: number; baseline?: number } = {};
  const boundTextElement = getBoundTextElement(element);

  if (transformHandleDirection.includes("e")) {
    scaleX = (rotatedPointer[0] - startTopLeft[0]) / boundsCurrentWidth;
  }
  if (transformHandleDirection.includes("s")) {
    scaleY = (rotatedPointer[1] - startTopLeft[1]) / boundsCurrentHeight;
  }
  if (transformHandleDirection.includes("w")) {
    scaleX = (startBottomRight[0] - rotatedPointer[0]) / boundsCurrentWidth;
  }
  if (transformHandleDirection.includes("n")) {
    scaleY = (startBottomRight[1] - rotatedPointer[1]) / boundsCurrentHeight;
  }

  // Linear elements dimensions differ from bounds dimensions
  const eleInitialWidth = stateAtResizeStart.width;
  const eleInitialHeight = stateAtResizeStart.height;
  // We have to use dimensions of element on screen, otherwise the scaling of the
  // dimensions won't match the cursor for linear elements.
  let eleNewWidth = element.width * scaleX;
  let eleNewHeight = element.height * scaleY;

  // adjust dimensions for resizing from center
  if (shouldResizeFromCenter) {
    eleNewWidth = 2 * eleNewWidth - eleInitialWidth;
    eleNewHeight = 2 * eleNewHeight - eleInitialHeight;
  }

  // adjust dimensions to keep sides ratio
  if (shouldMaintainAspectRatio) {
    const widthRatio = Math.abs(eleNewWidth) / eleInitialWidth;
    const heightRatio = Math.abs(eleNewHeight) / eleInitialHeight;
    if (transformHandleDirection.length === 1) {
      eleNewHeight *= widthRatio;
      eleNewWidth *= heightRatio;
    }
    if (transformHandleDirection.length === 2) {
      const ratio = Math.max(widthRatio, heightRatio);
      eleNewWidth = eleInitialWidth * ratio * Math.sign(eleNewWidth);
      eleNewHeight = eleInitialHeight * ratio * Math.sign(eleNewHeight);
    }
  }

  if (boundTextElement) {
    const stateOfBoundTextElementAtResize = originalElements.get(
      boundTextElement.id,
    ) as typeof boundTextElement | undefined;
    if (stateOfBoundTextElementAtResize) {
      boundTextFont = {
        fontSize: stateOfBoundTextElementAtResize.fontSize,
        baseline: stateOfBoundTextElementAtResize.baseline,
      };
    }
    if (shouldMaintainAspectRatio) {
      const boundTextElementPadding =
        getBoundTextElementOffset(boundTextElement);
      const nextFont = measureFontSizeFromWH(
        boundTextElement,
        eleNewWidth - boundTextElementPadding * 2,
        eleNewHeight - boundTextElementPadding * 2,
      );
      if (nextFont === null) {
        return;
      }
      boundTextFont = {
        fontSize: nextFont.size,
        baseline: nextFont.baseline,
      };
    } else {
      const minWidth = getApproxMinLineWidth(getFontString(boundTextElement));
      const minHeight = getApproxMinLineHeight(getFontString(boundTextElement));
      eleNewWidth = Math.ceil(Math.max(eleNewWidth, minWidth));
      eleNewHeight = Math.ceil(Math.max(eleNewHeight, minHeight));
    }
  }

  const [newBoundsX1, newBoundsY1, newBoundsX2, newBoundsY2] =
    getResizedElementAbsoluteCoords(
      stateAtResizeStart,
      eleNewWidth,
      eleNewHeight,
      true,
    );
  const newBoundsWidth = newBoundsX2 - newBoundsX1;
  const newBoundsHeight = newBoundsY2 - newBoundsY1;

  // Calculate new topLeft based on fixed corner during resize
  let newTopLeft = [...startTopLeft] as [number, number];
  if (["n", "w", "nw"].includes(transformHandleDirection)) {
    newTopLeft = [
      startBottomRight[0] - Math.abs(newBoundsWidth),
      startBottomRight[1] - Math.abs(newBoundsHeight),
    ];
  }
  if (transformHandleDirection === "ne") {
    const bottomLeft = [startTopLeft[0], startBottomRight[1]];
    newTopLeft = [bottomLeft[0], bottomLeft[1] - Math.abs(newBoundsHeight)];
  }
  if (transformHandleDirection === "sw") {
    const topRight = [startBottomRight[0], startTopLeft[1]];
    newTopLeft = [topRight[0] - Math.abs(newBoundsWidth), topRight[1]];
  }

  // Keeps opposite handle fixed during resize
  if (shouldMaintainAspectRatio) {
    if (["s", "n"].includes(transformHandleDirection)) {
      newTopLeft[0] = startCenter[0] - newBoundsWidth / 2;
    }
    if (["e", "w"].includes(transformHandleDirection)) {
      newTopLeft[1] = startCenter[1] - newBoundsHeight / 2;
    }
  }

  // Flip horizontally
  if (eleNewWidth < 0) {
    if (transformHandleDirection.includes("e")) {
      newTopLeft[0] -= Math.abs(newBoundsWidth);
    }
    if (transformHandleDirection.includes("w")) {
      newTopLeft[0] += Math.abs(newBoundsWidth);
    }
  }
  // Flip vertically
  if (eleNewHeight < 0) {
    if (transformHandleDirection.includes("s")) {
      newTopLeft[1] -= Math.abs(newBoundsHeight);
    }
    if (transformHandleDirection.includes("n")) {
      newTopLeft[1] += Math.abs(newBoundsHeight);
    }
  }

  if (shouldResizeFromCenter) {
    newTopLeft[0] = startCenter[0] - Math.abs(newBoundsWidth) / 2;
    newTopLeft[1] = startCenter[1] - Math.abs(newBoundsHeight) / 2;
  }

  // adjust topLeft to new rotation point
  const angle = stateAtResizeStart.angle;
  const rotatedTopLeft = rotatePoint(newTopLeft, startCenter, angle);
  const newCenter: Point = [
    newTopLeft[0] + Math.abs(newBoundsWidth) / 2,
    newTopLeft[1] + Math.abs(newBoundsHeight) / 2,
  ];
  const rotatedNewCenter = rotatePoint(newCenter, startCenter, angle);
  newTopLeft = rotatePoint(rotatedTopLeft, rotatedNewCenter, -angle);

  // Readjust points for linear elements
  let rescaledElementPointsY;
  let rescaledPoints;

  if (isLinearElement(element) || isFreeDrawElement(element)) {
    rescaledElementPointsY = rescalePoints(
      1,
      eleNewHeight,
      (stateAtResizeStart as ExcalidrawLinearElement).points,
      true,
    );

    rescaledPoints = rescalePoints(
      0,
      eleNewWidth,
      rescaledElementPointsY,
      true,
    );
  }

  // For linear elements (x,y) are the coordinates of the first drawn point not the top-left corner
  // So we need to readjust (x,y) to be where the first point should be
  const newOrigin = [...newTopLeft];
  newOrigin[0] += stateAtResizeStart.x - newBoundsX1;
  newOrigin[1] += stateAtResizeStart.y - newBoundsY1;
  const resizedElement = {
    width: Math.abs(eleNewWidth),
    height: Math.abs(eleNewHeight),
    x: newOrigin[0],
    y: newOrigin[1],
    points: rescaledPoints,
  };

  if ("scale" in element && "scale" in stateAtResizeStart) {
    mutateElement(element, {
      scale: [
        // defaulting because scaleX/Y can be 0/-0
        (Math.sign(scaleX) || stateAtResizeStart.scale[0]) *
          stateAtResizeStart.scale[0],
        (Math.sign(scaleY) || stateAtResizeStart.scale[1]) *
          stateAtResizeStart.scale[1],
      ],
    });
  }

  if (
    resizedElement.width !== 0 &&
    resizedElement.height !== 0 &&
    Number.isFinite(resizedElement.x) &&
    Number.isFinite(resizedElement.y)
  ) {
    updateBoundElements(element, {
      newSize: { width: resizedElement.width, height: resizedElement.height },
    });

    mutateElement(element, resizedElement);
    if (boundTextElement && boundTextFont) {
      mutateElement(boundTextElement, { fontSize: boundTextFont.fontSize });
    }
    handleBindTextResize(element, transformHandleDirection);
  }
};

const resizeMultipleElements = (
  pointerDownState: PointerDownState,
  selectedElements: readonly NonDeletedExcalidrawElement[],
  transformHandleType: "nw" | "ne" | "sw" | "se",
  shouldResizeFromCenter: boolean,
  pointerX: number,
  pointerY: number,
) => {
  // map selected elements to the original elements. While it never should
  // happen that pointerDownState.originalElements won't contain the selected
  // elements during resize, this coupling isn't guaranteed, so to ensure
  // type safety we need to transform only those elements we filter.
  const targetElements = selectedElements.reduce(
    (
      acc: {
        /** element at resize start */
        orig: NonDeletedExcalidrawElement;
        /** latest element */
        latest: NonDeletedExcalidrawElement;
      }[],
      element,
    ) => {
      const origElement = pointerDownState.originalElements.get(element.id);
      if (origElement) {
        acc.push({ orig: origElement, latest: element });
      }
      return acc;
    },
    [],
  );

  const { minX, minY, maxX, maxY, midX, midY } = getCommonBoundingBox(
    targetElements.map(({ orig }) => orig),
  );
  const direction = transformHandleType;

  const mapDirectionsToAnchors: Record<typeof direction, Point> = {
    ne: [minX, maxY],
    se: [minX, minY],
    sw: [maxX, minY],
    nw: [maxX, maxY],
  };

  // anchor point must be on the opposite side of the dragged selection handle
  // or be the center of the selection if alt is pressed
  const [anchorX, anchorY]: Point = shouldResizeFromCenter
    ? [midX, midY]
    : mapDirectionsToAnchors[direction];

  const mapDirectionsToPointerSides: Record<
    typeof direction,
    [x: boolean, y: boolean]
  > = {
    ne: [pointerX >= anchorX, pointerY <= anchorY],
    se: [pointerX >= anchorX, pointerY >= anchorY],
    sw: [pointerX <= anchorX, pointerY >= anchorY],
    nw: [pointerX <= anchorX, pointerY <= anchorY],
  };

  // pointer side relative to anchor
  const [pointerSideX, pointerSideY] = mapDirectionsToPointerSides[
    direction
  ].map((condition) => (condition ? 1 : -1));

  // stop resizing if a pointer is on the other side of selection
  if (pointerSideX < 0 && pointerSideY < 0) {
    return;
  }

  const scale =
    Math.max(
      (pointerSideX * Math.abs(pointerX - anchorX)) / (maxX - minX),
      (pointerSideY * Math.abs(pointerY - anchorY)) / (maxY - minY),
    ) * (shouldResizeFromCenter ? 2 : 1);

  if (scale === 0) {
    return;
  }

  targetElements.forEach((element) => {
    const width = element.orig.width * scale;
    const height = element.orig.height * scale;
    const x = anchorX + (element.orig.x - anchorX) * scale;
    const y = anchorY + (element.orig.y - anchorY) * scale;

    // readjust points for linear & free draw elements
    const rescaledPoints = rescalePointsInElement(
      element.orig,
      width,
      height,
      false,
    );

    const update: {
      width: number;
      height: number;
      x: number;
      y: number;
      points?: Point[];
      fontSize?: number;
      baseline?: number;
    } = {
      width,
      height,
      x,
      y,
      ...rescaledPoints,
    };

    let boundTextUpdates: { fontSize: number; baseline: number } | null = null;

    const boundTextElement = getBoundTextElement(element.latest);

    if (boundTextElement || isTextElement(element.orig)) {
      const optionalPadding = getBoundTextElementOffset(boundTextElement) * 2;
      const textMeasurements = measureFontSizeFromWH(
        boundTextElement ?? (element.orig as ExcalidrawTextElement),
        width - optionalPadding,
        height - optionalPadding,
      );

      if (!textMeasurements) {
        return;
      }

      if (isTextElement(element.orig)) {
        update.fontSize = textMeasurements.size;
        update.baseline = textMeasurements.baseline;
      }

      if (boundTextElement) {
        boundTextUpdates = {
          fontSize: textMeasurements.size,
          baseline: textMeasurements.baseline,
        };
      }
    }

    updateBoundElements(element.latest, { newSize: { width, height } });

    mutateElement(element.latest, update);

    if (boundTextElement && boundTextUpdates) {
      mutateElement(boundTextElement, boundTextUpdates);

      handleBindTextResize(element.latest, transformHandleType);
    }
  });
};

const rotateMultipleElements = (
  pointerDownState: PointerDownState,
  elements: readonly NonDeletedExcalidrawElement[],
  pointerX: number,
  pointerY: number,
  shouldRotateWithDiscreteAngle: boolean,
  centerX: number,
  centerY: number,
) => {
  let centerAngle =
    (5 * Math.PI) / 2 + Math.atan2(pointerY - centerY, pointerX - centerX);
  if (shouldRotateWithDiscreteAngle) {
    centerAngle += SHIFT_LOCKING_ANGLE / 2;
    centerAngle -= centerAngle % SHIFT_LOCKING_ANGLE;
  }
  elements.forEach((element) => {
    const [x1, y1, x2, y2] = getElementAbsoluteCoords(element);
    const cx = (x1 + x2) / 2;
    const cy = (y1 + y2) / 2;
    const origAngle =
      pointerDownState.originalElements.get(element.id)?.angle ?? element.angle;
    const [rotatedCX, rotatedCY] = rotate(
      cx,
      cy,
      centerX,
      centerY,
      centerAngle + origAngle - element.angle,
    );
    mutateElement(element, {
      x: element.x + (rotatedCX - cx),
      y: element.y + (rotatedCY - cy),
      angle: normalizeAngle(centerAngle + origAngle),
    });
    const boundTextElementId = getBoundTextElementId(element);
    if (boundTextElementId) {
      const textElement = Scene.getScene(element)!.getElement(
        boundTextElementId,
      ) as ExcalidrawTextElementWithContainer;
      if (!isArrowElement(element)) {
        mutateElement(textElement, {
          x: textElement.x + (rotatedCX - cx),
          y: textElement.y + (rotatedCY - cy),
          angle: normalizeAngle(centerAngle + origAngle),
        });
      }
    }
  });
};

export const getResizeOffsetXY = (
  transformHandleType: MaybeTransformHandleType,
  selectedElements: NonDeletedExcalidrawElement[],
  x: number,
  y: number,
): [number, number] => {
  const [x1, y1, x2, y2] =
    selectedElements.length === 1
      ? getElementAbsoluteCoords(selectedElements[0])
      : getCommonBounds(selectedElements);
  const cx = (x1 + x2) / 2;
  const cy = (y1 + y2) / 2;
  const angle = selectedElements.length === 1 ? selectedElements[0].angle : 0;
  [x, y] = rotate(x, y, cx, cy, -angle);
  switch (transformHandleType) {
    case "n":
      return rotate(x - (x1 + x2) / 2, y - y1, 0, 0, angle);
    case "s":
      return rotate(x - (x1 + x2) / 2, y - y2, 0, 0, angle);
    case "w":
      return rotate(x - x1, y - (y1 + y2) / 2, 0, 0, angle);
    case "e":
      return rotate(x - x2, y - (y1 + y2) / 2, 0, 0, angle);
    case "nw":
      return rotate(x - x1, y - y1, 0, 0, angle);
    case "ne":
      return rotate(x - x2, y - y1, 0, 0, angle);
    case "sw":
      return rotate(x - x1, y - y2, 0, 0, angle);
    case "se":
      return rotate(x - x2, y - y2, 0, 0, angle);
    default:
      return [0, 0];
  }
};

export const getResizeArrowDirection = (
  transformHandleType: MaybeTransformHandleType,
  element: NonDeleted<ExcalidrawLinearElement>,
): "origin" | "end" => {
  const [, [px, py]] = element.points;
  const isResizeEnd =
    (transformHandleType === "nw" && (px < 0 || py < 0)) ||
    (transformHandleType === "ne" && px >= 0) ||
    (transformHandleType === "sw" && px <= 0) ||
    (transformHandleType === "se" && (px > 0 || py > 0));
  return isResizeEnd ? "end" : "origin";
};<|MERGE_RESOLUTION|>--- conflicted
+++ resolved
@@ -12,11 +12,8 @@
   ExcalidrawTextElement,
   NonDeletedExcalidrawElement,
   NonDeleted,
-<<<<<<< HEAD
   ExcalidrawElement,
   ExcalidrawTextElementWithContainer,
-=======
->>>>>>> 88b2f470
 } from "./types";
 import {
   getElementAbsoluteCoords,
