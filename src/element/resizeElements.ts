--- conflicted
+++ resolved
@@ -755,7 +755,6 @@
       update.baseline = metrics?.baseline ?? element.baseline;
     }
 
-<<<<<<< HEAD
     // TODO remove this after solving the issue with changing bounds of linear
     // elements with roughness > 0
     if (isLinearElement(element) && (isFlippedByX || isFlippedByY)) {
@@ -763,22 +762,6 @@
       const newBounds = getElementPointsCoords(
         { ...element, x, y },
         rescaledPoints.points!,
-=======
-    if (boundTextElement || isTextElement(element.orig)) {
-      const updatedElement = {
-        ...element.latest,
-        width,
-        height,
-      };
-      const metrics = measureFontSizeFromWidth(
-        boundTextElement ?? (element.orig as ExcalidrawTextElement),
-        boundTextElement
-          ? getBoundTextMaxWidth(updatedElement)
-          : updatedElement.width,
-        boundTextElement
-          ? getBoundTextMaxHeight(updatedElement, boundTextElement)
-          : updatedElement.height,
->>>>>>> b1311a40
       );
       const origXY = [element.x, element.y];
       const newXY = [x, y];
