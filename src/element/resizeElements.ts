--- conflicted
+++ resolved
@@ -195,13 +195,8 @@
         xPointer,
         yPointer,
         offsetPointer,
-<<<<<<< HEAD
-        event.shiftKey,
-        event.altKey,
-=======
         getResizeWithSidesSameLengthKey(event),
         getResizeCenterPointKey(event),
->>>>>>> fc802c75
       );
       if (resized.width !== 0 && resized.height !== 0) {
         mutateElement(element, {
