--- conflicted
+++ resolved
@@ -2,17 +2,14 @@
 import { SHIFT_LOCKING_ANGLE } from "../constants";
 import { getSelectedElements, globalSceneState } from "../scene";
 import { rescalePoints } from "../points";
-<<<<<<< HEAD
-import { rotate, adjustXYWithRotation } from "../math";
-import { NonDeletedExcalidrawElement, ResizeArrowFnType } from "./types";
-=======
+
 import { rotate, resizeXYWidthHightWithRotation } from "../math";
 import {
   ExcalidrawLinearElement,
   NonDeletedExcalidrawElement,
   NonDeleted,
+  ResizeArrowFnType,
 } from "./types";
->>>>>>> 8efe0b7d
 import { getElementAbsoluteCoords, getCommonBounds } from "./bounds";
 import { isLinearElement } from "./typeChecks";
 import { mutateElement } from "./mutateElement";
@@ -25,19 +22,6 @@
 
 type ResizeTestType = ReturnType<typeof resizeTest>;
 
-<<<<<<< HEAD
-=======
-export type ResizeArrowFnType = (
-  element: NonDeleted<ExcalidrawLinearElement>,
-  pointIndex: number,
-  deltaX: number,
-  deltaY: number,
-  pointerX: number,
-  pointerY: number,
-  sidesWithSameLength: boolean,
-) => void;
-
->>>>>>> 8efe0b7d
 const arrowResizeOrigin: ResizeArrowFnType = (
   element,
   pointIndex,
