--- conflicted
+++ resolved
@@ -23,13 +23,8 @@
   y >= handler[1] &&
   y <= handler[1] + handler[3];
 
-<<<<<<< HEAD
 export const resizeTest = (
-  element: ExcalidrawElement,
-=======
-export function resizeTest(
   element: NonDeletedExcalidrawElement,
->>>>>>> d04eaf70
   appState: AppState,
   x: number,
   y: number,
@@ -70,13 +65,8 @@
   return false;
 };
 
-<<<<<<< HEAD
 export const getElementWithResizeHandler = (
-  elements: readonly ExcalidrawElement[],
-=======
-export function getElementWithResizeHandler(
   elements: readonly NonDeletedExcalidrawElement[],
->>>>>>> d04eaf70
   appState: AppState,
   { x, y }: { x: number; y: number },
   zoom: number,
@@ -88,12 +78,7 @@
     }
     const resizeHandle = resizeTest(element, appState, x, y, zoom, pointerType);
     return resizeHandle ? { element, resizeHandle } : null;
-<<<<<<< HEAD
-  }, null as { element: ExcalidrawElement; resizeHandle: ReturnType<typeof resizeTest> } | null);
-=======
   }, null as { element: NonDeletedExcalidrawElement; resizeHandle: ReturnType<typeof resizeTest> } | null);
-}
->>>>>>> d04eaf70
 
 export const getResizeHandlerFromCoords = (
   [x1, y1, x2, y2]: readonly [number, number, number, number],
@@ -164,13 +149,8 @@
 export const normalizeResizeHandle = (
   element: ExcalidrawElement,
   resizeHandle: HandlerRectanglesRet,
-<<<<<<< HEAD
 ): HandlerRectanglesRet => {
-  if ((element.width >= 0 && element.height >= 0) || isLinearElement(element)) {
-=======
-): HandlerRectanglesRet {
   if (element.width >= 0 && element.height >= 0) {
->>>>>>> d04eaf70
     return resizeHandle;
   }
 
