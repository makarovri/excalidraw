import { ExcalidrawElement } from "./types";
import { SceneScroll } from "../scene/types";
import { getElementAbsoluteCoords } from "./bounds";
import { isArrowElement } from "./typeChecks";

type Sides = "n" | "s" | "w" | "e" | "nw" | "ne" | "sw" | "se";

export function handlerRectangles(
  element: ExcalidrawElement,
  { scrollX, scrollY }: SceneScroll
) {
  const [elementX1, elementY1, elementX2, elementY2] = getElementAbsoluteCoords(
    element
  );

  const margin = 4;
  const minimumSize = 40;
  const handlers = {} as { [T in Sides]: number[] };

  const marginX = element.width < 0 ? 8 : -8;
  const marginY = element.height < 0 ? 8 : -8;

  if (Math.abs(elementX2 - elementX1) > minimumSize) {
    handlers["n"] = [
      elementX1 + (elementX2 - elementX1) / 2 + scrollX - 4,
      elementY1 - margin + scrollY + marginY,
      8,
      8
    ];

    handlers["s"] = [
      elementX1 + (elementX2 - elementX1) / 2 + scrollX - 4,
      elementY2 - margin + scrollY - marginY,
      8,
      8
    ];
  }

  if (Math.abs(elementY2 - elementY1) > minimumSize) {
    handlers["w"] = [
      elementX1 - margin + scrollX + marginX,
      elementY1 + (elementY2 - elementY1) / 2 + scrollY - 4,
      8,
      8
    ];

    handlers["e"] = [
      elementX2 - margin + scrollX - marginX,
      elementY1 + (elementY2 - elementY1) / 2 + scrollY - 4,
      8,
      8
    ];
  }

  handlers["nw"] = [
    elementX1 - margin + scrollX + marginX,
    elementY1 - margin + scrollY + marginY,
    8,
    8
  ]; // nw
  handlers["ne"] = [
    elementX2 - margin + scrollX - marginX,
    elementY1 - margin + scrollY + marginY,
    8,
    8
  ]; // ne
  handlers["sw"] = [
    elementX1 - margin + scrollX + marginX,
    elementY2 - margin + scrollY - marginY,
    8,
    8
  ]; // sw
  handlers["se"] = [
    elementX2 - margin + scrollX - marginX,
    elementY2 - margin + scrollY - marginY,
    8,
    8
  ]; // se

<<<<<<< HEAD
  if (isArrowElement(element)) {
    if (element.angle > 90 || (element.angle < 0 && element.angle >= -90)) {
      return {
        ne: handlers.ne,
        sw: handlers.sw
      } as typeof handlers;
    } else if (element.angle < -90 || element.angle < 90) {
      return {
        nw: handlers.nw,
        se: handlers.se
      } as typeof handlers;
    }
=======
  if (element.type === "arrow" || element.type === "line") {
    return {
      nw: handlers.nw,
      se: handlers.se
    } as typeof handlers;
>>>>>>> 8db8827c
  }

  return handlers;
}<|MERGE_RESOLUTION|>--- conflicted
+++ resolved
@@ -77,7 +77,6 @@
     8
   ]; // se
 
-<<<<<<< HEAD
   if (isArrowElement(element)) {
     if (element.angle > 90 || (element.angle < 0 && element.angle >= -90)) {
       return {
@@ -90,13 +89,13 @@
         se: handlers.se
       } as typeof handlers;
     }
-=======
-  if (element.type === "arrow" || element.type === "line") {
+  }
+
+  if (element.type === "line") {
     return {
       nw: handlers.nw,
       se: handlers.se
     } as typeof handlers;
->>>>>>> 8db8827c
   }
 
   return handlers;
