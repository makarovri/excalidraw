import {
  ExcalidrawElement,
  ExcalidrawLinearElement,
  Arrowhead,
  ExcalidrawFreeDrawElement,
  NonDeleted,
  ExcalidrawTextElementWithContainer,
} from "./types";
import { distance2d, rotate, rotatePoint } from "../math";
import rough from "roughjs/bin/rough";
import { Drawable, Op } from "roughjs/bin/core";
import { Point } from "../types";
import {
  getShapeForElement,
  generateRoughOptions,
} from "../renderer/renderElement";
import {
  isFreeDrawElement,
  isLinearElement,
  isTextElement,
} from "./typeChecks";
import { rescalePoints } from "../points";
import { getBoundTextElement, getContainerElement } from "./textElement";
import { LinearElementEditor } from "./linearElementEditor";

// x and y position of top left corner, x and y position of bottom right corner
export type Bounds = readonly [number, number, number, number];
type MaybeQuadraticSolution = [number | null, number | null] | false;

// If the element is created from right to left, the width is going to be negative
// This set of functions retrieves the absolute position of the 4 points.
export const getElementAbsoluteCoords = (
  element: ExcalidrawElement,
  includeBoundText: boolean = false,
): [number, number, number, number, number, number] => {
  if (isFreeDrawElement(element)) {
    return getFreeDrawElementAbsoluteCoords(element);
  } else if (isLinearElement(element)) {
    return getLinearElementAbsoluteCoords(element, includeBoundText);
  } else if (isTextElement(element)) {
    const container = getContainerElement(element);
    if (isLinearElement(container)) {
      const coords = LinearElementEditor.getBoundTextPosition(
        container,
        element as ExcalidrawTextElementWithContainer,
      );
      return [
        coords.x,
        coords.y,
        coords.x + element.width,
        coords.y + element.height,
        coords.x + element.width / 2,
        coords.y + element.height / 2,
      ];
    }
  }
  return [
    element.x,
    element.y,
    element.x + element.width,
    element.y + element.height,
    element.x + element.width / 2,
    element.y + element.height / 2,
  ];
};

export const pointRelativeTo = (
  element: ExcalidrawElement,
  absoluteCoords: Point,
): Point => {
  return [absoluteCoords[0] - element.x, absoluteCoords[1] - element.y];
};

export const getDiamondPoints = (element: ExcalidrawElement) => {
  // Here we add +1 to avoid these numbers to be 0
  // otherwise rough.js will throw an error complaining about it
  const topX = Math.floor(element.width / 2) + 1;
  const topY = 0;
  const rightX = element.width;
  const rightY = Math.floor(element.height / 2) + 1;
  const bottomX = topX;
  const bottomY = element.height;
  const leftX = 0;
  const leftY = rightY;

  return [topX, topY, rightX, rightY, bottomX, bottomY, leftX, leftY];
};

export const getCurvePathOps = (shape: Drawable): Op[] => {
  for (const set of shape.sets) {
    if (set.type === "path") {
      return set.ops;
    }
  }
  return shape.sets[0].ops;
};

// reference: https://eliot-jones.com/2019/12/cubic-bezier-curve-bounding-boxes
const getBezierValueForT = (
  t: number,
  p0: number,
  p1: number,
  p2: number,
  p3: number,
) => {
  const oneMinusT = 1 - t;
  return (
    Math.pow(oneMinusT, 3) * p0 +
    3 * Math.pow(oneMinusT, 2) * t * p1 +
    3 * oneMinusT * Math.pow(t, 2) * p2 +
    Math.pow(t, 3) * p3
  );
};

const solveQuadratic = (
  p0: number,
  p1: number,
  p2: number,
  p3: number,
): MaybeQuadraticSolution => {
  const i = p1 - p0;
  const j = p2 - p1;
  const k = p3 - p2;

  const a = 3 * i - 6 * j + 3 * k;
  const b = 6 * j - 6 * i;
  const c = 3 * i;

  const sqrtPart = b * b - 4 * a * c;
  const hasSolution = sqrtPart >= 0;

  if (!hasSolution) {
    return false;
  }

  let s1 = null;
  let s2 = null;

  let t1 = Infinity;
  let t2 = Infinity;

  if (a === 0) {
    t1 = t2 = -c / b;
  } else {
    t1 = (-b + Math.sqrt(sqrtPart)) / (2 * a);
    t2 = (-b - Math.sqrt(sqrtPart)) / (2 * a);
  }

  if (t1 >= 0 && t1 <= 1) {
    s1 = getBezierValueForT(t1, p0, p1, p2, p3);
  }

  if (t2 >= 0 && t2 <= 1) {
    s2 = getBezierValueForT(t2, p0, p1, p2, p3);
  }

  return [s1, s2];
};

const getCubicBezierCurveBound = (
  p0: Point,
  p1: Point,
  p2: Point,
  p3: Point,
): Bounds => {
  const solX = solveQuadratic(p0[0], p1[0], p2[0], p3[0]);
  const solY = solveQuadratic(p0[1], p1[1], p2[1], p3[1]);

  let minX = Math.min(p0[0], p3[0]);
  let maxX = Math.max(p0[0], p3[0]);

  if (solX) {
    const xs = solX.filter((x) => x !== null) as number[];
    minX = Math.min(minX, ...xs);
    maxX = Math.max(maxX, ...xs);
  }

  let minY = Math.min(p0[1], p3[1]);
  let maxY = Math.max(p0[1], p3[1]);
  if (solY) {
    const ys = solY.filter((y) => y !== null) as number[];
    minY = Math.min(minY, ...ys);
    maxY = Math.max(maxY, ...ys);
  }
  return [minX, minY, maxX, maxY];
};

const getMinMaxXYFromCurvePathOps = (
  ops: Op[],
  transformXY?: (x: number, y: number) => [number, number],
): [number, number, number, number] => {
  let currentP: Point = [0, 0];

  const { minX, minY, maxX, maxY } = ops.reduce(
    (limits, { op, data }) => {
      // There are only four operation types:
      // move, bcurveTo, lineTo, and curveTo
      if (op === "move") {
        // change starting point
        currentP = data as unknown as Point;
        // move operation does not draw anything; so, it always
        // returns false
      } else if (op === "bcurveTo") {
        const _p1 = [data[0], data[1]] as Point;
        const _p2 = [data[2], data[3]] as Point;
        const _p3 = [data[4], data[5]] as Point;

        const p1 = transformXY ? transformXY(..._p1) : _p1;
        const p2 = transformXY ? transformXY(..._p2) : _p2;
        const p3 = transformXY ? transformXY(..._p3) : _p3;

        const p0 = transformXY ? transformXY(...currentP) : currentP;
        currentP = _p3;

        const [minX, minY, maxX, maxY] = getCubicBezierCurveBound(
          p0,
          p1,
          p2,
          p3,
        );

        limits.minX = Math.min(limits.minX, minX);
        limits.minY = Math.min(limits.minY, minY);

        limits.maxX = Math.max(limits.maxX, maxX);
        limits.maxY = Math.max(limits.maxY, maxY);
      } else if (op === "lineTo") {
        // TODO: Implement this
      } else if (op === "qcurveTo") {
        // TODO: Implement this
      }
      return limits;
    },
    { minX: Infinity, minY: Infinity, maxX: -Infinity, maxY: -Infinity },
  );
  return [minX, minY, maxX, maxY];
};

const getBoundsFromPoints = (
  points: ExcalidrawFreeDrawElement["points"],
): [number, number, number, number] => {
  let minX = Infinity;
  let minY = Infinity;
  let maxX = -Infinity;
  let maxY = -Infinity;

  for (const [x, y] of points) {
    minX = Math.min(minX, x);
    minY = Math.min(minY, y);
    maxX = Math.max(maxX, x);
    maxY = Math.max(maxY, y);
  }

  return [minX, minY, maxX, maxY];
};

const getFreeDrawElementAbsoluteCoords = (
  element: ExcalidrawFreeDrawElement,
): [number, number, number, number, number, number] => {
  const [minX, minY, maxX, maxY] = getBoundsFromPoints(element.points);
  const x1 = minX + element.x;
  const y1 = minY + element.y;
  const x2 = maxX + element.x;
  const y2 = maxY + element.y;
  return [x1, y1, x2, y1, (x1 + x2) / 2, (y1 + y2) / 2];
};

const getLinearElementAbsoluteCoords = (
  element: ExcalidrawLinearElement,
  includeBoundText: boolean = false,
): [number, number, number, number, number, number] => {
  let coords: [number, number, number, number, number, number];
  let x1;
  let y1;
  let x2;
  let y2;
  if (element.points.length < 2 || !getShapeForElement(element)) {
    // XXX this is just a poor estimate and not very useful
    const { minX, minY, maxX, maxY } = element.points.reduce(
      (limits, [x, y]) => {
        limits.minY = Math.min(limits.minY, y);
        limits.minX = Math.min(limits.minX, x);

        limits.maxX = Math.max(limits.maxX, x);
        limits.maxY = Math.max(limits.maxY, y);

        return limits;
      },
      { minX: Infinity, minY: Infinity, maxX: -Infinity, maxY: -Infinity },
    );
    x1 = minX + element.x;
    y1 = minY + element.y;
    x2 = maxX + element.x;
    y2 = maxY + element.y;
  } else {
    const shape = getShapeForElement(element)!;

    // first element is always the curve
    const ops = getCurvePathOps(shape[0]);

    const [minX, minY, maxX, maxY] = getMinMaxXYFromCurvePathOps(ops);
    x1 = minX + element.x;
    y1 = minY + element.y;
    x2 = maxX + element.x;
    y2 = maxY + element.y;
  }
  const cx = (x1 + x2) / 2;
  const cy = (y1 + y2) / 2;
  coords = [x1, y1, x2, y2, cx, cy];

  if (!includeBoundText) {
    return coords;
  }
  const boundTextElement = getBoundTextElement(element);
  if (boundTextElement) {
    coords = getMinMaxXYWithBoundText(
      element,
      [x1, y1, x2, y2],
      boundTextElement,
    );
  }

  return coords;
};

export const getMinMaxXYWithBoundText = (
  element: ExcalidrawLinearElement,
  elementBounds: [number, number, number, number],
  boundTextElement: ExcalidrawTextElementWithContainer,
): [number, number, number, number, number, number] => {
  let [x1, y1, x2, y2] = elementBounds;
  const cx = (x1 + x2) / 2;
  const cy = (y1 + y2) / 2;
  const { x: boundTextX1, y: boundTextY1 } =
    LinearElementEditor.getBoundTextPosition(element, boundTextElement);
  const boundTextX2 = boundTextX1 + boundTextElement.width;
  const boundTextY2 = boundTextY1 + boundTextElement.height;

  const topLeftRotatedPoint = rotatePoint([x1, y1], [cx, cy], element.angle);
  const topRightRotatedPoint = rotatePoint([x2, y1], [cx, cy], element.angle);

  const counterRotateBoundTextTopLeft = rotatePoint(
    [boundTextX1, boundTextY1],

    [cx, cy],

    -element.angle,
  );
  const counterRotateBoundTextTopRight = rotatePoint(
    [boundTextX2, boundTextY1],

    [cx, cy],

    -element.angle,
  );
  const counterRotateBoundTextBottomLeft = rotatePoint(
    [boundTextX1, boundTextY2],

    [cx, cy],

    -element.angle,
  );
  const counterRotateBoundTextBottomRight = rotatePoint(
    [boundTextX2, boundTextY2],

    [cx, cy],

    -element.angle,
  );

  if (
    topLeftRotatedPoint[0] < topRightRotatedPoint[0] &&
    topLeftRotatedPoint[1] >= topRightRotatedPoint[1]
  ) {
    x1 = Math.min(x1, counterRotateBoundTextBottomLeft[0]);
    x2 = Math.max(
      x2,
      Math.max(
        counterRotateBoundTextTopRight[0],
        counterRotateBoundTextBottomRight[0],
      ),
    );
    y1 = Math.min(y1, counterRotateBoundTextTopLeft[1]);

    y2 = Math.max(y2, counterRotateBoundTextBottomRight[1]);
  } else if (
    topLeftRotatedPoint[0] >= topRightRotatedPoint[0] &&
    topLeftRotatedPoint[1] > topRightRotatedPoint[1]
  ) {
    x1 = Math.min(x1, counterRotateBoundTextBottomRight[0]);
    x2 = Math.max(
      x2,
      Math.max(
        counterRotateBoundTextTopLeft[0],
        counterRotateBoundTextTopRight[0],
      ),
    );
    y1 = Math.min(y1, counterRotateBoundTextBottomLeft[1]);

    y2 = Math.max(y2, counterRotateBoundTextTopRight[1]);
  } else if (topLeftRotatedPoint[0] >= topRightRotatedPoint[0]) {
    x1 = Math.min(x1, counterRotateBoundTextTopRight[0]);
    x2 = Math.max(x2, counterRotateBoundTextBottomLeft[0]);
    y1 = Math.min(y1, counterRotateBoundTextBottomRight[1]);

    y2 = Math.max(y2, counterRotateBoundTextTopLeft[1]);
  } else if (topLeftRotatedPoint[1] <= topRightRotatedPoint[1]) {
    x1 = Math.min(
      x1,
      Math.min(
        counterRotateBoundTextTopRight[0],
        counterRotateBoundTextTopLeft[0],
      ),
    );

    x2 = Math.max(x2, counterRotateBoundTextBottomRight[0]);
    y1 = Math.min(y1, counterRotateBoundTextTopRight[1]);
    y2 = Math.max(y2, counterRotateBoundTextBottomLeft[1]);
  }

  return [x1, y1, x2, y2, cx, cy];
};
export const getArrowheadPoints = (
  element: ExcalidrawLinearElement,
  shape: Drawable[],
  position: "start" | "end",
  arrowhead: Arrowhead,
) => {
  const ops = getCurvePathOps(shape[0]);
  if (ops.length < 1) {
    return null;
  }

  // The index of the bCurve operation to examine.
  const index = position === "start" ? 1 : ops.length - 1;

  const data = ops[index].data;
  const p3 = [data[4], data[5]] as Point;
  const p2 = [data[2], data[3]] as Point;
  const p1 = [data[0], data[1]] as Point;

  // We need to find p0 of the bezier curve.
  // It is typically the last point of the previous
  // curve; it can also be the position of moveTo operation.
  const prevOp = ops[index - 1];
  let p0: Point = [0, 0];
  if (prevOp.op === "move") {
    p0 = prevOp.data as unknown as Point;
  } else if (prevOp.op === "bcurveTo") {
    p0 = [prevOp.data[4], prevOp.data[5]];
  }

  // B(t) = p0 * (1-t)^3 + 3p1 * t * (1-t)^2 + 3p2 * t^2 * (1-t) + p3 * t^3
  const equation = (t: number, idx: number) =>
    Math.pow(1 - t, 3) * p3[idx] +
    3 * t * Math.pow(1 - t, 2) * p2[idx] +
    3 * Math.pow(t, 2) * (1 - t) * p1[idx] +
    p0[idx] * Math.pow(t, 3);

  // Ee know the last point of the arrow (or the first, if start arrowhead).
  const [x2, y2] = position === "start" ? p0 : p3;

  // By using cubic bezier equation (B(t)) and the given parameters,
  // we calculate a point that is closer to the last point.
  // The value 0.3 is chosen arbitrarily and it works best for all
  // the tested cases.
  const [x1, y1] = [equation(0.3, 0), equation(0.3, 1)];

  // Find the normalized direction vector based on the
  // previously calculated points.
  const distance = Math.hypot(x2 - x1, y2 - y1);
  const nx = (x2 - x1) / distance;
  const ny = (y2 - y1) / distance;

  const size = {
    arrow: 30,
    bar: 15,
    dot: 15,
    triangle: 15,
  }[arrowhead]; // pixels (will differ for each arrowhead)

  let length = 0;

  if (arrowhead === "arrow") {
    // Length for -> arrows is based on the length of the last section
    const [cx, cy] = element.points[element.points.length - 1];
    const [px, py] =
      element.points.length > 1
        ? element.points[element.points.length - 2]
        : [0, 0];

    length = Math.hypot(cx - px, cy - py);
  } else {
    // Length for other arrowhead types is based on the total length of the line
    for (let i = 0; i < element.points.length; i++) {
      const [px, py] = element.points[i - 1] || [0, 0];
      const [cx, cy] = element.points[i];
      length += Math.hypot(cx - px, cy - py);
    }
  }

  // Scale down the arrowhead until we hit a certain size so that it doesn't look weird.
  // This value is selected by minimizing a minimum size with the last segment of the arrowhead
  const minSize = Math.min(size, length / 2);
  const xs = x2 - nx * minSize;
  const ys = y2 - ny * minSize;

  if (arrowhead === "dot") {
    const r = Math.hypot(ys - y2, xs - x2) + element.strokeWidth;
    return [x2, y2, r];
  }

  const angle = {
    arrow: 20,
    bar: 90,
    triangle: 25,
  }[arrowhead]; // degrees

  // Return points
  const [x3, y3] = rotate(xs, ys, x2, y2, (-angle * Math.PI) / 180);
  const [x4, y4] = rotate(xs, ys, x2, y2, (angle * Math.PI) / 180);
  return [x2, y2, x3, y3, x4, y4];
};

const generateLinearElementShape = (
  element: ExcalidrawLinearElement,
): Drawable => {
  const generator = rough.generator();
  const options = generateRoughOptions(element);

  const method = (() => {
    if (element.strokeSharpness !== "sharp") {
      return "curve";
    }
    if (options.fill) {
      return "polygon";
    }
    return "linearPath";
  })();

  return generator[method](element.points as Mutable<Point>[], options);
};

const getLinearElementRotatedBounds = (
  element: ExcalidrawLinearElement,
  cx: number,
  cy: number,
): [number, number, number, number] => {
  if (element.points.length < 2) {
    const [pointX, pointY] = element.points[0];
    const [x, y] = rotate(
      element.x + pointX,
      element.y + pointY,
      cx,
      cy,
      element.angle,
    );
<<<<<<< HEAD

    let coords: [number, number, number, number] = [minX, minY, maxX, maxY];
    const boundTextElement = getBoundTextElement(element);
    if (boundTextElement) {
      const coordsWithBoundText = getMinMaxXYWithBoundText(
        element,
        [minX, minY, maxX, maxY],
        boundTextElement,
      );
      coords = [
        coordsWithBoundText[0],
        coordsWithBoundText[1],
        coordsWithBoundText[2],
        coordsWithBoundText[3],
      ];
    }
    return coords;
=======
    return [x, y, x, y];
>>>>>>> 8d5d68e5
  }

  // first element is always the curve
  const cachedShape = getShapeForElement(element)?.[0];
  const shape = cachedShape ?? generateLinearElementShape(element);
  const ops = getCurvePathOps(shape);
  const transformXY = (x: number, y: number) =>
    rotate(element.x + x, element.y + y, cx, cy, element.angle);
<<<<<<< HEAD
  const res = getMinMaxXYFromCurvePathOps(ops, transformXY);
  let coords: [number, number, number, number] = [
    res[0],
    res[1],
    res[2],
    res[3],
  ];
  const boundTextElement = getBoundTextElement(element);
  if (boundTextElement) {
    const coordsWithBoundText = getMinMaxXYWithBoundText(
      element,
      coords,
      boundTextElement,
    );
    coords = [
      coordsWithBoundText[0],
      coordsWithBoundText[1],
      coordsWithBoundText[2],
      coordsWithBoundText[3],
    ];
  }
  return coords;
=======

  return getMinMaxXYFromCurvePathOps(ops, transformXY);
>>>>>>> 8d5d68e5
};

// We could cache this stuff
export const getElementBounds = (
  element: ExcalidrawElement,
): [number, number, number, number] => {
  let bounds: [number, number, number, number];

  const [x1, y1, x2, y2, cx, cy] = getElementAbsoluteCoords(element);
  if (isFreeDrawElement(element)) {
    const [minX, minY, maxX, maxY] = getBoundsFromPoints(
      element.points.map(([x, y]) =>
        rotate(x, y, cx - element.x, cy - element.y, element.angle),
      ),
    );

    return [
      minX + element.x,
      minY + element.y,
      maxX + element.x,
      maxY + element.y,
    ];
  } else if (isLinearElement(element)) {
    bounds = getLinearElementRotatedBounds(element, cx, cy);
  } else if (element.type === "diamond") {
    const [x11, y11] = rotate(cx, y1, cx, cy, element.angle);
    const [x12, y12] = rotate(cx, y2, cx, cy, element.angle);
    const [x22, y22] = rotate(x1, cy, cx, cy, element.angle);
    const [x21, y21] = rotate(x2, cy, cx, cy, element.angle);
    const minX = Math.min(x11, x12, x22, x21);
    const minY = Math.min(y11, y12, y22, y21);
    const maxX = Math.max(x11, x12, x22, x21);
    const maxY = Math.max(y11, y12, y22, y21);
    bounds = [minX, minY, maxX, maxY];
  } else if (element.type === "ellipse") {
    const w = (x2 - x1) / 2;
    const h = (y2 - y1) / 2;
    const cos = Math.cos(element.angle);
    const sin = Math.sin(element.angle);
    const ww = Math.hypot(w * cos, h * sin);
    const hh = Math.hypot(h * cos, w * sin);
    bounds = [cx - ww, cy - hh, cx + ww, cy + hh];
  } else {
    const [x11, y11] = rotate(x1, y1, cx, cy, element.angle);
    const [x12, y12] = rotate(x1, y2, cx, cy, element.angle);
    const [x22, y22] = rotate(x2, y2, cx, cy, element.angle);
    const [x21, y21] = rotate(x2, y1, cx, cy, element.angle);
    const minX = Math.min(x11, x12, x22, x21);
    const minY = Math.min(y11, y12, y22, y21);
    const maxX = Math.max(x11, x12, x22, x21);
    const maxY = Math.max(y11, y12, y22, y21);
    bounds = [minX, minY, maxX, maxY];
  }

  return bounds;
};

export const getCommonBounds = (
  elements: readonly ExcalidrawElement[],
): [number, number, number, number] => {
  if (!elements.length) {
    return [0, 0, 0, 0];
  }

  let minX = Infinity;
  let maxX = -Infinity;
  let minY = Infinity;
  let maxY = -Infinity;

  elements.forEach((element) => {
    const [x1, y1, x2, y2] = getElementBounds(element);
    minX = Math.min(minX, x1);
    minY = Math.min(minY, y1);
    maxX = Math.max(maxX, x2);
    maxY = Math.max(maxY, y2);
  });

  return [minX, minY, maxX, maxY];
};

export const getResizedElementAbsoluteCoords = (
  element: ExcalidrawElement,
  nextWidth: number,
  nextHeight: number,
  normalizePoints: boolean,
): [number, number, number, number] => {
  if (!(isLinearElement(element) || isFreeDrawElement(element))) {
    return [
      element.x,
      element.y,
      element.x + nextWidth,
      element.y + nextHeight,
    ];
  }

  const points = rescalePoints(
    0,
    nextWidth,
    rescalePoints(1, nextHeight, element.points, normalizePoints),
    normalizePoints,
  );

  let bounds: [number, number, number, number];

  if (isFreeDrawElement(element)) {
    // Free Draw
    bounds = getBoundsFromPoints(points);
  } else {
    // Line
    const gen = rough.generator();
    const curve =
      element.strokeSharpness === "sharp"
        ? gen.linearPath(
            points as [number, number][],
            generateRoughOptions(element),
          )
        : gen.curve(
            points as [number, number][],
            generateRoughOptions(element),
          );

    const ops = getCurvePathOps(curve);
    bounds = getMinMaxXYFromCurvePathOps(ops);
  }

  const [minX, minY, maxX, maxY] = bounds;
  return [
    minX + element.x,
    minY + element.y,
    maxX + element.x,
    maxY + element.y,
  ];
};

export const getElementPointsCoords = (
  element: ExcalidrawLinearElement,
  points: readonly (readonly [number, number])[],
  sharpness: ExcalidrawElement["strokeSharpness"],
): [number, number, number, number] => {
  // This might be computationally heavey
  const gen = rough.generator();
  const curve =
    sharpness === "sharp"
      ? gen.linearPath(
          points as [number, number][],
          generateRoughOptions(element),
        )
      : gen.curve(points as [number, number][], generateRoughOptions(element));
  const ops = getCurvePathOps(curve);
  const [minX, minY, maxX, maxY] = getMinMaxXYFromCurvePathOps(ops);
  return [
    minX + element.x,
    minY + element.y,
    maxX + element.x,
    maxY + element.y,
  ];
};

export const getClosestElementBounds = (
  elements: readonly ExcalidrawElement[],
  from: { x: number; y: number },
): [number, number, number, number] => {
  if (!elements.length) {
    return [0, 0, 0, 0];
  }

  let minDistance = Infinity;
  let closestElement = elements[0];

  elements.forEach((element) => {
    const [x1, y1, x2, y2] = getElementBounds(element);
    const distance = distance2d((x1 + x2) / 2, (y1 + y2) / 2, from.x, from.y);

    if (distance < minDistance) {
      minDistance = distance;
      closestElement = element;
    }
  });

  return getElementBounds(closestElement);
};

export interface Box {
  minX: number;
  minY: number;
  maxX: number;
  maxY: number;
  midX: number;
  midY: number;
  width: number;
  height: number;
}

export const getCommonBoundingBox = (
  elements: ExcalidrawElement[] | readonly NonDeleted<ExcalidrawElement>[],
): Box => {
  const [minX, minY, maxX, maxY] = getCommonBounds(elements);
  return {
    minX,
    minY,
    maxX,
    maxY,
    width: maxX - minX,
    height: maxY - minY,
    midX: (minX + maxX) / 2,
    midY: (minY + maxY) / 2,
  };
};<|MERGE_RESOLUTION|>--- conflicted
+++ resolved
@@ -555,14 +555,13 @@
       cy,
       element.angle,
     );
-<<<<<<< HEAD
-
-    let coords: [number, number, number, number] = [minX, minY, maxX, maxY];
+
+    let coords: [number, number, number, number] = [x, y, x, y];
     const boundTextElement = getBoundTextElement(element);
     if (boundTextElement) {
       const coordsWithBoundText = getMinMaxXYWithBoundText(
         element,
-        [minX, minY, maxX, maxY],
+        [x, y, x, y],
         boundTextElement,
       );
       coords = [
@@ -573,9 +572,6 @@
       ];
     }
     return coords;
-=======
-    return [x, y, x, y];
->>>>>>> 8d5d68e5
   }
 
   // first element is always the curve
@@ -584,7 +580,6 @@
   const ops = getCurvePathOps(shape);
   const transformXY = (x: number, y: number) =>
     rotate(element.x + x, element.y + y, cx, cy, element.angle);
-<<<<<<< HEAD
   const res = getMinMaxXYFromCurvePathOps(ops, transformXY);
   let coords: [number, number, number, number] = [
     res[0],
@@ -607,10 +602,6 @@
     ];
   }
   return coords;
-=======
-
-  return getMinMaxXYFromCurvePathOps(ops, transformXY);
->>>>>>> 8d5d68e5
 };
 
 // We could cache this stuff
