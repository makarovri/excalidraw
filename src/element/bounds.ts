import {
  ExcalidrawElement,
  ExcalidrawLinearElement,
  Arrowhead,
  ExcalidrawFreeDrawElement,
  NonDeleted,
  ExcalidrawTextElementWithContainer,
} from "./types";
import { distance2d, rotate, rotatePoint } from "../math";
import rough from "roughjs/bin/rough";
import { Drawable, Op } from "roughjs/bin/core";
import { Point } from "../types";
import {
  getShapeForElement,
  generateRoughOptions,
} from "../renderer/renderElement";
import {
  isArrowElement,
  isFreeDrawElement,
  isLinearElement,
  isTextElement,
} from "./typeChecks";
import { rescalePoints } from "../points";
import { getBoundTextElement, getContainerElement } from "./textElement";
import { LinearElementEditor } from "./linearElementEditor";
import { Mutable } from "../utility-types";
import { TransformHandleDirection } from "./transformHandles";

<<<<<<< HEAD
=======
export type RectangleBox = {
  x: number;
  y: number;
  width: number;
  height: number;
  angle: number;
};

>>>>>>> fb01ce2a
type MaybeQuadraticSolution = [number | null, number | null] | false;

// x and y position of top left corner, x and y position of bottom right corner
export type Bounds = readonly [x1: number, y1: number, x2: number, y2: number];

export class ElementBounds {
  private static boundsCache = new WeakMap<
    ExcalidrawElement,
    {
      bounds: Bounds;
      version: ExcalidrawElement["version"];
    }
  >();

  static getBounds(element: ExcalidrawElement) {
    const cachedBounds = ElementBounds.boundsCache.get(element);

    if (cachedBounds?.version && cachedBounds.version === element.version) {
      return cachedBounds.bounds;
    }

    const bounds = ElementBounds.calculateBounds(element);

    ElementBounds.boundsCache.set(element, {
      version: element.version,
      bounds,
    });

    return bounds;
  }

  private static calculateBounds(element: ExcalidrawElement): Bounds {
    let bounds: [number, number, number, number];

    const [x1, y1, x2, y2, cx, cy] = getElementAbsoluteCoords(element);

    if (isFreeDrawElement(element)) {
      const [minX, minY, maxX, maxY] = getBoundsFromPoints(
        element.points.map(([x, y]) =>
          rotate(x, y, cx - element.x, cy - element.y, element.angle),
        ),
      );

      return [
        minX + element.x,
        minY + element.y,
        maxX + element.x,
        maxY + element.y,
      ];
    } else if (isLinearElement(element)) {
      bounds = getLinearElementRotatedBounds(element, cx, cy);
    } else if (element.type === "diamond") {
      const [x11, y11] = rotate(cx, y1, cx, cy, element.angle);
      const [x12, y12] = rotate(cx, y2, cx, cy, element.angle);
      const [x22, y22] = rotate(x1, cy, cx, cy, element.angle);
      const [x21, y21] = rotate(x2, cy, cx, cy, element.angle);
      const minX = Math.min(x11, x12, x22, x21);
      const minY = Math.min(y11, y12, y22, y21);
      const maxX = Math.max(x11, x12, x22, x21);
      const maxY = Math.max(y11, y12, y22, y21);
      bounds = [minX, minY, maxX, maxY];
    } else if (element.type === "ellipse") {
      const w = (x2 - x1) / 2;
      const h = (y2 - y1) / 2;
      const cos = Math.cos(element.angle);
      const sin = Math.sin(element.angle);
      const ww = Math.hypot(w * cos, h * sin);
      const hh = Math.hypot(h * cos, w * sin);
      bounds = [cx - ww, cy - hh, cx + ww, cy + hh];
    } else {
      const [x11, y11] = rotate(x1, y1, cx, cy, element.angle);
      const [x12, y12] = rotate(x1, y2, cx, cy, element.angle);
      const [x22, y22] = rotate(x2, y2, cx, cy, element.angle);
      const [x21, y21] = rotate(x2, y1, cx, cy, element.angle);
      const minX = Math.min(x11, x12, x22, x21);
      const minY = Math.min(y11, y12, y22, y21);
      const maxX = Math.max(x11, x12, x22, x21);
      const maxY = Math.max(y11, y12, y22, y21);
      bounds = [minX, minY, maxX, maxY];
    }

    return bounds;
  }
}

<<<<<<< HEAD
=======
// Scene -> Scene coords, but in x1,x2,y1,y2 format.
//
>>>>>>> fb01ce2a
// If the element is created from right to left, the width is going to be negative
// This set of functions retrieves the absolute position of the 4 points.
export const getElementAbsoluteCoords = (
  element: ExcalidrawElement,
  includeBoundText: boolean = false,
): [number, number, number, number, number, number] => {
  if (isFreeDrawElement(element)) {
    return getFreeDrawElementAbsoluteCoords(element);
  } else if (isLinearElement(element)) {
    return LinearElementEditor.getElementAbsoluteCoords(
      element,
      includeBoundText,
    );
  } else if (isTextElement(element)) {
    const container = getContainerElement(element);
    if (isArrowElement(container)) {
      const coords = LinearElementEditor.getBoundTextElementPosition(
        container,
        element as ExcalidrawTextElementWithContainer,
      );
      return [
        coords.x,
        coords.y,
        coords.x + element.width,
        coords.y + element.height,
        coords.x + element.width / 2,
        coords.y + element.height / 2,
      ];
    }
  }
  return [
    element.x,
    element.y,
    element.x + element.width,
    element.y + element.height,
    element.x + element.width / 2,
    element.y + element.height / 2,
  ];
};

/**
<<<<<<< HEAD
 * Returns the coordinates of the bounding box of the given elements
 * at the 8 transform handle directions
 */
export const getElementsHandleCoordinates = (
  elements: ExcalidrawElement[],
): Record<TransformHandleDirection, Point> => {
  const [minX, minY, maxX, maxY] = getCommonBounds(elements);
  const width = maxX - minX;
  const height = maxY - minY;

  return {
    nw: [minX, minY],
    ne: [maxX, minY],
    sw: [minX, maxY],
    se: [maxX, maxY],
    n: [minX + width / 2, minY],
    s: [minX + width / 2, maxY],
    w: [minX, minY + height / 2],
    e: [maxX, minY + height / 2],
  };
=======
 * for a given element, `getElementLineSegments` returns line segments
 * that can be used for visual collision detection (useful for frames)
 * as opposed to bounding box collision detection
 */
export const getElementLineSegments = (
  element: ExcalidrawElement,
): [Point, Point][] => {
  const [x1, y1, x2, y2, cx, cy] = getElementAbsoluteCoords(element);

  const center: Point = [cx, cy];

  if (isLinearElement(element) || isFreeDrawElement(element)) {
    const segments: [Point, Point][] = [];

    let i = 0;

    while (i < element.points.length - 1) {
      segments.push([
        rotatePoint(
          [
            element.points[i][0] + element.x,
            element.points[i][1] + element.y,
          ] as Point,
          center,
          element.angle,
        ),
        rotatePoint(
          [
            element.points[i + 1][0] + element.x,
            element.points[i + 1][1] + element.y,
          ] as Point,
          center,
          element.angle,
        ),
      ]);
      i++;
    }

    return segments;
  }

  const [nw, ne, sw, se, n, s, w, e] = (
    [
      [x1, y1],
      [x2, y1],
      [x1, y2],
      [x2, y2],
      [cx, y1],
      [cx, y2],
      [x1, cy],
      [x2, cy],
    ] as Point[]
  ).map((point) => rotatePoint(point, center, element.angle));

  if (element.type === "diamond") {
    return [
      [n, w],
      [n, e],
      [s, w],
      [s, e],
    ];
  }

  if (element.type === "ellipse") {
    return [
      [n, w],
      [n, e],
      [s, w],
      [s, e],
      [n, w],
      [n, e],
      [s, w],
      [s, e],
    ];
  }

  return [
    [nw, ne],
    [sw, se],
    [nw, sw],
    [ne, se],
    [nw, e],
    [sw, e],
    [ne, w],
    [se, w],
  ];
};

/**
 * Scene -> Scene coords, but in x1,x2,y1,y2 format.
 *
 * Rectangle here means any rectangular frame, not an excalidraw element.
 */
export const getRectangleBoxAbsoluteCoords = (boxSceneCoords: RectangleBox) => {
  return [
    boxSceneCoords.x,
    boxSceneCoords.y,
    boxSceneCoords.x + boxSceneCoords.width,
    boxSceneCoords.y + boxSceneCoords.height,
    boxSceneCoords.x + boxSceneCoords.width / 2,
    boxSceneCoords.y + boxSceneCoords.height / 2,
  ];
>>>>>>> fb01ce2a
};

export const pointRelativeTo = (
  element: ExcalidrawElement,
  absoluteCoords: Point,
): Point => {
  return [absoluteCoords[0] - element.x, absoluteCoords[1] - element.y];
};

export const getDiamondPoints = (element: ExcalidrawElement) => {
  // Here we add +1 to avoid these numbers to be 0
  // otherwise rough.js will throw an error complaining about it
  const topX = Math.floor(element.width / 2) + 1;
  const topY = 0;
  const rightX = element.width;
  const rightY = Math.floor(element.height / 2) + 1;
  const bottomX = topX;
  const bottomY = element.height;
  const leftX = 0;
  const leftY = rightY;

  return [topX, topY, rightX, rightY, bottomX, bottomY, leftX, leftY];
};

export const getCurvePathOps = (shape: Drawable): Op[] => {
  for (const set of shape.sets) {
    if (set.type === "path") {
      return set.ops;
    }
  }
  return shape.sets[0].ops;
};

// reference: https://eliot-jones.com/2019/12/cubic-bezier-curve-bounding-boxes
const getBezierValueForT = (
  t: number,
  p0: number,
  p1: number,
  p2: number,
  p3: number,
) => {
  const oneMinusT = 1 - t;
  return (
    Math.pow(oneMinusT, 3) * p0 +
    3 * Math.pow(oneMinusT, 2) * t * p1 +
    3 * oneMinusT * Math.pow(t, 2) * p2 +
    Math.pow(t, 3) * p3
  );
};

const solveQuadratic = (
  p0: number,
  p1: number,
  p2: number,
  p3: number,
): MaybeQuadraticSolution => {
  const i = p1 - p0;
  const j = p2 - p1;
  const k = p3 - p2;

  const a = 3 * i - 6 * j + 3 * k;
  const b = 6 * j - 6 * i;
  const c = 3 * i;

  const sqrtPart = b * b - 4 * a * c;
  const hasSolution = sqrtPart >= 0;

  if (!hasSolution) {
    return false;
  }

  let s1 = null;
  let s2 = null;

  let t1 = Infinity;
  let t2 = Infinity;

  if (a === 0) {
    t1 = t2 = -c / b;
  } else {
    t1 = (-b + Math.sqrt(sqrtPart)) / (2 * a);
    t2 = (-b - Math.sqrt(sqrtPart)) / (2 * a);
  }

  if (t1 >= 0 && t1 <= 1) {
    s1 = getBezierValueForT(t1, p0, p1, p2, p3);
  }

  if (t2 >= 0 && t2 <= 1) {
    s2 = getBezierValueForT(t2, p0, p1, p2, p3);
  }

  return [s1, s2];
};

const getCubicBezierCurveBound = (
  p0: Point,
  p1: Point,
  p2: Point,
  p3: Point,
): Bounds => {
  const solX = solveQuadratic(p0[0], p1[0], p2[0], p3[0]);
  const solY = solveQuadratic(p0[1], p1[1], p2[1], p3[1]);

  let minX = Math.min(p0[0], p3[0]);
  let maxX = Math.max(p0[0], p3[0]);

  if (solX) {
    const xs = solX.filter((x) => x !== null) as number[];
    minX = Math.min(minX, ...xs);
    maxX = Math.max(maxX, ...xs);
  }

  let minY = Math.min(p0[1], p3[1]);
  let maxY = Math.max(p0[1], p3[1]);
  if (solY) {
    const ys = solY.filter((y) => y !== null) as number[];
    minY = Math.min(minY, ...ys);
    maxY = Math.max(maxY, ...ys);
  }
  return [minX, minY, maxX, maxY];
};

export const getMinMaxXYFromCurvePathOps = (
  ops: Op[],
  transformXY?: (x: number, y: number) => [number, number],
): [number, number, number, number] => {
  let currentP: Point = [0, 0];

  const { minX, minY, maxX, maxY } = ops.reduce(
    (limits, { op, data }) => {
      // There are only four operation types:
      // move, bcurveTo, lineTo, and curveTo
      if (op === "move") {
        // change starting point
        currentP = data as unknown as Point;
        // move operation does not draw anything; so, it always
        // returns false
      } else if (op === "bcurveTo") {
        const _p1 = [data[0], data[1]] as Point;
        const _p2 = [data[2], data[3]] as Point;
        const _p3 = [data[4], data[5]] as Point;

        const p1 = transformXY ? transformXY(..._p1) : _p1;
        const p2 = transformXY ? transformXY(..._p2) : _p2;
        const p3 = transformXY ? transformXY(..._p3) : _p3;

        const p0 = transformXY ? transformXY(...currentP) : currentP;
        currentP = _p3;

        const [minX, minY, maxX, maxY] = getCubicBezierCurveBound(
          p0,
          p1,
          p2,
          p3,
        );

        limits.minX = Math.min(limits.minX, minX);
        limits.minY = Math.min(limits.minY, minY);

        limits.maxX = Math.max(limits.maxX, maxX);
        limits.maxY = Math.max(limits.maxY, maxY);
      } else if (op === "lineTo") {
        // TODO: Implement this
      } else if (op === "qcurveTo") {
        // TODO: Implement this
      }
      return limits;
    },
    { minX: Infinity, minY: Infinity, maxX: -Infinity, maxY: -Infinity },
  );
  return [minX, minY, maxX, maxY];
};

const getBoundsFromPoints = (
  points: ExcalidrawFreeDrawElement["points"],
): [number, number, number, number] => {
  let minX = Infinity;
  let minY = Infinity;
  let maxX = -Infinity;
  let maxY = -Infinity;

  for (const [x, y] of points) {
    minX = Math.min(minX, x);
    minY = Math.min(minY, y);
    maxX = Math.max(maxX, x);
    maxY = Math.max(maxY, y);
  }

  return [minX, minY, maxX, maxY];
};

const getFreeDrawElementAbsoluteCoords = (
  element: ExcalidrawFreeDrawElement,
): [number, number, number, number, number, number] => {
  const [minX, minY, maxX, maxY] = getBoundsFromPoints(element.points);
  const x1 = minX + element.x;
  const y1 = minY + element.y;
  const x2 = maxX + element.x;
  const y2 = maxY + element.y;
  return [x1, y1, x2, y2, (x1 + x2) / 2, (y1 + y2) / 2];
};

export const getArrowheadPoints = (
  element: ExcalidrawLinearElement,
  shape: Drawable[],
  position: "start" | "end",
  arrowhead: Arrowhead,
) => {
  const ops = getCurvePathOps(shape[0]);
  if (ops.length < 1) {
    return null;
  }

  // The index of the bCurve operation to examine.
  const index = position === "start" ? 1 : ops.length - 1;

  const data = ops[index].data;
  const p3 = [data[4], data[5]] as Point;
  const p2 = [data[2], data[3]] as Point;
  const p1 = [data[0], data[1]] as Point;

  // We need to find p0 of the bezier curve.
  // It is typically the last point of the previous
  // curve; it can also be the position of moveTo operation.
  const prevOp = ops[index - 1];
  let p0: Point = [0, 0];
  if (prevOp.op === "move") {
    p0 = prevOp.data as unknown as Point;
  } else if (prevOp.op === "bcurveTo") {
    p0 = [prevOp.data[4], prevOp.data[5]];
  }

  // B(t) = p0 * (1-t)^3 + 3p1 * t * (1-t)^2 + 3p2 * t^2 * (1-t) + p3 * t^3
  const equation = (t: number, idx: number) =>
    Math.pow(1 - t, 3) * p3[idx] +
    3 * t * Math.pow(1 - t, 2) * p2[idx] +
    3 * Math.pow(t, 2) * (1 - t) * p1[idx] +
    p0[idx] * Math.pow(t, 3);

  // Ee know the last point of the arrow (or the first, if start arrowhead).
  const [x2, y2] = position === "start" ? p0 : p3;

  // By using cubic bezier equation (B(t)) and the given parameters,
  // we calculate a point that is closer to the last point.
  // The value 0.3 is chosen arbitrarily and it works best for all
  // the tested cases.
  const [x1, y1] = [equation(0.3, 0), equation(0.3, 1)];

  // Find the normalized direction vector based on the
  // previously calculated points.
  const distance = Math.hypot(x2 - x1, y2 - y1);
  const nx = (x2 - x1) / distance;
  const ny = (y2 - y1) / distance;

  const size = {
    arrow: 30,
    bar: 15,
    dot: 15,
    triangle: 15,
  }[arrowhead]; // pixels (will differ for each arrowhead)

  let length = 0;

  if (arrowhead === "arrow") {
    // Length for -> arrows is based on the length of the last section
    const [cx, cy] = element.points[element.points.length - 1];
    const [px, py] =
      element.points.length > 1
        ? element.points[element.points.length - 2]
        : [0, 0];

    length = Math.hypot(cx - px, cy - py);
  } else {
    // Length for other arrowhead types is based on the total length of the line
    for (let i = 0; i < element.points.length; i++) {
      const [px, py] = element.points[i - 1] || [0, 0];
      const [cx, cy] = element.points[i];
      length += Math.hypot(cx - px, cy - py);
    }
  }

  // Scale down the arrowhead until we hit a certain size so that it doesn't look weird.
  // This value is selected by minimizing a minimum size with the last segment of the arrowhead
  const minSize = Math.min(size, length / 2);
  const xs = x2 - nx * minSize;
  const ys = y2 - ny * minSize;

  if (arrowhead === "dot") {
    const r = Math.hypot(ys - y2, xs - x2) + element.strokeWidth;
    return [x2, y2, r];
  }

  const angle = {
    arrow: 20,
    bar: 90,
    triangle: 25,
  }[arrowhead]; // degrees

  // Return points
  const [x3, y3] = rotate(xs, ys, x2, y2, (-angle * Math.PI) / 180);
  const [x4, y4] = rotate(xs, ys, x2, y2, (angle * Math.PI) / 180);
  return [x2, y2, x3, y3, x4, y4];
};

const generateLinearElementShape = (
  element: ExcalidrawLinearElement,
): Drawable => {
  const generator = rough.generator();
  const options = generateRoughOptions(element);

  const method = (() => {
    if (element.roundness) {
      return "curve";
    }
    if (options.fill) {
      return "polygon";
    }
    return "linearPath";
  })();

  return generator[method](element.points as Mutable<Point>[], options);
};

const getLinearElementRotatedBounds = (
  element: ExcalidrawLinearElement,
  cx: number,
  cy: number,
): [number, number, number, number] => {
  if (element.points.length < 2) {
    const [pointX, pointY] = element.points[0];
    const [x, y] = rotate(
      element.x + pointX,
      element.y + pointY,
      cx,
      cy,
      element.angle,
    );

    let coords: [number, number, number, number] = [x, y, x, y];
    const boundTextElement = getBoundTextElement(element);
    if (boundTextElement) {
      const coordsWithBoundText = LinearElementEditor.getMinMaxXYWithBoundText(
        element,
        [x, y, x, y],
        boundTextElement,
      );
      coords = [
        coordsWithBoundText[0],
        coordsWithBoundText[1],
        coordsWithBoundText[2],
        coordsWithBoundText[3],
      ];
    }
    return coords;
  }

  // first element is always the curve
  const cachedShape = getShapeForElement(element)?.[0];
  const shape = cachedShape ?? generateLinearElementShape(element);
  const ops = getCurvePathOps(shape);
  const transformXY = (x: number, y: number) =>
    rotate(element.x + x, element.y + y, cx, cy, element.angle);
  const res = getMinMaxXYFromCurvePathOps(ops, transformXY);
  let coords: [number, number, number, number] = [
    res[0],
    res[1],
    res[2],
    res[3],
  ];
  const boundTextElement = getBoundTextElement(element);
  if (boundTextElement) {
    const coordsWithBoundText = LinearElementEditor.getMinMaxXYWithBoundText(
      element,
      coords,
      boundTextElement,
    );
    coords = [
      coordsWithBoundText[0],
      coordsWithBoundText[1],
      coordsWithBoundText[2],
      coordsWithBoundText[3],
    ];
  }
  return coords;
};

export const getElementBounds = (element: ExcalidrawElement): Bounds => {
  return ElementBounds.getBounds(element);
};
export const getCommonBounds = (
  elements: readonly ExcalidrawElement[],
): Bounds => {
  if (!elements.length) {
    return [0, 0, 0, 0];
  }

  let minX = Infinity;
  let maxX = -Infinity;
  let minY = Infinity;
  let maxY = -Infinity;

  elements.forEach((element) => {
    const [x1, y1, x2, y2] = getElementBounds(element);
    minX = Math.min(minX, x1);
    minY = Math.min(minY, y1);
    maxX = Math.max(maxX, x2);
    maxY = Math.max(maxY, y2);
  });

  return [minX, minY, maxX, maxY];
};

export const getResizedElementAbsoluteCoords = (
  element: ExcalidrawElement,
  nextWidth: number,
  nextHeight: number,
  normalizePoints: boolean,
): [number, number, number, number] => {
  if (!(isLinearElement(element) || isFreeDrawElement(element))) {
    return [
      element.x,
      element.y,
      element.x + nextWidth,
      element.y + nextHeight,
    ];
  }

  const points = rescalePoints(
    0,
    nextWidth,
    rescalePoints(1, nextHeight, element.points, normalizePoints),
    normalizePoints,
  );

  let bounds: [number, number, number, number];

  if (isFreeDrawElement(element)) {
    // Free Draw
    bounds = getBoundsFromPoints(points);
  } else {
    // Line
    const gen = rough.generator();
    const curve = !element.roundness
      ? gen.linearPath(
          points as [number, number][],
          generateRoughOptions(element),
        )
      : gen.curve(points as [number, number][], generateRoughOptions(element));

    const ops = getCurvePathOps(curve);
    bounds = getMinMaxXYFromCurvePathOps(ops);
  }

  const [minX, minY, maxX, maxY] = bounds;
  return [
    minX + element.x,
    minY + element.y,
    maxX + element.x,
    maxY + element.y,
  ];
};

export const getElementPointsCoords = (
  element: ExcalidrawLinearElement,
  points: readonly (readonly [number, number])[],
): [number, number, number, number] => {
  // This might be computationally heavey
  const gen = rough.generator();
  const curve =
    element.roundness == null
      ? gen.linearPath(
          points as [number, number][],
          generateRoughOptions(element),
        )
      : gen.curve(points as [number, number][], generateRoughOptions(element));
  const ops = getCurvePathOps(curve);
  const [minX, minY, maxX, maxY] = getMinMaxXYFromCurvePathOps(ops);
  return [
    minX + element.x,
    minY + element.y,
    maxX + element.x,
    maxY + element.y,
  ];
};

export const getClosestElementBounds = (
  elements: readonly ExcalidrawElement[],
  from: { x: number; y: number },
): Bounds => {
  if (!elements.length) {
    return [0, 0, 0, 0];
  }

  let minDistance = Infinity;
  let closestElement = elements[0];

  elements.forEach((element) => {
    const [x1, y1, x2, y2] = getElementBounds(element);
    const distance = distance2d((x1 + x2) / 2, (y1 + y2) / 2, from.x, from.y);

    if (distance < minDistance) {
      minDistance = distance;
      closestElement = element;
    }
  });

  return getElementBounds(closestElement);
};

export interface BoundingBox {
  minX: number;
  minY: number;
  maxX: number;
  maxY: number;
  midX: number;
  midY: number;
  width: number;
  height: number;
}

export const getCommonBoundingBox = (
  elements: ExcalidrawElement[] | readonly NonDeleted<ExcalidrawElement>[],
): BoundingBox => {
  const [minX, minY, maxX, maxY] = getCommonBounds(elements);
  return {
    minX,
    minY,
    maxX,
    maxY,
    width: maxX - minX,
    height: maxY - minY,
    midX: (minX + maxX) / 2,
    midY: (minY + maxY) / 2,
  };
};<|MERGE_RESOLUTION|>--- conflicted
+++ resolved
@@ -26,8 +26,6 @@
 import { Mutable } from "../utility-types";
 import { TransformHandleDirection } from "./transformHandles";
 
-<<<<<<< HEAD
-=======
 export type RectangleBox = {
   x: number;
   y: number;
@@ -36,7 +34,6 @@
   angle: number;
 };
 
->>>>>>> fb01ce2a
 type MaybeQuadraticSolution = [number | null, number | null] | false;
 
 // x and y position of top left corner, x and y position of bottom right corner
@@ -122,11 +119,8 @@
   }
 }
 
-<<<<<<< HEAD
-=======
 // Scene -> Scene coords, but in x1,x2,y1,y2 format.
 //
->>>>>>> fb01ce2a
 // If the element is created from right to left, the width is going to be negative
 // This set of functions retrieves the absolute position of the 4 points.
 export const getElementAbsoluteCoords = (
@@ -168,7 +162,6 @@
 };
 
 /**
-<<<<<<< HEAD
  * Returns the coordinates of the bounding box of the given elements
  * at the 8 transform handle directions
  */
@@ -189,7 +182,9 @@
     w: [minX, minY + height / 2],
     e: [maxX, minY + height / 2],
   };
-=======
+};
+
+/*
  * for a given element, `getElementLineSegments` returns line segments
  * that can be used for visual collision detection (useful for frames)
  * as opposed to bounding box collision detection
@@ -292,7 +287,6 @@
     boxSceneCoords.x + boxSceneCoords.width / 2,
     boxSceneCoords.y + boxSceneCoords.height / 2,
   ];
->>>>>>> fb01ce2a
 };
 
 export const pointRelativeTo = (
