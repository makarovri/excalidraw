--- conflicted
+++ resolved
@@ -23,11 +23,8 @@
 import { rescalePoints } from "../points";
 import { getBoundTextElement, getContainerElement } from "./textElement";
 import { LinearElementEditor } from "./linearElementEditor";
-<<<<<<< HEAD
 import { viewportCoordsToSceneCoords } from "../utils";
-=======
 import { Mutable } from "../utility-types";
->>>>>>> 25bb6738
 
 // x and y position of top left corner, x and y position of bottom right corner
 export type Bounds = readonly [number, number, number, number];
