--- conflicted
+++ resolved
@@ -343,7 +343,6 @@
   ];
 };
 
-<<<<<<< HEAD
 export const getElementPointsCoords = (
   element: ExcalidrawLinearElement,
   points: readonly (readonly [number, number])[],
@@ -362,7 +361,8 @@
     maxX + element.x,
     maxY + element.y,
   ];
-=======
+};
+
 export const getClosestElementBounds = (
   elements: readonly ExcalidrawElement[],
   from: { x: number; y: number },
@@ -385,5 +385,4 @@
   });
 
   return getElementBounds(closestElement);
->>>>>>> 9151da77
 };