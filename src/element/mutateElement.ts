import { ExcalidrawElement, ExcalidrawTextElement } from "./types";
import { invalidateShapeForElement } from "../renderer/renderElement";
import Scene from "../scene/Scene";
import { getSizeFromPoints } from "../points";
import { randomInteger } from "../random";
import { Point } from "../types";
import { isTextElement } from "./typeChecks";
import { cleanTextOptUpdates } from "../textlike";

export type ElementUpdate<TElement extends ExcalidrawElement> = Omit<
  Partial<TElement>,
  "id" | "version" | "versionNonce"
>;

// This function tracks updates of text elements for the purposes for collaboration.
// The version is used to compare updates when more than one user is working in
// the same drawing. Note: this will trigger the component to update. Make sure you
// are calling it either from a React event handler or within unstable_batchedUpdates().
export const mutateElement = <TElement extends Mutable<ExcalidrawElement>>(
  element: TElement,
  updates: ElementUpdate<TElement>,
<<<<<<< HEAD
) => {
  if (isTextElement(element)) {
    updates = cleanTextOptUpdates(
      element,
      updates as ElementUpdate<ExcalidrawTextElement>,
    ) as ElementUpdate<TElement>;
  }

=======
  informMutation = true,
): TElement => {
>>>>>>> 8df1a115
  let didChange = false;

  // casting to any because can't use `in` operator
  // (see https://github.com/microsoft/TypeScript/issues/21732)
  const { points, fileId } = updates as any;

  if (typeof points !== "undefined") {
    updates = { ...getSizeFromPoints(points), ...updates };
  }

  for (const key in updates) {
    const value = (updates as any)[key];
    if (typeof value !== "undefined") {
      if (
        (element as any)[key] === value &&
        // if object, always update because its attrs could have changed
        // (except for specific keys we handle below)
        (typeof value !== "object" ||
          value === null ||
          key === "groupIds" ||
          key === "scale")
      ) {
        continue;
      }

      if (key === "scale") {
        const prevScale = (element as any)[key];
        const nextScale = value;
        if (prevScale[0] === nextScale[0] && prevScale[1] === nextScale[1]) {
          continue;
        }
      } else if (key === "points") {
        const prevPoints = (element as any)[key];
        const nextPoints = value;
        if (prevPoints.length === nextPoints.length) {
          let didChangePoints = false;
          let index = prevPoints.length;
          while (--index) {
            const prevPoint: Point = prevPoints[index];
            const nextPoint: Point = nextPoints[index];
            if (
              prevPoint[0] !== nextPoint[0] ||
              prevPoint[1] !== nextPoint[1]
            ) {
              didChangePoints = true;
              break;
            }
          }
          if (!didChangePoints) {
            continue;
          }
        }
      }

      (element as any)[key] = value;
      didChange = true;
    }
  }
  if (!didChange) {
    return element;
  }

  if (
    typeof updates.height !== "undefined" ||
    typeof updates.width !== "undefined" ||
    typeof fileId != "undefined" ||
    typeof points !== "undefined"
  ) {
    invalidateShapeForElement(element);
  }

  element.version++;
  element.versionNonce = randomInteger();

  if (informMutation) {
    Scene.getScene(element)?.informMutation();
  }

  return element;
};

export const newElementWith = <TElement extends ExcalidrawElement>(
  element: TElement,
  updates: ElementUpdate<TElement>,
): TElement => {
  if (isTextElement(element)) {
    updates = cleanTextOptUpdates(
      element,
      updates as ElementUpdate<ExcalidrawTextElement>,
    ) as ElementUpdate<TElement>;
  }
  let didChange = false;
  for (const key in updates) {
    const value = (updates as any)[key];
    if (typeof value !== "undefined") {
      if (
        (element as any)[key] === value &&
        // if object, always update because its attrs could have changed
        (typeof value !== "object" || value === null)
      ) {
        continue;
      }
      didChange = true;
    }
  }

  if (!didChange) {
    return element;
  }

  return {
    ...element,
    ...updates,
    version: element.version + 1,
    versionNonce: randomInteger(),
  };
};

/**
 * Mutates element and updates `version` & `versionNonce`.
 *
 * NOTE: does not trigger re-render.
 */
export const bumpVersion = (
  element: Mutable<ExcalidrawElement>,
  version?: ExcalidrawElement["version"],
) => {
  element.version = (version ?? element.version) + 1;
  element.versionNonce = randomInteger();
  return element;
};<|MERGE_RESOLUTION|>--- conflicted
+++ resolved
@@ -19,8 +19,8 @@
 export const mutateElement = <TElement extends Mutable<ExcalidrawElement>>(
   element: TElement,
   updates: ElementUpdate<TElement>,
-<<<<<<< HEAD
-) => {
+  informMutation = true,
+): TElement => {
   if (isTextElement(element)) {
     updates = cleanTextOptUpdates(
       element,
@@ -28,10 +28,6 @@
     ) as ElementUpdate<TElement>;
   }
 
-=======
-  informMutation = true,
-): TElement => {
->>>>>>> 8df1a115
   let didChange = false;
 
   // casting to any because can't use `in` operator
