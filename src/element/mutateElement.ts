--- conflicted
+++ resolved
@@ -93,18 +93,13 @@
 
   element.version++;
   element.versionNonce = randomInteger();
-<<<<<<< HEAD
   element.updated = getUpdatedTimestamp();
-
-  Scene.getScene(element)?.informMutation();
-=======
 
   if (informMutation) {
     Scene.getScene(element)?.informMutation();
   }
 
   return element;
->>>>>>> 6dd0e6a4
 };
 
 export const newElementWith = <TElement extends ExcalidrawElement>(
