--- conflicted
+++ resolved
@@ -17,15 +17,14 @@
   element: TElement,
   updates: ElementUpdate<TElement>,
 ) {
-<<<<<<< HEAD
-=======
-  const mutableElement = element as any;
+  // casting to any because can't use `in` operator
+  // (see https://github.com/microsoft/TypeScript/issues/21732)
+  const { points } = updates as any;
 
-  if (typeof updates.points !== "undefined") {
-    updates = { ...getSizeFromPoints(updates.points!), ...updates };
+  if (typeof points !== "undefined") {
+    updates = { ...getSizeFromPoints(points), ...updates };
   }
 
->>>>>>> b603337c
   for (const key in updates) {
     const value = (updates as any)[key];
     if (typeof value !== "undefined") {
@@ -37,7 +36,7 @@
   if (
     typeof updates.height !== "undefined" ||
     typeof updates.width !== "undefined" ||
-    typeof (updates as any).points !== "undefined"
+    typeof points !== "undefined"
   ) {
     invalidateShapeForElement(element);
   }
