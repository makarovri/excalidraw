import { updateBoundElements } from "./binding";
import { getCommonBounds } from "./bounds";
import { mutateElement } from "./mutateElement";
import { getPerfectElementSize } from "./sizeHelpers";
import { NonDeletedExcalidrawElement } from "./types";
import { AppState, PointerDownState } from "../types";
import { getBoundTextElement } from "./textElement";
import { isSelectedViaGroup } from "../groups";
<<<<<<< HEAD
import { Snaps, snapProject } from "../snapping";
import { getGridPoint } from "../math";
=======
import Scene from "../scene/Scene";
import { isFrameElement } from "./typeChecks";
>>>>>>> fb01ce2a

export const dragSelectedElements = (
  pointerDownState: PointerDownState,
  selectedElements: NonDeletedExcalidrawElement[],
  offset: { x: number; y: number },
  lockDirection: boolean = false,
  appState: AppState,
<<<<<<< HEAD
  snaps: Snaps | null = null,
) => {
  selectedElements.forEach((element) => {
=======
  scene: Scene,
) => {
  const [x1, y1] = getCommonBounds(selectedElements);
  const offset = { x: pointerX - x1, y: pointerY - y1 };

  // we do not want a frame and its elements to be selected at the same time
  // but when it happens (due to some bug), we want to avoid updating element
  // in the frame twice, hence the use of set
  const elementsToUpdate = new Set<NonDeletedExcalidrawElement>(
    selectedElements,
  );
  const frames = selectedElements
    .filter((e) => isFrameElement(e))
    .map((f) => f.id);

  if (frames.length > 0) {
    const elementsInFrames = scene
      .getNonDeletedElements()
      .filter((e) => e.frameId !== null)
      .filter((e) => frames.includes(e.frameId!));

    elementsInFrames.forEach((element) => elementsToUpdate.add(element));
  }

  elementsToUpdate.forEach((element) => {
>>>>>>> fb01ce2a
    updateElementCoords(
      lockDirection,
      pointerDownState,
      element,
      offset,
      appState,
      snaps,
    );
    // update coords of bound text only if we're dragging the container directly
    // (we don't drag the group that it's part of)
    if (
      // container isn't part of any group
      // (perf optim so we don't check `isSelectedViaGroup()` in every case)
      !element.groupIds.length ||
      // container is part of a group, but we're dragging the container directly
      (appState.editingGroupId && !isSelectedViaGroup(appState, element))
    ) {
      const textElement = getBoundTextElement(element);
      if (
        textElement &&
        // when container is added to a frame, so will its bound text
        // so the text is already in `elementsToUpdate` and we should avoid
        // updating its coords again
        (!textElement.frameId || !frames.includes(textElement.frameId))
      ) {
        updateElementCoords(
          lockDirection,
          pointerDownState,
          textElement,
          offset,
          appState,
          snaps,
        );
      }
    }
    updateBoundElements(element, {
      simultaneouslyUpdated: Array.from(elementsToUpdate),
    });
  });
};

const updateElementCoords = (
  lockDirection: boolean,
  pointerDownState: PointerDownState,
  element: NonDeletedExcalidrawElement,
  offset: { x: number; y: number },
  appState: AppState,
  snaps: Snaps | null = null,
) => {
  const distanceX = Math.abs(offset.x);
  const distanceY = Math.abs(offset.y);

  const lockX = lockDirection && distanceX < distanceY;
  const lockY = lockDirection && distanceX > distanceY;

  const originalElement =
    pointerDownState.originalElements.get(element.id) ?? element;

  const origin = {
    x: originalElement.x,
    y: originalElement.y,
  };

  const [nextX, nextY] =
    !snaps || snaps.length === 0
      ? getGridPoint(
          lockX ? origin.x : origin.x + offset.x,
          lockY ? origin.y : origin.y + offset.y,
          appState.gridSize,
        )
      : snapProject({
          origin,
          offset,
          snaps,
          zoom: appState.zoom,
        });

  mutateElement(element, {
    x: lockX ? origin.x : nextX,
    y: lockY ? origin.y : nextY,
  });
};

export const getDragOffsetXY = (
  selectedElements: NonDeletedExcalidrawElement[],
  x: number,
  y: number,
): [number, number] => {
  const [x1, y1] = getCommonBounds(selectedElements);
  return [x - x1, y - y1];
};

export const dragNewElement = (
  draggingElement: NonDeletedExcalidrawElement,
  elementType: AppState["activeTool"]["type"],
  originX: number,
  originY: number,
  x: number,
  y: number,
  width: number,
  height: number,
  shouldMaintainAspectRatio: boolean,
  shouldResizeFromCenter: boolean,
  /** whether to keep given aspect ratio when `isResizeWithSidesSameLength` is
      true */
  widthAspectRatio?: number | null,
) => {
  if (shouldMaintainAspectRatio && draggingElement.type !== "selection") {
    if (widthAspectRatio) {
      height = width / widthAspectRatio;
    } else {
      // Depending on where the cursor is at (x, y) relative to where the starting point is
      // (originX, originY), we use ONLY width or height to control size increase.
      // This allows the cursor to always "stick" to one of the sides of the bounding box.
      if (Math.abs(y - originY) > Math.abs(x - originX)) {
        ({ width, height } = getPerfectElementSize(
          elementType,
          height,
          x < originX ? -width : width,
        ));
      } else {
        ({ width, height } = getPerfectElementSize(
          elementType,
          width,
          y < originY ? -height : height,
        ));
      }

      if (height < 0) {
        height = -height;
      }
    }
  }

  let newX = x < originX ? originX - width : originX;
  let newY = y < originY ? originY - height : originY;

  if (shouldResizeFromCenter) {
    width += width;
    height += height;
    newX = originX - width / 2;
    newY = originY - height / 2;
  }

  if (width !== 0 && height !== 0) {
    mutateElement(draggingElement, {
      x: newX,
      y: newY,
      width,
      height,
    });
  }
};<|MERGE_RESOLUTION|>--- conflicted
+++ resolved
@@ -6,13 +6,10 @@
 import { AppState, PointerDownState } from "../types";
 import { getBoundTextElement } from "./textElement";
 import { isSelectedViaGroup } from "../groups";
-<<<<<<< HEAD
 import { Snaps, snapProject } from "../snapping";
 import { getGridPoint } from "../math";
-=======
 import Scene from "../scene/Scene";
 import { isFrameElement } from "./typeChecks";
->>>>>>> fb01ce2a
 
 export const dragSelectedElements = (
   pointerDownState: PointerDownState,
@@ -20,16 +17,9 @@
   offset: { x: number; y: number },
   lockDirection: boolean = false,
   appState: AppState,
-<<<<<<< HEAD
+  scene: Scene,
   snaps: Snaps | null = null,
 ) => {
-  selectedElements.forEach((element) => {
-=======
-  scene: Scene,
-) => {
-  const [x1, y1] = getCommonBounds(selectedElements);
-  const offset = { x: pointerX - x1, y: pointerY - y1 };
-
   // we do not want a frame and its elements to be selected at the same time
   // but when it happens (due to some bug), we want to avoid updating element
   // in the frame twice, hence the use of set
@@ -50,7 +40,6 @@
   }
 
   elementsToUpdate.forEach((element) => {
->>>>>>> fb01ce2a
     updateElementCoords(
       lockDirection,
       pointerDownState,
