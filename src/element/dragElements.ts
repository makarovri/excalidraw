import { updateBoundElements } from "./binding";
import { Bounds, getCommonBounds } from "./bounds";
import { mutateElement } from "./mutateElement";
import { getPerfectElementSize } from "./sizeHelpers";
import { NonDeletedExcalidrawElement } from "./types";
import { AppState, PointerDownState } from "../types";
import { getBoundTextElement } from "./textElement";
import { isSelectedViaGroup } from "../groups";
import { getGridPoint } from "../math";
import Scene from "../scene/Scene";
import {
  isArrowElement,
  isBoundToContainer,
  isFrameElement,
} from "./typeChecks";

export const dragSelectedElements = (
  pointerDownState: PointerDownState,
  selectedElements: NonDeletedExcalidrawElement[],
  offset: { x: number; y: number },
  appState: AppState,
  scene: Scene,
  snapOffset: {
    x: number;
    y: number;
  },
  gridSize: AppState["gridSize"],
) => {
  // we do not want a frame and its elements to be selected at the same time
  // but when it happens (due to some bug), we want to avoid updating element
  // in the frame twice, hence the use of set
  const elementsToUpdate = new Set<NonDeletedExcalidrawElement>(
    selectedElements,
  );
  const frames = selectedElements
    .filter((e) => isFrameElement(e))
    .map((f) => f.id);

  if (frames.length > 0) {
    const elementsInFrames = scene
      .getNonDeletedElements()
      .filter((e) => !isBoundToContainer(e))
      .filter((e) => e.frameId !== null)
      .filter((e) => frames.includes(e.frameId!));

    elementsInFrames.forEach((element) => elementsToUpdate.add(element));
  }

  const commonBounds = getCommonBounds(
    Array.from(elementsToUpdate).map(
      (el) => pointerDownState.originalElements.get(el.id) ?? el,
    ),
  );
  const adjustedOffset = calculateOffset(
    commonBounds,
    offset,
    snapOffset,
    gridSize,
  );

  elementsToUpdate.forEach((element) => {
    updateElementCoords(pointerDownState, element, adjustedOffset);
    // update coords of bound text only if we're dragging the container directly
    // (we don't drag the group that it's part of)
    if (
      // Don't update coords of arrow label since we calculate its position during render
      !isArrowElement(element) &&
      // container isn't part of any group
      // (perf optim so we don't check `isSelectedViaGroup()` in every case)
      (!element.groupIds.length ||
        // container is part of a group, but we're dragging the container directly
        (appState.editingGroupId && !isSelectedViaGroup(appState, element)))
    ) {
      const textElement = getBoundTextElement(element);
<<<<<<< HEAD
      if (textElement) {
        updateElementCoords(
          lockDirection,
          distanceX,
          distanceY,
          pointerDownState,
          textElement,
          offset,
        );
=======
      if (
        textElement &&
        // when container is added to a frame, so will its bound text
        // so the text is already in `elementsToUpdate` and we should avoid
        // updating its coords again
        (!textElement.frameId || !frames.includes(textElement.frameId))
      ) {
        updateElementCoords(pointerDownState, textElement, adjustedOffset);
>>>>>>> d1f8eec1
      }
    }
    updateBoundElements(element, {
      simultaneouslyUpdated: Array.from(elementsToUpdate),
    });
  });
};

const calculateOffset = (
  commonBounds: Bounds,
  dragOffset: { x: number; y: number },
  snapOffset: { x: number; y: number },
  gridSize: AppState["gridSize"],
): { x: number; y: number } => {
  const [x, y] = commonBounds;
  let nextX = x + dragOffset.x + snapOffset.x;
  let nextY = y + dragOffset.y + snapOffset.y;

  if (snapOffset.x === 0 || snapOffset.y === 0) {
    const [nextGridX, nextGridY] = getGridPoint(
      x + dragOffset.x,
      y + dragOffset.y,
      gridSize,
    );

    if (snapOffset.x === 0) {
      nextX = nextGridX;
    }

    if (snapOffset.y === 0) {
      nextY = nextGridY;
    }
  }
  return {
    x: nextX - x,
    y: nextY - y,
  };
};

const updateElementCoords = (
  pointerDownState: PointerDownState,
  element: NonDeletedExcalidrawElement,
  dragOffset: { x: number; y: number },
) => {
  const originalElement =
    pointerDownState.originalElements.get(element.id) ?? element;

  const nextX = originalElement.x + dragOffset.x;
  const nextY = originalElement.y + dragOffset.y;

  mutateElement(element, {
    x: nextX,
    y: nextY,
  });
};

export const getDragOffsetXY = (
  selectedElements: NonDeletedExcalidrawElement[],
  x: number,
  y: number,
): [number, number] => {
  const [x1, y1] = getCommonBounds(selectedElements);
  return [x - x1, y - y1];
};

export const dragNewElement = (
  draggingElement: NonDeletedExcalidrawElement,
  elementType: AppState["activeTool"]["type"],
  originX: number,
  originY: number,
  x: number,
  y: number,
  width: number,
  height: number,
  shouldMaintainAspectRatio: boolean,
  shouldResizeFromCenter: boolean,
  /** whether to keep given aspect ratio when `isResizeWithSidesSameLength` is
      true */
  widthAspectRatio?: number | null,
  originOffset: {
    x: number;
    y: number;
  } | null = null,
) => {
  if (shouldMaintainAspectRatio && draggingElement.type !== "selection") {
    if (widthAspectRatio) {
      height = width / widthAspectRatio;
    } else {
      // Depending on where the cursor is at (x, y) relative to where the starting point is
      // (originX, originY), we use ONLY width or height to control size increase.
      // This allows the cursor to always "stick" to one of the sides of the bounding box.
      if (Math.abs(y - originY) > Math.abs(x - originX)) {
        ({ width, height } = getPerfectElementSize(
          elementType,
          height,
          x < originX ? -width : width,
        ));
      } else {
        ({ width, height } = getPerfectElementSize(
          elementType,
          width,
          y < originY ? -height : height,
        ));
      }

      if (height < 0) {
        height = -height;
      }
    }
  }

  let newX = x < originX ? originX - width : originX;
  let newY = y < originY ? originY - height : originY;

  if (shouldResizeFromCenter) {
    width += width;
    height += height;
    newX = originX - width / 2;
    newY = originY - height / 2;
  }

  if (width !== 0 && height !== 0) {
    mutateElement(draggingElement, {
      x: newX + (originOffset?.x ?? 0),
      y: newY + (originOffset?.y ?? 0),
      width,
      height,
    });
  }
};<|MERGE_RESOLUTION|>--- conflicted
+++ resolved
@@ -72,26 +72,8 @@
         (appState.editingGroupId && !isSelectedViaGroup(appState, element)))
     ) {
       const textElement = getBoundTextElement(element);
-<<<<<<< HEAD
       if (textElement) {
-        updateElementCoords(
-          lockDirection,
-          distanceX,
-          distanceY,
-          pointerDownState,
-          textElement,
-          offset,
-        );
-=======
-      if (
-        textElement &&
-        // when container is added to a frame, so will its bound text
-        // so the text is already in `elementsToUpdate` and we should avoid
-        // updating its coords again
-        (!textElement.frameId || !frames.includes(textElement.frameId))
-      ) {
         updateElementCoords(pointerDownState, textElement, adjustedOffset);
->>>>>>> d1f8eec1
       }
     }
     updateBoundElements(element, {
