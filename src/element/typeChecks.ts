--- conflicted
+++ resolved
@@ -135,11 +135,7 @@
     (element.type === "rectangle" ||
       element.type === "diamond" ||
       element.type === "ellipse" ||
-<<<<<<< HEAD
-      element.type === "image" ||
       element.type === "iframe" ||
-=======
->>>>>>> 3d571124
       isArrowElement(element))
   );
 };
