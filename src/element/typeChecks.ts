import {
  ExcalidrawElement,
  ExcalidrawTextElement,
  ExcalidrawLinearElement,
} from "./types";

<<<<<<< HEAD
export const isTextElement = (
  element: ExcalidrawElement,
): element is ExcalidrawTextElement => element.type === "text";
=======
export function isTextElement(
  element: ExcalidrawElement | null,
): element is ExcalidrawTextElement {
  return element != null && element.type === "text";
}
>>>>>>> 0c3d3426

export const isLinearElement = (
  element?: ExcalidrawElement | null,
): element is ExcalidrawLinearElement =>
  element != null && (element.type === "arrow" || element.type === "line");

export const isExcalidrawElement = (element: any): boolean =>
  element?.type === "text" ||
  element?.type === "diamond" ||
  element?.type === "rectangle" ||
  element?.type === "ellipse" ||
  element?.type === "arrow" ||
  element?.type === "line";<|MERGE_RESOLUTION|>--- conflicted
+++ resolved
@@ -4,17 +4,11 @@
   ExcalidrawLinearElement,
 } from "./types";
 
-<<<<<<< HEAD
 export const isTextElement = (
-  element: ExcalidrawElement,
-): element is ExcalidrawTextElement => element.type === "text";
-=======
-export function isTextElement(
   element: ExcalidrawElement | null,
-): element is ExcalidrawTextElement {
+): element is ExcalidrawTextElement => {
   return element != null && element.type === "text";
-}
->>>>>>> 0c3d3426
+};
 
 export const isLinearElement = (
   element?: ExcalidrawElement | null,
