import {
  ExcalidrawElement,
  ExcalidrawTextElement,
  ExcalidrawLinearElement,
} from "./types";

export const isTextElement = (
  element: ExcalidrawElement | null,
): element is ExcalidrawTextElement => {
  return element != null && element.type === "text";
};

export const isLinearElement = (
  element?: ExcalidrawElement | null,
<<<<<<< HEAD
): element is ExcalidrawLinearElement =>
  element != null && (element.type === "arrow" || element.type === "line");

export const isExcalidrawElement = (element: any): boolean =>
  element?.type === "text" ||
  element?.type === "diamond" ||
  element?.type === "rectangle" ||
  element?.type === "ellipse" ||
  element?.type === "arrow" ||
  element?.type === "line";
=======
): element is ExcalidrawLinearElement {
  return (
    element != null &&
    (element.type === "arrow" ||
      element.type === "line" ||
      element.type === "draw")
  );
}

export function isExcalidrawElement(element: any): boolean {
  return (
    element?.type === "text" ||
    element?.type === "diamond" ||
    element?.type === "rectangle" ||
    element?.type === "ellipse" ||
    element?.type === "arrow" ||
    element?.type === "draw" ||
    element?.type === "line"
  );
}
>>>>>>> 33fe223b
<|MERGE_RESOLUTION|>--- conflicted
+++ resolved
@@ -12,28 +12,16 @@
 
 export const isLinearElement = (
   element?: ExcalidrawElement | null,
-<<<<<<< HEAD
-): element is ExcalidrawLinearElement =>
-  element != null && (element.type === "arrow" || element.type === "line");
-
-export const isExcalidrawElement = (element: any): boolean =>
-  element?.type === "text" ||
-  element?.type === "diamond" ||
-  element?.type === "rectangle" ||
-  element?.type === "ellipse" ||
-  element?.type === "arrow" ||
-  element?.type === "line";
-=======
-): element is ExcalidrawLinearElement {
+): element is ExcalidrawLinearElement => {
   return (
     element != null &&
     (element.type === "arrow" ||
       element.type === "line" ||
       element.type === "draw")
   );
-}
+};
 
-export function isExcalidrawElement(element: any): boolean {
+export const isExcalidrawElement = (element: any): boolean => {
   return (
     element?.type === "text" ||
     element?.type === "diamond" ||
@@ -43,5 +31,4 @@
     element?.type === "draw" ||
     element?.type === "line"
   );
-}
->>>>>>> 33fe223b
+};