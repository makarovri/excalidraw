--- conflicted
+++ resolved
@@ -11,11 +11,8 @@
   ExcalidrawImageElement,
   ExcalidrawTextElementWithContainer,
   ExcalidrawTextContainer,
-<<<<<<< HEAD
   ExcalidrawFrameElement,
-=======
   RoundnessType,
->>>>>>> a9c5bdb8
 } from "./types";
 
 export const isGenericElement = (
