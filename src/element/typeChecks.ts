import {
  ExcalidrawElement,
  ExcalidrawTextElement,
  ExcalidrawLinearElement,
  ExcalidrawBindableElement,
  ExcalidrawGenericElement,
  ExcalidrawFreeDrawElement,
  InitializedExcalidrawImageElement,
  ExcalidrawImageElement,
  ExcalidrawRectangleElement,
  ExcalidrawBoundTextElement,
  ExcalidrawBindableTextELement,
} from "./types";

export const isGenericElement = (
  element: ExcalidrawElement | null,
): element is ExcalidrawGenericElement => {
  return (
    element != null &&
    (element.type === "selection" ||
      element.type === "rectangle" ||
      element.type === "diamond" ||
      element.type === "ellipse")
  );
};

export const isInitializedImageElement = (
  element: ExcalidrawElement | null,
): element is InitializedExcalidrawImageElement => {
  return !!element && element.type === "image" && !!element.fileId;
};

export const isImageElement = (
  element: ExcalidrawElement | null,
): element is ExcalidrawImageElement => {
  return !!element && element.type === "image";
};

export const isTextElement = (
  element: ExcalidrawElement | null,
): element is ExcalidrawTextElement => {
  return element != null && element.type === "text";
};

export const isFreeDrawElement = (
  element?: ExcalidrawElement | null,
): element is ExcalidrawFreeDrawElement => {
  return element != null && isFreeDrawElementType(element.type);
};

export const isFreeDrawElementType = (
  elementType: ExcalidrawElement["type"],
): boolean => {
  return elementType === "freedraw";
};

export const isLinearElement = (
  element?: ExcalidrawElement | null,
): element is ExcalidrawLinearElement => {
  return element != null && isLinearElementType(element.type);
};

export const isLinearElementType = (
  elementType: ExcalidrawElement["type"],
): boolean => {
  return (
    elementType === "arrow" || elementType === "line" // || elementType === "freedraw"
  );
};

export const isBindingElement = (
  element?: ExcalidrawElement | null,
): element is ExcalidrawLinearElement => {
  return element != null && isBindingElementType(element.type);
};

export const isBindingElementType = (
  elementType: ExcalidrawElement["type"],
): boolean => {
  return elementType === "arrow";
};

export const isBindableElement = (
  element: ExcalidrawElement | null,
): element is ExcalidrawBindableElement => {
  return (
    element != null &&
    (element.type === "rectangle" ||
      element.type === "diamond" ||
      element.type === "ellipse" ||
<<<<<<< HEAD
      (element.type === "text" && !element.textContainerId))
=======
      element.type === "image" ||
      element.type === "text")
>>>>>>> 9b8ee3ca
  );
};

export const isExcalidrawElement = (element: any): boolean => {
  return (
    element?.type === "text" ||
    element?.type === "diamond" ||
    element?.type === "rectangle" ||
    element?.type === "ellipse" ||
    element?.type === "arrow" ||
    element?.type === "freedraw" ||
    element?.type === "line"
  );
};

export const isRectangleElement = (
  element: ExcalidrawElement | null,
): element is ExcalidrawRectangleElement => {
  return element != null && element.type === "rectangle";
};

export const hasBoundTextElement = (
  element: ExcalidrawElement | null,
): element is ExcalidrawBoundTextElement => {
  return (
    isExcalidrawBindableTextELement(element) &&
    element.boundTextElementId !== null
  );
};

export const isExcalidrawBindableTextELement = (
  element: any,
): element is ExcalidrawBindableTextELement =>
  element !== null &&
  (element.type === "rectangle" ||
    element.type === "diamond" ||
    element.type === "ellipse");<|MERGE_RESOLUTION|>--- conflicted
+++ resolved
@@ -88,12 +88,8 @@
     (element.type === "rectangle" ||
       element.type === "diamond" ||
       element.type === "ellipse" ||
-<<<<<<< HEAD
+      element.type === "image" ||
       (element.type === "text" && !element.textContainerId))
-=======
-      element.type === "image" ||
-      element.type === "text")
->>>>>>> 9b8ee3ca
   );
 };
 
