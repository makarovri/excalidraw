--- conflicted
+++ resolved
@@ -100,15 +100,11 @@
     "flipVertical": "Flip vertical",
     "viewMode": "View mode",
     "toggleExportColorScheme": "Toggle export color scheme",
-<<<<<<< HEAD
     "toggleUseTex": "Toggle using AsciiMath",
-    "share": "Share"
-=======
     "share": "Share",
     "showStroke": "Show stroke color picker",
     "showBackground": "Show background color picker",
     "toggleTheme": "Toggle theme"
->>>>>>> 360310de
   },
   "buttons": {
     "clearReset": "Reset the canvas",
