@import "./theme.css";

/* http://www.eaglefonts.com/fg-virgil-ttf-131249.htm */
@font-face {
  font-family: "Virgil";
  src: url("https://uploads.codesandbox.io/uploads/user/ed077012-e728-4a42-8395-cbd299149d62/AflB-FG_Virgil.ttf");
  font-display: swap;
}

body {
  margin: 0;
  font-family: Arial, Helvetica, sans-serif;
  color: var(--text-color-primary);
}

.container {
  display: flex;
  position: fixed;
  top: 0;
  bottom: 0;
  left: 0;
  right: 0;
}

.panelColumn {
  display: flex;
  flex-direction: column;

  h5 {
    margin-top: 4px;
    margin-bottom: 4px;
    font-size: 12px;
    color: #333;
  }

  h5:first-child {
    margin-top: 0;
  }

  .buttonList {
    flex-wrap: wrap;

    button {
      margin-right: 4px;
    }
  }
}

<<<<<<< HEAD
.placeholder-tool {
  width: 41px;
  height: 0;
}

label {
  margin-right: 6px;
  span {
    display: inline-block;
  }
}

input[type="number"] {
  width: 30px;
}

input[type="color"] {
  margin: 2px;
}

input[type="range"] {
  width: 230px;
=======
.divider {
  width: 1px;
  background-color: #ddd;
  margin: 1px;
>>>>>>> 79aee53f
}

input:focus {
  outline: transparent;
  box-shadow: 0 0 0 2px steelblue;
}

button {
  background-color: #ddd;
  border: 1px solid #ccc;
  border-radius: 4px;
  margin: 2px 0;
  padding: 5px;
  outline: transparent;

  &:focus {
    box-shadow: 0 0 0 2px steelblue;
  }

  &:hover {
    background-color: #e7e5e5;
    border-color: #d6d4d4;
  }

  &:active {
    background-color: #bdbebc;
    border-color: #bdbebc;
  }

  &:disabled {
    cursor: not-allowed;
  }
}

.App-menu {
  display: grid;
}

.App-menu_top {
  grid-template-columns: 1fr auto 1fr;
  align-items: flex-start;
  cursor: default;
  pointer-events: none !important;
}

.App-menu_top > * {
  pointer-events: all;
}

.App-menu_top > *:first-child {
  justify-self: flex-start;
}

.App-menu_top > *:last-child {
  justify-self: flex-end;
}

.App-menu_left {
  grid-template-rows: 1fr auto 1fr;
  height: 100%;
}

.App-menu_right {
  grid-template-rows: 1fr;
  height: 100%;
}

.App-right-menu {
  width: 220px;
}<|MERGE_RESOLUTION|>--- conflicted
+++ resolved
@@ -46,35 +46,10 @@
   }
 }
 
-<<<<<<< HEAD
-.placeholder-tool {
-  width: 41px;
-  height: 0;
-}
-
-label {
-  margin-right: 6px;
-  span {
-    display: inline-block;
-  }
-}
-
-input[type="number"] {
-  width: 30px;
-}
-
-input[type="color"] {
-  margin: 2px;
-}
-
-input[type="range"] {
-  width: 230px;
-=======
 .divider {
   width: 1px;
   background-color: #ddd;
   margin: 1px;
->>>>>>> 79aee53f
 }
 
 input:focus {
