--- conflicted
+++ resolved
@@ -104,9 +104,8 @@
 export type SidebarName = string;
 export type SidebarTabName = string;
 
-<<<<<<< HEAD
 export type UserToFollow = { clientId: string; username: string };
-=======
+
 type _CommonCanvasAppState = {
   zoom: AppState["zoom"];
   scrollX: AppState["scrollX"];
@@ -155,7 +154,6 @@
     collaborators: AppState["collaborators"];
   }
 >;
->>>>>>> 56c21529
 
 export type AppState = {
   contextMenu: {
