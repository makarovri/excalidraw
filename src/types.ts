import React from "react";
import {
  PointerType,
  ExcalidrawLinearElement,
  NonDeletedExcalidrawElement,
  NonDeleted,
  TextAlign,
  ExcalidrawElement,
  GroupId,
  ExcalidrawBindableElement,
  Arrowhead,
  ChartType,
  FontFamilyValues,
  FileId,
  ExcalidrawImageElement,
  Theme,
  StrokeRoundness,
  ExcalidrawEmbeddableElement,
  ExcalidrawMagicFrameElement,
  ExcalidrawFrameLikeElement,
  ExcalidrawElementType,
} from "./element/types";
import { Action } from "./actions/types";
import { Point as RoughPoint } from "roughjs/bin/geometry";
import { LinearElementEditor } from "./element/linearElementEditor";
import { SuggestedBinding } from "./element/binding";
import { ImportedDataState } from "./data/types";
import type App from "./components/App";
import type { throttleRAF } from "./utils";
import { Spreadsheet } from "./charts";
import { Language } from "./i18n";
import { ClipboardData } from "./clipboard";
import { isOverScrollBars } from "./scene";
import { MaybeTransformHandleType } from "./element/transformHandles";
import Library from "./data/library";
import type { FileSystemHandle } from "./data/filesystem";
import type { IMAGE_MIME_TYPES, MIME_TYPES } from "./constants";
import { ContextMenuItems } from "./components/ContextMenu";
import { SnapLine } from "./snapping";
import { Merge, ValueOf } from "./utility-types";

export type Point = Readonly<RoughPoint>;

export type Collaborator = {
  pointer?: CollaboratorPointer;
  button?: "up" | "down";
  selectedElementIds?: AppState["selectedElementIds"];
  username?: string | null;
  userState?: UserIdleState;
  color?: {
    background: string;
    stroke: string;
  };
  // The url of the collaborator's avatar, defaults to username intials
  // if not present
  avatarUrl?: string;
  // user id. If supplied, we'll filter out duplicates when rendering user avatars.
  id?: string;
};

export type CollaboratorPointer = {
  x: number;
  y: number;
  tool: "pointer" | "laser";
};

export type DataURL = string & { _brand: "DataURL" };

export type BinaryFileData = {
  mimeType:
    | ValueOf<typeof IMAGE_MIME_TYPES>
    // future user or unknown file type
    | typeof MIME_TYPES.binary;
  id: FileId;
  dataURL: DataURL;
  /**
   * Epoch timestamp in milliseconds
   */
  created: number;
  /**
   * Indicates when the file was last retrieved from storage to be loaded
   * onto the scene. We use this flag to determine whether to delete unused
   * files from storage.
   *
   * Epoch timestamp in milliseconds.
   */
  lastRetrieved?: number;
};

export type BinaryFileMetadata = Omit<BinaryFileData, "dataURL">;

export type BinaryFiles = Record<ExcalidrawElement["id"], BinaryFileData>;

export type ToolType =
  | "selection"
  | "rectangle"
  | "diamond"
  | "ellipse"
  | "arrow"
  | "line"
  | "freedraw"
  | "text"
  | "image"
  | "eraser"
  | "hand"
  | "frame"
  | "magicframe"
  | "embeddable"
  | "laser";

export type ElementOrToolType = ExcalidrawElementType | ToolType | "custom";

export type ActiveTool =
  | {
      type: ToolType;
      customType: null;
    }
  | {
      type: "custom";
      customType: string;
    };

export type SidebarName = string;
export type SidebarTabName = string;

export type UserToFollow = { clientId: string; username: string };

type _CommonCanvasAppState = {
  zoom: AppState["zoom"];
  scrollX: AppState["scrollX"];
  scrollY: AppState["scrollY"];
  width: AppState["width"];
  height: AppState["height"];
  viewModeEnabled: AppState["viewModeEnabled"];
  editingGroupId: AppState["editingGroupId"]; // TODO: move to interactive canvas if possible
  selectedElementIds: AppState["selectedElementIds"]; // TODO: move to interactive canvas if possible
  frameToHighlight: AppState["frameToHighlight"]; // TODO: move to interactive canvas if possible
  offsetLeft: AppState["offsetLeft"];
  offsetTop: AppState["offsetTop"];
  theme: AppState["theme"];
  pendingImageElementId: AppState["pendingImageElementId"];
};

export type StaticCanvasAppState = Readonly<
  _CommonCanvasAppState & {
    shouldCacheIgnoreZoom: AppState["shouldCacheIgnoreZoom"];
    /** null indicates transparent bg */
    viewBackgroundColor: AppState["viewBackgroundColor"] | null;
    exportScale: AppState["exportScale"];
    selectedElementsAreBeingDragged: AppState["selectedElementsAreBeingDragged"];
    gridSize: AppState["gridSize"];
    frameRendering: AppState["frameRendering"];
  }
>;

export type InteractiveCanvasAppState = Readonly<
  _CommonCanvasAppState & {
    // renderInteractiveScene
    activeEmbeddable: AppState["activeEmbeddable"];
    editingLinearElement: AppState["editingLinearElement"];
    selectionElement: AppState["selectionElement"];
    selectedGroupIds: AppState["selectedGroupIds"];
    selectedLinearElement: AppState["selectedLinearElement"];
    multiElement: AppState["multiElement"];
    isBindingEnabled: AppState["isBindingEnabled"];
    suggestedBindings: AppState["suggestedBindings"];
    isRotating: AppState["isRotating"];
    elementsToHighlight: AppState["elementsToHighlight"];
    // Collaborators
    collaborators: AppState["collaborators"];
    // SnapLines
    snapLines: AppState["snapLines"];
    zenModeEnabled: AppState["zenModeEnabled"];
  }
>;

export interface AppState {
  contextMenu: {
    items: ContextMenuItems;
    top: number;
    left: number;
  } | null;
  showWelcomeScreen: boolean;
  isLoading: boolean;
  errorMessage: React.ReactNode;
  activeEmbeddable: {
    element: NonDeletedExcalidrawElement;
    state: "hover" | "active";
  } | null;
  draggingElement: NonDeletedExcalidrawElement | null;
  resizingElement: NonDeletedExcalidrawElement | null;
  multiElement: NonDeleted<ExcalidrawLinearElement> | null;
  selectionElement: NonDeletedExcalidrawElement | null;
  isBindingEnabled: boolean;
  startBoundElement: NonDeleted<ExcalidrawBindableElement> | null;
  suggestedBindings: SuggestedBinding[];
  frameToHighlight: NonDeleted<ExcalidrawFrameLikeElement> | null;
  frameRendering: {
    enabled: boolean;
    name: boolean;
    outline: boolean;
    clip: boolean;
  };
  editingFrame: string | null;
  elementsToHighlight: NonDeleted<ExcalidrawElement>[] | null;
  // element being edited, but not necessarily added to elements array yet
  // (e.g. text element when typing into the input)
  editingElement: NonDeletedExcalidrawElement | null;
  editingLinearElement: LinearElementEditor | null;
  activeTool: {
    /**
     * indicates a previous tool we should revert back to if we deselect the
     * currently active tool. At the moment applies to `eraser` and `hand` tool.
     */
    lastActiveTool: ActiveTool | null;
    locked: boolean;
  } & ActiveTool;
  penMode: boolean;
  penDetected: boolean;
  exportBackground: boolean;
  exportEmbedScene: boolean;
  exportWithDarkMode: boolean;
  exportScale: number;
  currentItemStrokeColor: string;
  currentItemBackgroundColor: string;
  currentItemFillStyle: ExcalidrawElement["fillStyle"];
  currentItemStrokeWidth: number;
  currentItemStrokeStyle: ExcalidrawElement["strokeStyle"];
  currentItemRoughness: number;
  currentItemOpacity: number;
  currentItemFontFamily: FontFamilyValues;
  currentItemFontSize: number;
  currentItemTextAlign: TextAlign;
  currentItemStartArrowhead: Arrowhead | null;
  currentItemEndArrowhead: Arrowhead | null;
  currentItemRoundness: StrokeRoundness;
  viewBackgroundColor: string;
  scrollX: number;
  scrollY: number;
  cursorButton: "up" | "down";
  scrolledOutside: boolean;
  name: string;
  isResizing: boolean;
  isRotating: boolean;
  zoom: Zoom;
  openMenu: "canvas" | "shape" | null;
  openPopup: "canvasBackground" | "elementBackground" | "elementStroke" | null;
  openSidebar: { name: SidebarName; tab?: SidebarTabName } | null;
  openDialog:
    | null
    | { name: "imageExport" | "help" | "jsonExport" }
    | {
        name: "settings";
        source:
          | "tool" // when magicframe tool is selected
          | "generation" // when magicframe generate button is clicked
          | "settings"; // when AI settings dialog is explicitly invoked
        tab: "text-to-diagram" | "diagram-to-code";
      }
    | { name: "ttd"; tab: "text-to-diagram" | "mermaid" };
  /**
   * Reflects user preference for whether the default sidebar should be docked.
   *
   * NOTE this is only a user preference and does not reflect the actual docked
   * state of the sidebar, because the host apps can override this through
   * a DefaultSidebar prop, which is not reflected back to the appState.
   */
  defaultSidebarDockedPreference: boolean;

  lastPointerDownWith: PointerType;
  selectedElementIds: Readonly<{ [id: string]: true }>;
  previousSelectedElementIds: { [id: string]: true };
  selectedElementsAreBeingDragged: boolean;
  shouldCacheIgnoreZoom: boolean;
  toast: { message: string; closable?: boolean; duration?: number } | null;
  zenModeEnabled: boolean;
  theme: Theme;
  gridSize: number | null;
  viewModeEnabled: boolean;

  /** top-most selected groups (i.e. does not include nested groups) */
  selectedGroupIds: { [groupId: string]: boolean };
  /** group being edited when you drill down to its constituent element
    (e.g. when you double-click on a group's element) */
  editingGroupId: GroupId | null;
  width: number;
  height: number;
  offsetTop: number;
  offsetLeft: number;

  fileHandle: FileSystemHandle | null;
  collaborators: Map<string, Collaborator>;
  showStats: boolean;
  currentChartType: ChartType;
  pasteDialog:
    | {
        shown: false;
        data: null;
      }
    | {
        shown: true;
        data: Spreadsheet;
      };
  /** imageElement waiting to be placed on canvas */
  pendingImageElementId: ExcalidrawImageElement["id"] | null;
  showHyperlinkPopup: false | "info" | "editor";
  selectedLinearElement: LinearElementEditor | null;
<<<<<<< HEAD
  /** the user's clientId who is being followed on the canvas */
  userToFollow: UserToFollow | null;
  /** whether follow mode should be disconnected when the non-remote user interacts with the canvas */
  shouldDisconnectFollowModeOnCanvasInteraction: boolean;
  /** whether the user is being followed on the canvas */
  amIBeingFollowed: boolean;
};
=======

  snapLines: readonly SnapLine[];
  originSnapOffset: {
    x: number;
    y: number;
  } | null;
  objectsSnapModeEnabled: boolean;
}
>>>>>>> b7d7ccc9

export type UIAppState = Omit<
  AppState,
  | "suggestedBindings"
  | "startBoundElement"
  | "cursorButton"
  | "scrollX"
  | "scrollY"
>;

export type NormalizedZoomValue = number & { _brand: "normalizedZoom" };

export type Zoom = Readonly<{
  value: NormalizedZoomValue;
}>;

export type PointerCoords = Readonly<{
  x: number;
  y: number;
}>;

export type Gesture = {
  pointers: Map<number, PointerCoords>;
  lastCenter: { x: number; y: number } | null;
  initialDistance: number | null;
  initialScale: number | null;
};

export declare class GestureEvent extends UIEvent {
  readonly rotation: number;
  readonly scale: number;
}

// libraries
// -----------------------------------------------------------------------------
/** @deprecated legacy: do not use outside of migration paths */
export type LibraryItem_v1 = readonly NonDeleted<ExcalidrawElement>[];
/** @deprecated legacy: do not use outside of migration paths */
type LibraryItems_v1 = readonly LibraryItem_v1[];

/** v2 library item */
export type LibraryItem = {
  id: string;
  status: "published" | "unpublished";
  elements: readonly NonDeleted<ExcalidrawElement>[];
  /** timestamp in epoch (ms) */
  created: number;
  name?: string;
  error?: string;
};
export type LibraryItems = readonly LibraryItem[];
export type LibraryItems_anyVersion = LibraryItems | LibraryItems_v1;

export type LibraryItemsSource =
  | ((
      currentLibraryItems: LibraryItems,
    ) =>
      | Blob
      | LibraryItems_anyVersion
      | Promise<LibraryItems_anyVersion | Blob>)
  | Blob
  | LibraryItems_anyVersion
  | Promise<LibraryItems_anyVersion | Blob>;
// -----------------------------------------------------------------------------

export type ExcalidrawInitialDataState = Merge<
  ImportedDataState,
  {
    libraryItems?:
      | Required<ImportedDataState>["libraryItems"]
      | Promise<Required<ImportedDataState>["libraryItems"]>;
  }
>;

export type OnUserFollowedPayload = {
  userToFollow: UserToFollow;
  action: "follow" | "unfollow";
};

export interface ExcalidrawProps {
  onChange?: (
    elements: readonly ExcalidrawElement[],
    appState: AppState,
    files: BinaryFiles,
  ) => void;
  initialData?:
    | ExcalidrawInitialDataState
    | null
    | Promise<ExcalidrawInitialDataState | null>;
  excalidrawAPI?: (api: ExcalidrawImperativeAPI) => void;
  isCollaborating?: boolean;
  onPointerUpdate?: (payload: {
    pointer: { x: number; y: number; tool: "pointer" | "laser" };
    button: "down" | "up";
    pointersMap: Gesture["pointers"];
  }) => void;
  onPaste?: (
    data: ClipboardData,
    event: ClipboardEvent | null,
  ) => Promise<boolean> | boolean;
  renderTopRightUI?: (
    isMobile: boolean,
    appState: UIAppState,
  ) => JSX.Element | null;
  langCode?: Language["code"];
  viewModeEnabled?: boolean;
  zenModeEnabled?: boolean;
  gridModeEnabled?: boolean;
  objectsSnapModeEnabled?: boolean;
  libraryReturnUrl?: string;
  theme?: Theme;
  name?: string;
  renderCustomStats?: (
    elements: readonly NonDeletedExcalidrawElement[],
    appState: UIAppState,
  ) => JSX.Element;
  UIOptions?: Partial<UIOptions>;
  detectScroll?: boolean;
  handleKeyboardGlobally?: boolean;
  onLibraryChange?: (libraryItems: LibraryItems) => void | Promise<any>;
  autoFocus?: boolean;
  generateIdForFile?: (file: File) => string | Promise<string>;
  onLinkOpen?: (
    element: NonDeletedExcalidrawElement,
    event: CustomEvent<{
      nativeEvent: MouseEvent | React.PointerEvent<HTMLCanvasElement>;
    }>,
  ) => void;
  onPointerDown?: (
    activeTool: AppState["activeTool"],
    pointerDownState: PointerDownState,
  ) => void;
  onScrollChange?: (scrollX: number, scrollY: number) => void;
  onScrollAndZoomChange?: ({
    zoom,
    scroll,
  }: {
    zoom: Zoom;
    scroll: { x: number; y: number };
  }) => void;
  onUserFollowed?: (payload: OnUserFollowedPayload) => void;
  children?: React.ReactNode;
  validateEmbeddable?:
    | boolean
    | string[]
    | RegExp
    | RegExp[]
    | ((link: string) => boolean | undefined);
  renderEmbeddable?: (
    element: NonDeleted<ExcalidrawEmbeddableElement>,
    appState: AppState,
  ) => JSX.Element | null;
  aiEnabled?: boolean;
}

export type SceneData = {
  elements?: ImportedDataState["elements"];
  appState?: ImportedDataState["appState"];
  collaborators?: Map<string, Collaborator>;
  commitToHistory?: boolean;
};

export enum UserIdleState {
  ACTIVE = "active",
  AWAY = "away",
  IDLE = "idle",
}

export type ExportOpts = {
  saveFileToDisk?: boolean;
  onExportToBackend?: (
    exportedElements: readonly NonDeletedExcalidrawElement[],
    appState: UIAppState,
    files: BinaryFiles,
    canvas: HTMLCanvasElement,
  ) => void;
  renderCustomUI?: (
    exportedElements: readonly NonDeletedExcalidrawElement[],
    appState: UIAppState,
    files: BinaryFiles,
    canvas: HTMLCanvasElement,
  ) => JSX.Element;
};

// NOTE at the moment, if action name coressponds to canvasAction prop, its
// truthiness value will determine whether the action is rendered or not
// (see manager renderAction). We also override canvasAction values in
// excalidraw package index.tsx.
export type CanvasActions = Partial<{
  changeViewBackgroundColor: boolean;
  clearCanvas: boolean;
  export: false | ExportOpts;
  loadScene: boolean;
  saveToActiveFile: boolean;
  toggleTheme: boolean | null;
  saveAsImage: boolean;
}>;

export type UIOptions = Partial<{
  dockedSidebarBreakpoint: number;
  canvasActions: CanvasActions;
  tools: {
    image: boolean;
  };
  /** @deprecated does nothing. Will be removed in 0.15 */
  welcomeScreen?: boolean;
}>;

export type AppProps = Merge<
  ExcalidrawProps,
  {
    UIOptions: Merge<
      UIOptions,
      {
        canvasActions: Required<CanvasActions> & { export: ExportOpts };
      }
    >;
    detectScroll: boolean;
    handleKeyboardGlobally: boolean;
    isCollaborating: boolean;
    children?: React.ReactNode;
    aiEnabled: boolean;
  }
>;

/** A subset of App class properties that we need to use elsewhere
 * in the app, eg Manager. Factored out into a separate type to keep DRY. */
export type AppClassProperties = {
  props: AppProps;
  interactiveCanvas: HTMLCanvasElement | null;
  /** static canvas */
  canvas: HTMLCanvasElement;
  focusContainer(): void;
  library: Library;
  imageCache: Map<
    FileId,
    {
      image: HTMLImageElement | Promise<HTMLImageElement>;
      mimeType: ValueOf<typeof IMAGE_MIME_TYPES>;
    }
  >;
  files: BinaryFiles;
  device: App["device"];
  scene: App["scene"];
  pasteFromClipboard: App["pasteFromClipboard"];
  id: App["id"];
  onInsertElements: App["onInsertElements"];
  onExportImage: App["onExportImage"];
  lastViewportPosition: App["lastViewportPosition"];
  scrollToContent: App["scrollToContent"];
  addFiles: App["addFiles"];
  addElementsFromPasteOrLibrary: App["addElementsFromPasteOrLibrary"];
  togglePenMode: App["togglePenMode"];
  setActiveTool: App["setActiveTool"];
  setOpenDialog: App["setOpenDialog"];
  insertEmbeddableElement: App["insertEmbeddableElement"];
  onMagicframeToolSelect: App["onMagicframeToolSelect"];
};

export type PointerDownState = Readonly<{
  // The first position at which pointerDown happened
  origin: Readonly<{ x: number; y: number }>;
  // Same as "origin" but snapped to the grid, if grid is on
  originInGrid: Readonly<{ x: number; y: number }>;
  // Scrollbar checks
  scrollbars: ReturnType<typeof isOverScrollBars>;
  // The previous pointer position
  lastCoords: { x: number; y: number };
  // map of original elements data
  originalElements: Map<string, NonDeleted<ExcalidrawElement>>;
  resize: {
    // Handle when resizing, might change during the pointer interaction
    handleType: MaybeTransformHandleType;
    // This is determined on the initial pointer down event
    isResizing: boolean;
    // This is determined on the initial pointer down event
    offset: { x: number; y: number };
    // This is determined on the initial pointer down event
    arrowDirection: "origin" | "end";
    // This is a center point of selected elements determined on the initial pointer down event (for rotation only)
    center: { x: number; y: number };
  };
  hit: {
    // The element the pointer is "hitting", is determined on the initial
    // pointer down event
    element: NonDeleted<ExcalidrawElement> | null;
    // The elements the pointer is "hitting", is determined on the initial
    // pointer down event
    allHitElements: NonDeleted<ExcalidrawElement>[];
    // This is determined on the initial pointer down event
    wasAddedToSelection: boolean;
    // Whether selected element(s) were duplicated, might change during the
    // pointer interaction
    hasBeenDuplicated: boolean;
    hasHitCommonBoundingBoxOfSelectedElements: boolean;
  };
  withCmdOrCtrl: boolean;
  drag: {
    // Might change during the pointer interaction
    hasOccurred: boolean;
    // Might change during the pointer interaction
    offset: { x: number; y: number } | null;
  };
  // We need to have these in the state so that we can unsubscribe them
  eventListeners: {
    // It's defined on the initial pointer down event
    onMove: null | ReturnType<typeof throttleRAF>;
    // It's defined on the initial pointer down event
    onUp: null | ((event: PointerEvent) => void);
    // It's defined on the initial pointer down event
    onKeyDown: null | ((event: KeyboardEvent) => void);
    // It's defined on the initial pointer down event
    onKeyUp: null | ((event: KeyboardEvent) => void);
  };
  boxSelection: {
    hasOccurred: boolean;
  };
  elementIdsToErase: {
    [key: ExcalidrawElement["id"]]: {
      opacity: ExcalidrawElement["opacity"];
      erase: boolean;
    };
  };
}>;

type UnsubscribeCallback = () => void;

export type ExcalidrawImperativeAPI = {
  updateScene: InstanceType<typeof App>["updateScene"];
  updateLibrary: InstanceType<typeof Library>["updateLibrary"];
  resetScene: InstanceType<typeof App>["resetScene"];
  getSceneElementsIncludingDeleted: InstanceType<
    typeof App
  >["getSceneElementsIncludingDeleted"];
  history: {
    clear: InstanceType<typeof App>["resetHistory"];
  };
  scrollToContent: InstanceType<typeof App>["scrollToContent"];
  getSceneElements: InstanceType<typeof App>["getSceneElements"];
  getAppState: () => InstanceType<typeof App>["state"];
  getFiles: () => InstanceType<typeof App>["files"];
  registerAction: (action: Action) => void;
  refresh: InstanceType<typeof App>["refresh"];
  setToast: InstanceType<typeof App>["setToast"];
  addFiles: (data: BinaryFileData[]) => void;
  id: string;
  setActiveTool: InstanceType<typeof App>["setActiveTool"];
  setCursor: InstanceType<typeof App>["setCursor"];
  resetCursor: InstanceType<typeof App>["resetCursor"];
  toggleSidebar: InstanceType<typeof App>["toggleSidebar"];
  /**
   * Disables rendering of frames (including element clipping), but currently
   * the frames are still interactive in edit mode. As such, this API should be
   * used in conjunction with view mode (props.viewModeEnabled).
   */
  updateFrameRendering: InstanceType<typeof App>["updateFrameRendering"];
  onChange: (
    callback: (
      elements: readonly ExcalidrawElement[],
      appState: AppState,
      files: BinaryFiles,
    ) => void,
  ) => UnsubscribeCallback;
  onPointerDown: (
    callback: (
      activeTool: AppState["activeTool"],
      pointerDownState: PointerDownState,
      event: React.PointerEvent<HTMLElement>,
    ) => void,
  ) => UnsubscribeCallback;
  onPointerUp: (
    callback: (
      activeTool: AppState["activeTool"],
      pointerDownState: PointerDownState,
      event: PointerEvent,
    ) => void,
  ) => UnsubscribeCallback;
};

export type Device = Readonly<{
  viewport: {
    isMobile: boolean;
    isLandscape: boolean;
  };
  editor: {
    isMobile: boolean;
    canFitSidebar: boolean;
  };
  isTouchScreen: boolean;
}>;

type FrameNameBounds = {
  x: number;
  y: number;
  width: number;
  height: number;
  angle: number;
};

export type FrameNameBoundsCache = {
  get: (
    frameElement: ExcalidrawFrameLikeElement | ExcalidrawMagicFrameElement,
  ) => FrameNameBounds | null;
  _cache: Map<
    string,
    FrameNameBounds & {
      zoom: AppState["zoom"]["value"];
      versionNonce: ExcalidrawFrameLikeElement["versionNonce"];
    }
  >;
};

export type KeyboardModifiersObject = {
  ctrlKey: boolean;
  shiftKey: boolean;
  altKey: boolean;
  metaKey: boolean;
};

export type Primitive =
  | number
  | string
  | boolean
  | bigint
  | symbol
  | null
  | undefined;

export type JSONValue = string | number | boolean | null | object;<|MERGE_RESOLUTION|>--- conflicted
+++ resolved
@@ -305,24 +305,19 @@
   pendingImageElementId: ExcalidrawImageElement["id"] | null;
   showHyperlinkPopup: false | "info" | "editor";
   selectedLinearElement: LinearElementEditor | null;
-<<<<<<< HEAD
+  snapLines: readonly SnapLine[];
+  originSnapOffset: {
+    x: number;
+    y: number;
+  } | null;
+  objectsSnapModeEnabled: boolean;
   /** the user's clientId who is being followed on the canvas */
   userToFollow: UserToFollow | null;
   /** whether follow mode should be disconnected when the non-remote user interacts with the canvas */
   shouldDisconnectFollowModeOnCanvasInteraction: boolean;
   /** whether the user is being followed on the canvas */
   amIBeingFollowed: boolean;
-};
-=======
-
-  snapLines: readonly SnapLine[];
-  originSnapOffset: {
-    x: number;
-    y: number;
-  } | null;
-  objectsSnapModeEnabled: boolean;
 }
->>>>>>> b7d7ccc9
 
 export type UIAppState = Omit<
   AppState,
