import {
  PointerType,
  ExcalidrawLinearElement,
  NonDeletedExcalidrawElement,
  NonDeleted,
  TextAlign,
  ExcalidrawElement,
  GroupId,
  ExcalidrawBindableElement,
  Arrowhead,
  ChartType,
  FontFamilyValues,
  FileId,
  ExcalidrawImageElement,
  Theme,
  StrokeRoundness,
} from "./element/types";
import { SHAPES } from "./shapes";
import { Point as RoughPoint } from "roughjs/bin/geometry";
import { LinearElementEditor } from "./element/linearElementEditor";
import { SuggestedBinding } from "./element/binding";
import { ImportedDataState } from "./data/types";
import type App from "./components/App";
import type { ResolvablePromise, throttleRAF } from "./utils";
import { Spreadsheet } from "./charts";
import { Language } from "./i18n";
import { ClipboardData } from "./clipboard";
import { isOverScrollBars } from "./scene";
import { MaybeTransformHandleType } from "./element/transformHandles";
import Library from "./data/library";
import type { FileSystemHandle } from "./data/filesystem";
import type { ALLOWED_IMAGE_MIME_TYPES, MIME_TYPES } from "./constants";
import { ContextMenuItems } from "./components/ContextMenu";

export type Point = Readonly<RoughPoint>;

export type Collaborator = {
  pointer?: {
    x: number;
    y: number;
  };
  button?: "up" | "down";
  selectedElementIds?: AppState["selectedElementIds"];
  username?: string | null;
  userState?: UserIdleState;
  color?: {
    background: string;
    stroke: string;
  };
  // The url of the collaborator's avatar, defaults to username intials
  // if not present
  avatarUrl?: string;
  // user id. If supplied, we'll filter out duplicates when rendering user avatars.
  id?: string;
};

export type DataURL = string & { _brand: "DataURL" };

export type BinaryFileData = {
  mimeType:
    | typeof ALLOWED_IMAGE_MIME_TYPES[number]
    // future user or unknown file type
    | typeof MIME_TYPES.binary;
  id: FileId;
  dataURL: DataURL;
  /**
   * Epoch timestamp in milliseconds
   */
  created: number;
  /**
   * Indicates when the file was last retrieved from storage to be loaded
   * onto the scene. We use this flag to determine whether to delete unused
   * files from storage.
   *
   * Epoch timestamp in milliseconds.
   */
  lastRetrieved?: number;
};

export type BinaryFileMetadata = Omit<BinaryFileData, "dataURL">;

export type BinaryFiles = Record<ExcalidrawElement["id"], BinaryFileData>;

export type LastActiveToolBeforeEraser =
  | {
      type: typeof SHAPES[number]["value"] | "eraser";
      customType: null;
    }
  | {
      type: "custom";
      customType: string;
    }
  | null;

export type AppState = {
  contextMenu: {
    items: ContextMenuItems;
    top: number;
    left: number;
  } | null;
  showWelcomeScreen: boolean;
  isLoading: boolean;
  errorMessage: string | null;
  draggingElement: NonDeletedExcalidrawElement | null;
  resizingElement: NonDeletedExcalidrawElement | null;
  multiElement: NonDeleted<ExcalidrawLinearElement> | null;
  selectionElement: NonDeletedExcalidrawElement | null;
  isBindingEnabled: boolean;
  startBoundElement: NonDeleted<ExcalidrawBindableElement> | null;
  suggestedBindings: SuggestedBinding[];
  // element being edited, but not necessarily added to elements array yet
  // (e.g. text element when typing into the input)
  editingElement: NonDeletedExcalidrawElement | null;
  editingLinearElement: LinearElementEditor | null;
  activeTool:
    | {
        type: typeof SHAPES[number]["value"] | "eraser";
        lastActiveToolBeforeEraser: LastActiveToolBeforeEraser;
        locked: boolean;
        customType: null;
      }
    | {
        type: "custom";
        customType: string;
        lastActiveToolBeforeEraser: LastActiveToolBeforeEraser;
        locked: boolean;
      };
  penMode: boolean;
  penDetected: boolean;
  exportBackground: boolean;
  exportEmbedScene: boolean;
  exportWithDarkMode: boolean;
  exportScale: number;
  currentItemStrokeColor: string;
  currentItemBackgroundColor: string;
  currentItemFillStyle: ExcalidrawElement["fillStyle"];
  currentItemStrokeWidth: number;
  currentItemStrokeStyle: ExcalidrawElement["strokeStyle"];
  currentItemRoughness: number;
  currentItemOpacity: number;
  currentItemFontFamily: FontFamilyValues;
  currentItemFontSize: number;
  currentItemTextAlign: TextAlign;
  currentItemStartArrowhead: Arrowhead | null;
  currentItemEndArrowhead: Arrowhead | null;
  currentItemRoundness: StrokeRoundness;
  viewBackgroundColor: string;
  scrollX: number;
  scrollY: number;
  cursorButton: "up" | "down";
  scrolledOutside: boolean;
  name: string;
  isResizing: boolean;
  isRotating: boolean;
  zoom: Zoom;
  // mobile-only
  openMenu: "canvas" | "shape" | null;
  openPopup:
    | "canvasColorPicker"
    | "backgroundColorPicker"
    | "strokeColorPicker"
    | null;
  openSidebar: "library" | "customSidebar" | null;
  openDialog: "imageExport" | "help" | "jsonExport" | null;
  isSidebarDocked: boolean;

  lastPointerDownWith: PointerType;
  selectedElementIds: { [id: string]: boolean };
  previousSelectedElementIds: { [id: string]: boolean };
  shouldCacheIgnoreZoom: boolean;
  toast: { message: string; closable?: boolean; duration?: number } | null;
  zenModeEnabled: boolean;
  theme: Theme;
  gridSize: number | null;
  viewModeEnabled: boolean;

  /** top-most selected groups (i.e. does not include nested groups) */
  selectedGroupIds: { [groupId: string]: boolean };
  /** group being edited when you drill down to its constituent element
    (e.g. when you double-click on a group's element) */
  editingGroupId: GroupId | null;
  width: number;
  height: number;
  offsetTop: number;
  offsetLeft: number;

  fileHandle: FileSystemHandle | null;
  collaborators: Map<string, Collaborator>;
  showStats: boolean;
  currentChartType: ChartType;
  pasteDialog:
    | {
        shown: false;
        data: null;
      }
    | {
        shown: true;
        data: Spreadsheet;
      };
  /** imageElement waiting to be placed on canvas */
  pendingImageElementId: ExcalidrawImageElement["id"] | null;
  showHyperlinkPopup: false | "info" | "editor";
  selectedLinearElement: LinearElementEditor | null;
};

export type NormalizedZoomValue = number & { _brand: "normalizedZoom" };

export type Zoom = Readonly<{
  value: NormalizedZoomValue;
}>;

export type PointerCoords = Readonly<{
  x: number;
  y: number;
}>;

export type Gesture = {
  pointers: Map<number, PointerCoords>;
  lastCenter: { x: number; y: number } | null;
  initialDistance: number | null;
  initialScale: number | null;
};

export declare class GestureEvent extends UIEvent {
  readonly rotation: number;
  readonly scale: number;
}

// libraries
// -----------------------------------------------------------------------------
/** @deprecated legacy: do not use outside of migration paths */
export type LibraryItem_v1 = readonly NonDeleted<ExcalidrawElement>[];
/** @deprecated legacy: do not use outside of migration paths */
type LibraryItems_v1 = readonly LibraryItem_v1[];

/** v2 library item */
export type LibraryItem = {
  id: string;
  status: "published" | "unpublished";
  elements: readonly NonDeleted<ExcalidrawElement>[];
  /** timestamp in epoch (ms) */
  created: number;
  name?: string;
  error?: string;
};
export type LibraryItems = readonly LibraryItem[];
export type LibraryItems_anyVersion = LibraryItems | LibraryItems_v1;

export type LibraryItemsSource =
  | ((
      currentLibraryItems: LibraryItems,
    ) =>
      | Blob
      | LibraryItems_anyVersion
      | Promise<LibraryItems_anyVersion | Blob>)
  | Blob
  | LibraryItems_anyVersion
  | Promise<LibraryItems_anyVersion | Blob>;
// -----------------------------------------------------------------------------

// NOTE ready/readyPromise props are optional for host apps' sake (our own
// implem guarantees existence)
export type ExcalidrawAPIRefValue =
  | ExcalidrawImperativeAPI
  | {
      readyPromise?: ResolvablePromise<ExcalidrawImperativeAPI>;
      ready?: false;
    };

export type ExcalidrawInitialDataState = Merge<
  ImportedDataState,
  {
    libraryItems?:
      | Required<ImportedDataState>["libraryItems"]
      | Promise<Required<ImportedDataState>["libraryItems"]>;
  }
>;

export interface ExcalidrawProps {
  onChange?: (
    elements: readonly ExcalidrawElement[],
    appState: AppState,
    files: BinaryFiles,
  ) => void;
  initialData?:
    | ExcalidrawInitialDataState
    | null
    | Promise<ExcalidrawInitialDataState | null>;
  excalidrawRef?: ForwardRef<ExcalidrawAPIRefValue>;
  isCollaborating?: boolean;
  onPointerUpdate?: (payload: {
    pointer: { x: number; y: number };
    button: "down" | "up";
    pointersMap: Gesture["pointers"];
  }) => void;
  onPaste?: (
    data: ClipboardData,
    event: ClipboardEvent | null,
  ) => Promise<boolean> | boolean;
  renderTopRightUI?: (
    isMobile: boolean,
    appState: AppState,
  ) => JSX.Element | null;
  langCode?: Language["code"];
  viewModeEnabled?: boolean;
  zenModeEnabled?: boolean;
  gridModeEnabled?: boolean;
  libraryReturnUrl?: string;
  theme?: Theme;
  name?: string;
  renderCustomStats?: (
    elements: readonly NonDeletedExcalidrawElement[],
    appState: AppState,
  ) => JSX.Element;
  UIOptions?: Partial<UIOptions>;
  detectScroll?: boolean;
  handleKeyboardGlobally?: boolean;
  onLibraryChange?: (libraryItems: LibraryItems) => void | Promise<any>;
  autoFocus?: boolean;
  generateIdForFile?: (file: File) => string | Promise<string>;
  onLinkOpen?: (
    element: NonDeletedExcalidrawElement,
    event: CustomEvent<{
      nativeEvent: MouseEvent | React.PointerEvent<HTMLCanvasElement>;
    }>,
  ) => void;
  onPointerDown?: (
    activeTool: AppState["activeTool"],
    pointerDownState: PointerDownState,
  ) => void;
  onScrollChange?: (scrollX: number, scrollY: number) => void;
  /**
   * Render function that renders custom <Sidebar /> component.
   */
  renderSidebar?: () => JSX.Element | null;
  children?: React.ReactNode;
}

export type SceneData = {
  elements?: ImportedDataState["elements"];
  appState?: ImportedDataState["appState"];
  collaborators?: Map<string, Collaborator>;
  commitToHistory?: boolean;
};

export enum UserIdleState {
  ACTIVE = "active",
  AWAY = "away",
  IDLE = "idle",
}

export type ExportOpts = {
  saveFileToDisk?: boolean;
  onExportToBackend?: (
    exportedElements: readonly NonDeletedExcalidrawElement[],
    appState: AppState,
    files: BinaryFiles,
    canvas: HTMLCanvasElement | null,
  ) => void;
  renderCustomUI?: (
    exportedElements: readonly NonDeletedExcalidrawElement[],
    appState: AppState,
    files: BinaryFiles,
    canvas: HTMLCanvasElement | null,
  ) => JSX.Element;
};

// NOTE at the moment, if action name coressponds to canvasAction prop, its
// truthiness value will determine whether the action is rendered or not
// (see manager renderAction). We also override canvasAction values in
// excalidraw package index.tsx.
type CanvasActions = Partial<{
  changeViewBackgroundColor: boolean;
  clearCanvas: boolean;
  export: false | ExportOpts;
  loadScene: boolean;
  saveToActiveFile: boolean;
  toggleTheme: boolean | null;
  saveAsImage: boolean;
}>;

type UIOptions = Partial<{
  dockedSidebarBreakpoint: number;
  welcomeScreen: boolean;
  canvasActions: CanvasActions;
}>;

export type AppProps = Merge<
  ExcalidrawProps,
  {
    UIOptions: Merge<
      MarkRequired<UIOptions, "welcomeScreen">,
      {
        canvasActions: Required<CanvasActions> & { export: ExportOpts };
      }
    >;
    detectScroll: boolean;
    handleKeyboardGlobally: boolean;
    isCollaborating: boolean;
    children?: React.ReactNode;
  }
>;

/** A subset of App class properties that we need to use elsewhere
 * in the app, eg Manager. Factored out into a separate type to keep DRY. */
export type AppClassProperties = {
  props: AppProps;
  canvas: HTMLCanvasElement | null;
  focusContainer(): void;
  library: Library;
  imageCache: Map<
    FileId,
    {
      image: HTMLImageElement | Promise<HTMLImageElement>;
      mimeType: typeof ALLOWED_IMAGE_MIME_TYPES[number];
    }
  >;
  files: BinaryFiles;
  device: App["device"];
  scene: App["scene"];
  pasteFromClipboard: App["pasteFromClipboard"];
};

export type PointerDownState = Readonly<{
  // The first position at which pointerDown happened
  origin: Readonly<{ x: number; y: number }>;
  // Same as "origin" but snapped to the grid, if grid is on
  originInGrid: Readonly<{ x: number; y: number }>;
  // Scrollbar checks
  scrollbars: ReturnType<typeof isOverScrollBars>;
  // The previous pointer position
  lastCoords: { x: number; y: number };
  // map of original elements data
  originalElements: Map<string, NonDeleted<ExcalidrawElement>>;
  resize: {
    // Handle when resizing, might change during the pointer interaction
    handleType: MaybeTransformHandleType;
    // This is determined on the initial pointer down event
    isResizing: boolean;
    // This is determined on the initial pointer down event
    offset: { x: number; y: number };
    // This is determined on the initial pointer down event
    arrowDirection: "origin" | "end";
    // This is a center point of selected elements determined on the initial pointer down event (for rotation only)
    center: { x: number; y: number };
  };
  hit: {
    // The element the pointer is "hitting", is determined on the initial
    // pointer down event
    element: NonDeleted<ExcalidrawElement> | null;
    // The elements the pointer is "hitting", is determined on the initial
    // pointer down event
    allHitElements: NonDeleted<ExcalidrawElement>[];
    // This is determined on the initial pointer down event
    wasAddedToSelection: boolean;
    // Whether selected element(s) were duplicated, might change during the
    // pointer interaction
    hasBeenDuplicated: boolean;
    hasHitCommonBoundingBoxOfSelectedElements: boolean;
  };
  withCmdOrCtrl: boolean;
  drag: {
    // Might change during the pointer interaction
    hasOccurred: boolean;
    // Might change during the pointer interaction
    offset: { x: number; y: number } | null;
  };
  // We need to have these in the state so that we can unsubscribe them
  eventListeners: {
    // It's defined on the initial pointer down event
    onMove: null | ReturnType<typeof throttleRAF>;
    // It's defined on the initial pointer down event
    onUp: null | ((event: PointerEvent) => void);
    // It's defined on the initial pointer down event
    onKeyDown: null | ((event: KeyboardEvent) => void);
    // It's defined on the initial pointer down event
    onKeyUp: null | ((event: KeyboardEvent) => void);
  };
  boxSelection: {
    hasOccurred: boolean;
  };
  elementIdsToErase: {
    [key: ExcalidrawElement["id"]]: {
      opacity: ExcalidrawElement["opacity"];
      erase: boolean;
    };
  };
}>;

export type ExcalidrawImperativeAPI = {
  updateScene: InstanceType<typeof App>["updateScene"];
  updateLibrary: InstanceType<typeof Library>["updateLibrary"];
  resetScene: InstanceType<typeof App>["resetScene"];
  getSceneElementsIncludingDeleted: InstanceType<
    typeof App
  >["getSceneElementsIncludingDeleted"];
  history: {
    clear: InstanceType<typeof App>["resetHistory"];
  };
  scrollToContent: InstanceType<typeof App>["scrollToContent"];
  getSceneElements: InstanceType<typeof App>["getSceneElements"];
  getAppState: () => InstanceType<typeof App>["state"];
  getFiles: () => InstanceType<typeof App>["files"];
  refresh: InstanceType<typeof App>["refresh"];
  setToast: InstanceType<typeof App>["setToast"];
  addFiles: (data: BinaryFileData[]) => void;
  readyPromise: ResolvablePromise<ExcalidrawImperativeAPI>;
  ready: true;
  id: string;
  setActiveTool: InstanceType<typeof App>["setActiveTool"];
  setCursor: InstanceType<typeof App>["setCursor"];
  resetCursor: InstanceType<typeof App>["resetCursor"];
  toggleMenu: InstanceType<typeof App>["toggleMenu"];
};

export type Device = Readonly<{
  isSmScreen: boolean;
  isMobile: boolean;
  isTouchScreen: boolean;
  canDeviceFitSidebar: boolean;
}>;

export type UIChildrenComponents = {
<<<<<<< HEAD
  [k in "FooterCenter" | "Menu" | "LiveCollaboration"]?:
    | React.ReactPortal
    | React.ReactElement<unknown, string | React.JSXElementConstructor<any>>;
=======
  [k in "FooterCenter" | "Menu" | "WelcomeScreen"]?: React.ReactElement<
    { children?: React.ReactNode },
    React.JSXElementConstructor<any>
  >;
};

export type UIWelcomeScreenComponents = {
  [k in
    | "Center"
    | "MenuHint"
    | "ToolbarHint"
    | "HelpHint"]?: React.ReactElement<
    { children?: React.ReactNode },
    React.JSXElementConstructor<any>
  >;
};

export type UIWelcomeScreenCenterComponents = {
  [k in
    | "Logo"
    | "Heading"
    | "Menu"
    | "MenuItemLoadScene"
    | "MenuItemHelp"]?: React.ReactElement<
    { children?: React.ReactNode },
    React.JSXElementConstructor<any>
  >;
>>>>>>> 9d04479f
};<|MERGE_RESOLUTION|>--- conflicted
+++ resolved
@@ -521,12 +521,11 @@
 }>;
 
 export type UIChildrenComponents = {
-<<<<<<< HEAD
-  [k in "FooterCenter" | "Menu" | "LiveCollaboration"]?:
-    | React.ReactPortal
-    | React.ReactElement<unknown, string | React.JSXElementConstructor<any>>;
-=======
-  [k in "FooterCenter" | "Menu" | "WelcomeScreen"]?: React.ReactElement<
+  [k in
+    | "FooterCenter"
+    | "Menu"
+    | "WelcomeScreen"
+    | "LiveCollaboration"]?: React.ReactElement<
     { children?: React.ReactNode },
     React.JSXElementConstructor<any>
   >;
@@ -553,5 +552,4 @@
     { children?: React.ReactNode },
     React.JSXElementConstructor<any>
   >;
->>>>>>> 9d04479f
 };