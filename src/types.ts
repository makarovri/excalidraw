--- conflicted
+++ resolved
@@ -94,12 +94,8 @@
 
   isLibraryOpen: boolean;
   fileHandle: import("browser-nativefs").FileSystemHandle | null;
-<<<<<<< HEAD
-
+  collaborators: Map<string, Collaborator>;
   showStatsForNerds: boolean;
-=======
-  collaborators: Map<string, Collaborator>;
->>>>>>> e617ccc2
 };
 
 export type NormalizedZoomValue = number & { _brand: "normalizedZoom" };
