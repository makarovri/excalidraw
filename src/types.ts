import {
  PointerType,
  ExcalidrawLinearElement,
  NonDeletedExcalidrawElement,
  NonDeleted,
  TextAlign,
  ExcalidrawElement,
  GroupId,
  ExcalidrawBindableElement,
  Arrowhead,
  ChartType,
  FontFamilyValues,
  FileId,
  ExcalidrawImageElement,
  Theme,
} from "./element/types";
import { SHAPES } from "./shapes";
import { TextOpts, TextSubtype } from "./textlike/types";
import { Point as RoughPoint } from "roughjs/bin/geometry";
import { LinearElementEditor } from "./element/linearElementEditor";
import { SuggestedBinding } from "./element/binding";
import { ImportedDataState } from "./data/types";
import type App from "./components/App";
import type { ResolvablePromise, throttleRAF } from "./utils";
import { Spreadsheet } from "./charts";
import { Language } from "./i18n";
import { ClipboardData } from "./clipboard";
import { isOverScrollBars } from "./scene";
import { MaybeTransformHandleType } from "./element/transformHandles";
import Library from "./data/library";
import type { FileSystemHandle } from "./data/filesystem";
import type { ALLOWED_IMAGE_MIME_TYPES, MIME_TYPES } from "./constants";

export type Point = Readonly<RoughPoint>;

export type Collaborator = {
  pointer?: {
    x: number;
    y: number;
  };
  button?: "up" | "down";
  selectedElementIds?: AppState["selectedElementIds"];
  username?: string | null;
  userState?: UserIdleState;
  color?: {
    background: string;
    stroke: string;
  };
};

export type DataURL = string & { _brand: "DataURL" };

export type BinaryFileData = {
  mimeType:
    | typeof ALLOWED_IMAGE_MIME_TYPES[number]
    // future user or unknown file type
    | typeof MIME_TYPES.binary;
  id: FileId;
  dataURL: DataURL;
  created: number;
};

export type BinaryFileMetadata = Omit<BinaryFileData, "dataURL">;

export type BinaryFiles = Record<ExcalidrawElement["id"], BinaryFileData>;

export type AppState = {
  isLoading: boolean;
  errorMessage: string | null;
  draggingElement: NonDeletedExcalidrawElement | null;
  resizingElement: NonDeletedExcalidrawElement | null;
  multiElement: NonDeleted<ExcalidrawLinearElement> | null;
  selectionElement: NonDeletedExcalidrawElement | null;
  isBindingEnabled: boolean;
  startBoundElement: NonDeleted<ExcalidrawBindableElement> | null;
  suggestedBindings: SuggestedBinding[];
  // element being edited, but not necessarily added to elements array yet
  // (e.g. text element when typing into the input)
  editingElement: NonDeletedExcalidrawElement | null;
  editingLinearElement: LinearElementEditor | null;
<<<<<<< HEAD
  elementType: typeof SHAPES[number]["value"];
  textElementSubtype: TextSubtype;
  textOpts: TextOpts;
=======
  elementType: typeof SHAPES[number]["value"] | "eraser";
>>>>>>> ceb43ed8
  elementLocked: boolean;
  penMode: boolean;
  penDetected: boolean;
  exportBackground: boolean;
  exportEmbedScene: boolean;
  exportWithDarkMode: boolean;
  exportScale: number;
  currentItemStrokeColor: string;
  currentItemBackgroundColor: string;
  currentItemFillStyle: ExcalidrawElement["fillStyle"];
  currentItemStrokeWidth: number;
  currentItemStrokeStyle: ExcalidrawElement["strokeStyle"];
  currentItemRoughness: number;
  currentItemOpacity: number;
  currentItemFontFamily: FontFamilyValues;
  currentItemFontSize: number;
  currentItemTextAlign: TextAlign;
  currentItemStrokeSharpness: ExcalidrawElement["strokeSharpness"];
  currentItemStartArrowhead: Arrowhead | null;
  currentItemEndArrowhead: Arrowhead | null;
  currentItemLinearStrokeSharpness: ExcalidrawElement["strokeSharpness"];
  viewBackgroundColor: string;
  scrollX: number;
  scrollY: number;
  cursorButton: "up" | "down";
  scrolledOutside: boolean;
  name: string;
  isResizing: boolean;
  isRotating: boolean;
  zoom: Zoom;
  openMenu: "canvas" | "shape" | null;
  openPopup:
    | "canvasColorPicker"
    | "backgroundColorPicker"
    | "strokeColorPicker"
    | null;
  lastPointerDownWith: PointerType;
  selectedElementIds: { [id: string]: boolean };
  previousSelectedElementIds: { [id: string]: boolean };
  shouldCacheIgnoreZoom: boolean;
  showHelpDialog: boolean;
  toastMessage: string | null;
  zenModeEnabled: boolean;
  theme: Theme;
  gridSize: number | null;
  viewModeEnabled: boolean;

  /** top-most selected groups (i.e. does not include nested groups) */
  selectedGroupIds: { [groupId: string]: boolean };
  /** group being edited when you drill down to its constituent element
    (e.g. when you double-click on a group's element) */
  editingGroupId: GroupId | null;
  width: number;
  height: number;
  offsetTop: number;
  offsetLeft: number;

  isLibraryOpen: boolean;
  fileHandle: FileSystemHandle | null;
  collaborators: Map<string, Collaborator>;
  showStats: boolean;
  currentChartType: ChartType;
  pasteDialog:
    | {
        shown: false;
        data: null;
      }
    | {
        shown: true;
        data: Spreadsheet;
      };
  /** imageElement waiting to be placed on canvas */
  pendingImageElement: NonDeleted<ExcalidrawImageElement> | null;
  showHyperlinkPopup: false | "info" | "editor";
};

export type NormalizedZoomValue = number & { _brand: "normalizedZoom" };

export type Zoom = Readonly<{
  value: NormalizedZoomValue;
}>;

export type PointerCoords = Readonly<{
  x: number;
  y: number;
}>;

export type Gesture = {
  pointers: Map<number, PointerCoords>;
  lastCenter: { x: number; y: number } | null;
  initialDistance: number | null;
  initialScale: number | null;
};

export declare class GestureEvent extends UIEvent {
  readonly rotation: number;
  readonly scale: number;
}

// libraries
// -----------------------------------------------------------------------------
/** @deprecated legacy: do not use outside of migration paths */
export type LibraryItem_v1 = readonly NonDeleted<ExcalidrawElement>[];
/** @deprecated legacy: do not use outside of migration paths */
export type LibraryItems_v1 = readonly LibraryItem_v1[];

/** v2 library item */
export type LibraryItem = {
  id: string;
  status: "published" | "unpublished";
  elements: readonly NonDeleted<ExcalidrawElement>[];
  /** timestamp in epoch (ms) */
  created: number;
  name?: string;
  error?: string;
};
export type LibraryItems = readonly LibraryItem[];
// -----------------------------------------------------------------------------

// NOTE ready/readyPromise props are optional for host apps' sake (our own
// implem guarantees existence)
export type ExcalidrawAPIRefValue =
  | ExcalidrawImperativeAPI
  | {
      readyPromise?: ResolvablePromise<ExcalidrawImperativeAPI>;
      ready?: false;
    };

export interface ExcalidrawProps {
  onChange?: (
    elements: readonly ExcalidrawElement[],
    appState: AppState,
    files: BinaryFiles,
  ) => void;
  initialData?: ImportedDataState | null | Promise<ImportedDataState | null>;
  excalidrawRef?: ForwardRef<ExcalidrawAPIRefValue>;
  onCollabButtonClick?: () => void;
  isCollaborating?: boolean;
  onPointerUpdate?: (payload: {
    pointer: { x: number; y: number };
    button: "down" | "up";
    pointersMap: Gesture["pointers"];
  }) => void;
  onPaste?: (
    data: ClipboardData,
    event: ClipboardEvent | null,
  ) => Promise<boolean> | boolean;
  renderTopRightUI?: (
    isMobile: boolean,
    appState: AppState,
  ) => JSX.Element | null;
  renderFooter?: (isMobile: boolean, appState: AppState) => JSX.Element;
  langCode?: Language["code"];
  viewModeEnabled?: boolean;
  zenModeEnabled?: boolean;
  gridModeEnabled?: boolean;
  libraryReturnUrl?: string;
  theme?: Theme;
  name?: string;
  renderCustomStats?: (
    elements: readonly NonDeletedExcalidrawElement[],
    appState: AppState,
  ) => JSX.Element;
  UIOptions?: UIOptions;
  detectScroll?: boolean;
  handleKeyboardGlobally?: boolean;
  onLibraryChange?: (libraryItems: LibraryItems) => void | Promise<any>;
  autoFocus?: boolean;
  generateIdForFile?: (file: File) => string | Promise<string>;
  onLinkOpen?: (
    element: NonDeletedExcalidrawElement,
    event: CustomEvent<{
      nativeEvent: MouseEvent | React.PointerEvent<HTMLCanvasElement>;
    }>,
  ) => void;
}

export type SceneData = {
  elements?: ImportedDataState["elements"];
  appState?: ImportedDataState["appState"];
  collaborators?: Map<string, Collaborator>;
  commitToHistory?: boolean;
  libraryItems?: LibraryItems | LibraryItems_v1;
};

export enum UserIdleState {
  ACTIVE = "active",
  AWAY = "away",
  IDLE = "idle",
}

export type ExportOpts = {
  saveFileToDisk?: boolean;
  onExportToBackend?: (
    exportedElements: readonly NonDeletedExcalidrawElement[],
    appState: AppState,
    files: BinaryFiles,
    canvas: HTMLCanvasElement | null,
  ) => void;
  renderCustomUI?: (
    exportedElements: readonly NonDeletedExcalidrawElement[],
    appState: AppState,
    files: BinaryFiles,
    canvas: HTMLCanvasElement | null,
  ) => JSX.Element;
};

type CanvasActions = {
  changeViewBackgroundColor?: boolean;
  clearCanvas?: boolean;
  export?: false | ExportOpts;
  loadScene?: boolean;
  saveToActiveFile?: boolean;
  theme?: boolean;
  saveAsImage?: boolean;
};

export type UIOptions = {
  canvasActions?: CanvasActions;
};

export type AppProps = ExcalidrawProps & {
  UIOptions: {
    canvasActions: Required<CanvasActions> & { export: ExportOpts };
  };
  detectScroll: boolean;
  handleKeyboardGlobally: boolean;
  isCollaborating: boolean;
};

/** A subset of App class properties that we need to use elsewhere
 * in the app, eg Manager. Factored out into a separate type to keep DRY. */
export type AppClassProperties = {
  props: AppProps;
  canvas: HTMLCanvasElement | null;
  focusContainer(): void;
  library: Library;
  imageCache: Map<
    FileId,
    {
      image: HTMLImageElement | Promise<HTMLImageElement>;
      mimeType: typeof ALLOWED_IMAGE_MIME_TYPES[number];
    }
  >;
  files: BinaryFiles;
};

export type PointerDownState = Readonly<{
  // The first position at which pointerDown happened
  origin: Readonly<{ x: number; y: number }>;
  // Same as "origin" but snapped to the grid, if grid is on
  originInGrid: Readonly<{ x: number; y: number }>;
  // Scrollbar checks
  scrollbars: ReturnType<typeof isOverScrollBars>;
  // The previous pointer position
  lastCoords: { x: number; y: number };
  // map of original elements data
  originalElements: Map<string, NonDeleted<ExcalidrawElement>>;
  resize: {
    // Handle when resizing, might change during the pointer interaction
    handleType: MaybeTransformHandleType;
    // This is determined on the initial pointer down event
    isResizing: boolean;
    // This is determined on the initial pointer down event
    offset: { x: number; y: number };
    // This is determined on the initial pointer down event
    arrowDirection: "origin" | "end";
    // This is a center point of selected elements determined on the initial pointer down event (for rotation only)
    center: { x: number; y: number };
  };
  hit: {
    // The element the pointer is "hitting", is determined on the initial
    // pointer down event
    element: NonDeleted<ExcalidrawElement> | null;
    // The elements the pointer is "hitting", is determined on the initial
    // pointer down event
    allHitElements: NonDeleted<ExcalidrawElement>[];
    // This is determined on the initial pointer down event
    wasAddedToSelection: boolean;
    // Whether selected element(s) were duplicated, might change during the
    // pointer interaction
    hasBeenDuplicated: boolean;
    hasHitCommonBoundingBoxOfSelectedElements: boolean;
    hasHitElementInside: boolean;
  };
  withCmdOrCtrl: boolean;
  drag: {
    // Might change during the pointer interaction
    hasOccurred: boolean;
    // Might change during the pointer interaction
    offset: { x: number; y: number } | null;
  };
  // We need to have these in the state so that we can unsubscribe them
  eventListeners: {
    // It's defined on the initial pointer down event
    onMove: null | ReturnType<typeof throttleRAF>;
    // It's defined on the initial pointer down event
    onUp: null | ((event: PointerEvent) => void);
    // It's defined on the initial pointer down event
    onKeyDown: null | ((event: KeyboardEvent) => void);
    // It's defined on the initial pointer down event
    onKeyUp: null | ((event: KeyboardEvent) => void);
  };
  boxSelection: {
    hasOccurred: boolean;
  };
  elementIdsToErase: { [key: ExcalidrawElement["id"]]: boolean };
}>;

export type ExcalidrawImperativeAPI = {
  updateScene: InstanceType<typeof App>["updateScene"];
  resetScene: InstanceType<typeof App>["resetScene"];
  getSceneElementsIncludingDeleted: InstanceType<
    typeof App
  >["getSceneElementsIncludingDeleted"];
  history: {
    clear: InstanceType<typeof App>["resetHistory"];
  };
  scrollToContent: InstanceType<typeof App>["scrollToContent"];
  getSceneElements: InstanceType<typeof App>["getSceneElements"];
  getAppState: () => InstanceType<typeof App>["state"];
  getFiles: () => InstanceType<typeof App>["files"];
  refresh: InstanceType<typeof App>["refresh"];
  importLibrary: InstanceType<typeof App>["importLibraryFromUrl"];
  setToastMessage: InstanceType<typeof App>["setToastMessage"];
  addFiles: (data: BinaryFileData[]) => void;
  readyPromise: ResolvablePromise<ExcalidrawImperativeAPI>;
  ready: true;
  id: string;
};

export type DeviceType = {
  isMobile: boolean;
  isTouchScreen: boolean;
};<|MERGE_RESOLUTION|>--- conflicted
+++ resolved
@@ -78,13 +78,9 @@
   // (e.g. text element when typing into the input)
   editingElement: NonDeletedExcalidrawElement | null;
   editingLinearElement: LinearElementEditor | null;
-<<<<<<< HEAD
-  elementType: typeof SHAPES[number]["value"];
+  elementType: typeof SHAPES[number]["value"] | "eraser";
   textElementSubtype: TextSubtype;
   textOpts: TextOpts;
-=======
-  elementType: typeof SHAPES[number]["value"] | "eraser";
->>>>>>> ceb43ed8
   elementLocked: boolean;
   penMode: boolean;
   penDetected: boolean;
