import {
  PointerType,
  ExcalidrawLinearElement,
  NonDeletedExcalidrawElement,
  NonDeleted,
  TextAlign,
  ExcalidrawElement,
  GroupId,
  ExcalidrawBindableElement,
  Arrowhead,
  ChartType,
  FontFamilyValues,
  ExcalidrawTextElement,
  FileId,
  ExcalidrawImageElement,
  Theme,
} from "./element/types";
import { SHAPES } from "./shapes";
import { Point as RoughPoint } from "roughjs/bin/geometry";
import { LinearElementEditor } from "./element/linearElementEditor";
import { SuggestedBinding } from "./element/binding";
import { ImportedDataState } from "./data/types";
import type App from "./components/App";
import type { ResolvablePromise, throttleRAF } from "./utils";
import { Spreadsheet } from "./charts";
import { Language } from "./i18n";
import { ClipboardData } from "./clipboard";
import { isOverScrollBars } from "./scene";
import { MaybeTransformHandleType } from "./element/transformHandles";
import Library from "./data/library";
import type { FileSystemHandle } from "./data/filesystem";
import type { ALLOWED_IMAGE_MIME_TYPES, MIME_TYPES } from "./constants";

export type Point = Readonly<RoughPoint>;

export type Collaborator = {
  pointer?: {
    x: number;
    y: number;
  };
  button?: "up" | "down";
  selectedElementIds?: AppState["selectedElementIds"];
  username?: string | null;
  userState?: UserIdleState;
  color?: {
    background: string;
    stroke: string;
  };
  // The url of the collaborator's avatar, defaults to username intials
  // if not present
  avatarUrl?: string;
  // user id. If supplied, we'll filter out duplicates when rendering user avatars.
  id?: string;
};

export type DataURL = string & { _brand: "DataURL" };

export type BinaryFileData = {
  mimeType:
    | typeof ALLOWED_IMAGE_MIME_TYPES[number]
    // future user or unknown file type
    | typeof MIME_TYPES.binary;
  id: FileId;
  dataURL: DataURL;
  created: number;
};

export type BinaryFileMetadata = Omit<BinaryFileData, "dataURL">;

export type BinaryFiles = Record<ExcalidrawElement["id"], BinaryFileData>;

export type LastActiveToolBeforeEraser =
  | {
      type: typeof SHAPES[number]["value"] | "eraser";
      customType: null;
    }
  | {
      type: "custom";
      customType: string;
    }
  | null;
export type AppState = {
  isLoading: boolean;
  errorMessage: string | null;
  draggingElement: NonDeletedExcalidrawElement | null;
  resizingElement: NonDeletedExcalidrawElement | null;
  multiElement: NonDeleted<ExcalidrawLinearElement> | null;
  selectionElement: NonDeletedExcalidrawElement | null;
  isBindingEnabled: boolean;
  startBoundElement: NonDeleted<ExcalidrawBindableElement> | null;
  suggestedBindings: SuggestedBinding[];
  // element being edited, but not necessarily added to elements array yet
  // (e.g. text element when typing into the input)
  editingElement: NonDeletedExcalidrawElement | null;
  editingLinearElement: LinearElementEditor | null;
  activeTool:
    | {
        type: typeof SHAPES[number]["value"] | "eraser";
        lastActiveToolBeforeEraser: LastActiveToolBeforeEraser;
        locked: boolean;
        customType: null;
      }
    | {
        type: "custom";
        customType: string;
        lastActiveToolBeforeEraser: LastActiveToolBeforeEraser;
        locked: boolean;
      };
  penMode: boolean;
  penDetected: boolean;
  exportBackground: boolean;
  exportEmbedScene: boolean;
  exportWithDarkMode: boolean;
  exportScale: number;
  currentItemStrokeColor: string;
  currentItemBackgroundColor: string;
  currentItemFillStyle: ExcalidrawElement["fillStyle"];
  currentItemStrokeWidth: number;
  currentItemStrokeStyle: ExcalidrawElement["strokeStyle"];
  currentItemRoughness: number;
  currentItemOpacity: number;
  currentItemFontFamily: FontFamilyValues;
  currentItemFontSize: number;
  currentItemTextAlign: TextAlign;
  currentItemStrokeSharpness: ExcalidrawElement["strokeSharpness"];
  currentItemStartArrowhead: Arrowhead | null;
  currentItemEndArrowhead: Arrowhead | null;
  currentItemLinearStrokeSharpness: ExcalidrawElement["strokeSharpness"];
  viewBackgroundColor: string;
  scrollX: number;
  scrollY: number;
  cursorButton: "up" | "down";
  scrolledOutside: boolean;
  name: string;
  isResizing: boolean;
  isRotating: boolean;
  zoom: Zoom;
  openMenu: "canvas" | "shape" | null;
  openPopup:
    | "canvasColorPicker"
    | "backgroundColorPicker"
    | "strokeColorPicker"
    | null;
  lastPointerDownWith: PointerType;
  selectedElementIds: { [id: string]: boolean };
  previousSelectedElementIds: { [id: string]: boolean };
  shouldCacheIgnoreZoom: boolean;
  showHelpDialog: boolean;
  toast: { message: string; closable?: boolean; duration?: number } | null;
  zenModeEnabled: boolean;
  theme: Theme;
  gridSize: number | null;
  viewModeEnabled: boolean;

  /** top-most selected groups (i.e. does not include nested groups) */
  selectedGroupIds: { [groupId: string]: boolean };
  /** group being edited when you drill down to its constituent element
    (e.g. when you double-click on a group's element) */
  editingGroupId: GroupId | null;
  width: number;
  height: number;
  offsetTop: number;
  offsetLeft: number;

  isLibraryOpen: boolean;
  isLibraryMenuDocked: boolean;
  fileHandle: FileSystemHandle | null;
  collaborators: Map<string, Collaborator>;
  showStats: boolean;
  currentChartType: ChartType;
  pasteDialog:
    | {
        shown: false;
        data: null;
      }
    | {
        shown: true;
        data: Spreadsheet;
      };
  /** imageElement waiting to be placed on canvas */
  pendingImageElementId: ExcalidrawImageElement["id"] | null;
  showHyperlinkPopup: false | "info" | "editor";
<<<<<<< HEAD
  linkOpacity: number; //zsviczian
  trayModeEnabled: boolean; //zsviczian
  colorPalette: {
    canvasBackground?: string[];
    elementBackground?: string[];
    elementStroke?: string[];
  }; //zsviczian
=======
  selectedLinearElement: LinearElementEditor | null;
>>>>>>> 08ce7c7f
};

export type NormalizedZoomValue = number & { _brand: "normalizedZoom" };

export type Zoom = Readonly<{
  value: NormalizedZoomValue;
}>;

export type PointerCoords = Readonly<{
  x: number;
  y: number;
}>;

export type Gesture = {
  pointers: Map<number, PointerCoords>;
  lastCenter: { x: number; y: number } | null;
  initialDistance: number | null;
  initialScale: number | null;
};

export declare class GestureEvent extends UIEvent {
  readonly rotation: number;
  readonly scale: number;
}

// libraries
// -----------------------------------------------------------------------------
/** @deprecated legacy: do not use outside of migration paths */
export type LibraryItem_v1 = readonly NonDeleted<ExcalidrawElement>[];
/** @deprecated legacy: do not use outside of migration paths */
type LibraryItems_v1 = readonly LibraryItem_v1[];

/** v2 library item */
export type LibraryItem = {
  id: string;
  status: "published" | "unpublished";
  elements: readonly NonDeleted<ExcalidrawElement>[];
  /** timestamp in epoch (ms) */
  created: number;
  name?: string;
  error?: string;
};
export type LibraryItems = readonly LibraryItem[];
export type LibraryItems_anyVersion = LibraryItems | LibraryItems_v1;

export type LibraryItemsSource =
  | ((
      currentLibraryItems: LibraryItems,
    ) =>
      | Blob
      | LibraryItems_anyVersion
      | Promise<LibraryItems_anyVersion | Blob>)
  | Blob
  | LibraryItems_anyVersion
  | Promise<LibraryItems_anyVersion | Blob>;
// -----------------------------------------------------------------------------

// NOTE ready/readyPromise props are optional for host apps' sake (our own
// implem guarantees existence)
export type ExcalidrawAPIRefValue =
  | ExcalidrawImperativeAPI
  | {
      readyPromise?: ResolvablePromise<ExcalidrawImperativeAPI>;
      ready?: false;
    };

export type ExcalidrawInitialDataState = Merge<
  ImportedDataState,
  {
    libraryItems?:
      | Required<ImportedDataState>["libraryItems"]
      | Promise<Required<ImportedDataState>["libraryItems"]>;
  }
>;

export interface ExcalidrawProps {
  onChange?: (
    elements: readonly ExcalidrawElement[],
    appState: AppState,
    files: BinaryFiles,
  ) => void;
  initialData?:
    | ExcalidrawInitialDataState
    | null
    | Promise<ExcalidrawInitialDataState | null>;
  excalidrawRef?: ForwardRef<ExcalidrawAPIRefValue>;
  onCollabButtonClick?: () => void;
  isCollaborating?: boolean;
  onPointerUpdate?: (payload: {
    pointer: { x: number; y: number };
    button: "down" | "up";
    pointersMap: Gesture["pointers"];
  }) => void;
  onPaste?: (
    data: ClipboardData,
    event: ClipboardEvent | null,
  ) => Promise<boolean> | boolean;
  onDrop?: (
    event: React.DragEvent<HTMLDivElement>,
  ) => Promise<boolean> | boolean; //zsviczian
  renderTopRightUI?: (
    isMobile: boolean,
    appState: AppState,
  ) => JSX.Element | null;
  renderFooter?: (isMobile: boolean, appState: AppState) => JSX.Element | null;
  langCode?: Language["code"];
  viewModeEnabled?: boolean;
  zenModeEnabled?: boolean;
  gridModeEnabled?: boolean;
  libraryReturnUrl?: string;
  initState?: AppState; //zsviczian
  theme?: Theme;
  name?: string;
  renderCustomStats?: (
    elements: readonly NonDeletedExcalidrawElement[],
    appState: AppState,
  ) => JSX.Element;
  UIOptions?: {
    dockedSidebarBreakpoint?: number;
    canvasActions?: CanvasActions;
  };
  detectScroll?: boolean;
  handleKeyboardGlobally?: boolean;
  onLibraryChange?: (libraryItems: LibraryItems) => void | Promise<any>;
  autoFocus?: boolean;
  onBeforeTextEdit?: (textElement: ExcalidrawTextElement) => string; //zsviczian
  onBeforeTextSubmit?: (
    textElement: ExcalidrawTextElement,
    textToSubmit: string,
    originalText: string,
    isDeleted: boolean,
  ) => [string, string, string]; //zsviczian
  generateIdForFile?: (file: File) => string | Promise<string>;
  onThemeChange?: (newTheme: string) => void; //zsviczian
  onViewModeChange?: (isViewModeEnabled: boolean) => void; //zsviczian
  onLinkOpen?: (
    element: NonDeletedExcalidrawElement,
    event: CustomEvent<{
      nativeEvent: MouseEvent | React.PointerEvent<HTMLCanvasElement>;
    }>,
  ) => void;
  onLinkHover?: (
    element: NonDeletedExcalidrawElement,
    event: React.PointerEvent<HTMLCanvasElement>,
  ) => void; //zsviczian
  onPointerDown?: (
    activeTool: AppState["activeTool"],
    pointerDownState: PointerDownState,
  ) => void;
  onScrollChange?: (scrollX: number, scrollY: number) => void;
}

export type SceneData = {
  elements?: ImportedDataState["elements"];
  appState?: ImportedDataState["appState"];
  collaborators?: Map<string, Collaborator>;
  commitToHistory?: boolean;
};

export enum UserIdleState {
  ACTIVE = "active",
  AWAY = "away",
  IDLE = "idle",
}

export type ExportOpts = {
  saveFileToDisk?: boolean;
  onExportToBackend?: (
    exportedElements: readonly NonDeletedExcalidrawElement[],
    appState: AppState,
    files: BinaryFiles,
    canvas: HTMLCanvasElement | null,
  ) => void;
  renderCustomUI?: (
    exportedElements: readonly NonDeletedExcalidrawElement[],
    appState: AppState,
    files: BinaryFiles,
    canvas: HTMLCanvasElement | null,
  ) => JSX.Element;
};

type CanvasActions = {
  changeViewBackgroundColor?: boolean;
  clearCanvas?: boolean;
  export?: false | ExportOpts;
  loadScene?: boolean;
  saveToActiveFile?: boolean;
  theme?: boolean;
  saveAsImage?: boolean;
};

export type AppProps = Merge<
  ExcalidrawProps,
  {
    UIOptions: {
      canvasActions: Required<CanvasActions> & { export: ExportOpts };
      dockedSidebarBreakpoint?: number;
    };
    detectScroll: boolean;
    handleKeyboardGlobally: boolean;
    isCollaborating: boolean;
  }
>;

/** A subset of App class properties that we need to use elsewhere
 * in the app, eg Manager. Factored out into a separate type to keep DRY. */
export type AppClassProperties = {
  props: AppProps;
  canvas: HTMLCanvasElement | null;
  focusContainer(): void;
  library: Library;
  imageCache: Map<
    FileId,
    {
      image: HTMLImageElement | Promise<HTMLImageElement>;
      mimeType: typeof ALLOWED_IMAGE_MIME_TYPES[number];
    }
  >;
  files: BinaryFiles;
  device: App["device"];
  scene: App["scene"];
};

export type PointerDownState = Readonly<{
  // The first position at which pointerDown happened
  origin: Readonly<{ x: number; y: number }>;
  // Same as "origin" but snapped to the grid, if grid is on
  originInGrid: Readonly<{ x: number; y: number }>;
  // Scrollbar checks
  scrollbars: ReturnType<typeof isOverScrollBars>;
  // The previous pointer position
  lastCoords: { x: number; y: number };
  // map of original elements data
  originalElements: Map<string, NonDeleted<ExcalidrawElement>>;
  resize: {
    // Handle when resizing, might change during the pointer interaction
    handleType: MaybeTransformHandleType;
    // This is determined on the initial pointer down event
    isResizing: boolean;
    // This is determined on the initial pointer down event
    offset: { x: number; y: number };
    // This is determined on the initial pointer down event
    arrowDirection: "origin" | "end";
    // This is a center point of selected elements determined on the initial pointer down event (for rotation only)
    center: { x: number; y: number };
  };
  hit: {
    // The element the pointer is "hitting", is determined on the initial
    // pointer down event
    element: NonDeleted<ExcalidrawElement> | null;
    // The elements the pointer is "hitting", is determined on the initial
    // pointer down event
    allHitElements: NonDeleted<ExcalidrawElement>[];
    // This is determined on the initial pointer down event
    wasAddedToSelection: boolean;
    // Whether selected element(s) were duplicated, might change during the
    // pointer interaction
    hasBeenDuplicated: boolean;
    hasHitCommonBoundingBoxOfSelectedElements: boolean;
    hasHitElementInside: boolean;
  };
  withCmdOrCtrl: boolean;
  drag: {
    // Might change during the pointer interaction
    hasOccurred: boolean;
    // Might change during the pointer interaction
    offset: { x: number; y: number } | null;
  };
  // We need to have these in the state so that we can unsubscribe them
  eventListeners: {
    // It's defined on the initial pointer down event
    onMove: null | ReturnType<typeof throttleRAF>;
    // It's defined on the initial pointer down event
    onUp: null | ((event: PointerEvent) => void);
    // It's defined on the initial pointer down event
    onKeyDown: null | ((event: KeyboardEvent) => void);
    // It's defined on the initial pointer down event
    onKeyUp: null | ((event: KeyboardEvent) => void);
  };
  boxSelection: {
    hasOccurred: boolean;
  };
  elementIdsToErase: {
    [key: ExcalidrawElement["id"]]: {
      opacity: ExcalidrawElement["opacity"];
      erase: boolean;
    };
  };
}>;

export type ExcalidrawImperativeAPI = {
  updateScene: InstanceType<typeof App>["updateScene"];
  updateLibrary: InstanceType<typeof Library>["updateLibrary"];
  resetScene: InstanceType<typeof App>["resetScene"];
  getSceneElementsIncludingDeleted: InstanceType<
    typeof App
  >["getSceneElementsIncludingDeleted"];
  history: {
    clear: InstanceType<typeof App>["resetHistory"];
  };
  scrollToContent: InstanceType<typeof App>["scrollToContent"];
  zoomToFit: InstanceType<typeof App>["zoomToFit"]; //zsviczian
  getSceneElements: InstanceType<typeof App>["getSceneElements"];
  getAppState: () => InstanceType<typeof App>["state"];
  getFiles: () => InstanceType<typeof App>["files"];
  refresh: InstanceType<typeof App>["refresh"];
  setToast: InstanceType<typeof App>["setToast"];
  addFiles: (data: BinaryFileData[]) => void;
  updateContainerSize: InstanceType<typeof App>["updateContainerSize"]; //zsviczian
  readyPromise: ResolvablePromise<ExcalidrawImperativeAPI>;
  ready: true;
  id: string;
  setLocalFont: (showOnPanel: boolean) => void; //zsviczian
  selectElements: (elements: readonly ExcalidrawElement[]) => void; //zsviczian
  sendBackward: (elements: readonly ExcalidrawElement[]) => void; //zsviczian
  bringForward: (elements: readonly ExcalidrawElement[]) => void; //zsviczian
  sendToBack: (elements: readonly ExcalidrawElement[]) => void; //zsviczian
  bringToFront: (elements: readonly ExcalidrawElement[]) => void; //zsviczian
  restore: InstanceType<typeof App>["restore"]; //zsviczian
  setMobileModeAllowed: (allow: boolean) => void; //zsviczian
  setActiveTool: InstanceType<typeof App>["setActiveTool"];
  setCursor: InstanceType<typeof App>["setCursor"];
  resetCursor: InstanceType<typeof App>["resetCursor"];
};

export type Device = Readonly<{
  isSmScreen: boolean;
  isMobile: boolean;
  isTouchScreen: boolean;
  canDeviceFitSidebar: boolean;
}>;<|MERGE_RESOLUTION|>--- conflicted
+++ resolved
@@ -180,7 +180,6 @@
   /** imageElement waiting to be placed on canvas */
   pendingImageElementId: ExcalidrawImageElement["id"] | null;
   showHyperlinkPopup: false | "info" | "editor";
-<<<<<<< HEAD
   linkOpacity: number; //zsviczian
   trayModeEnabled: boolean; //zsviczian
   colorPalette: {
@@ -188,9 +187,7 @@
     elementBackground?: string[];
     elementStroke?: string[];
   }; //zsviczian
-=======
   selectedLinearElement: LinearElementEditor | null;
->>>>>>> 08ce7c7f
 };
 
 export type NormalizedZoomValue = number & { _brand: "normalizedZoom" };
