--- conflicted
+++ resolved
@@ -32,14 +32,9 @@
 import type { FileSystemHandle } from "./data/filesystem";
 import type { IMAGE_MIME_TYPES, MIME_TYPES } from "./constants";
 import { ContextMenuItems } from "./components/ContextMenu";
-<<<<<<< HEAD
 import { ColorPickerType } from "./components/ColorPicker/colorPickerUtils";
-import { Merge, ForwardRef } from "./utility-types";
-import React from "react";
 import { ColorPalette, ColorTuple } from "./colors";
-=======
 import { Merge, ForwardRef, ValueOf } from "./utility-types";
->>>>>>> 6977c326
 
 export type Point = Readonly<RoughPoint>;
 
@@ -170,17 +165,8 @@
   isRotating: boolean;
   zoom: Zoom;
   openMenu: "canvas" | "shape" | null;
-<<<<<<< HEAD
   openPopup: "canvasBackground" | "elementBackground" | "elementStroke" | null;
-  openSidebar: "library" | "customSidebar" | null;
-=======
-  openPopup:
-    | "canvasColorPicker"
-    | "backgroundColorPicker"
-    | "strokeColorPicker"
-    | null;
   openSidebar: { name: SidebarName; tab?: SidebarTabName } | null;
->>>>>>> 6977c326
   openDialog: "imageExport" | "help" | "jsonExport" | null;
   /**
    * Reflects user preference for whether the default sidebar should be docked.
