import {
  PointerType,
  ExcalidrawLinearElement,
  NonDeletedExcalidrawElement,
  NonDeleted,
  TextAlign,
  ExcalidrawElement,
  GroupId,
  ExcalidrawBindableElement,
  Arrowhead,
  ChartType,
  FontFamilyValues,
  ImageId,
  ExcalidrawImageElement,
} from "./element/types";
import { SHAPES } from "./shapes";
import { Point as RoughPoint } from "roughjs/bin/geometry";
import { LinearElementEditor } from "./element/linearElementEditor";
import { SuggestedBinding } from "./element/binding";
import { ImportedDataState } from "./data/types";
import type App from "./components/App";
import type { ResolvablePromise } from "./utils";
import { Spreadsheet } from "./charts";
import { Language } from "./i18n";
import { ClipboardData } from "./clipboard";
import { isOverScrollBars } from "./scene";
import { MaybeTransformHandleType } from "./element/transformHandles";
<<<<<<< HEAD
import Library from "./data/library";
=======
import { FileSystemHandle } from "./data/filesystem";
>>>>>>> 54739cd2

export type Point = Readonly<RoughPoint>;

export type Collaborator = {
  pointer?: {
    x: number;
    y: number;
  };
  button?: "up" | "down";
  selectedElementIds?: AppState["selectedElementIds"];
  username?: string | null;
  userState?: UserIdleState;
  color?: {
    background: string;
    stroke: string;
  };
};

export type DataURL = string & { _brand: "DataURL" };

export type BinaryFileData = {
  type: "image" | "other";
  id: ImageId;
  dataURL: DataURL;
  created: number;
};

export type AppState = {
  files: Record<ExcalidrawElement["id"], BinaryFileData>;
  isLoading: boolean;
  errorMessage: string | null;
  draggingElement: NonDeletedExcalidrawElement | null;
  resizingElement: NonDeletedExcalidrawElement | null;
  multiElement: NonDeleted<ExcalidrawLinearElement> | null;
  selectionElement: NonDeletedExcalidrawElement | null;
  isBindingEnabled: boolean;
  startBoundElement: NonDeleted<ExcalidrawBindableElement> | null;
  suggestedBindings: SuggestedBinding[];
  // element being edited, but not necessarily added to elements array yet
  // (e.g. text element when typing into the input)
  editingElement: NonDeletedExcalidrawElement | null;
  editingLinearElement: LinearElementEditor | null;
  elementType: typeof SHAPES[number]["value"];
  elementLocked: boolean;
  exportBackground: boolean;
  exportEmbedScene: boolean;
  exportWithDarkMode: boolean;
  exportScale: number;
  currentItemStrokeColor: string;
  currentItemBackgroundColor: string;
  currentItemFillStyle: ExcalidrawElement["fillStyle"];
  currentItemStrokeWidth: number;
  currentItemStrokeStyle: ExcalidrawElement["strokeStyle"];
  currentItemRoughness: number;
  currentItemOpacity: number;
  currentItemFontFamily: FontFamilyValues;
  currentItemFontSize: number;
  currentItemTextAlign: TextAlign;
  currentItemStrokeSharpness: ExcalidrawElement["strokeSharpness"];
  currentItemStartArrowhead: Arrowhead | null;
  currentItemEndArrowhead: Arrowhead | null;
  currentItemLinearStrokeSharpness: ExcalidrawElement["strokeSharpness"];
  viewBackgroundColor: string;
  scrollX: number;
  scrollY: number;
  cursorButton: "up" | "down";
  scrolledOutside: boolean;
  name: string;
  isResizing: boolean;
  isRotating: boolean;
  zoom: Zoom;
  openMenu: "canvas" | "shape" | null;
  openPopup:
    | "canvasColorPicker"
    | "backgroundColorPicker"
    | "strokeColorPicker"
    | null;
  lastPointerDownWith: PointerType;
  selectedElementIds: { [id: string]: boolean };
  previousSelectedElementIds: { [id: string]: boolean };
  shouldCacheIgnoreZoom: boolean;
  showHelpDialog: boolean;
  toastMessage: string | null;
  zenModeEnabled: boolean;
  theme: "light" | "dark";
  gridSize: number | null;
  viewModeEnabled: boolean;

  /** top-most selected groups (i.e. does not include nested groups) */
  selectedGroupIds: { [groupId: string]: boolean };
  /** group being edited when you drill down to its constituent element
    (e.g. when you double-click on a group's element) */
  editingGroupId: GroupId | null;
  width: number;
  height: number;
  offsetTop: number;
  offsetLeft: number;

  isLibraryOpen: boolean;
<<<<<<< HEAD
  fileHandle: import("@dwelle/browser-fs-access").FileSystemHandle | null;
=======
  fileHandle: FileSystemHandle | null;
>>>>>>> 54739cd2
  collaborators: Map<string, Collaborator>;
  showStats: boolean;
  currentChartType: ChartType;
  pasteDialog:
    | {
        shown: false;
        data: null;
      }
    | {
        shown: true;
        data: Spreadsheet;
      };
  /** imageElement waiting to be placed on canvas */
  pendingImageElement: NonDeleted<ExcalidrawImageElement> | null;
};

export type NormalizedZoomValue = number & { _brand: "normalizedZoom" };

export type Zoom = Readonly<{
  value: NormalizedZoomValue;
  translation: Readonly<{
    x: number;
    y: number;
  }>;
}>;

export type PointerCoords = Readonly<{
  x: number;
  y: number;
}>;

export type Gesture = {
  pointers: Map<number, PointerCoords>;
  lastCenter: { x: number; y: number } | null;
  initialDistance: number | null;
  initialScale: number | null;
};

export declare class GestureEvent extends UIEvent {
  readonly rotation: number;
  readonly scale: number;
}

export type LibraryItem = readonly NonDeleted<ExcalidrawElement>[];
export type LibraryItems = readonly LibraryItem[];

// NOTE ready/readyPromise props are optional for host apps' sake (our own
// implem guarantees existence)
export type ExcalidrawAPIRefValue =
  | ExcalidrawImperativeAPI
  | {
      readyPromise?: ResolvablePromise<ExcalidrawImperativeAPI>;
      ready?: false;
    };

export interface ExcalidrawProps {
  onChange?: (
    elements: readonly ExcalidrawElement[],
    appState: AppState,
  ) => void;
  initialData?: ImportedDataState | null | Promise<ImportedDataState | null>;
  excalidrawRef?: ForwardRef<ExcalidrawAPIRefValue>;
  onCollabButtonClick?: () => void;
  isCollaborating?: boolean;
  onPointerUpdate?: (payload: {
    pointer: { x: number; y: number };
    button: "down" | "up";
    pointersMap: Gesture["pointers"];
  }) => void;
  onPaste?: (
    data: ClipboardData,
    event: ClipboardEvent | null,
  ) => Promise<boolean> | boolean;
  renderTopRightUI?: (isMobile: boolean, appState: AppState) => JSX.Element;
  renderFooter?: (isMobile: boolean, appState: AppState) => JSX.Element;
  langCode?: Language["code"];
  viewModeEnabled?: boolean;
  zenModeEnabled?: boolean;
  gridModeEnabled?: boolean;
  libraryReturnUrl?: string;
  theme?: "dark" | "light";
  name?: string;
  renderCustomStats?: (
    elements: readonly NonDeletedExcalidrawElement[],
    appState: AppState,
  ) => JSX.Element;
  UIOptions?: UIOptions;
  detectScroll?: boolean;
  handleKeyboardGlobally?: boolean;
  onLibraryChange?: (libraryItems: LibraryItems) => void | Promise<any>;
  autoFocus?: boolean;
  generateIdForFile?: (file: File) => string | Promise<string>;
}

export type SceneData = {
  elements?: ImportedDataState["elements"];
  appState?: ImportedDataState["appState"];
  collaborators?: Map<string, Collaborator>;
  commitToHistory?: boolean;
};

export enum UserIdleState {
  ACTIVE = "active",
  AWAY = "away",
  IDLE = "idle",
}

export type ExportOpts = {
  saveFileToDisk?: boolean;
  onExportToBackend?: (
    exportedElements: readonly NonDeletedExcalidrawElement[],
    appState: AppState,
    canvas: HTMLCanvasElement | null,
  ) => void;
  renderCustomUI?: (
    exportedElements: readonly NonDeletedExcalidrawElement[],
    appState: AppState,
    canvas: HTMLCanvasElement | null,
  ) => JSX.Element;
};

type CanvasActions = {
  changeViewBackgroundColor?: boolean;
  clearCanvas?: boolean;
  export?: false | ExportOpts;
  loadScene?: boolean;
  saveToActiveFile?: boolean;
  theme?: boolean;
  saveAsImage?: boolean;
};

export type UIOptions = {
  canvasActions?: CanvasActions;
};

export type AppProps = ExcalidrawProps & {
  UIOptions: {
    canvasActions: Required<CanvasActions> & { export: ExportOpts };
  };
  detectScroll: boolean;
  handleKeyboardGlobally: boolean;
};

/** A subset of App class properties that we need to use elsewhere
 * in the app, eg Manager. Factored out into a separate type to keep DRY. */
export type AppClassProperties = {
  props: AppProps;
  canvas: HTMLCanvasElement | null;
  focusContainer(): void;
  library: Library;
  imageCache: Map<ImageId, HTMLImageElement>;
};

export type PointerDownState = Readonly<{
  // The first position at which pointerDown happened
  origin: Readonly<{ x: number; y: number }>;
  // Same as "origin" but snapped to the grid, if grid is on
  originInGrid: Readonly<{ x: number; y: number }>;
  // Scrollbar checks
  scrollbars: ReturnType<typeof isOverScrollBars>;
  // The previous pointer position
  lastCoords: { x: number; y: number };
  // map of original elements data
  originalElements: Map<string, NonDeleted<ExcalidrawElement>>;
  resize: {
    // Handle when resizing, might change during the pointer interaction
    handleType: MaybeTransformHandleType;
    // This is determined on the initial pointer down event
    isResizing: boolean;
    // This is determined on the initial pointer down event
    offset: { x: number; y: number };
    // This is determined on the initial pointer down event
    arrowDirection: "origin" | "end";
    // This is a center point of selected elements determined on the initial pointer down event (for rotation only)
    center: { x: number; y: number };
  };
  hit: {
    // The element the pointer is "hitting", is determined on the initial
    // pointer down event
    element: NonDeleted<ExcalidrawElement> | null;
    // The elements the pointer is "hitting", is determined on the initial
    // pointer down event
    allHitElements: NonDeleted<ExcalidrawElement>[];
    // This is determined on the initial pointer down event
    wasAddedToSelection: boolean;
    // Whether selected element(s) were duplicated, might change during the
    // pointer interaction
    hasBeenDuplicated: boolean;
    hasHitCommonBoundingBoxOfSelectedElements: boolean;
  };
  withCmdOrCtrl: boolean;
  drag: {
    // Might change during the pointer interation
    hasOccurred: boolean;
    // Might change during the pointer interation
    offset: { x: number; y: number } | null;
  };
  // We need to have these in the state so that we can unsubscribe them
  eventListeners: {
    // It's defined on the initial pointer down event
    onMove: null | ((event: PointerEvent) => void);
    // It's defined on the initial pointer down event
    onUp: null | ((event: PointerEvent) => void);
    // It's defined on the initial pointer down event
    onKeyDown: null | ((event: KeyboardEvent) => void);
    // It's defined on the initial pointer down event
    onKeyUp: null | ((event: KeyboardEvent) => void);
  };
}>;

export type ExcalidrawImperativeAPI = {
  updateScene: InstanceType<typeof App>["updateScene"];
  resetScene: InstanceType<typeof App>["resetScene"];
  getSceneElementsIncludingDeleted: InstanceType<
    typeof App
  >["getSceneElementsIncludingDeleted"];
  history: {
    clear: InstanceType<typeof App>["resetHistory"];
  };
  scrollToContent: InstanceType<typeof App>["scrollToContent"];
  getSceneElements: InstanceType<typeof App>["getSceneElements"];
  getAppState: () => InstanceType<typeof App>["state"];
  refresh: InstanceType<typeof App>["refresh"];
  importLibrary: InstanceType<typeof App>["importLibraryFromUrl"];
  setToastMessage: InstanceType<typeof App>["setToastMessage"];
  setFiles: (data: AppState["files"][number][]) => void;
  readyPromise: ResolvablePromise<ExcalidrawImperativeAPI>;
  ready: true;
  id: string;
};<|MERGE_RESOLUTION|>--- conflicted
+++ resolved
@@ -25,11 +25,8 @@
 import { ClipboardData } from "./clipboard";
 import { isOverScrollBars } from "./scene";
 import { MaybeTransformHandleType } from "./element/transformHandles";
-<<<<<<< HEAD
 import Library from "./data/library";
-=======
-import { FileSystemHandle } from "./data/filesystem";
->>>>>>> 54739cd2
+import type { FileSystemHandle } from "./data/filesystem";
 
 export type Point = Readonly<RoughPoint>;
 
@@ -129,11 +126,7 @@
   offsetLeft: number;
 
   isLibraryOpen: boolean;
-<<<<<<< HEAD
-  fileHandle: import("@dwelle/browser-fs-access").FileSystemHandle | null;
-=======
   fileHandle: FileSystemHandle | null;
->>>>>>> 54739cd2
   collaborators: Map<string, Collaborator>;
   showStats: boolean;
   currentChartType: ChartType;
