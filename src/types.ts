--- conflicted
+++ resolved
@@ -80,12 +80,8 @@
   editingLinearElement: LinearElementEditor | null;
   elementType: typeof SHAPES[number]["value"];
   elementLocked: boolean;
-<<<<<<< HEAD
-  penLocked: boolean;
-=======
   penMode: boolean;
   penDetected: boolean;
->>>>>>> 4486fbc2
   exportBackground: boolean;
   exportEmbedScene: boolean;
   exportWithDarkMode: boolean;
