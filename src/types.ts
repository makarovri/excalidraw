import {
  PointerType,
  ExcalidrawLinearElement,
  NonDeletedExcalidrawElement,
  NonDeleted,
  TextAlign,
  ExcalidrawElement,
  GroupId,
  ExcalidrawBindableElement,
  Arrowhead,
  ChartType,
  FontFamilyValues,
  FileId,
  ExcalidrawImageElement,
  Theme,
} from "./element/types";
import { SHAPES } from "./shapes";
import { Point as RoughPoint } from "roughjs/bin/geometry";
import { LinearElementEditor } from "./element/linearElementEditor";
import { SuggestedBinding } from "./element/binding";
import { ImportedDataState } from "./data/types";
import type App from "./components/App";
import type { ResolvablePromise, throttleRAF } from "./utils";
import { Spreadsheet } from "./charts";
import { Language } from "./i18n";
import { ClipboardData } from "./clipboard";
import { isOverScrollBars } from "./scene";
import { MaybeTransformHandleType } from "./element/transformHandles";
import Library from "./data/library";
import type { FileSystemHandle } from "./data/filesystem";
import type { ALLOWED_IMAGE_MIME_TYPES, MIME_TYPES } from "./constants";

export type Point = Readonly<RoughPoint>;

export type Collaborator = {
  pointer?: {
    x: number;
    y: number;
  };
  button?: "up" | "down";
  selectedElementIds?: AppState["selectedElementIds"];
  username?: string | null;
  userState?: UserIdleState;
  color?: {
    background: string;
    stroke: string;
  };
  // The url of the collaborator's avatar, defaults to username intials
  // if not present
  avatarUrl?: string;
  // user id. If supplied, we'll filter out duplicates when rendering user avatars.
  id?: string;
};

export type DataURL = string & { _brand: "DataURL" };

export type BinaryFileData = {
  mimeType:
    | typeof ALLOWED_IMAGE_MIME_TYPES[number]
    // future user or unknown file type
    | typeof MIME_TYPES.binary;
  id: FileId;
  dataURL: DataURL;
  created: number;
};

export type BinaryFileMetadata = Omit<BinaryFileData, "dataURL">;

export type BinaryFiles = Record<ExcalidrawElement["id"], BinaryFileData>;

export type LastActiveToolBeforeEraser =
  | {
      type: typeof SHAPES[number]["value"] | "eraser";
      customType: null;
    }
  | {
      type: "custom";
      customType: string;
    }
  | null;
export type AppState = {
  isLoading: boolean;
  errorMessage: string | null;
  draggingElement: NonDeletedExcalidrawElement | null;
  resizingElement: NonDeletedExcalidrawElement | null;
  multiElement: NonDeleted<ExcalidrawLinearElement> | null;
  selectionElement: NonDeletedExcalidrawElement | null;
  isBindingEnabled: boolean;
  startBoundElement: NonDeleted<ExcalidrawBindableElement> | null;
  suggestedBindings: SuggestedBinding[];
  // element being edited, but not necessarily added to elements array yet
  // (e.g. text element when typing into the input)
  editingElement: NonDeletedExcalidrawElement | null;
  editingLinearElement: LinearElementEditor | null;
  activeTool:
    | {
        type: typeof SHAPES[number]["value"] | "eraser";
        lastActiveToolBeforeEraser: LastActiveToolBeforeEraser;
        locked: boolean;
        customType: null;
      }
    | {
        type: "custom";
        customType: string;
        lastActiveToolBeforeEraser: LastActiveToolBeforeEraser;
        locked: boolean;
      };
  penMode: boolean;
  penDetected: boolean;
  exportBackground: boolean;
  exportEmbedScene: boolean;
  exportWithDarkMode: boolean;
  exportScale: number;
  currentItemStrokeColor: string;
  currentItemBackgroundColor: string;
  currentItemFillStyle: ExcalidrawElement["fillStyle"];
  currentItemStrokeWidth: number;
  currentItemStrokeStyle: ExcalidrawElement["strokeStyle"];
  currentItemRoughness: number;
  currentItemOpacity: number;
  currentItemFontFamily: FontFamilyValues;
  currentItemFontSize: number;
  currentItemTextAlign: TextAlign;
  currentItemStrokeSharpness: ExcalidrawElement["strokeSharpness"];
  currentItemStartArrowhead: Arrowhead | null;
  currentItemEndArrowhead: Arrowhead | null;
  currentItemLinearStrokeSharpness: ExcalidrawElement["strokeSharpness"];
  viewBackgroundColor: string;
  scrollX: number;
  scrollY: number;
  cursorButton: "up" | "down";
  scrolledOutside: boolean;
  name: string;
  isResizing: boolean;
  isRotating: boolean;
  zoom: Zoom;
  openMenu: "canvas" | "shape" | null;
  openPopup:
    | "canvasColorPicker"
    | "backgroundColorPicker"
    | "strokeColorPicker"
    | null;
  lastPointerDownWith: PointerType;
  selectedElementIds: { [id: string]: boolean };
  previousSelectedElementIds: { [id: string]: boolean };
  shouldCacheIgnoreZoom: boolean;
  showHelpDialog: boolean;
  toastMessage: string | null;
  zenModeEnabled: boolean;
  theme: Theme;
  gridSize: number | null;
  viewModeEnabled: boolean;

  /** top-most selected groups (i.e. does not include nested groups) */
  selectedGroupIds: { [groupId: string]: boolean };
  /** group being edited when you drill down to its constituent element
    (e.g. when you double-click on a group's element) */
  editingGroupId: GroupId | null;
  width: number;
  height: number;
  offsetTop: number;
  offsetLeft: number;

  isLibraryOpen: boolean;
  isLibraryMenuDocked: boolean;
  fileHandle: FileSystemHandle | null;
  collaborators: Map<string, Collaborator>;
  showStats: boolean;
  currentChartType: ChartType;
  pasteDialog:
    | {
        shown: false;
        data: null;
      }
    | {
        shown: true;
        data: Spreadsheet;
      };
  /** imageElement waiting to be placed on canvas */
  pendingImageElementId: ExcalidrawImageElement["id"] | null;
  showHyperlinkPopup: false | "info" | "editor";
};

export type NormalizedZoomValue = number & { _brand: "normalizedZoom" };

export type Zoom = Readonly<{
  value: NormalizedZoomValue;
}>;

export type PointerCoords = Readonly<{
  x: number;
  y: number;
}>;

export type Gesture = {
  pointers: Map<number, PointerCoords>;
  lastCenter: { x: number; y: number } | null;
  initialDistance: number | null;
  initialScale: number | null;
};

export declare class GestureEvent extends UIEvent {
  readonly rotation: number;
  readonly scale: number;
}

// libraries
// -----------------------------------------------------------------------------
/** @deprecated legacy: do not use outside of migration paths */
export type LibraryItem_v1 = readonly NonDeleted<ExcalidrawElement>[];
/** @deprecated legacy: do not use outside of migration paths */
type LibraryItems_v1 = readonly LibraryItem_v1[];

/** v2 library item */
export type LibraryItem = {
  id: string;
  status: "published" | "unpublished";
  elements: readonly NonDeleted<ExcalidrawElement>[];
  /** timestamp in epoch (ms) */
  created: number;
  name?: string;
  error?: string;
};
export type LibraryItems = readonly LibraryItem[];
export type LibraryItems_anyVersion = LibraryItems | LibraryItems_v1;

export type LibraryItemsSource =
  | ((
      currentLibraryItems: LibraryItems,
    ) =>
      | Blob
      | LibraryItems_anyVersion
      | Promise<LibraryItems_anyVersion | Blob>)
  | Blob
  | LibraryItems_anyVersion
  | Promise<LibraryItems_anyVersion | Blob>;
// -----------------------------------------------------------------------------

// NOTE ready/readyPromise props are optional for host apps' sake (our own
// implem guarantees existence)
export type ExcalidrawAPIRefValue =
  | ExcalidrawImperativeAPI
  | {
      readyPromise?: ResolvablePromise<ExcalidrawImperativeAPI>;
      ready?: false;
    };

export type ExcalidrawInitialDataState = Merge<
  ImportedDataState,
  {
    libraryItems?:
      | Required<ImportedDataState>["libraryItems"]
      | Promise<Required<ImportedDataState>["libraryItems"]>;
  }
>;

export interface ExcalidrawProps {
  onChange?: (
    elements: readonly ExcalidrawElement[],
    appState: AppState,
    files: BinaryFiles,
  ) => void;
  initialData?:
    | ExcalidrawInitialDataState
    | null
    | Promise<ExcalidrawInitialDataState | null>;
  excalidrawRef?: ForwardRef<ExcalidrawAPIRefValue>;
  onCollabButtonClick?: () => void;
  isCollaborating?: boolean;
  onPointerUpdate?: (payload: {
    pointer: { x: number; y: number };
    button: "down" | "up";
    pointersMap: Gesture["pointers"];
  }) => void;
  onPaste?: (
    data: ClipboardData,
    event: ClipboardEvent | null,
  ) => Promise<boolean> | boolean;
  renderTopRightUI?: (
    isMobile: boolean,
    appState: AppState,
  ) => JSX.Element | null;
  renderFooter?: (isMobile: boolean, appState: AppState) => JSX.Element | null;
  langCode?: Language["code"];
  viewModeEnabled?: boolean;
  zenModeEnabled?: boolean;
  gridModeEnabled?: boolean;
  libraryReturnUrl?: string;
  theme?: Theme;
  name?: string;
  renderCustomStats?: (
    elements: readonly NonDeletedExcalidrawElement[],
    appState: AppState,
  ) => JSX.Element;
  UIOptions?: {
    sidebarBreakpoint?: number;
    canvasActions?: CanvasActions;
  };
  detectScroll?: boolean;
  handleKeyboardGlobally?: boolean;
  onLibraryChange?: (libraryItems: LibraryItems) => void | Promise<any>;
  autoFocus?: boolean;
  generateIdForFile?: (file: File) => string | Promise<string>;
  onLinkOpen?: (
    element: NonDeletedExcalidrawElement,
    event: CustomEvent<{
      nativeEvent: MouseEvent | React.PointerEvent<HTMLCanvasElement>;
    }>,
  ) => void;
  onPointerDown?: (
    activeTool: AppState["activeTool"],
    pointerDownState: PointerDownState,
  ) => void;
  onScrollChange?: (scrollX: number, scrollY: number) => void;
}

export type SceneData = {
  elements?: ImportedDataState["elements"];
  appState?: ImportedDataState["appState"];
  collaborators?: Map<string, Collaborator>;
  commitToHistory?: boolean;
};

export enum UserIdleState {
  ACTIVE = "active",
  AWAY = "away",
  IDLE = "idle",
}

export type ExportOpts = {
  saveFileToDisk?: boolean;
  onExportToBackend?: (
    exportedElements: readonly NonDeletedExcalidrawElement[],
    appState: AppState,
    files: BinaryFiles,
    canvas: HTMLCanvasElement | null,
  ) => void;
  renderCustomUI?: (
    exportedElements: readonly NonDeletedExcalidrawElement[],
    appState: AppState,
    files: BinaryFiles,
    canvas: HTMLCanvasElement | null,
  ) => JSX.Element;
};

type CanvasActions = {
  changeViewBackgroundColor?: boolean;
  clearCanvas?: boolean;
  export?: false | ExportOpts;
  loadScene?: boolean;
  saveToActiveFile?: boolean;
  theme?: boolean;
  saveAsImage?: boolean;
};

export type AppProps = Merge<
  ExcalidrawProps,
  {
    UIOptions: {
      canvasActions: Required<CanvasActions> & { export: ExportOpts };
      sidebarBreakpoint?: number;
    };
    detectScroll: boolean;
    handleKeyboardGlobally: boolean;
    isCollaborating: boolean;
  }
>;

/** A subset of App class properties that we need to use elsewhere
 * in the app, eg Manager. Factored out into a separate type to keep DRY. */
export type AppClassProperties = {
  props: AppProps;
  canvas: HTMLCanvasElement | null;
  focusContainer(): void;
  library: Library;
  imageCache: Map<
    FileId,
    {
      image: HTMLImageElement | Promise<HTMLImageElement>;
      mimeType: typeof ALLOWED_IMAGE_MIME_TYPES[number];
    }
  >;
  files: BinaryFiles;
<<<<<<< HEAD
  device: App["device"];
=======
  deviceType: App["deviceType"];
  scene: App["scene"];
>>>>>>> 4712393b
};

export type PointerDownState = Readonly<{
  // The first position at which pointerDown happened
  origin: Readonly<{ x: number; y: number }>;
  // Same as "origin" but snapped to the grid, if grid is on
  originInGrid: Readonly<{ x: number; y: number }>;
  // Scrollbar checks
  scrollbars: ReturnType<typeof isOverScrollBars>;
  // The previous pointer position
  lastCoords: { x: number; y: number };
  // map of original elements data
  originalElements: Map<string, NonDeleted<ExcalidrawElement>>;
  resize: {
    // Handle when resizing, might change during the pointer interaction
    handleType: MaybeTransformHandleType;
    // This is determined on the initial pointer down event
    isResizing: boolean;
    // This is determined on the initial pointer down event
    offset: { x: number; y: number };
    // This is determined on the initial pointer down event
    arrowDirection: "origin" | "end";
    // This is a center point of selected elements determined on the initial pointer down event (for rotation only)
    center: { x: number; y: number };
  };
  hit: {
    // The element the pointer is "hitting", is determined on the initial
    // pointer down event
    element: NonDeleted<ExcalidrawElement> | null;
    // The elements the pointer is "hitting", is determined on the initial
    // pointer down event
    allHitElements: NonDeleted<ExcalidrawElement>[];
    // This is determined on the initial pointer down event
    wasAddedToSelection: boolean;
    // Whether selected element(s) were duplicated, might change during the
    // pointer interaction
    hasBeenDuplicated: boolean;
    hasHitCommonBoundingBoxOfSelectedElements: boolean;
    hasHitElementInside: boolean;
  };
  withCmdOrCtrl: boolean;
  drag: {
    // Might change during the pointer interaction
    hasOccurred: boolean;
    // Might change during the pointer interaction
    offset: { x: number; y: number } | null;
  };
  // We need to have these in the state so that we can unsubscribe them
  eventListeners: {
    // It's defined on the initial pointer down event
    onMove: null | ReturnType<typeof throttleRAF>;
    // It's defined on the initial pointer down event
    onUp: null | ((event: PointerEvent) => void);
    // It's defined on the initial pointer down event
    onKeyDown: null | ((event: KeyboardEvent) => void);
    // It's defined on the initial pointer down event
    onKeyUp: null | ((event: KeyboardEvent) => void);
  };
  boxSelection: {
    hasOccurred: boolean;
  };
  elementIdsToErase: {
    [key: ExcalidrawElement["id"]]: {
      opacity: ExcalidrawElement["opacity"];
      erase: boolean;
    };
  };
}>;

export type ExcalidrawImperativeAPI = {
  updateScene: InstanceType<typeof App>["updateScene"];
  updateLibrary: InstanceType<typeof Library>["updateLibrary"];
  resetScene: InstanceType<typeof App>["resetScene"];
  getSceneElementsIncludingDeleted: InstanceType<
    typeof App
  >["getSceneElementsIncludingDeleted"];
  history: {
    clear: InstanceType<typeof App>["resetHistory"];
  };
  scrollToContent: InstanceType<typeof App>["scrollToContent"];
  getSceneElements: InstanceType<typeof App>["getSceneElements"];
  getAppState: () => InstanceType<typeof App>["state"];
  getFiles: () => InstanceType<typeof App>["files"];
  refresh: InstanceType<typeof App>["refresh"];
  setToastMessage: InstanceType<typeof App>["setToastMessage"];
  addFiles: (data: BinaryFileData[]) => void;
  readyPromise: ResolvablePromise<ExcalidrawImperativeAPI>;
  ready: true;
  id: string;
  setActiveTool: InstanceType<typeof App>["setActiveTool"];
  setCursor: InstanceType<typeof App>["setCursor"];
  resetCursor: InstanceType<typeof App>["resetCursor"];
};

export type Device = Readonly<{
  isSmScreen: boolean;
  isMobile: boolean;
  isTouchScreen: boolean;
  canDeviceFitSidebar: boolean;
}>;<|MERGE_RESOLUTION|>--- conflicted
+++ resolved
@@ -381,12 +381,8 @@
     }
   >;
   files: BinaryFiles;
-<<<<<<< HEAD
   device: App["device"];
-=======
-  deviceType: App["deviceType"];
   scene: App["scene"];
->>>>>>> 4712393b
 };
 
 export type PointerDownState = Readonly<{
