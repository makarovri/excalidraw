import {
  PointerType,
  ExcalidrawLinearElement,
  NonDeletedExcalidrawElement,
  NonDeleted,
  TextAlign,
  ExcalidrawElement,
  GroupId,
  ExcalidrawBindableElement,
  Arrowhead,
  ChartType,
  FontFamilyValues,
  ExcalidrawTextElement,
  FileId,
  ExcalidrawImageElement,
  Theme,
} from "./element/types";
import { SHAPES } from "./shapes";
import { Point as RoughPoint } from "roughjs/bin/geometry";
import { LinearElementEditor } from "./element/linearElementEditor";
import { SuggestedBinding } from "./element/binding";
import { ImportedDataState } from "./data/types";
import type App from "./components/App";
import type { ResolvablePromise, throttleRAF } from "./utils";
import { Spreadsheet } from "./charts";
import { Language } from "./i18n";
import { ClipboardData } from "./clipboard";
import { isOverScrollBars } from "./scene";
import { MaybeTransformHandleType } from "./element/transformHandles";
import Library from "./data/library";
import type { FileSystemHandle } from "./data/filesystem";
import type { ALLOWED_IMAGE_MIME_TYPES, MIME_TYPES } from "./constants";

export type Point = Readonly<RoughPoint>;

export type Collaborator = {
  pointer?: {
    x: number;
    y: number;
  };
  button?: "up" | "down";
  selectedElementIds?: AppState["selectedElementIds"];
  username?: string | null;
  userState?: UserIdleState;
  color?: {
    background: string;
    stroke: string;
  };
};

export type DataURL = string & { _brand: "DataURL" };

export type BinaryFileData = {
  mimeType:
    | typeof ALLOWED_IMAGE_MIME_TYPES[number]
    // future user or unknown file type
    | typeof MIME_TYPES.binary;
  id: FileId;
  dataURL: DataURL;
  created: number;
};

export type BinaryFileMetadata = Omit<BinaryFileData, "dataURL">;

export type BinaryFiles = Record<ExcalidrawElement["id"], BinaryFileData>;

export type AppState = {
  isLoading: boolean;
  errorMessage: string | null;
  draggingElement: NonDeletedExcalidrawElement | null;
  resizingElement: NonDeletedExcalidrawElement | null;
  multiElement: NonDeleted<ExcalidrawLinearElement> | null;
  selectionElement: NonDeletedExcalidrawElement | null;
  isBindingEnabled: boolean;
  startBoundElement: NonDeleted<ExcalidrawBindableElement> | null;
  suggestedBindings: SuggestedBinding[];
  // element being edited, but not necessarily added to elements array yet
  // (e.g. text element when typing into the input)
  editingElement: NonDeletedExcalidrawElement | null;
  editingLinearElement: LinearElementEditor | null;
  elementType: typeof SHAPES[number]["value"] | "eraser";
  elementLocked: boolean;
  penMode: boolean;
  penDetected: boolean;
  exportBackground: boolean;
  exportEmbedScene: boolean;
  exportWithDarkMode: boolean;
  exportScale: number;
  currentItemStrokeColor: string;
  currentItemBackgroundColor: string;
  currentItemFillStyle: ExcalidrawElement["fillStyle"];
  currentItemStrokeWidth: number;
  currentItemStrokeStyle: ExcalidrawElement["strokeStyle"];
  currentItemRoughness: number;
  currentItemOpacity: number;
  currentItemFontFamily: FontFamilyValues;
  currentItemFontSize: number;
  currentItemTextAlign: TextAlign;
  currentItemStrokeSharpness: ExcalidrawElement["strokeSharpness"];
  currentItemStartArrowhead: Arrowhead | null;
  currentItemEndArrowhead: Arrowhead | null;
  currentItemLinearStrokeSharpness: ExcalidrawElement["strokeSharpness"];
  viewBackgroundColor: string;
  scrollX: number;
  scrollY: number;
  cursorButton: "up" | "down";
  scrolledOutside: boolean;
  name: string;
  isResizing: boolean;
  isRotating: boolean;
  zoom: Zoom;
  openMenu: "canvas" | "shape" | null;
  openPopup:
    | "canvasColorPicker"
    | "backgroundColorPicker"
    | "strokeColorPicker"
    | null;
  lastPointerDownWith: PointerType;
  selectedElementIds: { [id: string]: boolean };
  previousSelectedElementIds: { [id: string]: boolean };
  shouldCacheIgnoreZoom: boolean;
  showHelpDialog: boolean;
  toastMessage: string | null;
  zenModeEnabled: boolean;
  theme: Theme;
  gridSize: number | null;
  viewModeEnabled: boolean;

  /** top-most selected groups (i.e. does not include nested groups) */
  selectedGroupIds: { [groupId: string]: boolean };
  /** group being edited when you drill down to its constituent element
    (e.g. when you double-click on a group's element) */
  editingGroupId: GroupId | null;
  width: number;
  height: number;
  offsetTop: number;
  offsetLeft: number;

  isLibraryOpen: boolean;
  fileHandle: FileSystemHandle | null;
  collaborators: Map<string, Collaborator>;
  showStats: boolean;
  currentChartType: ChartType;
  pasteDialog:
    | {
        shown: false;
        data: null;
      }
    | {
        shown: true;
        data: Spreadsheet;
      };
  /** imageElement waiting to be placed on canvas */
  pendingImageElement: NonDeleted<ExcalidrawImageElement> | null;
  showHyperlinkPopup: false | "info" | "editor";
  linkOpacity: number; //zsviczian
  trayModeEnabled: boolean; //zsviczian
  colorPalette: {
    canvasBackground?: string[];
    elementBackground?: string[];
    elementStroke?: string[];
  }; //zsviczian
};

export type NormalizedZoomValue = number & { _brand: "normalizedZoom" };

export type Zoom = Readonly<{
  value: NormalizedZoomValue;
}>;

export type PointerCoords = Readonly<{
  x: number;
  y: number;
}>;

export type Gesture = {
  pointers: Map<number, PointerCoords>;
  lastCenter: { x: number; y: number } | null;
  initialDistance: number | null;
  initialScale: number | null;
};

export declare class GestureEvent extends UIEvent {
  readonly rotation: number;
  readonly scale: number;
}

// libraries
// -----------------------------------------------------------------------------
/** @deprecated legacy: do not use outside of migration paths */
export type LibraryItem_v1 = readonly NonDeleted<ExcalidrawElement>[];
/** @deprecated legacy: do not use outside of migration paths */
export type LibraryItems_v1 = readonly LibraryItem_v1[];

/** v2 library item */
export type LibraryItem = {
  id: string;
  status: "published" | "unpublished";
  elements: readonly NonDeleted<ExcalidrawElement>[];
  /** timestamp in epoch (ms) */
  created: number;
  name?: string;
  error?: string;
};
export type LibraryItems = readonly LibraryItem[];
// -----------------------------------------------------------------------------

// NOTE ready/readyPromise props are optional for host apps' sake (our own
// implem guarantees existence)
export type ExcalidrawAPIRefValue =
  | ExcalidrawImperativeAPI
  | {
      readyPromise?: ResolvablePromise<ExcalidrawImperativeAPI>;
      ready?: false;
    };

export interface ExcalidrawProps {
  onChange?: (
    elements: readonly ExcalidrawElement[],
    appState: AppState,
    files: BinaryFiles,
  ) => void;
  initialData?: ImportedDataState | null | Promise<ImportedDataState | null>;
  excalidrawRef?: ForwardRef<ExcalidrawAPIRefValue>;
  onCollabButtonClick?: () => void;
  isCollaborating?: boolean;
  onPointerUpdate?: (payload: {
    pointer: { x: number; y: number };
    button: "down" | "up";
    pointersMap: Gesture["pointers"];
  }) => void;
  onPaste?: (
    data: ClipboardData,
    event: ClipboardEvent | null,
  ) => Promise<boolean> | boolean;
  onDrop?: (
    event: React.DragEvent<HTMLDivElement>,
  ) => Promise<boolean> | boolean; //zsviczian
  renderTopRightUI?: (
    isMobile: boolean,
    appState: AppState,
  ) => JSX.Element | null;
  renderFooter?: (isMobile: boolean, appState: AppState) => JSX.Element;
  langCode?: Language["code"];
  viewModeEnabled?: boolean;
  zenModeEnabled?: boolean;
  gridModeEnabled?: boolean;
  libraryReturnUrl?: string;
  theme?: Theme;
  name?: string;
  renderCustomStats?: (
    elements: readonly NonDeletedExcalidrawElement[],
    appState: AppState,
  ) => JSX.Element;
  UIOptions?: UIOptions;
  detectScroll?: boolean;
  handleKeyboardGlobally?: boolean;
  onLibraryChange?: (libraryItems: LibraryItems) => void | Promise<any>;
  autoFocus?: boolean;
  onBeforeTextEdit?: (textElement: ExcalidrawTextElement) => string; //zsviczian
  onBeforeTextSubmit?: (
    textElement: ExcalidrawTextElement,
    textToSubmit: string,
    originalText: string,
    isDeleted: boolean,
  ) => [string, string, string]; //zsviczian
  generateIdForFile?: (file: File) => string | Promise<string>;
  onThemeChange?: (newTheme: string) => void; //zsviczian
  onViewModeChange?: (isViewModeEnabled: boolean) => void; //zsviczian
  onLinkOpen?: (
    element: NonDeletedExcalidrawElement,
    event: CustomEvent<{
      nativeEvent: MouseEvent | React.PointerEvent<HTMLCanvasElement>;
    }>,
  ) => void;
  onLinkHover?: (
    element: NonDeletedExcalidrawElement,
    event: React.PointerEvent<HTMLCanvasElement>,
  ) => void; //zsviczian
}

export type SceneData = {
  elements?: ImportedDataState["elements"];
  appState?: ImportedDataState["appState"];
  collaborators?: Map<string, Collaborator>;
  commitToHistory?: boolean;
  libraryItems?: LibraryItems | LibraryItems_v1;
};

export enum UserIdleState {
  ACTIVE = "active",
  AWAY = "away",
  IDLE = "idle",
}

export type ExportOpts = {
  saveFileToDisk?: boolean;
  onExportToBackend?: (
    exportedElements: readonly NonDeletedExcalidrawElement[],
    appState: AppState,
    files: BinaryFiles,
    canvas: HTMLCanvasElement | null,
  ) => void;
  renderCustomUI?: (
    exportedElements: readonly NonDeletedExcalidrawElement[],
    appState: AppState,
    files: BinaryFiles,
    canvas: HTMLCanvasElement | null,
  ) => JSX.Element;
};

type CanvasActions = {
  changeViewBackgroundColor?: boolean;
  clearCanvas?: boolean;
  export?: false | ExportOpts;
  loadScene?: boolean;
  saveToActiveFile?: boolean;
  theme?: boolean;
  saveAsImage?: boolean;
};

export type UIOptions = {
  canvasActions?: CanvasActions;
};

export type AppProps = ExcalidrawProps & {
  UIOptions: {
    canvasActions: Required<CanvasActions> & { export: ExportOpts };
  };
  detectScroll: boolean;
  handleKeyboardGlobally: boolean;
  isCollaborating: boolean;
};

/** A subset of App class properties that we need to use elsewhere
 * in the app, eg Manager. Factored out into a separate type to keep DRY. */
export type AppClassProperties = {
  props: AppProps;
  canvas: HTMLCanvasElement | null;
  focusContainer(): void;
  library: Library;
  imageCache: Map<
    FileId,
    {
      image: HTMLImageElement | Promise<HTMLImageElement>;
      mimeType: typeof ALLOWED_IMAGE_MIME_TYPES[number];
    }
  >;
  files: BinaryFiles;
};

export type PointerDownState = Readonly<{
  // The first position at which pointerDown happened
  origin: Readonly<{ x: number; y: number }>;
  // Same as "origin" but snapped to the grid, if grid is on
  originInGrid: Readonly<{ x: number; y: number }>;
  // Scrollbar checks
  scrollbars: ReturnType<typeof isOverScrollBars>;
  // The previous pointer position
  lastCoords: { x: number; y: number };
  // map of original elements data
  originalElements: Map<string, NonDeleted<ExcalidrawElement>>;
  resize: {
    // Handle when resizing, might change during the pointer interaction
    handleType: MaybeTransformHandleType;
    // This is determined on the initial pointer down event
    isResizing: boolean;
    // This is determined on the initial pointer down event
    offset: { x: number; y: number };
    // This is determined on the initial pointer down event
    arrowDirection: "origin" | "end";
    // This is a center point of selected elements determined on the initial pointer down event (for rotation only)
    center: { x: number; y: number };
  };
  hit: {
    // The element the pointer is "hitting", is determined on the initial
    // pointer down event
    element: NonDeleted<ExcalidrawElement> | null;
    // The elements the pointer is "hitting", is determined on the initial
    // pointer down event
    allHitElements: NonDeleted<ExcalidrawElement>[];
    // This is determined on the initial pointer down event
    wasAddedToSelection: boolean;
    // Whether selected element(s) were duplicated, might change during the
    // pointer interaction
    hasBeenDuplicated: boolean;
    hasHitCommonBoundingBoxOfSelectedElements: boolean;
    hasHitElementInside: boolean;
  };
  withCmdOrCtrl: boolean;
  drag: {
    // Might change during the pointer interaction
    hasOccurred: boolean;
    // Might change during the pointer interaction
    offset: { x: number; y: number } | null;
  };
  // We need to have these in the state so that we can unsubscribe them
  eventListeners: {
    // It's defined on the initial pointer down event
    onMove: null | ReturnType<typeof throttleRAF>;
    // It's defined on the initial pointer down event
    onUp: null | ((event: PointerEvent) => void);
    // It's defined on the initial pointer down event
    onKeyDown: null | ((event: KeyboardEvent) => void);
    // It's defined on the initial pointer down event
    onKeyUp: null | ((event: KeyboardEvent) => void);
  };
  boxSelection: {
    hasOccurred: boolean;
  };
  elementIdsToErase: { [key: ExcalidrawElement["id"]]: boolean };
}>;

export type ExcalidrawImperativeAPI = {
  updateScene: InstanceType<typeof App>["updateScene"];
  resetScene: InstanceType<typeof App>["resetScene"];
  getSceneElementsIncludingDeleted: InstanceType<
    typeof App
  >["getSceneElementsIncludingDeleted"];
  history: {
    clear: InstanceType<typeof App>["resetHistory"];
  };
  scrollToContent: InstanceType<typeof App>["scrollToContent"];
  zoomToFit: InstanceType<typeof App>["zoomToFit"]; //zsviczian
  getSceneElements: InstanceType<typeof App>["getSceneElements"];
  getAppState: () => InstanceType<typeof App>["state"];
  getFiles: () => InstanceType<typeof App>["files"];
  refresh: InstanceType<typeof App>["refresh"];
  importLibrary: InstanceType<typeof App>["importLibraryFromUrl"];
  setToastMessage: InstanceType<typeof App>["setToastMessage"];
  addFiles: (data: BinaryFileData[]) => void;
  updateContainerSize: InstanceType<typeof App>["updateContainerSize"]; //zsviczian
  readyPromise: ResolvablePromise<ExcalidrawImperativeAPI>;
  ready: true;
  id: string;
<<<<<<< HEAD
  setLocalFont: (showOnPanel: boolean) => void; //zsviczian
  selectElements: (elements: readonly ExcalidrawElement[]) => void; //zsviczian
  sendBackward: (elements: readonly ExcalidrawElement[]) => void; //zsviczian
  bringForward: (elements: readonly ExcalidrawElement[]) => void; //zsviczian
  sendToBack: (elements: readonly ExcalidrawElement[]) => void; //zsviczian
  bringToFront: (elements: readonly ExcalidrawElement[]) => void; //zsviczian
  restore: InstanceType<typeof App>["restore"]; //zsviczian
=======
};

export type DeviceType = {
  isMobile: boolean;
  isTouchScreen: boolean;
>>>>>>> 964e3891
};<|MERGE_RESOLUTION|>--- conflicted
+++ resolved
@@ -433,7 +433,6 @@
   readyPromise: ResolvablePromise<ExcalidrawImperativeAPI>;
   ready: true;
   id: string;
-<<<<<<< HEAD
   setLocalFont: (showOnPanel: boolean) => void; //zsviczian
   selectElements: (elements: readonly ExcalidrawElement[]) => void; //zsviczian
   sendBackward: (elements: readonly ExcalidrawElement[]) => void; //zsviczian
@@ -441,11 +440,9 @@
   sendToBack: (elements: readonly ExcalidrawElement[]) => void; //zsviczian
   bringToFront: (elements: readonly ExcalidrawElement[]) => void; //zsviczian
   restore: InstanceType<typeof App>["restore"]; //zsviczian
-=======
 };
 
 export type DeviceType = {
   isMobile: boolean;
   isTouchScreen: boolean;
->>>>>>> 964e3891
 };