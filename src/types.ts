--- conflicted
+++ resolved
@@ -258,11 +258,8 @@
     isDeleted: boolean,
   ) => [string, string];
   generateIdForFile?: (file: File) => string | Promise<string>;
-<<<<<<< HEAD
   onThemeChange?: (newTheme: string) => void;
-=======
   onLinkOpen?: (link: string, event: MouseEvent) => void;
->>>>>>> 7c7372c7
 }
 
 export type SceneData = {
