--- conflicted
+++ resolved
@@ -321,18 +321,15 @@
       nativeEvent: MouseEvent | React.PointerEvent<HTMLCanvasElement>;
     }>,
   ) => void;
-<<<<<<< HEAD
   onLinkHover?: (
     element: NonDeletedExcalidrawElement,
     event: React.PointerEvent<HTMLCanvasElement>,
   ) => void; //zsviczian
-=======
   onPointerDown?: (
     activeTool: AppState["activeTool"],
     pointerDownState: PointerDownState,
   ) => void;
   onScrollChange?: (scrollX: number, scrollY: number) => void;
->>>>>>> b27ac257
 }
 
 export type SceneData = {
@@ -494,7 +491,6 @@
   readyPromise: ResolvablePromise<ExcalidrawImperativeAPI>;
   ready: true;
   id: string;
-<<<<<<< HEAD
   setLocalFont: (showOnPanel: boolean) => void; //zsviczian
   selectElements: (elements: readonly ExcalidrawElement[]) => void; //zsviczian
   sendBackward: (elements: readonly ExcalidrawElement[]) => void; //zsviczian
@@ -503,9 +499,7 @@
   bringToFront: (elements: readonly ExcalidrawElement[]) => void; //zsviczian
   restore: InstanceType<typeof App>["restore"]; //zsviczian
   setMobileModeAllowed: (allow: boolean) => void; //zsviczian
-=======
   setActiveTool: InstanceType<typeof App>["setActiveTool"];
->>>>>>> b27ac257
 };
 
 export type DeviceType = {
