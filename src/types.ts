--- conflicted
+++ resolved
@@ -258,11 +258,8 @@
     isDeleted: boolean,
   ) => [string, string];
   generateIdForFile?: (file: File) => string | Promise<string>;
-<<<<<<< HEAD
   onThemeChange?: (newTheme: string) => void;
-=======
   handleLinkNavigation?: (url: string) => void;
->>>>>>> 28eb9b11
 }
 
 export type SceneData = {
