--- conflicted
+++ resolved
@@ -11,19 +11,12 @@
 export type Point = Readonly<RoughPoint>;
 
 export type AppState = {
-<<<<<<< HEAD
+  isLoading: boolean;
+  errorMessage: string | null;
   draggingElement: NonDeletedExcalidrawElement | null;
   resizingElement: NonDeletedExcalidrawElement | null;
   multiElement: NonDeleted<ExcalidrawLinearElement> | null;
   selectionElement: NonDeletedExcalidrawElement | null;
-=======
-  isLoading: boolean;
-  errorMessage: string | null;
-  draggingElement: ExcalidrawElement | null;
-  resizingElement: ExcalidrawElement | null;
-  multiElement: ExcalidrawLinearElement | null;
-  selectionElement: ExcalidrawElement | null;
->>>>>>> c3b83fba
   // element being edited, but not necessarily added to elements array yet
   //  (e.g. text element when typing into the input)
   editingElement: NonDeletedExcalidrawElement | null;
