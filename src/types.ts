--- conflicted
+++ resolved
@@ -5,11 +5,8 @@
   NonDeleted,
   TextAlign,
   ExcalidrawElement,
-<<<<<<< HEAD
   FontFamily,
-=======
   GroupId,
->>>>>>> 61e5b66d
 } from "./element/types";
 import { SHAPES } from "./shapes";
 import { Point as RoughPoint } from "roughjs/bin/geometry";
