--- conflicted
+++ resolved
@@ -31,12 +31,9 @@
 import type { FileSystemHandle } from "./data/filesystem";
 import type { IMAGE_MIME_TYPES, MIME_TYPES } from "./constants";
 import { ContextMenuItems } from "./components/ContextMenu";
-<<<<<<< HEAD
 import { Snaps } from "./snapping";
-=======
 import { Merge, ForwardRef, ValueOf } from "./utility-types";
 import React from "react";
->>>>>>> d3538675
 
 export type Point = Readonly<RoughPoint>;
 
