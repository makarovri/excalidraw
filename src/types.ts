--- conflicted
+++ resolved
@@ -29,18 +29,15 @@
 import { isOverScrollBars } from "./scene";
 import { MaybeTransformHandleType } from "./element/transformHandles";
 import Library from "./data/library";
-import type { FileSystemHandle } from "./data/filesystem";
-import type { ALLOWED_IMAGE_MIME_TYPES, MIME_TYPES } from "./constants";
-<<<<<<< HEAD
 import {
   SubtypeMethods,
   Subtype,
   SubtypePrepFn,
   SubtypeRecord,
 } from "./subtypes";
-=======
+import type { FileSystemHandle } from "./data/filesystem";
+import type { ALLOWED_IMAGE_MIME_TYPES, MIME_TYPES } from "./constants";
 import { ContextMenuItems } from "./components/ContextMenu";
->>>>>>> 7e135c4e
 
 export type Point = Readonly<RoughPoint>;
 
