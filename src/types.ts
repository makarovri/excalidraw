import {
  PointerType,
  ExcalidrawLinearElement,
  NonDeletedExcalidrawElement,
  NonDeleted,
  TextAlign,
  ExcalidrawElement,
  GroupId,
  ExcalidrawBindableElement,
  Arrowhead,
  ChartType,
  FontFamilyValues,
  FileId,
  ExcalidrawImageElement,
  Theme,
} from "./element/types";
import { SHAPES } from "./shapes";
import { TextOpts, TextSubtype } from "./textlike/types";
import { Point as RoughPoint } from "roughjs/bin/geometry";
import { LinearElementEditor } from "./element/linearElementEditor";
import { SuggestedBinding } from "./element/binding";
import { ImportedDataState } from "./data/types";
import type App from "./components/App";
import type { ResolvablePromise, throttleRAF } from "./utils";
import { Spreadsheet } from "./charts";
import { Language } from "./i18n";
import { ClipboardData } from "./clipboard";
import { isOverScrollBars } from "./scene";
import { MaybeTransformHandleType } from "./element/transformHandles";
import Library from "./data/library";
import type { FileSystemHandle } from "./data/filesystem";
import type { ALLOWED_IMAGE_MIME_TYPES, MIME_TYPES } from "./constants";

export type Point = Readonly<RoughPoint>;

export type Collaborator = {
  pointer?: {
    x: number;
    y: number;
  };
  button?: "up" | "down";
  selectedElementIds?: AppState["selectedElementIds"];
  username?: string | null;
  userState?: UserIdleState;
  color?: {
    background: string;
    stroke: string;
  };
  // The url of the collaborator's avatar, defaults to username intials
  // if not present
  src?: string;
};

export type DataURL = string & { _brand: "DataURL" };

export type BinaryFileData = {
  mimeType:
    | typeof ALLOWED_IMAGE_MIME_TYPES[number]
    // future user or unknown file type
    | typeof MIME_TYPES.binary;
  id: FileId;
  dataURL: DataURL;
  created: number;
};

export type BinaryFileMetadata = Omit<BinaryFileData, "dataURL">;

export type BinaryFiles = Record<ExcalidrawElement["id"], BinaryFileData>;

export type LastActiveToolBeforeEraser =
  | {
      type: typeof SHAPES[number]["value"] | "eraser";
      customType: null;
    }
  | {
      type: "custom";
      customType: string;
    }
  | null;
export type AppState = {
  isLoading: boolean;
  errorMessage: string | null;
  draggingElement: NonDeletedExcalidrawElement | null;
  resizingElement: NonDeletedExcalidrawElement | null;
  multiElement: NonDeleted<ExcalidrawLinearElement> | null;
  selectionElement: NonDeletedExcalidrawElement | null;
  isBindingEnabled: boolean;
  startBoundElement: NonDeleted<ExcalidrawBindableElement> | null;
  suggestedBindings: SuggestedBinding[];
  // element being edited, but not necessarily added to elements array yet
  // (e.g. text element when typing into the input)
  editingElement: NonDeletedExcalidrawElement | null;
  editingLinearElement: LinearElementEditor | null;
<<<<<<< HEAD
  textElementSubtype: TextSubtype;
  textOpts: TextOpts;
  activeTool: {
    type: typeof SHAPES[number]["value"] | "eraser";
    lastActiveToolBeforeEraser: typeof SHAPES[number]["value"] | null;
    locked: boolean;
  };
=======
  activeTool:
    | {
        type: typeof SHAPES[number]["value"] | "eraser";
        lastActiveToolBeforeEraser: LastActiveToolBeforeEraser;
        locked: boolean;
        customType: null;
      }
    | {
        type: "custom";
        customType: string;
        lastActiveToolBeforeEraser: LastActiveToolBeforeEraser;
        locked: boolean;
      };
>>>>>>> d2e687ed
  penMode: boolean;
  penDetected: boolean;
  exportBackground: boolean;
  exportEmbedScene: boolean;
  exportWithDarkMode: boolean;
  exportScale: number;
  currentItemStrokeColor: string;
  currentItemBackgroundColor: string;
  currentItemFillStyle: ExcalidrawElement["fillStyle"];
  currentItemStrokeWidth: number;
  currentItemStrokeStyle: ExcalidrawElement["strokeStyle"];
  currentItemRoughness: number;
  currentItemOpacity: number;
  currentItemFontFamily: FontFamilyValues;
  currentItemFontSize: number;
  currentItemTextAlign: TextAlign;
  currentItemStrokeSharpness: ExcalidrawElement["strokeSharpness"];
  currentItemStartArrowhead: Arrowhead | null;
  currentItemEndArrowhead: Arrowhead | null;
  currentItemLinearStrokeSharpness: ExcalidrawElement["strokeSharpness"];
  viewBackgroundColor: string;
  scrollX: number;
  scrollY: number;
  cursorButton: "up" | "down";
  scrolledOutside: boolean;
  name: string;
  isResizing: boolean;
  isRotating: boolean;
  zoom: Zoom;
  openMenu: "canvas" | "shape" | null;
  openPopup:
    | "canvasColorPicker"
    | "backgroundColorPicker"
    | "strokeColorPicker"
    | null;
  lastPointerDownWith: PointerType;
  selectedElementIds: { [id: string]: boolean };
  previousSelectedElementIds: { [id: string]: boolean };
  shouldCacheIgnoreZoom: boolean;
  showHelpDialog: boolean;
  toastMessage: string | null;
  zenModeEnabled: boolean;
  theme: Theme;
  gridSize: number | null;
  viewModeEnabled: boolean;

  /** top-most selected groups (i.e. does not include nested groups) */
  selectedGroupIds: { [groupId: string]: boolean };
  /** group being edited when you drill down to its constituent element
    (e.g. when you double-click on a group's element) */
  editingGroupId: GroupId | null;
  width: number;
  height: number;
  offsetTop: number;
  offsetLeft: number;

  isLibraryOpen: boolean;
  fileHandle: FileSystemHandle | null;
  collaborators: Map<string, Collaborator>;
  showStats: boolean;
  currentChartType: ChartType;
  pasteDialog:
    | {
        shown: false;
        data: null;
      }
    | {
        shown: true;
        data: Spreadsheet;
      };
  /** imageElement waiting to be placed on canvas */
  pendingImageElement: NonDeleted<ExcalidrawImageElement> | null;
  showHyperlinkPopup: false | "info" | "editor";
};

export type NormalizedZoomValue = number & { _brand: "normalizedZoom" };

export type Zoom = Readonly<{
  value: NormalizedZoomValue;
}>;

export type PointerCoords = Readonly<{
  x: number;
  y: number;
}>;

export type Gesture = {
  pointers: Map<number, PointerCoords>;
  lastCenter: { x: number; y: number } | null;
  initialDistance: number | null;
  initialScale: number | null;
};

export declare class GestureEvent extends UIEvent {
  readonly rotation: number;
  readonly scale: number;
}

// libraries
// -----------------------------------------------------------------------------
/** @deprecated legacy: do not use outside of migration paths */
export type LibraryItem_v1 = readonly NonDeleted<ExcalidrawElement>[];
/** @deprecated legacy: do not use outside of migration paths */
export type LibraryItems_v1 = readonly LibraryItem_v1[];

/** v2 library item */
export type LibraryItem = {
  id: string;
  status: "published" | "unpublished";
  elements: readonly NonDeleted<ExcalidrawElement>[];
  /** timestamp in epoch (ms) */
  created: number;
  name?: string;
  error?: string;
};
export type LibraryItems = readonly LibraryItem[];
// -----------------------------------------------------------------------------

// NOTE ready/readyPromise props are optional for host apps' sake (our own
// implem guarantees existence)
export type ExcalidrawAPIRefValue =
  | ExcalidrawImperativeAPI
  | {
      readyPromise?: ResolvablePromise<ExcalidrawImperativeAPI>;
      ready?: false;
    };

export type ExcalidrawInitialDataState = Merge<
  ImportedDataState,
  {
    libraryItems?:
      | Required<ImportedDataState>["libraryItems"]
      | Promise<Required<ImportedDataState>["libraryItems"]>;
  }
>;

export interface ExcalidrawProps {
  onChange?: (
    elements: readonly ExcalidrawElement[],
    appState: AppState,
    files: BinaryFiles,
  ) => void;
  initialData?:
    | ExcalidrawInitialDataState
    | null
    | Promise<ExcalidrawInitialDataState | null>;
  excalidrawRef?: ForwardRef<ExcalidrawAPIRefValue>;
  onCollabButtonClick?: () => void;
  isCollaborating?: boolean;
  onPointerUpdate?: (payload: {
    pointer: { x: number; y: number };
    button: "down" | "up";
    pointersMap: Gesture["pointers"];
  }) => void;
  onPaste?: (
    data: ClipboardData,
    event: ClipboardEvent | null,
  ) => Promise<boolean> | boolean;
  renderTopRightUI?: (
    isMobile: boolean,
    appState: AppState,
  ) => JSX.Element | null;
  renderFooter?: (isMobile: boolean, appState: AppState) => JSX.Element;
  langCode?: Language["code"];
  viewModeEnabled?: boolean;
  zenModeEnabled?: boolean;
  gridModeEnabled?: boolean;
  libraryReturnUrl?: string;
  theme?: Theme;
  name?: string;
  renderCustomStats?: (
    elements: readonly NonDeletedExcalidrawElement[],
    appState: AppState,
  ) => JSX.Element;
  UIOptions?: UIOptions;
  detectScroll?: boolean;
  handleKeyboardGlobally?: boolean;
  onLibraryChange?: (libraryItems: LibraryItems) => void | Promise<any>;
  autoFocus?: boolean;
  generateIdForFile?: (file: File) => string | Promise<string>;
  onLinkOpen?: (
    element: NonDeletedExcalidrawElement,
    event: CustomEvent<{
      nativeEvent: MouseEvent | React.PointerEvent<HTMLCanvasElement>;
    }>,
  ) => void;
}

export type SceneData = {
  elements?: ImportedDataState["elements"];
  appState?: ImportedDataState["appState"];
  collaborators?: Map<string, Collaborator>;
  commitToHistory?: boolean;
  libraryItems?: LibraryItems | LibraryItems_v1;
};

export enum UserIdleState {
  ACTIVE = "active",
  AWAY = "away",
  IDLE = "idle",
}

export type ExportOpts = {
  saveFileToDisk?: boolean;
  onExportToBackend?: (
    exportedElements: readonly NonDeletedExcalidrawElement[],
    appState: AppState,
    files: BinaryFiles,
    canvas: HTMLCanvasElement | null,
  ) => void;
  renderCustomUI?: (
    exportedElements: readonly NonDeletedExcalidrawElement[],
    appState: AppState,
    files: BinaryFiles,
    canvas: HTMLCanvasElement | null,
  ) => JSX.Element;
};

type CanvasActions = {
  changeViewBackgroundColor?: boolean;
  clearCanvas?: boolean;
  export?: false | ExportOpts;
  loadScene?: boolean;
  saveToActiveFile?: boolean;
  theme?: boolean;
  saveAsImage?: boolean;
};

export type UIOptions = {
  canvasActions?: CanvasActions;
};

export type AppProps = ExcalidrawProps & {
  UIOptions: {
    canvasActions: Required<CanvasActions> & { export: ExportOpts };
  };
  detectScroll: boolean;
  handleKeyboardGlobally: boolean;
  isCollaborating: boolean;
};

/** A subset of App class properties that we need to use elsewhere
 * in the app, eg Manager. Factored out into a separate type to keep DRY. */
export type AppClassProperties = {
  props: AppProps;
  canvas: HTMLCanvasElement | null;
  focusContainer(): void;
  library: Library;
  imageCache: Map<
    FileId,
    {
      image: HTMLImageElement | Promise<HTMLImageElement>;
      mimeType: typeof ALLOWED_IMAGE_MIME_TYPES[number];
    }
  >;
  files: BinaryFiles;
  deviceType: App["deviceType"];
};

export type PointerDownState = Readonly<{
  // The first position at which pointerDown happened
  origin: Readonly<{ x: number; y: number }>;
  // Same as "origin" but snapped to the grid, if grid is on
  originInGrid: Readonly<{ x: number; y: number }>;
  // Scrollbar checks
  scrollbars: ReturnType<typeof isOverScrollBars>;
  // The previous pointer position
  lastCoords: { x: number; y: number };
  // map of original elements data
  originalElements: Map<string, NonDeleted<ExcalidrawElement>>;
  resize: {
    // Handle when resizing, might change during the pointer interaction
    handleType: MaybeTransformHandleType;
    // This is determined on the initial pointer down event
    isResizing: boolean;
    // This is determined on the initial pointer down event
    offset: { x: number; y: number };
    // This is determined on the initial pointer down event
    arrowDirection: "origin" | "end";
    // This is a center point of selected elements determined on the initial pointer down event (for rotation only)
    center: { x: number; y: number };
  };
  hit: {
    // The element the pointer is "hitting", is determined on the initial
    // pointer down event
    element: NonDeleted<ExcalidrawElement> | null;
    // The elements the pointer is "hitting", is determined on the initial
    // pointer down event
    allHitElements: NonDeleted<ExcalidrawElement>[];
    // This is determined on the initial pointer down event
    wasAddedToSelection: boolean;
    // Whether selected element(s) were duplicated, might change during the
    // pointer interaction
    hasBeenDuplicated: boolean;
    hasHitCommonBoundingBoxOfSelectedElements: boolean;
    hasHitElementInside: boolean;
  };
  withCmdOrCtrl: boolean;
  drag: {
    // Might change during the pointer interaction
    hasOccurred: boolean;
    // Might change during the pointer interaction
    offset: { x: number; y: number } | null;
  };
  // We need to have these in the state so that we can unsubscribe them
  eventListeners: {
    // It's defined on the initial pointer down event
    onMove: null | ReturnType<typeof throttleRAF>;
    // It's defined on the initial pointer down event
    onUp: null | ((event: PointerEvent) => void);
    // It's defined on the initial pointer down event
    onKeyDown: null | ((event: KeyboardEvent) => void);
    // It's defined on the initial pointer down event
    onKeyUp: null | ((event: KeyboardEvent) => void);
  };
  boxSelection: {
    hasOccurred: boolean;
  };
  elementIdsToErase: {
    [key: ExcalidrawElement["id"]]: {
      opacity: ExcalidrawElement["opacity"];
      erase: boolean;
    };
  };
}>;

export type ExcalidrawImperativeAPI = {
  updateScene: InstanceType<typeof App>["updateScene"];
  resetScene: InstanceType<typeof App>["resetScene"];
  getSceneElementsIncludingDeleted: InstanceType<
    typeof App
  >["getSceneElementsIncludingDeleted"];
  history: {
    clear: InstanceType<typeof App>["resetHistory"];
  };
  scrollToContent: InstanceType<typeof App>["scrollToContent"];
  getSceneElements: InstanceType<typeof App>["getSceneElements"];
  getAppState: () => InstanceType<typeof App>["state"];
  getFiles: () => InstanceType<typeof App>["files"];
  refresh: InstanceType<typeof App>["refresh"];
  importLibrary: InstanceType<typeof App>["importLibraryFromUrl"];
  setToastMessage: InstanceType<typeof App>["setToastMessage"];
  addFiles: (data: BinaryFileData[]) => void;
  readyPromise: ResolvablePromise<ExcalidrawImperativeAPI>;
  ready: true;
  id: string;
};

export type DeviceType = {
  isMobile: boolean;
  isTouchScreen: boolean;
};<|MERGE_RESOLUTION|>--- conflicted
+++ resolved
@@ -91,15 +91,8 @@
   // (e.g. text element when typing into the input)
   editingElement: NonDeletedExcalidrawElement | null;
   editingLinearElement: LinearElementEditor | null;
-<<<<<<< HEAD
   textElementSubtype: TextSubtype;
   textOpts: TextOpts;
-  activeTool: {
-    type: typeof SHAPES[number]["value"] | "eraser";
-    lastActiveToolBeforeEraser: typeof SHAPES[number]["value"] | null;
-    locked: boolean;
-  };
-=======
   activeTool:
     | {
         type: typeof SHAPES[number]["value"] | "eraser";
@@ -113,7 +106,6 @@
         lastActiveToolBeforeEraser: LastActiveToolBeforeEraser;
         locked: boolean;
       };
->>>>>>> d2e687ed
   penMode: boolean;
   penDetected: boolean;
   exportBackground: boolean;
