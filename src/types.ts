--- conflicted
+++ resolved
@@ -222,12 +222,7 @@
   clearCanvas?: boolean;
   export?: false | ExportOpts;
   loadScene?: boolean;
-<<<<<<< HEAD
-  saveScene?: boolean;
-=======
-  saveAsScene?: boolean;
   saveToActiveFile?: boolean;
->>>>>>> bc0b6e18
   theme?: boolean;
 };
 
