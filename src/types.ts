--- conflicted
+++ resolved
@@ -539,17 +539,13 @@
   setActiveTool: InstanceType<typeof App>["setActiveTool"];
   setCursor: InstanceType<typeof App>["setCursor"];
   resetCursor: InstanceType<typeof App>["resetCursor"];
-<<<<<<< HEAD
-  toggleMenu: InstanceType<typeof App>["toggleMenu"];
+  toggleSidebar: InstanceType<typeof App>["toggleSidebar"];
   /**
    * Disables rendering of frames (including element clipping), but currently
    * the frames are still interactive in edit mode. As such, this API should be
    * used in conjunction with view mode (props.viewModeEnabled).
    */
   toggleFrameRendering: InstanceType<typeof App>["toggleFrameRendering"];
-=======
-  toggleSidebar: InstanceType<typeof App>["toggleSidebar"];
->>>>>>> 560231d3
 };
 
 export type Device = Readonly<{
