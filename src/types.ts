--- conflicted
+++ resolved
@@ -102,21 +102,12 @@
   | "hand"
   | "frame"
   | "embeddable"
-  | "laser";
+  | "laser"
+  | "mermaid";
 
 export type ActiveTool =
   | {
-<<<<<<< HEAD
-      type:
-        | typeof SHAPES[number]["value"]
-        | "eraser"
-        | "hand"
-        | "frame"
-        | "embeddable"
-        | "mermaid";
-=======
       type: ToolType;
->>>>>>> afea0df1
       customType: null;
     }
   | {
@@ -219,26 +210,7 @@
      */
     lastActiveTool: ActiveTool | null;
     locked: boolean;
-<<<<<<< HEAD
-  } & (
-    | {
-        type:
-          | typeof SHAPES[number]["value"]
-          | "eraser"
-          | "hand"
-          | "frame"
-          | "embeddable"
-          | "mermaid";
-        customType: null;
-      }
-    | {
-        type: "custom";
-        customType: string;
-      }
-  );
-=======
   } & ActiveTool;
->>>>>>> afea0df1
   penMode: boolean;
   penDetected: boolean;
   exportBackground: boolean;
@@ -566,14 +538,11 @@
   onInsertElements: App["onInsertElements"];
   onExportImage: App["onExportImage"];
   lastViewportPosition: App["lastViewportPosition"];
-<<<<<<< HEAD
   scrollToContent: App["scrollToContent"];
   addFiles: App["addFiles"];
   setSelection: App["setSelection"];
   addElementsFromPasteOrLibrary: App["addElementsFromPasteOrLibrary"];
-=======
   togglePenMode: App["togglePenMode"];
->>>>>>> afea0df1
   setActiveTool: App["setActiveTool"];
 };
 
