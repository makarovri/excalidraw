--- conflicted
+++ resolved
@@ -644,14 +644,11 @@
   insertEmbeddableElement: App["insertEmbeddableElement"];
   onMagicframeToolSelect: App["onMagicframeToolSelect"];
   getName: App["getName"];
-<<<<<<< HEAD
-  setPlugins: App["setPlugins"];
-  plugins: App["plugins"];
-=======
   dismissLinearEditor: App["dismissLinearEditor"];
   flowChartCreator: App["flowChartCreator"];
   getEffectiveGridSize: App["getEffectiveGridSize"];
->>>>>>> fb4bb29a
+  setPlugins: App["setPlugins"];
+  plugins: App["plugins"];
 };
 
 export type PointerDownState = Readonly<{
@@ -833,16 +830,14 @@
 
 export type ElementsPendingErasure = Set<ExcalidrawElement["id"]>;
 
-<<<<<<< HEAD
-export type GenerateDiagramToCode = (props: {
-  frame: ExcalidrawMagicFrameElement;
-  children: readonly ExcalidrawElement[];
-}) => MaybePromise<{ html: string }>;
-=======
 export type PendingExcalidrawElements = ExcalidrawElement[];
 
 /** Runtime gridSize value. Null indicates disabled grid. */
 export type NullableGridSize =
   | (AppState["gridSize"] & MakeBrand<"NullableGridSize">)
   | null;
->>>>>>> fb4bb29a
+
+export type GenerateDiagramToCode = (props: {
+  frame: ExcalidrawMagicFrameElement;
+  children: readonly ExcalidrawElement[];
+}) => MaybePromise<{ html: string }>;