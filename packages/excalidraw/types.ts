--- conflicted
+++ resolved
@@ -281,11 +281,7 @@
   currentItemEndArrowhead: Arrowhead | null;
   currentHoveredFontFamily: FontFamilyValues | null;
   currentItemRoundness: StrokeRoundness;
-<<<<<<< HEAD
-  currentItemElbowArrow: boolean;
-=======
   currentItemArrowType: "sharp" | "round" | "elbow";
->>>>>>> 2907fbe3
   viewBackgroundColor: string;
   scrollX: number;
   scrollY: number;
