--- conflicted
+++ resolved
@@ -840,7 +840,6 @@
 
 export type PendingExcalidrawElements = ExcalidrawElement[];
 
-<<<<<<< HEAD
 export const isPoint = (point: unknown): point is Point =>
   Array.isArray(point) && point.length === 2;
 
@@ -857,9 +856,8 @@
   segment.length === 2 &&
   isPoint(segment[0]) &&
   isPoint(segment[0]);
-=======
+
 /** Runtime gridSize value. Null indicates disabled grid. */
 export type NullableGridSize =
   | (AppState["gridSize"] & MakeBrand<"NullableGridSize">)
-  | null;
->>>>>>> 3cfcc7b4
+  | null;