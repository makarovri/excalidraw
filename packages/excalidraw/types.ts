import type React from "react";
import type {
  PointerType,
  ExcalidrawLinearElement,
  NonDeletedExcalidrawElement,
  NonDeleted,
  TextAlign,
  ExcalidrawElement,
  GroupId,
  ExcalidrawBindableElement,
  Arrowhead,
  ChartType,
  FontFamilyValues,
  FileId,
  ExcalidrawImageElement,
  Theme,
  StrokeRoundness,
  ExcalidrawEmbeddableElement,
  ExcalidrawMagicFrameElement,
  ExcalidrawFrameLikeElement,
  ExcalidrawElementType,
  ExcalidrawIframeLikeElement,
  OrderedExcalidrawElement,
  ExcalidrawNonSelectionElement,
} from "./element/types";
import type { Action } from "./actions/types";
import type { LinearElementEditor } from "./element/linearElementEditor";
import type { SuggestedBinding } from "./element/binding";
import type { ImportedDataState } from "./data/types";
import type App from "./components/App";
import type { throttleRAF } from "./utils";
import type { Spreadsheet } from "./charts";
import type { Language } from "./i18n";
import type { ClipboardData } from "./clipboard";
import type { isOverScrollBars } from "./scene/scrollbars";
import type { MaybeTransformHandleType } from "./element/transformHandles";
import type Library from "./data/library";
import type { FileSystemHandle } from "./data/filesystem";
import type { IMAGE_MIME_TYPES, MIME_TYPES } from "./constants";
import type { ContextMenuItems } from "./components/ContextMenu";
import type { SnapLine } from "./snapping";
import type { Merge, MaybePromise, ValueOf, MakeBrand } from "./utility-types";
import type { StoreActionType } from "./store";

export type SocketId = string & { _brand: "SocketId" };

export type Collaborator = Readonly<{
  pointer?: CollaboratorPointer;
  button?: "up" | "down";
  selectedElementIds?: AppState["selectedElementIds"];
  username?: string | null;
  userState?: UserIdleState;
  color?: {
    background: string;
    stroke: string;
  };
  // The url of the collaborator's avatar, defaults to username initials
  // if not present
  avatarUrl?: string;
  // user id. If supplied, we'll filter out duplicates when rendering user avatars.
  id?: string;
  socketId?: SocketId;
  isCurrentUser?: boolean;
  isInCall?: boolean;
  isSpeaking?: boolean;
  isMuted?: boolean;
}>;

export type CollaboratorPointer = {
  x: number;
  y: number;
  tool: "pointer" | "laser";
  /**
   * Whether to render cursor + username. Useful when you only want to render
   * laser trail.
   *
   * @default true
   */
  renderCursor?: boolean;
  /**
   * Explicit laser color.
   *
   * @default string collaborator's cursor color
   */
  laserColor?: string;
};

export type DataURL = string & { _brand: "DataURL" };

export type BinaryFileData = {
  mimeType:
    | ValueOf<typeof IMAGE_MIME_TYPES>
    // future user or unknown file type
    | typeof MIME_TYPES.binary;
  id: FileId;
  dataURL: DataURL;
  /**
   * Epoch timestamp in milliseconds
   */
  created: number;
  /**
   * Indicates when the file was last retrieved from storage to be loaded
   * onto the scene. We use this flag to determine whether to delete unused
   * files from storage.
   *
   * Epoch timestamp in milliseconds.
   */
  lastRetrieved?: number;
};

export type BinaryFileMetadata = Omit<BinaryFileData, "dataURL">;

export type BinaryFiles = Record<ExcalidrawElement["id"], BinaryFileData>;

export type ToolType =
  | "selection"
  | "rectangle"
  | "diamond"
  | "ellipse"
  | "arrow"
  | "line"
  | "freedraw"
  | "text"
  | "image"
  | "eraser"
  | "hand"
  | "frame"
  | "magicframe"
  | "embeddable"
  | "laser";

export type ElementOrToolType = ExcalidrawElementType | ToolType | "custom";

export type ActiveTool =
  | {
      type: ToolType;
      customType: null;
    }
  | {
      type: "custom";
      customType: string;
    };

export type SidebarName = string;
export type SidebarTabName = string;

export type UserToFollow = {
  socketId: SocketId;
  username: string;
};

type _CommonCanvasAppState = {
  zoom: AppState["zoom"];
  scrollX: AppState["scrollX"];
  scrollY: AppState["scrollY"];
  width: AppState["width"];
  height: AppState["height"];
  viewModeEnabled: AppState["viewModeEnabled"];
  editingGroupId: AppState["editingGroupId"]; // TODO: move to interactive canvas if possible
  selectedElementIds: AppState["selectedElementIds"]; // TODO: move to interactive canvas if possible
  frameToHighlight: AppState["frameToHighlight"]; // TODO: move to interactive canvas if possible
  offsetLeft: AppState["offsetLeft"];
  offsetTop: AppState["offsetTop"];
  theme: AppState["theme"];
  pendingImageElementId: AppState["pendingImageElementId"];
};

export type StaticCanvasAppState = Readonly<
  _CommonCanvasAppState & {
    shouldCacheIgnoreZoom: AppState["shouldCacheIgnoreZoom"];
    /** null indicates transparent bg */
    viewBackgroundColor: AppState["viewBackgroundColor"] | null;
    exportScale: AppState["exportScale"];
    selectedElementsAreBeingDragged: AppState["selectedElementsAreBeingDragged"];
    gridSize: AppState["gridSize"];
    gridStep: AppState["gridStep"];
    frameRendering: AppState["frameRendering"];
    currentHoveredFontFamily: AppState["currentHoveredFontFamily"];
    // Cropping
    croppingElement: AppState["croppingElement"];
  }
>;

export type InteractiveCanvasAppState = Readonly<
  _CommonCanvasAppState & {
    // renderInteractiveScene
    activeEmbeddable: AppState["activeEmbeddable"];
    editingLinearElement: AppState["editingLinearElement"];
    selectionElement: AppState["selectionElement"];
    selectedGroupIds: AppState["selectedGroupIds"];
    selectedLinearElement: AppState["selectedLinearElement"];
    multiElement: AppState["multiElement"];
    isBindingEnabled: AppState["isBindingEnabled"];
    suggestedBindings: AppState["suggestedBindings"];
    isRotating: AppState["isRotating"];
    elementsToHighlight: AppState["elementsToHighlight"];
    // Collaborators
    collaborators: AppState["collaborators"];
    // SnapLines
    snapLines: AppState["snapLines"];
    zenModeEnabled: AppState["zenModeEnabled"];
    editingTextElement: AppState["editingTextElement"];
<<<<<<< HEAD
    // Cropping
    isCropping: AppState["isCropping"];
    croppingElement: AppState["croppingElement"];
=======
    // Search matches
    searchMatches: AppState["searchMatches"];
>>>>>>> 47ee8a00
  }
>;

export type ObservedAppState = ObservedStandaloneAppState &
  ObservedElementsAppState;

export type ObservedStandaloneAppState = {
  name: AppState["name"];
  viewBackgroundColor: AppState["viewBackgroundColor"];
};

export type ObservedElementsAppState = {
  editingGroupId: AppState["editingGroupId"];
  selectedElementIds: AppState["selectedElementIds"];
  selectedGroupIds: AppState["selectedGroupIds"];
  // Avoiding storing whole instance, as it could lead into state incosistencies, empty undos/redos and etc.
  editingLinearElementId: LinearElementEditor["elementId"] | null;
  // Right now it's coupled to `editingLinearElement`, ideally it should not be really needed as we already have selectedElementIds & editingLinearElementId
  selectedLinearElementId: LinearElementEditor["elementId"] | null;
};

export interface AppState {
  contextMenu: {
    items: ContextMenuItems;
    top: number;
    left: number;
  } | null;
  showWelcomeScreen: boolean;
  isLoading: boolean;
  errorMessage: React.ReactNode;
  activeEmbeddable: {
    element: NonDeletedExcalidrawElement;
    state: "hover" | "active";
  } | null;
  /**
   * for a newly created element
   * - set on pointer down, updated during pointer move, used on pointer up
   */
  newElement: NonDeleted<ExcalidrawNonSelectionElement> | null;
  /**
   * for a single element that's being resized
   * - set on pointer down when it's selected and the active tool is selection
   */
  resizingElement: NonDeletedExcalidrawElement | null;
  /**
   * multiElement is for multi-point linear element that's created by clicking as opposed to dragging
   * - when set and present, the editor will handle linear element creation logic accordingly
   */
  multiElement: NonDeleted<ExcalidrawLinearElement> | null;
  /**
   * decoupled from newElement, dragging selection only creates selectionElement
   * - set on pointer down, updated during pointer move
   */
  selectionElement: NonDeletedExcalidrawElement | null;
  isBindingEnabled: boolean;
  startBoundElement: NonDeleted<ExcalidrawBindableElement> | null;
  suggestedBindings: SuggestedBinding[];
  frameToHighlight: NonDeleted<ExcalidrawFrameLikeElement> | null;
  frameRendering: {
    enabled: boolean;
    name: boolean;
    outline: boolean;
    clip: boolean;
  };
  editingFrame: string | null;
  elementsToHighlight: NonDeleted<ExcalidrawElement>[] | null;
  /**
   * set when a new text is created or when an existing text is being edited
   */
  editingTextElement: NonDeletedExcalidrawElement | null;
  editingLinearElement: LinearElementEditor | null;
  activeTool: {
    /**
     * indicates a previous tool we should revert back to if we deselect the
     * currently active tool. At the moment applies to `eraser` and `hand` tool.
     */
    lastActiveTool: ActiveTool | null;
    locked: boolean;
  } & ActiveTool;
  penMode: boolean;
  penDetected: boolean;
  exportBackground: boolean;
  exportEmbedScene: boolean;
  exportWithDarkMode: boolean;
  exportScale: number;
  currentItemStrokeColor: string;
  currentItemBackgroundColor: string;
  currentItemFillStyle: ExcalidrawElement["fillStyle"];
  currentItemStrokeWidth: number;
  currentItemStrokeStyle: ExcalidrawElement["strokeStyle"];
  currentItemRoughness: number;
  currentItemOpacity: number;
  currentItemFontFamily: FontFamilyValues;
  currentItemFontSize: number;
  currentItemTextAlign: TextAlign;
  currentItemStartArrowhead: Arrowhead | null;
  currentItemEndArrowhead: Arrowhead | null;
  currentHoveredFontFamily: FontFamilyValues | null;
  currentItemRoundness: StrokeRoundness;
  currentItemArrowType: "sharp" | "round" | "elbow";
  viewBackgroundColor: string;
  scrollX: number;
  scrollY: number;
  cursorButton: "up" | "down";
  scrolledOutside: boolean;
  name: string | null;
  isResizing: boolean;
  isRotating: boolean;
  zoom: Zoom;
  openMenu: "canvas" | "shape" | null;
  openPopup:
    | "canvasBackground"
    | "elementBackground"
    | "elementStroke"
    | "fontFamily"
    | null;
  openSidebar: { name: SidebarName; tab?: SidebarTabName } | null;
  openDialog:
    | null
    | { name: "imageExport" | "help" | "jsonExport" }
    | { name: "ttd"; tab: "text-to-diagram" | "mermaid" }
    | { name: "commandPalette" };
  /**
   * Reflects user preference for whether the default sidebar should be docked.
   *
   * NOTE this is only a user preference and does not reflect the actual docked
   * state of the sidebar, because the host apps can override this through
   * a DefaultSidebar prop, which is not reflected back to the appState.
   */
  defaultSidebarDockedPreference: boolean;

  lastPointerDownWith: PointerType;
  selectedElementIds: Readonly<{ [id: string]: true }>;
  previousSelectedElementIds: { [id: string]: true };
  selectedElementsAreBeingDragged: boolean;
  shouldCacheIgnoreZoom: boolean;
  toast: { message: string; closable?: boolean; duration?: number } | null;
  zenModeEnabled: boolean;
  theme: Theme;
  /** grid cell px size */
  gridSize: number;
  gridStep: number;
  gridModeEnabled: boolean;
  viewModeEnabled: boolean;

  /** top-most selected groups (i.e. does not include nested groups) */
  selectedGroupIds: { [groupId: string]: boolean };
  /** group being edited when you drill down to its constituent element
    (e.g. when you double-click on a group's element) */
  editingGroupId: GroupId | null;
  width: number;
  height: number;
  offsetTop: number;
  offsetLeft: number;

  fileHandle: FileSystemHandle | null;
  collaborators: Map<SocketId, Collaborator>;
  stats: {
    open: boolean;
    /** bitmap. Use `STATS_PANELS` bit values */
    panels: number;
  };
  currentChartType: ChartType;
  pasteDialog:
    | {
        shown: false;
        data: null;
      }
    | {
        shown: true;
        data: Spreadsheet;
      };
  /** imageElement waiting to be placed on canvas */
  pendingImageElementId: ExcalidrawImageElement["id"] | null;
  showHyperlinkPopup: false | "info" | "editor";
  selectedLinearElement: LinearElementEditor | null;
  snapLines: readonly SnapLine[];
  originSnapOffset: {
    x: number;
    y: number;
  } | null;
  objectsSnapModeEnabled: boolean;
  /** the user's socket id & username who is being followed on the canvas */
  userToFollow: UserToFollow | null;
  /** the socket ids of the users following the current user */
  followedBy: Set<SocketId>;
<<<<<<< HEAD

  /** image cropping */
  isCropping: boolean;
  croppingElement: ExcalidrawImageElement | null;
=======
  searchMatches: readonly SearchMatch[];
>>>>>>> 47ee8a00
}

type SearchMatch = {
  id: string;
  focus: boolean;
  matchedLines: {
    offsetX: number;
    offsetY: number;
    width: number;
    height: number;
  }[];
};

export type UIAppState = Omit<
  AppState,
  | "suggestedBindings"
  | "startBoundElement"
  | "cursorButton"
  | "scrollX"
  | "scrollY"
>;

export type NormalizedZoomValue = number & { _brand: "normalizedZoom" };

export type Zoom = Readonly<{
  value: NormalizedZoomValue;
}>;

export type PointerCoords = Readonly<{
  x: number;
  y: number;
}>;

export type Gesture = {
  pointers: Map<number, PointerCoords>;
  lastCenter: { x: number; y: number } | null;
  initialDistance: number | null;
  initialScale: number | null;
};

export declare class GestureEvent extends UIEvent {
  readonly rotation: number;
  readonly scale: number;
}

// libraries
// -----------------------------------------------------------------------------
/** @deprecated legacy: do not use outside of migration paths */
export type LibraryItem_v1 = readonly NonDeleted<ExcalidrawElement>[];
/** @deprecated legacy: do not use outside of migration paths */
type LibraryItems_v1 = readonly LibraryItem_v1[];

/** v2 library item */
export type LibraryItem = {
  id: string;
  status: "published" | "unpublished";
  elements: readonly NonDeleted<ExcalidrawElement>[];
  /** timestamp in epoch (ms) */
  created: number;
  name?: string;
  error?: string;
};
export type LibraryItems = readonly LibraryItem[];
export type LibraryItems_anyVersion = LibraryItems | LibraryItems_v1;

export type LibraryItemsSource =
  | ((
      currentLibraryItems: LibraryItems,
    ) => MaybePromise<LibraryItems_anyVersion | Blob>)
  | MaybePromise<LibraryItems_anyVersion | Blob>;
// -----------------------------------------------------------------------------

export type ExcalidrawInitialDataState = Merge<
  ImportedDataState,
  {
    libraryItems?: MaybePromise<Required<ImportedDataState>["libraryItems"]>;
  }
>;

export type OnUserFollowedPayload = {
  userToFollow: UserToFollow;
  action: "FOLLOW" | "UNFOLLOW";
};

export interface ExcalidrawProps {
  onChange?: (
    elements: readonly OrderedExcalidrawElement[],
    appState: AppState,
    files: BinaryFiles,
  ) => void;
  initialData?:
    | (() => MaybePromise<ExcalidrawInitialDataState | null>)
    | MaybePromise<ExcalidrawInitialDataState | null>;
  excalidrawAPI?: (api: ExcalidrawImperativeAPI) => void;
  isCollaborating?: boolean;
  onPointerUpdate?: (payload: {
    pointer: { x: number; y: number; tool: "pointer" | "laser" };
    button: "down" | "up";
    pointersMap: Gesture["pointers"];
  }) => void;
  onPaste?: (
    data: ClipboardData,
    event: ClipboardEvent | null,
  ) => Promise<boolean> | boolean;
  renderTopRightUI?: (
    isMobile: boolean,
    appState: UIAppState,
  ) => JSX.Element | null;
  langCode?: Language["code"];
  viewModeEnabled?: boolean;
  zenModeEnabled?: boolean;
  gridModeEnabled?: boolean;
  objectsSnapModeEnabled?: boolean;
  libraryReturnUrl?: string;
  theme?: Theme;
  // @TODO come with better API before v0.18.0
  name?: string;
  renderCustomStats?: (
    elements: readonly NonDeletedExcalidrawElement[],
    appState: UIAppState,
  ) => JSX.Element;
  UIOptions?: Partial<UIOptions>;
  detectScroll?: boolean;
  handleKeyboardGlobally?: boolean;
  onLibraryChange?: (libraryItems: LibraryItems) => void | Promise<any>;
  autoFocus?: boolean;
  generateIdForFile?: (file: File) => string | Promise<string>;
  onLinkOpen?: (
    element: NonDeletedExcalidrawElement,
    event: CustomEvent<{
      nativeEvent: MouseEvent | React.PointerEvent<HTMLCanvasElement>;
    }>,
  ) => void;
  onPointerDown?: (
    activeTool: AppState["activeTool"],
    pointerDownState: PointerDownState,
  ) => void;
  onPointerUp?: (
    activeTool: AppState["activeTool"],
    pointerDownState: PointerDownState,
  ) => void;
  onScrollChange?: (scrollX: number, scrollY: number, zoom: Zoom) => void;
  onUserFollow?: (payload: OnUserFollowedPayload) => void;
  children?: React.ReactNode;
  validateEmbeddable?:
    | boolean
    | string[]
    | RegExp
    | RegExp[]
    | ((link: string) => boolean | undefined);
  renderEmbeddable?: (
    element: NonDeleted<ExcalidrawEmbeddableElement>,
    appState: AppState,
  ) => JSX.Element | null;
  aiEnabled?: boolean;
  showDeprecatedFonts?: boolean;
}

export type SceneData = {
  elements?: ImportedDataState["elements"];
  appState?: ImportedDataState["appState"];
  collaborators?: Map<SocketId, Collaborator>;
  storeAction?: StoreActionType;
};

export enum UserIdleState {
  ACTIVE = "active",
  AWAY = "away",
  IDLE = "idle",
}

export type ExportOpts = {
  saveFileToDisk?: boolean;
  onExportToBackend?: (
    exportedElements: readonly NonDeletedExcalidrawElement[],
    appState: UIAppState,
    files: BinaryFiles,
  ) => void;
  renderCustomUI?: (
    exportedElements: readonly NonDeletedExcalidrawElement[],
    appState: UIAppState,
    files: BinaryFiles,
    canvas: HTMLCanvasElement,
  ) => JSX.Element;
};

// NOTE at the moment, if action name corresponds to canvasAction prop, its
// truthiness value will determine whether the action is rendered or not
// (see manager renderAction). We also override canvasAction values in
// Excalidraw package index.tsx.
export type CanvasActions = Partial<{
  changeViewBackgroundColor: boolean;
  clearCanvas: boolean;
  export: false | ExportOpts;
  loadScene: boolean;
  saveToActiveFile: boolean;
  toggleTheme: boolean | null;
  saveAsImage: boolean;
}>;

export type UIOptions = Partial<{
  dockedSidebarBreakpoint: number;
  canvasActions: CanvasActions;
  tools: {
    image: boolean;
  };
  /** @deprecated does nothing. Will be removed in 0.15 */
  welcomeScreen?: boolean;
}>;

export type AppProps = Merge<
  ExcalidrawProps,
  {
    UIOptions: Merge<
      UIOptions,
      {
        canvasActions: Required<CanvasActions> & { export: ExportOpts };
      }
    >;
    detectScroll: boolean;
    handleKeyboardGlobally: boolean;
    isCollaborating: boolean;
    children?: React.ReactNode;
    aiEnabled: boolean;
  }
>;

/** A subset of App class properties that we need to use elsewhere
 * in the app, eg Manager. Factored out into a separate type to keep DRY. */
export type AppClassProperties = {
  props: AppProps;
  state: AppState;
  interactiveCanvas: HTMLCanvasElement | null;
  /** static canvas */
  canvas: HTMLCanvasElement;
  focusContainer(): void;
  library: Library;
  imageCache: Map<
    FileId,
    {
      image: HTMLImageElement | Promise<HTMLImageElement>;
      mimeType: ValueOf<typeof IMAGE_MIME_TYPES>;
    }
  >;
  files: BinaryFiles;
  device: App["device"];
  scene: App["scene"];
  syncActionResult: App["syncActionResult"];
  fonts: App["fonts"];
  pasteFromClipboard: App["pasteFromClipboard"];
  id: App["id"];
  onInsertElements: App["onInsertElements"];
  onExportImage: App["onExportImage"];
  lastViewportPosition: App["lastViewportPosition"];
  scrollToContent: App["scrollToContent"];
  addFiles: App["addFiles"];
  addElementsFromPasteOrLibrary: App["addElementsFromPasteOrLibrary"];
  togglePenMode: App["togglePenMode"];
  toggleLock: App["toggleLock"];
  setActiveTool: App["setActiveTool"];
  setOpenDialog: App["setOpenDialog"];
  insertEmbeddableElement: App["insertEmbeddableElement"];
  onMagicframeToolSelect: App["onMagicframeToolSelect"];
  getName: App["getName"];
  dismissLinearEditor: App["dismissLinearEditor"];
  flowChartCreator: App["flowChartCreator"];
  getEffectiveGridSize: App["getEffectiveGridSize"];
  setPlugins: App["setPlugins"];
  plugins: App["plugins"];
  getEditorUIOffsets: App["getEditorUIOffsets"];
  visibleElements: App["visibleElements"];
  excalidrawContainerValue: App["excalidrawContainerValue"];
};

export type PointerDownState = Readonly<{
  // The first position at which pointerDown happened
  origin: Readonly<{ x: number; y: number }>;
  // Same as "origin" but snapped to the grid, if grid is on
  originInGrid: Readonly<{ x: number; y: number }>;
  // Scrollbar checks
  scrollbars: ReturnType<typeof isOverScrollBars>;
  // The previous pointer position
  lastCoords: { x: number; y: number };
  // map of original elements data
  originalElements: Map<string, NonDeleted<ExcalidrawElement>>;
  resize: {
    // Handle when resizing, might change during the pointer interaction
    handleType: MaybeTransformHandleType;
    // This is determined on the initial pointer down event
    isResizing: boolean;
    // This is determined on the initial pointer down event
    offset: { x: number; y: number };
    // This is determined on the initial pointer down event
    arrowDirection: "origin" | "end";
    // This is a center point of selected elements determined on the initial pointer down event (for rotation only)
    center: { x: number; y: number };
  };
  hit: {
    // The element the pointer is "hitting", is determined on the initial
    // pointer down event
    element: NonDeleted<ExcalidrawElement> | null;
    // The elements the pointer is "hitting", is determined on the initial
    // pointer down event
    allHitElements: NonDeleted<ExcalidrawElement>[];
    // This is determined on the initial pointer down event
    wasAddedToSelection: boolean;
    // Whether selected element(s) were duplicated, might change during the
    // pointer interaction
    hasBeenDuplicated: boolean;
    hasHitCommonBoundingBoxOfSelectedElements: boolean;
  };
  withCmdOrCtrl: boolean;
  drag: {
    // Might change during the pointer interaction
    hasOccurred: boolean;
    // Might change during the pointer interaction
    offset: { x: number; y: number } | null;
  };
  // We need to have these in the state so that we can unsubscribe them
  eventListeners: {
    // It's defined on the initial pointer down event
    onMove: null | ReturnType<typeof throttleRAF>;
    // It's defined on the initial pointer down event
    onUp: null | ((event: PointerEvent) => void);
    // It's defined on the initial pointer down event
    onKeyDown: null | ((event: KeyboardEvent) => void);
    // It's defined on the initial pointer down event
    onKeyUp: null | ((event: KeyboardEvent) => void);
  };
  boxSelection: {
    hasOccurred: boolean;
  };
}>;

export type UnsubscribeCallback = () => void;

export interface ExcalidrawImperativeAPI {
  updateScene: InstanceType<typeof App>["updateScene"];
  updateLibrary: InstanceType<typeof Library>["updateLibrary"];
  resetScene: InstanceType<typeof App>["resetScene"];
  getSceneElementsIncludingDeleted: InstanceType<
    typeof App
  >["getSceneElementsIncludingDeleted"];
  history: {
    clear: InstanceType<typeof App>["resetHistory"];
  };
  getSceneElements: InstanceType<typeof App>["getSceneElements"];
  getAppState: () => InstanceType<typeof App>["state"];
  getFiles: () => InstanceType<typeof App>["files"];
  getName: InstanceType<typeof App>["getName"];
  scrollToContent: InstanceType<typeof App>["scrollToContent"];
  registerAction: (action: Action) => void;
  refresh: InstanceType<typeof App>["refresh"];
  setToast: InstanceType<typeof App>["setToast"];
  addFiles: (data: BinaryFileData[]) => void;
  id: string;
  setActiveTool: InstanceType<typeof App>["setActiveTool"];
  setCursor: InstanceType<typeof App>["setCursor"];
  resetCursor: InstanceType<typeof App>["resetCursor"];
  toggleSidebar: InstanceType<typeof App>["toggleSidebar"];
  /**
   * Disables rendering of frames (including element clipping), but currently
   * the frames are still interactive in edit mode. As such, this API should be
   * used in conjunction with view mode (props.viewModeEnabled).
   */
  updateFrameRendering: InstanceType<typeof App>["updateFrameRendering"];
  onChange: (
    callback: (
      elements: readonly ExcalidrawElement[],
      appState: AppState,
      files: BinaryFiles,
    ) => void,
  ) => UnsubscribeCallback;
  onPointerDown: (
    callback: (
      activeTool: AppState["activeTool"],
      pointerDownState: PointerDownState,
      event: React.PointerEvent<HTMLElement>,
    ) => void,
  ) => UnsubscribeCallback;
  onPointerUp: (
    callback: (
      activeTool: AppState["activeTool"],
      pointerDownState: PointerDownState,
      event: PointerEvent,
    ) => void,
  ) => UnsubscribeCallback;
  onScrollChange: (
    callback: (scrollX: number, scrollY: number, zoom: Zoom) => void,
  ) => UnsubscribeCallback;
  onUserFollow: (
    callback: (payload: OnUserFollowedPayload) => void,
  ) => UnsubscribeCallback;
}

export type Device = Readonly<{
  viewport: {
    isMobile: boolean;
    isLandscape: boolean;
  };
  editor: {
    isMobile: boolean;
    canFitSidebar: boolean;
  };
  isTouchScreen: boolean;
}>;

export type FrameNameBounds = {
  x: number;
  y: number;
  width: number;
  height: number;
  angle: number;
};

export type FrameNameBoundsCache = {
  get: (
    frameElement: ExcalidrawFrameLikeElement | ExcalidrawMagicFrameElement,
  ) => FrameNameBounds | null;
  _cache: Map<
    string,
    FrameNameBounds & {
      zoom: AppState["zoom"]["value"];
      versionNonce: ExcalidrawFrameLikeElement["versionNonce"];
    }
  >;
};

export type KeyboardModifiersObject = {
  ctrlKey: boolean;
  shiftKey: boolean;
  altKey: boolean;
  metaKey: boolean;
};

export type Primitive =
  | number
  | string
  | boolean
  | bigint
  | symbol
  | null
  | undefined;

export type JSONValue = string | number | boolean | null | object;

export type EmbedsValidationStatus = Map<
  ExcalidrawIframeLikeElement["id"],
  boolean
>;

export type ElementsPendingErasure = Set<ExcalidrawElement["id"]>;

export type PendingExcalidrawElements = ExcalidrawElement[];

/** Runtime gridSize value. Null indicates disabled grid. */
export type NullableGridSize =
  | (AppState["gridSize"] & MakeBrand<"NullableGridSize">)
  | null;

export type GenerateDiagramToCode = (props: {
  frame: ExcalidrawMagicFrameElement;
  children: readonly ExcalidrawElement[];
}) => MaybePromise<{ html: string }>;

export type Offsets = Partial<{
  top: number;
  right: number;
  bottom: number;
  left: number;
}>;<|MERGE_RESOLUTION|>--- conflicted
+++ resolved
@@ -200,14 +200,11 @@
     snapLines: AppState["snapLines"];
     zenModeEnabled: AppState["zenModeEnabled"];
     editingTextElement: AppState["editingTextElement"];
-<<<<<<< HEAD
     // Cropping
     isCropping: AppState["isCropping"];
     croppingElement: AppState["croppingElement"];
-=======
     // Search matches
     searchMatches: AppState["searchMatches"];
->>>>>>> 47ee8a00
   }
 >;
 
@@ -394,14 +391,12 @@
   userToFollow: UserToFollow | null;
   /** the socket ids of the users following the current user */
   followedBy: Set<SocketId>;
-<<<<<<< HEAD
 
   /** image cropping */
   isCropping: boolean;
   croppingElement: ExcalidrawImageElement | null;
-=======
+
   searchMatches: readonly SearchMatch[];
->>>>>>> 47ee8a00
 }
 
 type SearchMatch = {
