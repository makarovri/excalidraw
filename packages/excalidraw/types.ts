--- conflicted
+++ resolved
@@ -747,11 +747,9 @@
 
 export type JSONValue = string | number | boolean | null | object;
 
-<<<<<<< HEAD
 export type EmbedsValidationStatus = Map<
   ExcalidrawIframeLikeElement["id"],
   boolean
 >;
-=======
-export type ElementsPendingErasure = Set<ExcalidrawElement["id"]>;
->>>>>>> 86cfeb71
+
+export type ElementsPendingErasure = Set<ExcalidrawElement["id"]>;