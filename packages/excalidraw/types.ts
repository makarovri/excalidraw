--- conflicted
+++ resolved
@@ -578,11 +578,8 @@
   setOpenDialog: App["setOpenDialog"];
   insertEmbeddableElement: App["insertEmbeddableElement"];
   onMagicframeToolSelect: App["onMagicframeToolSelect"];
-<<<<<<< HEAD
   getElementShape: App["getElementShape"];
-=======
   getName: App["getName"];
->>>>>>> 47f87f4e
 };
 
 export type PointerDownState = Readonly<{
