--- conflicted
+++ resolved
@@ -21,14 +21,7 @@
   getElementsInGroup,
   selectGroupsFromGivenElements,
 } from "../groups";
-<<<<<<< HEAD
-import {
-  getOmitSidesForDevice,
-  OMIT_SIDES_FOR_FRAME,
-  shouldShowBoundingBox,
-=======
 import type {
->>>>>>> 301e8380
   TransformHandles,
   TransformHandleType,
 } from "../element/transformHandles";
@@ -853,13 +846,9 @@
         0,
         appState.zoom,
         "mouse",
-<<<<<<< HEAD
-        isFrameSelected ? OMIT_SIDES_FOR_FRAME : getOmitSidesForDevice(device),
-=======
         isFrameSelected
           ? { ...getOmitSidesForDevice(device), rotation: true }
           : getOmitSidesForDevice(device),
->>>>>>> 301e8380
       );
       if (selectedElements.some((element) => !element.locked)) {
         renderTransformHandles(
