@import "../css/variables.module.scss";

.excalidraw {
  .ExcButton {
    --text-color: transparent;
    --border-color: transparent;
    --back-color: transparent;

    color: var(--text-color);
    background-color: var(--back-color);
    border-color: var(--border-color);

    .Spinner {
      --spinner-color: var(--color-surface-lowest);
<<<<<<< HEAD
    }

    &[disabled] {
      opacity: 0.7;
      pointer-events: none;
=======
      position: absolute;
      visibility: visible;
    }

    &[disabled] {
      pointer-events: none;

      .ExcButton__contents {
        visibility: hidden;
      }
    }

    &__contents {
      display: flex;
      justify-content: center;
      align-items: center;
      flex-shrink: 0;
      flex-wrap: nowrap;
      // needed because of .Spinner
      position: relative;
>>>>>>> a289c428
    }

    &--color-primary {
      &.ExcButton--variant-filled {
        --text-color: var(--color-surface-lowest);
        --back-color: var(--color-primary);

        .Spinner {
          --spinner-color: var(--text-color);
        }

        &:hover {
          --back-color: var(--color-brand-hover);
        }

        &:active {
          --back-color: var(--color-brand-active);
        }
      }

      &.ExcButton--variant-outlined,
      &.ExcButton--variant-icon {
        --text-color: var(--color-primary);
        --border-color: var(--color-primary);
        --back-color: transparent;

        .Spinner {
          --spinner-color: var(--text-color);
        }

        &:hover {
          --text-color: var(--color-brand-hover);
          --border-color: var(--color-brand-hover);
        }

        &:active {
          --text-color: var(--color-brand-active);
          --border-color: var(--color-brand-active);
        }
      }
    }

    &--color-danger {
      &.ExcButton--variant-filled {
        --text-color: var(--color-danger-text);
        --back-color: var(--color-danger-dark);

        .Spinner {
          --spinner-color: var(--text-color);
        }

        &:hover {
          --back-color: var(--color-danger-darker);
        }

        &:active {
          --back-color: var(--color-danger-darkest);
        }
      }

      &.ExcButton--variant-outlined,
      &.ExcButton--variant-icon {
        --text-color: var(--color-danger);
        --border-color: var(--color-danger);
        --back-color: transparent;

        .Spinner {
          --spinner-color: var(--text-color);
        }

        &:hover {
          --text-color: var(--color-danger-darkest);
          --border-color: var(--color-danger-darkest);
        }

        &:active {
          --text-color: var(--color-danger-darker);
          --border-color: var(--color-danger-darker);
        }
      }
    }

    &--color-muted {
      &.ExcButton--variant-filled {
        --text-color: var(--island-bg-color);
        --back-color: var(--color-gray-50);

        .Spinner {
          --spinner-color: var(--text-color);
        }

        &:hover {
          --back-color: var(--color-gray-60);
        }

        &:active {
          --back-color: var(--color-gray-80);
        }
      }

      &.ExcButton--variant-outlined,
      &.ExcButton--variant-icon {
        --text-color: var(--color-muted-background);
        --border-color: var(--color-muted);
        --back-color: var(--island-bg-color);

        .Spinner {
          --spinner-color: var(--text-color);
        }

        &:hover {
          --text-color: var(--color-muted-background-darker);
          --border-color: var(--color-muted-darker);
        }

        &:active {
          --text-color: var(--color-muted-background-darker);
          --border-color: var(--color-muted-darkest);
        }
      }
    }

    &--color-warning {
      &.ExcButton--variant-filled {
        --text-color: black;
        --back-color: var(--color-warning-dark);

        .Spinner {
          --spinner-color: var(--text-color);
        }

        &:hover {
          --back-color: var(--color-warning-darker);
        }

        &:active {
          --back-color: var(--color-warning-darkest);
        }
      }

      &.ExcButton--variant-outlined,
      &.ExcButton--variant-icon {
        --text-color: var(--color-warning-dark);
        --border-color: var(--color-warning-dark);
        --back-color: var(--input-bg-color);

        .Spinner {
          --spinner-color: var(--text-color);
        }

        &:hover {
          --text-color: var(--color-warning-darker);
          --border-color: var(--color-warning-darker);
        }

        &:active {
          --text-color: var(--color-warning-darkest);
          --border-color: var(--color-warning-darkest);
        }
      }
    }

    border-radius: 0.5rem;
    border-width: 1px;
    border-style: solid;

    font-family: var(--font-family);

    user-select: none;

    transition: all 150ms ease-out;

    &--size-large {
      font-weight: 600;
      font-size: 0.875rem;
      min-height: 3rem;
      padding: 0.5rem 1.5rem;

      letter-spacing: 0.4px;

      .ExcButton__contents {
        gap: 0.75rem;
      }
    }

    &--size-medium {
      font-weight: 600;
      font-size: 0.75rem;
      min-height: 2.5rem;
      padding: 0.5rem 1rem;

      letter-spacing: normal;

      .ExcButton__contents {
        gap: 0.5rem;
      }
    }

    &--variant-icon {
      padding: 0.5rem 0.75rem;
      width: 3rem;
    }

    &--fullWidth {
      width: 100%;
    }

    &__icon {
      width: 1.25rem;
      height: 1.25rem;
    }
  }
}<|MERGE_RESOLUTION|>--- conflicted
+++ resolved
@@ -12,13 +12,6 @@
 
     .Spinner {
       --spinner-color: var(--color-surface-lowest);
-<<<<<<< HEAD
-    }
-
-    &[disabled] {
-      opacity: 0.7;
-      pointer-events: none;
-=======
       position: absolute;
       visibility: visible;
     }
@@ -39,7 +32,6 @@
       flex-wrap: nowrap;
       // needed because of .Spinner
       position: relative;
->>>>>>> a289c428
     }
 
     &--color-primary {
