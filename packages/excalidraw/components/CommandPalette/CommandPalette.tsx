--- conflicted
+++ resolved
@@ -30,11 +30,7 @@
 } from "../icons";
 import fuzzy from "fuzzy";
 import { useUIAppState } from "../../context/ui-appState";
-<<<<<<< HEAD
-import { AppProps, AppState, LibraryItem, UIAppState } from "../../types";
-=======
-import type { AppProps, AppState, UIAppState } from "../../types";
->>>>>>> 4eb9463f
+import type { AppProps, AppState, LibraryItem, UIAppState } from "../../types";
 import {
   capitalizeString,
   getShortcutKey,
