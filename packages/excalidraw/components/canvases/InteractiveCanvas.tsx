import React, { useEffect, useRef } from "react";
import { isShallowEqual, sceneCoordsToViewportCoords } from "../../utils";
import { CURSOR_TYPE } from "../../constants";
import { t } from "../../i18n";
import type { DOMAttributes } from "react";
import type { AppState, Device, InteractiveCanvasAppState } from "../../types";
import type {
  InteractiveCanvasRenderConfig,
  RenderableElementsMap,
  RenderInteractiveSceneCallback,
} from "../../scene/types";
import type {
  NonDeletedExcalidrawElement,
  NonDeletedSceneElementsMap,
} from "../../element/types";
import { isRenderThrottlingEnabled } from "../../reactUtils";
import { renderInteractiveScene } from "../../renderer/interactiveScene";

type InteractiveCanvasProps = {
  containerRef: React.RefObject<HTMLDivElement>;
  canvas: HTMLCanvasElement | null;
  elementsMap: RenderableElementsMap;
  visibleElements: readonly NonDeletedExcalidrawElement[];
  selectedElements: readonly NonDeletedExcalidrawElement[];
  allElementsMap: NonDeletedSceneElementsMap;
  sceneNonce: number | undefined;
  selectionNonce: number | undefined;
  scale: number;
  appState: InteractiveCanvasAppState;
  device: Device;
  renderInteractiveSceneCallback: (
    data: RenderInteractiveSceneCallback,
  ) => void;
  handleCanvasRef: (canvas: HTMLCanvasElement | null) => void;
  onContextMenu: Exclude<
    DOMAttributes<HTMLCanvasElement | HTMLDivElement>["onContextMenu"],
    undefined
  >;
  onPointerMove: Exclude<
    DOMAttributes<HTMLCanvasElement>["onPointerMove"],
    undefined
  >;
  onPointerUp: Exclude<
    DOMAttributes<HTMLCanvasElement>["onPointerUp"],
    undefined
  >;
  onPointerCancel: Exclude<
    DOMAttributes<HTMLCanvasElement>["onPointerCancel"],
    undefined
  >;
  onTouchMove: Exclude<
    DOMAttributes<HTMLCanvasElement>["onTouchMove"],
    undefined
  >;
  onPointerDown: Exclude<
    DOMAttributes<HTMLCanvasElement>["onPointerDown"],
    undefined
  >;
  onDoubleClick: Exclude<
    DOMAttributes<HTMLCanvasElement>["onDoubleClick"],
    undefined
  >;
};

const InteractiveCanvas = (props: InteractiveCanvasProps) => {
  const isComponentMounted = useRef(false);

  useEffect(() => {
    if (!isComponentMounted.current) {
      isComponentMounted.current = true;
      return;
    }

    const remotePointerButton: InteractiveCanvasRenderConfig["remotePointerButton"] =
      new Map();
    const remotePointerViewportCoords: InteractiveCanvasRenderConfig["remotePointerViewportCoords"] =
      new Map();
    const remoteSelectedElementIds: InteractiveCanvasRenderConfig["remoteSelectedElementIds"] =
      new Map();
    const remotePointerUsernames: InteractiveCanvasRenderConfig["remotePointerUsernames"] =
      new Map();
    const remotePointerUserStates: InteractiveCanvasRenderConfig["remotePointerUserStates"] =
      new Map();

    props.appState.collaborators.forEach((user, socketId) => {
      if (user.selectedElementIds) {
        for (const id of Object.keys(user.selectedElementIds)) {
          if (!remoteSelectedElementIds.has(id)) {
            remoteSelectedElementIds.set(id, []);
          }
          remoteSelectedElementIds.get(id)!.push(socketId);
        }
      }
      if (!user.pointer || user.pointer.renderCursor === false) {
        return;
      }
      if (user.username) {
        remotePointerUsernames.set(socketId, user.username);
      }
      if (user.userState) {
        remotePointerUserStates.set(socketId, user.userState);
      }
      remotePointerViewportCoords.set(
        socketId,
        sceneCoordsToViewportCoords(
          {
            sceneX: user.pointer.x,
            sceneY: user.pointer.y,
          },
          props.appState,
        ),
      );
      remotePointerButton.set(socketId, user.button);
    });

    const selectionColor =
      (props.containerRef?.current &&
        getComputedStyle(props.containerRef.current).getPropertyValue(
          "--color-selection",
        )) ||
      "#6965db";

    renderInteractiveScene(
      {
        canvas: props.canvas,
        elementsMap: props.elementsMap,
        visibleElements: props.visibleElements,
        selectedElements: props.selectedElements,
        allElementsMap: props.allElementsMap,
        scale: window.devicePixelRatio,
        appState: props.appState,
        renderConfig: {
          remotePointerViewportCoords,
          remotePointerButton,
          remoteSelectedElementIds,
          remotePointerUsernames,
          remotePointerUserStates,
          selectionColor,
          renderScrollbars: false,
        },
        device: props.device,
        callback: props.renderInteractiveSceneCallback,
      },
      isRenderThrottlingEnabled(),
    );
  });

  return (
    <canvas
      className="excalidraw__canvas interactive"
      style={{
        width: props.appState.width,
        height: props.appState.height,
        cursor: props.appState.viewModeEnabled
          ? CURSOR_TYPE.GRAB
          : CURSOR_TYPE.AUTO,
      }}
      width={props.appState.width * props.scale}
      height={props.appState.height * props.scale}
      ref={props.handleCanvasRef}
      onContextMenu={props.onContextMenu}
      onPointerMove={props.onPointerMove}
      onPointerUp={props.onPointerUp}
      onPointerCancel={props.onPointerCancel}
      onTouchMove={props.onTouchMove}
      onPointerDown={props.onPointerDown}
      onDoubleClick={
        props.appState.viewModeEnabled ? undefined : props.onDoubleClick
      }
    >
      {t("labels.drawingCanvas")}
    </canvas>
  );
};

const getRelevantAppStateProps = (
  appState: AppState,
): InteractiveCanvasAppState => ({
  zoom: appState.zoom,
  scrollX: appState.scrollX,
  scrollY: appState.scrollY,
  width: appState.width,
  height: appState.height,
  viewModeEnabled: appState.viewModeEnabled,
  editingGroupId: appState.editingGroupId,
  editingLinearElement: appState.editingLinearElement,
  selectedElementIds: appState.selectedElementIds,
  frameToHighlight: appState.frameToHighlight,
  offsetLeft: appState.offsetLeft,
  offsetTop: appState.offsetTop,
  theme: appState.theme,
  pendingImageElementId: appState.pendingImageElementId,
  selectionElement: appState.selectionElement,
  selectedGroupIds: appState.selectedGroupIds,
  selectedLinearElement: appState.selectedLinearElement,
  multiElement: appState.multiElement,
  isBindingEnabled: appState.isBindingEnabled,
  suggestedBindings: appState.suggestedBindings,
  isRotating: appState.isRotating,
  elementsToHighlight: appState.elementsToHighlight,
  collaborators: appState.collaborators, // Necessary for collab. sessions
  activeEmbeddable: appState.activeEmbeddable,
  snapLines: appState.snapLines,
  zenModeEnabled: appState.zenModeEnabled,
<<<<<<< HEAD
  editingElement: appState.editingElement,
  searchMatches: appState.searchMatches,
=======
  editingTextElement: appState.editingTextElement,
>>>>>>> ea7c702c
});

const areEqual = (
  prevProps: InteractiveCanvasProps,
  nextProps: InteractiveCanvasProps,
) => {
  // This could be further optimised if needed, as we don't have to render interactive canvas on each scene mutation
  if (
    prevProps.selectionNonce !== nextProps.selectionNonce ||
    prevProps.sceneNonce !== nextProps.sceneNonce ||
    prevProps.scale !== nextProps.scale ||
    // we need to memoize on elementsMap because they may have renewed
    // even if sceneNonce didn't change (e.g. we filter elements out based
    // on appState)
    prevProps.elementsMap !== nextProps.elementsMap ||
    prevProps.visibleElements !== nextProps.visibleElements ||
    prevProps.selectedElements !== nextProps.selectedElements
  ) {
    return false;
  }

  // Comparing the interactive appState for changes in case of some edge cases
  return isShallowEqual(
    // asserting AppState because we're being passed the whole AppState
    // but resolve to only the InteractiveCanvas-relevant props
    getRelevantAppStateProps(prevProps.appState as AppState),
    getRelevantAppStateProps(nextProps.appState as AppState),
  );
};

export default React.memo(InteractiveCanvas, areEqual);<|MERGE_RESOLUTION|>--- conflicted
+++ resolved
@@ -202,12 +202,8 @@
   activeEmbeddable: appState.activeEmbeddable,
   snapLines: appState.snapLines,
   zenModeEnabled: appState.zenModeEnabled,
-<<<<<<< HEAD
-  editingElement: appState.editingElement,
+  editingTextElement: appState.editingTextElement,
   searchMatches: appState.searchMatches,
-=======
-  editingTextElement: appState.editingTextElement,
->>>>>>> ea7c702c
 });
 
 const areEqual = (
