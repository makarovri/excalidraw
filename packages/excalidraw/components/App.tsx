--- conflicted
+++ resolved
@@ -5102,17 +5102,12 @@
     pointerDownState: PointerDownState,
     scenePointer: { x: number; y: number },
   ) => {
-<<<<<<< HEAD
     this.eraserTrail.addPointToPath(scenePointer.x, scenePointer.y);
 
-    const updateElementIds = (elements: ExcalidrawElement[]) => {
-      elements.forEach((element) => {
-=======
     let didChange = false;
 
     const processElements = (elements: ExcalidrawElement[]) => {
       for (const element of elements) {
->>>>>>> 872973f1
         if (element.locked) {
           return;
         }
