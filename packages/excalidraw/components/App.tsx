import React, { useContext } from "react";
import { flushSync } from "react-dom";

import type { RoughCanvas } from "roughjs/bin/canvas";
import rough from "roughjs/bin/rough";
import clsx from "clsx";
import { nanoid } from "nanoid";
import {
  actionAddToLibrary,
  actionBringForward,
  actionBringToFront,
  actionCopy,
  actionCopyAsPng,
  actionCopyAsSvg,
  copyText,
  actionCopyStyles,
  actionCut,
  actionDeleteSelected,
  actionDuplicateSelection,
  actionFinalize,
  actionFlipHorizontal,
  actionFlipVertical,
  actionGroup,
  actionPasteStyles,
  actionSelectAll,
  actionSendBackward,
  actionSendToBack,
  actionToggleGridMode,
  actionToggleStats,
  actionToggleZenMode,
  actionUnbindText,
  actionBindText,
  actionUngroup,
  actionLink,
  actionToggleElementLock,
  actionToggleLinearEditor,
  actionToggleObjectsSnapMode,
} from "../actions";
import { createRedoAction, createUndoAction } from "../actions/actionHistory";
import { ActionManager } from "../actions/manager";
import { actions } from "../actions/register";
import type { Action, ActionResult } from "../actions/types";
import { trackEvent } from "../analytics";
import {
  getDefaultAppState,
  isEraserActive,
  isHandToolActive,
} from "../appState";
import type { PastedMixedContent } from "../clipboard";
import { copyTextToSystemClipboard, parseClipboard } from "../clipboard";
import type { EXPORT_IMAGE_TYPES } from "../constants";
import {
  APP_NAME,
  CURSOR_TYPE,
  DEFAULT_MAX_IMAGE_WIDTH_OR_HEIGHT,
  DEFAULT_VERTICAL_ALIGN,
  DRAGGING_THRESHOLD,
  ELEMENT_SHIFT_TRANSLATE_AMOUNT,
  ELEMENT_TRANSLATE_AMOUNT,
  ENV,
  EVENT,
  FRAME_STYLE,
  GRID_SIZE,
  IMAGE_MIME_TYPES,
  IMAGE_RENDER_TIMEOUT,
  isBrave,
  LINE_CONFIRM_THRESHOLD,
  MAX_ALLOWED_FILE_BYTES,
  MIME_TYPES,
  MQ_MAX_HEIGHT_LANDSCAPE,
  MQ_MAX_WIDTH_LANDSCAPE,
  MQ_MAX_WIDTH_PORTRAIT,
  MQ_RIGHT_SIDEBAR_MIN_WIDTH,
  POINTER_BUTTON,
  ROUNDNESS,
  SCROLL_TIMEOUT,
  TAP_TWICE_TIMEOUT,
  TEXT_TO_CENTER_SNAP_THRESHOLD,
  THEME,
  THEME_FILTER,
  TOUCH_CTX_MENU_TIMEOUT,
  VERTICAL_ALIGN,
  YOUTUBE_STATES,
  ZOOM_STEP,
  POINTER_EVENTS,
  TOOL_TYPE,
  EDITOR_LS_KEYS,
  isIOS,
  supportsResizeObserver,
  DEFAULT_COLLISION_THRESHOLD,
} from "../constants";
import type { ExportedElements } from "../data";
import { exportCanvas, loadFromBlob } from "../data";
import Library, { distributeLibraryItemsOnSquareGrid } from "../data/library";
import { restore, restoreElements } from "../data/restore";
import {
  dragNewElement,
  dragSelectedElements,
  duplicateElement,
  getCommonBounds,
  getCursorForResizingElement,
  getDragOffsetXY,
  getElementWithTransformHandleType,
  getNormalizedDimensions,
  getResizeArrowDirection,
  getResizeOffsetXY,
  getLockedLinearCursorAlignSize,
  getTransformHandleTypeFromCoords,
  isInvisiblySmallElement,
  isNonDeletedElement,
  isTextElement,
  newElement,
  newLinearElement,
  newTextElement,
  newImageElement,
  transformElements,
  updateTextElement,
  redrawTextBoundingBox,
  getElementAbsoluteCoords,
} from "../element";
import {
  bindOrUnbindLinearElement,
  bindOrUnbindLinearElements,
  fixBindingsAfterDeletion,
  fixBindingsAfterDuplication,
  getHoveredElementForBinding,
  isBindingEnabled,
  isLinearElementSimpleAndAlreadyBound,
  maybeBindLinearElement,
  shouldEnableBindingForPointerEvent,
  updateBoundElements,
  getSuggestedBindingsForArrows,
} from "../element/binding";
import { LinearElementEditor } from "../element/linearElementEditor";
import { mutateElement, newElementWith } from "../element/mutateElement";
import {
  deepCopyElement,
  duplicateElements,
  newFrameElement,
  newFreeDrawElement,
  newEmbeddableElement,
  newMagicFrameElement,
  newIframeElement,
} from "../element/newElement";
import {
  hasBoundTextElement,
  isArrowElement,
  isBindingElement,
  isBindingElementType,
  isBoundToContainer,
  isFrameLikeElement,
  isImageElement,
  isEmbeddableElement,
  isInitializedImageElement,
  isLinearElement,
  isLinearElementType,
  isUsingAdaptiveRadius,
  isFrameElement,
  isIframeElement,
  isIframeLikeElement,
  isMagicFrameElement,
  isTextBindableContainer,
} from "../element/typeChecks";
import type {
  ExcalidrawBindableElement,
  ExcalidrawElement,
  ExcalidrawFreeDrawElement,
  ExcalidrawGenericElement,
  ExcalidrawLinearElement,
  ExcalidrawTextElement,
  NonDeleted,
  InitializedExcalidrawImageElement,
  ExcalidrawImageElement,
  FileId,
  NonDeletedExcalidrawElement,
  ExcalidrawTextContainer,
  ExcalidrawFrameLikeElement,
  ExcalidrawMagicFrameElement,
  ExcalidrawIframeLikeElement,
  IframeData,
  ExcalidrawIframeElement,
  ExcalidrawEmbeddableElement,
  Ordered,
} from "../element/types";
import { getCenter, getDistance } from "../gesture";
import {
  editGroupForSelectedElement,
  getElementsInGroup,
  getSelectedGroupIdForElement,
  getSelectedGroupIds,
  isElementInGroup,
  isSelectedViaGroup,
  selectGroupsForSelectedElements,
} from "../groups";
import { History } from "../history";
import { defaultLang, getLanguage, languages, setLanguage, t } from "../i18n";
import {
  CODES,
  shouldResizeFromCenter,
  shouldMaintainAspectRatio,
  shouldRotateWithDiscreteAngle,
  isArrowKey,
  KEYS,
} from "../keys";
import { isElementInViewport } from "../element/sizeHelpers";
import {
  distance2d,
  getCornerRadius,
  getGridPoint,
  isPathALoop,
} from "../math";
import {
  calculateScrollCenter,
  getElementsWithinSelection,
  getNormalizedZoom,
  getSelectedElements,
  hasBackground,
  isSomeElementSelected,
} from "../scene";
import Scene from "../scene/Scene";
import type {
  RenderInteractiveSceneCallback,
  ScrollBars,
} from "../scene/types";
import { getStateForZoom } from "../scene/zoom";
import { findShapeByKey } from "../shapes";
import type { GeometricShape } from "../../utils/geometry/shape";
import {
  getClosedCurveShape,
  getCurveShape,
  getEllipseShape,
  getFreedrawShape,
  getPolygonShape,
  getSelectionBoxShape,
<<<<<<< HEAD
} from "@excalidraw/utils";
import { isPointInShape } from "@excalidraw/utils";
import {
=======
} from "../../utils/geometry/shape";
import { isPointInShape } from "../../utils/collision";
import type {
>>>>>>> 1ed53b15
  AppClassProperties,
  AppProps,
  AppState,
  BinaryFileData,
  DataURL,
  ExcalidrawImperativeAPI,
  BinaryFiles,
  Gesture,
  GestureEvent,
  LibraryItems,
  PointerDownState,
  SceneData,
  Device,
  FrameNameBoundsCache,
  SidebarName,
  SidebarTabName,
  KeyboardModifiersObject,
  CollaboratorPointer,
  ToolType,
  OnUserFollowedPayload,
  UnsubscribeCallback,
  EmbedsValidationStatus,
  ElementsPendingErasure,
} from "../types";
import {
  debounce,
  distance,
  getFontString,
  getNearestScrollableContainer,
  isInputLike,
  isToolIcon,
  isWritableElement,
  sceneCoordsToViewportCoords,
  tupleToCoors,
  viewportCoordsToSceneCoords,
  wrapEvent,
  updateObject,
  updateActiveTool,
  getShortcutKey,
  isTransparent,
  easeToValuesRAF,
  muteFSAbortError,
  isTestEnv,
  easeOut,
  updateStable,
  addEventListener,
  normalizeEOL,
  getDateTime,
  isShallowEqual,
  arrayToMap,
} from "../utils";
import {
  createSrcDoc,
  embeddableURLValidator,
  maybeParseEmbedSrc,
  getEmbedLink,
} from "../element/embeddable";
import type { ContextMenuItems } from "./ContextMenu";
import { ContextMenu, CONTEXT_MENU_SEPARATOR } from "./ContextMenu";
import LayerUI from "./LayerUI";
import { Toast } from "./Toast";
import { actionToggleViewMode } from "../actions/actionToggleViewMode";
import {
  dataURLToFile,
  generateIdFromFile,
  getDataURL,
  getFileFromEvent,
  ImageURLToFile,
  isImageFileHandle,
  isSupportedImageFile,
  loadSceneOrLibraryFromBlob,
  normalizeFile,
  parseLibraryJSON,
  resizeImageFile,
  SVGStringToFile,
} from "../data/blob";
import {
  getInitializedImageElements,
  loadHTMLImageElement,
  normalizeSVG,
  updateImageCache as _updateImageCache,
} from "../element/image";
import throttle from "lodash.throttle";
import type { FileSystemHandle } from "../data/filesystem";
import { fileOpen } from "../data/filesystem";
import {
  bindTextToShapeAfterDuplication,
  getApproxMinLineHeight,
  getApproxMinLineWidth,
  getBoundTextElement,
  getContainerCenter,
  getContainerElement,
  getDefaultLineHeight,
  getLineHeightInPx,
  isMeasureTextSupported,
  isValidTextContainer,
} from "../element/textElement";
import {
  showHyperlinkTooltip,
  hideHyperlinkToolip,
  Hyperlink,
} from "../components/hyperlink/Hyperlink";
import { isLocalLink, normalizeLink, toValidURL } from "../data/url";
import { shouldShowBoundingBox } from "../element/transformHandles";
import { actionUnlockAllElements } from "../actions/actionElementLock";
import { Fonts } from "../scene/Fonts";
import {
  getFrameChildren,
  isCursorInFrame,
  bindElementsToFramesAfterDuplication,
  addElementsToFrame,
  replaceAllElementsInFrame,
  removeElementsFromFrame,
  getElementsInResizingFrame,
  getElementsInNewFrame,
  getContainingFrame,
  elementOverlapsWithFrame,
  updateFrameMembershipOfSelectedElements,
  isElementInFrame,
  getFrameLikeTitle,
  getElementsOverlappingFrame,
  filterElementsEligibleAsFrameChildren,
} from "../frame";
import {
  excludeElementsInFramesFromSelection,
  makeNextSelectedElementIds,
} from "../scene/selection";
import { actionPaste } from "../actions/actionClipboard";
import {
  actionRemoveAllElementsFromFrame,
  actionSelectAllElementsInFrame,
} from "../actions/actionFrame";
import { actionToggleHandTool, zoomToFit } from "../actions/actionCanvas";
import { jotaiStore } from "../jotai";
import { activeConfirmDialogAtom } from "./ActiveConfirmDialog";
import { ImageSceneDataError } from "../errors";
import {
  getSnapLinesAtPointer,
  snapDraggedElements,
  isActiveToolNonLinearSnappable,
  snapNewElement,
  snapResizingElements,
  isSnappingEnabled,
  getVisibleGaps,
  getReferenceSnapPoints,
  SnapCache,
} from "../snapping";
import { actionWrapTextInContainer } from "../actions/actionBoundText";
import BraveMeasureTextError from "./BraveMeasureTextError";
import { activeEyeDropperAtom } from "./EyeDropper";
import type { ExcalidrawElementSkeleton } from "../data/transform";
import { convertToExcalidrawElements } from "../data/transform";
import type { ValueOf } from "../utility-types";
import { isSidebarDockedAtom } from "./Sidebar/Sidebar";
import { StaticCanvas, InteractiveCanvas } from "./canvases";
import { Renderer } from "../scene/Renderer";
import { ShapeCache } from "../scene/ShapeCache";
import { SVGLayer } from "./SVGLayer";
import {
  setEraserCursor,
  setCursor,
  resetCursor,
  setCursorForShape,
} from "../cursor";
import { Emitter } from "../emitter";
import { ElementCanvasButtons } from "../element/ElementCanvasButtons";
<<<<<<< HEAD
import { MagicCacheData, diagramToHTML } from "../data/magic";
import { exportToBlob } from "@excalidraw/utils";
=======
import type { MagicCacheData } from "../data/magic";
import { diagramToHTML } from "../data/magic";
import { exportToBlob } from "../../utils/export";
>>>>>>> 1ed53b15
import { COLOR_PALETTE } from "../colors";
import { ElementCanvasButton } from "./MagicButton";
import { MagicIcon, copyIcon, fullscreenIcon } from "./icons";
import { EditorLocalStorage } from "../data/EditorLocalStorage";
import FollowMode from "./FollowMode/FollowMode";
import { Store, StoreAction } from "../store";
import { AnimationFrameHandler } from "../animation-frame-handler";
import { AnimatedTrail } from "../animated-trail";
import { LaserTrails } from "../laser-trails";
import { withBatchedUpdates, withBatchedUpdatesThrottled } from "../reactUtils";
import { getRenderOpacity } from "../renderer/renderElement";
import {
  hitElementBoundText,
  hitElementBoundingBoxOnly,
  hitElementItself,
  shouldTestInside,
} from "../element/collision";
import { textWysiwyg } from "../element/textWysiwyg";
import { isOverScrollBars } from "../scene/scrollbars";
import { syncInvalidIndices, syncMovedIndices } from "../fractionalIndex";
import {
  isPointHittingLink,
  isPointHittingLinkIcon,
} from "./hyperlink/helpers";
import { getShortcutFromShortcutName } from "../actions/shortcuts";

const AppContext = React.createContext<AppClassProperties>(null!);
const AppPropsContext = React.createContext<AppProps>(null!);

const deviceContextInitialValue = {
  viewport: {
    isMobile: false,
    isLandscape: false,
  },
  editor: {
    isMobile: false,
    canFitSidebar: false,
  },
  isTouchScreen: false,
};
const DeviceContext = React.createContext<Device>(deviceContextInitialValue);
DeviceContext.displayName = "DeviceContext";

export const ExcalidrawContainerContext = React.createContext<{
  container: HTMLDivElement | null;
  id: string | null;
}>({ container: null, id: null });
ExcalidrawContainerContext.displayName = "ExcalidrawContainerContext";

const ExcalidrawElementsContext = React.createContext<
  readonly NonDeletedExcalidrawElement[]
>([]);
ExcalidrawElementsContext.displayName = "ExcalidrawElementsContext";

const ExcalidrawAppStateContext = React.createContext<AppState>({
  ...getDefaultAppState(),
  width: 0,
  height: 0,
  offsetLeft: 0,
  offsetTop: 0,
});
ExcalidrawAppStateContext.displayName = "ExcalidrawAppStateContext";

const ExcalidrawSetAppStateContext = React.createContext<
  React.Component<any, AppState>["setState"]
>(() => {
  console.warn("Uninitialized ExcalidrawSetAppStateContext context!");
});
ExcalidrawSetAppStateContext.displayName = "ExcalidrawSetAppStateContext";

const ExcalidrawActionManagerContext = React.createContext<ActionManager>(
  null!,
);
ExcalidrawActionManagerContext.displayName = "ExcalidrawActionManagerContext";

export const useApp = () => useContext(AppContext);
export const useAppProps = () => useContext(AppPropsContext);
export const useDevice = () => useContext<Device>(DeviceContext);
export const useExcalidrawContainer = () =>
  useContext(ExcalidrawContainerContext);
export const useExcalidrawElements = () =>
  useContext(ExcalidrawElementsContext);
export const useExcalidrawAppState = () =>
  useContext(ExcalidrawAppStateContext);
export const useExcalidrawSetAppState = () =>
  useContext(ExcalidrawSetAppStateContext);
export const useExcalidrawActionManager = () =>
  useContext(ExcalidrawActionManagerContext);

let didTapTwice: boolean = false;
let tappedTwiceTimer = 0;
let isHoldingSpace: boolean = false;
let isPanning: boolean = false;
let isDraggingScrollBar: boolean = false;
let currentScrollBars: ScrollBars = { horizontal: null, vertical: null };
let touchTimeout = 0;
let invalidateContextMenu = false;

/**
 * Map of youtube embed video states
 */
const YOUTUBE_VIDEO_STATES = new Map<
  ExcalidrawElement["id"],
  ValueOf<typeof YOUTUBE_STATES>
>();

let IS_PLAIN_PASTE = false;
let IS_PLAIN_PASTE_TIMER = 0;
let PLAIN_PASTE_TOAST_SHOWN = false;

let lastPointerUp: (() => void) | null = null;
const gesture: Gesture = {
  pointers: new Map(),
  lastCenter: null,
  initialDistance: null,
  initialScale: null,
};

class App extends React.Component<AppProps, AppState> {
  canvas: AppClassProperties["canvas"];
  interactiveCanvas: AppClassProperties["interactiveCanvas"] = null;
  rc: RoughCanvas;
  unmounted: boolean = false;
  actionManager: ActionManager;
  device: Device = deviceContextInitialValue;

  private excalidrawContainerRef = React.createRef<HTMLDivElement>();

  public scene: Scene;
  public renderer: Renderer;
  private fonts: Fonts;
  private resizeObserver: ResizeObserver | undefined;
  private nearestScrollableContainer: HTMLElement | Document | undefined;
  public library: AppClassProperties["library"];
  public libraryItemsFromStorage: LibraryItems | undefined;
  public id: string;
  private store: Store;
  private history: History;
  private excalidrawContainerValue: {
    container: HTMLDivElement | null;
    id: string;
  };

  public files: BinaryFiles = {};
  public imageCache: AppClassProperties["imageCache"] = new Map();
  private iFrameRefs = new Map<ExcalidrawElement["id"], HTMLIFrameElement>();
  /**
   * Indicates whether the embeddable's url has been validated for rendering.
   * If value not set, indicates that the validation is pending.
   * Initially or on url change the flag is not reset so that we can guarantee
   * the validation came from a trusted source (the editor).
   **/
  private embedsValidationStatus: EmbedsValidationStatus = new Map();
  /** embeds that have been inserted to DOM (as a perf optim, we don't want to
   * insert to DOM before user initially scrolls to them) */
  private initializedEmbeds = new Set<ExcalidrawIframeLikeElement["id"]>();

  private elementsPendingErasure: ElementsPendingErasure = new Set();

  hitLinkElement?: NonDeletedExcalidrawElement;
  lastPointerDownEvent: React.PointerEvent<HTMLElement> | null = null;
  lastPointerUpEvent: React.PointerEvent<HTMLElement> | PointerEvent | null =
    null;
  lastPointerMoveEvent: PointerEvent | null = null;
  lastViewportPosition = { x: 0, y: 0 };

  animationFrameHandler = new AnimationFrameHandler();

  laserTrails = new LaserTrails(this.animationFrameHandler, this);
  eraserTrail = new AnimatedTrail(this.animationFrameHandler, this, {
    streamline: 0.2,
    size: 5,
    keepHead: true,
    sizeMapping: (c) => {
      const DECAY_TIME = 200;
      const DECAY_LENGTH = 10;
      const t = Math.max(0, 1 - (performance.now() - c.pressure) / DECAY_TIME);
      const l =
        (DECAY_LENGTH -
          Math.min(DECAY_LENGTH, c.totalLength - c.currentIndex)) /
        DECAY_LENGTH;

      return Math.min(easeOut(l), easeOut(t));
    },
    fill: () =>
      this.state.theme === THEME.LIGHT
        ? "rgba(0, 0, 0, 0.2)"
        : "rgba(255, 255, 255, 0.2)",
  });

  onChangeEmitter = new Emitter<
    [
      elements: readonly ExcalidrawElement[],
      appState: AppState,
      files: BinaryFiles,
    ]
  >();

  onPointerDownEmitter = new Emitter<
    [
      activeTool: AppState["activeTool"],
      pointerDownState: PointerDownState,
      event: React.PointerEvent<HTMLElement>,
    ]
  >();

  onPointerUpEmitter = new Emitter<
    [
      activeTool: AppState["activeTool"],
      pointerDownState: PointerDownState,
      event: PointerEvent,
    ]
  >();
  onUserFollowEmitter = new Emitter<[payload: OnUserFollowedPayload]>();
  onScrollChangeEmitter = new Emitter<
    [scrollX: number, scrollY: number, zoom: AppState["zoom"]]
  >();

  missingPointerEventCleanupEmitter = new Emitter<
    [event: PointerEvent | null]
  >();
  onRemoveEventListenersEmitter = new Emitter<[]>();

  constructor(props: AppProps) {
    super(props);
    const defaultAppState = getDefaultAppState();
    const {
      excalidrawAPI,
      viewModeEnabled = false,
      zenModeEnabled = false,
      gridModeEnabled = false,
      objectsSnapModeEnabled = false,
      theme = defaultAppState.theme,
      name = `${t("labels.untitled")}-${getDateTime()}`,
    } = props;
    this.state = {
      ...defaultAppState,
      theme,
      isLoading: true,
      ...this.getCanvasOffsets(),
      viewModeEnabled,
      zenModeEnabled,
      objectsSnapModeEnabled,
      gridSize: gridModeEnabled ? GRID_SIZE : null,
      name,
      width: window.innerWidth,
      height: window.innerHeight,
    };

    this.id = nanoid();
    this.library = new Library(this);
    this.actionManager = new ActionManager(
      this.syncActionResult,
      () => this.state,
      () => this.scene.getElementsIncludingDeleted(),
      this,
    );
    this.scene = new Scene();

    this.canvas = document.createElement("canvas");
    this.rc = rough.canvas(this.canvas);
    this.renderer = new Renderer(this.scene);

    this.store = new Store();
    this.history = new History();

    if (excalidrawAPI) {
      const api: ExcalidrawImperativeAPI = {
        updateScene: this.updateScene,
        updateLibrary: this.library.updateLibrary,
        addFiles: this.addFiles,
        resetScene: this.resetScene,
        getSceneElementsIncludingDeleted: this.getSceneElementsIncludingDeleted,
        history: {
          clear: this.resetHistory,
        },
        scrollToContent: this.scrollToContent,
        getSceneElements: this.getSceneElements,
        getAppState: () => this.state,
        getFiles: () => this.files,
        getName: this.getName,
        registerAction: (action: Action) => {
          this.actionManager.registerAction(action);
        },
        refresh: this.refresh,
        setToast: this.setToast,
        id: this.id,
        setActiveTool: this.setActiveTool,
        setCursor: this.setCursor,
        resetCursor: this.resetCursor,
        updateFrameRendering: this.updateFrameRendering,
        toggleSidebar: this.toggleSidebar,
        onChange: (cb) => this.onChangeEmitter.on(cb),
        onPointerDown: (cb) => this.onPointerDownEmitter.on(cb),
        onPointerUp: (cb) => this.onPointerUpEmitter.on(cb),
        onScrollChange: (cb) => this.onScrollChangeEmitter.on(cb),
        onUserFollow: (cb) => this.onUserFollowEmitter.on(cb),
      } as const;
      if (typeof excalidrawAPI === "function") {
        excalidrawAPI(api);
      } else {
        console.error("excalidrawAPI should be a function!");
      }
    }

    this.excalidrawContainerValue = {
      container: this.excalidrawContainerRef.current,
      id: this.id,
    };

    this.fonts = new Fonts({
      scene: this.scene,
      onSceneUpdated: this.onSceneUpdated,
    });
    this.history = new History();

    this.actionManager.registerAll(actions);
    this.actionManager.registerAction(
      createUndoAction(this.history, this.store),
    );
    this.actionManager.registerAction(
      createRedoAction(this.history, this.store),
    );
  }

  private onWindowMessage(event: MessageEvent) {
    if (
      event.origin !== "https://player.vimeo.com" &&
      event.origin !== "https://www.youtube.com"
    ) {
      return;
    }

    let data = null;
    try {
      data = JSON.parse(event.data);
    } catch (e) {}
    if (!data) {
      return;
    }

    switch (event.origin) {
      case "https://player.vimeo.com":
        //Allowing for multiple instances of Excalidraw running in the window
        if (data.method === "paused") {
          let source: Window | null = null;
          const iframes = document.body.querySelectorAll(
            "iframe.excalidraw__embeddable",
          );
          if (!iframes) {
            break;
          }
          for (const iframe of iframes as NodeListOf<HTMLIFrameElement>) {
            if (iframe.contentWindow === event.source) {
              source = iframe.contentWindow;
            }
          }
          source?.postMessage(
            JSON.stringify({
              method: data.value ? "play" : "pause",
              value: true,
            }),
            "*",
          );
        }
        break;
      case "https://www.youtube.com":
        if (
          data.event === "infoDelivery" &&
          data.info &&
          data.id &&
          typeof data.info.playerState === "number"
        ) {
          const id = data.id;
          const playerState = data.info.playerState as number;
          if (
            (Object.values(YOUTUBE_STATES) as number[]).includes(playerState)
          ) {
            YOUTUBE_VIDEO_STATES.set(
              id,
              playerState as ValueOf<typeof YOUTUBE_STATES>,
            );
          }
        }
        break;
    }
  }

  private cacheEmbeddableRef(
    element: ExcalidrawIframeLikeElement,
    ref: HTMLIFrameElement | null,
  ) {
    if (ref) {
      this.iFrameRefs.set(element.id, ref);
    }
  }

  private getHTMLIFrameElement(
    element: ExcalidrawIframeLikeElement,
  ): HTMLIFrameElement | undefined {
    return this.iFrameRefs.get(element.id);
  }

  private handleEmbeddableCenterClick(element: ExcalidrawIframeLikeElement) {
    if (
      this.state.activeEmbeddable?.element === element &&
      this.state.activeEmbeddable?.state === "active"
    ) {
      return;
    }

    // The delay serves two purposes
    // 1. To prevent first click propagating to iframe on mobile,
    //    else the click will immediately start and stop the video
    // 2. If the user double clicks the frame center to activate it
    //    without the delay youtube will immediately open the video
    //    in fullscreen mode
    setTimeout(() => {
      this.setState({
        activeEmbeddable: { element, state: "active" },
        selectedElementIds: { [element.id]: true },
        draggingElement: null,
        selectionElement: null,
      });
    }, 100);

    if (isIframeElement(element)) {
      return;
    }

    const iframe = this.getHTMLIFrameElement(element);

    if (!iframe?.contentWindow) {
      return;
    }

    if (iframe.src.includes("youtube")) {
      const state = YOUTUBE_VIDEO_STATES.get(element.id);
      if (!state) {
        YOUTUBE_VIDEO_STATES.set(element.id, YOUTUBE_STATES.UNSTARTED);
        iframe.contentWindow.postMessage(
          JSON.stringify({
            event: "listening",
            id: element.id,
          }),
          "*",
        );
      }
      switch (state) {
        case YOUTUBE_STATES.PLAYING:
        case YOUTUBE_STATES.BUFFERING:
          iframe.contentWindow?.postMessage(
            JSON.stringify({
              event: "command",
              func: "pauseVideo",
              args: "",
            }),
            "*",
          );
          break;
        default:
          iframe.contentWindow?.postMessage(
            JSON.stringify({
              event: "command",
              func: "playVideo",
              args: "",
            }),
            "*",
          );
      }
    }

    if (iframe.src.includes("player.vimeo.com")) {
      iframe.contentWindow.postMessage(
        JSON.stringify({
          method: "paused", //video play/pause in onWindowMessage handler
        }),
        "*",
      );
    }
  }

  private isIframeLikeElementCenter(
    el: ExcalidrawIframeLikeElement | null,
    event: React.PointerEvent<HTMLElement> | PointerEvent,
    sceneX: number,
    sceneY: number,
  ) {
    return (
      el &&
      !event.altKey &&
      !event.shiftKey &&
      !event.metaKey &&
      !event.ctrlKey &&
      (this.state.activeEmbeddable?.element !== el ||
        this.state.activeEmbeddable?.state === "hover" ||
        !this.state.activeEmbeddable) &&
      sceneX >= el.x + el.width / 3 &&
      sceneX <= el.x + (2 * el.width) / 3 &&
      sceneY >= el.y + el.height / 3 &&
      sceneY <= el.y + (2 * el.height) / 3
    );
  }

  private updateEmbedValidationStatus = (
    element: ExcalidrawEmbeddableElement,
    status: boolean,
  ) => {
    this.embedsValidationStatus.set(element.id, status);
    ShapeCache.delete(element);
  };

  private updateEmbeddables = () => {
    const iframeLikes = new Set<ExcalidrawIframeLikeElement["id"]>();

    let updated = false;
    this.scene.getNonDeletedElements().filter((element) => {
      if (isEmbeddableElement(element)) {
        iframeLikes.add(element.id);
        if (!this.embedsValidationStatus.has(element.id)) {
          updated = true;

          const validated = embeddableURLValidator(
            element.link,
            this.props.validateEmbeddable,
          );

          this.updateEmbedValidationStatus(element, validated);
        }
      } else if (isIframeElement(element)) {
        iframeLikes.add(element.id);
      }
      return false;
    });

    if (updated) {
      this.scene.informMutation();
    }

    // GC
    this.iFrameRefs.forEach((ref, id) => {
      if (!iframeLikes.has(id)) {
        this.iFrameRefs.delete(id);
      }
    });
  };

  private renderEmbeddables() {
    const scale = this.state.zoom.value;
    const normalizedWidth = this.state.width;
    const normalizedHeight = this.state.height;

    const embeddableElements = this.scene
      .getNonDeletedElements()
      .filter(
        (el): el is Ordered<NonDeleted<ExcalidrawIframeLikeElement>> =>
          (isEmbeddableElement(el) &&
            this.embedsValidationStatus.get(el.id) === true) ||
          isIframeElement(el),
      );

    return (
      <>
        {embeddableElements.map((el) => {
          const { x, y } = sceneCoordsToViewportCoords(
            { sceneX: el.x, sceneY: el.y },
            this.state,
          );

          const isVisible = isElementInViewport(
            el,
            normalizedWidth,
            normalizedHeight,
            this.state,
            this.scene.getNonDeletedElementsMap(),
          );
          const hasBeenInitialized = this.initializedEmbeds.has(el.id);

          if (isVisible && !hasBeenInitialized) {
            this.initializedEmbeds.add(el.id);
          }
          const shouldRender = isVisible || hasBeenInitialized;

          if (!shouldRender) {
            return null;
          }

          let src: IframeData | null;

          if (isIframeElement(el)) {
            src = null;

            const data: MagicCacheData = (el.customData?.generationData ??
              this.magicGenerations.get(el.id)) || {
              status: "error",
              message: "No generation data",
              code: "ERR_NO_GENERATION_DATA",
            };

            if (data.status === "done") {
              const html = data.html;
              src = {
                intrinsicSize: { w: el.width, h: el.height },
                type: "document",
                srcdoc: () => {
                  return html;
                },
              } as const;
            } else if (data.status === "pending") {
              src = {
                intrinsicSize: { w: el.width, h: el.height },
                type: "document",
                srcdoc: () => {
                  return createSrcDoc(`
                    <style>
                      html, body {
                        width: 100%;
                        height: 100%;
                        color: ${
                          this.state.theme === THEME.DARK ? "white" : "black"
                        };
                      }
                      body {
                        display: flex;
                        align-items: center;
                        justify-content: center;
                        flex-direction: column;
                        gap: 1rem;
                      }

                      .Spinner {
                        display: flex;
                        align-items: center;
                        justify-content: center;
                        margin-left: auto;
                        margin-right: auto;
                      }

                      .Spinner svg {
                        animation: rotate 1.6s linear infinite;
                        transform-origin: center center;
                        width: 40px;
                        height: 40px;
                      }

                      .Spinner circle {
                        stroke: currentColor;
                        animation: dash 1.6s linear 0s infinite;
                        stroke-linecap: round;
                      }

                      @keyframes rotate {
                        100% {
                          transform: rotate(360deg);
                        }
                      }

                      @keyframes dash {
                        0% {
                          stroke-dasharray: 1, 300;
                          stroke-dashoffset: 0;
                        }
                        50% {
                          stroke-dasharray: 150, 300;
                          stroke-dashoffset: -200;
                        }
                        100% {
                          stroke-dasharray: 1, 300;
                          stroke-dashoffset: -280;
                        }
                      }
                    </style>
                    <div class="Spinner">
                      <svg
                        viewBox="0 0 100 100"
                      >
                        <circle
                          cx="50"
                          cy="50"
                          r="46"
                          stroke-width="8"
                          fill="none"
                          stroke-miter-limit="10"
                        />
                      </svg>
                    </div>
                    <div>Generating...</div>
                  `);
                },
              } as const;
            } else {
              let message: string;
              if (data.code === "ERR_GENERATION_INTERRUPTED") {
                message = "Generation was interrupted...";
              } else {
                message = data.message || "Generation failed";
              }
              src = {
                intrinsicSize: { w: el.width, h: el.height },
                type: "document",
                srcdoc: () => {
                  return createSrcDoc(`
                    <style>
                    html, body {
                      height: 100%;
                    }
                      body {
                        display: flex;
                        flex-direction: column;
                        align-items: center;
                        justify-content: center;
                        color: ${COLOR_PALETTE.red[3]};
                      }
                      h1, h3 {
                        margin-top: 0;
                        margin-bottom: 0.5rem;
                      }
                    </style>
                    <h1>Error!</h1>
                    <h3>${message}</h3>
                  `);
                },
              } as const;
            }
          } else {
            src = getEmbedLink(toValidURL(el.link || ""));
          }

          const isActive =
            this.state.activeEmbeddable?.element === el &&
            this.state.activeEmbeddable?.state === "active";
          const isHovered =
            this.state.activeEmbeddable?.element === el &&
            this.state.activeEmbeddable?.state === "hover";

          return (
            <div
              key={el.id}
              className={clsx("excalidraw__embeddable-container", {
                "is-hovered": isHovered,
              })}
              style={{
                transform: isVisible
                  ? `translate(${x - this.state.offsetLeft}px, ${
                      y - this.state.offsetTop
                    }px) scale(${scale})`
                  : "none",
                display: isVisible ? "block" : "none",
                opacity: getRenderOpacity(
                  el,
                  getContainingFrame(el, this.scene.getNonDeletedElementsMap()),
                  this.elementsPendingErasure,
                ),
                ["--embeddable-radius" as string]: `${getCornerRadius(
                  Math.min(el.width, el.height),
                  el,
                )}px`,
              }}
            >
              <div
                //this is a hack that addresses isse with embedded excalidraw.com embeddable
                //https://github.com/excalidraw/excalidraw/pull/6691#issuecomment-1607383938
                /*ref={(ref) => {
                  if (!this.excalidrawContainerRef.current) {
                    return;
                  }
                  const container = this.excalidrawContainerRef.current;
                  const sh = container.scrollHeight;
                  const ch = container.clientHeight;
                  if (sh !== ch) {
                    container.style.height = `${sh}px`;
                    setTimeout(() => {
                      container.style.height = `100%`;
                    });
                  }
                }}*/
                className="excalidraw__embeddable-container__inner"
                style={{
                  width: isVisible ? `${el.width}px` : 0,
                  height: isVisible ? `${el.height}px` : 0,
                  transform: isVisible ? `rotate(${el.angle}rad)` : "none",
                  pointerEvents: isActive
                    ? POINTER_EVENTS.enabled
                    : POINTER_EVENTS.disabled,
                }}
              >
                {isHovered && (
                  <div className="excalidraw__embeddable-hint">
                    {t("buttons.embeddableInteractionButton")}
                  </div>
                )}
                <div
                  className="excalidraw__embeddable__outer"
                  style={{
                    padding: `${el.strokeWidth}px`,
                  }}
                >
                  {(isEmbeddableElement(el)
                    ? this.props.renderEmbeddable?.(el, this.state)
                    : null) ?? (
                    <iframe
                      ref={(ref) => this.cacheEmbeddableRef(el, ref)}
                      className="excalidraw__embeddable"
                      srcDoc={
                        src?.type === "document"
                          ? src.srcdoc(this.state.theme)
                          : undefined
                      }
                      src={
                        src?.type !== "document" ? src?.link ?? "" : undefined
                      }
                      // https://stackoverflow.com/q/18470015
                      scrolling="no"
                      referrerPolicy="no-referrer-when-downgrade"
                      title="Excalidraw Embedded Content"
                      allow="accelerometer; autoplay; clipboard-write; encrypted-media; gyroscope; picture-in-picture"
                      allowFullScreen={true}
                      sandbox={`${
                        src?.sandbox?.allowSameOrigin ? "allow-same-origin" : ""
                      } allow-scripts allow-forms allow-popups allow-popups-to-escape-sandbox allow-presentation allow-downloads`}
                    />
                  )}
                </div>
              </div>
            </div>
          );
        })}
      </>
    );
  }

  private getFrameNameDOMId = (frameElement: ExcalidrawElement) => {
    return `${this.id}-frame-name-${frameElement.id}`;
  };

  frameNameBoundsCache: FrameNameBoundsCache = {
    get: (frameElement) => {
      let bounds = this.frameNameBoundsCache._cache.get(frameElement.id);
      if (
        !bounds ||
        bounds.zoom !== this.state.zoom.value ||
        bounds.versionNonce !== frameElement.versionNonce
      ) {
        const frameNameDiv = document.getElementById(
          this.getFrameNameDOMId(frameElement),
        );

        if (frameNameDiv) {
          const box = frameNameDiv.getBoundingClientRect();
          const boxSceneTopLeft = viewportCoordsToSceneCoords(
            { clientX: box.x, clientY: box.y },
            this.state,
          );
          const boxSceneBottomRight = viewportCoordsToSceneCoords(
            { clientX: box.right, clientY: box.bottom },
            this.state,
          );

          bounds = {
            x: boxSceneTopLeft.x,
            y: boxSceneTopLeft.y,
            width: boxSceneBottomRight.x - boxSceneTopLeft.x,
            height: boxSceneBottomRight.y - boxSceneTopLeft.y,
            angle: 0,
            zoom: this.state.zoom.value,
            versionNonce: frameElement.versionNonce,
          };

          this.frameNameBoundsCache._cache.set(frameElement.id, bounds);

          return bounds;
        }
        return null;
      }

      return bounds;
    },
    /**
     * @private
     */
    _cache: new Map(),
  };

  private renderFrameNames = () => {
    if (!this.state.frameRendering.enabled || !this.state.frameRendering.name) {
      return null;
    }

    const isDarkTheme = this.state.theme === THEME.DARK;

    let frameIndex = 0;
    let magicFrameIndex = 0;

    return this.scene.getNonDeletedFramesLikes().map((f) => {
      if (isFrameElement(f)) {
        frameIndex++;
      } else {
        magicFrameIndex++;
      }
      if (
        !isElementInViewport(
          f,
          this.canvas.width / window.devicePixelRatio,
          this.canvas.height / window.devicePixelRatio,
          {
            offsetLeft: this.state.offsetLeft,
            offsetTop: this.state.offsetTop,
            scrollX: this.state.scrollX,
            scrollY: this.state.scrollY,
            zoom: this.state.zoom,
          },
          this.scene.getNonDeletedElementsMap(),
        )
      ) {
        // if frame not visible, don't render its name
        return null;
      }

      const { x: x1, y: y1 } = sceneCoordsToViewportCoords(
        { sceneX: f.x, sceneY: f.y },
        this.state,
      );

      const FRAME_NAME_EDIT_PADDING = 6;

      const reset = () => {
        mutateElement(f, { name: f.name?.trim() || null });
        this.setState({ editingFrame: null });
      };

      let frameNameJSX;

      const frameName = getFrameLikeTitle(
        f,
        isFrameElement(f) ? frameIndex : magicFrameIndex,
      );

      if (f.id === this.state.editingFrame) {
        const frameNameInEdit = frameName;

        frameNameJSX = (
          <input
            autoFocus
            value={frameNameInEdit}
            onChange={(e) => {
              mutateElement(f, {
                name: e.target.value,
              });
            }}
            onFocus={(e) => e.target.select()}
            onBlur={() => reset()}
            onKeyDown={(event) => {
              // for some inexplicable reason, `onBlur` triggered on ESC
              // does not reset `state.editingFrame` despite being called,
              // and we need to reset it here as well
              if (event.key === KEYS.ESCAPE || event.key === KEYS.ENTER) {
                reset();
              }
            }}
            style={{
              background: this.state.viewBackgroundColor,
              filter: isDarkTheme ? THEME_FILTER : "none",
              zIndex: 2,
              border: "none",
              display: "block",
              padding: `${FRAME_NAME_EDIT_PADDING}px`,
              borderRadius: 4,
              boxShadow: "inset 0 0 0 1px var(--color-primary)",
              fontFamily: "Assistant",
              fontSize: "14px",
              transform: `translate(-${FRAME_NAME_EDIT_PADDING}px, ${FRAME_NAME_EDIT_PADDING}px)`,
              color: "var(--color-gray-80)",
              overflow: "hidden",
              maxWidth: `${
                document.body.clientWidth - x1 - FRAME_NAME_EDIT_PADDING
              }px`,
            }}
            size={frameNameInEdit.length + 1 || 1}
            dir="auto"
            autoComplete="off"
            autoCapitalize="off"
            autoCorrect="off"
          />
        );
      } else {
        frameNameJSX = frameName;
      }

      return (
        <div
          id={this.getFrameNameDOMId(f)}
          key={f.id}
          style={{
            position: "absolute",
            // Positioning from bottom so that we don't to either
            // calculate text height or adjust using transform (which)
            // messes up input position when editing the frame name.
            // This makes the positioning deterministic and we can calculate
            // the same position when rendering to canvas / svg.
            bottom: `${
              this.state.height +
              FRAME_STYLE.nameOffsetY -
              y1 +
              this.state.offsetTop
            }px`,
            left: `${x1 - this.state.offsetLeft}px`,
            zIndex: 2,
            fontSize: FRAME_STYLE.nameFontSize,
            color: isDarkTheme
              ? FRAME_STYLE.nameColorDarkTheme
              : FRAME_STYLE.nameColorLightTheme,
            lineHeight: FRAME_STYLE.nameLineHeight,
            width: "max-content",
            maxWidth: `${f.width}px`,
            overflow: f.id === this.state.editingFrame ? "visible" : "hidden",
            whiteSpace: "nowrap",
            textOverflow: "ellipsis",
            cursor: CURSOR_TYPE.MOVE,
            pointerEvents: this.state.viewModeEnabled
              ? POINTER_EVENTS.disabled
              : POINTER_EVENTS.enabled,
          }}
          onPointerDown={(event) => this.handleCanvasPointerDown(event)}
          onWheel={(event) => this.handleWheel(event)}
          onContextMenu={this.handleCanvasContextMenu}
          onDoubleClick={() => {
            this.setState({
              editingFrame: f.id,
            });
          }}
        >
          {frameNameJSX}
        </div>
      );
    });
  };

  private toggleOverscrollBehavior(event: React.PointerEvent) {
    // when pointer inside editor, disable overscroll behavior to prevent
    // panning to trigger history back/forward on MacOS Chrome
    document.documentElement.style.overscrollBehaviorX =
      event.type === "pointerenter" ? "none" : "auto";
  }

  public render() {
    const selectedElements = this.scene.getSelectedElements(this.state);
    const { renderTopRightUI, renderCustomStats } = this.props;

    const versionNonce = this.scene.getVersionNonce();
    const { elementsMap, visibleElements } =
      this.renderer.getRenderableElements({
        versionNonce,
        zoom: this.state.zoom,
        offsetLeft: this.state.offsetLeft,
        offsetTop: this.state.offsetTop,
        scrollX: this.state.scrollX,
        scrollY: this.state.scrollY,
        height: this.state.height,
        width: this.state.width,
        editingElement: this.state.editingElement,
        pendingImageElementId: this.state.pendingImageElementId,
      });

    const allElementsMap = this.scene.getNonDeletedElementsMap();

    const shouldBlockPointerEvents =
      !(
        this.state.editingElement && isLinearElement(this.state.editingElement)
      ) &&
      (this.state.selectionElement ||
        this.state.draggingElement ||
        this.state.resizingElement ||
        (this.state.activeTool.type === "laser" &&
          // technically we can just test on this once we make it more safe
          this.state.cursorButton === "down") ||
        (this.state.editingElement &&
          !isTextElement(this.state.editingElement)));

    const firstSelectedElement = selectedElements[0];

    return (
      <div
        className={clsx("excalidraw excalidraw-container", {
          "excalidraw--view-mode": this.state.viewModeEnabled,
          "excalidraw--mobile": this.device.editor.isMobile,
        })}
        style={{
          ["--ui-pointerEvents" as any]: shouldBlockPointerEvents
            ? POINTER_EVENTS.disabled
            : POINTER_EVENTS.enabled,
        }}
        ref={this.excalidrawContainerRef}
        onDrop={this.handleAppOnDrop}
        tabIndex={0}
        onKeyDown={
          this.props.handleKeyboardGlobally ? undefined : this.onKeyDown
        }
        onPointerEnter={this.toggleOverscrollBehavior}
        onPointerLeave={this.toggleOverscrollBehavior}
      >
        <AppContext.Provider value={this}>
          <AppPropsContext.Provider value={this.props}>
            <ExcalidrawContainerContext.Provider
              value={this.excalidrawContainerValue}
            >
              <DeviceContext.Provider value={this.device}>
                <ExcalidrawSetAppStateContext.Provider value={this.setAppState}>
                  <ExcalidrawAppStateContext.Provider value={this.state}>
                    <ExcalidrawElementsContext.Provider
                      value={this.scene.getNonDeletedElements()}
                    >
                      <ExcalidrawActionManagerContext.Provider
                        value={this.actionManager}
                      >
                        <LayerUI
                          canvas={this.canvas}
                          appState={this.state}
                          files={this.files}
                          setAppState={this.setAppState}
                          actionManager={this.actionManager}
                          elements={this.scene.getNonDeletedElements()}
                          onLockToggle={this.toggleLock}
                          onPenModeToggle={this.togglePenMode}
                          onHandToolToggle={this.onHandToolToggle}
                          langCode={getLanguage().code}
                          renderTopRightUI={renderTopRightUI}
                          renderCustomStats={renderCustomStats}
                          showExitZenModeBtn={
                            typeof this.props?.zenModeEnabled === "undefined" &&
                            this.state.zenModeEnabled
                          }
                          UIOptions={this.props.UIOptions}
                          onExportImage={this.onExportImage}
                          renderWelcomeScreen={
                            !this.state.isLoading &&
                            this.state.showWelcomeScreen &&
                            this.state.activeTool.type === "selection" &&
                            !this.state.zenModeEnabled &&
                            !this.scene.getElementsIncludingDeleted().length
                          }
                          app={this}
                          isCollaborating={this.props.isCollaborating}
                          openAIKey={this.OPENAI_KEY}
                          isOpenAIKeyPersisted={this.OPENAI_KEY_IS_PERSISTED}
                          onOpenAIAPIKeyChange={this.onOpenAIKeyChange}
                          onMagicSettingsConfirm={this.onMagicSettingsConfirm}
                        >
                          {this.props.children}
                        </LayerUI>

                        <div className="excalidraw-textEditorContainer" />
                        <div className="excalidraw-contextMenuContainer" />
                        <div className="excalidraw-eye-dropper-container" />
                        <SVGLayer
                          trails={[this.laserTrails, this.eraserTrail]}
                        />
                        {selectedElements.length === 1 &&
                          this.state.showHyperlinkPopup && (
                            <Hyperlink
                              key={firstSelectedElement.id}
                              element={firstSelectedElement}
                              elementsMap={allElementsMap}
                              setAppState={this.setAppState}
                              onLinkOpen={this.props.onLinkOpen}
                              setToast={this.setToast}
                              updateEmbedValidationStatus={
                                this.updateEmbedValidationStatus
                              }
                            />
                          )}
                        {this.props.aiEnabled !== false &&
                          selectedElements.length === 1 &&
                          isMagicFrameElement(firstSelectedElement) && (
                            <ElementCanvasButtons
                              element={firstSelectedElement}
                              elementsMap={elementsMap}
                            >
                              <ElementCanvasButton
                                title={t("labels.convertToCode")}
                                icon={MagicIcon}
                                checked={false}
                                onChange={() =>
                                  this.onMagicFrameGenerate(
                                    firstSelectedElement,
                                    "button",
                                  )
                                }
                              />
                            </ElementCanvasButtons>
                          )}
                        {selectedElements.length === 1 &&
                          isIframeElement(firstSelectedElement) &&
                          firstSelectedElement.customData?.generationData
                            ?.status === "done" && (
                            <ElementCanvasButtons
                              element={firstSelectedElement}
                              elementsMap={elementsMap}
                            >
                              <ElementCanvasButton
                                title={t("labels.copySource")}
                                icon={copyIcon}
                                checked={false}
                                onChange={() =>
                                  this.onIframeSrcCopy(firstSelectedElement)
                                }
                              />
                              <ElementCanvasButton
                                title="Enter fullscreen"
                                icon={fullscreenIcon}
                                checked={false}
                                onChange={() => {
                                  const iframe =
                                    this.getHTMLIFrameElement(
                                      firstSelectedElement,
                                    );
                                  if (iframe) {
                                    try {
                                      iframe.requestFullscreen();
                                      this.setState({
                                        activeEmbeddable: {
                                          element: firstSelectedElement,
                                          state: "active",
                                        },
                                        selectedElementIds: {
                                          [firstSelectedElement.id]: true,
                                        },
                                        draggingElement: null,
                                        selectionElement: null,
                                      });
                                    } catch (err: any) {
                                      console.warn(err);
                                      this.setState({
                                        errorMessage:
                                          "Couldn't enter fullscreen",
                                      });
                                    }
                                  }
                                }}
                              />
                            </ElementCanvasButtons>
                          )}
                        {this.state.toast !== null && (
                          <Toast
                            message={this.state.toast.message}
                            onClose={() => this.setToast(null)}
                            duration={this.state.toast.duration}
                            closable={this.state.toast.closable}
                          />
                        )}
                        {this.state.contextMenu && (
                          <ContextMenu
                            items={this.state.contextMenu.items}
                            top={this.state.contextMenu.top}
                            left={this.state.contextMenu.left}
                            actionManager={this.actionManager}
                            onClose={(callback) => {
                              this.setState({ contextMenu: null }, () => {
                                this.focusContainer();
                                callback?.();
                              });
                            }}
                          />
                        )}
                        <StaticCanvas
                          canvas={this.canvas}
                          rc={this.rc}
                          elementsMap={elementsMap}
                          allElementsMap={allElementsMap}
                          visibleElements={visibleElements}
                          versionNonce={versionNonce}
                          selectionNonce={
                            this.state.selectionElement?.versionNonce
                          }
                          scale={window.devicePixelRatio}
                          appState={this.state}
                          renderConfig={{
                            imageCache: this.imageCache,
                            isExporting: false,
                            renderGrid: true,
                            canvasBackgroundColor:
                              this.state.viewBackgroundColor,
                            embedsValidationStatus: this.embedsValidationStatus,
                            elementsPendingErasure: this.elementsPendingErasure,
                          }}
                        />
                        <InteractiveCanvas
                          containerRef={this.excalidrawContainerRef}
                          canvas={this.interactiveCanvas}
                          elementsMap={elementsMap}
                          visibleElements={visibleElements}
                          selectedElements={selectedElements}
                          versionNonce={versionNonce}
                          selectionNonce={
                            this.state.selectionElement?.versionNonce
                          }
                          scale={window.devicePixelRatio}
                          appState={this.state}
                          device={this.device}
                          renderInteractiveSceneCallback={
                            this.renderInteractiveSceneCallback
                          }
                          handleCanvasRef={this.handleInteractiveCanvasRef}
                          onContextMenu={this.handleCanvasContextMenu}
                          onPointerMove={this.handleCanvasPointerMove}
                          onPointerUp={this.handleCanvasPointerUp}
                          onPointerCancel={this.removePointer}
                          onTouchMove={this.handleTouchMove}
                          onPointerDown={this.handleCanvasPointerDown}
                          onDoubleClick={this.handleCanvasDoubleClick}
                        />
                        {this.state.userToFollow && (
                          <FollowMode
                            width={this.state.width}
                            height={this.state.height}
                            userToFollow={this.state.userToFollow}
                            onDisconnect={this.maybeUnfollowRemoteUser}
                          />
                        )}
                        {this.renderFrameNames()}
                      </ExcalidrawActionManagerContext.Provider>
                      {this.renderEmbeddables()}
                    </ExcalidrawElementsContext.Provider>
                  </ExcalidrawAppStateContext.Provider>
                </ExcalidrawSetAppStateContext.Provider>
              </DeviceContext.Provider>
            </ExcalidrawContainerContext.Provider>
          </AppPropsContext.Provider>
        </AppContext.Provider>
      </div>
    );
  }

  public focusContainer: AppClassProperties["focusContainer"] = () => {
    this.excalidrawContainerRef.current?.focus();
  };

  public getSceneElementsIncludingDeleted = () => {
    return this.scene.getElementsIncludingDeleted();
  };

  public getSceneElements = () => {
    return this.scene.getNonDeletedElements();
  };

  public onInsertElements = (elements: readonly ExcalidrawElement[]) => {
    this.addElementsFromPasteOrLibrary({
      elements,
      position: "center",
      files: null,
    });
  };

  public onExportImage = async (
    type: keyof typeof EXPORT_IMAGE_TYPES,
    elements: ExportedElements,
    opts: { exportingFrame: ExcalidrawFrameLikeElement | null },
  ) => {
    trackEvent("export", type, "ui");
    const fileHandle = await exportCanvas(
      type,
      elements,
      this.state,
      this.files,
      {
        exportBackground: this.state.exportBackground,
        name: this.getName(),
        viewBackgroundColor: this.state.viewBackgroundColor,
        exportingFrame: opts.exportingFrame,
      },
    )
      .catch(muteFSAbortError)
      .catch((error) => {
        console.error(error);
        this.setState({ errorMessage: error.message });
      });

    if (
      this.state.exportEmbedScene &&
      fileHandle &&
      isImageFileHandle(fileHandle)
    ) {
      this.setState({ fileHandle });
    }
  };

  private magicGenerations = new Map<
    ExcalidrawIframeElement["id"],
    MagicCacheData
  >();

  private updateMagicGeneration = ({
    frameElement,
    data,
  }: {
    frameElement: ExcalidrawIframeElement;
    data: MagicCacheData;
  }) => {
    if (data.status === "pending") {
      // We don't wanna persist pending state to storage. It should be in-app
      // state only.
      // Thus reset so that we prefer local cache (if there was some
      // generationData set previously)
      mutateElement(
        frameElement,
        { customData: { generationData: undefined } },
        false,
      );
    } else {
      mutateElement(
        frameElement,
        { customData: { generationData: data } },
        false,
      );
    }
    this.magicGenerations.set(frameElement.id, data);
    this.onSceneUpdated();
  };

  private getTextFromElements(elements: readonly ExcalidrawElement[]) {
    const text = elements
      .reduce((acc: string[], element) => {
        if (isTextElement(element)) {
          acc.push(element.text);
        }
        return acc;
      }, [])
      .join("\n\n");
    return text;
  }

  private async onMagicFrameGenerate(
    magicFrame: ExcalidrawMagicFrameElement,
    source: "button" | "upstream",
  ) {
    if (!this.OPENAI_KEY) {
      this.setState({
        openDialog: {
          name: "settings",
          tab: "diagram-to-code",
          source: "generation",
        },
      });
      trackEvent("ai", "generate (missing key)", "d2c");
      return;
    }

    const magicFrameChildren = getElementsOverlappingFrame(
      this.scene.getNonDeletedElements(),
      magicFrame,
    ).filter((el) => !isMagicFrameElement(el));

    if (!magicFrameChildren.length) {
      if (source === "button") {
        this.setState({ errorMessage: "Cannot generate from an empty frame" });
        trackEvent("ai", "generate (no-children)", "d2c");
      } else {
        this.setActiveTool({ type: "magicframe" });
      }
      return;
    }

    const frameElement = this.insertIframeElement({
      sceneX: magicFrame.x + magicFrame.width + 30,
      sceneY: magicFrame.y,
      width: magicFrame.width,
      height: magicFrame.height,
    });

    if (!frameElement) {
      return;
    }

    this.updateMagicGeneration({
      frameElement,
      data: { status: "pending" },
    });

    this.setState({
      selectedElementIds: { [frameElement.id]: true },
    });

    const blob = await exportToBlob({
      elements: this.scene.getNonDeletedElements(),
      appState: {
        ...this.state,
        exportBackground: true,
        viewBackgroundColor: this.state.viewBackgroundColor,
      },
      exportingFrame: magicFrame,
      files: this.files,
    });

    const dataURL = await getDataURL(blob);

    const textFromFrameChildren = this.getTextFromElements(magicFrameChildren);

    trackEvent("ai", "generate (start)", "d2c");

    const result = await diagramToHTML({
      image: dataURL,
      apiKey: this.OPENAI_KEY,
      text: textFromFrameChildren,
      theme: this.state.theme,
    });

    if (!result.ok) {
      trackEvent("ai", "generate (failed)", "d2c");
      console.error(result.error);
      this.updateMagicGeneration({
        frameElement,
        data: {
          status: "error",
          code: "ERR_OAI",
          message: result.error?.message || "Unknown error during generation",
        },
      });
      return;
    }
    trackEvent("ai", "generate (success)", "d2c");

    if (result.choices[0].message.content == null) {
      this.updateMagicGeneration({
        frameElement,
        data: {
          status: "error",
          code: "ERR_OAI",
          message: "Nothing genereated :(",
        },
      });
      return;
    }

    const message = result.choices[0].message.content;

    const html = message.slice(
      message.indexOf("<!DOCTYPE html>"),
      message.indexOf("</html>") + "</html>".length,
    );

    this.updateMagicGeneration({
      frameElement,
      data: { status: "done", html },
    });
  }

  private onIframeSrcCopy(element: ExcalidrawIframeElement) {
    if (element.customData?.generationData?.status === "done") {
      copyTextToSystemClipboard(element.customData.generationData.html);
      this.setToast({
        message: "copied to clipboard",
        closable: false,
        duration: 1500,
      });
    }
  }

  private OPENAI_KEY: string | null = EditorLocalStorage.get(
    EDITOR_LS_KEYS.OAI_API_KEY,
  );
  private OPENAI_KEY_IS_PERSISTED: boolean =
    EditorLocalStorage.has(EDITOR_LS_KEYS.OAI_API_KEY) || false;

  private onOpenAIKeyChange = (
    openAIKey: string | null,
    shouldPersist: boolean,
  ) => {
    this.OPENAI_KEY = openAIKey || null;
    if (shouldPersist) {
      const didPersist = EditorLocalStorage.set(
        EDITOR_LS_KEYS.OAI_API_KEY,
        openAIKey,
      );
      this.OPENAI_KEY_IS_PERSISTED = didPersist;
    } else {
      this.OPENAI_KEY_IS_PERSISTED = false;
    }
  };

  private onMagicSettingsConfirm = (
    apiKey: string,
    shouldPersist: boolean,
    source: "tool" | "generation" | "settings",
  ) => {
    this.OPENAI_KEY = apiKey || null;
    this.onOpenAIKeyChange(this.OPENAI_KEY, shouldPersist);

    if (source === "settings") {
      return;
    }

    const selectedElements = this.scene.getSelectedElements({
      selectedElementIds: this.state.selectedElementIds,
    });

    if (apiKey) {
      if (selectedElements.length) {
        this.onMagicframeToolSelect();
      } else {
        this.setActiveTool({ type: "magicframe" });
      }
    } else if (!isMagicFrameElement(selectedElements[0])) {
      // even if user didn't end up setting api key, let's pick the tool
      // so they can draw up a frame and move forward
      this.setActiveTool({ type: "magicframe" });
    }
  };

  public onMagicframeToolSelect = () => {
    if (!this.OPENAI_KEY) {
      this.setState({
        openDialog: {
          name: "settings",
          tab: "diagram-to-code",
          source: "tool",
        },
      });
      trackEvent("ai", "tool-select (missing key)", "d2c");
      return;
    }

    const selectedElements = this.scene.getSelectedElements({
      selectedElementIds: this.state.selectedElementIds,
    });

    if (selectedElements.length === 0) {
      this.setActiveTool({ type: TOOL_TYPE.magicframe });
      trackEvent("ai", "tool-select (empty-selection)", "d2c");
    } else {
      const selectedMagicFrame: ExcalidrawMagicFrameElement | false =
        selectedElements.length === 1 &&
        isMagicFrameElement(selectedElements[0]) &&
        selectedElements[0];

      // case: user selected elements containing frame-like(s) or are frame
      // members, we don't want to wrap into another magicframe
      // (unless the only selected element is a magic frame which we reuse)
      if (
        !selectedMagicFrame &&
        selectedElements.some((el) => isFrameLikeElement(el) || el.frameId)
      ) {
        this.setActiveTool({ type: TOOL_TYPE.magicframe });
        return;
      }

      trackEvent("ai", "tool-select (existing selection)", "d2c");

      let frame: ExcalidrawMagicFrameElement;
      if (selectedMagicFrame) {
        // a single magicframe already selected -> use it
        frame = selectedMagicFrame;
      } else {
        // selected elements aren't wrapped in magic frame yet -> wrap now

        const [minX, minY, maxX, maxY] = getCommonBounds(selectedElements);
        const padding = 50;

        frame = newMagicFrameElement({
          ...FRAME_STYLE,
          x: minX - padding,
          y: minY - padding,
          width: maxX - minX + padding * 2,
          height: maxY - minY + padding * 2,
          opacity: 100,
          locked: false,
        });

        this.scene.insertElement(frame);

        for (const child of selectedElements) {
          mutateElement(child, { frameId: frame.id });
        }

        this.setState({
          selectedElementIds: { [frame.id]: true },
        });
      }

      this.onMagicFrameGenerate(frame, "upstream");
    }
  };

  private openEyeDropper = ({ type }: { type: "stroke" | "background" }) => {
    jotaiStore.set(activeEyeDropperAtom, {
      swapPreviewOnAlt: true,
      colorPickerType:
        type === "stroke" ? "elementStroke" : "elementBackground",
      onSelect: (color, event) => {
        const shouldUpdateStrokeColor =
          (type === "background" && event.altKey) ||
          (type === "stroke" && !event.altKey);
        const selectedElements = this.scene.getSelectedElements(this.state);
        if (
          !selectedElements.length ||
          this.state.activeTool.type !== "selection"
        ) {
          if (shouldUpdateStrokeColor) {
            this.syncActionResult({
              appState: { ...this.state, currentItemStrokeColor: color },
              storeAction: StoreAction.CAPTURE,
            });
          } else {
            this.syncActionResult({
              appState: { ...this.state, currentItemBackgroundColor: color },
              storeAction: StoreAction.CAPTURE,
            });
          }
        } else {
          this.updateScene({
            elements: this.scene.getElementsIncludingDeleted().map((el) => {
              if (this.state.selectedElementIds[el.id]) {
                return newElementWith(el, {
                  [shouldUpdateStrokeColor ? "strokeColor" : "backgroundColor"]:
                    color,
                });
              }
              return el;
            }),
            storeAction: StoreAction.CAPTURE,
          });
        }
      },
      keepOpenOnAlt: false,
    });
  };

  private syncActionResult = withBatchedUpdates(
    (actionResult: ActionResult) => {
      if (this.unmounted || actionResult === false) {
        return;
      }

      let editingElement: AppState["editingElement"] | null = null;
      if (actionResult.elements) {
        actionResult.elements.forEach((element) => {
          if (
            this.state.editingElement?.id === element.id &&
            this.state.editingElement !== element &&
            isNonDeletedElement(element)
          ) {
            editingElement = element;
          }
        });

        if (actionResult.storeAction === StoreAction.UPDATE) {
          this.store.shouldUpdateSnapshot();
        } else if (actionResult.storeAction === StoreAction.CAPTURE) {
          this.store.shouldCaptureIncrement();
        }

        this.scene.replaceAllElements(actionResult.elements);
      }

      if (actionResult.files) {
        this.files = actionResult.replaceFiles
          ? actionResult.files
          : { ...this.files, ...actionResult.files };
        this.addNewImagesToImageCache();
      }

      if (actionResult.appState || editingElement || this.state.contextMenu) {
        if (actionResult.storeAction === StoreAction.UPDATE) {
          this.store.shouldUpdateSnapshot();
        } else if (actionResult.storeAction === StoreAction.CAPTURE) {
          this.store.shouldCaptureIncrement();
        }

        let viewModeEnabled = actionResult?.appState?.viewModeEnabled || false;
        let zenModeEnabled = actionResult?.appState?.zenModeEnabled || false;
        let gridSize = actionResult?.appState?.gridSize || null;
        const theme =
          actionResult?.appState?.theme || this.props.theme || THEME.LIGHT;
        const name = actionResult?.appState?.name ?? this.state.name;
        const errorMessage =
          actionResult?.appState?.errorMessage ?? this.state.errorMessage;
        if (typeof this.props.viewModeEnabled !== "undefined") {
          viewModeEnabled = this.props.viewModeEnabled;
        }

        if (typeof this.props.zenModeEnabled !== "undefined") {
          zenModeEnabled = this.props.zenModeEnabled;
        }

        if (typeof this.props.gridModeEnabled !== "undefined") {
          gridSize = this.props.gridModeEnabled ? GRID_SIZE : null;
        }

        editingElement =
          editingElement || actionResult.appState?.editingElement || null;

        if (editingElement?.isDeleted) {
          editingElement = null;
        }

        this.setState((state) => {
          // using Object.assign instead of spread to fool TS 4.2.2+ into
          // regarding the resulting type as not containing undefined
          // (which the following expression will never contain)
          return Object.assign(actionResult.appState || {}, {
            // NOTE this will prevent opening context menu using an action
            // or programmatically from the host, so it will need to be
            // rewritten later
            contextMenu: null,
            editingElement,
            viewModeEnabled,
            zenModeEnabled,
            gridSize,
            theme,
            name,
            errorMessage,
          });
        });
      }
    },
  );

  // Lifecycle

  private onBlur = withBatchedUpdates(() => {
    isHoldingSpace = false;
    this.setState({ isBindingEnabled: true });
  });

  private onUnload = () => {
    this.onBlur();
  };

  private disableEvent: EventListener = (event) => {
    event.preventDefault();
  };

  private resetHistory = () => {
    this.history.clear();
  };

  private resetStore = () => {
    this.store.clear();
  };

  /**
   * Resets scene & history.
   * ! Do not use to clear scene user action !
   */
  private resetScene = withBatchedUpdates(
    (opts?: { resetLoadingState: boolean }) => {
      this.scene.replaceAllElements([]);
      this.setState((state) => ({
        ...getDefaultAppState(),
        isLoading: opts?.resetLoadingState ? false : state.isLoading,
        theme: this.state.theme,
      }));
      this.resetStore();
      this.resetHistory();
    },
  );

  private initializeScene = async () => {
    if ("launchQueue" in window && "LaunchParams" in window) {
      (window as any).launchQueue.setConsumer(
        async (launchParams: { files: any[] }) => {
          if (!launchParams.files.length) {
            return;
          }
          const fileHandle = launchParams.files[0];
          const blob: Blob = await fileHandle.getFile();
          this.loadFileToCanvas(
            new File([blob], blob.name || "", { type: blob.type }),
            fileHandle,
          );
        },
      );
    }

    if (this.props.theme) {
      this.setState({ theme: this.props.theme });
    }
    if (!this.state.isLoading) {
      this.setState({ isLoading: true });
    }
    let initialData = null;
    try {
      initialData = (await this.props.initialData) || null;
      if (initialData?.libraryItems) {
        this.library
          .updateLibrary({
            libraryItems: initialData.libraryItems,
            merge: true,
          })
          .catch((error) => {
            console.error(error);
          });
      }
    } catch (error: any) {
      console.error(error);
      initialData = {
        appState: {
          errorMessage:
            error.message ||
            "Encountered an error during importing or restoring scene data",
        },
      };
    }
    const scene = restore(initialData, null, null, { repairBindings: true });
    scene.appState = {
      ...scene.appState,
      theme: this.props.theme || scene.appState.theme,
      // we're falling back to current (pre-init) state when deciding
      // whether to open the library, to handle a case where we
      // update the state outside of initialData (e.g. when loading the app
      // with a library install link, which should auto-open the library)
      openSidebar: scene.appState?.openSidebar || this.state.openSidebar,
      activeTool:
        scene.appState.activeTool.type === "image"
          ? { ...scene.appState.activeTool, type: "selection" }
          : scene.appState.activeTool,
      isLoading: false,
      toast: this.state.toast,
    };
    if (initialData?.scrollToContent) {
      scene.appState = {
        ...scene.appState,
        ...calculateScrollCenter(scene.elements, {
          ...scene.appState,
          width: this.state.width,
          height: this.state.height,
          offsetTop: this.state.offsetTop,
          offsetLeft: this.state.offsetLeft,
        }),
      };
    }
    // FontFaceSet loadingdone event we listen on may not always fire
    // (looking at you Safari), so on init we manually load fonts for current
    // text elements on canvas, and rerender them once done. This also
    // seems faster even in browsers that do fire the loadingdone event.
    this.fonts.loadFontsForElements(scene.elements);

    this.resetStore();
    this.resetHistory();
    this.syncActionResult({
      ...scene,
      storeAction: StoreAction.UPDATE,
    });
  };

  private isMobileBreakpoint = (width: number, height: number) => {
    return (
      width < MQ_MAX_WIDTH_PORTRAIT ||
      (height < MQ_MAX_HEIGHT_LANDSCAPE && width < MQ_MAX_WIDTH_LANDSCAPE)
    );
  };

  private refreshViewportBreakpoints = () => {
    const container = this.excalidrawContainerRef.current;
    if (!container) {
      return;
    }

    const { clientWidth: viewportWidth, clientHeight: viewportHeight } =
      document.body;

    const prevViewportState = this.device.viewport;

    const nextViewportState = updateObject(prevViewportState, {
      isLandscape: viewportWidth > viewportHeight,
      isMobile: this.isMobileBreakpoint(viewportWidth, viewportHeight),
    });

    if (prevViewportState !== nextViewportState) {
      this.device = { ...this.device, viewport: nextViewportState };
      return true;
    }
    return false;
  };

  private refreshEditorBreakpoints = () => {
    const container = this.excalidrawContainerRef.current;
    if (!container) {
      return;
    }

    const { width: editorWidth, height: editorHeight } =
      container.getBoundingClientRect();

    const sidebarBreakpoint =
      this.props.UIOptions.dockedSidebarBreakpoint != null
        ? this.props.UIOptions.dockedSidebarBreakpoint
        : MQ_RIGHT_SIDEBAR_MIN_WIDTH;

    const prevEditorState = this.device.editor;

    const nextEditorState = updateObject(prevEditorState, {
      isMobile: this.isMobileBreakpoint(editorWidth, editorHeight),
      canFitSidebar: editorWidth > sidebarBreakpoint,
    });

    if (prevEditorState !== nextEditorState) {
      this.device = { ...this.device, editor: nextEditorState };
      return true;
    }
    return false;
  };

  public async componentDidMount() {
    this.unmounted = false;
    this.excalidrawContainerValue.container =
      this.excalidrawContainerRef.current;

    if (import.meta.env.MODE === ENV.TEST || import.meta.env.DEV) {
      const setState = this.setState.bind(this);
      Object.defineProperties(window.h, {
        state: {
          configurable: true,
          get: () => {
            return this.state;
          },
        },
        setState: {
          configurable: true,
          value: (...args: Parameters<typeof setState>) => {
            return this.setState(...args);
          },
        },
        app: {
          configurable: true,
          value: this,
        },
        history: {
          configurable: true,
          value: this.history,
        },
        store: {
          configurable: true,
          value: this.store,
        },
      });
    }

    this.store.onStoreIncrementEmitter.on((increment) => {
      this.history.record(increment.elementsChange, increment.appStateChange);
    });

    this.scene.addCallback(this.onSceneUpdated);
    this.addEventListeners();

    if (this.props.autoFocus && this.excalidrawContainerRef.current) {
      this.focusContainer();
    }

    if (
      // bounding rects don't work in tests so updating
      // the state on init would result in making the test enviro run
      // in mobile breakpoint (0 width/height), making everything fail
      !isTestEnv()
    ) {
      this.refreshViewportBreakpoints();
      this.refreshEditorBreakpoints();
    }

    if (supportsResizeObserver && this.excalidrawContainerRef.current) {
      this.resizeObserver = new ResizeObserver(() => {
        this.refreshEditorBreakpoints();
        this.updateDOMRect();
      });
      this.resizeObserver?.observe(this.excalidrawContainerRef.current);
    }

    const searchParams = new URLSearchParams(window.location.search.slice(1));

    if (searchParams.has("web-share-target")) {
      // Obtain a file that was shared via the Web Share Target API.
      this.restoreFileFromShare();
    } else {
      this.updateDOMRect(this.initializeScene);
    }

    // note that this check seems to always pass in localhost
    if (isBrave() && !isMeasureTextSupported()) {
      this.setState({
        errorMessage: <BraveMeasureTextError />,
      });
    }
  }

  public componentWillUnmount() {
    this.renderer.destroy();
    this.scene = new Scene();
    this.renderer = new Renderer(this.scene);
    this.files = {};
    this.imageCache.clear();
    this.resizeObserver?.disconnect();
    this.unmounted = true;
    this.removeEventListeners();
    this.scene.destroy();
    this.library.destroy();
    this.laserTrails.stop();
    this.eraserTrail.stop();
    this.onChangeEmitter.clear();
    this.store.onStoreIncrementEmitter.clear();
    ShapeCache.destroy();
    SnapCache.destroy();
    clearTimeout(touchTimeout);
    isSomeElementSelected.clearCache();
    selectGroupsForSelectedElements.clearCache();
    touchTimeout = 0;
    document.documentElement.style.overscrollBehaviorX = "";
  }

  private onResize = withBatchedUpdates(() => {
    this.scene
      .getElementsIncludingDeleted()
      .forEach((element) => ShapeCache.delete(element));
    this.refreshViewportBreakpoints();
    this.updateDOMRect();
    if (!supportsResizeObserver) {
      this.refreshEditorBreakpoints();
    }
    this.setState({});
  });

  /** generally invoked only if fullscreen was invoked programmatically */
  private onFullscreenChange = () => {
    if (
      // points to the iframe element we fullscreened
      !document.fullscreenElement &&
      this.state.activeEmbeddable?.state === "active"
    ) {
      this.setState({
        activeEmbeddable: null,
      });
    }
  };

  private removeEventListeners() {
    this.onRemoveEventListenersEmitter.trigger();
  }

  private addEventListeners() {
    // remove first as we can add event listeners multiple times
    this.removeEventListeners();

    // -------------------------------------------------------------------------
    //                        view+edit mode listeners
    // -------------------------------------------------------------------------

    if (this.props.handleKeyboardGlobally) {
      this.onRemoveEventListenersEmitter.once(
        addEventListener(document, EVENT.KEYDOWN, this.onKeyDown, false),
      );
    }

    this.onRemoveEventListenersEmitter.once(
      addEventListener(
        this.excalidrawContainerRef.current,
        EVENT.WHEEL,
        this.onWheel,
        { passive: false },
      ),
      addEventListener(window, EVENT.MESSAGE, this.onWindowMessage, false),
      addEventListener(document, EVENT.POINTER_UP, this.removePointer), // #3553
      addEventListener(document, EVENT.COPY, this.onCopy),
      addEventListener(document, EVENT.KEYUP, this.onKeyUp, { passive: true }),
      addEventListener(
        document,
        EVENT.MOUSE_MOVE,
        this.updateCurrentCursorPosition,
      ),
      // rerender text elements on font load to fix #637 && #1553
      addEventListener(document.fonts, "loadingdone", (event) => {
        const loadedFontFaces = (event as FontFaceSetLoadEvent).fontfaces;
        this.fonts.onFontsLoaded(loadedFontFaces);
      }),
      // Safari-only desktop pinch zoom
      addEventListener(
        document,
        EVENT.GESTURE_START,
        this.onGestureStart as any,
        false,
      ),
      addEventListener(
        document,
        EVENT.GESTURE_CHANGE,
        this.onGestureChange as any,
        false,
      ),
      addEventListener(
        document,
        EVENT.GESTURE_END,
        this.onGestureEnd as any,
        false,
      ),
      addEventListener(window, EVENT.FOCUS, () => {
        this.maybeCleanupAfterMissingPointerUp(null);
      }),
    );

    if (this.state.viewModeEnabled) {
      return;
    }

    // -------------------------------------------------------------------------
    //                        edit-mode listeners only
    // -------------------------------------------------------------------------

    this.onRemoveEventListenersEmitter.once(
      addEventListener(
        document,
        EVENT.FULLSCREENCHANGE,
        this.onFullscreenChange,
      ),
      addEventListener(document, EVENT.PASTE, this.pasteFromClipboard),
      addEventListener(document, EVENT.CUT, this.onCut),
      addEventListener(window, EVENT.RESIZE, this.onResize, false),
      addEventListener(window, EVENT.UNLOAD, this.onUnload, false),
      addEventListener(window, EVENT.BLUR, this.onBlur, false),
      addEventListener(
        this.excalidrawContainerRef.current,
        EVENT.DRAG_OVER,
        this.disableEvent,
        false,
      ),
      addEventListener(
        this.excalidrawContainerRef.current,
        EVENT.DROP,
        this.disableEvent,
        false,
      ),
    );

    if (this.props.detectScroll) {
      this.onRemoveEventListenersEmitter.once(
        addEventListener(
          getNearestScrollableContainer(this.excalidrawContainerRef.current!),
          EVENT.SCROLL,
          this.onScroll,
        ),
      );
    }
  }

  componentDidUpdate(prevProps: AppProps, prevState: AppState) {
    this.updateEmbeddables();
    const elements = this.scene.getElementsIncludingDeleted();
    const elementsMap = this.scene.getElementsMapIncludingDeleted();
    const nonDeletedElementsMap = this.scene.getNonDeletedElementsMap();

    if (!this.state.showWelcomeScreen && !elements.length) {
      this.setState({ showWelcomeScreen: true });
    }

    if (
      prevProps.UIOptions.dockedSidebarBreakpoint !==
      this.props.UIOptions.dockedSidebarBreakpoint
    ) {
      this.refreshEditorBreakpoints();
    }

    const hasFollowedPersonLeft =
      prevState.userToFollow &&
      !this.state.collaborators.has(prevState.userToFollow.socketId);

    if (hasFollowedPersonLeft) {
      this.maybeUnfollowRemoteUser();
    }

    if (
      prevState.zoom.value !== this.state.zoom.value ||
      prevState.scrollX !== this.state.scrollX ||
      prevState.scrollY !== this.state.scrollY
    ) {
      this.props?.onScrollChange?.(
        this.state.scrollX,
        this.state.scrollY,
        this.state.zoom,
      );
      this.onScrollChangeEmitter.trigger(
        this.state.scrollX,
        this.state.scrollY,
        this.state.zoom,
      );
    }

    if (prevState.userToFollow !== this.state.userToFollow) {
      if (prevState.userToFollow) {
        this.onUserFollowEmitter.trigger({
          userToFollow: prevState.userToFollow,
          action: "UNFOLLOW",
        });
      }

      if (this.state.userToFollow) {
        this.onUserFollowEmitter.trigger({
          userToFollow: this.state.userToFollow,
          action: "FOLLOW",
        });
      }
    }

    if (
      Object.keys(this.state.selectedElementIds).length &&
      isEraserActive(this.state)
    ) {
      this.setState({
        activeTool: updateActiveTool(this.state, { type: "selection" }),
      });
    }
    if (
      this.state.activeTool.type === "eraser" &&
      prevState.theme !== this.state.theme
    ) {
      setEraserCursor(this.interactiveCanvas, this.state.theme);
    }
    // Hide hyperlink popup if shown when element type is not selection
    if (
      prevState.activeTool.type === "selection" &&
      this.state.activeTool.type !== "selection" &&
      this.state.showHyperlinkPopup
    ) {
      this.setState({ showHyperlinkPopup: false });
    }
    if (prevProps.langCode !== this.props.langCode) {
      this.updateLanguage();
    }

    if (isEraserActive(prevState) && !isEraserActive(this.state)) {
      this.eraserTrail.endPath();
    }

    if (prevProps.viewModeEnabled !== this.props.viewModeEnabled) {
      this.setState({ viewModeEnabled: !!this.props.viewModeEnabled });
    }

    if (prevState.viewModeEnabled !== this.state.viewModeEnabled) {
      this.addEventListeners();
      this.deselectElements();
    }

    if (prevProps.zenModeEnabled !== this.props.zenModeEnabled) {
      this.setState({ zenModeEnabled: !!this.props.zenModeEnabled });
    }

    if (prevProps.theme !== this.props.theme && this.props.theme) {
      this.setState({ theme: this.props.theme });
    }

    if (prevProps.gridModeEnabled !== this.props.gridModeEnabled) {
      this.setState({
        gridSize: this.props.gridModeEnabled ? GRID_SIZE : null,
      });
    }

    this.excalidrawContainerRef.current?.classList.toggle(
      "theme--dark",
      this.state.theme === THEME.DARK,
    );

    if (
      this.state.editingLinearElement &&
      !this.state.selectedElementIds[this.state.editingLinearElement.elementId]
    ) {
      // defer so that the storeAction flag isn't reset via current update
      setTimeout(() => {
        // execute only if the condition still holds when the deferred callback
        // executes (it can be scheduled multiple times depending on how
        // many times the component renders)
        this.state.editingLinearElement &&
          this.actionManager.executeAction(actionFinalize);
      });
    }

    // failsafe in case the state is being updated in incorrect order resulting
    // in the editingElement being now a deleted element
    if (this.state.editingElement?.isDeleted) {
      this.setState({ editingElement: null });
    }

    if (
      this.state.selectedLinearElement &&
      !this.state.selectedElementIds[this.state.selectedLinearElement.elementId]
    ) {
      // To make sure `selectedLinearElement` is in sync with `selectedElementIds`, however this shouldn't be needed once
      // we have a single API to update `selectedElementIds`
      this.setState({ selectedLinearElement: null });
    }

    const { multiElement } = prevState;
    if (
      prevState.activeTool !== this.state.activeTool &&
      multiElement != null &&
      isBindingEnabled(this.state) &&
      isBindingElement(multiElement, false)
    ) {
      maybeBindLinearElement(
        multiElement,
        this.state,
        tupleToCoors(
          LinearElementEditor.getPointAtIndexGlobalCoordinates(
            multiElement,
            -1,
            nonDeletedElementsMap,
          ),
        ),
        this,
      );
    }

    this.store.commit(elementsMap, this.state);

    // Do not notify consumers if we're still loading the scene. Among other
    // potential issues, this fixes a case where the tab isn't focused during
    // init, which would trigger onChange with empty elements, which would then
    // override whatever is in localStorage currently.
    if (!this.state.isLoading) {
      this.props.onChange?.(elements, this.state, this.files);
      this.onChangeEmitter.trigger(elements, this.state, this.files);
    }
  }

  private renderInteractiveSceneCallback = ({
    atLeastOneVisibleElement,
    scrollBars,
    elementsMap,
  }: RenderInteractiveSceneCallback) => {
    if (scrollBars) {
      currentScrollBars = scrollBars;
    }
    const scrolledOutside =
      // hide when editing text
      isTextElement(this.state.editingElement)
        ? false
        : !atLeastOneVisibleElement && elementsMap.size > 0;
    if (this.state.scrolledOutside !== scrolledOutside) {
      this.setState({ scrolledOutside });
    }

    this.scheduleImageRefresh();
  };

  private onScroll = debounce(() => {
    const { offsetTop, offsetLeft } = this.getCanvasOffsets();
    this.setState((state) => {
      if (state.offsetLeft === offsetLeft && state.offsetTop === offsetTop) {
        return null;
      }
      return { offsetTop, offsetLeft };
    });
  }, SCROLL_TIMEOUT);

  // Copy/paste

  private onCut = withBatchedUpdates((event: ClipboardEvent) => {
    const isExcalidrawActive = this.excalidrawContainerRef.current?.contains(
      document.activeElement,
    );
    if (!isExcalidrawActive || isWritableElement(event.target)) {
      return;
    }
    this.actionManager.executeAction(actionCut, "keyboard", event);
    event.preventDefault();
    event.stopPropagation();
  });

  private onCopy = withBatchedUpdates((event: ClipboardEvent) => {
    const isExcalidrawActive = this.excalidrawContainerRef.current?.contains(
      document.activeElement,
    );
    if (!isExcalidrawActive || isWritableElement(event.target)) {
      return;
    }
    this.actionManager.executeAction(actionCopy, "keyboard", event);
    event.preventDefault();
    event.stopPropagation();
  });

  private static resetTapTwice() {
    didTapTwice = false;
  }

  private onTouchStart = (event: TouchEvent) => {
    // fix for Apple Pencil Scribble (do not prevent for other devices)
    if (isIOS) {
      event.preventDefault();
    }

    if (!didTapTwice) {
      didTapTwice = true;
      clearTimeout(tappedTwiceTimer);
      tappedTwiceTimer = window.setTimeout(
        App.resetTapTwice,
        TAP_TWICE_TIMEOUT,
      );
      return;
    }
    // insert text only if we tapped twice with a single finger
    // event.touches.length === 1 will also prevent inserting text when user's zooming
    if (didTapTwice && event.touches.length === 1) {
      const touch = event.touches[0];
      // @ts-ignore
      this.handleCanvasDoubleClick({
        clientX: touch.clientX,
        clientY: touch.clientY,
      });
      didTapTwice = false;
      clearTimeout(tappedTwiceTimer);
    }

    if (event.touches.length === 2) {
      this.setState({
        selectedElementIds: makeNextSelectedElementIds({}, this.state),
        activeEmbeddable: null,
      });
    }
  };

  private onTouchEnd = (event: TouchEvent) => {
    this.resetContextMenuTimer();
    if (event.touches.length > 0) {
      this.setState({
        previousSelectedElementIds: {},
        selectedElementIds: makeNextSelectedElementIds(
          this.state.previousSelectedElementIds,
          this.state,
        ),
      });
    } else {
      gesture.pointers.clear();
    }
  };

  public pasteFromClipboard = withBatchedUpdates(
    async (event: ClipboardEvent) => {
      const isPlainPaste = !!IS_PLAIN_PASTE;

      // #686
      const target = document.activeElement;
      const isExcalidrawActive =
        this.excalidrawContainerRef.current?.contains(target);
      if (event && !isExcalidrawActive) {
        return;
      }

      const elementUnderCursor = document.elementFromPoint(
        this.lastViewportPosition.x,
        this.lastViewportPosition.y,
      );
      if (
        event &&
        (!(elementUnderCursor instanceof HTMLCanvasElement) ||
          isWritableElement(target))
      ) {
        return;
      }

      const { x: sceneX, y: sceneY } = viewportCoordsToSceneCoords(
        {
          clientX: this.lastViewportPosition.x,
          clientY: this.lastViewportPosition.y,
        },
        this.state,
      );

      // must be called in the same frame (thus before any awaits) as the paste
      // event else some browsers (FF...) will clear the clipboardData
      // (something something security)
      let file = event?.clipboardData?.files[0];
      const data = await parseClipboard(event, isPlainPaste);
      if (!file && !isPlainPaste) {
        if (data.mixedContent) {
          return this.addElementsFromMixedContentPaste(data.mixedContent, {
            isPlainPaste,
            sceneX,
            sceneY,
          });
        } else if (data.text) {
          const string = data.text.trim();
          if (string.startsWith("<svg") && string.endsWith("</svg>")) {
            // ignore SVG validation/normalization which will be done during image
            // initialization
            file = SVGStringToFile(string);
          }
        }
      }

      // prefer spreadsheet data over image file (MS Office/Libre Office)
      if (isSupportedImageFile(file) && !data.spreadsheet) {
        if (!this.isToolSupported("image")) {
          this.setState({ errorMessage: t("errors.imageToolNotSupported") });
          return;
        }

        const imageElement = this.createImageElement({ sceneX, sceneY });
        this.insertImageElement(imageElement, file);
        this.initializeImageDimensions(imageElement);
        this.setState({
          selectedElementIds: makeNextSelectedElementIds(
            {
              [imageElement.id]: true,
            },
            this.state,
          ),
        });

        return;
      }

      if (this.props.onPaste) {
        try {
          if ((await this.props.onPaste(data, event)) === false) {
            return;
          }
        } catch (error: any) {
          console.error(error);
        }
      }

      if (data.errorMessage) {
        this.setState({ errorMessage: data.errorMessage });
      } else if (data.spreadsheet && !isPlainPaste) {
        this.setState({
          pasteDialog: {
            data: data.spreadsheet,
            shown: true,
          },
        });
      } else if (data.elements) {
        const elements = (
          data.programmaticAPI
            ? convertToExcalidrawElements(
                data.elements as ExcalidrawElementSkeleton[],
              )
            : data.elements
        ) as readonly ExcalidrawElement[];
        // TODO remove formatting from elements if isPlainPaste
        this.addElementsFromPasteOrLibrary({
          elements,
          files: data.files || null,
          position: "cursor",
          retainSeed: isPlainPaste,
        });
      } else if (data.text) {
        const nonEmptyLines = normalizeEOL(data.text)
          .split(/\n+/)
          .map((s) => s.trim())
          .filter(Boolean);

        const embbeddableUrls = nonEmptyLines
          .map((str) => maybeParseEmbedSrc(str))
          .filter((string) => {
            return (
              embeddableURLValidator(string, this.props.validateEmbeddable) &&
              (/^(http|https):\/\/[^\s/$.?#].[^\s]*$/.test(string) ||
                getEmbedLink(string)?.type === "video")
            );
          });

        if (
          !IS_PLAIN_PASTE &&
          embbeddableUrls.length > 0 &&
          // if there were non-embeddable text (lines) mixed in with embeddable
          // urls, ignore and paste as text
          embbeddableUrls.length === nonEmptyLines.length
        ) {
          const embeddables: NonDeleted<ExcalidrawEmbeddableElement>[] = [];
          for (const url of embbeddableUrls) {
            const prevEmbeddable: ExcalidrawEmbeddableElement | undefined =
              embeddables[embeddables.length - 1];
            const embeddable = this.insertEmbeddableElement({
              sceneX: prevEmbeddable
                ? prevEmbeddable.x + prevEmbeddable.width + 20
                : sceneX,
              sceneY,
              link: normalizeLink(url),
            });
            if (embeddable) {
              embeddables.push(embeddable);
            }
          }
          if (embeddables.length) {
            this.setState({
              selectedElementIds: Object.fromEntries(
                embeddables.map((embeddable) => [embeddable.id, true]),
              ),
            });
          }
          return;
        }
        this.addTextFromPaste(data.text, isPlainPaste);
      }
      this.setActiveTool({ type: "selection" });
      event?.preventDefault();
    },
  );

  addElementsFromPasteOrLibrary = (opts: {
    elements: readonly ExcalidrawElement[];
    files: BinaryFiles | null;
    position: { clientX: number; clientY: number } | "cursor" | "center";
    retainSeed?: boolean;
    fitToContent?: boolean;
  }) => {
    const elements = restoreElements(opts.elements, null, undefined);
    const [minX, minY, maxX, maxY] = getCommonBounds(elements);

    const elementsCenterX = distance(minX, maxX) / 2;
    const elementsCenterY = distance(minY, maxY) / 2;

    const clientX =
      typeof opts.position === "object"
        ? opts.position.clientX
        : opts.position === "cursor"
        ? this.lastViewportPosition.x
        : this.state.width / 2 + this.state.offsetLeft;
    const clientY =
      typeof opts.position === "object"
        ? opts.position.clientY
        : opts.position === "cursor"
        ? this.lastViewportPosition.y
        : this.state.height / 2 + this.state.offsetTop;

    const { x, y } = viewportCoordsToSceneCoords(
      { clientX, clientY },
      this.state,
    );

    const dx = x - elementsCenterX;
    const dy = y - elementsCenterY;

    const [gridX, gridY] = getGridPoint(dx, dy, this.state.gridSize);

    const newElements = duplicateElements(
      elements.map((element) => {
        return newElementWith(element, {
          x: element.x + gridX - minX,
          y: element.y + gridY - minY,
        });
      }),
      {
        randomizeSeed: !opts.retainSeed,
      },
    );

    const prevElements = this.scene.getElementsIncludingDeleted();
    const nextElements = [...prevElements, ...newElements];

    syncMovedIndices(nextElements, arrayToMap(newElements));

    const topLayerFrame = this.getTopLayerFrameAtSceneCoords({ x, y });

    if (topLayerFrame) {
      const eligibleElements = filterElementsEligibleAsFrameChildren(
        newElements,
        topLayerFrame,
      );
      addElementsToFrame(nextElements, eligibleElements, topLayerFrame);
    }

    this.scene.replaceAllElements(nextElements);

    newElements.forEach((newElement) => {
      if (isTextElement(newElement) && isBoundToContainer(newElement)) {
        const container = getContainerElement(
          newElement,
          this.scene.getElementsMapIncludingDeleted(),
        );
        redrawTextBoundingBox(
          newElement,
          container,
          this.scene.getElementsMapIncludingDeleted(),
        );
      }
    });

    if (opts.files) {
      this.files = { ...this.files, ...opts.files };
    }

    this.store.shouldCaptureIncrement();

    const nextElementsToSelect =
      excludeElementsInFramesFromSelection(newElements);

    this.setState(
      {
        ...this.state,
        // keep sidebar (presumably the library) open if it's docked and
        // can fit.
        //
        // Note, we should close the sidebar only if we're dropping items
        // from library, not when pasting from clipboard. Alas.
        openSidebar:
          this.state.openSidebar &&
          this.device.editor.canFitSidebar &&
          jotaiStore.get(isSidebarDockedAtom)
            ? this.state.openSidebar
            : null,
        ...selectGroupsForSelectedElements(
          {
            editingGroupId: null,
            selectedElementIds: nextElementsToSelect.reduce(
              (acc: Record<ExcalidrawElement["id"], true>, element) => {
                if (!isBoundToContainer(element)) {
                  acc[element.id] = true;
                }
                return acc;
              },
              {},
            ),
          },
          this.scene.getNonDeletedElements(),
          this.state,
          this,
        ),
      },
      () => {
        if (opts.files) {
          this.addNewImagesToImageCache();
        }
      },
    );
    this.setActiveTool({ type: "selection" });

    if (opts.fitToContent) {
      this.scrollToContent(newElements, {
        fitToContent: true,
      });
    }
  };

  // TODO rewrite this to paste both text & images at the same time if
  // pasted data contains both
  private async addElementsFromMixedContentPaste(
    mixedContent: PastedMixedContent,
    {
      isPlainPaste,
      sceneX,
      sceneY,
    }: { isPlainPaste: boolean; sceneX: number; sceneY: number },
  ) {
    if (
      !isPlainPaste &&
      mixedContent.some((node) => node.type === "imageUrl") &&
      this.isToolSupported("image")
    ) {
      const imageURLs = mixedContent
        .filter((node) => node.type === "imageUrl")
        .map((node) => node.value);
      const responses = await Promise.all(
        imageURLs.map(async (url) => {
          try {
            return { file: await ImageURLToFile(url) };
          } catch (error: any) {
            let errorMessage = error.message;
            if (error.cause === "FETCH_ERROR") {
              errorMessage = t("errors.failedToFetchImage");
            } else if (error.cause === "UNSUPPORTED") {
              errorMessage = t("errors.unsupportedFileType");
            }
            return { errorMessage };
          }
        }),
      );
      let y = sceneY;
      let firstImageYOffsetDone = false;
      const nextSelectedIds: Record<ExcalidrawElement["id"], true> = {};
      for (const response of responses) {
        if (response.file) {
          const imageElement = this.createImageElement({
            sceneX,
            sceneY: y,
          });

          const initializedImageElement = await this.insertImageElement(
            imageElement,
            response.file,
          );
          if (initializedImageElement) {
            // vertically center first image in the batch
            if (!firstImageYOffsetDone) {
              firstImageYOffsetDone = true;
              y -= initializedImageElement.height / 2;
            }
            // hack to reset the `y` coord because we vertically center during
            // insertImageElement
            mutateElement(initializedImageElement, { y }, false);

            y = imageElement.y + imageElement.height + 25;

            nextSelectedIds[imageElement.id] = true;
          }
        }
      }

      this.setState({
        selectedElementIds: makeNextSelectedElementIds(
          nextSelectedIds,
          this.state,
        ),
      });

      const error = responses.find((response) => !!response.errorMessage);
      if (error && error.errorMessage) {
        this.setState({ errorMessage: error.errorMessage });
      }
    } else {
      const textNodes = mixedContent.filter((node) => node.type === "text");
      if (textNodes.length) {
        this.addTextFromPaste(
          textNodes.map((node) => node.value).join("\n\n"),
          isPlainPaste,
        );
      }
    }
  }

  private addTextFromPaste(text: string, isPlainPaste = false) {
    const { x, y } = viewportCoordsToSceneCoords(
      {
        clientX: this.lastViewportPosition.x,
        clientY: this.lastViewportPosition.y,
      },
      this.state,
    );

    const textElementProps = {
      x,
      y,
      strokeColor: this.state.currentItemStrokeColor,
      backgroundColor: this.state.currentItemBackgroundColor,
      fillStyle: this.state.currentItemFillStyle,
      strokeWidth: this.state.currentItemStrokeWidth,
      strokeStyle: this.state.currentItemStrokeStyle,
      roundness: null,
      roughness: this.state.currentItemRoughness,
      opacity: this.state.currentItemOpacity,
      text,
      fontSize: this.state.currentItemFontSize,
      fontFamily: this.state.currentItemFontFamily,
      textAlign: this.state.currentItemTextAlign,
      verticalAlign: DEFAULT_VERTICAL_ALIGN,
      locked: false,
    };

    const LINE_GAP = 10;
    let currentY = y;

    const lines = isPlainPaste ? [text] : text.split("\n");
    const textElements = lines.reduce(
      (acc: ExcalidrawTextElement[], line, idx) => {
        const text = line.trim();

        const lineHeight = getDefaultLineHeight(textElementProps.fontFamily);
        if (text.length) {
          const topLayerFrame = this.getTopLayerFrameAtSceneCoords({
            x,
            y: currentY,
          });

          const element = newTextElement({
            ...textElementProps,
            x,
            y: currentY,
            text,
            lineHeight,
            frameId: topLayerFrame ? topLayerFrame.id : null,
          });
          acc.push(element);
          currentY += element.height + LINE_GAP;
        } else {
          const prevLine = lines[idx - 1]?.trim();
          // add paragraph only if previous line was not empty, IOW don't add
          // more than one empty line
          if (prevLine) {
            currentY +=
              getLineHeightInPx(textElementProps.fontSize, lineHeight) +
              LINE_GAP;
          }
        }

        return acc;
      },
      [],
    );

    if (textElements.length === 0) {
      return;
    }

    this.scene.insertElements(textElements);

    this.setState({
      selectedElementIds: makeNextSelectedElementIds(
        Object.fromEntries(textElements.map((el) => [el.id, true])),
        this.state,
      ),
    });

    if (
      !isPlainPaste &&
      textElements.length > 1 &&
      PLAIN_PASTE_TOAST_SHOWN === false &&
      !this.device.editor.isMobile
    ) {
      this.setToast({
        message: t("toast.pasteAsSingleElement", {
          shortcut: getShortcutKey("CtrlOrCmd+Shift+V"),
        }),
        duration: 5000,
      });
      PLAIN_PASTE_TOAST_SHOWN = true;
    }

    this.store.shouldCaptureIncrement();
  }

  setAppState: React.Component<any, AppState>["setState"] = (
    state,
    callback,
  ) => {
    this.setState(state, callback);
  };

  removePointer = (event: React.PointerEvent<HTMLElement> | PointerEvent) => {
    if (touchTimeout) {
      this.resetContextMenuTimer();
    }

    gesture.pointers.delete(event.pointerId);
  };

  toggleLock = (source: "keyboard" | "ui" = "ui") => {
    if (!this.state.activeTool.locked) {
      trackEvent(
        "toolbar",
        "toggleLock",
        `${source} (${this.device.editor.isMobile ? "mobile" : "desktop"})`,
      );
    }
    this.setState((prevState) => {
      return {
        activeTool: {
          ...prevState.activeTool,
          ...updateActiveTool(
            this.state,
            prevState.activeTool.locked
              ? { type: "selection" }
              : prevState.activeTool,
          ),
          locked: !prevState.activeTool.locked,
        },
      };
    });
  };

  updateFrameRendering = (
    opts:
      | Partial<AppState["frameRendering"]>
      | ((
          prevState: AppState["frameRendering"],
        ) => Partial<AppState["frameRendering"]>),
  ) => {
    this.setState((prevState) => {
      const next =
        typeof opts === "function" ? opts(prevState.frameRendering) : opts;
      return {
        frameRendering: {
          enabled: next?.enabled ?? prevState.frameRendering.enabled,
          clip: next?.clip ?? prevState.frameRendering.clip,
          name: next?.name ?? prevState.frameRendering.name,
          outline: next?.outline ?? prevState.frameRendering.outline,
        },
      };
    });
  };

  togglePenMode = (force: boolean | null) => {
    this.setState((prevState) => {
      return {
        penMode: force ?? !prevState.penMode,
        penDetected: true,
      };
    });
  };

  onHandToolToggle = () => {
    this.actionManager.executeAction(actionToggleHandTool);
  };

  /**
   * Zooms on canvas viewport center
   */
  zoomCanvas = (
    /** decimal fraction between 0.1 (10% zoom) and 30 (3000% zoom) */
    value: number,
  ) => {
    this.setState({
      ...getStateForZoom(
        {
          viewportX: this.state.width / 2 + this.state.offsetLeft,
          viewportY: this.state.height / 2 + this.state.offsetTop,
          nextZoom: getNormalizedZoom(value),
        },
        this.state,
      ),
    });
  };

  private cancelInProgressAnimation: (() => void) | null = null;

  scrollToContent = (
    target:
      | ExcalidrawElement
      | readonly ExcalidrawElement[] = this.scene.getNonDeletedElements(),
    opts?:
      | {
          fitToContent?: boolean;
          fitToViewport?: never;
          viewportZoomFactor?: never;
          animate?: boolean;
          duration?: number;
        }
      | {
          fitToContent?: never;
          fitToViewport?: boolean;
          /** when fitToViewport=true, how much screen should the content cover,
           * between 0.1 (10%) and 1 (100%)
           */
          viewportZoomFactor?: number;
          animate?: boolean;
          duration?: number;
        },
  ) => {
    this.cancelInProgressAnimation?.();

    // convert provided target into ExcalidrawElement[] if necessary
    const targetElements = Array.isArray(target) ? target : [target];

    let zoom = this.state.zoom;
    let scrollX = this.state.scrollX;
    let scrollY = this.state.scrollY;

    if (opts?.fitToContent || opts?.fitToViewport) {
      const { appState } = zoomToFit({
        targetElements,
        appState: this.state,
        fitToViewport: !!opts?.fitToViewport,
        viewportZoomFactor: opts?.viewportZoomFactor,
      });
      zoom = appState.zoom;
      scrollX = appState.scrollX;
      scrollY = appState.scrollY;
    } else {
      // compute only the viewport location, without any zoom adjustment
      const scroll = calculateScrollCenter(targetElements, this.state);
      scrollX = scroll.scrollX;
      scrollY = scroll.scrollY;
    }

    // when animating, we use RequestAnimationFrame to prevent the animation
    // from slowing down other processes
    if (opts?.animate) {
      const origScrollX = this.state.scrollX;
      const origScrollY = this.state.scrollY;
      const origZoom = this.state.zoom.value;

      const cancel = easeToValuesRAF({
        fromValues: {
          scrollX: origScrollX,
          scrollY: origScrollY,
          zoom: origZoom,
        },
        toValues: { scrollX, scrollY, zoom: zoom.value },
        interpolateValue: (from, to, progress, key) => {
          // for zoom, use different easing
          if (key === "zoom") {
            return from * Math.pow(to / from, easeOut(progress));
          }
          // handle using default
          return undefined;
        },
        onStep: ({ scrollX, scrollY, zoom }) => {
          this.setState({
            scrollX,
            scrollY,
            zoom: { value: zoom },
          });
        },
        onStart: () => {
          this.setState({ shouldCacheIgnoreZoom: true });
        },
        onEnd: () => {
          this.setState({ shouldCacheIgnoreZoom: false });
        },
        onCancel: () => {
          this.setState({ shouldCacheIgnoreZoom: false });
        },
        duration: opts?.duration ?? 500,
      });

      this.cancelInProgressAnimation = () => {
        cancel();
        this.cancelInProgressAnimation = null;
      };
    } else {
      this.setState({ scrollX, scrollY, zoom });
    }
  };

  private maybeUnfollowRemoteUser = () => {
    if (this.state.userToFollow) {
      this.setState({ userToFollow: null });
    }
  };

  /** use when changing scrollX/scrollY/zoom based on user interaction */
  private translateCanvas: React.Component<any, AppState>["setState"] = (
    state,
  ) => {
    this.cancelInProgressAnimation?.();
    this.maybeUnfollowRemoteUser();
    this.setState(state);
  };

  setToast = (
    toast: {
      message: string;
      closable?: boolean;
      duration?: number;
    } | null,
  ) => {
    this.setState({ toast });
  };

  restoreFileFromShare = async () => {
    try {
      const webShareTargetCache = await caches.open("web-share-target");

      const response = await webShareTargetCache.match("shared-file");
      if (response) {
        const blob = await response.blob();
        const file = new File([blob], blob.name || "", { type: blob.type });
        this.loadFileToCanvas(file, null);
        await webShareTargetCache.delete("shared-file");
        window.history.replaceState(null, APP_NAME, window.location.pathname);
      }
    } catch (error: any) {
      this.setState({ errorMessage: error.message });
    }
  };

  /** adds supplied files to existing files in the appState */
  public addFiles: ExcalidrawImperativeAPI["addFiles"] = withBatchedUpdates(
    (files) => {
      const filesMap = files.reduce((acc, fileData) => {
        acc.set(fileData.id, fileData);
        return acc;
      }, new Map<FileId, BinaryFileData>());

      this.files = { ...this.files, ...Object.fromEntries(filesMap) };

      this.scene.getNonDeletedElements().forEach((element) => {
        if (
          isInitializedImageElement(element) &&
          filesMap.has(element.fileId)
        ) {
          this.imageCache.delete(element.fileId);
          ShapeCache.delete(element);
        }
      });
      this.scene.informMutation();

      this.addNewImagesToImageCache();
    },
  );

  public updateScene = withBatchedUpdates(
    <K extends keyof AppState>(sceneData: {
      elements?: SceneData["elements"];
      appState?: Pick<AppState, K> | null;
      collaborators?: SceneData["collaborators"];
      /** @default StoreAction.CAPTURE */
      storeAction?: SceneData["storeAction"];
    }) => {
      const nextElements = syncInvalidIndices(sceneData.elements ?? []);

      if (sceneData.storeAction && sceneData.storeAction !== StoreAction.NONE) {
        const prevCommittedAppState = this.store.snapshot.appState;
        const prevCommittedElements = this.store.snapshot.elements;

        const nextCommittedAppState = sceneData.appState
          ? Object.assign({}, prevCommittedAppState, sceneData.appState) // new instance, with partial appstate applied to previously captured one, including hidden prop inside `prevCommittedAppState`
          : prevCommittedAppState;

        const nextCommittedElements = sceneData.elements
          ? this.store.filterUncomittedElements(
              this.scene.getElementsMapIncludingDeleted(), // Only used to detect uncomitted local elements
              arrayToMap(nextElements), // We expect all (already reconciled) elements
            )
          : prevCommittedElements;

        // WARN: store action always performs deep clone of changed elements, for ephemeral remote updates (i.e. remote dragging, resizing, drawing) we might consider doing something smarter
        // do NOT schedule store actions (execute after re-render), as it might cause unexpected concurrency issues if not handled well
        if (sceneData.storeAction === StoreAction.CAPTURE) {
          this.store.captureIncrement(
            nextCommittedElements,
            nextCommittedAppState,
          );
        } else if (sceneData.storeAction === StoreAction.UPDATE) {
          this.store.updateSnapshot(
            nextCommittedElements,
            nextCommittedAppState,
          );
        }
      }

      if (sceneData.appState) {
        this.setState(sceneData.appState);
      }

      if (sceneData.elements) {
        this.scene.replaceAllElements(nextElements);
      }

      if (sceneData.collaborators) {
        this.setState({ collaborators: sceneData.collaborators });
      }
    },
  );

  private onSceneUpdated = () => {
    this.setState({});
  };

  /**
   * @returns whether the menu was toggled on or off
   */
  public toggleSidebar = ({
    name,
    tab,
    force,
  }: {
    name: SidebarName | null;
    tab?: SidebarTabName;
    force?: boolean;
  }): boolean => {
    let nextName;
    if (force === undefined) {
      nextName =
        this.state.openSidebar?.name === name &&
        this.state.openSidebar?.tab === tab
          ? null
          : name;
    } else {
      nextName = force ? name : null;
    }

    const nextState: AppState["openSidebar"] = nextName
      ? { name: nextName }
      : null;
    if (nextState && tab) {
      nextState.tab = tab;
    }

    this.setState({ openSidebar: nextState });

    return !!nextName;
  };

  private updateCurrentCursorPosition = withBatchedUpdates(
    (event: MouseEvent) => {
      this.lastViewportPosition.x = event.clientX;
      this.lastViewportPosition.y = event.clientY;
    },
  );

  // Input handling
  private onKeyDown = withBatchedUpdates(
    (event: React.KeyboardEvent | KeyboardEvent) => {
      // normalize `event.key` when CapsLock is pressed #2372

      if (
        "Proxy" in window &&
        ((!event.shiftKey && /^[A-Z]$/.test(event.key)) ||
          (event.shiftKey && /^[a-z]$/.test(event.key)))
      ) {
        event = new Proxy(event, {
          get(ev: any, prop) {
            const value = ev[prop];
            if (typeof value === "function") {
              // fix for Proxies hijacking `this`
              return value.bind(ev);
            }
            return prop === "key"
              ? // CapsLock inverts capitalization based on ShiftKey, so invert
                // it back
                event.shiftKey
                ? ev.key.toUpperCase()
                : ev.key.toLowerCase()
              : value;
          },
        });
      }

      if (
        event[KEYS.CTRL_OR_CMD] &&
        event.key === KEYS.P &&
        !event.shiftKey &&
        !event.altKey
      ) {
        this.setToast({
          message: t("commandPalette.shortcutHint", {
            shortcut: getShortcutFromShortcutName("commandPalette"),
          }),
        });
        event.preventDefault();
        return;
      }

      if (event[KEYS.CTRL_OR_CMD] && event.key.toLowerCase() === KEYS.V) {
        IS_PLAIN_PASTE = event.shiftKey;
        clearTimeout(IS_PLAIN_PASTE_TIMER);
        // reset (100ms to be safe that we it runs after the ensuing
        // paste event). Though, technically unnecessary to reset since we
        // (re)set the flag before each paste event.
        IS_PLAIN_PASTE_TIMER = window.setTimeout(() => {
          IS_PLAIN_PASTE = false;
        }, 100);
      }

      // prevent browser zoom in input fields
      if (event[KEYS.CTRL_OR_CMD] && isWritableElement(event.target)) {
        if (event.code === CODES.MINUS || event.code === CODES.EQUAL) {
          event.preventDefault();
          return;
        }
      }

      // bail if
      if (
        // inside an input
        (isWritableElement(event.target) &&
          // unless pressing escape (finalize action)
          event.key !== KEYS.ESCAPE) ||
        // or unless using arrows (to move between buttons)
        (isArrowKey(event.key) && isInputLike(event.target))
      ) {
        return;
      }

      if (event.key === KEYS.QUESTION_MARK) {
        this.setState({
          openDialog: { name: "help" },
        });
        return;
      } else if (
        event.key.toLowerCase() === KEYS.E &&
        event.shiftKey &&
        event[KEYS.CTRL_OR_CMD]
      ) {
        event.preventDefault();
        this.setState({ openDialog: { name: "imageExport" } });
        return;
      }

      if (event.key === KEYS.PAGE_UP || event.key === KEYS.PAGE_DOWN) {
        let offset =
          (event.shiftKey ? this.state.width : this.state.height) /
          this.state.zoom.value;
        if (event.key === KEYS.PAGE_DOWN) {
          offset = -offset;
        }
        if (event.shiftKey) {
          this.translateCanvas((state) => ({
            scrollX: state.scrollX + offset,
          }));
        } else {
          this.translateCanvas((state) => ({
            scrollY: state.scrollY + offset,
          }));
        }
      }

      if (this.actionManager.handleKeyDown(event)) {
        return;
      }

      if (this.state.viewModeEnabled) {
        return;
      }

      if (event[KEYS.CTRL_OR_CMD] && this.state.isBindingEnabled) {
        this.setState({ isBindingEnabled: false });
      }

      if (isArrowKey(event.key)) {
        const step =
          (this.state.gridSize &&
            (event.shiftKey
              ? ELEMENT_TRANSLATE_AMOUNT
              : this.state.gridSize)) ||
          (event.shiftKey
            ? ELEMENT_SHIFT_TRANSLATE_AMOUNT
            : ELEMENT_TRANSLATE_AMOUNT);

        let offsetX = 0;
        let offsetY = 0;

        if (event.key === KEYS.ARROW_LEFT) {
          offsetX = -step;
        } else if (event.key === KEYS.ARROW_RIGHT) {
          offsetX = step;
        } else if (event.key === KEYS.ARROW_UP) {
          offsetY = -step;
        } else if (event.key === KEYS.ARROW_DOWN) {
          offsetY = step;
        }

        const selectedElements = this.scene.getSelectedElements({
          selectedElementIds: this.state.selectedElementIds,
          includeBoundTextElement: true,
          includeElementsInFrames: true,
        });

        selectedElements.forEach((element) => {
          mutateElement(element, {
            x: element.x + offsetX,
            y: element.y + offsetY,
          });

          updateBoundElements(element, this.scene.getNonDeletedElementsMap(), {
            simultaneouslyUpdated: selectedElements,
          });
        });

        this.setState({
          suggestedBindings: getSuggestedBindingsForArrows(
            selectedElements,
            this,
          ),
        });

        event.preventDefault();
      } else if (event.key === KEYS.ENTER) {
        const selectedElements = this.scene.getSelectedElements(this.state);
        if (selectedElements.length === 1) {
          const selectedElement = selectedElements[0];
          if (event[KEYS.CTRL_OR_CMD]) {
            if (isLinearElement(selectedElement)) {
              if (
                !this.state.editingLinearElement ||
                this.state.editingLinearElement.elementId !==
                  selectedElements[0].id
              ) {
                this.store.shouldCaptureIncrement();
                this.setState({
                  editingLinearElement: new LinearElementEditor(
                    selectedElement,
                  ),
                });
              }
            }
          } else if (
            isTextElement(selectedElement) ||
            isValidTextContainer(selectedElement)
          ) {
            let container;
            if (!isTextElement(selectedElement)) {
              container = selectedElement as ExcalidrawTextContainer;
            }
            const midPoint = getContainerCenter(
              selectedElement,
              this.state,
              this.scene.getNonDeletedElementsMap(),
            );
            const sceneX = midPoint.x;
            const sceneY = midPoint.y;
            this.startTextEditing({
              sceneX,
              sceneY,
              container,
            });
            event.preventDefault();
            return;
          } else if (isFrameLikeElement(selectedElement)) {
            this.setState({
              editingFrame: selectedElement.id,
            });
          }
        }
      } else if (
        !event.ctrlKey &&
        !event.altKey &&
        !event.metaKey &&
        this.state.draggingElement === null
      ) {
        const shape = findShapeByKey(event.key);
        if (shape) {
          if (this.state.activeTool.type !== shape) {
            trackEvent(
              "toolbar",
              shape,
              `keyboard (${
                this.device.editor.isMobile ? "mobile" : "desktop"
              })`,
            );
          }
          this.setActiveTool({ type: shape });
          event.stopPropagation();
        } else if (event.key === KEYS.Q) {
          this.toggleLock("keyboard");
          event.stopPropagation();
        }
      }
      if (event.key === KEYS.SPACE && gesture.pointers.size === 0) {
        isHoldingSpace = true;
        setCursor(this.interactiveCanvas, CURSOR_TYPE.GRAB);
        event.preventDefault();
      }

      if (
        (event.key === KEYS.G || event.key === KEYS.S) &&
        !event.altKey &&
        !event[KEYS.CTRL_OR_CMD]
      ) {
        const selectedElements = this.scene.getSelectedElements(this.state);
        if (
          this.state.activeTool.type === "selection" &&
          !selectedElements.length
        ) {
          return;
        }

        if (
          event.key === KEYS.G &&
          (hasBackground(this.state.activeTool.type) ||
            selectedElements.some((element) => hasBackground(element.type)))
        ) {
          this.setState({ openPopup: "elementBackground" });
          event.stopPropagation();
        }
        if (event.key === KEYS.S) {
          this.setState({ openPopup: "elementStroke" });
          event.stopPropagation();
        }
      }

      if (event.key === KEYS.K && !event.altKey && !event[KEYS.CTRL_OR_CMD]) {
        if (this.state.activeTool.type === "laser") {
          this.setActiveTool({ type: "selection" });
        } else {
          this.setActiveTool({ type: "laser" });
        }
        return;
      }

      if (
        event[KEYS.CTRL_OR_CMD] &&
        (event.key === KEYS.BACKSPACE || event.key === KEYS.DELETE)
      ) {
        jotaiStore.set(activeConfirmDialogAtom, "clearCanvas");
      }

      // eye dropper
      // -----------------------------------------------------------------------
      const lowerCased = event.key.toLocaleLowerCase();
      const isPickingStroke = lowerCased === KEYS.S && event.shiftKey;
      const isPickingBackground =
        event.key === KEYS.I || (lowerCased === KEYS.G && event.shiftKey);

      if (isPickingStroke || isPickingBackground) {
        this.openEyeDropper({
          type: isPickingStroke ? "stroke" : "background",
        });
      }
      // -----------------------------------------------------------------------
    },
  );

  private onWheel = withBatchedUpdates((event: WheelEvent) => {
    // prevent browser pinch zoom on DOM elements
    if (!(event.target instanceof HTMLCanvasElement) && event.ctrlKey) {
      event.preventDefault();
    }
  });

  private onKeyUp = withBatchedUpdates((event: KeyboardEvent) => {
    if (event.key === KEYS.SPACE) {
      if (this.state.viewModeEnabled) {
        setCursor(this.interactiveCanvas, CURSOR_TYPE.GRAB);
      } else if (this.state.activeTool.type === "selection") {
        resetCursor(this.interactiveCanvas);
      } else {
        setCursorForShape(this.interactiveCanvas, this.state);
        this.setState({
          selectedElementIds: makeNextSelectedElementIds({}, this.state),
          selectedGroupIds: {},
          editingGroupId: null,
          activeEmbeddable: null,
        });
      }
      isHoldingSpace = false;
    }
    if (!event[KEYS.CTRL_OR_CMD] && !this.state.isBindingEnabled) {
      this.setState({ isBindingEnabled: true });
    }
    if (isArrowKey(event.key)) {
      bindOrUnbindLinearElements(
        this.scene.getSelectedElements(this.state).filter(isLinearElement),
        this,
        isBindingEnabled(this.state),
        this.state.selectedLinearElement?.selectedPointsIndices ?? [],
      );
      this.setState({ suggestedBindings: [] });
    }
  });

  // We purposely widen the `tool` type so this helper can be called with
  // any tool without having to type check it
  private isToolSupported = <T extends ToolType | "custom">(tool: T) => {
    return (
      this.props.UIOptions.tools?.[
        tool as Extract<T, keyof AppProps["UIOptions"]["tools"]>
      ] !== false
    );
  };

  setActiveTool = (
    tool: (
      | (
          | { type: Exclude<ToolType, "image"> }
          | {
              type: Extract<ToolType, "image">;
              insertOnCanvasDirectly?: boolean;
            }
        )
      | { type: "custom"; customType: string }
    ) & { locked?: boolean },
  ) => {
    if (!this.isToolSupported(tool.type)) {
      console.warn(
        `"${tool.type}" tool is disabled via "UIOptions.canvasActions.tools.${tool.type}"`,
      );
      return;
    }

    const nextActiveTool = updateActiveTool(this.state, tool);
    if (nextActiveTool.type === "hand") {
      setCursor(this.interactiveCanvas, CURSOR_TYPE.GRAB);
    } else if (!isHoldingSpace) {
      setCursorForShape(this.interactiveCanvas, this.state);
    }
    if (isToolIcon(document.activeElement)) {
      this.focusContainer();
    }
    if (!isLinearElementType(nextActiveTool.type)) {
      this.setState({ suggestedBindings: [] });
    }
    if (nextActiveTool.type === "image") {
      this.onImageAction({
        insertOnCanvasDirectly:
          (tool.type === "image" && tool.insertOnCanvasDirectly) ?? false,
      });
    }

    this.setState((prevState) => {
      const commonResets = {
        snapLines: prevState.snapLines.length ? [] : prevState.snapLines,
        originSnapOffset: null,
        activeEmbeddable: null,
      } as const;

      if (nextActiveTool.type === "freedraw") {
        this.store.shouldCaptureIncrement();
      }

      if (nextActiveTool.type !== "selection") {
        return {
          ...prevState,
          activeTool: nextActiveTool,
          selectedElementIds: makeNextSelectedElementIds({}, prevState),
          selectedGroupIds: makeNextSelectedElementIds({}, prevState),
          editingGroupId: null,
          multiElement: null,
          ...commonResets,
        };
      }
      return {
        ...prevState,
        activeTool: nextActiveTool,
        ...commonResets,
      };
    });
  };

  setOpenDialog = (dialogType: AppState["openDialog"]) => {
    this.setState({ openDialog: dialogType });
  };

  private setCursor = (cursor: string) => {
    setCursor(this.interactiveCanvas, cursor);
  };

  private resetCursor = () => {
    resetCursor(this.interactiveCanvas);
  };
  /**
   * returns whether user is making a gesture with >= 2 fingers (points)
   * on o touch screen (not on a trackpad). Currently only relates to Darwin
   * (iOS/iPadOS,MacOS), but may work on other devices in the future if
   * GestureEvent is standardized.
   */
  private isTouchScreenMultiTouchGesture = () => {
    // we don't want to deselect when using trackpad, and multi-point gestures
    // only work on touch screens, so checking for >= pointers means we're on a
    // touchscreen
    return gesture.pointers.size >= 2;
  };

  public getName = () => {
    return (
      this.state.name ||
      this.props.name ||
      `${t("labels.untitled")}-${getDateTime()}`
    );
  };

  // fires only on Safari
  private onGestureStart = withBatchedUpdates((event: GestureEvent) => {
    event.preventDefault();

    // we only want to deselect on touch screens because user may have selected
    // elements by mistake while zooming
    if (this.isTouchScreenMultiTouchGesture()) {
      this.setState({
        selectedElementIds: makeNextSelectedElementIds({}, this.state),
        activeEmbeddable: null,
      });
    }
    gesture.initialScale = this.state.zoom.value;
  });

  // fires only on Safari
  private onGestureChange = withBatchedUpdates((event: GestureEvent) => {
    event.preventDefault();

    // onGestureChange only has zoom factor but not the center.
    // If we're on iPad or iPhone, then we recognize multi-touch and will
    // zoom in at the right location in the touchmove handler
    // (handleCanvasPointerMove).
    //
    // On Macbook trackpad, we don't have those events so will zoom in at the
    // current location instead.
    //
    // As such, bail from this handler on touch devices.
    if (this.isTouchScreenMultiTouchGesture()) {
      return;
    }

    const initialScale = gesture.initialScale;
    if (initialScale) {
      this.setState((state) => ({
        ...getStateForZoom(
          {
            viewportX: this.lastViewportPosition.x,
            viewportY: this.lastViewportPosition.y,
            nextZoom: getNormalizedZoom(initialScale * event.scale),
          },
          state,
        ),
      }));
    }
  });

  // fires only on Safari
  private onGestureEnd = withBatchedUpdates((event: GestureEvent) => {
    event.preventDefault();
    // reselect elements only on touch screens (see onGestureStart)
    if (this.isTouchScreenMultiTouchGesture()) {
      this.setState({
        previousSelectedElementIds: {},
        selectedElementIds: makeNextSelectedElementIds(
          this.state.previousSelectedElementIds,
          this.state,
        ),
      });
    }
    gesture.initialScale = null;
  });

  private handleTextWysiwyg(
    element: ExcalidrawTextElement,
    {
      isExistingElement = false,
    }: {
      isExistingElement?: boolean;
    },
  ) {
    const elementsMap = this.scene.getElementsMapIncludingDeleted();

    const updateElement = (
      text: string,
      originalText: string,
      isDeleted: boolean,
    ) => {
      this.scene.replaceAllElements([
        // Not sure why we include deleted elements as well hence using deleted elements map
        ...this.scene.getElementsIncludingDeleted().map((_element) => {
          if (_element.id === element.id && isTextElement(_element)) {
            return updateTextElement(
              _element,
              getContainerElement(_element, elementsMap),
              elementsMap,
              {
                text,
                isDeleted,
                originalText,
              },
            );
          }
          return _element;
        }),
      ]);
    };

    textWysiwyg({
      id: element.id,
      canvas: this.canvas,
      getViewportCoords: (x, y) => {
        const { x: viewportX, y: viewportY } = sceneCoordsToViewportCoords(
          {
            sceneX: x,
            sceneY: y,
          },
          this.state,
        );
        return [
          viewportX - this.state.offsetLeft,
          viewportY - this.state.offsetTop,
        ];
      },
      onChange: withBatchedUpdates((text) => {
        updateElement(text, text, false);
        if (isNonDeletedElement(element)) {
          updateBoundElements(element, elementsMap);
        }
      }),
      onSubmit: withBatchedUpdates(({ text, viaKeyboard, originalText }) => {
        const isDeleted = !text.trim();
        updateElement(text, originalText, isDeleted);
        // select the created text element only if submitting via keyboard
        // (when submitting via click it should act as signal to deselect)
        if (!isDeleted && viaKeyboard) {
          const elementIdToSelect = element.containerId
            ? element.containerId
            : element.id;
          this.setState((prevState) => ({
            selectedElementIds: makeNextSelectedElementIds(
              {
                ...prevState.selectedElementIds,
                [elementIdToSelect]: true,
              },
              prevState,
            ),
          }));
        }
        if (isDeleted) {
          fixBindingsAfterDeletion(this.scene.getNonDeletedElements(), [
            element,
          ]);
        }
        if (!isDeleted || isExistingElement) {
          this.store.shouldCaptureIncrement();
        }

        this.setState({
          draggingElement: null,
          editingElement: null,
        });
        if (this.state.activeTool.locked) {
          setCursorForShape(this.interactiveCanvas, this.state);
        }

        this.focusContainer();
      }),
      element,
      excalidrawContainer: this.excalidrawContainerRef.current,
      app: this,
    });
    // deselect all other elements when inserting text
    this.deselectElements();

    // do an initial update to re-initialize element position since we were
    // modifying element's x/y for sake of editor (case: syncing to remote)
    updateElement(element.text, element.originalText, false);
  }

  private deselectElements() {
    this.setState({
      selectedElementIds: makeNextSelectedElementIds({}, this.state),
      selectedGroupIds: {},
      editingGroupId: null,
      activeEmbeddable: null,
    });
  }

  private getTextElementAtPosition(
    x: number,
    y: number,
  ): NonDeleted<ExcalidrawTextElement> | null {
    const element = this.getElementAtPosition(x, y, {
      includeBoundTextElement: true,
    });
    if (element && isTextElement(element) && !element.isDeleted) {
      return element;
    }
    return null;
  }

  /**
   * get the pure geometric shape of an excalidraw element
   * which is then used for hit detection
   */
  public getElementShape(element: ExcalidrawElement): GeometricShape {
    switch (element.type) {
      case "rectangle":
      case "diamond":
      case "frame":
      case "magicframe":
      case "embeddable":
      case "image":
      case "iframe":
      case "text":
      case "selection":
        return getPolygonShape(element);
      case "arrow":
      case "line": {
        const roughShape =
          ShapeCache.get(element)?.[0] ??
          ShapeCache.generateElementShape(element, null)[0];
        const [, , , , cx, cy] = getElementAbsoluteCoords(
          element,
          this.scene.getNonDeletedElementsMap(),
        );

        return shouldTestInside(element)
          ? getClosedCurveShape(
              element,
              roughShape,
              [element.x, element.y],
              element.angle,
              [cx, cy],
            )
          : getCurveShape(roughShape, [element.x, element.y], element.angle, [
              cx,
              cy,
            ]);
      }

      case "ellipse":
        return getEllipseShape(element);

      case "freedraw": {
        const [, , , , cx, cy] = getElementAbsoluteCoords(
          element,
          this.scene.getNonDeletedElementsMap(),
        );
        return getFreedrawShape(element, [cx, cy], shouldTestInside(element));
      }
    }
  }

  private getBoundTextShape(element: ExcalidrawElement): GeometricShape | null {
    const boundTextElement = getBoundTextElement(
      element,
      this.scene.getNonDeletedElementsMap(),
    );

    if (boundTextElement) {
      if (element.type === "arrow") {
        return this.getElementShape({
          ...boundTextElement,
          // arrow's bound text accurate position is not stored in the element's property
          // but rather calculated and returned from the following static method
          ...LinearElementEditor.getBoundTextElementPosition(
            element,
            boundTextElement,
            this.scene.getNonDeletedElementsMap(),
          ),
        });
      }
      return this.getElementShape(boundTextElement);
    }

    return null;
  }

  private getElementAtPosition(
    x: number,
    y: number,
    opts?: {
      preferSelected?: boolean;
      includeBoundTextElement?: boolean;
      includeLockedElements?: boolean;
    },
  ): NonDeleted<ExcalidrawElement> | null {
    const allHitElements = this.getElementsAtPosition(
      x,
      y,
      opts?.includeBoundTextElement,
      opts?.includeLockedElements,
    );

    if (allHitElements.length > 1) {
      if (opts?.preferSelected) {
        for (let index = allHitElements.length - 1; index > -1; index--) {
          if (this.state.selectedElementIds[allHitElements[index].id]) {
            return allHitElements[index];
          }
        }
      }
      const elementWithHighestZIndex =
        allHitElements[allHitElements.length - 1];

      // If we're hitting element with highest z-index only on its bounding box
      // while also hitting other element figure, the latter should be considered.
      return hitElementItself({
        x,
        y,
        element: elementWithHighestZIndex,
        shape: this.getElementShape(elementWithHighestZIndex),
        // when overlapping, we would like to be more precise
        // this also avoids the need to update past tests
        threshold: this.getElementHitThreshold() / 2,
        frameNameBound: isFrameLikeElement(elementWithHighestZIndex)
          ? this.frameNameBoundsCache.get(elementWithHighestZIndex)
          : null,
      })
        ? elementWithHighestZIndex
        : allHitElements[allHitElements.length - 2];
    }
    if (allHitElements.length === 1) {
      return allHitElements[0];
    }

    return null;
  }

  private getElementsAtPosition(
    x: number,
    y: number,
    includeBoundTextElement: boolean = false,
    includeLockedElements: boolean = false,
  ): NonDeleted<ExcalidrawElement>[] {
    const iframeLikes: Ordered<ExcalidrawIframeElement>[] = [];

    const elementsMap = this.scene.getNonDeletedElementsMap();

    const elements = (
      includeBoundTextElement && includeLockedElements
        ? this.scene.getNonDeletedElements()
        : this.scene
            .getNonDeletedElements()
            .filter(
              (element) =>
                (includeLockedElements || !element.locked) &&
                (includeBoundTextElement ||
                  !(isTextElement(element) && element.containerId)),
            )
    )
      .filter((el) => this.hitElement(x, y, el))
      .filter((element) => {
        // hitting a frame's element from outside the frame is not considered a hit
        const containingFrame = getContainingFrame(element, elementsMap);
        return containingFrame &&
          this.state.frameRendering.enabled &&
          this.state.frameRendering.clip
          ? isCursorInFrame({ x, y }, containingFrame, elementsMap)
          : true;
      })
      .filter((el) => {
        // The parameter elements comes ordered from lower z-index to higher.
        // We want to preserve that order on the returned array.
        // Exception being embeddables which should be on top of everything else in
        // terms of hit testing.
        if (isIframeElement(el)) {
          iframeLikes.push(el);
          return false;
        }
        return true;
      })
      .concat(iframeLikes) as NonDeleted<ExcalidrawElement>[];

    return elements;
  }

  private getElementHitThreshold() {
    return DEFAULT_COLLISION_THRESHOLD / this.state.zoom.value;
  }

  private hitElement(
    x: number,
    y: number,
    element: ExcalidrawElement,
    considerBoundingBox = true,
  ) {
    // if the element is selected, then hit test is done against its bounding box
    if (
      considerBoundingBox &&
      this.state.selectedElementIds[element.id] &&
      shouldShowBoundingBox([element], this.state)
    ) {
      const selectionShape = getSelectionBoxShape(
        element,
        this.scene.getNonDeletedElementsMap(),
        this.getElementHitThreshold(),
      );

      return isPointInShape([x, y], selectionShape);
    }

    // take bound text element into consideration for hit collision as well
    const hitBoundTextOfElement = hitElementBoundText(
      x,
      y,
      this.getBoundTextShape(element),
    );
    if (hitBoundTextOfElement) {
      return true;
    }

    return hitElementItself({
      x,
      y,
      element,
      shape: this.getElementShape(element),
      threshold: this.getElementHitThreshold(),
      frameNameBound: isFrameLikeElement(element)
        ? this.frameNameBoundsCache.get(element)
        : null,
    });
  }

  private getTextBindableContainerAtPosition(x: number, y: number) {
    const elements = this.scene.getNonDeletedElements();
    const selectedElements = this.scene.getSelectedElements(this.state);
    if (selectedElements.length === 1) {
      return isTextBindableContainer(selectedElements[0], false)
        ? selectedElements[0]
        : null;
    }
    let hitElement = null;
    // We need to do hit testing from front (end of the array) to back (beginning of the array)
    for (let index = elements.length - 1; index >= 0; --index) {
      if (elements[index].isDeleted) {
        continue;
      }
      const [x1, y1, x2, y2] = getElementAbsoluteCoords(
        elements[index],
        this.scene.getNonDeletedElementsMap(),
      );
      if (
        isArrowElement(elements[index]) &&
        hitElementItself({
          x,
          y,
          element: elements[index],
          shape: this.getElementShape(elements[index]),
          threshold: this.getElementHitThreshold(),
        })
      ) {
        hitElement = elements[index];
        break;
      } else if (x1 < x && x < x2 && y1 < y && y < y2) {
        hitElement = elements[index];
        break;
      }
    }

    return isTextBindableContainer(hitElement, false) ? hitElement : null;
  }

  private startTextEditing = ({
    sceneX,
    sceneY,
    insertAtParentCenter = true,
    container,
  }: {
    /** X position to insert text at */
    sceneX: number;
    /** Y position to insert text at */
    sceneY: number;
    /** whether to attempt to insert at element center if applicable */
    insertAtParentCenter?: boolean;
    container?: ExcalidrawTextContainer | null;
  }) => {
    let shouldBindToContainer = false;

    let parentCenterPosition =
      insertAtParentCenter &&
      this.getTextWysiwygSnappedToCenterPosition(
        sceneX,
        sceneY,
        this.state,
        container,
      );
    if (container && parentCenterPosition) {
      const boundTextElementToContainer = getBoundTextElement(
        container,
        this.scene.getNonDeletedElementsMap(),
      );
      if (!boundTextElementToContainer) {
        shouldBindToContainer = true;
      }
    }
    let existingTextElement: NonDeleted<ExcalidrawTextElement> | null = null;

    const selectedElements = this.scene.getSelectedElements(this.state);

    if (selectedElements.length === 1) {
      if (isTextElement(selectedElements[0])) {
        existingTextElement = selectedElements[0];
      } else if (container) {
        existingTextElement = getBoundTextElement(
          selectedElements[0],
          this.scene.getNonDeletedElementsMap(),
        );
      } else {
        existingTextElement = this.getTextElementAtPosition(sceneX, sceneY);
      }
    } else {
      existingTextElement = this.getTextElementAtPosition(sceneX, sceneY);
    }

    const fontFamily =
      existingTextElement?.fontFamily || this.state.currentItemFontFamily;

    const lineHeight =
      existingTextElement?.lineHeight || getDefaultLineHeight(fontFamily);
    const fontSize = this.state.currentItemFontSize;

    if (
      !existingTextElement &&
      shouldBindToContainer &&
      container &&
      !isArrowElement(container)
    ) {
      const fontString = {
        fontSize,
        fontFamily,
      };
      const minWidth = getApproxMinLineWidth(
        getFontString(fontString),
        lineHeight,
      );
      const minHeight = getApproxMinLineHeight(fontSize, lineHeight);
      const newHeight = Math.max(container.height, minHeight);
      const newWidth = Math.max(container.width, minWidth);
      mutateElement(container, { height: newHeight, width: newWidth });
      sceneX = container.x + newWidth / 2;
      sceneY = container.y + newHeight / 2;
      if (parentCenterPosition) {
        parentCenterPosition = this.getTextWysiwygSnappedToCenterPosition(
          sceneX,
          sceneY,
          this.state,
          container,
        );
      }
    }

    const topLayerFrame = this.getTopLayerFrameAtSceneCoords({
      x: sceneX,
      y: sceneY,
    });

    const element = existingTextElement
      ? existingTextElement
      : newTextElement({
          x: parentCenterPosition
            ? parentCenterPosition.elementCenterX
            : sceneX,
          y: parentCenterPosition
            ? parentCenterPosition.elementCenterY
            : sceneY,
          strokeColor: this.state.currentItemStrokeColor,
          backgroundColor: this.state.currentItemBackgroundColor,
          fillStyle: this.state.currentItemFillStyle,
          strokeWidth: this.state.currentItemStrokeWidth,
          strokeStyle: this.state.currentItemStrokeStyle,
          roughness: this.state.currentItemRoughness,
          opacity: this.state.currentItemOpacity,
          text: "",
          fontSize,
          fontFamily,
          textAlign: parentCenterPosition
            ? "center"
            : this.state.currentItemTextAlign,
          verticalAlign: parentCenterPosition
            ? VERTICAL_ALIGN.MIDDLE
            : DEFAULT_VERTICAL_ALIGN,
          containerId: shouldBindToContainer ? container?.id : undefined,
          groupIds: container?.groupIds ?? [],
          lineHeight,
          angle: container?.angle ?? 0,
          frameId: topLayerFrame ? topLayerFrame.id : null,
        });

    if (!existingTextElement && shouldBindToContainer && container) {
      mutateElement(container, {
        boundElements: (container.boundElements || []).concat({
          type: "text",
          id: element.id,
        }),
      });
    }
    this.setState({ editingElement: element });

    if (!existingTextElement) {
      if (container && shouldBindToContainer) {
        const containerIndex = this.scene.getElementIndex(container.id);
        this.scene.insertElementAtIndex(element, containerIndex + 1);
      } else {
        this.scene.insertElement(element);
      }
    }

    this.setState({
      editingElement: element,
    });

    this.handleTextWysiwyg(element, {
      isExistingElement: !!existingTextElement,
    });
  };

  private handleCanvasDoubleClick = (
    event: React.MouseEvent<HTMLCanvasElement>,
  ) => {
    // case: double-clicking with arrow/line tool selected would both create
    // text and enter multiElement mode
    if (this.state.multiElement) {
      return;
    }
    // we should only be able to double click when mode is selection
    if (this.state.activeTool.type !== "selection") {
      return;
    }

    const selectedElements = this.scene.getSelectedElements(this.state);

    if (selectedElements.length === 1 && isLinearElement(selectedElements[0])) {
      if (
        event[KEYS.CTRL_OR_CMD] &&
        (!this.state.editingLinearElement ||
          this.state.editingLinearElement.elementId !== selectedElements[0].id)
      ) {
        this.store.shouldCaptureIncrement();
        this.setState({
          editingLinearElement: new LinearElementEditor(selectedElements[0]),
        });
        return;
      }
    }

    resetCursor(this.interactiveCanvas);

    let { x: sceneX, y: sceneY } = viewportCoordsToSceneCoords(
      event,
      this.state,
    );

    const selectedGroupIds = getSelectedGroupIds(this.state);

    if (selectedGroupIds.length > 0) {
      const hitElement = this.getElementAtPosition(sceneX, sceneY);

      const selectedGroupId =
        hitElement &&
        getSelectedGroupIdForElement(hitElement, this.state.selectedGroupIds);

      if (selectedGroupId) {
        this.store.shouldCaptureIncrement();
        this.setState((prevState) => ({
          ...prevState,
          ...selectGroupsForSelectedElements(
            {
              editingGroupId: selectedGroupId,
              selectedElementIds: { [hitElement!.id]: true },
            },
            this.scene.getNonDeletedElements(),
            prevState,
            this,
          ),
        }));
        return;
      }
    }

    resetCursor(this.interactiveCanvas);
    if (!event[KEYS.CTRL_OR_CMD] && !this.state.viewModeEnabled) {
      const hitElement = this.getElementAtPosition(sceneX, sceneY);

      if (isIframeLikeElement(hitElement)) {
        this.setState({
          activeEmbeddable: { element: hitElement, state: "active" },
        });
        return;
      }

      const container = this.getTextBindableContainerAtPosition(sceneX, sceneY);

      if (container) {
        if (
          hasBoundTextElement(container) ||
          !isTransparent(container.backgroundColor) ||
          hitElementItself({
            x: sceneX,
            y: sceneY,
            element: container,
            shape: this.getElementShape(container),
            threshold: this.getElementHitThreshold(),
          })
        ) {
          const midPoint = getContainerCenter(
            container,
            this.state,
            this.scene.getNonDeletedElementsMap(),
          );

          sceneX = midPoint.x;
          sceneY = midPoint.y;
        }
      }

      this.startTextEditing({
        sceneX,
        sceneY,
        insertAtParentCenter: !event.altKey,
        container,
      });
    }
  };

  private getElementLinkAtPosition = (
    scenePointer: Readonly<{ x: number; y: number }>,
    hitElement: NonDeletedExcalidrawElement | null,
  ): ExcalidrawElement | undefined => {
    // Reversing so we traverse the elements in decreasing order
    // of z-index
    const elements = this.scene.getNonDeletedElements().slice().reverse();
    let hitElementIndex = Infinity;

    return elements.find((element, index) => {
      if (hitElement && element.id === hitElement.id) {
        hitElementIndex = index;
      }
      return (
        element.link &&
        index <= hitElementIndex &&
        isPointHittingLink(
          element,
          this.scene.getNonDeletedElementsMap(),
          this.state,
          [scenePointer.x, scenePointer.y],
          this.device.editor.isMobile,
        )
      );
    });
  };

  private redirectToLink = (
    event: React.PointerEvent<HTMLCanvasElement>,
    isTouchScreen: boolean,
  ) => {
    const draggedDistance = distance2d(
      this.lastPointerDownEvent!.clientX,
      this.lastPointerDownEvent!.clientY,
      this.lastPointerUpEvent!.clientX,
      this.lastPointerUpEvent!.clientY,
    );
    if (
      !this.hitLinkElement ||
      // For touch screen allow dragging threshold else strict check
      (isTouchScreen && draggedDistance > DRAGGING_THRESHOLD) ||
      (!isTouchScreen && draggedDistance !== 0)
    ) {
      return;
    }
    const lastPointerDownCoords = viewportCoordsToSceneCoords(
      this.lastPointerDownEvent!,
      this.state,
    );
    const elementsMap = this.scene.getNonDeletedElementsMap();
    const lastPointerDownHittingLinkIcon = isPointHittingLink(
      this.hitLinkElement,
      elementsMap,
      this.state,
      [lastPointerDownCoords.x, lastPointerDownCoords.y],
      this.device.editor.isMobile,
    );
    const lastPointerUpCoords = viewportCoordsToSceneCoords(
      this.lastPointerUpEvent!,
      this.state,
    );
    const lastPointerUpHittingLinkIcon = isPointHittingLink(
      this.hitLinkElement,
      elementsMap,
      this.state,
      [lastPointerUpCoords.x, lastPointerUpCoords.y],
      this.device.editor.isMobile,
    );
    if (lastPointerDownHittingLinkIcon && lastPointerUpHittingLinkIcon) {
      let url = this.hitLinkElement.link;
      if (url) {
        url = normalizeLink(url);
        let customEvent;
        if (this.props.onLinkOpen) {
          customEvent = wrapEvent(EVENT.EXCALIDRAW_LINK, event.nativeEvent);
          this.props.onLinkOpen(
            {
              ...this.hitLinkElement,
              link: url,
            },
            customEvent,
          );
        }
        if (!customEvent?.defaultPrevented) {
          const target = isLocalLink(url) ? "_self" : "_blank";
          const newWindow = window.open(undefined, target);
          // https://mathiasbynens.github.io/rel-noopener/
          if (newWindow) {
            newWindow.opener = null;
            newWindow.location = url;
          }
        }
      }
    }
  };

  private getTopLayerFrameAtSceneCoords = (sceneCoords: {
    x: number;
    y: number;
  }) => {
    const elementsMap = this.scene.getNonDeletedElementsMap();
    const frames = this.scene
      .getNonDeletedFramesLikes()
      .filter((frame): frame is ExcalidrawFrameLikeElement =>
        isCursorInFrame(sceneCoords, frame, elementsMap),
      );

    return frames.length ? frames[frames.length - 1] : null;
  };

  private handleCanvasPointerMove = (
    event: React.PointerEvent<HTMLCanvasElement>,
  ) => {
    this.savePointer(event.clientX, event.clientY, this.state.cursorButton);
    this.lastPointerMoveEvent = event.nativeEvent;

    if (gesture.pointers.has(event.pointerId)) {
      gesture.pointers.set(event.pointerId, {
        x: event.clientX,
        y: event.clientY,
      });
    }

    const initialScale = gesture.initialScale;
    if (
      gesture.pointers.size === 2 &&
      gesture.lastCenter &&
      initialScale &&
      gesture.initialDistance
    ) {
      const center = getCenter(gesture.pointers);
      const deltaX = center.x - gesture.lastCenter.x;
      const deltaY = center.y - gesture.lastCenter.y;
      gesture.lastCenter = center;

      const distance = getDistance(Array.from(gesture.pointers.values()));
      const scaleFactor =
        this.state.activeTool.type === "freedraw" && this.state.penMode
          ? 1
          : distance / gesture.initialDistance;

      const nextZoom = scaleFactor
        ? getNormalizedZoom(initialScale * scaleFactor)
        : this.state.zoom.value;

      this.setState((state) => {
        const zoomState = getStateForZoom(
          {
            viewportX: center.x,
            viewportY: center.y,
            nextZoom,
          },
          state,
        );

        this.translateCanvas({
          zoom: zoomState.zoom,
          scrollX: zoomState.scrollX + deltaX / nextZoom,
          scrollY: zoomState.scrollY + deltaY / nextZoom,
          shouldCacheIgnoreZoom: true,
        });
      });
      this.resetShouldCacheIgnoreZoomDebounced();
    } else {
      gesture.lastCenter =
        gesture.initialDistance =
        gesture.initialScale =
          null;
    }

    if (
      isHoldingSpace ||
      isPanning ||
      isDraggingScrollBar ||
      isHandToolActive(this.state)
    ) {
      return;
    }

    const isPointerOverScrollBars = isOverScrollBars(
      currentScrollBars,
      event.clientX - this.state.offsetLeft,
      event.clientY - this.state.offsetTop,
    );
    const isOverScrollBar = isPointerOverScrollBars.isOverEither;
    if (!this.state.draggingElement && !this.state.multiElement) {
      if (isOverScrollBar) {
        resetCursor(this.interactiveCanvas);
      } else {
        setCursorForShape(this.interactiveCanvas, this.state);
      }
    }

    const scenePointer = viewportCoordsToSceneCoords(event, this.state);
    const { x: scenePointerX, y: scenePointerY } = scenePointer;

    if (
      !this.state.draggingElement &&
      isActiveToolNonLinearSnappable(this.state.activeTool.type)
    ) {
      const { originOffset, snapLines } = getSnapLinesAtPointer(
        this.scene.getNonDeletedElements(),
        this.state,
        {
          x: scenePointerX,
          y: scenePointerY,
        },
        event,
        this.scene.getNonDeletedElementsMap(),
      );

      this.setState((prevState) => {
        const nextSnapLines = updateStable(prevState.snapLines, snapLines);
        const nextOriginOffset = prevState.originSnapOffset
          ? updateStable(prevState.originSnapOffset, originOffset)
          : originOffset;

        if (
          prevState.snapLines === nextSnapLines &&
          prevState.originSnapOffset === nextOriginOffset
        ) {
          return null;
        }
        return {
          snapLines: nextSnapLines,
          originSnapOffset: nextOriginOffset,
        };
      });
    } else if (!this.state.draggingElement) {
      this.setState((prevState) => {
        if (prevState.snapLines.length) {
          return {
            snapLines: [],
          };
        }
        return null;
      });
    }

    if (
      this.state.editingLinearElement &&
      !this.state.editingLinearElement.isDragging
    ) {
      const editingLinearElement = LinearElementEditor.handlePointerMove(
        event,
        scenePointerX,
        scenePointerY,
        this.state,
        this.scene.getNonDeletedElementsMap(),
      );

      if (
        editingLinearElement &&
        editingLinearElement !== this.state.editingLinearElement
      ) {
        // Since we are reading from previous state which is not possible with
        // automatic batching in React 18 hence using flush sync to synchronously
        // update the state. Check https://github.com/excalidraw/excalidraw/pull/5508 for more details.
        flushSync(() => {
          this.setState({
            editingLinearElement,
          });
        });
      }
      if (editingLinearElement?.lastUncommittedPoint != null) {
        this.maybeSuggestBindingAtCursor(scenePointer);
      } else {
        // causes stack overflow if not sync
        flushSync(() => {
          this.setState({ suggestedBindings: [] });
        });
      }
    }

    if (isBindingElementType(this.state.activeTool.type)) {
      // Hovering with a selected tool or creating new linear element via click
      // and point
      const { draggingElement } = this.state;
      if (isBindingElement(draggingElement, false)) {
        this.maybeSuggestBindingsForLinearElementAtCoords(
          draggingElement,
          [scenePointer],
          this.state.startBoundElement,
        );
      } else {
        this.maybeSuggestBindingAtCursor(scenePointer);
      }
    }

    if (this.state.multiElement) {
      const { multiElement } = this.state;
      const { x: rx, y: ry } = multiElement;

      const { points, lastCommittedPoint } = multiElement;
      const lastPoint = points[points.length - 1];

      setCursorForShape(this.interactiveCanvas, this.state);

      if (lastPoint === lastCommittedPoint) {
        // if we haven't yet created a temp point and we're beyond commit-zone
        // threshold, add a point
        if (
          distance2d(
            scenePointerX - rx,
            scenePointerY - ry,
            lastPoint[0],
            lastPoint[1],
          ) >= LINE_CONFIRM_THRESHOLD
        ) {
          mutateElement(multiElement, {
            points: [...points, [scenePointerX - rx, scenePointerY - ry]],
          });
        } else {
          setCursor(this.interactiveCanvas, CURSOR_TYPE.POINTER);
          // in this branch, we're inside the commit zone, and no uncommitted
          // point exists. Thus do nothing (don't add/remove points).
        }
      } else if (
        points.length > 2 &&
        lastCommittedPoint &&
        distance2d(
          scenePointerX - rx,
          scenePointerY - ry,
          lastCommittedPoint[0],
          lastCommittedPoint[1],
        ) < LINE_CONFIRM_THRESHOLD
      ) {
        setCursor(this.interactiveCanvas, CURSOR_TYPE.POINTER);
        mutateElement(multiElement, {
          points: points.slice(0, -1),
        });
      } else {
        const [gridX, gridY] = getGridPoint(
          scenePointerX,
          scenePointerY,
          event[KEYS.CTRL_OR_CMD] ? null : this.state.gridSize,
        );

        const [lastCommittedX, lastCommittedY] =
          multiElement?.lastCommittedPoint ?? [0, 0];

        let dxFromLastCommitted = gridX - rx - lastCommittedX;
        let dyFromLastCommitted = gridY - ry - lastCommittedY;

        if (shouldRotateWithDiscreteAngle(event)) {
          ({ width: dxFromLastCommitted, height: dyFromLastCommitted } =
            getLockedLinearCursorAlignSize(
              // actual coordinate of the last committed point
              lastCommittedX + rx,
              lastCommittedY + ry,
              // cursor-grid coordinate
              gridX,
              gridY,
            ));
        }

        if (isPathALoop(points, this.state.zoom.value)) {
          setCursor(this.interactiveCanvas, CURSOR_TYPE.POINTER);
        }
        // update last uncommitted point
        mutateElement(multiElement, {
          points: [
            ...points.slice(0, -1),
            [
              lastCommittedX + dxFromLastCommitted,
              lastCommittedY + dyFromLastCommitted,
            ],
          ],
        });
      }

      return;
    }

    const hasDeselectedButton = Boolean(event.buttons);
    if (
      hasDeselectedButton ||
      (this.state.activeTool.type !== "selection" &&
        this.state.activeTool.type !== "text" &&
        this.state.activeTool.type !== "eraser")
    ) {
      return;
    }

    const elements = this.scene.getNonDeletedElements();

    const selectedElements = this.scene.getSelectedElements(this.state);
    if (
      selectedElements.length === 1 &&
      !isOverScrollBar &&
      !this.state.editingLinearElement
    ) {
      // for linear elements, we'd like to prioritize point dragging over edge resizing
      // therefore, we update and check hovered point index first
      if (this.state.selectedLinearElement) {
        this.handleHoverSelectedLinearElement(
          this.state.selectedLinearElement,
          scenePointerX,
          scenePointerY,
        );
      }

      if (
        !this.state.selectedLinearElement ||
        this.state.selectedLinearElement.hoverPointIndex === -1
      ) {
        const elementWithTransformHandleType =
          getElementWithTransformHandleType(
            elements,
            this.state,
            scenePointerX,
            scenePointerY,
            this.state.zoom,
            event.pointerType,
            this.scene.getNonDeletedElementsMap(),
            this.device,
          );
        if (
          elementWithTransformHandleType &&
          elementWithTransformHandleType.transformHandleType
        ) {
          setCursor(
            this.interactiveCanvas,
            getCursorForResizingElement(elementWithTransformHandleType),
          );
          return;
        }
      }
    } else if (selectedElements.length > 1 && !isOverScrollBar) {
      const transformHandleType = getTransformHandleTypeFromCoords(
        getCommonBounds(selectedElements),
        scenePointerX,
        scenePointerY,
        this.state.zoom,
        event.pointerType,
        this.device,
      );
      if (transformHandleType) {
        setCursor(
          this.interactiveCanvas,
          getCursorForResizingElement({
            transformHandleType,
          }),
        );
        return;
      }
    }

    const hitElement = this.getElementAtPosition(
      scenePointer.x,
      scenePointer.y,
    );

    this.hitLinkElement = this.getElementLinkAtPosition(
      scenePointer,
      hitElement,
    );
    if (isEraserActive(this.state)) {
      return;
    }
    if (
      this.hitLinkElement &&
      !this.state.selectedElementIds[this.hitLinkElement.id]
    ) {
      setCursor(this.interactiveCanvas, CURSOR_TYPE.POINTER);
      showHyperlinkTooltip(
        this.hitLinkElement,
        this.state,
        this.scene.getNonDeletedElementsMap(),
      );
    } else {
      hideHyperlinkToolip();
      if (
        hitElement &&
        (hitElement.link || isEmbeddableElement(hitElement)) &&
        this.state.selectedElementIds[hitElement.id] &&
        !this.state.contextMenu &&
        !this.state.showHyperlinkPopup
      ) {
        this.setState({ showHyperlinkPopup: "info" });
      } else if (this.state.activeTool.type === "text") {
        setCursor(
          this.interactiveCanvas,
          isTextElement(hitElement) ? CURSOR_TYPE.TEXT : CURSOR_TYPE.CROSSHAIR,
        );
      } else if (this.state.viewModeEnabled) {
        setCursor(this.interactiveCanvas, CURSOR_TYPE.GRAB);
      } else if (isOverScrollBar) {
        setCursor(this.interactiveCanvas, CURSOR_TYPE.AUTO);
      } else if (this.state.selectedLinearElement) {
        this.handleHoverSelectedLinearElement(
          this.state.selectedLinearElement,
          scenePointerX,
          scenePointerY,
        );
      } else if (
        // if using cmd/ctrl, we're not dragging
        !event[KEYS.CTRL_OR_CMD]
      ) {
        if (
          (hitElement ||
            this.isHittingCommonBoundingBoxOfSelectedElements(
              scenePointer,
              selectedElements,
            )) &&
          !hitElement?.locked
        ) {
          if (
            hitElement &&
            isIframeLikeElement(hitElement) &&
            this.isIframeLikeElementCenter(
              hitElement,
              event,
              scenePointerX,
              scenePointerY,
            )
          ) {
            setCursor(this.interactiveCanvas, CURSOR_TYPE.POINTER);
            this.setState({
              activeEmbeddable: { element: hitElement, state: "hover" },
            });
          } else {
            setCursor(this.interactiveCanvas, CURSOR_TYPE.MOVE);
            if (this.state.activeEmbeddable?.state === "hover") {
              this.setState({ activeEmbeddable: null });
            }
          }
        }
      } else {
        setCursor(this.interactiveCanvas, CURSOR_TYPE.AUTO);
      }
    }
  };

  private handleEraser = (
    event: PointerEvent,
    pointerDownState: PointerDownState,
    scenePointer: { x: number; y: number },
  ) => {
    this.eraserTrail.addPointToPath(scenePointer.x, scenePointer.y);

    let didChange = false;

    const processedGroups = new Set<ExcalidrawElement["id"]>();
    const nonDeletedElements = this.scene.getNonDeletedElements();

    const processElements = (elements: ExcalidrawElement[]) => {
      for (const element of elements) {
        if (element.locked) {
          return;
        }

        if (event.altKey) {
          if (this.elementsPendingErasure.delete(element.id)) {
            didChange = true;
          }
        } else if (!this.elementsPendingErasure.has(element.id)) {
          didChange = true;
          this.elementsPendingErasure.add(element.id);
        }

        // (un)erase groups atomically
        if (didChange && element.groupIds?.length) {
          const shallowestGroupId = element.groupIds.at(-1)!;
          if (!processedGroups.has(shallowestGroupId)) {
            processedGroups.add(shallowestGroupId);
            const elems = getElementsInGroup(
              nonDeletedElements,
              shallowestGroupId,
            );
            for (const elem of elems) {
              if (event.altKey) {
                this.elementsPendingErasure.delete(elem.id);
              } else {
                this.elementsPendingErasure.add(elem.id);
              }
            }
          }
        }
      }
    };

    const distance = distance2d(
      pointerDownState.lastCoords.x,
      pointerDownState.lastCoords.y,
      scenePointer.x,
      scenePointer.y,
    );
    const threshold = this.getElementHitThreshold();
    const point = { ...pointerDownState.lastCoords };
    let samplingInterval = 0;
    while (samplingInterval <= distance) {
      const hitElements = this.getElementsAtPosition(point.x, point.y);
      processElements(hitElements);

      // Exit since we reached current point
      if (samplingInterval === distance) {
        break;
      }

      // Calculate next point in the line at a distance of sampling interval
      samplingInterval = Math.min(samplingInterval + threshold, distance);

      const distanceRatio = samplingInterval / distance;
      const nextX =
        (1 - distanceRatio) * point.x + distanceRatio * scenePointer.x;
      const nextY =
        (1 - distanceRatio) * point.y + distanceRatio * scenePointer.y;
      point.x = nextX;
      point.y = nextY;
    }

    pointerDownState.lastCoords.x = scenePointer.x;
    pointerDownState.lastCoords.y = scenePointer.y;

    if (didChange) {
      for (const element of this.scene.getNonDeletedElements()) {
        if (
          isBoundToContainer(element) &&
          (this.elementsPendingErasure.has(element.id) ||
            this.elementsPendingErasure.has(element.containerId))
        ) {
          if (event.altKey) {
            this.elementsPendingErasure.delete(element.id);
            this.elementsPendingErasure.delete(element.containerId);
          } else {
            this.elementsPendingErasure.add(element.id);
            this.elementsPendingErasure.add(element.containerId);
          }
        }
      }

      this.elementsPendingErasure = new Set(this.elementsPendingErasure);
      this.onSceneUpdated();
    }
  };

  // set touch moving for mobile context menu
  private handleTouchMove = (event: React.TouchEvent<HTMLCanvasElement>) => {
    invalidateContextMenu = true;
  };

  handleHoverSelectedLinearElement(
    linearElementEditor: LinearElementEditor,
    scenePointerX: number,
    scenePointerY: number,
  ) {
    const elementsMap = this.scene.getNonDeletedElementsMap();

    const element = LinearElementEditor.getElement(
      linearElementEditor.elementId,
      elementsMap,
    );

    if (!element) {
      return;
    }
    if (this.state.selectedLinearElement) {
      let hoverPointIndex = -1;
      let segmentMidPointHoveredCoords = null;
      if (
        hitElementItself({
          x: scenePointerX,
          y: scenePointerY,
          element,
          shape: this.getElementShape(element),
        })
      ) {
        hoverPointIndex = LinearElementEditor.getPointIndexUnderCursor(
          element,
          elementsMap,
          this.state.zoom,
          scenePointerX,
          scenePointerY,
        );
        segmentMidPointHoveredCoords =
          LinearElementEditor.getSegmentMidpointHitCoords(
            linearElementEditor,
            { x: scenePointerX, y: scenePointerY },
            this.state,
            this.scene.getNonDeletedElementsMap(),
          );

        if (hoverPointIndex >= 0 || segmentMidPointHoveredCoords) {
          setCursor(this.interactiveCanvas, CURSOR_TYPE.POINTER);
        } else if (this.hitElement(scenePointerX, scenePointerY, element)) {
          setCursor(this.interactiveCanvas, CURSOR_TYPE.MOVE);
        }
      } else if (this.hitElement(scenePointerX, scenePointerY, element)) {
        setCursor(this.interactiveCanvas, CURSOR_TYPE.MOVE);
      }

      if (
        this.state.selectedLinearElement.hoverPointIndex !== hoverPointIndex
      ) {
        this.setState({
          selectedLinearElement: {
            ...this.state.selectedLinearElement,
            hoverPointIndex,
          },
        });
      }

      if (
        !LinearElementEditor.arePointsEqual(
          this.state.selectedLinearElement.segmentMidPointHoveredCoords,
          segmentMidPointHoveredCoords,
        )
      ) {
        this.setState({
          selectedLinearElement: {
            ...this.state.selectedLinearElement,
            segmentMidPointHoveredCoords,
          },
        });
      }
    } else {
      setCursor(this.interactiveCanvas, CURSOR_TYPE.AUTO);
    }
  }

  private handleCanvasPointerDown = (
    event: React.PointerEvent<HTMLElement>,
  ) => {
    this.maybeCleanupAfterMissingPointerUp(event.nativeEvent);
    this.maybeUnfollowRemoteUser();

    // since contextMenu options are potentially evaluated on each render,
    // and an contextMenu action may depend on selection state, we must
    // close the contextMenu before we update the selection on pointerDown
    // (e.g. resetting selection)
    if (this.state.contextMenu) {
      this.setState({ contextMenu: null });
    }

    if (this.state.snapLines) {
      this.setAppState({ snapLines: [] });
    }

    this.updateGestureOnPointerDown(event);

    // if dragging element is freedraw and another pointerdown event occurs
    // a second finger is on the screen
    // discard the freedraw element if it is very short because it is likely
    // just a spike, otherwise finalize the freedraw element when the second
    // finger is lifted
    if (
      event.pointerType === "touch" &&
      this.state.draggingElement &&
      this.state.draggingElement.type === "freedraw"
    ) {
      const element = this.state.draggingElement as ExcalidrawFreeDrawElement;
      this.updateScene({
        ...(element.points.length < 10
          ? {
              elements: this.scene
                .getElementsIncludingDeleted()
                .filter((el) => el.id !== element.id),
            }
          : {}),
        appState: {
          draggingElement: null,
          editingElement: null,
          startBoundElement: null,
          suggestedBindings: [],
          selectedElementIds: makeNextSelectedElementIds(
            Object.keys(this.state.selectedElementIds)
              .filter((key) => key !== element.id)
              .reduce((obj: { [id: string]: true }, key) => {
                obj[key] = this.state.selectedElementIds[key];
                return obj;
              }, {}),
            this.state,
          ),
        },
        storeAction: StoreAction.UPDATE,
      });
      return;
    }

    // remove any active selection when we start to interact with canvas
    // (mainly, we care about removing selection outside the component which
    //  would prevent our copy handling otherwise)
    const selection = document.getSelection();
    if (selection?.anchorNode) {
      selection.removeAllRanges();
    }
    this.maybeOpenContextMenuAfterPointerDownOnTouchDevices(event);

    //fires only once, if pen is detected, penMode is enabled
    //the user can disable this by toggling the penMode button
    if (!this.state.penDetected && event.pointerType === "pen") {
      this.setState((prevState) => {
        return {
          penMode: true,
          penDetected: true,
        };
      });
    }

    if (
      !this.device.isTouchScreen &&
      ["pen", "touch"].includes(event.pointerType)
    ) {
      this.device = updateObject(this.device, { isTouchScreen: true });
    }

    if (isPanning) {
      return;
    }

    this.lastPointerDownEvent = event;

    // we must exit before we set `cursorButton` state and `savePointer`
    // else it will send pointer state & laser pointer events in collab when
    // panning
    if (this.handleCanvasPanUsingWheelOrSpaceDrag(event)) {
      return;
    }

    this.setState({
      lastPointerDownWith: event.pointerType,
      cursorButton: "down",
    });
    this.savePointer(event.clientX, event.clientY, "down");

    if (
      event.button === POINTER_BUTTON.ERASER &&
      this.state.activeTool.type !== TOOL_TYPE.eraser
    ) {
      this.setState(
        {
          activeTool: updateActiveTool(this.state, {
            type: TOOL_TYPE.eraser,
            lastActiveToolBeforeEraser: this.state.activeTool,
          }),
        },
        () => {
          this.handleCanvasPointerDown(event);
          const onPointerUp = () => {
            unsubPointerUp();
            unsubCleanup?.();
            if (isEraserActive(this.state)) {
              this.setState({
                activeTool: updateActiveTool(this.state, {
                  ...(this.state.activeTool.lastActiveTool || {
                    type: TOOL_TYPE.selection,
                  }),
                  lastActiveToolBeforeEraser: null,
                }),
              });
            }
          };

          const unsubPointerUp = addEventListener(
            window,
            EVENT.POINTER_UP,
            onPointerUp,
            {
              once: true,
            },
          );
          let unsubCleanup: UnsubscribeCallback | undefined;
          // subscribe inside rAF lest it'd be triggered on the same pointerdown
          // if we start erasing while coming from blurred document since
          // we cleanup pointer events on focus
          requestAnimationFrame(() => {
            unsubCleanup =
              this.missingPointerEventCleanupEmitter.once(onPointerUp);
          });
        },
      );
      return;
    }

    // only handle left mouse button or touch
    if (
      event.button !== POINTER_BUTTON.MAIN &&
      event.button !== POINTER_BUTTON.TOUCH &&
      event.button !== POINTER_BUTTON.ERASER
    ) {
      return;
    }

    // don't select while panning
    if (gesture.pointers.size > 1) {
      return;
    }

    // State for the duration of a pointer interaction, which starts with a
    // pointerDown event, ends with a pointerUp event (or another pointerDown)
    const pointerDownState = this.initialPointerDownState(event);

    this.setState({
      selectedElementsAreBeingDragged: false,
    });

    if (this.handleDraggingScrollBar(event, pointerDownState)) {
      return;
    }

    this.clearSelectionIfNotUsingSelection();
    this.updateBindingEnabledOnPointerMove(event);

    if (this.handleSelectionOnPointerDown(event, pointerDownState)) {
      return;
    }

    const allowOnPointerDown =
      !this.state.penMode ||
      event.pointerType !== "touch" ||
      this.state.activeTool.type === "selection" ||
      this.state.activeTool.type === "text" ||
      this.state.activeTool.type === "image";

    if (!allowOnPointerDown) {
      return;
    }

    if (this.state.activeTool.type === "text") {
      this.handleTextOnPointerDown(event, pointerDownState);
      return;
    } else if (
      this.state.activeTool.type === "arrow" ||
      this.state.activeTool.type === "line"
    ) {
      this.handleLinearElementOnPointerDown(
        event,
        this.state.activeTool.type,
        pointerDownState,
      );
    } else if (this.state.activeTool.type === "image") {
      // reset image preview on pointerdown
      setCursor(this.interactiveCanvas, CURSOR_TYPE.CROSSHAIR);

      // retrieve the latest element as the state may be stale
      const pendingImageElement =
        this.state.pendingImageElementId &&
        this.scene.getElement(this.state.pendingImageElementId);

      if (!pendingImageElement) {
        return;
      }

      this.setState({
        draggingElement: pendingImageElement,
        editingElement: pendingImageElement,
        pendingImageElementId: null,
        multiElement: null,
      });

      const { x, y } = viewportCoordsToSceneCoords(event, this.state);

      const frame = this.getTopLayerFrameAtSceneCoords({ x, y });

      mutateElement(pendingImageElement, {
        x,
        y,
        frameId: frame ? frame.id : null,
      });
    } else if (this.state.activeTool.type === "freedraw") {
      this.handleFreeDrawElementOnPointerDown(
        event,
        this.state.activeTool.type,
        pointerDownState,
      );
    } else if (this.state.activeTool.type === "custom") {
      setCursorForShape(this.interactiveCanvas, this.state);
    } else if (
      this.state.activeTool.type === TOOL_TYPE.frame ||
      this.state.activeTool.type === TOOL_TYPE.magicframe
    ) {
      this.createFrameElementOnPointerDown(
        pointerDownState,
        this.state.activeTool.type,
      );
    } else if (this.state.activeTool.type === "laser") {
      this.laserTrails.startPath(
        pointerDownState.lastCoords.x,
        pointerDownState.lastCoords.y,
      );
    } else if (
      this.state.activeTool.type !== "eraser" &&
      this.state.activeTool.type !== "hand"
    ) {
      this.createGenericElementOnPointerDown(
        this.state.activeTool.type,
        pointerDownState,
      );
    }

    this.props?.onPointerDown?.(this.state.activeTool, pointerDownState);
    this.onPointerDownEmitter.trigger(
      this.state.activeTool,
      pointerDownState,
      event,
    );

    if (this.state.activeTool.type === "eraser") {
      this.eraserTrail.startPath(
        pointerDownState.lastCoords.x,
        pointerDownState.lastCoords.y,
      );
    }

    const onPointerMove =
      this.onPointerMoveFromPointerDownHandler(pointerDownState);

    const onPointerUp =
      this.onPointerUpFromPointerDownHandler(pointerDownState);

    const onKeyDown = this.onKeyDownFromPointerDownHandler(pointerDownState);
    const onKeyUp = this.onKeyUpFromPointerDownHandler(pointerDownState);

    this.missingPointerEventCleanupEmitter.once((_event) =>
      onPointerUp(_event || event.nativeEvent),
    );

    if (!this.state.viewModeEnabled || this.state.activeTool.type === "laser") {
      window.addEventListener(EVENT.POINTER_MOVE, onPointerMove);
      window.addEventListener(EVENT.POINTER_UP, onPointerUp);
      window.addEventListener(EVENT.KEYDOWN, onKeyDown);
      window.addEventListener(EVENT.KEYUP, onKeyUp);
      pointerDownState.eventListeners.onMove = onPointerMove;
      pointerDownState.eventListeners.onUp = onPointerUp;
      pointerDownState.eventListeners.onKeyUp = onKeyUp;
      pointerDownState.eventListeners.onKeyDown = onKeyDown;
    }
  };

  private handleCanvasPointerUp = (
    event: React.PointerEvent<HTMLCanvasElement>,
  ) => {
    this.removePointer(event);
    this.lastPointerUpEvent = event;

    const scenePointer = viewportCoordsToSceneCoords(
      { clientX: event.clientX, clientY: event.clientY },
      this.state,
    );
    const clicklength =
      event.timeStamp - (this.lastPointerDownEvent?.timeStamp ?? 0);
    if (this.device.editor.isMobile && clicklength < 300) {
      const hitElement = this.getElementAtPosition(
        scenePointer.x,
        scenePointer.y,
      );
      if (
        isIframeLikeElement(hitElement) &&
        this.isIframeLikeElementCenter(
          hitElement,
          event,
          scenePointer.x,
          scenePointer.y,
        )
      ) {
        this.handleEmbeddableCenterClick(hitElement);
        return;
      }
    }

    if (this.device.isTouchScreen) {
      const hitElement = this.getElementAtPosition(
        scenePointer.x,
        scenePointer.y,
      );
      this.hitLinkElement = this.getElementLinkAtPosition(
        scenePointer,
        hitElement,
      );
    }

    if (
      this.hitLinkElement &&
      !this.state.selectedElementIds[this.hitLinkElement.id]
    ) {
      if (
        clicklength < 300 &&
        isIframeLikeElement(this.hitLinkElement) &&
        !isPointHittingLinkIcon(
          this.hitLinkElement,
          this.scene.getNonDeletedElementsMap(),
          this.state,
          [scenePointer.x, scenePointer.y],
        )
      ) {
        this.handleEmbeddableCenterClick(this.hitLinkElement);
      } else {
        this.redirectToLink(event, this.device.isTouchScreen);
      }
    } else if (this.state.viewModeEnabled) {
      this.setState({
        activeEmbeddable: null,
        selectedElementIds: {},
      });
    }
  };

  private maybeOpenContextMenuAfterPointerDownOnTouchDevices = (
    event: React.PointerEvent<HTMLElement>,
  ): void => {
    // deal with opening context menu on touch devices
    if (event.pointerType === "touch") {
      invalidateContextMenu = false;

      if (touchTimeout) {
        // If there's already a touchTimeout, this means that there's another
        // touch down and we are doing another touch, so we shouldn't open the
        // context menu.
        invalidateContextMenu = true;
      } else {
        // open the context menu with the first touch's clientX and clientY
        // if the touch is not moving
        touchTimeout = window.setTimeout(() => {
          touchTimeout = 0;
          if (!invalidateContextMenu) {
            this.handleCanvasContextMenu(event);
          }
        }, TOUCH_CTX_MENU_TIMEOUT);
      }
    }
  };

  private resetContextMenuTimer = () => {
    clearTimeout(touchTimeout);
    touchTimeout = 0;
    invalidateContextMenu = false;
  };

  /**
   * pointerup may not fire in certian cases (user tabs away...), so in order
   * to properly cleanup pointerdown state, we need to fire any hanging
   * pointerup handlers manually
   */
  private maybeCleanupAfterMissingPointerUp = (event: PointerEvent | null) => {
    lastPointerUp?.();
    this.missingPointerEventCleanupEmitter.trigger(event).clear();
  };

  // Returns whether the event is a panning
  private handleCanvasPanUsingWheelOrSpaceDrag = (
    event: React.PointerEvent<HTMLElement>,
  ): boolean => {
    if (
      !(
        gesture.pointers.size <= 1 &&
        (event.button === POINTER_BUTTON.WHEEL ||
          (event.button === POINTER_BUTTON.MAIN && isHoldingSpace) ||
          isHandToolActive(this.state) ||
          this.state.viewModeEnabled)
      ) ||
      isTextElement(this.state.editingElement)
    ) {
      return false;
    }
    isPanning = true;
    event.preventDefault();

    let nextPastePrevented = false;
    const isLinux =
      typeof window === undefined
        ? false
        : /Linux/.test(window.navigator.platform);

    setCursor(this.interactiveCanvas, CURSOR_TYPE.GRABBING);
    let { clientX: lastX, clientY: lastY } = event;
    const onPointerMove = withBatchedUpdatesThrottled((event: PointerEvent) => {
      const deltaX = lastX - event.clientX;
      const deltaY = lastY - event.clientY;
      lastX = event.clientX;
      lastY = event.clientY;

      /*
       * Prevent paste event if we move while middle clicking on Linux.
       * See issue #1383.
       */
      if (
        isLinux &&
        !nextPastePrevented &&
        (Math.abs(deltaX) > 1 || Math.abs(deltaY) > 1)
      ) {
        nextPastePrevented = true;

        /* Prevent the next paste event */
        const preventNextPaste = (event: ClipboardEvent) => {
          document.body.removeEventListener(EVENT.PASTE, preventNextPaste);
          event.stopPropagation();
        };

        /*
         * Reenable next paste in case of disabled middle click paste for
         * any reason:
         * - right click paste
         * - empty clipboard
         */
        const enableNextPaste = () => {
          setTimeout(() => {
            document.body.removeEventListener(EVENT.PASTE, preventNextPaste);
            window.removeEventListener(EVENT.POINTER_UP, enableNextPaste);
          }, 100);
        };

        document.body.addEventListener(EVENT.PASTE, preventNextPaste);
        window.addEventListener(EVENT.POINTER_UP, enableNextPaste);
      }

      this.translateCanvas({
        scrollX: this.state.scrollX - deltaX / this.state.zoom.value,
        scrollY: this.state.scrollY - deltaY / this.state.zoom.value,
      });
    });
    const teardown = withBatchedUpdates(
      (lastPointerUp = () => {
        lastPointerUp = null;
        isPanning = false;
        if (!isHoldingSpace) {
          if (this.state.viewModeEnabled) {
            setCursor(this.interactiveCanvas, CURSOR_TYPE.GRAB);
          } else {
            setCursorForShape(this.interactiveCanvas, this.state);
          }
        }
        this.setState({
          cursorButton: "up",
        });
        this.savePointer(event.clientX, event.clientY, "up");
        window.removeEventListener(EVENT.POINTER_MOVE, onPointerMove);
        window.removeEventListener(EVENT.POINTER_UP, teardown);
        window.removeEventListener(EVENT.BLUR, teardown);
        onPointerMove.flush();
      }),
    );
    window.addEventListener(EVENT.BLUR, teardown);
    window.addEventListener(EVENT.POINTER_MOVE, onPointerMove, {
      passive: true,
    });
    window.addEventListener(EVENT.POINTER_UP, teardown);
    return true;
  };

  private updateGestureOnPointerDown(
    event: React.PointerEvent<HTMLElement>,
  ): void {
    gesture.pointers.set(event.pointerId, {
      x: event.clientX,
      y: event.clientY,
    });

    if (gesture.pointers.size === 2) {
      gesture.lastCenter = getCenter(gesture.pointers);
      gesture.initialScale = this.state.zoom.value;
      gesture.initialDistance = getDistance(
        Array.from(gesture.pointers.values()),
      );
    }
  }

  private initialPointerDownState(
    event: React.PointerEvent<HTMLElement>,
  ): PointerDownState {
    const origin = viewportCoordsToSceneCoords(event, this.state);
    const selectedElements = this.scene.getSelectedElements(this.state);
    const [minX, minY, maxX, maxY] = getCommonBounds(selectedElements);

    return {
      origin,
      withCmdOrCtrl: event[KEYS.CTRL_OR_CMD],
      originInGrid: tupleToCoors(
        getGridPoint(
          origin.x,
          origin.y,
          event[KEYS.CTRL_OR_CMD] ? null : this.state.gridSize,
        ),
      ),
      scrollbars: isOverScrollBars(
        currentScrollBars,
        event.clientX - this.state.offsetLeft,
        event.clientY - this.state.offsetTop,
      ),
      // we need to duplicate because we'll be updating this state
      lastCoords: { ...origin },
      originalElements: this.scene
        .getNonDeletedElements()
        .reduce((acc, element) => {
          acc.set(element.id, deepCopyElement(element));
          return acc;
        }, new Map() as PointerDownState["originalElements"]),
      resize: {
        handleType: false,
        isResizing: false,
        offset: { x: 0, y: 0 },
        arrowDirection: "origin",
        center: { x: (maxX + minX) / 2, y: (maxY + minY) / 2 },
      },
      hit: {
        element: null,
        allHitElements: [],
        wasAddedToSelection: false,
        hasBeenDuplicated: false,
        hasHitCommonBoundingBoxOfSelectedElements:
          this.isHittingCommonBoundingBoxOfSelectedElements(
            origin,
            selectedElements,
          ),
      },
      drag: {
        hasOccurred: false,
        offset: null,
      },
      eventListeners: {
        onMove: null,
        onUp: null,
        onKeyUp: null,
        onKeyDown: null,
      },
      boxSelection: {
        hasOccurred: false,
      },
    };
  }

  // Returns whether the event is a dragging a scrollbar
  private handleDraggingScrollBar(
    event: React.PointerEvent<HTMLElement>,
    pointerDownState: PointerDownState,
  ): boolean {
    if (
      !(pointerDownState.scrollbars.isOverEither && !this.state.multiElement)
    ) {
      return false;
    }
    isDraggingScrollBar = true;
    pointerDownState.lastCoords.x = event.clientX;
    pointerDownState.lastCoords.y = event.clientY;
    const onPointerMove = withBatchedUpdatesThrottled((event: PointerEvent) => {
      const target = event.target;
      if (!(target instanceof HTMLElement)) {
        return;
      }

      this.handlePointerMoveOverScrollbars(event, pointerDownState);
    });
    const onPointerUp = withBatchedUpdates(() => {
      lastPointerUp = null;
      isDraggingScrollBar = false;
      setCursorForShape(this.interactiveCanvas, this.state);
      this.setState({
        cursorButton: "up",
      });
      this.savePointer(event.clientX, event.clientY, "up");
      window.removeEventListener(EVENT.POINTER_MOVE, onPointerMove);
      window.removeEventListener(EVENT.POINTER_UP, onPointerUp);
      onPointerMove.flush();
    });

    lastPointerUp = onPointerUp;

    window.addEventListener(EVENT.POINTER_MOVE, onPointerMove);
    window.addEventListener(EVENT.POINTER_UP, onPointerUp);
    return true;
  }

  private clearSelectionIfNotUsingSelection = (): void => {
    if (this.state.activeTool.type !== "selection") {
      this.setState({
        selectedElementIds: makeNextSelectedElementIds({}, this.state),
        selectedGroupIds: {},
        editingGroupId: null,
        activeEmbeddable: null,
      });
    }
  };

  /**
   * @returns whether the pointer event has been completely handled
   */
  private handleSelectionOnPointerDown = (
    event: React.PointerEvent<HTMLElement>,
    pointerDownState: PointerDownState,
  ): boolean => {
    if (this.state.activeTool.type === "selection") {
      const elements = this.scene.getNonDeletedElements();
      const elementsMap = this.scene.getNonDeletedElementsMap();
      const selectedElements = this.scene.getSelectedElements(this.state);

      if (
        selectedElements.length === 1 &&
        !this.state.editingLinearElement &&
        !(
          this.state.selectedLinearElement &&
          this.state.selectedLinearElement.hoverPointIndex !== -1
        )
      ) {
        const elementWithTransformHandleType =
          getElementWithTransformHandleType(
            elements,
            this.state,
            pointerDownState.origin.x,
            pointerDownState.origin.y,
            this.state.zoom,
            event.pointerType,
            this.scene.getNonDeletedElementsMap(),
            this.device,
          );
        if (elementWithTransformHandleType != null) {
          this.setState({
            resizingElement: elementWithTransformHandleType.element,
          });
          pointerDownState.resize.handleType =
            elementWithTransformHandleType.transformHandleType;
        }
      } else if (selectedElements.length > 1) {
        pointerDownState.resize.handleType = getTransformHandleTypeFromCoords(
          getCommonBounds(selectedElements),
          pointerDownState.origin.x,
          pointerDownState.origin.y,
          this.state.zoom,
          event.pointerType,
          this.device,
        );
      }
      if (pointerDownState.resize.handleType) {
        pointerDownState.resize.isResizing = true;
        pointerDownState.resize.offset = tupleToCoors(
          getResizeOffsetXY(
            pointerDownState.resize.handleType,
            selectedElements,
            elementsMap,
            pointerDownState.origin.x,
            pointerDownState.origin.y,
          ),
        );
        if (
          selectedElements.length === 1 &&
          isLinearElement(selectedElements[0]) &&
          selectedElements[0].points.length === 2
        ) {
          pointerDownState.resize.arrowDirection = getResizeArrowDirection(
            pointerDownState.resize.handleType,
            selectedElements[0],
          );
        }
      } else {
        if (this.state.selectedLinearElement) {
          const linearElementEditor =
            this.state.editingLinearElement || this.state.selectedLinearElement;
          const ret = LinearElementEditor.handlePointerDown(
            event,
            this.state,
            this.store,
            pointerDownState.origin,
            linearElementEditor,
            this,
          );
          if (ret.hitElement) {
            pointerDownState.hit.element = ret.hitElement;
          }
          if (ret.linearElementEditor) {
            this.setState({ selectedLinearElement: ret.linearElementEditor });

            if (this.state.editingLinearElement) {
              this.setState({ editingLinearElement: ret.linearElementEditor });
            }
          }
          if (ret.didAddPoint) {
            return true;
          }
        }
        // hitElement may already be set above, so check first
        pointerDownState.hit.element =
          pointerDownState.hit.element ??
          this.getElementAtPosition(
            pointerDownState.origin.x,
            pointerDownState.origin.y,
          );

        if (pointerDownState.hit.element) {
          // Early return if pointer is hitting link icon
          const hitLinkElement = this.getElementLinkAtPosition(
            {
              x: pointerDownState.origin.x,
              y: pointerDownState.origin.y,
            },
            pointerDownState.hit.element,
          );
          if (hitLinkElement) {
            return false;
          }
        }

        // For overlapped elements one position may hit
        // multiple elements
        pointerDownState.hit.allHitElements = this.getElementsAtPosition(
          pointerDownState.origin.x,
          pointerDownState.origin.y,
        );

        const hitElement = pointerDownState.hit.element;
        const someHitElementIsSelected =
          pointerDownState.hit.allHitElements.some((element) =>
            this.isASelectedElement(element),
          );
        if (
          (hitElement === null || !someHitElementIsSelected) &&
          !event.shiftKey &&
          !pointerDownState.hit.hasHitCommonBoundingBoxOfSelectedElements
        ) {
          this.clearSelection(hitElement);
        }

        if (this.state.editingLinearElement) {
          this.setState({
            selectedElementIds: makeNextSelectedElementIds(
              {
                [this.state.editingLinearElement.elementId]: true,
              },
              this.state,
            ),
          });
          // If we click on something
        } else if (hitElement != null) {
          // on CMD/CTRL, drill down to hit element regardless of groups etc.
          if (event[KEYS.CTRL_OR_CMD]) {
            if (!this.state.selectedElementIds[hitElement.id]) {
              pointerDownState.hit.wasAddedToSelection = true;
            }
            this.setState((prevState) => ({
              ...editGroupForSelectedElement(prevState, hitElement),
              previousSelectedElementIds: this.state.selectedElementIds,
            }));
            // mark as not completely handled so as to allow dragging etc.
            return false;
          }

          // deselect if item is selected
          // if shift is not clicked, this will always return true
          // otherwise, it will trigger selection based on current
          // state of the box
          if (!this.state.selectedElementIds[hitElement.id]) {
            // if we are currently editing a group, exiting editing mode and deselect the group.
            if (
              this.state.editingGroupId &&
              !isElementInGroup(hitElement, this.state.editingGroupId)
            ) {
              this.setState({
                selectedElementIds: makeNextSelectedElementIds({}, this.state),
                selectedGroupIds: {},
                editingGroupId: null,
                activeEmbeddable: null,
              });
            }

            // Add hit element to selection. At this point if we're not holding
            // SHIFT the previously selected element(s) were deselected above
            // (make sure you use setState updater to use latest state)
            // With shift-selection, we want to make sure that frames and their containing
            // elements are not selected at the same time.
            if (
              !someHitElementIsSelected &&
              !pointerDownState.hit.hasHitCommonBoundingBoxOfSelectedElements
            ) {
              this.setState((prevState) => {
                const nextSelectedElementIds: { [id: string]: true } = {
                  ...prevState.selectedElementIds,
                  [hitElement.id]: true,
                };

                const previouslySelectedElements: ExcalidrawElement[] = [];

                Object.keys(prevState.selectedElementIds).forEach((id) => {
                  const element = this.scene.getElement(id);
                  element && previouslySelectedElements.push(element);
                });

                // if hitElement is frame-like, deselect all of its elements
                // if they are selected
                if (isFrameLikeElement(hitElement)) {
                  getFrameChildren(
                    previouslySelectedElements,
                    hitElement.id,
                  ).forEach((element) => {
                    delete nextSelectedElementIds[element.id];
                  });
                } else if (hitElement.frameId) {
                  // if hitElement is in a frame and its frame has been selected
                  // disable selection for the given element
                  if (nextSelectedElementIds[hitElement.frameId]) {
                    delete nextSelectedElementIds[hitElement.id];
                  }
                } else {
                  // hitElement is neither a frame nor an element in a frame
                  // but since hitElement could be in a group with some frames
                  // this means selecting hitElement will have the frames selected as well
                  // because we want to keep the invariant:
                  // - frames and their elements are not selected at the same time
                  // we deselect elements in those frames that were previously selected

                  const groupIds = hitElement.groupIds;
                  const framesInGroups = new Set(
                    groupIds
                      .flatMap((gid) =>
                        getElementsInGroup(
                          this.scene.getNonDeletedElements(),
                          gid,
                        ),
                      )
                      .filter((element) => isFrameLikeElement(element))
                      .map((frame) => frame.id),
                  );

                  if (framesInGroups.size > 0) {
                    previouslySelectedElements.forEach((element) => {
                      if (
                        element.frameId &&
                        framesInGroups.has(element.frameId)
                      ) {
                        // deselect element and groups containing the element
                        delete nextSelectedElementIds[element.id];
                        element.groupIds
                          .flatMap((gid) =>
                            getElementsInGroup(
                              this.scene.getNonDeletedElements(),
                              gid,
                            ),
                          )
                          .forEach((element) => {
                            delete nextSelectedElementIds[element.id];
                          });
                      }
                    });
                  }
                }

                return {
                  ...selectGroupsForSelectedElements(
                    {
                      editingGroupId: prevState.editingGroupId,
                      selectedElementIds: nextSelectedElementIds,
                    },
                    this.scene.getNonDeletedElements(),
                    prevState,
                    this,
                  ),
                  showHyperlinkPopup:
                    hitElement.link || isEmbeddableElement(hitElement)
                      ? "info"
                      : false,
                };
              });
              pointerDownState.hit.wasAddedToSelection = true;
            }
          }
        }

        this.setState({
          previousSelectedElementIds: this.state.selectedElementIds,
        });
      }
    }
    return false;
  };

  private isASelectedElement(hitElement: ExcalidrawElement | null): boolean {
    return hitElement != null && this.state.selectedElementIds[hitElement.id];
  }

  private isHittingCommonBoundingBoxOfSelectedElements(
    point: Readonly<{ x: number; y: number }>,
    selectedElements: readonly ExcalidrawElement[],
  ): boolean {
    if (selectedElements.length < 2) {
      return false;
    }

    // How many pixels off the shape boundary we still consider a hit
    const threshold = this.getElementHitThreshold();
    const [x1, y1, x2, y2] = getCommonBounds(selectedElements);
    return (
      point.x > x1 - threshold &&
      point.x < x2 + threshold &&
      point.y > y1 - threshold &&
      point.y < y2 + threshold
    );
  }

  private handleTextOnPointerDown = (
    event: React.PointerEvent<HTMLElement>,
    pointerDownState: PointerDownState,
  ): void => {
    // if we're currently still editing text, clicking outside
    // should only finalize it, not create another (irrespective
    // of state.activeTool.locked)
    if (isTextElement(this.state.editingElement)) {
      return;
    }
    let sceneX = pointerDownState.origin.x;
    let sceneY = pointerDownState.origin.y;

    const element = this.getElementAtPosition(sceneX, sceneY, {
      includeBoundTextElement: true,
    });

    // FIXME
    let container = this.getTextBindableContainerAtPosition(sceneX, sceneY);

    if (hasBoundTextElement(element)) {
      container = element as ExcalidrawTextContainer;
      sceneX = element.x + element.width / 2;
      sceneY = element.y + element.height / 2;
    }
    this.startTextEditing({
      sceneX,
      sceneY,
      insertAtParentCenter: !event.altKey,
      container,
    });

    resetCursor(this.interactiveCanvas);
    if (!this.state.activeTool.locked) {
      this.setState({
        activeTool: updateActiveTool(this.state, { type: "selection" }),
      });
    }
  };

  private handleFreeDrawElementOnPointerDown = (
    event: React.PointerEvent<HTMLElement>,
    elementType: ExcalidrawFreeDrawElement["type"],
    pointerDownState: PointerDownState,
  ) => {
    // Begin a mark capture. This does not have to update state yet.
    const [gridX, gridY] = getGridPoint(
      pointerDownState.origin.x,
      pointerDownState.origin.y,
      null,
    );

    const topLayerFrame = this.getTopLayerFrameAtSceneCoords({
      x: gridX,
      y: gridY,
    });

    const element = newFreeDrawElement({
      type: elementType,
      x: gridX,
      y: gridY,
      strokeColor: this.state.currentItemStrokeColor,
      backgroundColor: this.state.currentItemBackgroundColor,
      fillStyle: this.state.currentItemFillStyle,
      strokeWidth: this.state.currentItemStrokeWidth,
      strokeStyle: this.state.currentItemStrokeStyle,
      roughness: this.state.currentItemRoughness,
      opacity: this.state.currentItemOpacity,
      roundness: null,
      simulatePressure: event.pressure === 0.5,
      locked: false,
      frameId: topLayerFrame ? topLayerFrame.id : null,
    });

    this.setState((prevState) => {
      const nextSelectedElementIds = {
        ...prevState.selectedElementIds,
      };
      delete nextSelectedElementIds[element.id];
      return {
        selectedElementIds: makeNextSelectedElementIds(
          nextSelectedElementIds,
          prevState,
        ),
      };
    });

    const pressures = element.simulatePressure
      ? element.pressures
      : [...element.pressures, event.pressure];

    mutateElement(element, {
      points: [[0, 0]],
      pressures,
    });

    const boundElement = getHoveredElementForBinding(
      pointerDownState.origin,
      this,
    );
    this.scene.insertElement(element);
    this.setState({
      draggingElement: element,
      editingElement: element,
      startBoundElement: boundElement,
      suggestedBindings: [],
    });
  };

  public insertIframeElement = ({
    sceneX,
    sceneY,
    width,
    height,
  }: {
    sceneX: number;
    sceneY: number;
    width: number;
    height: number;
  }) => {
    const [gridX, gridY] = getGridPoint(
      sceneX,
      sceneY,
      this.lastPointerDownEvent?.[KEYS.CTRL_OR_CMD]
        ? null
        : this.state.gridSize,
    );

    const element = newIframeElement({
      type: "iframe",
      x: gridX,
      y: gridY,
      strokeColor: "transparent",
      backgroundColor: "transparent",
      fillStyle: this.state.currentItemFillStyle,
      strokeWidth: this.state.currentItemStrokeWidth,
      strokeStyle: this.state.currentItemStrokeStyle,
      roughness: this.state.currentItemRoughness,
      roundness: this.getCurrentItemRoundness("iframe"),
      opacity: this.state.currentItemOpacity,
      locked: false,
      width,
      height,
    });

    this.scene.insertElement(element);

    return element;
  };

  //create rectangle element with youtube top left on nearest grid point width / hight 640/360
  public insertEmbeddableElement = ({
    sceneX,
    sceneY,
    link,
  }: {
    sceneX: number;
    sceneY: number;
    link: string;
  }) => {
    const [gridX, gridY] = getGridPoint(
      sceneX,
      sceneY,
      this.lastPointerDownEvent?.[KEYS.CTRL_OR_CMD]
        ? null
        : this.state.gridSize,
    );

    const embedLink = getEmbedLink(link);

    if (!embedLink) {
      return;
    }

    if (embedLink.error instanceof URIError) {
      this.setToast({
        message: t("toast.unrecognizedLinkFormat"),
        closable: true,
      });
    }

    const element = newEmbeddableElement({
      type: "embeddable",
      x: gridX,
      y: gridY,
      strokeColor: "transparent",
      backgroundColor: "transparent",
      fillStyle: this.state.currentItemFillStyle,
      strokeWidth: this.state.currentItemStrokeWidth,
      strokeStyle: this.state.currentItemStrokeStyle,
      roughness: this.state.currentItemRoughness,
      roundness: this.getCurrentItemRoundness("embeddable"),
      opacity: this.state.currentItemOpacity,
      locked: false,
      width: embedLink.intrinsicSize.w,
      height: embedLink.intrinsicSize.h,
      link,
    });

    this.scene.insertElement(element);

    return element;
  };

  private createImageElement = ({
    sceneX,
    sceneY,
    addToFrameUnderCursor = true,
  }: {
    sceneX: number;
    sceneY: number;
    addToFrameUnderCursor?: boolean;
  }) => {
    const [gridX, gridY] = getGridPoint(
      sceneX,
      sceneY,
      this.lastPointerDownEvent?.[KEYS.CTRL_OR_CMD]
        ? null
        : this.state.gridSize,
    );

    const topLayerFrame = addToFrameUnderCursor
      ? this.getTopLayerFrameAtSceneCoords({
          x: gridX,
          y: gridY,
        })
      : null;

    const element = newImageElement({
      type: "image",
      x: gridX,
      y: gridY,
      strokeColor: this.state.currentItemStrokeColor,
      backgroundColor: this.state.currentItemBackgroundColor,
      fillStyle: this.state.currentItemFillStyle,
      strokeWidth: this.state.currentItemStrokeWidth,
      strokeStyle: this.state.currentItemStrokeStyle,
      roughness: this.state.currentItemRoughness,
      roundness: null,
      opacity: this.state.currentItemOpacity,
      locked: false,
      frameId: topLayerFrame ? topLayerFrame.id : null,
    });

    return element;
  };

  private handleLinearElementOnPointerDown = (
    event: React.PointerEvent<HTMLElement>,
    elementType: ExcalidrawLinearElement["type"],
    pointerDownState: PointerDownState,
  ): void => {
    if (this.state.multiElement) {
      const { multiElement } = this.state;

      // finalize if completing a loop
      if (
        multiElement.type === "line" &&
        isPathALoop(multiElement.points, this.state.zoom.value)
      ) {
        mutateElement(multiElement, {
          lastCommittedPoint:
            multiElement.points[multiElement.points.length - 1],
        });
        this.actionManager.executeAction(actionFinalize);
        return;
      }

      const { x: rx, y: ry, lastCommittedPoint } = multiElement;

      // clicking inside commit zone → finalize arrow
      if (
        multiElement.points.length > 1 &&
        lastCommittedPoint &&
        distance2d(
          pointerDownState.origin.x - rx,
          pointerDownState.origin.y - ry,
          lastCommittedPoint[0],
          lastCommittedPoint[1],
        ) < LINE_CONFIRM_THRESHOLD
      ) {
        this.actionManager.executeAction(actionFinalize);
        return;
      }

      this.setState((prevState) => ({
        selectedElementIds: makeNextSelectedElementIds(
          {
            ...prevState.selectedElementIds,
            [multiElement.id]: true,
          },
          prevState,
        ),
      }));
      // clicking outside commit zone → update reference for last committed
      // point
      mutateElement(multiElement, {
        lastCommittedPoint: multiElement.points[multiElement.points.length - 1],
      });
      setCursor(this.interactiveCanvas, CURSOR_TYPE.POINTER);
    } else {
      const [gridX, gridY] = getGridPoint(
        pointerDownState.origin.x,
        pointerDownState.origin.y,
        event[KEYS.CTRL_OR_CMD] ? null : this.state.gridSize,
      );

      const topLayerFrame = this.getTopLayerFrameAtSceneCoords({
        x: gridX,
        y: gridY,
      });

      /* If arrow is pre-arrowheads, it will have undefined for both start and end arrowheads.
      If so, we want it to be null for start and "arrow" for end. If the linear item is not
      an arrow, we want it to be null for both. Otherwise, we want it to use the
      values from appState. */

      const { currentItemStartArrowhead, currentItemEndArrowhead } = this.state;
      const [startArrowhead, endArrowhead] =
        elementType === "arrow"
          ? [currentItemStartArrowhead, currentItemEndArrowhead]
          : [null, null];

      const element = newLinearElement({
        type: elementType,
        x: gridX,
        y: gridY,
        strokeColor: this.state.currentItemStrokeColor,
        backgroundColor: this.state.currentItemBackgroundColor,
        fillStyle: this.state.currentItemFillStyle,
        strokeWidth: this.state.currentItemStrokeWidth,
        strokeStyle: this.state.currentItemStrokeStyle,
        roughness: this.state.currentItemRoughness,
        opacity: this.state.currentItemOpacity,
        roundness:
          this.state.currentItemRoundness === "round"
            ? { type: ROUNDNESS.PROPORTIONAL_RADIUS }
            : null,
        startArrowhead,
        endArrowhead,
        locked: false,
        frameId: topLayerFrame ? topLayerFrame.id : null,
      });
      this.setState((prevState) => {
        const nextSelectedElementIds = {
          ...prevState.selectedElementIds,
        };
        delete nextSelectedElementIds[element.id];
        return {
          selectedElementIds: makeNextSelectedElementIds(
            nextSelectedElementIds,
            prevState,
          ),
        };
      });
      mutateElement(element, {
        points: [...element.points, [0, 0]],
      });
      const boundElement = getHoveredElementForBinding(
        pointerDownState.origin,
        this,
      );

      this.scene.insertElement(element);
      this.setState({
        draggingElement: element,
        editingElement: element,
        startBoundElement: boundElement,
        suggestedBindings: [],
      });
    }
  };

  private getCurrentItemRoundness(
    elementType:
      | "selection"
      | "rectangle"
      | "diamond"
      | "ellipse"
      | "iframe"
      | "embeddable",
  ) {
    return this.state.currentItemRoundness === "round"
      ? {
          type: isUsingAdaptiveRadius(elementType)
            ? ROUNDNESS.ADAPTIVE_RADIUS
            : ROUNDNESS.PROPORTIONAL_RADIUS,
        }
      : null;
  }

  private createGenericElementOnPointerDown = (
    elementType: ExcalidrawGenericElement["type"] | "embeddable",
    pointerDownState: PointerDownState,
  ): void => {
    const [gridX, gridY] = getGridPoint(
      pointerDownState.origin.x,
      pointerDownState.origin.y,
      this.lastPointerDownEvent?.[KEYS.CTRL_OR_CMD]
        ? null
        : this.state.gridSize,
    );

    const topLayerFrame = this.getTopLayerFrameAtSceneCoords({
      x: gridX,
      y: gridY,
    });

    const baseElementAttributes = {
      x: gridX,
      y: gridY,
      strokeColor: this.state.currentItemStrokeColor,
      backgroundColor: this.state.currentItemBackgroundColor,
      fillStyle: this.state.currentItemFillStyle,
      strokeWidth: this.state.currentItemStrokeWidth,
      strokeStyle: this.state.currentItemStrokeStyle,
      roughness: this.state.currentItemRoughness,
      opacity: this.state.currentItemOpacity,
      roundness: this.getCurrentItemRoundness(elementType),
      locked: false,
      frameId: topLayerFrame ? topLayerFrame.id : null,
    } as const;

    let element;
    if (elementType === "embeddable") {
      element = newEmbeddableElement({
        type: "embeddable",
        ...baseElementAttributes,
      });
    } else {
      element = newElement({
        type: elementType,
        ...baseElementAttributes,
      });
    }

    if (element.type === "selection") {
      this.setState({
        selectionElement: element,
        draggingElement: element,
      });
    } else {
      this.scene.insertElement(element);
      this.setState({
        multiElement: null,
        draggingElement: element,
        editingElement: element,
      });
    }
  };

  private createFrameElementOnPointerDown = (
    pointerDownState: PointerDownState,
    type: Extract<ToolType, "frame" | "magicframe">,
  ): void => {
    const [gridX, gridY] = getGridPoint(
      pointerDownState.origin.x,
      pointerDownState.origin.y,
      this.lastPointerDownEvent?.[KEYS.CTRL_OR_CMD]
        ? null
        : this.state.gridSize,
    );

    const constructorOpts = {
      x: gridX,
      y: gridY,
      opacity: this.state.currentItemOpacity,
      locked: false,
      ...FRAME_STYLE,
    } as const;

    const frame =
      type === TOOL_TYPE.magicframe
        ? newMagicFrameElement(constructorOpts)
        : newFrameElement(constructorOpts);

    this.scene.insertElement(frame);

    this.setState({
      multiElement: null,
      draggingElement: frame,
      editingElement: frame,
    });
  };

  private maybeCacheReferenceSnapPoints(
    event: KeyboardModifiersObject,
    selectedElements: ExcalidrawElement[],
    recomputeAnyways: boolean = false,
  ) {
    if (
      isSnappingEnabled({
        event,
        appState: this.state,
        selectedElements,
      }) &&
      (recomputeAnyways || !SnapCache.getReferenceSnapPoints())
    ) {
      SnapCache.setReferenceSnapPoints(
        getReferenceSnapPoints(
          this.scene.getNonDeletedElements(),
          selectedElements,
          this.state,
          this.scene.getNonDeletedElementsMap(),
        ),
      );
    }
  }

  private maybeCacheVisibleGaps(
    event: KeyboardModifiersObject,
    selectedElements: ExcalidrawElement[],
    recomputeAnyways: boolean = false,
  ) {
    if (
      isSnappingEnabled({
        event,
        appState: this.state,
        selectedElements,
      }) &&
      (recomputeAnyways || !SnapCache.getVisibleGaps())
    ) {
      SnapCache.setVisibleGaps(
        getVisibleGaps(
          this.scene.getNonDeletedElements(),
          selectedElements,
          this.state,
          this.scene.getNonDeletedElementsMap(),
        ),
      );
    }
  }

  private onKeyDownFromPointerDownHandler(
    pointerDownState: PointerDownState,
  ): (event: KeyboardEvent) => void {
    return withBatchedUpdates((event: KeyboardEvent) => {
      if (this.maybeHandleResize(pointerDownState, event)) {
        return;
      }
      this.maybeDragNewGenericElement(pointerDownState, event);
    });
  }

  private onKeyUpFromPointerDownHandler(
    pointerDownState: PointerDownState,
  ): (event: KeyboardEvent) => void {
    return withBatchedUpdates((event: KeyboardEvent) => {
      // Prevents focus from escaping excalidraw tab
      event.key === KEYS.ALT && event.preventDefault();
      if (this.maybeHandleResize(pointerDownState, event)) {
        return;
      }
      this.maybeDragNewGenericElement(pointerDownState, event);
    });
  }

  private onPointerMoveFromPointerDownHandler(
    pointerDownState: PointerDownState,
  ) {
    return withBatchedUpdatesThrottled((event: PointerEvent) => {
      // We need to initialize dragOffsetXY only after we've updated
      // `state.selectedElementIds` on pointerDown. Doing it here in pointerMove
      // event handler should hopefully ensure we're already working with
      // the updated state.
      if (pointerDownState.drag.offset === null) {
        pointerDownState.drag.offset = tupleToCoors(
          getDragOffsetXY(
            this.scene.getSelectedElements(this.state),
            pointerDownState.origin.x,
            pointerDownState.origin.y,
          ),
        );
      }
      const target = event.target;
      if (!(target instanceof HTMLElement)) {
        return;
      }

      if (this.handlePointerMoveOverScrollbars(event, pointerDownState)) {
        return;
      }

      const pointerCoords = viewportCoordsToSceneCoords(event, this.state);

      if (isEraserActive(this.state)) {
        this.handleEraser(event, pointerDownState, pointerCoords);
        return;
      }

      if (this.state.activeTool.type === "laser") {
        this.laserTrails.addPointToPath(pointerCoords.x, pointerCoords.y);
      }

      const [gridX, gridY] = getGridPoint(
        pointerCoords.x,
        pointerCoords.y,
        event[KEYS.CTRL_OR_CMD] ? null : this.state.gridSize,
      );

      // for arrows/lines, don't start dragging until a given threshold
      // to ensure we don't create a 2-point arrow by mistake when
      // user clicks mouse in a way that it moves a tiny bit (thus
      // triggering pointermove)
      if (
        !pointerDownState.drag.hasOccurred &&
        (this.state.activeTool.type === "arrow" ||
          this.state.activeTool.type === "line")
      ) {
        if (
          distance2d(
            pointerCoords.x,
            pointerCoords.y,
            pointerDownState.origin.x,
            pointerDownState.origin.y,
          ) < DRAGGING_THRESHOLD
        ) {
          return;
        }
      }
      if (pointerDownState.resize.isResizing) {
        pointerDownState.lastCoords.x = pointerCoords.x;
        pointerDownState.lastCoords.y = pointerCoords.y;
        if (this.maybeHandleResize(pointerDownState, event)) {
          return true;
        }
      }
      const elementsMap = this.scene.getNonDeletedElementsMap();

      if (this.state.selectedLinearElement) {
        const linearElementEditor =
          this.state.editingLinearElement || this.state.selectedLinearElement;

        if (
          LinearElementEditor.shouldAddMidpoint(
            this.state.selectedLinearElement,
            pointerCoords,
            this.state,
            elementsMap,
          )
        ) {
          const ret = LinearElementEditor.addMidpoint(
            this.state.selectedLinearElement,
            pointerCoords,
            this.state,
            !event[KEYS.CTRL_OR_CMD],
            elementsMap,
          );
          if (!ret) {
            return;
          }

          // Since we are reading from previous state which is not possible with
          // automatic batching in React 18 hence using flush sync to synchronously
          // update the state. Check https://github.com/excalidraw/excalidraw/pull/5508 for more details.

          flushSync(() => {
            if (this.state.selectedLinearElement) {
              this.setState({
                selectedLinearElement: {
                  ...this.state.selectedLinearElement,
                  pointerDownState: ret.pointerDownState,
                  selectedPointsIndices: ret.selectedPointsIndices,
                },
              });
            }
            if (this.state.editingLinearElement) {
              this.setState({
                editingLinearElement: {
                  ...this.state.editingLinearElement,
                  pointerDownState: ret.pointerDownState,
                  selectedPointsIndices: ret.selectedPointsIndices,
                },
              });
            }
          });

          return;
        } else if (
          linearElementEditor.pointerDownState.segmentMidpoint.value !== null &&
          !linearElementEditor.pointerDownState.segmentMidpoint.added
        ) {
          return;
        }

        const didDrag = LinearElementEditor.handlePointDragging(
          event,
          this.state,
          pointerCoords.x,
          pointerCoords.y,
          (element, pointsSceneCoords) => {
            this.maybeSuggestBindingsForLinearElementAtCoords(
              element,
              pointsSceneCoords,
            );
          },
          linearElementEditor,
          this.scene.getNonDeletedElementsMap(),
        );
        if (didDrag) {
          pointerDownState.lastCoords.x = pointerCoords.x;
          pointerDownState.lastCoords.y = pointerCoords.y;
          pointerDownState.drag.hasOccurred = true;
          if (
            this.state.editingLinearElement &&
            !this.state.editingLinearElement.isDragging
          ) {
            this.setState({
              editingLinearElement: {
                ...this.state.editingLinearElement,
                isDragging: true,
              },
            });
          }
          if (!this.state.selectedLinearElement.isDragging) {
            this.setState({
              selectedLinearElement: {
                ...this.state.selectedLinearElement,
                isDragging: true,
              },
            });
          }
          return;
        }
      }

      const hasHitASelectedElement = pointerDownState.hit.allHitElements.some(
        (element) => this.isASelectedElement(element),
      );

      const isSelectingPointsInLineEditor =
        this.state.editingLinearElement &&
        event.shiftKey &&
        this.state.editingLinearElement.elementId ===
          pointerDownState.hit.element?.id;
      if (
        (hasHitASelectedElement ||
          pointerDownState.hit.hasHitCommonBoundingBoxOfSelectedElements) &&
        !isSelectingPointsInLineEditor
      ) {
        const selectedElements = this.scene.getSelectedElements(this.state);

        if (selectedElements.every((element) => element.locked)) {
          return;
        }

        const selectedElementsHasAFrame = selectedElements.find((e) =>
          isFrameLikeElement(e),
        );
        const topLayerFrame = this.getTopLayerFrameAtSceneCoords(pointerCoords);
        this.setState({
          frameToHighlight:
            topLayerFrame && !selectedElementsHasAFrame ? topLayerFrame : null,
        });

        // Marking that click was used for dragging to check
        // if elements should be deselected on pointerup
        pointerDownState.drag.hasOccurred = true;
        this.setState({
          selectedElementsAreBeingDragged: true,
        });
        // prevent dragging even if we're no longer holding cmd/ctrl otherwise
        // it would have weird results (stuff jumping all over the screen)
        // Checking for editingElement to avoid jump while editing on mobile #6503
        if (
          selectedElements.length > 0 &&
          !pointerDownState.withCmdOrCtrl &&
          !this.state.editingElement &&
          this.state.activeEmbeddable?.state !== "active"
        ) {
          const dragOffset = {
            x: pointerCoords.x - pointerDownState.origin.x,
            y: pointerCoords.y - pointerDownState.origin.y,
          };

          const originalElements = [
            ...pointerDownState.originalElements.values(),
          ];

          // We only drag in one direction if shift is pressed
          const lockDirection = event.shiftKey;

          if (lockDirection) {
            const distanceX = Math.abs(dragOffset.x);
            const distanceY = Math.abs(dragOffset.y);

            const lockX = lockDirection && distanceX < distanceY;
            const lockY = lockDirection && distanceX > distanceY;

            if (lockX) {
              dragOffset.x = 0;
            }

            if (lockY) {
              dragOffset.y = 0;
            }
          }

          // Snap cache *must* be synchronously popuplated before initial drag,
          // otherwise the first drag even will not snap, causing a jump before
          // it snaps to its position if previously snapped already.
          this.maybeCacheVisibleGaps(event, selectedElements);
          this.maybeCacheReferenceSnapPoints(event, selectedElements);

          const { snapOffset, snapLines } = snapDraggedElements(
            originalElements,
            dragOffset,
            this.state,
            event,
            this.scene.getNonDeletedElementsMap(),
          );

          this.setState({ snapLines });

          // when we're editing the name of a frame, we want the user to be
          // able to select and interact with the text input
          !this.state.editingFrame &&
            dragSelectedElements(
              pointerDownState,
              selectedElements,
              dragOffset,
              this.state,
              this.scene,
              snapOffset,
              event[KEYS.CTRL_OR_CMD] ? null : this.state.gridSize,
            );

          this.setState({
            suggestedBindings: getSuggestedBindingsForArrows(
              selectedElements,
              this,
            ),
          });

          // We duplicate the selected element if alt is pressed on pointer move
          if (event.altKey && !pointerDownState.hit.hasBeenDuplicated) {
            // Move the currently selected elements to the top of the z index stack, and
            // put the duplicates where the selected elements used to be.
            // (the origin point where the dragging started)

            pointerDownState.hit.hasBeenDuplicated = true;

            const nextElements = [];
            const elementsToAppend = [];
            const groupIdMap = new Map();
            const oldIdToDuplicatedId = new Map();
            const hitElement = pointerDownState.hit.element;
            const selectedElementIds = new Set(
              this.scene
                .getSelectedElements({
                  selectedElementIds: this.state.selectedElementIds,
                  includeBoundTextElement: true,
                  includeElementsInFrames: true,
                })
                .map((element) => element.id),
            );

            const elements = this.scene.getElementsIncludingDeleted();

            for (const element of elements) {
              if (
                selectedElementIds.has(element.id) ||
                // case: the state.selectedElementIds might not have been
                // updated yet by the time this mousemove event is fired
                (element.id === hitElement?.id &&
                  pointerDownState.hit.wasAddedToSelection)
              ) {
                const duplicatedElement = duplicateElement(
                  this.state.editingGroupId,
                  groupIdMap,
                  element,
                );
                const origElement = pointerDownState.originalElements.get(
                  element.id,
                )!;
                mutateElement(duplicatedElement, {
                  x: origElement.x,
                  y: origElement.y,
                });

                // put duplicated element to pointerDownState.originalElements
                // so that we can snap to the duplicated element without releasing
                pointerDownState.originalElements.set(
                  duplicatedElement.id,
                  duplicatedElement,
                );

                nextElements.push(duplicatedElement);
                elementsToAppend.push(element);
                oldIdToDuplicatedId.set(element.id, duplicatedElement.id);
              } else {
                nextElements.push(element);
              }
            }

            const nextSceneElements = [...nextElements, ...elementsToAppend];

            syncMovedIndices(nextSceneElements, arrayToMap(elementsToAppend));

            bindTextToShapeAfterDuplication(
              nextElements,
              elementsToAppend,
              oldIdToDuplicatedId,
            );
            fixBindingsAfterDuplication(
              nextSceneElements,
              elementsToAppend,
              oldIdToDuplicatedId,
              "duplicatesServeAsOld",
            );
            bindElementsToFramesAfterDuplication(
              nextSceneElements,
              elementsToAppend,
              oldIdToDuplicatedId,
            );

            this.scene.replaceAllElements(nextSceneElements);
            this.maybeCacheVisibleGaps(event, selectedElements, true);
            this.maybeCacheReferenceSnapPoints(event, selectedElements, true);
          }
          return;
        }
      }

      // It is very important to read this.state within each move event,
      // otherwise we would read a stale one!
      const draggingElement = this.state.draggingElement;
      if (!draggingElement) {
        return;
      }

      if (draggingElement.type === "freedraw") {
        const points = draggingElement.points;
        const dx = pointerCoords.x - draggingElement.x;
        const dy = pointerCoords.y - draggingElement.y;

        const lastPoint = points.length > 0 && points[points.length - 1];
        const discardPoint =
          lastPoint && lastPoint[0] === dx && lastPoint[1] === dy;

        if (!discardPoint) {
          const pressures = draggingElement.simulatePressure
            ? draggingElement.pressures
            : [...draggingElement.pressures, event.pressure];

          mutateElement(draggingElement, {
            points: [...points, [dx, dy]],
            pressures,
          });
        }
      } else if (isLinearElement(draggingElement)) {
        pointerDownState.drag.hasOccurred = true;
        this.setState({
          selectedElementsAreBeingDragged: true,
        });
        const points = draggingElement.points;
        let dx = gridX - draggingElement.x;
        let dy = gridY - draggingElement.y;

        if (shouldRotateWithDiscreteAngle(event) && points.length === 2) {
          ({ width: dx, height: dy } = getLockedLinearCursorAlignSize(
            draggingElement.x,
            draggingElement.y,
            pointerCoords.x,
            pointerCoords.y,
          ));
        }

        if (points.length === 1) {
          mutateElement(draggingElement, {
            points: [...points, [dx, dy]],
          });
        } else if (points.length === 2) {
          mutateElement(draggingElement, {
            points: [...points.slice(0, -1), [dx, dy]],
          });
        }

        if (isBindingElement(draggingElement, false)) {
          // When creating a linear element by dragging
          this.maybeSuggestBindingsForLinearElementAtCoords(
            draggingElement,
            [pointerCoords],
            this.state.startBoundElement,
          );
        }
      } else {
        pointerDownState.lastCoords.x = pointerCoords.x;
        pointerDownState.lastCoords.y = pointerCoords.y;
        this.maybeDragNewGenericElement(pointerDownState, event);
      }

      if (this.state.activeTool.type === "selection") {
        pointerDownState.boxSelection.hasOccurred = true;

        const elements = this.scene.getNonDeletedElements();

        // box-select line editor points
        if (this.state.editingLinearElement) {
          LinearElementEditor.handleBoxSelection(
            event,
            this.state,
            this.setState.bind(this),
            this.scene.getNonDeletedElementsMap(),
          );
          // regular box-select
        } else {
          let shouldReuseSelection = true;

          if (!event.shiftKey && isSomeElementSelected(elements, this.state)) {
            if (
              pointerDownState.withCmdOrCtrl &&
              pointerDownState.hit.element
            ) {
              this.setState((prevState) =>
                selectGroupsForSelectedElements(
                  {
                    ...prevState,
                    selectedElementIds: {
                      [pointerDownState.hit.element!.id]: true,
                    },
                  },
                  this.scene.getNonDeletedElements(),
                  prevState,
                  this,
                ),
              );
            } else {
              shouldReuseSelection = false;
            }
          }
          const elementsWithinSelection = getElementsWithinSelection(
            elements,
            draggingElement,
            this.scene.getNonDeletedElementsMap(),
          );

          this.setState((prevState) => {
            const nextSelectedElementIds = {
              ...(shouldReuseSelection && prevState.selectedElementIds),
              ...elementsWithinSelection.reduce(
                (acc: Record<ExcalidrawElement["id"], true>, element) => {
                  acc[element.id] = true;
                  return acc;
                },
                {},
              ),
            };

            if (pointerDownState.hit.element) {
              // if using ctrl/cmd, select the hitElement only if we
              // haven't box-selected anything else
              if (!elementsWithinSelection.length) {
                nextSelectedElementIds[pointerDownState.hit.element.id] = true;
              } else {
                delete nextSelectedElementIds[pointerDownState.hit.element.id];
              }
            }

            prevState = !shouldReuseSelection
              ? { ...prevState, selectedGroupIds: {}, editingGroupId: null }
              : prevState;

            return {
              ...selectGroupsForSelectedElements(
                {
                  editingGroupId: prevState.editingGroupId,
                  selectedElementIds: nextSelectedElementIds,
                },
                this.scene.getNonDeletedElements(),
                prevState,
                this,
              ),
              // select linear element only when we haven't box-selected anything else
              selectedLinearElement:
                elementsWithinSelection.length === 1 &&
                isLinearElement(elementsWithinSelection[0])
                  ? new LinearElementEditor(elementsWithinSelection[0])
                  : null,
              showHyperlinkPopup:
                elementsWithinSelection.length === 1 &&
                (elementsWithinSelection[0].link ||
                  isEmbeddableElement(elementsWithinSelection[0]))
                  ? "info"
                  : false,
            };
          });
        }
      }
    });
  }

  // Returns whether the pointer move happened over either scrollbar
  private handlePointerMoveOverScrollbars(
    event: PointerEvent,
    pointerDownState: PointerDownState,
  ): boolean {
    if (pointerDownState.scrollbars.isOverHorizontal) {
      const x = event.clientX;
      const dx = x - pointerDownState.lastCoords.x;
      this.translateCanvas({
        scrollX: this.state.scrollX - dx / this.state.zoom.value,
      });
      pointerDownState.lastCoords.x = x;
      return true;
    }

    if (pointerDownState.scrollbars.isOverVertical) {
      const y = event.clientY;
      const dy = y - pointerDownState.lastCoords.y;
      this.translateCanvas({
        scrollY: this.state.scrollY - dy / this.state.zoom.value,
      });
      pointerDownState.lastCoords.y = y;
      return true;
    }
    return false;
  }

  private onPointerUpFromPointerDownHandler(
    pointerDownState: PointerDownState,
  ): (event: PointerEvent) => void {
    return withBatchedUpdates((childEvent: PointerEvent) => {
      this.removePointer(childEvent);
      if (pointerDownState.eventListeners.onMove) {
        pointerDownState.eventListeners.onMove.flush();
      }
      const {
        draggingElement,
        resizingElement,
        multiElement,
        activeTool,
        isResizing,
        isRotating,
      } = this.state;

      this.setState((prevState) => ({
        isResizing: false,
        isRotating: false,
        resizingElement: null,
        selectionElement: null,
        frameToHighlight: null,
        elementsToHighlight: null,
        cursorButton: "up",
        // text elements are reset on finalize, and resetting on pointerup
        // may cause issues with double taps
        editingElement:
          multiElement || isTextElement(this.state.editingElement)
            ? this.state.editingElement
            : null,
        snapLines: updateStable(prevState.snapLines, []),
        originSnapOffset: null,
      }));

      SnapCache.setReferenceSnapPoints(null);
      SnapCache.setVisibleGaps(null);

      this.savePointer(childEvent.clientX, childEvent.clientY, "up");

      this.setState({
        selectedElementsAreBeingDragged: false,
      });
      const elementsMap = this.scene.getNonDeletedElementsMap();
      // Handle end of dragging a point of a linear element, might close a loop
      // and sets binding element
      if (this.state.editingLinearElement) {
        if (
          !pointerDownState.boxSelection.hasOccurred &&
          pointerDownState.hit?.element?.id !==
            this.state.editingLinearElement.elementId
        ) {
          this.actionManager.executeAction(actionFinalize);
        } else {
          const editingLinearElement = LinearElementEditor.handlePointerUp(
            childEvent,
            this.state.editingLinearElement,
            this.state,
            this,
          );
          if (editingLinearElement !== this.state.editingLinearElement) {
            this.setState({
              editingLinearElement,
              suggestedBindings: [],
            });
          }
        }
      } else if (this.state.selectedLinearElement) {
        if (
          pointerDownState.hit?.element?.id !==
          this.state.selectedLinearElement.elementId
        ) {
          const selectedELements = this.scene.getSelectedElements(this.state);
          // set selectedLinearElement to null if there is more than one element selected since we don't want to show linear element handles
          if (selectedELements.length > 1) {
            this.setState({ selectedLinearElement: null });
          }
        } else {
          const linearElementEditor = LinearElementEditor.handlePointerUp(
            childEvent,
            this.state.selectedLinearElement,
            this.state,
            this,
          );

          const { startBindingElement, endBindingElement } =
            linearElementEditor;
          const element = this.scene.getElement(linearElementEditor.elementId);
          if (isBindingElement(element)) {
            bindOrUnbindLinearElement(
              element,
              startBindingElement,
              endBindingElement,
              elementsMap,
            );
          }

          if (linearElementEditor !== this.state.selectedLinearElement) {
            this.setState({
              selectedLinearElement: {
                ...linearElementEditor,
                selectedPointsIndices: null,
              },
              suggestedBindings: [],
            });
          }
        }
      }

      this.missingPointerEventCleanupEmitter.clear();

      window.removeEventListener(
        EVENT.POINTER_MOVE,
        pointerDownState.eventListeners.onMove!,
      );
      window.removeEventListener(
        EVENT.POINTER_UP,
        pointerDownState.eventListeners.onUp!,
      );
      window.removeEventListener(
        EVENT.KEYDOWN,
        pointerDownState.eventListeners.onKeyDown!,
      );
      window.removeEventListener(
        EVENT.KEYUP,
        pointerDownState.eventListeners.onKeyUp!,
      );

      if (this.state.pendingImageElementId) {
        this.setState({ pendingImageElementId: null });
      }

      this.props?.onPointerUp?.(activeTool, pointerDownState);
      this.onPointerUpEmitter.trigger(
        this.state.activeTool,
        pointerDownState,
        childEvent,
      );

      if (draggingElement?.type === "freedraw") {
        const pointerCoords = viewportCoordsToSceneCoords(
          childEvent,
          this.state,
        );

        const points = draggingElement.points;
        let dx = pointerCoords.x - draggingElement.x;
        let dy = pointerCoords.y - draggingElement.y;

        // Allows dots to avoid being flagged as infinitely small
        if (dx === points[0][0] && dy === points[0][1]) {
          dy += 0.0001;
          dx += 0.0001;
        }

        const pressures = draggingElement.simulatePressure
          ? []
          : [...draggingElement.pressures, childEvent.pressure];

        mutateElement(draggingElement, {
          points: [...points, [dx, dy]],
          pressures,
          lastCommittedPoint: [dx, dy],
        });

        this.actionManager.executeAction(actionFinalize);

        return;
      }
      if (isImageElement(draggingElement)) {
        const imageElement = draggingElement;
        try {
          this.initializeImageDimensions(imageElement);
          this.setState(
            {
              selectedElementIds: makeNextSelectedElementIds(
                { [imageElement.id]: true },
                this.state,
              ),
            },
            () => {
              this.actionManager.executeAction(actionFinalize);
            },
          );
        } catch (error: any) {
          console.error(error);
          this.scene.replaceAllElements(
            this.scene
              .getElementsIncludingDeleted()
              .filter((el) => el.id !== imageElement.id),
          );
          this.actionManager.executeAction(actionFinalize);
        }
        return;
      }

      if (isLinearElement(draggingElement)) {
        if (draggingElement!.points.length > 1) {
          this.store.shouldCaptureIncrement();
        }
        const pointerCoords = viewportCoordsToSceneCoords(
          childEvent,
          this.state,
        );

        if (
          !pointerDownState.drag.hasOccurred &&
          draggingElement &&
          !multiElement
        ) {
          mutateElement(draggingElement, {
            points: [
              ...draggingElement.points,
              [
                pointerCoords.x - draggingElement.x,
                pointerCoords.y - draggingElement.y,
              ],
            ],
          });
          this.setState({
            multiElement: draggingElement,
            editingElement: this.state.draggingElement,
          });
        } else if (pointerDownState.drag.hasOccurred && !multiElement) {
          if (
            isBindingEnabled(this.state) &&
            isBindingElement(draggingElement, false)
          ) {
            maybeBindLinearElement(
              draggingElement,
              this.state,
              pointerCoords,
              this,
            );
          }
          this.setState({ suggestedBindings: [], startBoundElement: null });
          if (!activeTool.locked) {
            resetCursor(this.interactiveCanvas);
            this.setState((prevState) => ({
              draggingElement: null,
              activeTool: updateActiveTool(this.state, {
                type: "selection",
              }),
              selectedElementIds: makeNextSelectedElementIds(
                {
                  ...prevState.selectedElementIds,
                  [draggingElement.id]: true,
                },
                prevState,
              ),
              selectedLinearElement: new LinearElementEditor(draggingElement),
            }));
          } else {
            this.setState((prevState) => ({
              draggingElement: null,
            }));
          }
        }
        return;
      }

      if (
        activeTool.type !== "selection" &&
        draggingElement &&
        isInvisiblySmallElement(draggingElement)
      ) {
        // remove invisible element which was added in onPointerDown
        // update the store snapshot, so that invisible elements are not captured by the store
        this.updateScene({
          elements: this.scene
            .getElementsIncludingDeleted()
            .filter((el) => el.id !== draggingElement.id),
          appState: {
            draggingElement: null,
          },
          storeAction: StoreAction.UPDATE,
        });

        return;
      }

      if (draggingElement) {
        if (pointerDownState.drag.hasOccurred) {
          const sceneCoords = viewportCoordsToSceneCoords(
            childEvent,
            this.state,
          );

          // when editing the points of a linear element, we check if the
          // linear element still is in the frame afterwards
          // if not, the linear element will be removed from its frame (if any)
          if (
            this.state.selectedLinearElement &&
            this.state.selectedLinearElement.isDragging
          ) {
            const linearElement = this.scene.getElement(
              this.state.selectedLinearElement.elementId,
            );

            if (linearElement?.frameId) {
              const frame = getContainingFrame(linearElement, elementsMap);

              if (frame && linearElement) {
                if (
                  !elementOverlapsWithFrame(
                    linearElement,
                    frame,
                    this.scene.getNonDeletedElementsMap(),
                  )
                ) {
                  // remove the linear element from all groups
                  // before removing it from the frame as well
                  mutateElement(linearElement, {
                    groupIds: [],
                  });

                  removeElementsFromFrame(
                    [linearElement],
                    this.scene.getNonDeletedElementsMap(),
                  );

                  this.scene.informMutation();
                }
              }
            }
          } else {
            // update the relationships between selected elements and frames
            const topLayerFrame =
              this.getTopLayerFrameAtSceneCoords(sceneCoords);

            const selectedElements = this.scene.getSelectedElements(this.state);
            let nextElements = this.scene.getElementsMapIncludingDeleted();

            const updateGroupIdsAfterEditingGroup = (
              elements: ExcalidrawElement[],
            ) => {
              if (elements.length > 0) {
                for (const element of elements) {
                  const index = element.groupIds.indexOf(
                    this.state.editingGroupId!,
                  );

                  mutateElement(
                    element,
                    {
                      groupIds: element.groupIds.slice(0, index),
                    },
                    false,
                  );
                }

                nextElements.forEach((element) => {
                  if (
                    element.groupIds.length &&
                    getElementsInGroup(
                      nextElements,
                      element.groupIds[element.groupIds.length - 1],
                    ).length < 2
                  ) {
                    mutateElement(
                      element,
                      {
                        groupIds: [],
                      },
                      false,
                    );
                  }
                });

                this.setState({
                  editingGroupId: null,
                });
              }
            };

            if (
              topLayerFrame &&
              !this.state.selectedElementIds[topLayerFrame.id]
            ) {
              const elementsToAdd = selectedElements.filter(
                (element) =>
                  element.frameId !== topLayerFrame.id &&
                  isElementInFrame(element, nextElements, this.state),
              );

              if (this.state.editingGroupId) {
                updateGroupIdsAfterEditingGroup(elementsToAdd);
              }

              nextElements = addElementsToFrame(
                nextElements,
                elementsToAdd,
                topLayerFrame,
              );
            } else if (!topLayerFrame) {
              if (this.state.editingGroupId) {
                const elementsToRemove = selectedElements.filter(
                  (element) =>
                    element.frameId &&
                    !isElementInFrame(element, nextElements, this.state),
                );

                updateGroupIdsAfterEditingGroup(elementsToRemove);
              }
            }

            nextElements = updateFrameMembershipOfSelectedElements(
              nextElements,
              this.state,
              this,
            );

            this.scene.replaceAllElements(nextElements);
          }
        }

        if (isFrameLikeElement(draggingElement)) {
          const elementsInsideFrame = getElementsInNewFrame(
            this.scene.getElementsIncludingDeleted(),
            draggingElement,
            this.scene.getNonDeletedElementsMap(),
          );

          this.scene.replaceAllElements(
            addElementsToFrame(
              this.scene.getElementsMapIncludingDeleted(),
              elementsInsideFrame,
              draggingElement,
            ),
          );
        }

        mutateElement(
          draggingElement,
          getNormalizedDimensions(draggingElement),
        );
      }

      if (resizingElement) {
        this.store.shouldCaptureIncrement();
      }

      if (resizingElement && isInvisiblySmallElement(resizingElement)) {
        // update the store snapshot, so that invisible elements are not captured by the store
        this.updateScene({
          elements: this.scene
            .getElementsIncludingDeleted()
            .filter((el) => el.id !== resizingElement.id),
          storeAction: StoreAction.UPDATE,
        });
      }

      // handle frame membership for resizing frames and/or selected elements
      if (pointerDownState.resize.isResizing) {
        let nextElements = updateFrameMembershipOfSelectedElements(
          this.scene.getElementsIncludingDeleted(),
          this.state,
          this,
        );

        const selectedFrames = this.scene
          .getSelectedElements(this.state)
          .filter((element): element is ExcalidrawFrameLikeElement =>
            isFrameLikeElement(element),
          );

        for (const frame of selectedFrames) {
          nextElements = replaceAllElementsInFrame(
            nextElements,
            getElementsInResizingFrame(
              this.scene.getElementsIncludingDeleted(),
              frame,
              this.state,
              elementsMap,
            ),
            frame,
            this,
          );
        }

        this.scene.replaceAllElements(nextElements);
      }

      // Code below handles selection when element(s) weren't
      // drag or added to selection on pointer down phase.
      const hitElement = pointerDownState.hit.element;
      if (
        this.state.selectedLinearElement?.elementId !== hitElement?.id &&
        isLinearElement(hitElement)
      ) {
        const selectedELements = this.scene.getSelectedElements(this.state);
        // set selectedLinearElement when no other element selected except
        // the one we've hit
        if (selectedELements.length === 1) {
          this.setState({
            selectedLinearElement: new LinearElementEditor(hitElement),
          });
        }
      }

      const pointerStart = this.lastPointerDownEvent;
      const pointerEnd = this.lastPointerUpEvent || this.lastPointerMoveEvent;

      if (isEraserActive(this.state) && pointerStart && pointerEnd) {
        this.eraserTrail.endPath();

        const draggedDistance = distance2d(
          pointerStart.clientX,
          pointerStart.clientY,
          pointerEnd.clientX,
          pointerEnd.clientY,
        );

        if (draggedDistance === 0) {
          const scenePointer = viewportCoordsToSceneCoords(
            {
              clientX: pointerEnd.clientX,
              clientY: pointerEnd.clientY,
            },
            this.state,
          );
          const hitElements = this.getElementsAtPosition(
            scenePointer.x,
            scenePointer.y,
          );
          hitElements.forEach((hitElement) =>
            this.elementsPendingErasure.add(hitElement.id),
          );
        }
        this.eraseElements();
        return;
      } else if (this.elementsPendingErasure.size) {
        this.restoreReadyToEraseElements();
      }

      if (
        hitElement &&
        !pointerDownState.drag.hasOccurred &&
        !pointerDownState.hit.wasAddedToSelection &&
        // if we're editing a line, pointerup shouldn't switch selection if
        // box selected
        (!this.state.editingLinearElement ||
          !pointerDownState.boxSelection.hasOccurred)
      ) {
        // when inside line editor, shift selects points instead
        if (childEvent.shiftKey && !this.state.editingLinearElement) {
          if (this.state.selectedElementIds[hitElement.id]) {
            if (isSelectedViaGroup(this.state, hitElement)) {
              this.setState((_prevState) => {
                const nextSelectedElementIds = {
                  ..._prevState.selectedElementIds,
                };

                // We want to unselect all groups hitElement is part of
                // as well as all elements that are part of the groups
                // hitElement is part of
                for (const groupedElement of hitElement.groupIds.flatMap(
                  (groupId) =>
                    getElementsInGroup(
                      this.scene.getNonDeletedElements(),
                      groupId,
                    ),
                )) {
                  delete nextSelectedElementIds[groupedElement.id];
                }

                return {
                  selectedGroupIds: {
                    ..._prevState.selectedElementIds,
                    ...hitElement.groupIds
                      .map((gId) => ({ [gId]: false }))
                      .reduce((prev, acc) => ({ ...prev, ...acc }), {}),
                  },
                  selectedElementIds: makeNextSelectedElementIds(
                    nextSelectedElementIds,
                    _prevState,
                  ),
                };
              });
              // if not dragging a linear element point (outside editor)
            } else if (!this.state.selectedLinearElement?.isDragging) {
              // remove element from selection while
              // keeping prev elements selected

              this.setState((prevState) => {
                const newSelectedElementIds = {
                  ...prevState.selectedElementIds,
                };
                delete newSelectedElementIds[hitElement!.id];
                const newSelectedElements = getSelectedElements(
                  this.scene.getNonDeletedElements(),
                  { selectedElementIds: newSelectedElementIds },
                );

                return {
                  ...selectGroupsForSelectedElements(
                    {
                      editingGroupId: prevState.editingGroupId,
                      selectedElementIds: newSelectedElementIds,
                    },
                    this.scene.getNonDeletedElements(),
                    prevState,
                    this,
                  ),
                  // set selectedLinearElement only if thats the only element selected
                  selectedLinearElement:
                    newSelectedElements.length === 1 &&
                    isLinearElement(newSelectedElements[0])
                      ? new LinearElementEditor(newSelectedElements[0])
                      : prevState.selectedLinearElement,
                };
              });
            }
          } else if (
            hitElement.frameId &&
            this.state.selectedElementIds[hitElement.frameId]
          ) {
            // when hitElement is part of a selected frame, deselect the frame
            // to avoid frame and containing elements selected simultaneously
            this.setState((prevState) => {
              const nextSelectedElementIds: {
                [id: string]: true;
              } = {
                ...prevState.selectedElementIds,
                [hitElement.id]: true,
              };
              // deselect the frame
              delete nextSelectedElementIds[hitElement.frameId!];

              // deselect groups containing the frame
              (this.scene.getElement(hitElement.frameId!)?.groupIds ?? [])
                .flatMap((gid) =>
                  getElementsInGroup(this.scene.getNonDeletedElements(), gid),
                )
                .forEach((element) => {
                  delete nextSelectedElementIds[element.id];
                });

              return {
                ...selectGroupsForSelectedElements(
                  {
                    editingGroupId: prevState.editingGroupId,
                    selectedElementIds: nextSelectedElementIds,
                  },
                  this.scene.getNonDeletedElements(),
                  prevState,
                  this,
                ),
                showHyperlinkPopup:
                  hitElement.link || isEmbeddableElement(hitElement)
                    ? "info"
                    : false,
              };
            });
          } else {
            // add element to selection while keeping prev elements selected
            this.setState((_prevState) => ({
              selectedElementIds: makeNextSelectedElementIds(
                {
                  ..._prevState.selectedElementIds,
                  [hitElement!.id]: true,
                },
                _prevState,
              ),
            }));
          }
        } else {
          this.setState((prevState) => ({
            ...selectGroupsForSelectedElements(
              {
                editingGroupId: prevState.editingGroupId,
                selectedElementIds: { [hitElement.id]: true },
              },
              this.scene.getNonDeletedElements(),
              prevState,
              this,
            ),
            selectedLinearElement:
              isLinearElement(hitElement) &&
              // Don't set `selectedLinearElement` if its same as the hitElement, this is mainly to prevent resetting the `hoverPointIndex` to -1.
              // Future we should update the API to take care of setting the correct `hoverPointIndex` when initialized
              prevState.selectedLinearElement?.elementId !== hitElement.id
                ? new LinearElementEditor(hitElement)
                : prevState.selectedLinearElement,
          }));
        }
      }

      if (
        // not dragged
        !pointerDownState.drag.hasOccurred &&
        // not resized
        !this.state.isResizing &&
        // only hitting the bounding box of the previous hit element
        ((hitElement &&
          hitElementBoundingBoxOnly(
            {
              x: pointerDownState.origin.x,
              y: pointerDownState.origin.y,
              element: hitElement,
              shape: this.getElementShape(hitElement),
              threshold: this.getElementHitThreshold(),
              frameNameBound: isFrameLikeElement(hitElement)
                ? this.frameNameBoundsCache.get(hitElement)
                : null,
            },
            elementsMap,
          )) ||
          (!hitElement &&
            pointerDownState.hit.hasHitCommonBoundingBoxOfSelectedElements))
      ) {
        if (this.state.editingLinearElement) {
          this.setState({ editingLinearElement: null });
        } else {
          // Deselect selected elements
          this.setState({
            selectedElementIds: makeNextSelectedElementIds({}, this.state),
            selectedGroupIds: {},
            editingGroupId: null,
            activeEmbeddable: null,
          });
        }
        // reset cursor
        setCursor(this.interactiveCanvas, CURSOR_TYPE.AUTO);
        return;
      }

      if (
        !activeTool.locked &&
        activeTool.type !== "freedraw" &&
        draggingElement &&
        draggingElement.type !== "selection"
      ) {
        this.setState((prevState) => ({
          selectedElementIds: makeNextSelectedElementIds(
            {
              ...prevState.selectedElementIds,
              [draggingElement.id]: true,
            },
            prevState,
          ),
          showHyperlinkPopup:
            isEmbeddableElement(draggingElement) && !draggingElement.link
              ? "editor"
              : prevState.showHyperlinkPopup,
        }));
      }

      if (
        activeTool.type !== "selection" ||
        isSomeElementSelected(this.scene.getNonDeletedElements(), this.state) ||
        !isShallowEqual(
          this.state.previousSelectedElementIds,
          this.state.selectedElementIds,
        )
      ) {
        this.store.shouldCaptureIncrement();
      }

      if (pointerDownState.drag.hasOccurred || isResizing || isRotating) {
        // We only allow binding via linear elements, specifically via dragging
        // the endpoints ("start" or "end").
        const linearElements = this.scene
          .getSelectedElements(this.state)
          .filter(isLinearElement);

        bindOrUnbindLinearElements(
          linearElements,
          this,
          isBindingEnabled(this.state),
          this.state.selectedLinearElement?.selectedPointsIndices ?? [],
        );
      }

      if (activeTool.type === "laser") {
        this.laserTrails.endPath();
        return;
      }

      if (!activeTool.locked && activeTool.type !== "freedraw") {
        resetCursor(this.interactiveCanvas);
        this.setState({
          draggingElement: null,
          suggestedBindings: [],
          activeTool: updateActiveTool(this.state, { type: "selection" }),
        });
      } else {
        this.setState({
          draggingElement: null,
          suggestedBindings: [],
        });
      }

      if (
        hitElement &&
        this.lastPointerUpEvent &&
        this.lastPointerDownEvent &&
        this.lastPointerUpEvent.timeStamp -
          this.lastPointerDownEvent.timeStamp <
          300 &&
        gesture.pointers.size <= 1 &&
        isIframeLikeElement(hitElement) &&
        this.isIframeLikeElementCenter(
          hitElement,
          this.lastPointerUpEvent,
          pointerDownState.origin.x,
          pointerDownState.origin.y,
        )
      ) {
        this.handleEmbeddableCenterClick(hitElement);
      }
    });
  }

  private restoreReadyToEraseElements = () => {
    this.elementsPendingErasure = new Set();
    this.onSceneUpdated();
  };

  private eraseElements = () => {
    let didChange = false;
    const elements = this.scene.getElementsIncludingDeleted().map((ele) => {
      if (
        this.elementsPendingErasure.has(ele.id) ||
        (ele.frameId && this.elementsPendingErasure.has(ele.frameId)) ||
        (isBoundToContainer(ele) &&
          this.elementsPendingErasure.has(ele.containerId))
      ) {
        didChange = true;
        return newElementWith(ele, { isDeleted: true });
      }
      return ele;
    });

    this.elementsPendingErasure = new Set();

    if (didChange) {
      this.store.shouldCaptureIncrement();
      this.scene.replaceAllElements(elements);
    }
  };

  private initializeImage = async ({
    imageFile,
    imageElement: _imageElement,
    showCursorImagePreview = false,
  }: {
    imageFile: File;
    imageElement: ExcalidrawImageElement;
    showCursorImagePreview?: boolean;
  }) => {
    // at this point this should be guaranteed image file, but we do this check
    // to satisfy TS down the line
    if (!isSupportedImageFile(imageFile)) {
      throw new Error(t("errors.unsupportedFileType"));
    }
    const mimeType = imageFile.type;

    setCursor(this.interactiveCanvas, "wait");

    if (mimeType === MIME_TYPES.svg) {
      try {
        imageFile = SVGStringToFile(
          await normalizeSVG(await imageFile.text()),
          imageFile.name,
        );
      } catch (error: any) {
        console.warn(error);
        throw new Error(t("errors.svgImageInsertError"));
      }
    }

    // generate image id (by default the file digest) before any
    // resizing/compression takes place to keep it more portable
    const fileId = await ((this.props.generateIdForFile?.(
      imageFile,
    ) as Promise<FileId>) || generateIdFromFile(imageFile));

    if (!fileId) {
      console.warn(
        "Couldn't generate file id or the supplied `generateIdForFile` didn't resolve to one.",
      );
      throw new Error(t("errors.imageInsertError"));
    }

    const existingFileData = this.files[fileId];
    if (!existingFileData?.dataURL) {
      try {
        imageFile = await resizeImageFile(imageFile, {
          maxWidthOrHeight: DEFAULT_MAX_IMAGE_WIDTH_OR_HEIGHT,
        });
      } catch (error: any) {
        console.error(
          "Error trying to resizing image file on insertion",
          error,
        );
      }

      if (imageFile.size > MAX_ALLOWED_FILE_BYTES) {
        throw new Error(
          t("errors.fileTooBig", {
            maxSize: `${Math.trunc(MAX_ALLOWED_FILE_BYTES / 1024 / 1024)}MB`,
          }),
        );
      }
    }

    if (showCursorImagePreview) {
      const dataURL = this.files[fileId]?.dataURL;
      // optimization so that we don't unnecessarily resize the original
      // full-size file for cursor preview
      // (it's much faster to convert the resized dataURL to File)
      const resizedFile = dataURL && dataURLToFile(dataURL);

      this.setImagePreviewCursor(resizedFile || imageFile);
    }

    const dataURL =
      this.files[fileId]?.dataURL || (await getDataURL(imageFile));

    const imageElement = mutateElement(
      _imageElement,
      {
        fileId,
      },
      false,
    ) as NonDeleted<InitializedExcalidrawImageElement>;

    return new Promise<NonDeleted<InitializedExcalidrawImageElement>>(
      async (resolve, reject) => {
        try {
          this.files = {
            ...this.files,
            [fileId]: {
              mimeType,
              id: fileId,
              dataURL,
              created: Date.now(),
              lastRetrieved: Date.now(),
            },
          };
          const cachedImageData = this.imageCache.get(fileId);
          if (!cachedImageData) {
            this.addNewImagesToImageCache();
            await this.updateImageCache([imageElement]);
          }
          if (cachedImageData?.image instanceof Promise) {
            await cachedImageData.image;
          }
          if (
            this.state.pendingImageElementId !== imageElement.id &&
            this.state.draggingElement?.id !== imageElement.id
          ) {
            this.initializeImageDimensions(imageElement, true);
          }
          resolve(imageElement);
        } catch (error: any) {
          console.error(error);
          reject(new Error(t("errors.imageInsertError")));
        } finally {
          if (!showCursorImagePreview) {
            resetCursor(this.interactiveCanvas);
          }
        }
      },
    );
  };

  /**
   * inserts image into elements array and rerenders
   */
  private insertImageElement = async (
    imageElement: ExcalidrawImageElement,
    imageFile: File,
    showCursorImagePreview?: boolean,
  ) => {
    // we should be handling all cases upstream, but in case we forget to handle
    // a future case, let's throw here
    if (!this.isToolSupported("image")) {
      this.setState({ errorMessage: t("errors.imageToolNotSupported") });
      return;
    }

    this.scene.insertElement(imageElement);

    try {
      return await this.initializeImage({
        imageFile,
        imageElement,
        showCursorImagePreview,
      });
    } catch (error: any) {
      mutateElement(imageElement, {
        isDeleted: true,
      });
      this.actionManager.executeAction(actionFinalize);
      this.setState({
        errorMessage: error.message || t("errors.imageInsertError"),
      });
      return null;
    }
  };

  private setImagePreviewCursor = async (imageFile: File) => {
    // mustn't be larger than 128 px
    // https://developer.mozilla.org/en-US/docs/Web/CSS/CSS_Basic_User_Interface/Using_URL_values_for_the_cursor_property
    const cursorImageSizePx = 96;
    let imagePreview;

    try {
      imagePreview = await resizeImageFile(imageFile, {
        maxWidthOrHeight: cursorImageSizePx,
      });
    } catch (e: any) {
      if (e.cause === "UNSUPPORTED") {
        throw new Error(t("errors.unsupportedFileType"));
      }
      throw e;
    }

    let previewDataURL = await getDataURL(imagePreview);

    // SVG cannot be resized via `resizeImageFile` so we resize by rendering to
    // a small canvas
    if (imageFile.type === MIME_TYPES.svg) {
      const img = await loadHTMLImageElement(previewDataURL);

      let height = Math.min(img.height, cursorImageSizePx);
      let width = height * (img.width / img.height);

      if (width > cursorImageSizePx) {
        width = cursorImageSizePx;
        height = width * (img.height / img.width);
      }

      const canvas = document.createElement("canvas");
      canvas.height = height;
      canvas.width = width;
      const context = canvas.getContext("2d")!;

      context.drawImage(img, 0, 0, width, height);

      previewDataURL = canvas.toDataURL(MIME_TYPES.svg) as DataURL;
    }

    if (this.state.pendingImageElementId) {
      setCursor(this.interactiveCanvas, `url(${previewDataURL}) 4 4, auto`);
    }
  };

  private onImageAction = async ({
    insertOnCanvasDirectly,
  }: {
    insertOnCanvasDirectly: boolean;
  }) => {
    try {
      const clientX = this.state.width / 2 + this.state.offsetLeft;
      const clientY = this.state.height / 2 + this.state.offsetTop;

      const { x, y } = viewportCoordsToSceneCoords(
        { clientX, clientY },
        this.state,
      );

      const imageFile = await fileOpen({
        description: "Image",
        extensions: Object.keys(
          IMAGE_MIME_TYPES,
        ) as (keyof typeof IMAGE_MIME_TYPES)[],
      });

      const imageElement = this.createImageElement({
        sceneX: x,
        sceneY: y,
        addToFrameUnderCursor: false,
      });

      if (insertOnCanvasDirectly) {
        this.insertImageElement(imageElement, imageFile);
        this.initializeImageDimensions(imageElement);
        this.setState(
          {
            selectedElementIds: makeNextSelectedElementIds(
              { [imageElement.id]: true },
              this.state,
            ),
          },
          () => {
            this.actionManager.executeAction(actionFinalize);
          },
        );
      } else {
        this.setState(
          {
            pendingImageElementId: imageElement.id,
          },
          () => {
            this.insertImageElement(
              imageElement,
              imageFile,
              /* showCursorImagePreview */ true,
            );
          },
        );
      }
    } catch (error: any) {
      if (error.name !== "AbortError") {
        console.error(error);
      } else {
        console.warn(error);
      }
      this.setState(
        {
          pendingImageElementId: null,
          editingElement: null,
          activeTool: updateActiveTool(this.state, { type: "selection" }),
        },
        () => {
          this.actionManager.executeAction(actionFinalize);
        },
      );
    }
  };

  private initializeImageDimensions = (
    imageElement: ExcalidrawImageElement,
    forceNaturalSize = false,
  ) => {
    const image =
      isInitializedImageElement(imageElement) &&
      this.imageCache.get(imageElement.fileId)?.image;

    if (!image || image instanceof Promise) {
      if (
        imageElement.width < DRAGGING_THRESHOLD / this.state.zoom.value &&
        imageElement.height < DRAGGING_THRESHOLD / this.state.zoom.value
      ) {
        const placeholderSize = 100 / this.state.zoom.value;
        mutateElement(imageElement, {
          x: imageElement.x - placeholderSize / 2,
          y: imageElement.y - placeholderSize / 2,
          width: placeholderSize,
          height: placeholderSize,
        });
      }

      return;
    }

    if (
      forceNaturalSize ||
      // if user-created bounding box is below threshold, assume the
      // intention was to click instead of drag, and use the image's
      // intrinsic size
      (imageElement.width < DRAGGING_THRESHOLD / this.state.zoom.value &&
        imageElement.height < DRAGGING_THRESHOLD / this.state.zoom.value)
    ) {
      const minHeight = Math.max(this.state.height - 120, 160);
      // max 65% of canvas height, clamped to <300px, vh - 120px>
      const maxHeight = Math.min(
        minHeight,
        Math.floor(this.state.height * 0.5) / this.state.zoom.value,
      );

      const height = Math.min(image.naturalHeight, maxHeight);
      const width = height * (image.naturalWidth / image.naturalHeight);

      // add current imageElement width/height to account for previous centering
      // of the placeholder image
      const x = imageElement.x + imageElement.width / 2 - width / 2;
      const y = imageElement.y + imageElement.height / 2 - height / 2;

      mutateElement(imageElement, { x, y, width, height });
    }
  };

  /** updates image cache, refreshing updated elements and/or setting status
      to error for images that fail during <img> element creation */
  private updateImageCache = async (
    elements: readonly InitializedExcalidrawImageElement[],
    files = this.files,
  ) => {
    const { updatedFiles, erroredFiles } = await _updateImageCache({
      imageCache: this.imageCache,
      fileIds: elements.map((element) => element.fileId),
      files,
    });
    if (updatedFiles.size || erroredFiles.size) {
      for (const element of elements) {
        if (updatedFiles.has(element.fileId)) {
          ShapeCache.delete(element);
        }
      }
    }
    if (erroredFiles.size) {
      this.scene.replaceAllElements(
        this.scene.getElementsIncludingDeleted().map((element) => {
          if (
            isInitializedImageElement(element) &&
            erroredFiles.has(element.fileId)
          ) {
            return newElementWith(element, {
              status: "error",
            });
          }
          return element;
        }),
      );
    }

    return { updatedFiles, erroredFiles };
  };

  /** adds new images to imageCache and re-renders if needed */
  private addNewImagesToImageCache = async (
    imageElements: InitializedExcalidrawImageElement[] = getInitializedImageElements(
      this.scene.getNonDeletedElements(),
    ),
    files: BinaryFiles = this.files,
  ) => {
    const uncachedImageElements = imageElements.filter(
      (element) => !element.isDeleted && !this.imageCache.has(element.fileId),
    );

    if (uncachedImageElements.length) {
      const { updatedFiles } = await this.updateImageCache(
        uncachedImageElements,
        files,
      );
      if (updatedFiles.size) {
        this.scene.informMutation();
      }
    }
  };

  /** generally you should use `addNewImagesToImageCache()` directly if you need
   *  to render new images. This is just a failsafe  */
  private scheduleImageRefresh = throttle(() => {
    this.addNewImagesToImageCache();
  }, IMAGE_RENDER_TIMEOUT);

  private updateBindingEnabledOnPointerMove = (
    event: React.PointerEvent<HTMLElement>,
  ) => {
    const shouldEnableBinding = shouldEnableBindingForPointerEvent(event);
    if (this.state.isBindingEnabled !== shouldEnableBinding) {
      this.setState({ isBindingEnabled: shouldEnableBinding });
    }
  };

  private maybeSuggestBindingAtCursor = (pointerCoords: {
    x: number;
    y: number;
  }): void => {
    const hoveredBindableElement = getHoveredElementForBinding(
      pointerCoords,
      this,
    );
    this.setState({
      suggestedBindings:
        hoveredBindableElement != null ? [hoveredBindableElement] : [],
    });
  };

  private maybeSuggestBindingsForLinearElementAtCoords = (
    linearElement: NonDeleted<ExcalidrawLinearElement>,
    /** scene coords */
    pointerCoords: {
      x: number;
      y: number;
    }[],
    // During line creation the start binding hasn't been written yet
    // into `linearElement`
    oppositeBindingBoundElement?: ExcalidrawBindableElement | null,
  ): void => {
    if (!pointerCoords.length) {
      return;
    }

    const suggestedBindings = pointerCoords.reduce(
      (acc: NonDeleted<ExcalidrawBindableElement>[], coords) => {
        const hoveredBindableElement = getHoveredElementForBinding(
          coords,
          this,
        );
        if (
          hoveredBindableElement != null &&
          !isLinearElementSimpleAndAlreadyBound(
            linearElement,
            oppositeBindingBoundElement?.id,
            hoveredBindableElement,
          )
        ) {
          acc.push(hoveredBindableElement);
        }
        return acc;
      },
      [],
    );

    this.setState({ suggestedBindings });
  };

  private clearSelection(hitElement: ExcalidrawElement | null): void {
    this.setState((prevState) => ({
      selectedElementIds: makeNextSelectedElementIds({}, prevState),
      activeEmbeddable: null,
      selectedGroupIds: {},
      // Continue editing the same group if the user selected a different
      // element from it
      editingGroupId:
        prevState.editingGroupId &&
        hitElement != null &&
        isElementInGroup(hitElement, prevState.editingGroupId)
          ? prevState.editingGroupId
          : null,
    }));
    this.setState({
      selectedElementIds: makeNextSelectedElementIds({}, this.state),
      activeEmbeddable: null,
      previousSelectedElementIds: this.state.selectedElementIds,
    });
  }

  private handleInteractiveCanvasRef = (canvas: HTMLCanvasElement | null) => {
    // canvas is null when unmounting
    if (canvas !== null) {
      this.interactiveCanvas = canvas;

      // -----------------------------------------------------------------------
      // NOTE wheel, touchstart, touchend events must be registered outside
      // of react because react binds them them passively (so we can't prevent
      // default on them)
      this.interactiveCanvas.addEventListener(EVENT.WHEEL, this.handleWheel);
      this.interactiveCanvas.addEventListener(
        EVENT.TOUCH_START,
        this.onTouchStart,
      );
      this.interactiveCanvas.addEventListener(EVENT.TOUCH_END, this.onTouchEnd);
      // -----------------------------------------------------------------------
    } else {
      this.interactiveCanvas?.removeEventListener(
        EVENT.WHEEL,
        this.handleWheel,
      );
      this.interactiveCanvas?.removeEventListener(
        EVENT.TOUCH_START,
        this.onTouchStart,
      );
      this.interactiveCanvas?.removeEventListener(
        EVENT.TOUCH_END,
        this.onTouchEnd,
      );
    }
  };

  private handleAppOnDrop = async (event: React.DragEvent<HTMLDivElement>) => {
    // must be retrieved first, in the same frame
    const { file, fileHandle } = await getFileFromEvent(event);
    const { x: sceneX, y: sceneY } = viewportCoordsToSceneCoords(
      event,
      this.state,
    );

    try {
      // if image tool not supported, don't show an error here and let it fall
      // through so we still support importing scene data from images. If no
      // scene data encoded, we'll show an error then
      if (isSupportedImageFile(file) && this.isToolSupported("image")) {
        // first attempt to decode scene from the image if it's embedded
        // ---------------------------------------------------------------------

        if (file?.type === MIME_TYPES.png || file?.type === MIME_TYPES.svg) {
          try {
            const scene = await loadFromBlob(
              file,
              this.state,
              this.scene.getElementsIncludingDeleted(),
              fileHandle,
            );
            this.syncActionResult({
              ...scene,
              appState: {
                ...(scene.appState || this.state),
                isLoading: false,
              },
              replaceFiles: true,
              storeAction: StoreAction.CAPTURE,
            });
            return;
          } catch (error: any) {
            // Don't throw for image scene daa
            if (error.name !== "EncodingError") {
              throw new Error(t("alerts.couldNotLoadInvalidFile"));
            }
          }
        }

        // if no scene is embedded or we fail for whatever reason, fall back
        // to importing as regular image
        // ---------------------------------------------------------------------

        const imageElement = this.createImageElement({ sceneX, sceneY });
        this.insertImageElement(imageElement, file);
        this.initializeImageDimensions(imageElement);
        this.setState({
          selectedElementIds: makeNextSelectedElementIds(
            { [imageElement.id]: true },
            this.state,
          ),
        });

        return;
      }
    } catch (error: any) {
      return this.setState({
        isLoading: false,
        errorMessage: error.message,
      });
    }

    const libraryJSON = event.dataTransfer.getData(MIME_TYPES.excalidrawlib);
    if (libraryJSON && typeof libraryJSON === "string") {
      try {
        const libraryItems = parseLibraryJSON(libraryJSON);
        this.addElementsFromPasteOrLibrary({
          elements: distributeLibraryItemsOnSquareGrid(libraryItems),
          position: event,
          files: null,
        });
      } catch (error: any) {
        this.setState({ errorMessage: error.message });
      }
      return;
    }

    if (file) {
      // Attempt to parse an excalidraw/excalidrawlib file
      await this.loadFileToCanvas(file, fileHandle);
    }

    if (event.dataTransfer?.types?.includes("text/plain")) {
      const text = event.dataTransfer?.getData("text");
      if (
        text &&
        embeddableURLValidator(text, this.props.validateEmbeddable) &&
        (/^(http|https):\/\/[^\s/$.?#].[^\s]*$/.test(text) ||
          getEmbedLink(text)?.type === "video")
      ) {
        const embeddable = this.insertEmbeddableElement({
          sceneX,
          sceneY,
          link: normalizeLink(text),
        });
        if (embeddable) {
          this.setState({ selectedElementIds: { [embeddable.id]: true } });
        }
      }
    }
  };

  loadFileToCanvas = async (
    file: File,
    fileHandle: FileSystemHandle | null,
  ) => {
    file = await normalizeFile(file);
    try {
      const elements = this.scene.getElementsIncludingDeleted();
      let ret;
      try {
        ret = await loadSceneOrLibraryFromBlob(
          file,
          this.state,
          elements,
          fileHandle,
        );
      } catch (error: any) {
        const imageSceneDataError = error instanceof ImageSceneDataError;
        if (
          imageSceneDataError &&
          error.code === "IMAGE_NOT_CONTAINS_SCENE_DATA" &&
          !this.isToolSupported("image")
        ) {
          this.setState({
            isLoading: false,
            errorMessage: t("errors.imageToolNotSupported"),
          });
          return;
        }
        const errorMessage = imageSceneDataError
          ? t("alerts.cannotRestoreFromImage")
          : t("alerts.couldNotLoadInvalidFile");
        this.setState({
          isLoading: false,
          errorMessage,
        });
      }
      if (!ret) {
        return;
      }

      if (ret.type === MIME_TYPES.excalidraw) {
        // restore the fractional indices by mutating elements
        syncInvalidIndices(elements.concat(ret.data.elements));

        // update the store snapshot for old elements, otherwise we would end up with duplicated fractional indices on undo
        this.store.updateSnapshot(arrayToMap(elements), this.state);

        this.setState({ isLoading: true });
        this.syncActionResult({
          ...ret.data,
          appState: {
            ...(ret.data.appState || this.state),
            isLoading: false,
          },
          replaceFiles: true,
          storeAction: StoreAction.CAPTURE,
        });
      } else if (ret.type === MIME_TYPES.excalidrawlib) {
        await this.library
          .updateLibrary({
            libraryItems: file,
            merge: true,
            openLibraryMenu: true,
          })
          .catch((error) => {
            console.error(error);
            this.setState({ errorMessage: t("errors.importLibraryError") });
          });
      }
    } catch (error: any) {
      this.setState({ isLoading: false, errorMessage: error.message });
    }
  };

  private handleCanvasContextMenu = (
    event: React.MouseEvent<HTMLElement | HTMLCanvasElement>,
  ) => {
    event.preventDefault();

    if (
      (("pointerType" in event.nativeEvent &&
        event.nativeEvent.pointerType === "touch") ||
        ("pointerType" in event.nativeEvent &&
          event.nativeEvent.pointerType === "pen" &&
          // always allow if user uses a pen secondary button
          event.button !== POINTER_BUTTON.SECONDARY)) &&
      this.state.activeTool.type !== "selection"
    ) {
      return;
    }

    const { x, y } = viewportCoordsToSceneCoords(event, this.state);
    const element = this.getElementAtPosition(x, y, {
      preferSelected: true,
      includeLockedElements: true,
    });

    const selectedElements = this.scene.getSelectedElements(this.state);
    const isHittingCommonBoundBox =
      this.isHittingCommonBoundingBoxOfSelectedElements(
        { x, y },
        selectedElements,
      );

    const type = element || isHittingCommonBoundBox ? "element" : "canvas";

    const container = this.excalidrawContainerRef.current!;
    const { top: offsetTop, left: offsetLeft } =
      container.getBoundingClientRect();
    const left = event.clientX - offsetLeft;
    const top = event.clientY - offsetTop;

    trackEvent("contextMenu", "openContextMenu", type);

    this.setState(
      {
        ...(element && !this.state.selectedElementIds[element.id]
          ? {
              ...this.state,
              ...selectGroupsForSelectedElements(
                {
                  editingGroupId: this.state.editingGroupId,
                  selectedElementIds: { [element.id]: true },
                },
                this.scene.getNonDeletedElements(),
                this.state,
                this,
              ),
              selectedLinearElement: isLinearElement(element)
                ? new LinearElementEditor(element)
                : null,
            }
          : this.state),
        showHyperlinkPopup: false,
      },
      () => {
        this.setState({
          contextMenu: { top, left, items: this.getContextMenuItems(type) },
        });
      },
    );
  };

  private maybeDragNewGenericElement = (
    pointerDownState: PointerDownState,
    event: MouseEvent | KeyboardEvent,
  ): void => {
    const draggingElement = this.state.draggingElement;
    const pointerCoords = pointerDownState.lastCoords;
    if (!draggingElement) {
      return;
    }
    if (
      draggingElement.type === "selection" &&
      this.state.activeTool.type !== "eraser"
    ) {
      dragNewElement(
        draggingElement,
        this.state.activeTool.type,
        pointerDownState.origin.x,
        pointerDownState.origin.y,
        pointerCoords.x,
        pointerCoords.y,
        distance(pointerDownState.origin.x, pointerCoords.x),
        distance(pointerDownState.origin.y, pointerCoords.y),
        shouldMaintainAspectRatio(event),
        shouldResizeFromCenter(event),
      );
    } else {
      let [gridX, gridY] = getGridPoint(
        pointerCoords.x,
        pointerCoords.y,
        event[KEYS.CTRL_OR_CMD] ? null : this.state.gridSize,
      );

      const image =
        isInitializedImageElement(draggingElement) &&
        this.imageCache.get(draggingElement.fileId)?.image;
      const aspectRatio =
        image && !(image instanceof Promise)
          ? image.width / image.height
          : null;

      this.maybeCacheReferenceSnapPoints(event, [draggingElement]);

      const { snapOffset, snapLines } = snapNewElement(
        draggingElement,
        this.state,
        event,
        {
          x:
            pointerDownState.originInGrid.x +
            (this.state.originSnapOffset?.x ?? 0),
          y:
            pointerDownState.originInGrid.y +
            (this.state.originSnapOffset?.y ?? 0),
        },
        {
          x: gridX - pointerDownState.originInGrid.x,
          y: gridY - pointerDownState.originInGrid.y,
        },
        this.scene.getNonDeletedElementsMap(),
      );

      gridX += snapOffset.x;
      gridY += snapOffset.y;

      this.setState({
        snapLines,
      });

      dragNewElement(
        draggingElement,
        this.state.activeTool.type,
        pointerDownState.originInGrid.x,
        pointerDownState.originInGrid.y,
        gridX,
        gridY,
        distance(pointerDownState.originInGrid.x, gridX),
        distance(pointerDownState.originInGrid.y, gridY),
        isImageElement(draggingElement)
          ? !shouldMaintainAspectRatio(event)
          : shouldMaintainAspectRatio(event),
        shouldResizeFromCenter(event),
        aspectRatio,
        this.state.originSnapOffset,
      );

      // highlight elements that are to be added to frames on frames creation
      if (
        this.state.activeTool.type === TOOL_TYPE.frame ||
        this.state.activeTool.type === TOOL_TYPE.magicframe
      ) {
        this.setState({
          elementsToHighlight: getElementsInResizingFrame(
            this.scene.getNonDeletedElements(),
            draggingElement as ExcalidrawFrameLikeElement,
            this.state,
            this.scene.getNonDeletedElementsMap(),
          ),
        });
      }
    }
  };

  private maybeHandleResize = (
    pointerDownState: PointerDownState,
    event: MouseEvent | KeyboardEvent,
  ): boolean => {
    const selectedElements = this.scene.getSelectedElements(this.state);
    const selectedFrames = selectedElements.filter(
      (element): element is ExcalidrawFrameLikeElement =>
        isFrameLikeElement(element),
    );

    const transformHandleType = pointerDownState.resize.handleType;

    if (selectedFrames.length > 0 && transformHandleType === "rotation") {
      return false;
    }

    this.setState({
      // TODO: rename this state field to "isScaling" to distinguish
      // it from the generic "isResizing" which includes scaling and
      // rotating
      isResizing: transformHandleType && transformHandleType !== "rotation",
      isRotating: transformHandleType === "rotation",
      activeEmbeddable: null,
    });
    const pointerCoords = pointerDownState.lastCoords;
    let [resizeX, resizeY] = getGridPoint(
      pointerCoords.x - pointerDownState.resize.offset.x,
      pointerCoords.y - pointerDownState.resize.offset.y,
      event[KEYS.CTRL_OR_CMD] ? null : this.state.gridSize,
    );

    const frameElementsOffsetsMap = new Map<
      string,
      {
        x: number;
        y: number;
      }
    >();

    selectedFrames.forEach((frame) => {
      const elementsInFrame = getFrameChildren(
        this.scene.getNonDeletedElements(),
        frame.id,
      );

      elementsInFrame.forEach((element) => {
        frameElementsOffsetsMap.set(frame.id + element.id, {
          x: element.x - frame.x,
          y: element.y - frame.y,
        });
      });
    });

    // check needed for avoiding flickering when a key gets pressed
    // during dragging
    if (!this.state.selectedElementsAreBeingDragged) {
      const [gridX, gridY] = getGridPoint(
        pointerCoords.x,
        pointerCoords.y,
        event[KEYS.CTRL_OR_CMD] ? null : this.state.gridSize,
      );

      const dragOffset = {
        x: gridX - pointerDownState.originInGrid.x,
        y: gridY - pointerDownState.originInGrid.y,
      };

      const originalElements = [...pointerDownState.originalElements.values()];

      this.maybeCacheReferenceSnapPoints(event, selectedElements);

      const { snapOffset, snapLines } = snapResizingElements(
        selectedElements,
        getSelectedElements(originalElements, this.state),
        this.state,
        event,
        dragOffset,
        transformHandleType,
      );

      resizeX += snapOffset.x;
      resizeY += snapOffset.y;

      this.setState({
        snapLines,
      });
    }

    if (
      transformElements(
        pointerDownState.originalElements,
        transformHandleType,
        selectedElements,
        this.scene.getElementsMapIncludingDeleted(),
        shouldRotateWithDiscreteAngle(event),
        shouldResizeFromCenter(event),
        selectedElements.some((element) => isImageElement(element))
          ? !shouldMaintainAspectRatio(event)
          : shouldMaintainAspectRatio(event),
        resizeX,
        resizeY,
        pointerDownState.resize.center.x,
        pointerDownState.resize.center.y,
      )
    ) {
      const suggestedBindings = getSuggestedBindingsForArrows(
        selectedElements,
        this,
      );

      const elementsToHighlight = new Set<ExcalidrawElement>();
      selectedFrames.forEach((frame) => {
        getElementsInResizingFrame(
          this.scene.getNonDeletedElements(),
          frame,
          this.state,
          this.scene.getNonDeletedElementsMap(),
        ).forEach((element) => elementsToHighlight.add(element));
      });

      this.setState({
        elementsToHighlight: [...elementsToHighlight],
        suggestedBindings,
      });

      return true;
    }
    return false;
  };

  private getContextMenuItems = (
    type: "canvas" | "element",
  ): ContextMenuItems => {
    const options: ContextMenuItems = [];

    options.push(actionCopyAsPng, actionCopyAsSvg);

    // canvas contextMenu
    // -------------------------------------------------------------------------

    if (type === "canvas") {
      if (this.state.viewModeEnabled) {
        return [
          ...options,
          actionToggleGridMode,
          actionToggleZenMode,
          actionToggleViewMode,
          actionToggleStats,
        ];
      }

      return [
        actionPaste,
        CONTEXT_MENU_SEPARATOR,
        actionCopyAsPng,
        actionCopyAsSvg,
        copyText,
        CONTEXT_MENU_SEPARATOR,
        actionSelectAll,
        actionUnlockAllElements,
        CONTEXT_MENU_SEPARATOR,
        actionToggleGridMode,
        actionToggleObjectsSnapMode,
        actionToggleZenMode,
        actionToggleViewMode,
        actionToggleStats,
      ];
    }

    // element contextMenu
    // -------------------------------------------------------------------------

    options.push(copyText);

    if (this.state.viewModeEnabled) {
      return [actionCopy, ...options];
    }

    return [
      actionCut,
      actionCopy,
      actionPaste,
      actionSelectAllElementsInFrame,
      actionRemoveAllElementsFromFrame,
      CONTEXT_MENU_SEPARATOR,
      ...options,
      CONTEXT_MENU_SEPARATOR,
      actionCopyStyles,
      actionPasteStyles,
      CONTEXT_MENU_SEPARATOR,
      actionGroup,
      actionUnbindText,
      actionBindText,
      actionWrapTextInContainer,
      actionUngroup,
      CONTEXT_MENU_SEPARATOR,
      actionAddToLibrary,
      CONTEXT_MENU_SEPARATOR,
      actionSendBackward,
      actionBringForward,
      actionSendToBack,
      actionBringToFront,
      CONTEXT_MENU_SEPARATOR,
      actionFlipHorizontal,
      actionFlipVertical,
      CONTEXT_MENU_SEPARATOR,
      actionToggleLinearEditor,
      actionLink,
      actionDuplicateSelection,
      actionToggleElementLock,
      CONTEXT_MENU_SEPARATOR,
      actionDeleteSelected,
    ];
  };

  private handleWheel = withBatchedUpdates(
    (
      event: WheelEvent | React.WheelEvent<HTMLDivElement | HTMLCanvasElement>,
    ) => {
      event.preventDefault();
      if (isPanning) {
        return;
      }

      const { deltaX, deltaY } = event;
      // note that event.ctrlKey is necessary to handle pinch zooming
      if (event.metaKey || event.ctrlKey) {
        const sign = Math.sign(deltaY);
        const MAX_STEP = ZOOM_STEP * 100;
        const absDelta = Math.abs(deltaY);
        let delta = deltaY;
        if (absDelta > MAX_STEP) {
          delta = MAX_STEP * sign;
        }

        let newZoom = this.state.zoom.value - delta / 100;
        // increase zoom steps the more zoomed-in we are (applies to >100% only)
        newZoom +=
          Math.log10(Math.max(1, this.state.zoom.value)) *
          -sign *
          // reduced amplification for small deltas (small movements on a trackpad)
          Math.min(1, absDelta / 20);

        this.translateCanvas((state) => ({
          ...getStateForZoom(
            {
              viewportX: this.lastViewportPosition.x,
              viewportY: this.lastViewportPosition.y,
              nextZoom: getNormalizedZoom(newZoom),
            },
            state,
          ),
          shouldCacheIgnoreZoom: true,
        }));
        this.resetShouldCacheIgnoreZoomDebounced();
        return;
      }

      // scroll horizontally when shift pressed
      if (event.shiftKey) {
        this.translateCanvas(({ zoom, scrollX }) => ({
          // on Mac, shift+wheel tends to result in deltaX
          scrollX: scrollX - (deltaY || deltaX) / zoom.value,
        }));
        return;
      }

      this.translateCanvas(({ zoom, scrollX, scrollY }) => ({
        scrollX: scrollX - deltaX / zoom.value,
        scrollY: scrollY - deltaY / zoom.value,
      }));
    },
  );

  private getTextWysiwygSnappedToCenterPosition(
    x: number,
    y: number,
    appState: AppState,
    container?: ExcalidrawTextContainer | null,
  ) {
    if (container) {
      let elementCenterX = container.x + container.width / 2;
      let elementCenterY = container.y + container.height / 2;

      const elementCenter = getContainerCenter(
        container,
        appState,
        this.scene.getNonDeletedElementsMap(),
      );
      if (elementCenter) {
        elementCenterX = elementCenter.x;
        elementCenterY = elementCenter.y;
      }
      const distanceToCenter = Math.hypot(
        x - elementCenterX,
        y - elementCenterY,
      );
      const isSnappedToCenter =
        distanceToCenter < TEXT_TO_CENTER_SNAP_THRESHOLD;
      if (isSnappedToCenter) {
        const { x: viewportX, y: viewportY } = sceneCoordsToViewportCoords(
          { sceneX: elementCenterX, sceneY: elementCenterY },
          appState,
        );
        return { viewportX, viewportY, elementCenterX, elementCenterY };
      }
    }
  }

  private savePointer = (x: number, y: number, button: "up" | "down") => {
    if (!x || !y) {
      return;
    }
    const { x: sceneX, y: sceneY } = viewportCoordsToSceneCoords(
      { clientX: x, clientY: y },
      this.state,
    );

    if (isNaN(sceneX) || isNaN(sceneY)) {
      // sometimes the pointer goes off screen
    }

    const pointer: CollaboratorPointer = {
      x: sceneX,
      y: sceneY,
      tool: this.state.activeTool.type === "laser" ? "laser" : "pointer",
    };

    this.props.onPointerUpdate?.({
      pointer,
      button,
      pointersMap: gesture.pointers,
    });
  };

  private resetShouldCacheIgnoreZoomDebounced = debounce(() => {
    if (!this.unmounted) {
      this.setState({ shouldCacheIgnoreZoom: false });
    }
  }, 300);

  private updateDOMRect = (cb?: () => void) => {
    if (this.excalidrawContainerRef?.current) {
      const excalidrawContainer = this.excalidrawContainerRef.current;
      const {
        width,
        height,
        left: offsetLeft,
        top: offsetTop,
      } = excalidrawContainer.getBoundingClientRect();
      const {
        width: currentWidth,
        height: currentHeight,
        offsetTop: currentOffsetTop,
        offsetLeft: currentOffsetLeft,
      } = this.state;

      if (
        width === currentWidth &&
        height === currentHeight &&
        offsetLeft === currentOffsetLeft &&
        offsetTop === currentOffsetTop
      ) {
        if (cb) {
          cb();
        }
        return;
      }

      this.setState(
        {
          width,
          height,
          offsetLeft,
          offsetTop,
        },
        () => {
          cb && cb();
        },
      );
    }
  };

  public refresh = () => {
    this.setState({ ...this.getCanvasOffsets() });
  };

  private getCanvasOffsets(): Pick<AppState, "offsetTop" | "offsetLeft"> {
    if (this.excalidrawContainerRef?.current) {
      const excalidrawContainer = this.excalidrawContainerRef.current;
      const { left, top } = excalidrawContainer.getBoundingClientRect();
      return {
        offsetLeft: left,
        offsetTop: top,
      };
    }
    return {
      offsetLeft: 0,
      offsetTop: 0,
    };
  }

  private async updateLanguage() {
    const currentLang =
      languages.find((lang) => lang.code === this.props.langCode) ||
      defaultLang;
    await setLanguage(currentLang);
    this.setAppState({});
  }
}

// -----------------------------------------------------------------------------
// TEST HOOKS
// -----------------------------------------------------------------------------
declare global {
  interface Window {
    h: {
      elements: readonly ExcalidrawElement[];
      state: AppState;
      setState: React.Component<any, AppState>["setState"];
      app: InstanceType<typeof App>;
      history: History;
      store: Store;
    };
  }
}

export const createTestHook = () => {
  if (import.meta.env.MODE === ENV.TEST || import.meta.env.DEV) {
    window.h = window.h || ({} as Window["h"]);

    Object.defineProperties(window.h, {
      elements: {
        configurable: true,
        get() {
          return this.app?.scene.getElementsIncludingDeleted();
        },
        set(elements: ExcalidrawElement[]) {
          return this.app?.scene.replaceAllElements(
            syncInvalidIndices(elements),
          );
        },
      },
    });
  }
};

createTestHook();
export default App;<|MERGE_RESOLUTION|>--- conflicted
+++ resolved
@@ -224,7 +224,7 @@
 } from "../scene/types";
 import { getStateForZoom } from "../scene/zoom";
 import { findShapeByKey } from "../shapes";
-import type { GeometricShape } from "../../utils/geometry/shape";
+import type { GeometricShape } from "@excalidraw/utils";
 import {
   getClosedCurveShape,
   getCurveShape,
@@ -232,15 +232,9 @@
   getFreedrawShape,
   getPolygonShape,
   getSelectionBoxShape,
-<<<<<<< HEAD
+  isPointInShape,
 } from "@excalidraw/utils";
-import { isPointInShape } from "@excalidraw/utils";
-import {
-=======
-} from "../../utils/geometry/shape";
-import { isPointInShape } from "../../utils/collision";
 import type {
->>>>>>> 1ed53b15
   AppClassProperties,
   AppProps,
   AppState,
@@ -407,14 +401,9 @@
 } from "../cursor";
 import { Emitter } from "../emitter";
 import { ElementCanvasButtons } from "../element/ElementCanvasButtons";
-<<<<<<< HEAD
-import { MagicCacheData, diagramToHTML } from "../data/magic";
-import { exportToBlob } from "@excalidraw/utils";
-=======
 import type { MagicCacheData } from "../data/magic";
 import { diagramToHTML } from "../data/magic";
-import { exportToBlob } from "../../utils/export";
->>>>>>> 1ed53b15
+import { exportToBlob } from "@excalidraw/utils";
 import { COLOR_PALETTE } from "../colors";
 import { ElementCanvasButton } from "./MagicButton";
 import { MagicIcon, copyIcon, fullscreenIcon } from "./icons";
