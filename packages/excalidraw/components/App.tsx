--- conflicted
+++ resolved
@@ -244,11 +244,8 @@
   KeyboardModifiersObject,
   CollaboratorPointer,
   ToolType,
-<<<<<<< HEAD
   ActiveTool,
-=======
   OnUserFollowedPayload,
->>>>>>> 5f40a4ca
 } from "../types";
 import {
   debounce,
