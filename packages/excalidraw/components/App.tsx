--- conflicted
+++ resolved
@@ -2767,7 +2767,6 @@
       maybeBindLinearElement(
         multiElement,
         this.state,
-        this.scene,
         tupleToCoors(
           LinearElementEditor.getPointAtIndexGlobalCoordinates(
             multiElement,
@@ -2775,7 +2774,6 @@
             elementsMap,
           ),
         ),
-        elementsMap,
         this,
       );
     }
@@ -4026,15 +4024,7 @@
       const selectedElements = this.scene.getSelectedElements(this.state);
       const elementsMap = this.scene.getNonDeletedElementsMap();
       isBindingEnabled(this.state)
-<<<<<<< HEAD
-        ? bindOrUnbindSelectedElements(selectedElements, elementsMap, this)
-=======
-        ? bindOrUnbindSelectedElements(
-            selectedElements,
-            this.scene.getNonDeletedElements(),
-            elementsMap,
-          )
->>>>>>> 9013c845
+        ? bindOrUnbindSelectedElements(selectedElements, this)
         : unbindLinearElements(selectedElements, elementsMap);
       this.setState({ suggestedBindings: [] });
     }
@@ -5488,11 +5478,6 @@
       linearElementEditor.elementId,
       elementsMap,
     );
-<<<<<<< HEAD
-    const elementsMap = this.scene.getNonDeletedElementsMap();
-=======
-    const boundTextElement = getBoundTextElement(element, elementsMap);
->>>>>>> 9013c845
 
     if (!element) {
       return;
@@ -6282,13 +6267,7 @@
             this.history,
             pointerDownState.origin,
             linearElementEditor,
-<<<<<<< HEAD
-            this.scene.getNonDeletedElementsMap(),
             this,
-=======
-            this.scene.getNonDeletedElements(),
-            elementsMap,
->>>>>>> 9013c845
           );
           if (ret.hitElement) {
             pointerDownState.hit.element = ret.hitElement;
@@ -6619,13 +6598,7 @@
 
     const boundElement = getHoveredElementForBinding(
       pointerDownState.origin,
-<<<<<<< HEAD
-      this.scene,
       this,
-=======
-      this.scene.getNonDeletedElements(),
-      this.scene.getNonDeletedElementsMap(),
->>>>>>> 9013c845
     );
     this.scene.addNewElement(element);
     this.setState({
@@ -6893,13 +6866,7 @@
       });
       const boundElement = getHoveredElementForBinding(
         pointerDownState.origin,
-<<<<<<< HEAD
-        this.scene,
         this,
-=======
-        this.scene.getNonDeletedElements(),
-        this.scene.getNonDeletedElementsMap(),
->>>>>>> 9013c845
       );
 
       this.scene.addNewElement(element);
@@ -7709,8 +7676,6 @@
             childEvent,
             this.state.editingLinearElement,
             this.state,
-            this.scene.getNonDeletedElements(),
-            elementsMap,
             this,
           );
           if (editingLinearElement !== this.state.editingLinearElement) {
@@ -7735,8 +7700,6 @@
             childEvent,
             this.state.selectedLinearElement,
             this.state,
-            this.scene.getNonDeletedElements(),
-            elementsMap,
             this,
           );
 
@@ -7886,9 +7849,7 @@
             maybeBindLinearElement(
               draggingElement,
               this.state,
-              this.scene,
               pointerCoords,
-              elementsMap,
               this,
             );
           }
@@ -8405,26 +8366,15 @@
       }
 
       if (pointerDownState.drag.hasOccurred || isResizing || isRotating) {
-<<<<<<< HEAD
-        (isBindingEnabled(this.state)
-          ? bindOrUnbindSelectedElements
-          : unbindLinearElements)(
-          this.scene.getSelectedElements(this.state),
-          elementsMap,
-          this,
-        );
-=======
         isBindingEnabled(this.state)
           ? bindOrUnbindSelectedElements(
               this.scene.getSelectedElements(this.state),
+              this,
+            )
+          : unbindLinearElements(
               this.scene.getNonDeletedElements(),
               elementsMap,
-            )
-          : unbindLinearElements(
-              this.scene.getSelectedElements(this.state),
-              elementsMap,
             );
->>>>>>> 9013c845
       }
 
       if (activeTool.type === "laser") {
@@ -8901,13 +8851,7 @@
   }): void => {
     const hoveredBindableElement = getHoveredElementForBinding(
       pointerCoords,
-<<<<<<< HEAD
-      this.scene,
       this,
-=======
-      this.scene.getNonDeletedElements(),
-      this.scene.getNonDeletedElementsMap(),
->>>>>>> 9013c845
     );
     this.setState({
       suggestedBindings:
@@ -8934,13 +8878,7 @@
       (acc: NonDeleted<ExcalidrawBindableElement>[], coords) => {
         const hoveredBindableElement = getHoveredElementForBinding(
           coords,
-<<<<<<< HEAD
-          this.scene,
           this,
-=======
-          this.scene.getNonDeletedElements(),
-          this.scene.getNonDeletedElementsMap(),
->>>>>>> 9013c845
         );
         if (
           hoveredBindableElement != null &&
@@ -8968,8 +8906,6 @@
     }
     const suggestedBindings = getEligibleElementsForBinding(
       selectedElements,
-      this.scene.getNonDeletedElements(),
-      this.scene.getNonDeletedElementsMap(),
       this,
     );
     this.setState({ suggestedBindings });
