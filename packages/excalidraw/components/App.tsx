import React, { useContext } from "react";
import { flushSync } from "react-dom";

import { RoughCanvas } from "roughjs/bin/canvas";
import rough from "roughjs/bin/rough";
import clsx from "clsx";
import { nanoid } from "nanoid";
import {
  actionAddToLibrary,
  actionBringForward,
  actionBringToFront,
  actionCopy,
  actionCopyAsPng,
  actionCopyAsSvg,
  copyText,
  actionCopyStyles,
  actionCut,
  actionDeleteSelected,
  actionDuplicateSelection,
  actionFinalize,
  actionFlipHorizontal,
  actionFlipVertical,
  actionGroup,
  actionPasteStyles,
  actionSelectAll,
  actionSendBackward,
  actionSendToBack,
  actionToggleGridMode,
  actionToggleStats,
  actionToggleZenMode,
  actionUnbindText,
  actionBindText,
  actionUngroup,
  actionLink,
  actionToggleElementLock,
  actionToggleLinearEditor,
  actionToggleObjectsSnapMode,
} from "../actions";
import { createRedoAction, createUndoAction } from "../actions/actionHistory";
import { ActionManager } from "../actions/manager";
import { actions } from "../actions/register";
import { Action, ActionResult } from "../actions/types";
import { trackEvent } from "../analytics";
import {
  getDefaultAppState,
  isEraserActive,
  isHandToolActive,
} from "../appState";
import {
  PastedMixedContent,
  copyTextToSystemClipboard,
  parseClipboard,
} from "../clipboard";
import {
  APP_NAME,
  CURSOR_TYPE,
  DEFAULT_MAX_IMAGE_WIDTH_OR_HEIGHT,
  DEFAULT_VERTICAL_ALIGN,
  DRAGGING_THRESHOLD,
  ELEMENT_READY_TO_ERASE_OPACITY,
  ELEMENT_SHIFT_TRANSLATE_AMOUNT,
  ELEMENT_TRANSLATE_AMOUNT,
  ENV,
  EVENT,
  FRAME_STYLE,
  EXPORT_IMAGE_TYPES,
  GRID_SIZE,
  IMAGE_MIME_TYPES,
  IMAGE_RENDER_TIMEOUT,
  isAndroid,
  isBrave,
  LINE_CONFIRM_THRESHOLD,
  MAX_ALLOWED_FILE_BYTES,
  MIME_TYPES,
  MQ_MAX_HEIGHT_LANDSCAPE,
  MQ_MAX_WIDTH_LANDSCAPE,
  MQ_MAX_WIDTH_PORTRAIT,
  MQ_RIGHT_SIDEBAR_MIN_WIDTH,
  POINTER_BUTTON,
  ROUNDNESS,
  SCROLL_TIMEOUT,
  TAP_TWICE_TIMEOUT,
  TEXT_TO_CENTER_SNAP_THRESHOLD,
  THEME,
  THEME_FILTER,
  TOUCH_CTX_MENU_TIMEOUT,
  VERTICAL_ALIGN,
  YOUTUBE_STATES,
  ZOOM_STEP,
  POINTER_EVENTS,
  TOOL_TYPE,
  EDITOR_LS_KEYS,
} from "../constants";
import { ExportedElements, exportCanvas, loadFromBlob } from "../data";
import Library, { distributeLibraryItemsOnSquareGrid } from "../data/library";
import { restore, restoreElements } from "../data/restore";
import {
  dragNewElement,
  dragSelectedElements,
  duplicateElement,
  getCommonBounds,
  getCursorForResizingElement,
  getDragOffsetXY,
  getElementWithTransformHandleType,
  getNormalizedDimensions,
  getResizeArrowDirection,
  getResizeOffsetXY,
  getLockedLinearCursorAlignSize,
  getTransformHandleTypeFromCoords,
  hitTest,
  isHittingElementBoundingBoxWithoutHittingElement,
  isInvisiblySmallElement,
  isNonDeletedElement,
  isTextElement,
  newElement,
  newLinearElement,
  newTextElement,
  newImageElement,
  textWysiwyg,
  transformElements,
  updateTextElement,
  redrawTextBoundingBox,
} from "../element";
import {
  bindOrUnbindLinearElement,
  bindOrUnbindSelectedElements,
  fixBindingsAfterDeletion,
  fixBindingsAfterDuplication,
  getEligibleElementsForBinding,
  getHoveredElementForBinding,
  isBindingEnabled,
  isLinearElementSimpleAndAlreadyBound,
  maybeBindLinearElement,
  shouldEnableBindingForPointerEvent,
  unbindLinearElements,
  updateBoundElements,
} from "../element/binding";
import { LinearElementEditor } from "../element/linearElementEditor";
import { mutateElement, newElementWith } from "../element/mutateElement";
import {
  deepCopyElement,
  duplicateElements,
  newFrameElement,
  newFreeDrawElement,
  newEmbeddableElement,
  newMagicFrameElement,
  newIframeElement,
} from "../element/newElement";
import {
  hasBoundTextElement,
  isArrowElement,
  isBindingElement,
  isBindingElementType,
  isBoundToContainer,
  isFrameLikeElement,
  isImageElement,
  isEmbeddableElement,
  isInitializedImageElement,
  isLinearElement,
  isLinearElementType,
  isUsingAdaptiveRadius,
  isFrameElement,
  isIframeElement,
  isIframeLikeElement,
  isMagicFrameElement,
} from "../element/typeChecks";
import {
  ExcalidrawBindableElement,
  ExcalidrawElement,
  ExcalidrawFreeDrawElement,
  ExcalidrawGenericElement,
  ExcalidrawLinearElement,
  ExcalidrawTextElement,
  NonDeleted,
  InitializedExcalidrawImageElement,
  ExcalidrawImageElement,
  FileId,
  NonDeletedExcalidrawElement,
  ExcalidrawTextContainer,
  ExcalidrawFrameLikeElement,
  ExcalidrawMagicFrameElement,
  ExcalidrawIframeLikeElement,
  IframeData,
  ExcalidrawIframeElement,
} from "../element/types";
import { getCenter, getDistance } from "../gesture";
import {
  editGroupForSelectedElement,
  getElementsInGroup,
  getSelectedGroupIdForElement,
  getSelectedGroupIds,
  isElementInGroup,
  isSelectedViaGroup,
  selectGroupsForSelectedElements,
} from "../groups";
import History from "../history";
import { defaultLang, getLanguage, languages, setLanguage, t } from "../i18n";
import {
  CODES,
  shouldResizeFromCenter,
  shouldMaintainAspectRatio,
  shouldRotateWithDiscreteAngle,
  isArrowKey,
  KEYS,
} from "../keys";
import { isElementInViewport } from "../element/sizeHelpers";
import {
  distance2d,
  getCornerRadius,
  getGridPoint,
  isPathALoop,
} from "../math";
import {
  calculateScrollCenter,
  getElementsAtPosition,
  getElementsWithinSelection,
  getNormalizedZoom,
  getSelectedElements,
  hasBackground,
  isOverScrollBars,
  isSomeElementSelected,
} from "../scene";
import Scene from "../scene/Scene";
import { RenderInteractiveSceneCallback, ScrollBars } from "../scene/types";
import { getStateForZoom } from "../scene/zoom";
import { findShapeByKey } from "../shapes";
import {
  AppClassProperties,
  AppProps,
  AppState,
  BinaryFileData,
  DataURL,
  ExcalidrawImperativeAPI,
  BinaryFiles,
  Gesture,
  GestureEvent,
  LibraryItems,
  PointerDownState,
  SceneData,
  Device,
  FrameNameBoundsCache,
  SidebarName,
  SidebarTabName,
  KeyboardModifiersObject,
  CollaboratorPointer,
  ToolType,
  OnUserFollowedPayload,
} from "../types";
import {
  debounce,
  distance,
  getFontString,
  getNearestScrollableContainer,
  isInputLike,
  isToolIcon,
  isWritableElement,
  sceneCoordsToViewportCoords,
  tupleToCoors,
  viewportCoordsToSceneCoords,
  withBatchedUpdates,
  wrapEvent,
  withBatchedUpdatesThrottled,
  updateObject,
  updateActiveTool,
  getShortcutKey,
  isTransparent,
  easeToValuesRAF,
  muteFSAbortError,
  isTestEnv,
  easeOut,
<<<<<<< HEAD
  arrayToMap,
=======
  updateStable,
>>>>>>> 5f40a4ca
} from "../utils";
import {
  createSrcDoc,
  embeddableURLValidator,
  extractSrc,
  getEmbedLink,
} from "../element/embeddable";
import {
  ContextMenu,
  ContextMenuItems,
  CONTEXT_MENU_SEPARATOR,
} from "./ContextMenu";
import LayerUI from "./LayerUI";
import { Toast } from "./Toast";
import { actionToggleViewMode } from "../actions/actionToggleViewMode";
import {
  dataURLToFile,
  generateIdFromFile,
  getDataURL,
  getFileFromEvent,
  ImageURLToFile,
  isImageFileHandle,
  isSupportedImageFile,
  loadSceneOrLibraryFromBlob,
  normalizeFile,
  parseLibraryJSON,
  resizeImageFile,
  SVGStringToFile,
} from "../data/blob";
import {
  getInitializedImageElements,
  loadHTMLImageElement,
  normalizeSVG,
  updateImageCache as _updateImageCache,
} from "../element/image";
import throttle from "lodash.throttle";
import { fileOpen, FileSystemHandle } from "../data/filesystem";
import {
  bindTextToShapeAfterDuplication,
  getApproxMinLineHeight,
  getApproxMinLineWidth,
  getBoundTextElement,
  getContainerCenter,
  getContainerElement,
  getDefaultLineHeight,
  getLineHeightInPx,
  getTextBindableContainerAtPosition,
  isMeasureTextSupported,
  isValidTextContainer,
} from "../element/textElement";
import { isHittingElementNotConsideringBoundingBox } from "../element/collision";
import {
  showHyperlinkTooltip,
  hideHyperlinkToolip,
  Hyperlink,
  isPointHittingLink,
  isPointHittingLinkIcon,
} from "../element/Hyperlink";
import { isLocalLink, normalizeLink, toValidURL } from "../data/url";
import { shouldShowBoundingBox } from "../element/transformHandles";
import { actionUnlockAllElements } from "../actions/actionElementLock";
import { Fonts } from "../scene/Fonts";
import {
  getFrameChildren,
  isCursorInFrame,
  bindElementsToFramesAfterDuplication,
  addElementsToFrame,
  replaceAllElementsInFrame,
  removeElementsFromFrame,
  getElementsInResizingFrame,
  getElementsInNewFrame,
  getContainingFrame,
  elementOverlapsWithFrame,
  updateFrameMembershipOfSelectedElements,
  isElementInFrame,
  getFrameLikeTitle,
} from "../frame";
import {
  excludeElementsInFramesFromSelection,
  makeNextSelectedElementIds,
} from "../scene/selection";
import { actionPaste } from "../actions/actionClipboard";
import {
  actionRemoveAllElementsFromFrame,
  actionSelectAllElementsInFrame,
} from "../actions/actionFrame";
import { actionToggleHandTool, zoomToFit } from "../actions/actionCanvas";
import { jotaiStore } from "../jotai";
import { activeConfirmDialogAtom } from "./ActiveConfirmDialog";
import { ImageSceneDataError } from "../errors";
import {
  getSnapLinesAtPointer,
  snapDraggedElements,
  isActiveToolNonLinearSnappable,
  snapNewElement,
  snapResizingElements,
  isSnappingEnabled,
  getVisibleGaps,
  getReferenceSnapPoints,
  SnapCache,
} from "../snapping";
import { actionWrapTextInContainer } from "../actions/actionBoundText";
import BraveMeasureTextError from "./BraveMeasureTextError";
import { activeEyeDropperAtom } from "./EyeDropper";
import {
  ExcalidrawElementSkeleton,
  convertToExcalidrawElements,
} from "../data/transform";
import { ValueOf } from "../utility-types";
import { isSidebarDockedAtom } from "./Sidebar/Sidebar";
import { StaticCanvas, InteractiveCanvas } from "./canvases";
import { Renderer } from "../scene/Renderer";
import { ShapeCache } from "../scene/ShapeCache";
import { LaserToolOverlay } from "./LaserTool/LaserTool";
import { LaserPathManager } from "./LaserTool/LaserPathManager";
import {
  setEraserCursor,
  setCursor,
  resetCursor,
  setCursorForShape,
} from "../cursor";
import { Emitter } from "../emitter";
import { ElementCanvasButtons } from "../element/ElementCanvasButtons";
import { MagicCacheData, diagramToHTML } from "../data/magic";
import { elementsOverlappingBBox, exportToBlob } from "../../utils/export";
import { COLOR_PALETTE } from "../colors";
import { ElementCanvasButton } from "./MagicButton";
import { MagicIcon, copyIcon, fullscreenIcon } from "./icons";
import { EditorLocalStorage } from "../data/EditorLocalStorage";
<<<<<<< HEAD
import { restoreFractionalIndices } from "../fractionalIndex";
=======
import FollowMode from "./FollowMode/FollowMode";
>>>>>>> 5f40a4ca

const AppContext = React.createContext<AppClassProperties>(null!);
const AppPropsContext = React.createContext<AppProps>(null!);

const deviceContextInitialValue = {
  viewport: {
    isMobile: false,
    isLandscape: false,
  },
  editor: {
    isMobile: false,
    canFitSidebar: false,
  },
  isTouchScreen: false,
};
const DeviceContext = React.createContext<Device>(deviceContextInitialValue);
DeviceContext.displayName = "DeviceContext";

export const ExcalidrawContainerContext = React.createContext<{
  container: HTMLDivElement | null;
  id: string | null;
}>({ container: null, id: null });
ExcalidrawContainerContext.displayName = "ExcalidrawContainerContext";

const ExcalidrawElementsContext = React.createContext<
  readonly NonDeletedExcalidrawElement[]
>([]);
ExcalidrawElementsContext.displayName = "ExcalidrawElementsContext";

const ExcalidrawAppStateContext = React.createContext<AppState>({
  ...getDefaultAppState(),
  width: 0,
  height: 0,
  offsetLeft: 0,
  offsetTop: 0,
});
ExcalidrawAppStateContext.displayName = "ExcalidrawAppStateContext";

const ExcalidrawSetAppStateContext = React.createContext<
  React.Component<any, AppState>["setState"]
>(() => {
  console.warn("Uninitialized ExcalidrawSetAppStateContext context!");
});
ExcalidrawSetAppStateContext.displayName = "ExcalidrawSetAppStateContext";

const ExcalidrawActionManagerContext = React.createContext<ActionManager>(
  null!,
);
ExcalidrawActionManagerContext.displayName = "ExcalidrawActionManagerContext";

export const useApp = () => useContext(AppContext);
export const useAppProps = () => useContext(AppPropsContext);
export const useDevice = () => useContext<Device>(DeviceContext);
export const useExcalidrawContainer = () =>
  useContext(ExcalidrawContainerContext);
export const useExcalidrawElements = () =>
  useContext(ExcalidrawElementsContext);
export const useExcalidrawAppState = () =>
  useContext(ExcalidrawAppStateContext);
export const useExcalidrawSetAppState = () =>
  useContext(ExcalidrawSetAppStateContext);
export const useExcalidrawActionManager = () =>
  useContext(ExcalidrawActionManagerContext);

const supportsResizeObserver =
  typeof window !== "undefined" && "ResizeObserver" in window;

let didTapTwice: boolean = false;
let tappedTwiceTimer = 0;
let isHoldingSpace: boolean = false;
let isPanning: boolean = false;
let isDraggingScrollBar: boolean = false;
let currentScrollBars: ScrollBars = { horizontal: null, vertical: null };
let touchTimeout = 0;
let invalidateContextMenu = false;

/**
 * Map of youtube embed video states
 */
const YOUTUBE_VIDEO_STATES = new Map<
  ExcalidrawElement["id"],
  ValueOf<typeof YOUTUBE_STATES>
>();

let IS_PLAIN_PASTE = false;
let IS_PLAIN_PASTE_TIMER = 0;
let PLAIN_PASTE_TOAST_SHOWN = false;

let lastPointerUp: ((event: any) => void) | null = null;
const gesture: Gesture = {
  pointers: new Map(),
  lastCenter: null,
  initialDistance: null,
  initialScale: null,
};

class App extends React.Component<AppProps, AppState> {
  canvas: AppClassProperties["canvas"];
  interactiveCanvas: AppClassProperties["interactiveCanvas"] = null;
  rc: RoughCanvas;
  unmounted: boolean = false;
  actionManager: ActionManager;
  device: Device = deviceContextInitialValue;

  private excalidrawContainerRef = React.createRef<HTMLDivElement>();

  public scene: Scene;
  public renderer: Renderer;
  private fonts: Fonts;
  private resizeObserver: ResizeObserver | undefined;
  private nearestScrollableContainer: HTMLElement | Document | undefined;
  public library: AppClassProperties["library"];
  public libraryItemsFromStorage: LibraryItems | undefined;
  public id: string;
  private history: History;
  private excalidrawContainerValue: {
    container: HTMLDivElement | null;
    id: string;
  };

  public files: BinaryFiles = {};
  public imageCache: AppClassProperties["imageCache"] = new Map();
  private iFrameRefs = new Map<ExcalidrawElement["id"], HTMLIFrameElement>();

  hitLinkElement?: NonDeletedExcalidrawElement;
  lastPointerDownEvent: React.PointerEvent<HTMLElement> | null = null;
  lastPointerUpEvent: React.PointerEvent<HTMLElement> | PointerEvent | null =
    null;
  lastViewportPosition = { x: 0, y: 0 };

  laserPathManager: LaserPathManager = new LaserPathManager(this);

  onChangeEmitter = new Emitter<
    [
      elements: readonly ExcalidrawElement[],
      appState: AppState,
      files: BinaryFiles,
    ]
  >();

  onPointerDownEmitter = new Emitter<
    [
      activeTool: AppState["activeTool"],
      pointerDownState: PointerDownState,
      event: React.PointerEvent<HTMLElement>,
    ]
  >();

  onPointerUpEmitter = new Emitter<
    [
      activeTool: AppState["activeTool"],
      pointerDownState: PointerDownState,
      event: PointerEvent,
    ]
  >();
  onUserFollowEmitter = new Emitter<[payload: OnUserFollowedPayload]>();
  onScrollChangeEmitter = new Emitter<
    [scrollX: number, scrollY: number, zoom: AppState["zoom"]]
  >();

  constructor(props: AppProps) {
    super(props);
    const defaultAppState = getDefaultAppState();
    const {
      excalidrawAPI,
      viewModeEnabled = false,
      zenModeEnabled = false,
      gridModeEnabled = false,
      objectsSnapModeEnabled = false,
      theme = defaultAppState.theme,
      name = defaultAppState.name,
    } = props;
    this.state = {
      ...defaultAppState,
      theme,
      isLoading: true,
      ...this.getCanvasOffsets(),
      viewModeEnabled,
      zenModeEnabled,
      objectsSnapModeEnabled,
      gridSize: gridModeEnabled ? GRID_SIZE : null,
      name,
      width: window.innerWidth,
      height: window.innerHeight,
    };

    this.id = nanoid();

    this.library = new Library(this);
    this.actionManager = new ActionManager(
      this.syncActionResult,
      () => this.state,
      () => this.scene.getElementsIncludingDeleted(),
      this,
    );
    this.scene = new Scene();

    this.canvas = document.createElement("canvas");
    this.rc = rough.canvas(this.canvas);
    this.renderer = new Renderer(this.scene);
    if (excalidrawAPI) {
      const api: ExcalidrawImperativeAPI = {
        updateScene: this.updateScene,
        updateLibrary: this.library.updateLibrary,
        addFiles: this.addFiles,
        resetScene: this.resetScene,
        getSceneElementsIncludingDeleted: this.getSceneElementsIncludingDeleted,
        history: {
          clear: this.resetHistory,
        },
        scrollToContent: this.scrollToContent,
        getSceneElements: this.getSceneElements,
        getAppState: () => this.state,
        getFiles: () => this.files,
        registerAction: (action: Action) => {
          this.actionManager.registerAction(action);
        },
        refresh: this.refresh,
        setToast: this.setToast,
        id: this.id,
        setActiveTool: this.setActiveTool,
        setCursor: this.setCursor,
        resetCursor: this.resetCursor,
        updateFrameRendering: this.updateFrameRendering,
        toggleSidebar: this.toggleSidebar,
        onChange: (cb) => this.onChangeEmitter.on(cb),
        onPointerDown: (cb) => this.onPointerDownEmitter.on(cb),
        onPointerUp: (cb) => this.onPointerUpEmitter.on(cb),
        onScrollChange: (cb) => this.onScrollChangeEmitter.on(cb),
        onUserFollow: (cb) => this.onUserFollowEmitter.on(cb),
      } as const;
      if (typeof excalidrawAPI === "function") {
        excalidrawAPI(api);
      } else {
        console.error("excalidrawAPI should be a function!");
      }
    }

    this.excalidrawContainerValue = {
      container: this.excalidrawContainerRef.current,
      id: this.id,
    };

    this.fonts = new Fonts({
      scene: this.scene,
      onSceneUpdated: this.onSceneUpdated,
    });
    this.history = new History();
    this.actionManager.registerAll(actions);

    this.actionManager.registerAction(createUndoAction(this.history));
    this.actionManager.registerAction(createRedoAction(this.history));
  }

  private onWindowMessage(event: MessageEvent) {
    if (
      event.origin !== "https://player.vimeo.com" &&
      event.origin !== "https://www.youtube.com"
    ) {
      return;
    }

    let data = null;
    try {
      data = JSON.parse(event.data);
    } catch (e) {}
    if (!data) {
      return;
    }

    switch (event.origin) {
      case "https://player.vimeo.com":
        //Allowing for multiple instances of Excalidraw running in the window
        if (data.method === "paused") {
          let source: Window | null = null;
          const iframes = document.body.querySelectorAll(
            "iframe.excalidraw__embeddable",
          );
          if (!iframes) {
            break;
          }
          for (const iframe of iframes as NodeListOf<HTMLIFrameElement>) {
            if (iframe.contentWindow === event.source) {
              source = iframe.contentWindow;
            }
          }
          source?.postMessage(
            JSON.stringify({
              method: data.value ? "play" : "pause",
              value: true,
            }),
            "*",
          );
        }
        break;
      case "https://www.youtube.com":
        if (
          data.event === "infoDelivery" &&
          data.info &&
          data.id &&
          typeof data.info.playerState === "number"
        ) {
          const id = data.id;
          const playerState = data.info.playerState as number;
          if (
            (Object.values(YOUTUBE_STATES) as number[]).includes(playerState)
          ) {
            YOUTUBE_VIDEO_STATES.set(
              id,
              playerState as ValueOf<typeof YOUTUBE_STATES>,
            );
          }
        }
        break;
    }
  }

  private cacheEmbeddableRef(
    element: ExcalidrawIframeLikeElement,
    ref: HTMLIFrameElement | null,
  ) {
    if (ref) {
      this.iFrameRefs.set(element.id, ref);
    }
  }

  private getHTMLIFrameElement(
    element: ExcalidrawIframeLikeElement,
  ): HTMLIFrameElement | undefined {
    return this.iFrameRefs.get(element.id);
  }

  private handleEmbeddableCenterClick(element: ExcalidrawIframeLikeElement) {
    if (
      this.state.activeEmbeddable?.element === element &&
      this.state.activeEmbeddable?.state === "active"
    ) {
      return;
    }

    // The delay serves two purposes
    // 1. To prevent first click propagating to iframe on mobile,
    //    else the click will immediately start and stop the video
    // 2. If the user double clicks the frame center to activate it
    //    without the delay youtube will immediately open the video
    //    in fullscreen mode
    setTimeout(() => {
      this.setState({
        activeEmbeddable: { element, state: "active" },
        selectedElementIds: { [element.id]: true },
        draggingElement: null,
        selectionElement: null,
      });
    }, 100);

    if (isIframeElement(element)) {
      return;
    }

    const iframe = this.getHTMLIFrameElement(element);

    if (!iframe?.contentWindow) {
      return;
    }

    if (iframe.src.includes("youtube")) {
      const state = YOUTUBE_VIDEO_STATES.get(element.id);
      if (!state) {
        YOUTUBE_VIDEO_STATES.set(element.id, YOUTUBE_STATES.UNSTARTED);
        iframe.contentWindow.postMessage(
          JSON.stringify({
            event: "listening",
            id: element.id,
          }),
          "*",
        );
      }
      switch (state) {
        case YOUTUBE_STATES.PLAYING:
        case YOUTUBE_STATES.BUFFERING:
          iframe.contentWindow?.postMessage(
            JSON.stringify({
              event: "command",
              func: "pauseVideo",
              args: "",
            }),
            "*",
          );
          break;
        default:
          iframe.contentWindow?.postMessage(
            JSON.stringify({
              event: "command",
              func: "playVideo",
              args: "",
            }),
            "*",
          );
      }
    }

    if (iframe.src.includes("player.vimeo.com")) {
      iframe.contentWindow.postMessage(
        JSON.stringify({
          method: "paused", //video play/pause in onWindowMessage handler
        }),
        "*",
      );
    }
  }

  private isIframeLikeElementCenter(
    el: ExcalidrawIframeLikeElement | null,
    event: React.PointerEvent<HTMLElement> | PointerEvent,
    sceneX: number,
    sceneY: number,
  ) {
    return (
      el &&
      !event.altKey &&
      !event.shiftKey &&
      !event.metaKey &&
      !event.ctrlKey &&
      (this.state.activeEmbeddable?.element !== el ||
        this.state.activeEmbeddable?.state === "hover" ||
        !this.state.activeEmbeddable) &&
      sceneX >= el.x + el.width / 3 &&
      sceneX <= el.x + (2 * el.width) / 3 &&
      sceneY >= el.y + el.height / 3 &&
      sceneY <= el.y + (2 * el.height) / 3
    );
  }

  private updateEmbeddables = () => {
    const iframeLikes = new Set<ExcalidrawIframeLikeElement["id"]>();

    let updated = false;
    this.scene.getNonDeletedElements().filter((element) => {
      if (isEmbeddableElement(element)) {
        iframeLikes.add(element.id);
        if (element.validated == null) {
          updated = true;

          const validated = embeddableURLValidator(
            element.link,
            this.props.validateEmbeddable,
          );

          mutateElement(element, { validated }, false);
          ShapeCache.delete(element);
        }
      } else if (isIframeElement(element)) {
        iframeLikes.add(element.id);
      }
      return false;
    });

    if (updated) {
      this.scene.informMutation();
    }

    // GC
    this.iFrameRefs.forEach((ref, id) => {
      if (!iframeLikes.has(id)) {
        this.iFrameRefs.delete(id);
      }
    });
  };

  private renderEmbeddables() {
    const scale = this.state.zoom.value;
    const normalizedWidth = this.state.width;
    const normalizedHeight = this.state.height;

    const embeddableElements = this.scene
      .getNonDeletedElements()
      .filter(
        (el): el is NonDeleted<ExcalidrawIframeLikeElement> =>
          (isEmbeddableElement(el) && !!el.validated) || isIframeElement(el),
      );

    return (
      <>
        {embeddableElements.map((el) => {
          const { x, y } = sceneCoordsToViewportCoords(
            { sceneX: el.x, sceneY: el.y },
            this.state,
          );

          let src: IframeData | null;

          if (isIframeElement(el)) {
            src = null;

            const data: MagicCacheData = (el.customData?.generationData ??
              this.magicGenerations.get(el.id)) || {
              status: "error",
              message: "No generation data",
              code: "ERR_NO_GENERATION_DATA",
            };

            if (data.status === "done") {
              const html = data.html;
              src = {
                intrinsicSize: { w: el.width, h: el.height },
                type: "document",
                srcdoc: () => {
                  return html;
                },
              } as const;
            } else if (data.status === "pending") {
              src = {
                intrinsicSize: { w: el.width, h: el.height },
                type: "document",
                srcdoc: () => {
                  return createSrcDoc(`
                    <style>
                      html, body {
                        width: 100%;
                        height: 100%;
                        color: ${
                          this.state.theme === "dark" ? "white" : "black"
                        };
                      }
                      body {
                        display: flex;
                        align-items: center;
                        justify-content: center;
                        flex-direction: column;
                        gap: 1rem;
                      }

                      .Spinner {
                        display: flex;
                        align-items: center;
                        justify-content: center;
                        margin-left: auto;
                        margin-right: auto;
                      }

                      .Spinner svg {
                        animation: rotate 1.6s linear infinite;
                        transform-origin: center center;
                        width: 40px;
                        height: 40px;
                      }

                      .Spinner circle {
                        stroke: currentColor;
                        animation: dash 1.6s linear 0s infinite;
                        stroke-linecap: round;
                      }

                      @keyframes rotate {
                        100% {
                          transform: rotate(360deg);
                        }
                      }

                      @keyframes dash {
                        0% {
                          stroke-dasharray: 1, 300;
                          stroke-dashoffset: 0;
                        }
                        50% {
                          stroke-dasharray: 150, 300;
                          stroke-dashoffset: -200;
                        }
                        100% {
                          stroke-dasharray: 1, 300;
                          stroke-dashoffset: -280;
                        }
                      }
                    </style>
                    <div class="Spinner">
                      <svg
                        viewBox="0 0 100 100"
                      >
                        <circle
                          cx="50"
                          cy="50"
                          r="46"
                          stroke-width="8"
                          fill="none"
                          stroke-miter-limit="10"
                        />
                      </svg>
                    </div>
                    <div>Generating...</div>
                  `);
                },
              } as const;
            } else {
              let message: string;
              if (data.code === "ERR_GENERATION_INTERRUPTED") {
                message = "Generation was interrupted...";
              } else {
                message = data.message || "Generation failed";
              }
              src = {
                intrinsicSize: { w: el.width, h: el.height },
                type: "document",
                srcdoc: () => {
                  return createSrcDoc(`
                    <style>
                    html, body {
                      height: 100%;
                    }
                      body {
                        display: flex;
                        flex-direction: column;
                        align-items: center;
                        justify-content: center;
                        color: ${COLOR_PALETTE.red[3]};
                      }
                      h1, h3 {
                        margin-top: 0;
                        margin-bottom: 0.5rem;
                      }
                    </style>
                    <h1>Error!</h1>
                    <h3>${message}</h3>
                  `);
                },
              } as const;
            }
          } else {
            src = getEmbedLink(toValidURL(el.link || ""));
          }

          // console.log({ src });

          const isVisible = isElementInViewport(
            el,
            normalizedWidth,
            normalizedHeight,
            this.state,
          );
          const isActive =
            this.state.activeEmbeddable?.element === el &&
            this.state.activeEmbeddable?.state === "active";
          const isHovered =
            this.state.activeEmbeddable?.element === el &&
            this.state.activeEmbeddable?.state === "hover";

          return (
            <div
              key={el.id}
              className={clsx("excalidraw__embeddable-container", {
                "is-hovered": isHovered,
              })}
              style={{
                transform: isVisible
                  ? `translate(${x - this.state.offsetLeft}px, ${
                      y - this.state.offsetTop
                    }px) scale(${scale})`
                  : "none",
                display: isVisible ? "block" : "none",
                opacity: el.opacity / 100,
                ["--embeddable-radius" as string]: `${getCornerRadius(
                  Math.min(el.width, el.height),
                  el,
                )}px`,
              }}
            >
              <div
                //this is a hack that addresses isse with embedded excalidraw.com embeddable
                //https://github.com/excalidraw/excalidraw/pull/6691#issuecomment-1607383938
                /*ref={(ref) => {
                  if (!this.excalidrawContainerRef.current) {
                    return;
                  }
                  const container = this.excalidrawContainerRef.current;
                  const sh = container.scrollHeight;
                  const ch = container.clientHeight;
                  if (sh !== ch) {
                    container.style.height = `${sh}px`;
                    setTimeout(() => {
                      container.style.height = `100%`;
                    });
                  }
                }}*/
                className="excalidraw__embeddable-container__inner"
                style={{
                  width: isVisible ? `${el.width}px` : 0,
                  height: isVisible ? `${el.height}px` : 0,
                  transform: isVisible ? `rotate(${el.angle}rad)` : "none",
                  pointerEvents: isActive
                    ? POINTER_EVENTS.enabled
                    : POINTER_EVENTS.disabled,
                }}
              >
                {isHovered && (
                  <div className="excalidraw__embeddable-hint">
                    {t("buttons.embeddableInteractionButton")}
                  </div>
                )}
                <div
                  className="excalidraw__embeddable__outer"
                  style={{
                    padding: `${el.strokeWidth}px`,
                  }}
                >
                  {(isEmbeddableElement(el)
                    ? this.props.renderEmbeddable?.(el, this.state)
                    : null) ?? (
                    <iframe
                      ref={(ref) => this.cacheEmbeddableRef(el, ref)}
                      className="excalidraw__embeddable"
                      srcDoc={
                        src?.type === "document"
                          ? src.srcdoc(this.state.theme)
                          : undefined
                      }
                      src={
                        src?.type !== "document" ? src?.link ?? "" : undefined
                      }
                      // https://stackoverflow.com/q/18470015
                      scrolling="no"
                      referrerPolicy="no-referrer-when-downgrade"
                      title="Excalidraw Embedded Content"
                      allow="accelerometer; autoplay; clipboard-write; encrypted-media; gyroscope; picture-in-picture"
                      allowFullScreen={true}
                      sandbox="allow-same-origin allow-scripts allow-forms allow-popups allow-popups-to-escape-sandbox allow-presentation allow-downloads"
                    />
                  )}
                </div>
              </div>
            </div>
          );
        })}
      </>
    );
  }

  private getFrameNameDOMId = (frameElement: ExcalidrawElement) => {
    return `${this.id}-frame-name-${frameElement.id}`;
  };

  frameNameBoundsCache: FrameNameBoundsCache = {
    get: (frameElement) => {
      let bounds = this.frameNameBoundsCache._cache.get(frameElement.id);
      if (
        !bounds ||
        bounds.zoom !== this.state.zoom.value ||
        bounds.versionNonce !== frameElement.versionNonce
      ) {
        const frameNameDiv = document.getElementById(
          this.getFrameNameDOMId(frameElement),
        );

        if (frameNameDiv) {
          const box = frameNameDiv.getBoundingClientRect();
          const boxSceneTopLeft = viewportCoordsToSceneCoords(
            { clientX: box.x, clientY: box.y },
            this.state,
          );
          const boxSceneBottomRight = viewportCoordsToSceneCoords(
            { clientX: box.right, clientY: box.bottom },
            this.state,
          );

          bounds = {
            x: boxSceneTopLeft.x,
            y: boxSceneTopLeft.y,
            width: boxSceneBottomRight.x - boxSceneTopLeft.x,
            height: boxSceneBottomRight.y - boxSceneTopLeft.y,
            angle: 0,
            zoom: this.state.zoom.value,
            versionNonce: frameElement.versionNonce,
          };

          this.frameNameBoundsCache._cache.set(frameElement.id, bounds);

          return bounds;
        }
        return null;
      }

      return bounds;
    },
    /**
     * @private
     */
    _cache: new Map(),
  };

  private renderFrameNames = () => {
    if (!this.state.frameRendering.enabled || !this.state.frameRendering.name) {
      return null;
    }

    const isDarkTheme = this.state.theme === "dark";

    let frameIndex = 0;
    let magicFrameIndex = 0;

    return this.scene.getNonDeletedFramesLikes().map((f) => {
      if (isFrameElement(f)) {
        frameIndex++;
      } else {
        magicFrameIndex++;
      }
      if (
        !isElementInViewport(
          f,
          this.canvas.width / window.devicePixelRatio,
          this.canvas.height / window.devicePixelRatio,
          {
            offsetLeft: this.state.offsetLeft,
            offsetTop: this.state.offsetTop,
            scrollX: this.state.scrollX,
            scrollY: this.state.scrollY,
            zoom: this.state.zoom,
          },
        )
      ) {
        // if frame not visible, don't render its name
        return null;
      }

      const { x: x1, y: y1 } = sceneCoordsToViewportCoords(
        { sceneX: f.x, sceneY: f.y },
        this.state,
      );

      const FRAME_NAME_EDIT_PADDING = 6;

      const reset = () => {
        if (f.name?.trim() === "") {
          mutateElement(f, { name: null });
        }

        this.setState({ editingFrame: null });
      };

      let frameNameJSX;

      const frameName = getFrameLikeTitle(
        f,
        isFrameElement(f) ? frameIndex : magicFrameIndex,
      );

      if (f.id === this.state.editingFrame) {
        const frameNameInEdit = frameName;

        frameNameJSX = (
          <input
            autoFocus
            value={frameNameInEdit}
            onChange={(e) => {
              mutateElement(f, {
                name: e.target.value,
              });
            }}
            onBlur={() => reset()}
            onKeyDown={(event) => {
              // for some inexplicable reason, `onBlur` triggered on ESC
              // does not reset `state.editingFrame` despite being called,
              // and we need to reset it here as well
              if (event.key === KEYS.ESCAPE || event.key === KEYS.ENTER) {
                reset();
              }
            }}
            style={{
              background: this.state.viewBackgroundColor,
              filter: isDarkTheme ? THEME_FILTER : "none",
              zIndex: 2,
              border: "none",
              display: "block",
              padding: `${FRAME_NAME_EDIT_PADDING}px`,
              borderRadius: 4,
              boxShadow: "inset 0 0 0 1px var(--color-primary)",
              fontFamily: "Assistant",
              fontSize: "14px",
              transform: `translate(-${FRAME_NAME_EDIT_PADDING}px, ${FRAME_NAME_EDIT_PADDING}px)`,
              color: "var(--color-gray-80)",
              overflow: "hidden",
              maxWidth: `${
                document.body.clientWidth - x1 - FRAME_NAME_EDIT_PADDING
              }px`,
            }}
            size={frameNameInEdit.length + 1 || 1}
            dir="auto"
            autoComplete="off"
            autoCapitalize="off"
            autoCorrect="off"
          />
        );
      } else {
        frameNameJSX = frameName;
      }

      return (
        <div
          id={this.getFrameNameDOMId(f)}
          key={f.id}
          style={{
            position: "absolute",
            // Positioning from bottom so that we don't to either
            // calculate text height or adjust using transform (which)
            // messes up input position when editing the frame name.
            // This makes the positioning deterministic and we can calculate
            // the same position when rendering to canvas / svg.
            bottom: `${
              this.state.height +
              FRAME_STYLE.nameOffsetY -
              y1 +
              this.state.offsetTop
            }px`,
            left: `${x1 - this.state.offsetLeft}px`,
            zIndex: 2,
            fontSize: FRAME_STYLE.nameFontSize,
            color: isDarkTheme
              ? FRAME_STYLE.nameColorDarkTheme
              : FRAME_STYLE.nameColorLightTheme,
            lineHeight: FRAME_STYLE.nameLineHeight,
            width: "max-content",
            maxWidth: `${f.width}px`,
            overflow: f.id === this.state.editingFrame ? "visible" : "hidden",
            whiteSpace: "nowrap",
            textOverflow: "ellipsis",
            cursor: CURSOR_TYPE.MOVE,
            pointerEvents: this.state.viewModeEnabled
              ? POINTER_EVENTS.disabled
              : POINTER_EVENTS.enabled,
          }}
          onPointerDown={(event) => this.handleCanvasPointerDown(event)}
          onWheel={(event) => this.handleWheel(event)}
          onContextMenu={this.handleCanvasContextMenu}
          onDoubleClick={() => {
            this.setState({
              editingFrame: f.id,
            });
          }}
        >
          {frameNameJSX}
        </div>
      );
    });
  };

  public render() {
    const selectedElements = this.scene.getSelectedElements(this.state);
    const { renderTopRightUI, renderCustomStats } = this.props;

    const versionNonce = this.scene.getVersionNonce();
    const { canvasElements, visibleElements } =
      this.renderer.getRenderableElements({
        versionNonce,
        zoom: this.state.zoom,
        offsetLeft: this.state.offsetLeft,
        offsetTop: this.state.offsetTop,
        scrollX: this.state.scrollX,
        scrollY: this.state.scrollY,
        height: this.state.height,
        width: this.state.width,
        editingElement: this.state.editingElement,
        pendingImageElementId: this.state.pendingImageElementId,
      });

    const shouldBlockPointerEvents =
      !(
        this.state.editingElement && isLinearElement(this.state.editingElement)
      ) &&
      (this.state.selectionElement ||
        this.state.draggingElement ||
        this.state.resizingElement ||
        (this.state.activeTool.type === "laser" &&
          // technically we can just test on this once we make it more safe
          this.state.cursorButton === "down") ||
        (this.state.editingElement &&
          !isTextElement(this.state.editingElement)));

    const firstSelectedElement = selectedElements[0];

    return (
      <div
        className={clsx("excalidraw excalidraw-container", {
          "excalidraw--view-mode": this.state.viewModeEnabled,
          "excalidraw--mobile": this.device.editor.isMobile,
        })}
        style={{
          ["--ui-pointerEvents" as any]: shouldBlockPointerEvents
            ? POINTER_EVENTS.disabled
            : POINTER_EVENTS.enabled,
        }}
        ref={this.excalidrawContainerRef}
        onDrop={this.handleAppOnDrop}
        tabIndex={0}
        onKeyDown={
          this.props.handleKeyboardGlobally ? undefined : this.onKeyDown
        }
      >
        <AppContext.Provider value={this}>
          <AppPropsContext.Provider value={this.props}>
            <ExcalidrawContainerContext.Provider
              value={this.excalidrawContainerValue}
            >
              <DeviceContext.Provider value={this.device}>
                <ExcalidrawSetAppStateContext.Provider value={this.setAppState}>
                  <ExcalidrawAppStateContext.Provider value={this.state}>
                    <ExcalidrawElementsContext.Provider
                      value={this.scene.getNonDeletedElements()}
                    >
                      <ExcalidrawActionManagerContext.Provider
                        value={this.actionManager}
                      >
                        <LayerUI
                          canvas={this.canvas}
                          appState={this.state}
                          files={this.files}
                          setAppState={this.setAppState}
                          actionManager={this.actionManager}
                          elements={this.scene.getNonDeletedElements()}
                          onLockToggle={this.toggleLock}
                          onPenModeToggle={this.togglePenMode}
                          onHandToolToggle={this.onHandToolToggle}
                          langCode={getLanguage().code}
                          renderTopRightUI={renderTopRightUI}
                          renderCustomStats={renderCustomStats}
                          showExitZenModeBtn={
                            typeof this.props?.zenModeEnabled === "undefined" &&
                            this.state.zenModeEnabled
                          }
                          UIOptions={this.props.UIOptions}
                          onExportImage={this.onExportImage}
                          renderWelcomeScreen={
                            !this.state.isLoading &&
                            this.state.showWelcomeScreen &&
                            this.state.activeTool.type === "selection" &&
                            !this.state.zenModeEnabled &&
                            !this.scene.getElementsIncludingDeleted().length
                          }
                          app={this}
                          isCollaborating={this.props.isCollaborating}
                          openAIKey={this.OPENAI_KEY}
                          isOpenAIKeyPersisted={this.OPENAI_KEY_IS_PERSISTED}
                          onOpenAIAPIKeyChange={this.onOpenAIKeyChange}
                          onMagicSettingsConfirm={this.onMagicSettingsConfirm}
                        >
                          {this.props.children}
                        </LayerUI>

                        <div className="excalidraw-textEditorContainer" />
                        <div className="excalidraw-contextMenuContainer" />
                        <div className="excalidraw-eye-dropper-container" />
                        <LaserToolOverlay manager={this.laserPathManager} />
                        {selectedElements.length === 1 &&
                          this.state.showHyperlinkPopup && (
                            <Hyperlink
                              key={firstSelectedElement.id}
                              element={firstSelectedElement}
                              setAppState={this.setAppState}
                              onLinkOpen={this.props.onLinkOpen}
                              setToast={this.setToast}
                            />
                          )}
                        {this.props.aiEnabled !== false &&
                          selectedElements.length === 1 &&
                          isMagicFrameElement(firstSelectedElement) && (
                            <ElementCanvasButtons
                              element={firstSelectedElement}
                            >
                              <ElementCanvasButton
                                title={t("labels.convertToCode")}
                                icon={MagicIcon}
                                checked={false}
                                onChange={() =>
                                  this.onMagicFrameGenerate(
                                    firstSelectedElement,
                                    "button",
                                  )
                                }
                              />
                            </ElementCanvasButtons>
                          )}
                        {selectedElements.length === 1 &&
                          isIframeElement(firstSelectedElement) &&
                          firstSelectedElement.customData?.generationData
                            ?.status === "done" && (
                            <ElementCanvasButtons
                              element={firstSelectedElement}
                            >
                              <ElementCanvasButton
                                title={t("labels.copySource")}
                                icon={copyIcon}
                                checked={false}
                                onChange={() =>
                                  this.onIframeSrcCopy(firstSelectedElement)
                                }
                              />
                              <ElementCanvasButton
                                title="Enter fullscreen"
                                icon={fullscreenIcon}
                                checked={false}
                                onChange={() => {
                                  const iframe =
                                    this.getHTMLIFrameElement(
                                      firstSelectedElement,
                                    );
                                  if (iframe) {
                                    try {
                                      iframe.requestFullscreen();
                                      this.setState({
                                        activeEmbeddable: {
                                          element: firstSelectedElement,
                                          state: "active",
                                        },
                                        selectedElementIds: {
                                          [firstSelectedElement.id]: true,
                                        },
                                        draggingElement: null,
                                        selectionElement: null,
                                      });
                                    } catch (err: any) {
                                      console.warn(err);
                                      this.setState({
                                        errorMessage:
                                          "Couldn't enter fullscreen",
                                      });
                                    }
                                  }
                                }}
                              />
                            </ElementCanvasButtons>
                          )}
                        {this.state.toast !== null && (
                          <Toast
                            message={this.state.toast.message}
                            onClose={() => this.setToast(null)}
                            duration={this.state.toast.duration}
                            closable={this.state.toast.closable}
                          />
                        )}
                        {this.state.contextMenu && (
                          <ContextMenu
                            items={this.state.contextMenu.items}
                            top={this.state.contextMenu.top}
                            left={this.state.contextMenu.left}
                            actionManager={this.actionManager}
                            onClose={(callback) => {
                              this.setState({ contextMenu: null }, () => {
                                this.focusContainer();
                                callback?.();
                              });
                            }}
                          />
                        )}
                        <StaticCanvas
                          canvas={this.canvas}
                          rc={this.rc}
                          elements={canvasElements}
                          visibleElements={visibleElements}
                          versionNonce={versionNonce}
                          selectionNonce={
                            this.state.selectionElement?.versionNonce
                          }
                          scale={window.devicePixelRatio}
                          appState={this.state}
                          renderConfig={{
                            imageCache: this.imageCache,
                            isExporting: false,
                            renderGrid: true,
                            canvasBackgroundColor:
                              this.state.viewBackgroundColor,
                          }}
                        />
                        <InteractiveCanvas
                          containerRef={this.excalidrawContainerRef}
                          canvas={this.interactiveCanvas}
                          elements={canvasElements}
                          visibleElements={visibleElements}
                          selectedElements={selectedElements}
                          versionNonce={versionNonce}
                          selectionNonce={
                            this.state.selectionElement?.versionNonce
                          }
                          scale={window.devicePixelRatio}
                          appState={this.state}
                          renderInteractiveSceneCallback={
                            this.renderInteractiveSceneCallback
                          }
                          handleCanvasRef={this.handleInteractiveCanvasRef}
                          onContextMenu={this.handleCanvasContextMenu}
                          onPointerMove={this.handleCanvasPointerMove}
                          onPointerUp={this.handleCanvasPointerUp}
                          onPointerCancel={this.removePointer}
                          onTouchMove={this.handleTouchMove}
                          onPointerDown={this.handleCanvasPointerDown}
                          onDoubleClick={this.handleCanvasDoubleClick}
                        />
                        {this.state.userToFollow && (
                          <FollowMode
                            width={this.state.width}
                            height={this.state.height}
                            userToFollow={this.state.userToFollow}
                            onDisconnect={this.maybeUnfollowRemoteUser}
                          />
                        )}
                        {this.renderFrameNames()}
                      </ExcalidrawActionManagerContext.Provider>
                      {this.renderEmbeddables()}
                    </ExcalidrawElementsContext.Provider>
                  </ExcalidrawAppStateContext.Provider>
                </ExcalidrawSetAppStateContext.Provider>
              </DeviceContext.Provider>
            </ExcalidrawContainerContext.Provider>
          </AppPropsContext.Provider>
        </AppContext.Provider>
      </div>
    );
  }

  public focusContainer: AppClassProperties["focusContainer"] = () => {
    this.excalidrawContainerRef.current?.focus();
  };

  public getSceneElementsIncludingDeleted = () => {
    return this.scene.getElementsIncludingDeleted();
  };

  public getSceneElements = () => {
    return this.scene.getNonDeletedElements();
  };

  public onInsertElements = (elements: readonly ExcalidrawElement[]) => {
    this.addElementsFromPasteOrLibrary({
      elements,
      position: "center",
      files: null,
    });
  };

  public onExportImage = async (
    type: keyof typeof EXPORT_IMAGE_TYPES,
    elements: ExportedElements,
    opts: { exportingFrame: ExcalidrawFrameLikeElement | null },
  ) => {
    trackEvent("export", type, "ui");
    const fileHandle = await exportCanvas(
      type,
      elements,
      this.state,
      this.files,
      {
        exportBackground: this.state.exportBackground,
        name: this.state.name,
        viewBackgroundColor: this.state.viewBackgroundColor,
        exportingFrame: opts.exportingFrame,
      },
    )
      .catch(muteFSAbortError)
      .catch((error) => {
        console.error(error);
        this.setState({ errorMessage: error.message });
      });

    if (
      this.state.exportEmbedScene &&
      fileHandle &&
      isImageFileHandle(fileHandle)
    ) {
      this.setState({ fileHandle });
    }
  };

  private magicGenerations = new Map<
    ExcalidrawIframeElement["id"],
    MagicCacheData
  >();

  private updateMagicGeneration = ({
    frameElement,
    data,
  }: {
    frameElement: ExcalidrawIframeElement;
    data: MagicCacheData;
  }) => {
    if (data.status === "pending") {
      // We don't wanna persist pending state to storage. It should be in-app
      // state only.
      // Thus reset so that we prefer local cache (if there was some
      // generationData set previously)
      mutateElement(
        frameElement,
        { customData: { generationData: undefined } },
        false,
      );
    } else {
      mutateElement(
        frameElement,
        { customData: { generationData: data } },
        false,
      );
    }
    this.magicGenerations.set(frameElement.id, data);
    this.onSceneUpdated();
  };

  private getTextFromElements(elements: readonly ExcalidrawElement[]) {
    const text = elements
      .reduce((acc: string[], element) => {
        if (isTextElement(element)) {
          acc.push(element.text);
        }
        return acc;
      }, [])
      .join("\n\n");
    return text;
  }

  private async onMagicFrameGenerate(
    magicFrame: ExcalidrawMagicFrameElement,
    source: "button" | "upstream",
  ) {
    if (!this.OPENAI_KEY) {
      this.setState({
        openDialog: {
          name: "settings",
          tab: "diagram-to-code",
          source: "generation",
        },
      });
      trackEvent("ai", "generate (missing key)", "d2c");
      return;
    }

    const magicFrameChildren = elementsOverlappingBBox({
      elements: this.scene.getNonDeletedElements(),
      bounds: magicFrame,
      type: "overlap",
    }).filter((el) => !isMagicFrameElement(el));

    if (!magicFrameChildren.length) {
      if (source === "button") {
        this.setState({ errorMessage: "Cannot generate from an empty frame" });
        trackEvent("ai", "generate (no-children)", "d2c");
      } else {
        this.setActiveTool({ type: "magicframe" });
      }
      return;
    }

    const frameElement = this.insertIframeElement({
      sceneX: magicFrame.x + magicFrame.width + 30,
      sceneY: magicFrame.y,
      width: magicFrame.width,
      height: magicFrame.height,
    });

    if (!frameElement) {
      return;
    }

    this.updateMagicGeneration({
      frameElement,
      data: { status: "pending" },
    });

    this.setState({
      selectedElementIds: { [frameElement.id]: true },
    });

    const blob = await exportToBlob({
      elements: this.scene.getNonDeletedElements(),
      appState: {
        ...this.state,
        exportBackground: true,
        viewBackgroundColor: this.state.viewBackgroundColor,
      },
      exportingFrame: magicFrame,
      files: this.files,
    });

    const dataURL = await getDataURL(blob);

    const textFromFrameChildren = this.getTextFromElements(magicFrameChildren);

    trackEvent("ai", "generate (start)", "d2c");

    const result = await diagramToHTML({
      image: dataURL,
      apiKey: this.OPENAI_KEY,
      text: textFromFrameChildren,
      theme: this.state.theme,
    });

    if (!result.ok) {
      trackEvent("ai", "generate (failed)", "d2c");
      console.error(result.error);
      this.updateMagicGeneration({
        frameElement,
        data: {
          status: "error",
          code: "ERR_OAI",
          message: result.error?.message || "Unknown error during generation",
        },
      });
      return;
    }
    trackEvent("ai", "generate (success)", "d2c");

    if (result.choices[0].message.content == null) {
      this.updateMagicGeneration({
        frameElement,
        data: {
          status: "error",
          code: "ERR_OAI",
          message: "Nothing genereated :(",
        },
      });
      return;
    }

    const message = result.choices[0].message.content;

    const html = message.slice(
      message.indexOf("<!DOCTYPE html>"),
      message.indexOf("</html>") + "</html>".length,
    );

    this.updateMagicGeneration({
      frameElement,
      data: { status: "done", html },
    });
  }

  private onIframeSrcCopy(element: ExcalidrawIframeElement) {
    if (element.customData?.generationData?.status === "done") {
      copyTextToSystemClipboard(element.customData.generationData.html);
      this.setToast({
        message: "copied to clipboard",
        closable: false,
        duration: 1500,
      });
    }
  }

  private OPENAI_KEY: string | null = EditorLocalStorage.get(
    EDITOR_LS_KEYS.OAI_API_KEY,
  );
  private OPENAI_KEY_IS_PERSISTED: boolean =
    EditorLocalStorage.has(EDITOR_LS_KEYS.OAI_API_KEY) || false;

  private onOpenAIKeyChange = (
    openAIKey: string | null,
    shouldPersist: boolean,
  ) => {
    this.OPENAI_KEY = openAIKey || null;
    if (shouldPersist) {
      const didPersist = EditorLocalStorage.set(
        EDITOR_LS_KEYS.OAI_API_KEY,
        openAIKey,
      );
      this.OPENAI_KEY_IS_PERSISTED = didPersist;
    } else {
      this.OPENAI_KEY_IS_PERSISTED = false;
    }
  };

  private onMagicSettingsConfirm = (
    apiKey: string,
    shouldPersist: boolean,
    source: "tool" | "generation" | "settings",
  ) => {
    this.OPENAI_KEY = apiKey || null;
    this.onOpenAIKeyChange(this.OPENAI_KEY, shouldPersist);

    if (source === "settings") {
      return;
    }

    const selectedElements = this.scene.getSelectedElements({
      selectedElementIds: this.state.selectedElementIds,
    });

    if (apiKey) {
      if (selectedElements.length) {
        this.onMagicframeToolSelect();
      } else {
        this.setActiveTool({ type: "magicframe" });
      }
    } else if (!isMagicFrameElement(selectedElements[0])) {
      // even if user didn't end up setting api key, let's pick the tool
      // so they can draw up a frame and move forward
      this.setActiveTool({ type: "magicframe" });
    }
  };

  public onMagicframeToolSelect = () => {
    if (!this.OPENAI_KEY) {
      this.setState({
        openDialog: {
          name: "settings",
          tab: "diagram-to-code",
          source: "tool",
        },
      });
      trackEvent("ai", "tool-select (missing key)", "d2c");
      return;
    }

    const selectedElements = this.scene.getSelectedElements({
      selectedElementIds: this.state.selectedElementIds,
    });

    if (selectedElements.length === 0) {
      this.setActiveTool({ type: TOOL_TYPE.magicframe });
      trackEvent("ai", "tool-select (empty-selection)", "d2c");
    } else {
      const selectedMagicFrame: ExcalidrawMagicFrameElement | false =
        selectedElements.length === 1 &&
        isMagicFrameElement(selectedElements[0]) &&
        selectedElements[0];

      // case: user selected elements containing frame-like(s) or are frame
      // members, we don't want to wrap into another magicframe
      // (unless the only selected element is a magic frame which we reuse)
      if (
        !selectedMagicFrame &&
        selectedElements.some((el) => isFrameLikeElement(el) || el.frameId)
      ) {
        this.setActiveTool({ type: TOOL_TYPE.magicframe });
        return;
      }

      trackEvent("ai", "tool-select (existing selection)", "d2c");

      let frame: ExcalidrawMagicFrameElement;
      if (selectedMagicFrame) {
        // a single magicframe already selected -> use it
        frame = selectedMagicFrame;
      } else {
        // selected elements aren't wrapped in magic frame yet -> wrap now

        const [minX, minY, maxX, maxY] = getCommonBounds(selectedElements);
        const padding = 50;

        frame = newMagicFrameElement({
          ...FRAME_STYLE,
          x: minX - padding,
          y: minY - padding,
          width: maxX - minX + padding * 2,
          height: maxY - minY + padding * 2,
          opacity: 100,
          locked: false,
        });

        this.scene.addNewElement(frame);

        for (const child of selectedElements) {
          mutateElement(child, { frameId: frame.id });
        }

        this.setState({
          selectedElementIds: { [frame.id]: true },
        });
      }

      this.onMagicFrameGenerate(frame, "upstream");
    }
  };

  private openEyeDropper = ({ type }: { type: "stroke" | "background" }) => {
    jotaiStore.set(activeEyeDropperAtom, {
      swapPreviewOnAlt: true,
      colorPickerType:
        type === "stroke" ? "elementStroke" : "elementBackground",
      onSelect: (color, event) => {
        const shouldUpdateStrokeColor =
          (type === "background" && event.altKey) ||
          (type === "stroke" && !event.altKey);
        const selectedElements = this.scene.getSelectedElements(this.state);
        if (
          !selectedElements.length ||
          this.state.activeTool.type !== "selection"
        ) {
          if (shouldUpdateStrokeColor) {
            this.syncActionResult({
              appState: { ...this.state, currentItemStrokeColor: color },
              commitToHistory: true,
            });
          } else {
            this.syncActionResult({
              appState: { ...this.state, currentItemBackgroundColor: color },
              commitToHistory: true,
            });
          }
        } else {
          this.updateScene({
            elements: this.scene.getElementsIncludingDeleted().map((el) => {
              if (this.state.selectedElementIds[el.id]) {
                return newElementWith(el, {
                  [shouldUpdateStrokeColor ? "strokeColor" : "backgroundColor"]:
                    color,
                });
              }
              return el;
            }),
          });
        }
      },
      keepOpenOnAlt: false,
    });
  };

  private syncActionResult = withBatchedUpdates(
    (actionResult: ActionResult) => {
      if (this.unmounted || actionResult === false) {
        return;
      }

      let editingElement: AppState["editingElement"] | null = null;
      if (actionResult.elements) {
        actionResult.elements.forEach((element) => {
          if (
            this.state.editingElement?.id === element.id &&
            this.state.editingElement !== element &&
            isNonDeletedElement(element)
          ) {
            editingElement = element;
          }
        });
        this.scene.replaceAllElements(actionResult.elements);
        if (actionResult.commitToHistory) {
          this.history.resumeRecording();
        }
      }

      if (actionResult.files) {
        this.files = actionResult.replaceFiles
          ? actionResult.files
          : { ...this.files, ...actionResult.files };
        this.addNewImagesToImageCache();
      }

      if (actionResult.appState || editingElement || this.state.contextMenu) {
        if (actionResult.commitToHistory) {
          this.history.resumeRecording();
        }

        let viewModeEnabled = actionResult?.appState?.viewModeEnabled || false;
        let zenModeEnabled = actionResult?.appState?.zenModeEnabled || false;
        let gridSize = actionResult?.appState?.gridSize || null;
        const theme =
          actionResult?.appState?.theme || this.props.theme || THEME.LIGHT;
        let name = actionResult?.appState?.name ?? this.state.name;
        const errorMessage =
          actionResult?.appState?.errorMessage ?? this.state.errorMessage;
        if (typeof this.props.viewModeEnabled !== "undefined") {
          viewModeEnabled = this.props.viewModeEnabled;
        }

        if (typeof this.props.zenModeEnabled !== "undefined") {
          zenModeEnabled = this.props.zenModeEnabled;
        }

        if (typeof this.props.gridModeEnabled !== "undefined") {
          gridSize = this.props.gridModeEnabled ? GRID_SIZE : null;
        }

        if (typeof this.props.name !== "undefined") {
          name = this.props.name;
        }

        editingElement =
          editingElement || actionResult.appState?.editingElement || null;

        if (editingElement?.isDeleted) {
          editingElement = null;
        }

        this.setState(
          (state) => {
            // using Object.assign instead of spread to fool TS 4.2.2+ into
            // regarding the resulting type as not containing undefined
            // (which the following expression will never contain)
            return Object.assign(actionResult.appState || {}, {
              // NOTE this will prevent opening context menu using an action
              // or programmatically from the host, so it will need to be
              // rewritten later
              contextMenu: null,
              editingElement,
              viewModeEnabled,
              zenModeEnabled,
              gridSize,
              theme,
              name,
              errorMessage,
            });
          },
          () => {
            if (actionResult.syncHistory) {
              this.history.setCurrentState(
                this.state,
                this.scene.getElementsIncludingDeleted(),
              );
            }
          },
        );
      }
    },
  );

  // Lifecycle

  private onBlur = withBatchedUpdates(() => {
    isHoldingSpace = false;
    this.setState({ isBindingEnabled: true });
  });

  private onUnload = () => {
    this.onBlur();
  };

  private disableEvent: EventListener = (event) => {
    event.preventDefault();
  };

  private resetHistory = () => {
    this.history.clear();
  };

  /**
   * Resets scene & history.
   * ! Do not use to clear scene user action !
   */
  private resetScene = withBatchedUpdates(
    (opts?: { resetLoadingState: boolean }) => {
      this.scene.replaceAllElements([]);
      this.setState((state) => ({
        ...getDefaultAppState(),
        isLoading: opts?.resetLoadingState ? false : state.isLoading,
        theme: this.state.theme,
      }));
      this.resetHistory();
    },
  );

  private initializeScene = async () => {
    if ("launchQueue" in window && "LaunchParams" in window) {
      (window as any).launchQueue.setConsumer(
        async (launchParams: { files: any[] }) => {
          if (!launchParams.files.length) {
            return;
          }
          const fileHandle = launchParams.files[0];
          const blob: Blob = await fileHandle.getFile();
          this.loadFileToCanvas(
            new File([blob], blob.name || "", { type: blob.type }),
            fileHandle,
          );
        },
      );
    }

    if (this.props.theme) {
      this.setState({ theme: this.props.theme });
    }
    if (!this.state.isLoading) {
      this.setState({ isLoading: true });
    }
    let initialData = null;
    try {
      initialData = (await this.props.initialData) || null;
      if (initialData?.libraryItems) {
        this.library
          .updateLibrary({
            libraryItems: initialData.libraryItems,
            merge: true,
          })
          .catch((error) => {
            console.error(error);
          });
      }
    } catch (error: any) {
      console.error(error);
      initialData = {
        appState: {
          errorMessage:
            error.message ||
            "Encountered an error during importing or restoring scene data",
        },
      };
    }
    const scene = restore(initialData, null, null, { repairBindings: true });
    scene.appState = {
      ...scene.appState,
      theme: this.props.theme || scene.appState.theme,
      // we're falling back to current (pre-init) state when deciding
      // whether to open the library, to handle a case where we
      // update the state outside of initialData (e.g. when loading the app
      // with a library install link, which should auto-open the library)
      openSidebar: scene.appState?.openSidebar || this.state.openSidebar,
      activeTool:
        scene.appState.activeTool.type === "image"
          ? { ...scene.appState.activeTool, type: "selection" }
          : scene.appState.activeTool,
      isLoading: false,
      toast: this.state.toast,
    };
    if (initialData?.scrollToContent) {
      scene.appState = {
        ...scene.appState,
        ...calculateScrollCenter(scene.elements, {
          ...scene.appState,
          width: this.state.width,
          height: this.state.height,
          offsetTop: this.state.offsetTop,
          offsetLeft: this.state.offsetLeft,
        }),
      };
    }
    // FontFaceSet loadingdone event we listen on may not always fire
    // (looking at you Safari), so on init we manually load fonts for current
    // text elements on canvas, and rerender them once done. This also
    // seems faster even in browsers that do fire the loadingdone event.
    this.fonts.loadFontsForElements(scene.elements);

    this.resetHistory();
    this.syncActionResult({
      ...scene,
      commitToHistory: true,
    });
  };

  private isMobileBreakpoint = (width: number, height: number) => {
    return (
      width < MQ_MAX_WIDTH_PORTRAIT ||
      (height < MQ_MAX_HEIGHT_LANDSCAPE && width < MQ_MAX_WIDTH_LANDSCAPE)
    );
  };

  private refreshViewportBreakpoints = () => {
    const container = this.excalidrawContainerRef.current;
    if (!container) {
      return;
    }

    const { clientWidth: viewportWidth, clientHeight: viewportHeight } =
      document.body;

    const prevViewportState = this.device.viewport;

    const nextViewportState = updateObject(prevViewportState, {
      isLandscape: viewportWidth > viewportHeight,
      isMobile: this.isMobileBreakpoint(viewportWidth, viewportHeight),
    });

    if (prevViewportState !== nextViewportState) {
      this.device = { ...this.device, viewport: nextViewportState };
      return true;
    }
    return false;
  };

  private refreshEditorBreakpoints = () => {
    const container = this.excalidrawContainerRef.current;
    if (!container) {
      return;
    }

    const { width: editorWidth, height: editorHeight } =
      container.getBoundingClientRect();

    const sidebarBreakpoint =
      this.props.UIOptions.dockedSidebarBreakpoint != null
        ? this.props.UIOptions.dockedSidebarBreakpoint
        : MQ_RIGHT_SIDEBAR_MIN_WIDTH;

    const prevEditorState = this.device.editor;

    const nextEditorState = updateObject(prevEditorState, {
      isMobile: this.isMobileBreakpoint(editorWidth, editorHeight),
      canFitSidebar: editorWidth > sidebarBreakpoint,
    });

    if (prevEditorState !== nextEditorState) {
      this.device = { ...this.device, editor: nextEditorState };
      return true;
    }
    return false;
  };

  public async componentDidMount() {
    this.unmounted = false;
    this.excalidrawContainerValue.container =
      this.excalidrawContainerRef.current;

    if (import.meta.env.MODE === ENV.TEST || import.meta.env.DEV) {
      const setState = this.setState.bind(this);
      Object.defineProperties(window.h, {
        state: {
          configurable: true,
          get: () => {
            return this.state;
          },
        },
        setState: {
          configurable: true,
          value: (...args: Parameters<typeof setState>) => {
            return this.setState(...args);
          },
        },
        app: {
          configurable: true,
          value: this,
        },
        history: {
          configurable: true,
          value: this.history,
        },
      });
    }

    this.scene.addCallback(this.onSceneUpdated);
    this.addEventListeners();

    if (this.props.autoFocus && this.excalidrawContainerRef.current) {
      this.focusContainer();
    }

    if (
      // bounding rects don't work in tests so updating
      // the state on init would result in making the test enviro run
      // in mobile breakpoint (0 width/height), making everything fail
      !isTestEnv()
    ) {
      this.refreshViewportBreakpoints();
      this.refreshEditorBreakpoints();
    }

    if (supportsResizeObserver && this.excalidrawContainerRef.current) {
      this.resizeObserver = new ResizeObserver(() => {
        this.refreshEditorBreakpoints();
        this.updateDOMRect();
      });
      this.resizeObserver?.observe(this.excalidrawContainerRef.current);
    }

    const searchParams = new URLSearchParams(window.location.search.slice(1));

    if (searchParams.has("web-share-target")) {
      // Obtain a file that was shared via the Web Share Target API.
      this.restoreFileFromShare();
    } else {
      this.updateDOMRect(this.initializeScene);
    }

    // note that this check seems to always pass in localhost
    if (isBrave() && !isMeasureTextSupported()) {
      this.setState({
        errorMessage: <BraveMeasureTextError />,
      });
    }
  }

  public componentWillUnmount() {
    this.renderer.destroy();
    this.scene = new Scene();
    this.renderer = new Renderer(this.scene);
    this.files = {};
    this.imageCache.clear();
    this.resizeObserver?.disconnect();
    this.unmounted = true;
    this.removeEventListeners();
    this.scene.destroy();
    this.library.destroy();
    this.laserPathManager.destroy();
    this.onChangeEmitter.destroy();
    ShapeCache.destroy();
    SnapCache.destroy();
    clearTimeout(touchTimeout);
    isSomeElementSelected.clearCache();
    selectGroupsForSelectedElements.clearCache();
    touchTimeout = 0;
  }

  private onResize = withBatchedUpdates(() => {
    this.scene
      .getElementsIncludingDeleted()
      .forEach((element) => ShapeCache.delete(element));
    this.refreshViewportBreakpoints();
    this.updateDOMRect();
    if (!supportsResizeObserver) {
      this.refreshEditorBreakpoints();
    }
    this.setState({});
  });

  private removeEventListeners() {
    document.removeEventListener(EVENT.POINTER_UP, this.removePointer);
    document.removeEventListener(EVENT.COPY, this.onCopy);
    document.removeEventListener(EVENT.PASTE, this.pasteFromClipboard);
    document.removeEventListener(EVENT.CUT, this.onCut);
    this.excalidrawContainerRef.current?.removeEventListener(
      EVENT.WHEEL,
      this.onWheel,
    );
    this.nearestScrollableContainer?.removeEventListener(
      EVENT.SCROLL,
      this.onScroll,
    );
    document.removeEventListener(EVENT.KEYDOWN, this.onKeyDown, false);
    document.removeEventListener(
      EVENT.MOUSE_MOVE,
      this.updateCurrentCursorPosition,
      false,
    );
    document.removeEventListener(EVENT.KEYUP, this.onKeyUp);
    window.removeEventListener(EVENT.RESIZE, this.onResize, false);
    window.removeEventListener(EVENT.UNLOAD, this.onUnload, false);
    window.removeEventListener(EVENT.BLUR, this.onBlur, false);
    this.excalidrawContainerRef.current?.removeEventListener(
      EVENT.DRAG_OVER,
      this.disableEvent,
      false,
    );
    this.excalidrawContainerRef.current?.removeEventListener(
      EVENT.DROP,
      this.disableEvent,
      false,
    );

    document.removeEventListener(
      EVENT.GESTURE_START,
      this.onGestureStart as any,
      false,
    );
    document.removeEventListener(
      EVENT.GESTURE_CHANGE,
      this.onGestureChange as any,
      false,
    );
    document.removeEventListener(
      EVENT.GESTURE_END,
      this.onGestureEnd as any,
      false,
    );
    document.removeEventListener(
      EVENT.FULLSCREENCHANGE,
      this.onFullscreenChange,
    );

    window.removeEventListener(EVENT.MESSAGE, this.onWindowMessage, false);
  }

  /** generally invoked only if fullscreen was invoked programmatically */
  private onFullscreenChange = () => {
    if (
      // points to the iframe element we fullscreened
      !document.fullscreenElement &&
      this.state.activeEmbeddable?.state === "active"
    ) {
      this.setState({
        activeEmbeddable: null,
      });
    }
  };

  private addEventListeners() {
    this.removeEventListeners();
    window.addEventListener(EVENT.MESSAGE, this.onWindowMessage, false);
    document.addEventListener(EVENT.POINTER_UP, this.removePointer); // #3553
    document.addEventListener(EVENT.COPY, this.onCopy);
    this.excalidrawContainerRef.current?.addEventListener(
      EVENT.WHEEL,
      this.onWheel,
      { passive: false },
    );

    if (this.props.handleKeyboardGlobally) {
      document.addEventListener(EVENT.KEYDOWN, this.onKeyDown, false);
    }
    document.addEventListener(EVENT.KEYUP, this.onKeyUp, { passive: true });
    document.addEventListener(
      EVENT.MOUSE_MOVE,
      this.updateCurrentCursorPosition,
    );
    // rerender text elements on font load to fix #637 && #1553
    document.fonts?.addEventListener?.("loadingdone", (event) => {
      const loadedFontFaces = (event as FontFaceSetLoadEvent).fontfaces;
      this.fonts.onFontsLoaded(loadedFontFaces);
    });

    // Safari-only desktop pinch zoom
    document.addEventListener(
      EVENT.GESTURE_START,
      this.onGestureStart as any,
      false,
    );
    document.addEventListener(
      EVENT.GESTURE_CHANGE,
      this.onGestureChange as any,
      false,
    );
    document.addEventListener(
      EVENT.GESTURE_END,
      this.onGestureEnd as any,
      false,
    );
    if (this.state.viewModeEnabled) {
      return;
    }

    document.addEventListener(EVENT.FULLSCREENCHANGE, this.onFullscreenChange);
    document.addEventListener(EVENT.PASTE, this.pasteFromClipboard);
    document.addEventListener(EVENT.CUT, this.onCut);
    if (this.props.detectScroll) {
      this.nearestScrollableContainer = getNearestScrollableContainer(
        this.excalidrawContainerRef.current!,
      );
      this.nearestScrollableContainer.addEventListener(
        EVENT.SCROLL,
        this.onScroll,
      );
    }
    window.addEventListener(EVENT.RESIZE, this.onResize, false);
    window.addEventListener(EVENT.UNLOAD, this.onUnload, false);
    window.addEventListener(EVENT.BLUR, this.onBlur, false);
    this.excalidrawContainerRef.current?.addEventListener(
      EVENT.DRAG_OVER,
      this.disableEvent,
      false,
    );
    this.excalidrawContainerRef.current?.addEventListener(
      EVENT.DROP,
      this.disableEvent,
      false,
    );
  }

  componentDidUpdate(prevProps: AppProps, prevState: AppState) {
    this.updateEmbeddables();
    if (
      !this.state.showWelcomeScreen &&
      !this.scene.getElementsIncludingDeleted().length
    ) {
      this.setState({ showWelcomeScreen: true });
    }

    if (
      prevProps.UIOptions.dockedSidebarBreakpoint !==
      this.props.UIOptions.dockedSidebarBreakpoint
    ) {
      this.refreshEditorBreakpoints();
    }

    const hasFollowedPersonLeft =
      prevState.userToFollow &&
      !this.state.collaborators.has(prevState.userToFollow.socketId);

    if (hasFollowedPersonLeft) {
      this.maybeUnfollowRemoteUser();
    }

    if (
      prevState.zoom.value !== this.state.zoom.value ||
      prevState.scrollX !== this.state.scrollX ||
      prevState.scrollY !== this.state.scrollY
    ) {
      this.props?.onScrollChange?.(
        this.state.scrollX,
        this.state.scrollY,
        this.state.zoom,
      );
      this.onScrollChangeEmitter.trigger(
        this.state.scrollX,
        this.state.scrollY,
        this.state.zoom,
      );
    }

    if (prevState.userToFollow !== this.state.userToFollow) {
      if (prevState.userToFollow) {
        this.onUserFollowEmitter.trigger({
          userToFollow: prevState.userToFollow,
          action: "UNFOLLOW",
        });
      }

      if (this.state.userToFollow) {
        this.onUserFollowEmitter.trigger({
          userToFollow: this.state.userToFollow,
          action: "FOLLOW",
        });
      }
    }

    if (
      Object.keys(this.state.selectedElementIds).length &&
      isEraserActive(this.state)
    ) {
      this.setState({
        activeTool: updateActiveTool(this.state, { type: "selection" }),
      });
    }
    if (
      this.state.activeTool.type === "eraser" &&
      prevState.theme !== this.state.theme
    ) {
      setEraserCursor(this.interactiveCanvas, this.state.theme);
    }
    // Hide hyperlink popup if shown when element type is not selection
    if (
      prevState.activeTool.type === "selection" &&
      this.state.activeTool.type !== "selection" &&
      this.state.showHyperlinkPopup
    ) {
      this.setState({ showHyperlinkPopup: false });
    }
    if (prevProps.langCode !== this.props.langCode) {
      this.updateLanguage();
    }

    if (prevProps.viewModeEnabled !== this.props.viewModeEnabled) {
      this.setState({ viewModeEnabled: !!this.props.viewModeEnabled });
    }

    if (prevState.viewModeEnabled !== this.state.viewModeEnabled) {
      this.addEventListeners();
      this.deselectElements();
    }

    if (prevProps.zenModeEnabled !== this.props.zenModeEnabled) {
      this.setState({ zenModeEnabled: !!this.props.zenModeEnabled });
    }

    if (prevProps.theme !== this.props.theme && this.props.theme) {
      this.setState({ theme: this.props.theme });
    }

    if (prevProps.gridModeEnabled !== this.props.gridModeEnabled) {
      this.setState({
        gridSize: this.props.gridModeEnabled ? GRID_SIZE : null,
      });
    }

    if (this.props.name && prevProps.name !== this.props.name) {
      this.setState({
        name: this.props.name,
      });
    }

    this.excalidrawContainerRef.current?.classList.toggle(
      "theme--dark",
      this.state.theme === "dark",
    );

    if (
      this.state.editingLinearElement &&
      !this.state.selectedElementIds[this.state.editingLinearElement.elementId]
    ) {
      // defer so that the commitToHistory flag isn't reset via current update
      setTimeout(() => {
        // execute only if the condition still holds when the deferred callback
        // executes (it can be scheduled multiple times depending on how
        // many times the component renders)
        this.state.editingLinearElement &&
          this.actionManager.executeAction(actionFinalize);
      });
    }

    // failsafe in case the state is being updated in incorrect order resulting
    // in the editingElement being now a deleted element
    if (this.state.editingElement?.isDeleted) {
      this.setState({ editingElement: null });
    }

    if (
      this.state.selectedLinearElement &&
      !this.state.selectedElementIds[this.state.selectedLinearElement.elementId]
    ) {
      // To make sure `selectedLinearElement` is in sync with `selectedElementIds`, however this shouldn't be needed once
      // we have a single API to update `selectedElementIds`
      this.setState({ selectedLinearElement: null });
    }

    const { multiElement } = prevState;
    if (
      prevState.activeTool !== this.state.activeTool &&
      multiElement != null &&
      isBindingEnabled(this.state) &&
      isBindingElement(multiElement, false)
    ) {
      maybeBindLinearElement(
        multiElement,
        this.state,
        this.scene,
        tupleToCoors(
          LinearElementEditor.getPointAtIndexGlobalCoordinates(
            multiElement,
            -1,
          ),
        ),
      );
    }
    this.history.record(this.state, this.scene.getElementsIncludingDeleted());

    // Do not notify consumers if we're still loading the scene. Among other
    // potential issues, this fixes a case where the tab isn't focused during
    // init, which would trigger onChange with empty elements, which would then
    // override whatever is in localStorage currently.
    if (!this.state.isLoading) {
      this.props.onChange?.(
        this.scene.getElementsIncludingDeleted(),
        this.state,
        this.files,
      );
      this.onChangeEmitter.trigger(
        this.scene.getElementsIncludingDeleted(),
        this.state,
        this.files,
      );
    }
  }

  private renderInteractiveSceneCallback = ({
    atLeastOneVisibleElement,
    scrollBars,
    elements,
  }: RenderInteractiveSceneCallback) => {
    if (scrollBars) {
      currentScrollBars = scrollBars;
    }
    const scrolledOutside =
      // hide when editing text
      isTextElement(this.state.editingElement)
        ? false
        : !atLeastOneVisibleElement && elements.length > 0;
    if (this.state.scrolledOutside !== scrolledOutside) {
      this.setState({ scrolledOutside });
    }

    this.scheduleImageRefresh();
  };

  private onScroll = debounce(() => {
    const { offsetTop, offsetLeft } = this.getCanvasOffsets();
    this.setState((state) => {
      if (state.offsetLeft === offsetLeft && state.offsetTop === offsetTop) {
        return null;
      }
      return { offsetTop, offsetLeft };
    });
  }, SCROLL_TIMEOUT);

  // Copy/paste

  private onCut = withBatchedUpdates((event: ClipboardEvent) => {
    const isExcalidrawActive = this.excalidrawContainerRef.current?.contains(
      document.activeElement,
    );
    if (!isExcalidrawActive || isWritableElement(event.target)) {
      return;
    }
    this.actionManager.executeAction(actionCut, "keyboard", event);
    event.preventDefault();
    event.stopPropagation();
  });

  private onCopy = withBatchedUpdates((event: ClipboardEvent) => {
    const isExcalidrawActive = this.excalidrawContainerRef.current?.contains(
      document.activeElement,
    );
    if (!isExcalidrawActive || isWritableElement(event.target)) {
      return;
    }
    this.actionManager.executeAction(actionCopy, "keyboard", event);
    event.preventDefault();
    event.stopPropagation();
  });

  private static resetTapTwice() {
    didTapTwice = false;
  }

  private onTouchStart = (event: TouchEvent) => {
    // fix for Apple Pencil Scribble
    // On Android, preventing the event would disable contextMenu on tap-hold
    if (!isAndroid) {
      event.preventDefault();
    }

    if (!didTapTwice) {
      didTapTwice = true;
      clearTimeout(tappedTwiceTimer);
      tappedTwiceTimer = window.setTimeout(
        App.resetTapTwice,
        TAP_TWICE_TIMEOUT,
      );
      return;
    }
    // insert text only if we tapped twice with a single finger
    // event.touches.length === 1 will also prevent inserting text when user's zooming
    if (didTapTwice && event.touches.length === 1) {
      const touch = event.touches[0];
      // @ts-ignore
      this.handleCanvasDoubleClick({
        clientX: touch.clientX,
        clientY: touch.clientY,
      });
      didTapTwice = false;
      clearTimeout(tappedTwiceTimer);
    }
    if (isAndroid) {
      event.preventDefault();
    }

    if (event.touches.length === 2) {
      this.setState({
        selectedElementIds: makeNextSelectedElementIds({}, this.state),
        activeEmbeddable: null,
      });
    }
  };

  private onTouchEnd = (event: TouchEvent) => {
    this.resetContextMenuTimer();
    if (event.touches.length > 0) {
      this.setState({
        previousSelectedElementIds: {},
        selectedElementIds: makeNextSelectedElementIds(
          this.state.previousSelectedElementIds,
          this.state,
        ),
      });
    } else {
      gesture.pointers.clear();
    }
  };

  public pasteFromClipboard = withBatchedUpdates(
    async (event: ClipboardEvent) => {
      const isPlainPaste = !!IS_PLAIN_PASTE;

      // #686
      const target = document.activeElement;
      const isExcalidrawActive =
        this.excalidrawContainerRef.current?.contains(target);
      if (event && !isExcalidrawActive) {
        return;
      }

      const elementUnderCursor = document.elementFromPoint(
        this.lastViewportPosition.x,
        this.lastViewportPosition.y,
      );
      if (
        event &&
        (!(elementUnderCursor instanceof HTMLCanvasElement) ||
          isWritableElement(target))
      ) {
        return;
      }

      const { x: sceneX, y: sceneY } = viewportCoordsToSceneCoords(
        {
          clientX: this.lastViewportPosition.x,
          clientY: this.lastViewportPosition.y,
        },
        this.state,
      );

      // must be called in the same frame (thus before any awaits) as the paste
      // event else some browsers (FF...) will clear the clipboardData
      // (something something security)
      let file = event?.clipboardData?.files[0];
      const data = await parseClipboard(event, isPlainPaste);
      if (!file && !isPlainPaste) {
        if (data.mixedContent) {
          return this.addElementsFromMixedContentPaste(data.mixedContent, {
            isPlainPaste,
            sceneX,
            sceneY,
          });
        } else if (data.text) {
          const string = data.text.trim();
          if (string.startsWith("<svg") && string.endsWith("</svg>")) {
            // ignore SVG validation/normalization which will be done during image
            // initialization
            file = SVGStringToFile(string);
          }
        }
      }

      // prefer spreadsheet data over image file (MS Office/Libre Office)
      if (isSupportedImageFile(file) && !data.spreadsheet) {
        if (!this.isToolSupported("image")) {
          this.setState({ errorMessage: t("errors.imageToolNotSupported") });
          return;
        }

        const imageElement = this.createImageElement({ sceneX, sceneY });
        this.insertImageElement(imageElement, file);
        this.initializeImageDimensions(imageElement);
        this.setState({
          selectedElementIds: makeNextSelectedElementIds(
            {
              [imageElement.id]: true,
            },
            this.state,
          ),
        });

        return;
      }

      if (this.props.onPaste) {
        try {
          if ((await this.props.onPaste(data, event)) === false) {
            return;
          }
        } catch (error: any) {
          console.error(error);
        }
      }

      if (data.errorMessage) {
        this.setState({ errorMessage: data.errorMessage });
      } else if (data.spreadsheet && !isPlainPaste) {
        this.setState({
          pasteDialog: {
            data: data.spreadsheet,
            shown: true,
          },
        });
      } else if (data.elements) {
        const elements = (
          data.programmaticAPI
            ? convertToExcalidrawElements(
                data.elements as ExcalidrawElementSkeleton[],
              )
            : data.elements
        ) as readonly ExcalidrawElement[];
        // TODO remove formatting from elements if isPlainPaste
        this.addElementsFromPasteOrLibrary({
          elements,
          files: data.files || null,
          position: "cursor",
          retainSeed: isPlainPaste,
        });
      } else if (data.text) {
        const maybeUrl = extractSrc(data.text);

        if (
          !isPlainPaste &&
          embeddableURLValidator(maybeUrl, this.props.validateEmbeddable) &&
          (/^(http|https):\/\/[^\s/$.?#].[^\s]*$/.test(maybeUrl) ||
            getEmbedLink(maybeUrl)?.type === "video")
        ) {
          const embeddable = this.insertEmbeddableElement({
            sceneX,
            sceneY,
            link: normalizeLink(maybeUrl),
          });
          if (embeddable) {
            this.setState({ selectedElementIds: { [embeddable.id]: true } });
          }
          return;
        }
        this.addTextFromPaste(data.text, isPlainPaste);
      }
      this.setActiveTool({ type: "selection" });
      event?.preventDefault();
    },
  );

  addElementsFromPasteOrLibrary = (opts: {
    elements: readonly ExcalidrawElement[];
    files: BinaryFiles | null;
    position: { clientX: number; clientY: number } | "cursor" | "center";
    retainSeed?: boolean;
    fitToContent?: boolean;
  }) => {
    const elements = restoreElements(opts.elements, null, undefined);
    const [minX, minY, maxX, maxY] = getCommonBounds(elements);

    const elementsCenterX = distance(minX, maxX) / 2;
    const elementsCenterY = distance(minY, maxY) / 2;

    const clientX =
      typeof opts.position === "object"
        ? opts.position.clientX
        : opts.position === "cursor"
        ? this.lastViewportPosition.x
        : this.state.width / 2 + this.state.offsetLeft;
    const clientY =
      typeof opts.position === "object"
        ? opts.position.clientY
        : opts.position === "cursor"
        ? this.lastViewportPosition.y
        : this.state.height / 2 + this.state.offsetTop;

    const { x, y } = viewportCoordsToSceneCoords(
      { clientX, clientY },
      this.state,
    );

    const dx = x - elementsCenterX;
    const dy = y - elementsCenterY;

    const [gridX, gridY] = getGridPoint(dx, dy, this.state.gridSize);

    const newElements = duplicateElements(
      elements.map((element) => {
        return newElementWith(element, {
          x: element.x + gridX - minX,
          y: element.y + gridY - minY,
        });
      }),
      {
        randomizeSeed: !opts.retainSeed,
      },
    );

    const nextElements = [
      ...this.scene.getElementsIncludingDeleted(),
      ...newElements,
    ];

    this.scene.replaceAllElements(nextElements, arrayToMap(newElements));

    newElements.forEach((newElement) => {
      if (isTextElement(newElement) && isBoundToContainer(newElement)) {
        const container = getContainerElement(newElement);
        redrawTextBoundingBox(newElement, container);
      }
    });

    if (opts.files) {
      this.files = { ...this.files, ...opts.files };
    }

    this.history.resumeRecording();

    const nextElementsToSelect =
      excludeElementsInFramesFromSelection(newElements);

    this.setState(
      {
        ...this.state,
        // keep sidebar (presumably the library) open if it's docked and
        // can fit.
        //
        // Note, we should close the sidebar only if we're dropping items
        // from library, not when pasting from clipboard. Alas.
        openSidebar:
          this.state.openSidebar &&
          this.device.editor.canFitSidebar &&
          jotaiStore.get(isSidebarDockedAtom)
            ? this.state.openSidebar
            : null,
        ...selectGroupsForSelectedElements(
          {
            editingGroupId: null,
            selectedElementIds: nextElementsToSelect.reduce(
              (acc: Record<ExcalidrawElement["id"], true>, element) => {
                if (!isBoundToContainer(element)) {
                  acc[element.id] = true;
                }
                return acc;
              },
              {},
            ),
          },
          this.scene.getNonDeletedElements(),
          this.state,
          this,
        ),
      },
      () => {
        if (opts.files) {
          this.addNewImagesToImageCache();
        }
      },
    );
    this.setActiveTool({ type: "selection" });

    if (opts.fitToContent) {
      this.scrollToContent(newElements, {
        fitToContent: true,
      });
    }
  };

  // TODO rewrite this to paste both text & images at the same time if
  // pasted data contains both
  private async addElementsFromMixedContentPaste(
    mixedContent: PastedMixedContent,
    {
      isPlainPaste,
      sceneX,
      sceneY,
    }: { isPlainPaste: boolean; sceneX: number; sceneY: number },
  ) {
    if (
      !isPlainPaste &&
      mixedContent.some((node) => node.type === "imageUrl") &&
      this.isToolSupported("image")
    ) {
      const imageURLs = mixedContent
        .filter((node) => node.type === "imageUrl")
        .map((node) => node.value);
      const responses = await Promise.all(
        imageURLs.map(async (url) => {
          try {
            return { file: await ImageURLToFile(url) };
          } catch (error: any) {
            return { errorMessage: error.message as string };
          }
        }),
      );
      let y = sceneY;
      let firstImageYOffsetDone = false;
      const nextSelectedIds: Record<ExcalidrawElement["id"], true> = {};
      for (const response of responses) {
        if (response.file) {
          const imageElement = this.createImageElement({
            sceneX,
            sceneY: y,
          });

          const initializedImageElement = await this.insertImageElement(
            imageElement,
            response.file,
          );
          if (initializedImageElement) {
            // vertically center first image in the batch
            if (!firstImageYOffsetDone) {
              firstImageYOffsetDone = true;
              y -= initializedImageElement.height / 2;
            }
            // hack to reset the `y` coord because we vertically center during
            // insertImageElement
            mutateElement(initializedImageElement, { y }, false);

            y = imageElement.y + imageElement.height + 25;

            nextSelectedIds[imageElement.id] = true;
          }
        }
      }

      this.setState({
        selectedElementIds: makeNextSelectedElementIds(
          nextSelectedIds,
          this.state,
        ),
      });

      const error = responses.find((response) => !!response.errorMessage);
      if (error && error.errorMessage) {
        this.setState({ errorMessage: error.errorMessage });
      }
    } else {
      const textNodes = mixedContent.filter((node) => node.type === "text");
      if (textNodes.length) {
        this.addTextFromPaste(
          textNodes.map((node) => node.value).join("\n\n"),
          isPlainPaste,
        );
      }
    }
  }

  private addTextFromPaste(text: string, isPlainPaste = false) {
    const { x, y } = viewportCoordsToSceneCoords(
      {
        clientX: this.lastViewportPosition.x,
        clientY: this.lastViewportPosition.y,
      },
      this.state,
    );

    const textElementProps = {
      x,
      y,
      strokeColor: this.state.currentItemStrokeColor,
      backgroundColor: this.state.currentItemBackgroundColor,
      fillStyle: this.state.currentItemFillStyle,
      strokeWidth: this.state.currentItemStrokeWidth,
      strokeStyle: this.state.currentItemStrokeStyle,
      roundness: null,
      roughness: this.state.currentItemRoughness,
      opacity: this.state.currentItemOpacity,
      text,
      fontSize: this.state.currentItemFontSize,
      fontFamily: this.state.currentItemFontFamily,
      textAlign: this.state.currentItemTextAlign,
      verticalAlign: DEFAULT_VERTICAL_ALIGN,
      locked: false,
    };

    const LINE_GAP = 10;
    let currentY = y;

    const lines = isPlainPaste ? [text] : text.split("\n");
    const textElements = lines.reduce(
      (acc: ExcalidrawTextElement[], line, idx) => {
        const text = line.trim();

        const lineHeight = getDefaultLineHeight(textElementProps.fontFamily);
        if (text.length) {
          const topLayerFrame = this.getTopLayerFrameAtSceneCoords({
            x,
            y: currentY,
          });

          const element = newTextElement({
            ...textElementProps,
            x,
            y: currentY,
            text,
            lineHeight,
            frameId: topLayerFrame ? topLayerFrame.id : null,
          });
          acc.push(element);
          currentY += element.height + LINE_GAP;
        } else {
          const prevLine = lines[idx - 1]?.trim();
          // add paragraph only if previous line was not empty, IOW don't add
          // more than one empty line
          if (prevLine) {
            currentY +=
              getLineHeightInPx(textElementProps.fontSize, lineHeight) +
              LINE_GAP;
          }
        }

        return acc;
      },
      [],
    );

    if (textElements.length === 0) {
      return;
    }

    const frameId = textElements[0].frameId;

    if (frameId) {
      this.scene.insertElementsAtIndex(
        textElements,
        this.scene.getElementIndex(frameId),
      );
    } else {
      this.scene.replaceAllElements(
        [...this.scene.getElementsIncludingDeleted(), ...textElements],
        arrayToMap(textElements),
      );
    }

    this.setState({
      selectedElementIds: makeNextSelectedElementIds(
        Object.fromEntries(textElements.map((el) => [el.id, true])),
        this.state,
      ),
    });

    if (
      !isPlainPaste &&
      textElements.length > 1 &&
      PLAIN_PASTE_TOAST_SHOWN === false &&
      !this.device.editor.isMobile
    ) {
      this.setToast({
        message: t("toast.pasteAsSingleElement", {
          shortcut: getShortcutKey("CtrlOrCmd+Shift+V"),
        }),
        duration: 5000,
      });
      PLAIN_PASTE_TOAST_SHOWN = true;
    }

    this.history.resumeRecording();
  }

  setAppState: React.Component<any, AppState>["setState"] = (
    state,
    callback,
  ) => {
    this.setState(state, callback);
  };

  removePointer = (event: React.PointerEvent<HTMLElement> | PointerEvent) => {
    if (touchTimeout) {
      this.resetContextMenuTimer();
    }

    gesture.pointers.delete(event.pointerId);
  };

  toggleLock = (source: "keyboard" | "ui" = "ui") => {
    if (!this.state.activeTool.locked) {
      trackEvent(
        "toolbar",
        "toggleLock",
        `${source} (${this.device.editor.isMobile ? "mobile" : "desktop"})`,
      );
    }
    this.setState((prevState) => {
      return {
        activeTool: {
          ...prevState.activeTool,
          ...updateActiveTool(
            this.state,
            prevState.activeTool.locked
              ? { type: "selection" }
              : prevState.activeTool,
          ),
          locked: !prevState.activeTool.locked,
        },
      };
    });
  };

  updateFrameRendering = (
    opts:
      | Partial<AppState["frameRendering"]>
      | ((
          prevState: AppState["frameRendering"],
        ) => Partial<AppState["frameRendering"]>),
  ) => {
    this.setState((prevState) => {
      const next =
        typeof opts === "function" ? opts(prevState.frameRendering) : opts;
      return {
        frameRendering: {
          enabled: next?.enabled ?? prevState.frameRendering.enabled,
          clip: next?.clip ?? prevState.frameRendering.clip,
          name: next?.name ?? prevState.frameRendering.name,
          outline: next?.outline ?? prevState.frameRendering.outline,
        },
      };
    });
  };

  togglePenMode = (force: boolean | null) => {
    this.setState((prevState) => {
      return {
        penMode: force ?? !prevState.penMode,
        penDetected: true,
      };
    });
  };

  onHandToolToggle = () => {
    this.actionManager.executeAction(actionToggleHandTool);
  };

  /**
   * Zooms on canvas viewport center
   */
  zoomCanvas = (
    /** decimal fraction between 0.1 (10% zoom) and 30 (3000% zoom) */
    value: number,
  ) => {
    this.setState({
      ...getStateForZoom(
        {
          viewportX: this.state.width / 2 + this.state.offsetLeft,
          viewportY: this.state.height / 2 + this.state.offsetTop,
          nextZoom: getNormalizedZoom(value),
        },
        this.state,
      ),
    });
  };

  private cancelInProgressAnimation: (() => void) | null = null;

  scrollToContent = (
    target:
      | ExcalidrawElement
      | readonly ExcalidrawElement[] = this.scene.getNonDeletedElements(),
    opts?:
      | {
          fitToContent?: boolean;
          fitToViewport?: never;
          viewportZoomFactor?: never;
          animate?: boolean;
          duration?: number;
        }
      | {
          fitToContent?: never;
          fitToViewport?: boolean;
          /** when fitToViewport=true, how much screen should the content cover,
           * between 0.1 (10%) and 1 (100%)
           */
          viewportZoomFactor?: number;
          animate?: boolean;
          duration?: number;
        },
  ) => {
    this.cancelInProgressAnimation?.();

    // convert provided target into ExcalidrawElement[] if necessary
    const targetElements = Array.isArray(target) ? target : [target];

    let zoom = this.state.zoom;
    let scrollX = this.state.scrollX;
    let scrollY = this.state.scrollY;

    if (opts?.fitToContent || opts?.fitToViewport) {
      const { appState } = zoomToFit({
        targetElements,
        appState: this.state,
        fitToViewport: !!opts?.fitToViewport,
        viewportZoomFactor: opts?.viewportZoomFactor,
      });
      zoom = appState.zoom;
      scrollX = appState.scrollX;
      scrollY = appState.scrollY;
    } else {
      // compute only the viewport location, without any zoom adjustment
      const scroll = calculateScrollCenter(targetElements, this.state);
      scrollX = scroll.scrollX;
      scrollY = scroll.scrollY;
    }

    // when animating, we use RequestAnimationFrame to prevent the animation
    // from slowing down other processes
    if (opts?.animate) {
      const origScrollX = this.state.scrollX;
      const origScrollY = this.state.scrollY;
      const origZoom = this.state.zoom.value;

      const cancel = easeToValuesRAF({
        fromValues: {
          scrollX: origScrollX,
          scrollY: origScrollY,
          zoom: origZoom,
        },
        toValues: { scrollX, scrollY, zoom: zoom.value },
        interpolateValue: (from, to, progress, key) => {
          // for zoom, use different easing
          if (key === "zoom") {
            return from * Math.pow(to / from, easeOut(progress));
          }
          // handle using default
          return undefined;
        },
        onStep: ({ scrollX, scrollY, zoom }) => {
          this.setState({
            scrollX,
            scrollY,
            zoom: { value: zoom },
          });
        },
        onStart: () => {
          this.setState({ shouldCacheIgnoreZoom: true });
        },
        onEnd: () => {
          this.setState({ shouldCacheIgnoreZoom: false });
        },
        onCancel: () => {
          this.setState({ shouldCacheIgnoreZoom: false });
        },
        duration: opts?.duration ?? 500,
      });

      this.cancelInProgressAnimation = () => {
        cancel();
        this.cancelInProgressAnimation = null;
      };
    } else {
      this.setState({ scrollX, scrollY, zoom });
    }
  };

  private maybeUnfollowRemoteUser = () => {
    if (this.state.userToFollow) {
      this.setState({ userToFollow: null });
    }
  };

  /** use when changing scrollX/scrollY/zoom based on user interaction */
  private translateCanvas: React.Component<any, AppState>["setState"] = (
    state,
  ) => {
    this.cancelInProgressAnimation?.();
    this.maybeUnfollowRemoteUser();
    this.setState(state);
  };

  setToast = (
    toast: {
      message: string;
      closable?: boolean;
      duration?: number;
    } | null,
  ) => {
    this.setState({ toast });
  };

  restoreFileFromShare = async () => {
    try {
      const webShareTargetCache = await caches.open("web-share-target");

      const response = await webShareTargetCache.match("shared-file");
      if (response) {
        const blob = await response.blob();
        const file = new File([blob], blob.name || "", { type: blob.type });
        this.loadFileToCanvas(file, null);
        await webShareTargetCache.delete("shared-file");
        window.history.replaceState(null, APP_NAME, window.location.pathname);
      }
    } catch (error: any) {
      this.setState({ errorMessage: error.message });
    }
  };

  /** adds supplied files to existing files in the appState */
  public addFiles: ExcalidrawImperativeAPI["addFiles"] = withBatchedUpdates(
    (files) => {
      const filesMap = files.reduce((acc, fileData) => {
        acc.set(fileData.id, fileData);
        return acc;
      }, new Map<FileId, BinaryFileData>());

      this.files = { ...this.files, ...Object.fromEntries(filesMap) };

      this.scene.getNonDeletedElements().forEach((element) => {
        if (
          isInitializedImageElement(element) &&
          filesMap.has(element.fileId)
        ) {
          this.imageCache.delete(element.fileId);
          ShapeCache.delete(element);
        }
      });
      this.scene.informMutation();

      this.addNewImagesToImageCache();
    },
  );

  public updateScene = withBatchedUpdates(
    <K extends keyof AppState>(sceneData: {
      elements?: SceneData["elements"];
      appState?: Pick<AppState, K> | null;
      collaborators?: SceneData["collaborators"];
      commitToHistory?: SceneData["commitToHistory"];
    }) => {
      if (sceneData.commitToHistory) {
        this.history.resumeRecording();
      }

      if (sceneData.appState) {
        this.setState(sceneData.appState);
      }

      if (sceneData.elements) {
        this.scene.replaceAllElements(
          restoreFractionalIndices(sceneData.elements),
        );
      }

      if (sceneData.collaborators) {
        this.setState({ collaborators: sceneData.collaborators });
      }
    },
  );

  private onSceneUpdated = () => {
    this.setState({});
  };

  /**
   * @returns whether the menu was toggled on or off
   */
  public toggleSidebar = ({
    name,
    tab,
    force,
  }: {
    name: SidebarName;
    tab?: SidebarTabName;
    force?: boolean;
  }): boolean => {
    let nextName;
    if (force === undefined) {
      nextName = this.state.openSidebar?.name === name ? null : name;
    } else {
      nextName = force ? name : null;
    }
    this.setState({ openSidebar: nextName ? { name: nextName, tab } : null });

    return !!nextName;
  };

  private updateCurrentCursorPosition = withBatchedUpdates(
    (event: MouseEvent) => {
      this.lastViewportPosition.x = event.clientX;
      this.lastViewportPosition.y = event.clientY;
    },
  );

  // Input handling
  private onKeyDown = withBatchedUpdates(
    (event: React.KeyboardEvent | KeyboardEvent) => {
      // normalize `event.key` when CapsLock is pressed #2372

      if (
        "Proxy" in window &&
        ((!event.shiftKey && /^[A-Z]$/.test(event.key)) ||
          (event.shiftKey && /^[a-z]$/.test(event.key)))
      ) {
        event = new Proxy(event, {
          get(ev: any, prop) {
            const value = ev[prop];
            if (typeof value === "function") {
              // fix for Proxies hijacking `this`
              return value.bind(ev);
            }
            return prop === "key"
              ? // CapsLock inverts capitalization based on ShiftKey, so invert
                // it back
                event.shiftKey
                ? ev.key.toUpperCase()
                : ev.key.toLowerCase()
              : value;
          },
        });
      }

      if (event[KEYS.CTRL_OR_CMD] && event.key.toLowerCase() === KEYS.V) {
        IS_PLAIN_PASTE = event.shiftKey;
        clearTimeout(IS_PLAIN_PASTE_TIMER);
        // reset (100ms to be safe that we it runs after the ensuing
        // paste event). Though, technically unnecessary to reset since we
        // (re)set the flag before each paste event.
        IS_PLAIN_PASTE_TIMER = window.setTimeout(() => {
          IS_PLAIN_PASTE = false;
        }, 100);
      }

      // prevent browser zoom in input fields
      if (event[KEYS.CTRL_OR_CMD] && isWritableElement(event.target)) {
        if (event.code === CODES.MINUS || event.code === CODES.EQUAL) {
          event.preventDefault();
          return;
        }
      }

      // bail if
      if (
        // inside an input
        (isWritableElement(event.target) &&
          // unless pressing escape (finalize action)
          event.key !== KEYS.ESCAPE) ||
        // or unless using arrows (to move between buttons)
        (isArrowKey(event.key) && isInputLike(event.target))
      ) {
        return;
      }

      if (event.key === KEYS.QUESTION_MARK) {
        this.setState({
          openDialog: { name: "help" },
        });
        return;
      } else if (
        event.key.toLowerCase() === KEYS.E &&
        event.shiftKey &&
        event[KEYS.CTRL_OR_CMD]
      ) {
        event.preventDefault();
        this.setState({ openDialog: { name: "imageExport" } });
        return;
      }

      if (event.key === KEYS.PAGE_UP || event.key === KEYS.PAGE_DOWN) {
        let offset =
          (event.shiftKey ? this.state.width : this.state.height) /
          this.state.zoom.value;
        if (event.key === KEYS.PAGE_DOWN) {
          offset = -offset;
        }
        if (event.shiftKey) {
          this.translateCanvas((state) => ({
            scrollX: state.scrollX + offset,
          }));
        } else {
          this.translateCanvas((state) => ({
            scrollY: state.scrollY + offset,
          }));
        }
      }

      if (this.actionManager.handleKeyDown(event)) {
        return;
      }

      if (this.state.viewModeEnabled) {
        return;
      }

      if (event[KEYS.CTRL_OR_CMD] && this.state.isBindingEnabled) {
        this.setState({ isBindingEnabled: false });
      }

      if (isArrowKey(event.key)) {
        const step =
          (this.state.gridSize &&
            (event.shiftKey
              ? ELEMENT_TRANSLATE_AMOUNT
              : this.state.gridSize)) ||
          (event.shiftKey
            ? ELEMENT_SHIFT_TRANSLATE_AMOUNT
            : ELEMENT_TRANSLATE_AMOUNT);

        let offsetX = 0;
        let offsetY = 0;

        if (event.key === KEYS.ARROW_LEFT) {
          offsetX = -step;
        } else if (event.key === KEYS.ARROW_RIGHT) {
          offsetX = step;
        } else if (event.key === KEYS.ARROW_UP) {
          offsetY = -step;
        } else if (event.key === KEYS.ARROW_DOWN) {
          offsetY = step;
        }

        const selectedElements = this.scene.getSelectedElements({
          selectedElementIds: this.state.selectedElementIds,
          includeBoundTextElement: true,
          includeElementsInFrames: true,
        });

        selectedElements.forEach((element) => {
          mutateElement(element, {
            x: element.x + offsetX,
            y: element.y + offsetY,
          });

          updateBoundElements(element, {
            simultaneouslyUpdated: selectedElements,
          });
        });

        this.maybeSuggestBindingForAll(selectedElements);

        event.preventDefault();
      } else if (event.key === KEYS.ENTER) {
        const selectedElements = this.scene.getSelectedElements(this.state);
        if (selectedElements.length === 1) {
          const selectedElement = selectedElements[0];
          if (event[KEYS.CTRL_OR_CMD]) {
            if (isLinearElement(selectedElement)) {
              if (
                !this.state.editingLinearElement ||
                this.state.editingLinearElement.elementId !==
                  selectedElements[0].id
              ) {
                this.history.resumeRecording();
                this.setState({
                  editingLinearElement: new LinearElementEditor(
                    selectedElement,
                    this.scene,
                  ),
                });
              }
            }
          } else if (
            isTextElement(selectedElement) ||
            isValidTextContainer(selectedElement)
          ) {
            let container;
            if (!isTextElement(selectedElement)) {
              container = selectedElement as ExcalidrawTextContainer;
            }
            const midPoint = getContainerCenter(selectedElement, this.state);
            const sceneX = midPoint.x;
            const sceneY = midPoint.y;
            this.startTextEditing({
              sceneX,
              sceneY,
              container,
            });
            event.preventDefault();
            return;
          } else if (isFrameLikeElement(selectedElement)) {
            this.setState({
              editingFrame: selectedElement.id,
            });
          }
        }
      } else if (
        !event.ctrlKey &&
        !event.altKey &&
        !event.metaKey &&
        this.state.draggingElement === null
      ) {
        const shape = findShapeByKey(event.key);
        if (shape) {
          if (this.state.activeTool.type !== shape) {
            trackEvent(
              "toolbar",
              shape,
              `keyboard (${
                this.device.editor.isMobile ? "mobile" : "desktop"
              })`,
            );
          }
          this.setActiveTool({ type: shape });
          event.stopPropagation();
        } else if (event.key === KEYS.Q) {
          this.toggleLock("keyboard");
          event.stopPropagation();
        }
      }
      if (event.key === KEYS.SPACE && gesture.pointers.size === 0) {
        isHoldingSpace = true;
        setCursor(this.interactiveCanvas, CURSOR_TYPE.GRAB);
        event.preventDefault();
      }

      if (
        (event.key === KEYS.G || event.key === KEYS.S) &&
        !event.altKey &&
        !event[KEYS.CTRL_OR_CMD]
      ) {
        const selectedElements = this.scene.getSelectedElements(this.state);
        if (
          this.state.activeTool.type === "selection" &&
          !selectedElements.length
        ) {
          return;
        }

        if (
          event.key === KEYS.G &&
          (hasBackground(this.state.activeTool.type) ||
            selectedElements.some((element) => hasBackground(element.type)))
        ) {
          this.setState({ openPopup: "elementBackground" });
          event.stopPropagation();
        }
        if (event.key === KEYS.S) {
          this.setState({ openPopup: "elementStroke" });
          event.stopPropagation();
        }
      }

      if (event.key === KEYS.K && !event.altKey && !event[KEYS.CTRL_OR_CMD]) {
        if (this.state.activeTool.type === "laser") {
          this.setActiveTool({ type: "selection" });
        } else {
          this.setActiveTool({ type: "laser" });
        }
        return;
      }

      if (
        event[KEYS.CTRL_OR_CMD] &&
        (event.key === KEYS.BACKSPACE || event.key === KEYS.DELETE)
      ) {
        jotaiStore.set(activeConfirmDialogAtom, "clearCanvas");
      }

      // eye dropper
      // -----------------------------------------------------------------------
      const lowerCased = event.key.toLocaleLowerCase();
      const isPickingStroke = lowerCased === KEYS.S && event.shiftKey;
      const isPickingBackground =
        event.key === KEYS.I || (lowerCased === KEYS.G && event.shiftKey);

      if (isPickingStroke || isPickingBackground) {
        this.openEyeDropper({
          type: isPickingStroke ? "stroke" : "background",
        });
      }
      // -----------------------------------------------------------------------
    },
  );

  private onWheel = withBatchedUpdates((event: WheelEvent) => {
    // prevent browser pinch zoom on DOM elements
    if (!(event.target instanceof HTMLCanvasElement) && event.ctrlKey) {
      event.preventDefault();
    }
  });

  private onKeyUp = withBatchedUpdates((event: KeyboardEvent) => {
    if (event.key === KEYS.SPACE) {
      if (this.state.viewModeEnabled) {
        setCursor(this.interactiveCanvas, CURSOR_TYPE.GRAB);
      } else if (this.state.activeTool.type === "selection") {
        resetCursor(this.interactiveCanvas);
      } else {
        setCursorForShape(this.interactiveCanvas, this.state);
        this.setState({
          selectedElementIds: makeNextSelectedElementIds({}, this.state),
          selectedGroupIds: {},
          editingGroupId: null,
          activeEmbeddable: null,
        });
      }
      isHoldingSpace = false;
    }
    if (!event[KEYS.CTRL_OR_CMD] && !this.state.isBindingEnabled) {
      this.setState({ isBindingEnabled: true });
    }
    if (isArrowKey(event.key)) {
      const selectedElements = this.scene.getSelectedElements(this.state);
      isBindingEnabled(this.state)
        ? bindOrUnbindSelectedElements(selectedElements)
        : unbindLinearElements(selectedElements);
      this.setState({ suggestedBindings: [] });
    }
  });

  // We purposely widen the `tool` type so this helper can be called with
  // any tool without having to type check it
  private isToolSupported = <T extends ToolType | "custom">(tool: T) => {
    return (
      this.props.UIOptions.tools?.[
        tool as Extract<T, keyof AppProps["UIOptions"]["tools"]>
      ] !== false
    );
  };

  setActiveTool = (
    tool: (
      | (
          | { type: Exclude<ToolType, "image"> }
          | {
              type: Extract<ToolType, "image">;
              insertOnCanvasDirectly?: boolean;
            }
        )
      | { type: "custom"; customType: string }
    ) & { locked?: boolean },
  ) => {
    if (!this.isToolSupported(tool.type)) {
      console.warn(
        `"${tool.type}" tool is disabled via "UIOptions.canvasActions.tools.${tool.type}"`,
      );
      return;
    }

    const nextActiveTool = updateActiveTool(this.state, tool);
    if (nextActiveTool.type === "hand") {
      setCursor(this.interactiveCanvas, CURSOR_TYPE.GRAB);
    } else if (!isHoldingSpace) {
      setCursorForShape(this.interactiveCanvas, this.state);
    }
    if (isToolIcon(document.activeElement)) {
      this.focusContainer();
    }
    if (!isLinearElementType(nextActiveTool.type)) {
      this.setState({ suggestedBindings: [] });
    }
    if (nextActiveTool.type === "image") {
      this.onImageAction({
        insertOnCanvasDirectly:
          (tool.type === "image" && tool.insertOnCanvasDirectly) ?? false,
      });
    }

    this.setState((prevState) => {
      const commonResets = {
        snapLines: prevState.snapLines.length ? [] : prevState.snapLines,
        originSnapOffset: null,
        activeEmbeddable: null,
      } as const;
      if (nextActiveTool.type !== "selection") {
        return {
          ...prevState,
          activeTool: nextActiveTool,
          selectedElementIds: makeNextSelectedElementIds({}, prevState),
          selectedGroupIds: makeNextSelectedElementIds({}, prevState),
          editingGroupId: null,
          multiElement: null,
          ...commonResets,
        };
      }
      return {
        ...prevState,
        activeTool: nextActiveTool,
        ...commonResets,
      };
    });
  };

  setOpenDialog = (dialogType: AppState["openDialog"]) => {
    this.setState({ openDialog: dialogType });
  };

  private setCursor = (cursor: string) => {
    setCursor(this.interactiveCanvas, cursor);
  };

  private resetCursor = () => {
    resetCursor(this.interactiveCanvas);
  };
  /**
   * returns whether user is making a gesture with >= 2 fingers (points)
   * on o touch screen (not on a trackpad). Currently only relates to Darwin
   * (iOS/iPadOS,MacOS), but may work on other devices in the future if
   * GestureEvent is standardized.
   */
  private isTouchScreenMultiTouchGesture = () => {
    // we don't want to deselect when using trackpad, and multi-point gestures
    // only work on touch screens, so checking for >= pointers means we're on a
    // touchscreen
    return gesture.pointers.size >= 2;
  };

  // fires only on Safari
  private onGestureStart = withBatchedUpdates((event: GestureEvent) => {
    event.preventDefault();

    // we only want to deselect on touch screens because user may have selected
    // elements by mistake while zooming
    if (this.isTouchScreenMultiTouchGesture()) {
      this.setState({
        selectedElementIds: makeNextSelectedElementIds({}, this.state),
        activeEmbeddable: null,
      });
    }
    gesture.initialScale = this.state.zoom.value;
  });

  // fires only on Safari
  private onGestureChange = withBatchedUpdates((event: GestureEvent) => {
    event.preventDefault();

    // onGestureChange only has zoom factor but not the center.
    // If we're on iPad or iPhone, then we recognize multi-touch and will
    // zoom in at the right location in the touchmove handler
    // (handleCanvasPointerMove).
    //
    // On Macbook trackpad, we don't have those events so will zoom in at the
    // current location instead.
    //
    // As such, bail from this handler on touch devices.
    if (this.isTouchScreenMultiTouchGesture()) {
      return;
    }

    const initialScale = gesture.initialScale;
    if (initialScale) {
      this.setState((state) => ({
        ...getStateForZoom(
          {
            viewportX: this.lastViewportPosition.x,
            viewportY: this.lastViewportPosition.y,
            nextZoom: getNormalizedZoom(initialScale * event.scale),
          },
          state,
        ),
      }));
    }
  });

  // fires only on Safari
  private onGestureEnd = withBatchedUpdates((event: GestureEvent) => {
    event.preventDefault();
    // reselect elements only on touch screens (see onGestureStart)
    if (this.isTouchScreenMultiTouchGesture()) {
      this.setState({
        previousSelectedElementIds: {},
        selectedElementIds: makeNextSelectedElementIds(
          this.state.previousSelectedElementIds,
          this.state,
        ),
      });
    }
    gesture.initialScale = null;
  });

  private handleTextWysiwyg(
    element: ExcalidrawTextElement,
    {
      isExistingElement = false,
    }: {
      isExistingElement?: boolean;
    },
  ) {
    const updateElement = (
      text: string,
      originalText: string,
      isDeleted: boolean,
    ) => {
      this.scene.replaceAllElements([
        ...this.scene.getElementsIncludingDeleted().map((_element) => {
          if (_element.id === element.id && isTextElement(_element)) {
            return updateTextElement(_element, {
              text,
              isDeleted,
              originalText,
            });
          }
          return _element;
        }),
      ]);
    };

    textWysiwyg({
      id: element.id,
      canvas: this.canvas,
      getViewportCoords: (x, y) => {
        const { x: viewportX, y: viewportY } = sceneCoordsToViewportCoords(
          {
            sceneX: x,
            sceneY: y,
          },
          this.state,
        );
        return [
          viewportX - this.state.offsetLeft,
          viewportY - this.state.offsetTop,
        ];
      },
      onChange: withBatchedUpdates((text) => {
        updateElement(text, text, false);
        if (isNonDeletedElement(element)) {
          updateBoundElements(element);
        }
      }),
      onSubmit: withBatchedUpdates(({ text, viaKeyboard, originalText }) => {
        const isDeleted = !text.trim();
        updateElement(text, originalText, isDeleted);
        // select the created text element only if submitting via keyboard
        // (when submitting via click it should act as signal to deselect)
        if (!isDeleted && viaKeyboard) {
          const elementIdToSelect = element.containerId
            ? element.containerId
            : element.id;
          this.setState((prevState) => ({
            selectedElementIds: makeNextSelectedElementIds(
              {
                ...prevState.selectedElementIds,
                [elementIdToSelect]: true,
              },
              prevState,
            ),
          }));
        }
        if (isDeleted) {
          fixBindingsAfterDeletion(this.scene.getNonDeletedElements(), [
            element,
          ]);
        }
        if (!isDeleted || isExistingElement) {
          this.history.resumeRecording();
        }

        this.setState({
          draggingElement: null,
          editingElement: null,
        });
        if (this.state.activeTool.locked) {
          setCursorForShape(this.interactiveCanvas, this.state);
        }

        this.focusContainer();
      }),
      element,
      excalidrawContainer: this.excalidrawContainerRef.current,
      app: this,
    });
    // deselect all other elements when inserting text
    this.deselectElements();

    // do an initial update to re-initialize element position since we were
    // modifying element's x/y for sake of editor (case: syncing to remote)
    updateElement(element.text, element.originalText, false);
  }

  private deselectElements() {
    this.setState({
      selectedElementIds: makeNextSelectedElementIds({}, this.state),
      selectedGroupIds: {},
      editingGroupId: null,
      activeEmbeddable: null,
    });
  }

  private getTextElementAtPosition(
    x: number,
    y: number,
  ): NonDeleted<ExcalidrawTextElement> | null {
    const element = this.getElementAtPosition(x, y, {
      includeBoundTextElement: true,
    });
    if (element && isTextElement(element) && !element.isDeleted) {
      return element;
    }
    return null;
  }

  private getElementAtPosition(
    x: number,
    y: number,
    opts?: {
      /** if true, returns the first selected element (with highest z-index)
        of all hit elements */
      preferSelected?: boolean;
      includeBoundTextElement?: boolean;
      includeLockedElements?: boolean;
    },
  ): NonDeleted<ExcalidrawElement> | null {
    const allHitElements = this.getElementsAtPosition(
      x,
      y,
      opts?.includeBoundTextElement,
      opts?.includeLockedElements,
    );
    if (allHitElements.length > 1) {
      if (opts?.preferSelected) {
        for (let index = allHitElements.length - 1; index > -1; index--) {
          if (this.state.selectedElementIds[allHitElements[index].id]) {
            return allHitElements[index];
          }
        }
      }
      const elementWithHighestZIndex =
        allHitElements[allHitElements.length - 1];
      // If we're hitting element with highest z-index only on its bounding box
      // while also hitting other element figure, the latter should be considered.
      return isHittingElementBoundingBoxWithoutHittingElement(
        elementWithHighestZIndex,
        this.state,
        this.frameNameBoundsCache,
        x,
        y,
      )
        ? allHitElements[allHitElements.length - 2]
        : elementWithHighestZIndex;
    }
    if (allHitElements.length === 1) {
      return allHitElements[0];
    }
    return null;
  }

  private getElementsAtPosition(
    x: number,
    y: number,
    includeBoundTextElement: boolean = false,
    includeLockedElements: boolean = false,
  ): NonDeleted<ExcalidrawElement>[] {
    const elements =
      includeBoundTextElement && includeLockedElements
        ? this.scene.getNonDeletedElements()
        : this.scene
            .getNonDeletedElements()
            .filter(
              (element) =>
                (includeLockedElements || !element.locked) &&
                (includeBoundTextElement ||
                  !(isTextElement(element) && element.containerId)),
            );

    return getElementsAtPosition(elements, (element) =>
      hitTest(element, this.state, this.frameNameBoundsCache, x, y),
    ).filter((element) => {
      // hitting a frame's element from outside the frame is not considered a hit
      const containingFrame = getContainingFrame(element);
      return containingFrame &&
        this.state.frameRendering.enabled &&
        this.state.frameRendering.clip
        ? isCursorInFrame({ x, y }, containingFrame)
        : true;
    });
  }

  private startTextEditing = ({
    sceneX,
    sceneY,
    insertAtParentCenter = true,
    container,
  }: {
    /** X position to insert text at */
    sceneX: number;
    /** Y position to insert text at */
    sceneY: number;
    /** whether to attempt to insert at element center if applicable */
    insertAtParentCenter?: boolean;
    container?: ExcalidrawTextContainer | null;
  }) => {
    let shouldBindToContainer = false;

    let parentCenterPosition =
      insertAtParentCenter &&
      this.getTextWysiwygSnappedToCenterPosition(
        sceneX,
        sceneY,
        this.state,
        container,
      );
    if (container && parentCenterPosition) {
      const boundTextElementToContainer = getBoundTextElement(container);
      if (!boundTextElementToContainer) {
        shouldBindToContainer = true;
      }
    }
    let existingTextElement: NonDeleted<ExcalidrawTextElement> | null = null;

    const selectedElements = this.scene.getSelectedElements(this.state);

    if (selectedElements.length === 1) {
      if (isTextElement(selectedElements[0])) {
        existingTextElement = selectedElements[0];
      } else if (container) {
        existingTextElement = getBoundTextElement(selectedElements[0]);
      } else {
        existingTextElement = this.getTextElementAtPosition(sceneX, sceneY);
      }
    } else {
      existingTextElement = this.getTextElementAtPosition(sceneX, sceneY);
    }

    const fontFamily =
      existingTextElement?.fontFamily || this.state.currentItemFontFamily;

    const lineHeight =
      existingTextElement?.lineHeight || getDefaultLineHeight(fontFamily);
    const fontSize = this.state.currentItemFontSize;

    if (
      !existingTextElement &&
      shouldBindToContainer &&
      container &&
      !isArrowElement(container)
    ) {
      const fontString = {
        fontSize,
        fontFamily,
      };
      const minWidth = getApproxMinLineWidth(
        getFontString(fontString),
        lineHeight,
      );
      const minHeight = getApproxMinLineHeight(fontSize, lineHeight);
      const newHeight = Math.max(container.height, minHeight);
      const newWidth = Math.max(container.width, minWidth);
      mutateElement(container, { height: newHeight, width: newWidth });
      sceneX = container.x + newWidth / 2;
      sceneY = container.y + newHeight / 2;
      if (parentCenterPosition) {
        parentCenterPosition = this.getTextWysiwygSnappedToCenterPosition(
          sceneX,
          sceneY,
          this.state,
          container,
        );
      }
    }

    const topLayerFrame = this.getTopLayerFrameAtSceneCoords({
      x: sceneX,
      y: sceneY,
    });

    const element = existingTextElement
      ? existingTextElement
      : newTextElement({
          x: parentCenterPosition
            ? parentCenterPosition.elementCenterX
            : sceneX,
          y: parentCenterPosition
            ? parentCenterPosition.elementCenterY
            : sceneY,
          strokeColor: this.state.currentItemStrokeColor,
          backgroundColor: this.state.currentItemBackgroundColor,
          fillStyle: this.state.currentItemFillStyle,
          strokeWidth: this.state.currentItemStrokeWidth,
          strokeStyle: this.state.currentItemStrokeStyle,
          roughness: this.state.currentItemRoughness,
          opacity: this.state.currentItemOpacity,
          text: "",
          fontSize,
          fontFamily,
          textAlign: parentCenterPosition
            ? "center"
            : this.state.currentItemTextAlign,
          verticalAlign: parentCenterPosition
            ? VERTICAL_ALIGN.MIDDLE
            : DEFAULT_VERTICAL_ALIGN,
          containerId: shouldBindToContainer ? container?.id : undefined,
          groupIds: container?.groupIds ?? [],
          lineHeight,
          angle: container?.angle ?? 0,
          frameId: topLayerFrame ? topLayerFrame.id : null,
        });

    if (!existingTextElement && shouldBindToContainer && container) {
      mutateElement(container, {
        boundElements: (container.boundElements || []).concat({
          type: "text",
          id: element.id,
        }),
      });
    }
    this.setState({ editingElement: element });

    if (!existingTextElement) {
      if (container && shouldBindToContainer) {
        const containerIndex = this.scene.getElementIndex(container.id);
        this.scene.insertElementAtIndex(element, containerIndex + 1);
      } else {
        this.scene.addNewElement(element);
      }
    }

    this.setState({
      editingElement: element,
    });

    this.handleTextWysiwyg(element, {
      isExistingElement: !!existingTextElement,
    });
  };

  private handleCanvasDoubleClick = (
    event: React.MouseEvent<HTMLCanvasElement>,
  ) => {
    // case: double-clicking with arrow/line tool selected would both create
    // text and enter multiElement mode
    if (this.state.multiElement) {
      return;
    }
    // we should only be able to double click when mode is selection
    if (this.state.activeTool.type !== "selection") {
      return;
    }

    const selectedElements = this.scene.getSelectedElements(this.state);

    if (selectedElements.length === 1 && isLinearElement(selectedElements[0])) {
      if (
        event[KEYS.CTRL_OR_CMD] &&
        (!this.state.editingLinearElement ||
          this.state.editingLinearElement.elementId !== selectedElements[0].id)
      ) {
        this.history.resumeRecording();
        this.setState({
          editingLinearElement: new LinearElementEditor(
            selectedElements[0],
            this.scene,
          ),
        });
        return;
      } else if (
        this.state.editingLinearElement &&
        this.state.editingLinearElement.elementId === selectedElements[0].id
      ) {
        return;
      }
    }

    resetCursor(this.interactiveCanvas);

    let { x: sceneX, y: sceneY } = viewportCoordsToSceneCoords(
      event,
      this.state,
    );

    const selectedGroupIds = getSelectedGroupIds(this.state);

    if (selectedGroupIds.length > 0) {
      const hitElement = this.getElementAtPosition(sceneX, sceneY);

      const selectedGroupId =
        hitElement &&
        getSelectedGroupIdForElement(hitElement, this.state.selectedGroupIds);

      if (selectedGroupId) {
        this.setState((prevState) => ({
          ...prevState,
          ...selectGroupsForSelectedElements(
            {
              editingGroupId: selectedGroupId,
              selectedElementIds: { [hitElement!.id]: true },
            },
            this.scene.getNonDeletedElements(),
            prevState,
            this,
          ),
        }));
        return;
      }
    }

    resetCursor(this.interactiveCanvas);
    if (!event[KEYS.CTRL_OR_CMD] && !this.state.viewModeEnabled) {
      const hitElement = this.getElementAtPosition(sceneX, sceneY);

      if (isIframeLikeElement(hitElement)) {
        this.setState({
          activeEmbeddable: { element: hitElement, state: "active" },
        });
        return;
      }

      const container = getTextBindableContainerAtPosition(
        this.scene.getNonDeletedElements(),
        this.state,
        sceneX,
        sceneY,
      );

      if (container) {
        if (
          hasBoundTextElement(container) ||
          !isTransparent(container.backgroundColor) ||
          isHittingElementNotConsideringBoundingBox(
            container,
            this.state,
            this.frameNameBoundsCache,
            [sceneX, sceneY],
          )
        ) {
          const midPoint = getContainerCenter(container, this.state);

          sceneX = midPoint.x;
          sceneY = midPoint.y;
        }
      }

      this.startTextEditing({
        sceneX,
        sceneY,
        insertAtParentCenter: !event.altKey,
        container,
      });
    }
  };

  private getElementLinkAtPosition = (
    scenePointer: Readonly<{ x: number; y: number }>,
    hitElement: NonDeletedExcalidrawElement | null,
  ): ExcalidrawElement | undefined => {
    // Reversing so we traverse the elements in decreasing order
    // of z-index
    const elements = this.scene.getNonDeletedElements().slice().reverse();
    let hitElementIndex = Infinity;

    return elements.find((element, index) => {
      if (hitElement && element.id === hitElement.id) {
        hitElementIndex = index;
      }
      return (
        element.link &&
        index <= hitElementIndex &&
        isPointHittingLink(
          element,
          this.state,
          [scenePointer.x, scenePointer.y],
          this.device.editor.isMobile,
        )
      );
    });
  };

  private redirectToLink = (
    event: React.PointerEvent<HTMLCanvasElement>,
    isTouchScreen: boolean,
  ) => {
    const draggedDistance = distance2d(
      this.lastPointerDownEvent!.clientX,
      this.lastPointerDownEvent!.clientY,
      this.lastPointerUpEvent!.clientX,
      this.lastPointerUpEvent!.clientY,
    );
    if (
      !this.hitLinkElement ||
      // For touch screen allow dragging threshold else strict check
      (isTouchScreen && draggedDistance > DRAGGING_THRESHOLD) ||
      (!isTouchScreen && draggedDistance !== 0)
    ) {
      return;
    }
    const lastPointerDownCoords = viewportCoordsToSceneCoords(
      this.lastPointerDownEvent!,
      this.state,
    );
    const lastPointerDownHittingLinkIcon = isPointHittingLink(
      this.hitLinkElement,
      this.state,
      [lastPointerDownCoords.x, lastPointerDownCoords.y],
      this.device.editor.isMobile,
    );
    const lastPointerUpCoords = viewportCoordsToSceneCoords(
      this.lastPointerUpEvent!,
      this.state,
    );
    const lastPointerUpHittingLinkIcon = isPointHittingLink(
      this.hitLinkElement,
      this.state,
      [lastPointerUpCoords.x, lastPointerUpCoords.y],
      this.device.editor.isMobile,
    );
    if (lastPointerDownHittingLinkIcon && lastPointerUpHittingLinkIcon) {
      let url = this.hitLinkElement.link;
      if (url) {
        url = normalizeLink(url);
        let customEvent;
        if (this.props.onLinkOpen) {
          customEvent = wrapEvent(EVENT.EXCALIDRAW_LINK, event.nativeEvent);
          this.props.onLinkOpen(
            {
              ...this.hitLinkElement,
              link: url,
            },
            customEvent,
          );
        }
        if (!customEvent?.defaultPrevented) {
          const target = isLocalLink(url) ? "_self" : "_blank";
          const newWindow = window.open(undefined, target);
          // https://mathiasbynens.github.io/rel-noopener/
          if (newWindow) {
            newWindow.opener = null;
            newWindow.location = url;
          }
        }
      }
    }
  };

  private getTopLayerFrameAtSceneCoords = (sceneCoords: {
    x: number;
    y: number;
  }) => {
    const frames = this.scene
      .getNonDeletedFramesLikes()
      .filter((frame): frame is ExcalidrawFrameLikeElement =>
        isCursorInFrame(sceneCoords, frame),
      );

    return frames.length ? frames[frames.length - 1] : null;
  };

  private handleCanvasPointerMove = (
    event: React.PointerEvent<HTMLCanvasElement>,
  ) => {
    this.savePointer(event.clientX, event.clientY, this.state.cursorButton);

    if (gesture.pointers.has(event.pointerId)) {
      gesture.pointers.set(event.pointerId, {
        x: event.clientX,
        y: event.clientY,
      });
    }

    const initialScale = gesture.initialScale;
    if (
      gesture.pointers.size === 2 &&
      gesture.lastCenter &&
      initialScale &&
      gesture.initialDistance
    ) {
      const center = getCenter(gesture.pointers);
      const deltaX = center.x - gesture.lastCenter.x;
      const deltaY = center.y - gesture.lastCenter.y;
      gesture.lastCenter = center;

      const distance = getDistance(Array.from(gesture.pointers.values()));
      const scaleFactor =
        this.state.activeTool.type === "freedraw" && this.state.penMode
          ? 1
          : distance / gesture.initialDistance;

      const nextZoom = scaleFactor
        ? getNormalizedZoom(initialScale * scaleFactor)
        : this.state.zoom.value;

      this.setState((state) => {
        const zoomState = getStateForZoom(
          {
            viewportX: center.x,
            viewportY: center.y,
            nextZoom,
          },
          state,
        );

        this.translateCanvas({
          zoom: zoomState.zoom,
          scrollX: zoomState.scrollX + deltaX / nextZoom,
          scrollY: zoomState.scrollY + deltaY / nextZoom,
          shouldCacheIgnoreZoom: true,
        });
      });
      this.resetShouldCacheIgnoreZoomDebounced();
    } else {
      gesture.lastCenter =
        gesture.initialDistance =
        gesture.initialScale =
          null;
    }

    if (
      isHoldingSpace ||
      isPanning ||
      isDraggingScrollBar ||
      isHandToolActive(this.state)
    ) {
      return;
    }

    const isPointerOverScrollBars = isOverScrollBars(
      currentScrollBars,
      event.clientX - this.state.offsetLeft,
      event.clientY - this.state.offsetTop,
    );
    const isOverScrollBar = isPointerOverScrollBars.isOverEither;
    if (!this.state.draggingElement && !this.state.multiElement) {
      if (isOverScrollBar) {
        resetCursor(this.interactiveCanvas);
      } else {
        setCursorForShape(this.interactiveCanvas, this.state);
      }
    }

    const scenePointer = viewportCoordsToSceneCoords(event, this.state);
    const { x: scenePointerX, y: scenePointerY } = scenePointer;

    if (
      !this.state.draggingElement &&
      isActiveToolNonLinearSnappable(this.state.activeTool.type)
    ) {
      const { originOffset, snapLines } = getSnapLinesAtPointer(
        this.scene.getNonDeletedElements(),
        this.state,
        {
          x: scenePointerX,
          y: scenePointerY,
        },
        event,
      );

      this.setState((prevState) => {
        const nextSnapLines = updateStable(prevState.snapLines, snapLines);
        const nextOriginOffset = prevState.originSnapOffset
          ? updateStable(prevState.originSnapOffset, originOffset)
          : originOffset;

        if (
          prevState.snapLines === nextSnapLines &&
          prevState.originSnapOffset === nextOriginOffset
        ) {
          return null;
        }
        return {
          snapLines: nextSnapLines,
          originSnapOffset: nextOriginOffset,
        };
      });
    } else if (!this.state.draggingElement) {
      this.setState((prevState) => {
        if (prevState.snapLines.length) {
          return {
            snapLines: [],
          };
        }
        return null;
      });
    }

    if (
      this.state.editingLinearElement &&
      !this.state.editingLinearElement.isDragging
    ) {
      const editingLinearElement = LinearElementEditor.handlePointerMove(
        event,
        scenePointerX,
        scenePointerY,
        this.state,
      );

      if (
        editingLinearElement &&
        editingLinearElement !== this.state.editingLinearElement
      ) {
        // Since we are reading from previous state which is not possible with
        // automatic batching in React 18 hence using flush sync to synchronously
        // update the state. Check https://github.com/excalidraw/excalidraw/pull/5508 for more details.
        flushSync(() => {
          this.setState({
            editingLinearElement,
          });
        });
      }
      if (editingLinearElement?.lastUncommittedPoint != null) {
        this.maybeSuggestBindingAtCursor(scenePointer);
      } else {
        // causes stack overflow if not sync
        flushSync(() => {
          this.setState({ suggestedBindings: [] });
        });
      }
    }

    if (isBindingElementType(this.state.activeTool.type)) {
      // Hovering with a selected tool or creating new linear element via click
      // and point
      const { draggingElement } = this.state;
      if (isBindingElement(draggingElement, false)) {
        this.maybeSuggestBindingsForLinearElementAtCoords(
          draggingElement,
          [scenePointer],
          this.state.startBoundElement,
        );
      } else {
        this.maybeSuggestBindingAtCursor(scenePointer);
      }
    }

    if (this.state.multiElement) {
      const { multiElement } = this.state;
      const { x: rx, y: ry } = multiElement;

      const { points, lastCommittedPoint } = multiElement;
      const lastPoint = points[points.length - 1];

      setCursorForShape(this.interactiveCanvas, this.state);

      if (lastPoint === lastCommittedPoint) {
        // if we haven't yet created a temp point and we're beyond commit-zone
        // threshold, add a point
        if (
          distance2d(
            scenePointerX - rx,
            scenePointerY - ry,
            lastPoint[0],
            lastPoint[1],
          ) >= LINE_CONFIRM_THRESHOLD
        ) {
          mutateElement(multiElement, {
            points: [...points, [scenePointerX - rx, scenePointerY - ry]],
          });
        } else {
          setCursor(this.interactiveCanvas, CURSOR_TYPE.POINTER);
          // in this branch, we're inside the commit zone, and no uncommitted
          // point exists. Thus do nothing (don't add/remove points).
        }
      } else if (
        points.length > 2 &&
        lastCommittedPoint &&
        distance2d(
          scenePointerX - rx,
          scenePointerY - ry,
          lastCommittedPoint[0],
          lastCommittedPoint[1],
        ) < LINE_CONFIRM_THRESHOLD
      ) {
        setCursor(this.interactiveCanvas, CURSOR_TYPE.POINTER);
        mutateElement(multiElement, {
          points: points.slice(0, -1),
        });
      } else {
        const [gridX, gridY] = getGridPoint(
          scenePointerX,
          scenePointerY,
          event[KEYS.CTRL_OR_CMD] ? null : this.state.gridSize,
        );

        const [lastCommittedX, lastCommittedY] =
          multiElement?.lastCommittedPoint ?? [0, 0];

        let dxFromLastCommitted = gridX - rx - lastCommittedX;
        let dyFromLastCommitted = gridY - ry - lastCommittedY;

        if (shouldRotateWithDiscreteAngle(event)) {
          ({ width: dxFromLastCommitted, height: dyFromLastCommitted } =
            getLockedLinearCursorAlignSize(
              // actual coordinate of the last committed point
              lastCommittedX + rx,
              lastCommittedY + ry,
              // cursor-grid coordinate
              gridX,
              gridY,
            ));
        }

        if (isPathALoop(points, this.state.zoom.value)) {
          setCursor(this.interactiveCanvas, CURSOR_TYPE.POINTER);
        }
        // update last uncommitted point
        mutateElement(multiElement, {
          points: [
            ...points.slice(0, -1),
            [
              lastCommittedX + dxFromLastCommitted,
              lastCommittedY + dyFromLastCommitted,
            ],
          ],
        });
      }

      return;
    }

    const hasDeselectedButton = Boolean(event.buttons);
    if (
      hasDeselectedButton ||
      (this.state.activeTool.type !== "selection" &&
        this.state.activeTool.type !== "text" &&
        this.state.activeTool.type !== "eraser")
    ) {
      return;
    }

    const elements = this.scene.getNonDeletedElements();

    const selectedElements = this.scene.getSelectedElements(this.state);
    if (
      selectedElements.length === 1 &&
      !isOverScrollBar &&
      !this.state.editingLinearElement
    ) {
      const elementWithTransformHandleType = getElementWithTransformHandleType(
        elements,
        this.state,
        scenePointerX,
        scenePointerY,
        this.state.zoom,
        event.pointerType,
      );
      if (
        elementWithTransformHandleType &&
        elementWithTransformHandleType.transformHandleType
      ) {
        setCursor(
          this.interactiveCanvas,
          getCursorForResizingElement(elementWithTransformHandleType),
        );
        return;
      }
    } else if (selectedElements.length > 1 && !isOverScrollBar) {
      const transformHandleType = getTransformHandleTypeFromCoords(
        getCommonBounds(selectedElements),
        scenePointerX,
        scenePointerY,
        this.state.zoom,
        event.pointerType,
      );
      if (transformHandleType) {
        setCursor(
          this.interactiveCanvas,
          getCursorForResizingElement({
            transformHandleType,
          }),
        );
        return;
      }
    }

    const hitElement = this.getElementAtPosition(
      scenePointer.x,
      scenePointer.y,
    );

    this.hitLinkElement = this.getElementLinkAtPosition(
      scenePointer,
      hitElement,
    );
    if (isEraserActive(this.state)) {
      return;
    }
    if (
      this.hitLinkElement &&
      !this.state.selectedElementIds[this.hitLinkElement.id]
    ) {
      setCursor(this.interactiveCanvas, CURSOR_TYPE.POINTER);
      showHyperlinkTooltip(this.hitLinkElement, this.state);
    } else {
      hideHyperlinkToolip();
      if (
        hitElement &&
        (hitElement.link || isEmbeddableElement(hitElement)) &&
        this.state.selectedElementIds[hitElement.id] &&
        !this.state.contextMenu &&
        !this.state.showHyperlinkPopup
      ) {
        this.setState({ showHyperlinkPopup: "info" });
      } else if (this.state.activeTool.type === "text") {
        setCursor(
          this.interactiveCanvas,
          isTextElement(hitElement) ? CURSOR_TYPE.TEXT : CURSOR_TYPE.CROSSHAIR,
        );
      } else if (this.state.viewModeEnabled) {
        setCursor(this.interactiveCanvas, CURSOR_TYPE.GRAB);
      } else if (isOverScrollBar) {
        setCursor(this.interactiveCanvas, CURSOR_TYPE.AUTO);
      } else if (this.state.selectedLinearElement) {
        this.handleHoverSelectedLinearElement(
          this.state.selectedLinearElement,
          scenePointerX,
          scenePointerY,
        );
      } else if (
        // if using cmd/ctrl, we're not dragging
        !event[KEYS.CTRL_OR_CMD]
      ) {
        if (
          (hitElement ||
            this.isHittingCommonBoundingBoxOfSelectedElements(
              scenePointer,
              selectedElements,
            )) &&
          !hitElement?.locked
        ) {
          if (
            hitElement &&
            isIframeLikeElement(hitElement) &&
            this.isIframeLikeElementCenter(
              hitElement,
              event,
              scenePointerX,
              scenePointerY,
            )
          ) {
            setCursor(this.interactiveCanvas, CURSOR_TYPE.POINTER);
            this.setState({
              activeEmbeddable: { element: hitElement, state: "hover" },
            });
          } else {
            setCursor(this.interactiveCanvas, CURSOR_TYPE.MOVE);
            if (this.state.activeEmbeddable?.state === "hover") {
              this.setState({ activeEmbeddable: null });
            }
          }
        }
      } else {
        setCursor(this.interactiveCanvas, CURSOR_TYPE.AUTO);
      }
    }
  };

  private handleEraser = (
    event: PointerEvent,
    pointerDownState: PointerDownState,
    scenePointer: { x: number; y: number },
  ) => {
    const updateElementIds = (elements: ExcalidrawElement[]) => {
      elements.forEach((element) => {
        if (element.locked) {
          return;
        }

        idsToUpdate.push(element.id);
        if (event.altKey) {
          if (
            pointerDownState.elementIdsToErase[element.id] &&
            pointerDownState.elementIdsToErase[element.id].erase
          ) {
            pointerDownState.elementIdsToErase[element.id].erase = false;
          }
        } else if (!pointerDownState.elementIdsToErase[element.id]) {
          pointerDownState.elementIdsToErase[element.id] = {
            erase: true,
            opacity: element.opacity,
          };
        }
      });
    };

    const idsToUpdate: Array<string> = [];

    const distance = distance2d(
      pointerDownState.lastCoords.x,
      pointerDownState.lastCoords.y,
      scenePointer.x,
      scenePointer.y,
    );
    const threshold = 10 / this.state.zoom.value;
    const point = { ...pointerDownState.lastCoords };
    let samplingInterval = 0;
    while (samplingInterval <= distance) {
      const hitElements = this.getElementsAtPosition(point.x, point.y);
      updateElementIds(hitElements);

      // Exit since we reached current point
      if (samplingInterval === distance) {
        break;
      }

      // Calculate next point in the line at a distance of sampling interval
      samplingInterval = Math.min(samplingInterval + threshold, distance);

      const distanceRatio = samplingInterval / distance;
      const nextX =
        (1 - distanceRatio) * point.x + distanceRatio * scenePointer.x;
      const nextY =
        (1 - distanceRatio) * point.y + distanceRatio * scenePointer.y;
      point.x = nextX;
      point.y = nextY;
    }

    const elements = this.scene.getElementsIncludingDeleted().map((ele) => {
      const id =
        isBoundToContainer(ele) && idsToUpdate.includes(ele.containerId)
          ? ele.containerId
          : ele.id;
      if (idsToUpdate.includes(id)) {
        if (event.altKey) {
          if (
            pointerDownState.elementIdsToErase[id] &&
            pointerDownState.elementIdsToErase[id].erase === false
          ) {
            return newElementWith(ele, {
              opacity: pointerDownState.elementIdsToErase[id].opacity,
            });
          }
        } else {
          return newElementWith(ele, {
            opacity: ELEMENT_READY_TO_ERASE_OPACITY,
          });
        }
      }
      return ele;
    });

    this.scene.replaceAllElements(elements);

    pointerDownState.lastCoords.x = scenePointer.x;
    pointerDownState.lastCoords.y = scenePointer.y;
  };
  // set touch moving for mobile context menu
  private handleTouchMove = (event: React.TouchEvent<HTMLCanvasElement>) => {
    invalidateContextMenu = true;
  };

  handleHoverSelectedLinearElement(
    linearElementEditor: LinearElementEditor,
    scenePointerX: number,
    scenePointerY: number,
  ) {
    const element = LinearElementEditor.getElement(
      linearElementEditor.elementId,
    );

    const boundTextElement = getBoundTextElement(element);

    if (!element) {
      return;
    }
    if (this.state.selectedLinearElement) {
      let hoverPointIndex = -1;
      let segmentMidPointHoveredCoords = null;
      if (
        isHittingElementNotConsideringBoundingBox(
          element,
          this.state,
          this.frameNameBoundsCache,
          [scenePointerX, scenePointerY],
        )
      ) {
        hoverPointIndex = LinearElementEditor.getPointIndexUnderCursor(
          element,
          this.state.zoom,
          scenePointerX,
          scenePointerY,
        );
        segmentMidPointHoveredCoords =
          LinearElementEditor.getSegmentMidpointHitCoords(
            linearElementEditor,
            { x: scenePointerX, y: scenePointerY },
            this.state,
          );

        if (hoverPointIndex >= 0 || segmentMidPointHoveredCoords) {
          setCursor(this.interactiveCanvas, CURSOR_TYPE.POINTER);
        } else {
          setCursor(this.interactiveCanvas, CURSOR_TYPE.MOVE);
        }
      } else if (
        shouldShowBoundingBox([element], this.state) &&
        isHittingElementBoundingBoxWithoutHittingElement(
          element,
          this.state,
          this.frameNameBoundsCache,
          scenePointerX,
          scenePointerY,
        )
      ) {
        setCursor(this.interactiveCanvas, CURSOR_TYPE.MOVE);
      } else if (
        boundTextElement &&
        hitTest(
          boundTextElement,
          this.state,
          this.frameNameBoundsCache,
          scenePointerX,
          scenePointerY,
        )
      ) {
        setCursor(this.interactiveCanvas, CURSOR_TYPE.MOVE);
      }

      if (
        this.state.selectedLinearElement.hoverPointIndex !== hoverPointIndex
      ) {
        this.setState({
          selectedLinearElement: {
            ...this.state.selectedLinearElement,
            hoverPointIndex,
          },
        });
      }

      if (
        !LinearElementEditor.arePointsEqual(
          this.state.selectedLinearElement.segmentMidPointHoveredCoords,
          segmentMidPointHoveredCoords,
        )
      ) {
        this.setState({
          selectedLinearElement: {
            ...this.state.selectedLinearElement,
            segmentMidPointHoveredCoords,
          },
        });
      }
    } else {
      setCursor(this.interactiveCanvas, CURSOR_TYPE.AUTO);
    }
  }

  private handleCanvasPointerDown = (
    event: React.PointerEvent<HTMLElement>,
  ) => {
    this.maybeUnfollowRemoteUser();

    // since contextMenu options are potentially evaluated on each render,
    // and an contextMenu action may depend on selection state, we must
    // close the contextMenu before we update the selection on pointerDown
    // (e.g. resetting selection)
    if (this.state.contextMenu) {
      this.setState({ contextMenu: null });
    }

    if (this.state.snapLines) {
      this.setAppState({ snapLines: [] });
    }

    this.updateGestureOnPointerDown(event);

    // if dragging element is freedraw and another pointerdown event occurs
    // a second finger is on the screen
    // discard the freedraw element if it is very short because it is likely
    // just a spike, otherwise finalize the freedraw element when the second
    // finger is lifted
    if (
      event.pointerType === "touch" &&
      this.state.draggingElement &&
      this.state.draggingElement.type === "freedraw"
    ) {
      const element = this.state.draggingElement as ExcalidrawFreeDrawElement;
      this.updateScene({
        ...(element.points.length < 10
          ? {
              elements: this.scene
                .getElementsIncludingDeleted()
                .filter((el) => el.id !== element.id),
            }
          : {}),
        appState: {
          draggingElement: null,
          editingElement: null,
          startBoundElement: null,
          suggestedBindings: [],
          selectedElementIds: makeNextSelectedElementIds(
            Object.keys(this.state.selectedElementIds)
              .filter((key) => key !== element.id)
              .reduce((obj: { [id: string]: true }, key) => {
                obj[key] = this.state.selectedElementIds[key];
                return obj;
              }, {}),
            this.state,
          ),
        },
      });
      return;
    }

    // remove any active selection when we start to interact with canvas
    // (mainly, we care about removing selection outside the component which
    //  would prevent our copy handling otherwise)
    const selection = document.getSelection();
    if (selection?.anchorNode) {
      selection.removeAllRanges();
    }
    this.maybeOpenContextMenuAfterPointerDownOnTouchDevices(event);
    this.maybeCleanupAfterMissingPointerUp(event);

    //fires only once, if pen is detected, penMode is enabled
    //the user can disable this by toggling the penMode button
    if (!this.state.penDetected && event.pointerType === "pen") {
      this.setState((prevState) => {
        return {
          penMode: true,
          penDetected: true,
        };
      });
    }

    if (
      !this.device.isTouchScreen &&
      ["pen", "touch"].includes(event.pointerType)
    ) {
      this.device = updateObject(this.device, { isTouchScreen: true });
    }

    if (isPanning) {
      return;
    }

    this.lastPointerDownEvent = event;

    // we must exit before we set `cursorButton` state and `savePointer`
    // else it will send pointer state & laser pointer events in collab when
    // panning
    if (this.handleCanvasPanUsingWheelOrSpaceDrag(event)) {
      return;
    }

    this.setState({
      lastPointerDownWith: event.pointerType,
      cursorButton: "down",
    });
    this.savePointer(event.clientX, event.clientY, "down");

    // only handle left mouse button or touch
    if (
      event.button !== POINTER_BUTTON.MAIN &&
      event.button !== POINTER_BUTTON.TOUCH
    ) {
      return;
    }

    // don't select while panning
    if (gesture.pointers.size > 1) {
      return;
    }

    // State for the duration of a pointer interaction, which starts with a
    // pointerDown event, ends with a pointerUp event (or another pointerDown)
    const pointerDownState = this.initialPointerDownState(event);

    this.setState({
      selectedElementsAreBeingDragged: false,
    });

    if (this.handleDraggingScrollBar(event, pointerDownState)) {
      return;
    }

    this.clearSelectionIfNotUsingSelection();
    this.updateBindingEnabledOnPointerMove(event);

    if (this.handleSelectionOnPointerDown(event, pointerDownState)) {
      return;
    }

    const allowOnPointerDown =
      !this.state.penMode ||
      event.pointerType !== "touch" ||
      this.state.activeTool.type === "selection" ||
      this.state.activeTool.type === "text" ||
      this.state.activeTool.type === "image";

    if (!allowOnPointerDown) {
      return;
    }

    if (this.state.activeTool.type === "text") {
      this.handleTextOnPointerDown(event, pointerDownState);
      return;
    } else if (
      this.state.activeTool.type === "arrow" ||
      this.state.activeTool.type === "line"
    ) {
      this.handleLinearElementOnPointerDown(
        event,
        this.state.activeTool.type,
        pointerDownState,
      );
    } else if (this.state.activeTool.type === "image") {
      // reset image preview on pointerdown
      setCursor(this.interactiveCanvas, CURSOR_TYPE.CROSSHAIR);

      // retrieve the latest element as the state may be stale
      const pendingImageElement =
        this.state.pendingImageElementId &&
        this.scene.getElement(this.state.pendingImageElementId);

      if (!pendingImageElement) {
        return;
      }

      this.setState({
        draggingElement: pendingImageElement,
        editingElement: pendingImageElement,
        pendingImageElementId: null,
        multiElement: null,
      });

      const { x, y } = viewportCoordsToSceneCoords(event, this.state);

      const frame = this.getTopLayerFrameAtSceneCoords({ x, y });

      mutateElement(pendingImageElement, {
        x,
        y,
        frameId: frame ? frame.id : null,
      });
    } else if (this.state.activeTool.type === "freedraw") {
      this.handleFreeDrawElementOnPointerDown(
        event,
        this.state.activeTool.type,
        pointerDownState,
      );
    } else if (this.state.activeTool.type === "custom") {
      setCursorForShape(this.interactiveCanvas, this.state);
    } else if (
      this.state.activeTool.type === TOOL_TYPE.frame ||
      this.state.activeTool.type === TOOL_TYPE.magicframe
    ) {
      this.createFrameElementOnPointerDown(
        pointerDownState,
        this.state.activeTool.type,
      );
    } else if (this.state.activeTool.type === "laser") {
      this.laserPathManager.startPath(
        pointerDownState.lastCoords.x,
        pointerDownState.lastCoords.y,
      );
    } else if (
      this.state.activeTool.type !== "eraser" &&
      this.state.activeTool.type !== "hand"
    ) {
      this.createGenericElementOnPointerDown(
        this.state.activeTool.type,
        pointerDownState,
      );
    }

    this.props?.onPointerDown?.(this.state.activeTool, pointerDownState);
    this.onPointerDownEmitter.trigger(
      this.state.activeTool,
      pointerDownState,
      event,
    );

    const onPointerMove =
      this.onPointerMoveFromPointerDownHandler(pointerDownState);

    const onPointerUp =
      this.onPointerUpFromPointerDownHandler(pointerDownState);

    const onKeyDown = this.onKeyDownFromPointerDownHandler(pointerDownState);
    const onKeyUp = this.onKeyUpFromPointerDownHandler(pointerDownState);

    lastPointerUp = onPointerUp;

    if (!this.state.viewModeEnabled || this.state.activeTool.type === "laser") {
      window.addEventListener(EVENT.POINTER_MOVE, onPointerMove);
      window.addEventListener(EVENT.POINTER_UP, onPointerUp);
      window.addEventListener(EVENT.KEYDOWN, onKeyDown);
      window.addEventListener(EVENT.KEYUP, onKeyUp);
      pointerDownState.eventListeners.onMove = onPointerMove;
      pointerDownState.eventListeners.onUp = onPointerUp;
      pointerDownState.eventListeners.onKeyUp = onKeyUp;
      pointerDownState.eventListeners.onKeyDown = onKeyDown;
    }
  };

  private handleCanvasPointerUp = (
    event: React.PointerEvent<HTMLCanvasElement>,
  ) => {
    this.removePointer(event);
    this.lastPointerUpEvent = event;

    const scenePointer = viewportCoordsToSceneCoords(
      { clientX: event.clientX, clientY: event.clientY },
      this.state,
    );
    const clicklength =
      event.timeStamp - (this.lastPointerDownEvent?.timeStamp ?? 0);
    if (this.device.editor.isMobile && clicklength < 300) {
      const hitElement = this.getElementAtPosition(
        scenePointer.x,
        scenePointer.y,
      );
      if (
        isIframeLikeElement(hitElement) &&
        this.isIframeLikeElementCenter(
          hitElement,
          event,
          scenePointer.x,
          scenePointer.y,
        )
      ) {
        this.handleEmbeddableCenterClick(hitElement);
        return;
      }
    }

    if (this.device.isTouchScreen) {
      const hitElement = this.getElementAtPosition(
        scenePointer.x,
        scenePointer.y,
      );
      this.hitLinkElement = this.getElementLinkAtPosition(
        scenePointer,
        hitElement,
      );
    }

    if (
      this.hitLinkElement &&
      !this.state.selectedElementIds[this.hitLinkElement.id]
    ) {
      if (
        clicklength < 300 &&
        isIframeLikeElement(this.hitLinkElement) &&
        !isPointHittingLinkIcon(this.hitLinkElement, this.state, [
          scenePointer.x,
          scenePointer.y,
        ])
      ) {
        this.handleEmbeddableCenterClick(this.hitLinkElement);
      } else {
        this.redirectToLink(event, this.device.isTouchScreen);
      }
    } else if (this.state.viewModeEnabled) {
      this.setState({
        activeEmbeddable: null,
        selectedElementIds: {},
      });
    }
  };

  private maybeOpenContextMenuAfterPointerDownOnTouchDevices = (
    event: React.PointerEvent<HTMLElement>,
  ): void => {
    // deal with opening context menu on touch devices
    if (event.pointerType === "touch") {
      invalidateContextMenu = false;

      if (touchTimeout) {
        // If there's already a touchTimeout, this means that there's another
        // touch down and we are doing another touch, so we shouldn't open the
        // context menu.
        invalidateContextMenu = true;
      } else {
        // open the context menu with the first touch's clientX and clientY
        // if the touch is not moving
        touchTimeout = window.setTimeout(() => {
          touchTimeout = 0;
          if (!invalidateContextMenu) {
            this.handleCanvasContextMenu(event);
          }
        }, TOUCH_CTX_MENU_TIMEOUT);
      }
    }
  };

  private resetContextMenuTimer = () => {
    clearTimeout(touchTimeout);
    touchTimeout = 0;
    invalidateContextMenu = false;
  };

  private maybeCleanupAfterMissingPointerUp(
    event: React.PointerEvent<HTMLElement>,
  ): void {
    if (lastPointerUp !== null) {
      // Unfortunately, sometimes we don't get a pointerup after a pointerdown,
      // this can happen when a contextual menu or alert is triggered. In order to avoid
      // being in a weird state, we clean up on the next pointerdown
      lastPointerUp(event);
    }
  }

  // Returns whether the event is a panning
  private handleCanvasPanUsingWheelOrSpaceDrag = (
    event: React.PointerEvent<HTMLElement>,
  ): boolean => {
    if (
      !(
        gesture.pointers.size <= 1 &&
        (event.button === POINTER_BUTTON.WHEEL ||
          (event.button === POINTER_BUTTON.MAIN && isHoldingSpace) ||
          isHandToolActive(this.state) ||
          this.state.viewModeEnabled)
      ) ||
      isTextElement(this.state.editingElement)
    ) {
      return false;
    }
    isPanning = true;
    event.preventDefault();

    let nextPastePrevented = false;
    const isLinux = /Linux/.test(window.navigator.platform);

    setCursor(this.interactiveCanvas, CURSOR_TYPE.GRABBING);
    let { clientX: lastX, clientY: lastY } = event;
    const onPointerMove = withBatchedUpdatesThrottled((event: PointerEvent) => {
      const deltaX = lastX - event.clientX;
      const deltaY = lastY - event.clientY;
      lastX = event.clientX;
      lastY = event.clientY;

      /*
       * Prevent paste event if we move while middle clicking on Linux.
       * See issue #1383.
       */
      if (
        isLinux &&
        !nextPastePrevented &&
        (Math.abs(deltaX) > 1 || Math.abs(deltaY) > 1)
      ) {
        nextPastePrevented = true;

        /* Prevent the next paste event */
        const preventNextPaste = (event: ClipboardEvent) => {
          document.body.removeEventListener(EVENT.PASTE, preventNextPaste);
          event.stopPropagation();
        };

        /*
         * Reenable next paste in case of disabled middle click paste for
         * any reason:
         * - right click paste
         * - empty clipboard
         */
        const enableNextPaste = () => {
          setTimeout(() => {
            document.body.removeEventListener(EVENT.PASTE, preventNextPaste);
            window.removeEventListener(EVENT.POINTER_UP, enableNextPaste);
          }, 100);
        };

        document.body.addEventListener(EVENT.PASTE, preventNextPaste);
        window.addEventListener(EVENT.POINTER_UP, enableNextPaste);
      }

      this.translateCanvas({
        scrollX: this.state.scrollX - deltaX / this.state.zoom.value,
        scrollY: this.state.scrollY - deltaY / this.state.zoom.value,
      });
    });
    const teardown = withBatchedUpdates(
      (lastPointerUp = () => {
        lastPointerUp = null;
        isPanning = false;
        if (!isHoldingSpace) {
          if (this.state.viewModeEnabled) {
            setCursor(this.interactiveCanvas, CURSOR_TYPE.GRAB);
          } else {
            setCursorForShape(this.interactiveCanvas, this.state);
          }
        }
        this.setState({
          cursorButton: "up",
        });
        this.savePointer(event.clientX, event.clientY, "up");
        window.removeEventListener(EVENT.POINTER_MOVE, onPointerMove);
        window.removeEventListener(EVENT.POINTER_UP, teardown);
        window.removeEventListener(EVENT.BLUR, teardown);
        onPointerMove.flush();
      }),
    );
    window.addEventListener(EVENT.BLUR, teardown);
    window.addEventListener(EVENT.POINTER_MOVE, onPointerMove, {
      passive: true,
    });
    window.addEventListener(EVENT.POINTER_UP, teardown);
    return true;
  };

  private updateGestureOnPointerDown(
    event: React.PointerEvent<HTMLElement>,
  ): void {
    gesture.pointers.set(event.pointerId, {
      x: event.clientX,
      y: event.clientY,
    });

    if (gesture.pointers.size === 2) {
      gesture.lastCenter = getCenter(gesture.pointers);
      gesture.initialScale = this.state.zoom.value;
      gesture.initialDistance = getDistance(
        Array.from(gesture.pointers.values()),
      );
    }
  }

  private initialPointerDownState(
    event: React.PointerEvent<HTMLElement>,
  ): PointerDownState {
    const origin = viewportCoordsToSceneCoords(event, this.state);
    const selectedElements = this.scene.getSelectedElements(this.state);
    const [minX, minY, maxX, maxY] = getCommonBounds(selectedElements);

    return {
      origin,
      withCmdOrCtrl: event[KEYS.CTRL_OR_CMD],
      originInGrid: tupleToCoors(
        getGridPoint(
          origin.x,
          origin.y,
          event[KEYS.CTRL_OR_CMD] ? null : this.state.gridSize,
        ),
      ),
      scrollbars: isOverScrollBars(
        currentScrollBars,
        event.clientX - this.state.offsetLeft,
        event.clientY - this.state.offsetTop,
      ),
      // we need to duplicate because we'll be updating this state
      lastCoords: { ...origin },
      originalElements: this.scene
        .getNonDeletedElements()
        .reduce((acc, element) => {
          acc.set(element.id, deepCopyElement(element));
          return acc;
        }, new Map() as PointerDownState["originalElements"]),
      resize: {
        handleType: false,
        isResizing: false,
        offset: { x: 0, y: 0 },
        arrowDirection: "origin",
        center: { x: (maxX + minX) / 2, y: (maxY + minY) / 2 },
      },
      hit: {
        element: null,
        allHitElements: [],
        wasAddedToSelection: false,
        hasBeenDuplicated: false,
        hasHitCommonBoundingBoxOfSelectedElements:
          this.isHittingCommonBoundingBoxOfSelectedElements(
            origin,
            selectedElements,
          ),
      },
      drag: {
        hasOccurred: false,
        offset: null,
      },
      eventListeners: {
        onMove: null,
        onUp: null,
        onKeyUp: null,
        onKeyDown: null,
      },
      boxSelection: {
        hasOccurred: false,
      },
      elementIdsToErase: {},
    };
  }

  // Returns whether the event is a dragging a scrollbar
  private handleDraggingScrollBar(
    event: React.PointerEvent<HTMLElement>,
    pointerDownState: PointerDownState,
  ): boolean {
    if (
      !(pointerDownState.scrollbars.isOverEither && !this.state.multiElement)
    ) {
      return false;
    }
    isDraggingScrollBar = true;
    pointerDownState.lastCoords.x = event.clientX;
    pointerDownState.lastCoords.y = event.clientY;
    const onPointerMove = withBatchedUpdatesThrottled((event: PointerEvent) => {
      const target = event.target;
      if (!(target instanceof HTMLElement)) {
        return;
      }

      this.handlePointerMoveOverScrollbars(event, pointerDownState);
    });

    const onPointerUp = withBatchedUpdates(() => {
      isDraggingScrollBar = false;
      setCursorForShape(this.interactiveCanvas, this.state);
      lastPointerUp = null;
      this.setState({
        cursorButton: "up",
      });
      this.savePointer(event.clientX, event.clientY, "up");
      window.removeEventListener(EVENT.POINTER_MOVE, onPointerMove);
      window.removeEventListener(EVENT.POINTER_UP, onPointerUp);
      onPointerMove.flush();
    });

    lastPointerUp = onPointerUp;

    window.addEventListener(EVENT.POINTER_MOVE, onPointerMove);
    window.addEventListener(EVENT.POINTER_UP, onPointerUp);
    return true;
  }

  private clearSelectionIfNotUsingSelection = (): void => {
    if (this.state.activeTool.type !== "selection") {
      this.setState({
        selectedElementIds: makeNextSelectedElementIds({}, this.state),
        selectedGroupIds: {},
        editingGroupId: null,
        activeEmbeddable: null,
      });
    }
  };

  /**
   * @returns whether the pointer event has been completely handled
   */
  private handleSelectionOnPointerDown = (
    event: React.PointerEvent<HTMLElement>,
    pointerDownState: PointerDownState,
  ): boolean => {
    if (this.state.activeTool.type === "selection") {
      const elements = this.scene.getNonDeletedElements();
      const selectedElements = this.scene.getSelectedElements(this.state);
      if (selectedElements.length === 1 && !this.state.editingLinearElement) {
        const elementWithTransformHandleType =
          getElementWithTransformHandleType(
            elements,
            this.state,
            pointerDownState.origin.x,
            pointerDownState.origin.y,
            this.state.zoom,
            event.pointerType,
          );
        if (elementWithTransformHandleType != null) {
          this.setState({
            resizingElement: elementWithTransformHandleType.element,
          });
          pointerDownState.resize.handleType =
            elementWithTransformHandleType.transformHandleType;
        }
      } else if (selectedElements.length > 1) {
        pointerDownState.resize.handleType = getTransformHandleTypeFromCoords(
          getCommonBounds(selectedElements),
          pointerDownState.origin.x,
          pointerDownState.origin.y,
          this.state.zoom,
          event.pointerType,
        );
      }
      if (pointerDownState.resize.handleType) {
        pointerDownState.resize.isResizing = true;
        pointerDownState.resize.offset = tupleToCoors(
          getResizeOffsetXY(
            pointerDownState.resize.handleType,
            selectedElements,
            pointerDownState.origin.x,
            pointerDownState.origin.y,
          ),
        );
        if (
          selectedElements.length === 1 &&
          isLinearElement(selectedElements[0]) &&
          selectedElements[0].points.length === 2
        ) {
          pointerDownState.resize.arrowDirection = getResizeArrowDirection(
            pointerDownState.resize.handleType,
            selectedElements[0],
          );
        }
      } else {
        if (this.state.selectedLinearElement) {
          const linearElementEditor =
            this.state.editingLinearElement || this.state.selectedLinearElement;
          const ret = LinearElementEditor.handlePointerDown(
            event,
            this.state,
            this.history,
            pointerDownState.origin,
            linearElementEditor,
          );
          if (ret.hitElement) {
            pointerDownState.hit.element = ret.hitElement;
          }
          if (ret.linearElementEditor) {
            this.setState({ selectedLinearElement: ret.linearElementEditor });

            if (this.state.editingLinearElement) {
              this.setState({ editingLinearElement: ret.linearElementEditor });
            }
          }
          if (ret.didAddPoint) {
            return true;
          }
        }
        // hitElement may already be set above, so check first
        pointerDownState.hit.element =
          pointerDownState.hit.element ??
          this.getElementAtPosition(
            pointerDownState.origin.x,
            pointerDownState.origin.y,
          );

        if (pointerDownState.hit.element) {
          // Early return if pointer is hitting link icon
          const hitLinkElement = this.getElementLinkAtPosition(
            {
              x: pointerDownState.origin.x,
              y: pointerDownState.origin.y,
            },
            pointerDownState.hit.element,
          );
          if (hitLinkElement) {
            return false;
          }
        }

        // For overlapped elements one position may hit
        // multiple elements
        pointerDownState.hit.allHitElements = this.getElementsAtPosition(
          pointerDownState.origin.x,
          pointerDownState.origin.y,
        );

        const hitElement = pointerDownState.hit.element;
        const someHitElementIsSelected =
          pointerDownState.hit.allHitElements.some((element) =>
            this.isASelectedElement(element),
          );
        if (
          (hitElement === null || !someHitElementIsSelected) &&
          !event.shiftKey &&
          !pointerDownState.hit.hasHitCommonBoundingBoxOfSelectedElements
        ) {
          this.clearSelection(hitElement);
        }

        if (this.state.editingLinearElement) {
          this.setState({
            selectedElementIds: makeNextSelectedElementIds(
              {
                [this.state.editingLinearElement.elementId]: true,
              },
              this.state,
            ),
          });
          // If we click on something
        } else if (hitElement != null) {
          // on CMD/CTRL, drill down to hit element regardless of groups etc.
          if (event[KEYS.CTRL_OR_CMD]) {
            if (!this.state.selectedElementIds[hitElement.id]) {
              pointerDownState.hit.wasAddedToSelection = true;
            }
            this.setState((prevState) => ({
              ...editGroupForSelectedElement(prevState, hitElement),
              previousSelectedElementIds: this.state.selectedElementIds,
            }));
            // mark as not completely handled so as to allow dragging etc.
            return false;
          }

          // deselect if item is selected
          // if shift is not clicked, this will always return true
          // otherwise, it will trigger selection based on current
          // state of the box
          if (!this.state.selectedElementIds[hitElement.id]) {
            // if we are currently editing a group, exiting editing mode and deselect the group.
            if (
              this.state.editingGroupId &&
              !isElementInGroup(hitElement, this.state.editingGroupId)
            ) {
              this.setState({
                selectedElementIds: makeNextSelectedElementIds({}, this.state),
                selectedGroupIds: {},
                editingGroupId: null,
                activeEmbeddable: null,
              });
            }

            // Add hit element to selection. At this point if we're not holding
            // SHIFT the previously selected element(s) were deselected above
            // (make sure you use setState updater to use latest state)
            // With shift-selection, we want to make sure that frames and their containing
            // elements are not selected at the same time.
            if (
              !someHitElementIsSelected &&
              !pointerDownState.hit.hasHitCommonBoundingBoxOfSelectedElements
            ) {
              this.setState((prevState) => {
                const nextSelectedElementIds: { [id: string]: true } = {
                  ...prevState.selectedElementIds,
                  [hitElement.id]: true,
                };

                const previouslySelectedElements: ExcalidrawElement[] = [];

                Object.keys(prevState.selectedElementIds).forEach((id) => {
                  const element = this.scene.getElement(id);
                  element && previouslySelectedElements.push(element);
                });

                // if hitElement is frame-like, deselect all of its elements
                // if they are selected
                if (isFrameLikeElement(hitElement)) {
                  getFrameChildren(
                    previouslySelectedElements,
                    hitElement.id,
                  ).forEach((element) => {
                    delete nextSelectedElementIds[element.id];
                  });
                } else if (hitElement.frameId) {
                  // if hitElement is in a frame and its frame has been selected
                  // disable selection for the given element
                  if (nextSelectedElementIds[hitElement.frameId]) {
                    delete nextSelectedElementIds[hitElement.id];
                  }
                } else {
                  // hitElement is neither a frame nor an element in a frame
                  // but since hitElement could be in a group with some frames
                  // this means selecting hitElement will have the frames selected as well
                  // because we want to keep the invariant:
                  // - frames and their elements are not selected at the same time
                  // we deselect elements in those frames that were previously selected

                  const groupIds = hitElement.groupIds;
                  const framesInGroups = new Set(
                    groupIds
                      .flatMap((gid) =>
                        getElementsInGroup(
                          this.scene.getNonDeletedElements(),
                          gid,
                        ),
                      )
                      .filter((element) => isFrameLikeElement(element))
                      .map((frame) => frame.id),
                  );

                  if (framesInGroups.size > 0) {
                    previouslySelectedElements.forEach((element) => {
                      if (
                        element.frameId &&
                        framesInGroups.has(element.frameId)
                      ) {
                        // deselect element and groups containing the element
                        delete nextSelectedElementIds[element.id];
                        element.groupIds
                          .flatMap((gid) =>
                            getElementsInGroup(
                              this.scene.getNonDeletedElements(),
                              gid,
                            ),
                          )
                          .forEach((element) => {
                            delete nextSelectedElementIds[element.id];
                          });
                      }
                    });
                  }
                }

                return {
                  ...selectGroupsForSelectedElements(
                    {
                      editingGroupId: prevState.editingGroupId,
                      selectedElementIds: nextSelectedElementIds,
                    },
                    this.scene.getNonDeletedElements(),
                    prevState,
                    this,
                  ),
                  showHyperlinkPopup:
                    hitElement.link || isEmbeddableElement(hitElement)
                      ? "info"
                      : false,
                };
              });
              pointerDownState.hit.wasAddedToSelection = true;
            }
          }
        }

        this.setState({
          previousSelectedElementIds: this.state.selectedElementIds,
        });
      }
    }
    return false;
  };

  private isASelectedElement(hitElement: ExcalidrawElement | null): boolean {
    return hitElement != null && this.state.selectedElementIds[hitElement.id];
  }

  private isHittingCommonBoundingBoxOfSelectedElements(
    point: Readonly<{ x: number; y: number }>,
    selectedElements: readonly ExcalidrawElement[],
  ): boolean {
    if (selectedElements.length < 2) {
      return false;
    }

    // How many pixels off the shape boundary we still consider a hit
    const threshold = 10 / this.state.zoom.value;
    const [x1, y1, x2, y2] = getCommonBounds(selectedElements);
    return (
      point.x > x1 - threshold &&
      point.x < x2 + threshold &&
      point.y > y1 - threshold &&
      point.y < y2 + threshold
    );
  }

  private handleTextOnPointerDown = (
    event: React.PointerEvent<HTMLElement>,
    pointerDownState: PointerDownState,
  ): void => {
    // if we're currently still editing text, clicking outside
    // should only finalize it, not create another (irrespective
    // of state.activeTool.locked)
    if (isTextElement(this.state.editingElement)) {
      return;
    }
    let sceneX = pointerDownState.origin.x;
    let sceneY = pointerDownState.origin.y;

    const element = this.getElementAtPosition(sceneX, sceneY, {
      includeBoundTextElement: true,
    });

    // FIXME
    let container = getTextBindableContainerAtPosition(
      this.scene.getNonDeletedElements(),
      this.state,
      sceneX,
      sceneY,
    );

    if (hasBoundTextElement(element)) {
      container = element as ExcalidrawTextContainer;
      sceneX = element.x + element.width / 2;
      sceneY = element.y + element.height / 2;
    }
    this.startTextEditing({
      sceneX,
      sceneY,
      insertAtParentCenter: !event.altKey,
      container,
    });

    resetCursor(this.interactiveCanvas);
    if (!this.state.activeTool.locked) {
      this.setState({
        activeTool: updateActiveTool(this.state, { type: "selection" }),
      });
    }
  };

  private handleFreeDrawElementOnPointerDown = (
    event: React.PointerEvent<HTMLElement>,
    elementType: ExcalidrawFreeDrawElement["type"],
    pointerDownState: PointerDownState,
  ) => {
    // Begin a mark capture. This does not have to update state yet.
    const [gridX, gridY] = getGridPoint(
      pointerDownState.origin.x,
      pointerDownState.origin.y,
      null,
    );

    const topLayerFrame = this.getTopLayerFrameAtSceneCoords({
      x: gridX,
      y: gridY,
    });

    const element = newFreeDrawElement({
      type: elementType,
      x: gridX,
      y: gridY,
      strokeColor: this.state.currentItemStrokeColor,
      backgroundColor: this.state.currentItemBackgroundColor,
      fillStyle: this.state.currentItemFillStyle,
      strokeWidth: this.state.currentItemStrokeWidth,
      strokeStyle: this.state.currentItemStrokeStyle,
      roughness: this.state.currentItemRoughness,
      opacity: this.state.currentItemOpacity,
      roundness: null,
      simulatePressure: event.pressure === 0.5,
      locked: false,
      frameId: topLayerFrame ? topLayerFrame.id : null,
    });

    this.setState((prevState) => {
      const nextSelectedElementIds = {
        ...prevState.selectedElementIds,
      };
      delete nextSelectedElementIds[element.id];
      return {
        selectedElementIds: makeNextSelectedElementIds(
          nextSelectedElementIds,
          prevState,
        ),
      };
    });

    const pressures = element.simulatePressure
      ? element.pressures
      : [...element.pressures, event.pressure];

    mutateElement(element, {
      points: [[0, 0]],
      pressures,
    });

    const boundElement = getHoveredElementForBinding(
      pointerDownState.origin,
      this.scene,
    );
    this.scene.addNewElement(element);
    this.setState({
      draggingElement: element,
      editingElement: element,
      startBoundElement: boundElement,
      suggestedBindings: [],
    });
  };

  public insertIframeElement = ({
    sceneX,
    sceneY,
    width,
    height,
  }: {
    sceneX: number;
    sceneY: number;
    width: number;
    height: number;
  }) => {
    const [gridX, gridY] = getGridPoint(
      sceneX,
      sceneY,
      this.lastPointerDownEvent?.[KEYS.CTRL_OR_CMD]
        ? null
        : this.state.gridSize,
    );

    const element = newIframeElement({
      type: "iframe",
      x: gridX,
      y: gridY,
      strokeColor: "transparent",
      backgroundColor: "transparent",
      fillStyle: this.state.currentItemFillStyle,
      strokeWidth: this.state.currentItemStrokeWidth,
      strokeStyle: this.state.currentItemStrokeStyle,
      roughness: this.state.currentItemRoughness,
      roundness: this.getCurrentItemRoundness("iframe"),
      opacity: this.state.currentItemOpacity,
      locked: false,
      width,
      height,
    });

    this.scene.replaceAllElements(
      [...this.scene.getElementsIncludingDeleted(), element],
      arrayToMap([element]),
    );

    return element;
  };

  //create rectangle element with youtube top left on nearest grid point width / hight 640/360
  public insertEmbeddableElement = ({
    sceneX,
    sceneY,
    link,
  }: {
    sceneX: number;
    sceneY: number;
    link: string;
  }) => {
    const [gridX, gridY] = getGridPoint(
      sceneX,
      sceneY,
      this.lastPointerDownEvent?.[KEYS.CTRL_OR_CMD]
        ? null
        : this.state.gridSize,
    );

    const embedLink = getEmbedLink(link);

    if (!embedLink) {
      return;
    }

    if (embedLink.warning) {
      this.setToast({ message: embedLink.warning, closable: true });
    }

    const element = newEmbeddableElement({
      type: "embeddable",
      x: gridX,
      y: gridY,
      strokeColor: "transparent",
      backgroundColor: "transparent",
      fillStyle: this.state.currentItemFillStyle,
      strokeWidth: this.state.currentItemStrokeWidth,
      strokeStyle: this.state.currentItemStrokeStyle,
      roughness: this.state.currentItemRoughness,
      roundness: this.getCurrentItemRoundness("embeddable"),
      opacity: this.state.currentItemOpacity,
      locked: false,
      width: embedLink.intrinsicSize.w,
      height: embedLink.intrinsicSize.h,
      link,
      validated: null,
    });

    this.scene.replaceAllElements(
      [...this.scene.getElementsIncludingDeleted(), element],
      arrayToMap([element]),
    );

    return element;
  };

  private createImageElement = ({
    sceneX,
    sceneY,
    addToFrameUnderCursor = true,
  }: {
    sceneX: number;
    sceneY: number;
    addToFrameUnderCursor?: boolean;
  }) => {
    const [gridX, gridY] = getGridPoint(
      sceneX,
      sceneY,
      this.lastPointerDownEvent?.[KEYS.CTRL_OR_CMD]
        ? null
        : this.state.gridSize,
    );

    const topLayerFrame = addToFrameUnderCursor
      ? this.getTopLayerFrameAtSceneCoords({
          x: gridX,
          y: gridY,
        })
      : null;

    const element = newImageElement({
      type: "image",
      x: gridX,
      y: gridY,
      strokeColor: this.state.currentItemStrokeColor,
      backgroundColor: this.state.currentItemBackgroundColor,
      fillStyle: this.state.currentItemFillStyle,
      strokeWidth: this.state.currentItemStrokeWidth,
      strokeStyle: this.state.currentItemStrokeStyle,
      roughness: this.state.currentItemRoughness,
      roundness: null,
      opacity: this.state.currentItemOpacity,
      locked: false,
      frameId: topLayerFrame ? topLayerFrame.id : null,
    });

    return element;
  };

  private handleLinearElementOnPointerDown = (
    event: React.PointerEvent<HTMLElement>,
    elementType: ExcalidrawLinearElement["type"],
    pointerDownState: PointerDownState,
  ): void => {
    if (this.state.multiElement) {
      const { multiElement } = this.state;

      // finalize if completing a loop
      if (
        multiElement.type === "line" &&
        isPathALoop(multiElement.points, this.state.zoom.value)
      ) {
        mutateElement(multiElement, {
          lastCommittedPoint:
            multiElement.points[multiElement.points.length - 1],
        });
        this.actionManager.executeAction(actionFinalize);
        return;
      }

      const { x: rx, y: ry, lastCommittedPoint } = multiElement;

      // clicking inside commit zone → finalize arrow
      if (
        multiElement.points.length > 1 &&
        lastCommittedPoint &&
        distance2d(
          pointerDownState.origin.x - rx,
          pointerDownState.origin.y - ry,
          lastCommittedPoint[0],
          lastCommittedPoint[1],
        ) < LINE_CONFIRM_THRESHOLD
      ) {
        this.actionManager.executeAction(actionFinalize);
        return;
      }

      this.setState((prevState) => ({
        selectedElementIds: makeNextSelectedElementIds(
          {
            ...prevState.selectedElementIds,
            [multiElement.id]: true,
          },
          prevState,
        ),
      }));
      // clicking outside commit zone → update reference for last committed
      // point
      mutateElement(multiElement, {
        lastCommittedPoint: multiElement.points[multiElement.points.length - 1],
      });
      setCursor(this.interactiveCanvas, CURSOR_TYPE.POINTER);
    } else {
      const [gridX, gridY] = getGridPoint(
        pointerDownState.origin.x,
        pointerDownState.origin.y,
        event[KEYS.CTRL_OR_CMD] ? null : this.state.gridSize,
      );

      const topLayerFrame = this.getTopLayerFrameAtSceneCoords({
        x: gridX,
        y: gridY,
      });

      /* If arrow is pre-arrowheads, it will have undefined for both start and end arrowheads.
      If so, we want it to be null for start and "arrow" for end. If the linear item is not
      an arrow, we want it to be null for both. Otherwise, we want it to use the
      values from appState. */

      const { currentItemStartArrowhead, currentItemEndArrowhead } = this.state;
      const [startArrowhead, endArrowhead] =
        elementType === "arrow"
          ? [currentItemStartArrowhead, currentItemEndArrowhead]
          : [null, null];

      const element = newLinearElement({
        type: elementType,
        x: gridX,
        y: gridY,
        strokeColor: this.state.currentItemStrokeColor,
        backgroundColor: this.state.currentItemBackgroundColor,
        fillStyle: this.state.currentItemFillStyle,
        strokeWidth: this.state.currentItemStrokeWidth,
        strokeStyle: this.state.currentItemStrokeStyle,
        roughness: this.state.currentItemRoughness,
        opacity: this.state.currentItemOpacity,
        roundness:
          this.state.currentItemRoundness === "round"
            ? { type: ROUNDNESS.PROPORTIONAL_RADIUS }
            : null,
        startArrowhead,
        endArrowhead,
        locked: false,
        frameId: topLayerFrame ? topLayerFrame.id : null,
      });
      this.setState((prevState) => {
        const nextSelectedElementIds = {
          ...prevState.selectedElementIds,
        };
        delete nextSelectedElementIds[element.id];
        return {
          selectedElementIds: makeNextSelectedElementIds(
            nextSelectedElementIds,
            prevState,
          ),
        };
      });
      mutateElement(element, {
        points: [...element.points, [0, 0]],
      });
      const boundElement = getHoveredElementForBinding(
        pointerDownState.origin,
        this.scene,
      );

      this.scene.addNewElement(element);
      this.setState({
        draggingElement: element,
        editingElement: element,
        startBoundElement: boundElement,
        suggestedBindings: [],
      });
    }
  };

  private getCurrentItemRoundness(
    elementType:
      | "selection"
      | "rectangle"
      | "diamond"
      | "ellipse"
      | "iframe"
      | "embeddable",
  ) {
    return this.state.currentItemRoundness === "round"
      ? {
          type: isUsingAdaptiveRadius(elementType)
            ? ROUNDNESS.ADAPTIVE_RADIUS
            : ROUNDNESS.PROPORTIONAL_RADIUS,
        }
      : null;
  }

  private createGenericElementOnPointerDown = (
    elementType: ExcalidrawGenericElement["type"] | "embeddable",
    pointerDownState: PointerDownState,
  ): void => {
    const [gridX, gridY] = getGridPoint(
      pointerDownState.origin.x,
      pointerDownState.origin.y,
      this.lastPointerDownEvent?.[KEYS.CTRL_OR_CMD]
        ? null
        : this.state.gridSize,
    );

    const topLayerFrame = this.getTopLayerFrameAtSceneCoords({
      x: gridX,
      y: gridY,
    });

    const baseElementAttributes = {
      x: gridX,
      y: gridY,
      strokeColor: this.state.currentItemStrokeColor,
      backgroundColor: this.state.currentItemBackgroundColor,
      fillStyle: this.state.currentItemFillStyle,
      strokeWidth: this.state.currentItemStrokeWidth,
      strokeStyle: this.state.currentItemStrokeStyle,
      roughness: this.state.currentItemRoughness,
      opacity: this.state.currentItemOpacity,
      roundness: this.getCurrentItemRoundness(elementType),
      locked: false,
      frameId: topLayerFrame ? topLayerFrame.id : null,
    } as const;

    let element;
    if (elementType === "embeddable") {
      element = newEmbeddableElement({
        type: "embeddable",
        validated: null,
        ...baseElementAttributes,
      });
    } else {
      element = newElement({
        type: elementType,
        ...baseElementAttributes,
      });
    }

    if (element.type === "selection") {
      this.setState({
        selectionElement: element,
        draggingElement: element,
      });
    } else {
      this.scene.addNewElement(element);
      this.setState({
        multiElement: null,
        draggingElement: element,
        editingElement: element,
      });
    }
  };

  private createFrameElementOnPointerDown = (
    pointerDownState: PointerDownState,
    type: Extract<ToolType, "frame" | "magicframe">,
  ): void => {
    const [gridX, gridY] = getGridPoint(
      pointerDownState.origin.x,
      pointerDownState.origin.y,
      this.lastPointerDownEvent?.[KEYS.CTRL_OR_CMD]
        ? null
        : this.state.gridSize,
    );

    const constructorOpts = {
      x: gridX,
      y: gridY,
      opacity: this.state.currentItemOpacity,
      locked: false,
      ...FRAME_STYLE,
    } as const;

    const frame =
      type === TOOL_TYPE.magicframe
        ? newMagicFrameElement(constructorOpts)
        : newFrameElement(constructorOpts);

    this.scene.replaceAllElements(
      [...this.scene.getElementsIncludingDeleted(), frame],
      arrayToMap([frame]),
    );

    this.setState({
      multiElement: null,
      draggingElement: frame,
      editingElement: frame,
    });
  };

  private maybeCacheReferenceSnapPoints(
    event: KeyboardModifiersObject,
    selectedElements: ExcalidrawElement[],
    recomputeAnyways: boolean = false,
  ) {
    if (
      isSnappingEnabled({
        event,
        appState: this.state,
        selectedElements,
      }) &&
      (recomputeAnyways || !SnapCache.getReferenceSnapPoints())
    ) {
      SnapCache.setReferenceSnapPoints(
        getReferenceSnapPoints(
          this.scene.getNonDeletedElements(),
          selectedElements,
          this.state,
        ),
      );
    }
  }

  private maybeCacheVisibleGaps(
    event: KeyboardModifiersObject,
    selectedElements: ExcalidrawElement[],
    recomputeAnyways: boolean = false,
  ) {
    if (
      isSnappingEnabled({
        event,
        appState: this.state,
        selectedElements,
      }) &&
      (recomputeAnyways || !SnapCache.getVisibleGaps())
    ) {
      SnapCache.setVisibleGaps(
        getVisibleGaps(
          this.scene.getNonDeletedElements(),
          selectedElements,
          this.state,
        ),
      );
    }
  }

  private onKeyDownFromPointerDownHandler(
    pointerDownState: PointerDownState,
  ): (event: KeyboardEvent) => void {
    return withBatchedUpdates((event: KeyboardEvent) => {
      if (this.maybeHandleResize(pointerDownState, event)) {
        return;
      }
      this.maybeDragNewGenericElement(pointerDownState, event);
    });
  }

  private onKeyUpFromPointerDownHandler(
    pointerDownState: PointerDownState,
  ): (event: KeyboardEvent) => void {
    return withBatchedUpdates((event: KeyboardEvent) => {
      // Prevents focus from escaping excalidraw tab
      event.key === KEYS.ALT && event.preventDefault();
      if (this.maybeHandleResize(pointerDownState, event)) {
        return;
      }
      this.maybeDragNewGenericElement(pointerDownState, event);
    });
  }

  private onPointerMoveFromPointerDownHandler(
    pointerDownState: PointerDownState,
  ) {
    return withBatchedUpdatesThrottled((event: PointerEvent) => {
      // We need to initialize dragOffsetXY only after we've updated
      // `state.selectedElementIds` on pointerDown. Doing it here in pointerMove
      // event handler should hopefully ensure we're already working with
      // the updated state.
      if (pointerDownState.drag.offset === null) {
        pointerDownState.drag.offset = tupleToCoors(
          getDragOffsetXY(
            this.scene.getSelectedElements(this.state),
            pointerDownState.origin.x,
            pointerDownState.origin.y,
          ),
        );
      }
      const target = event.target;
      if (!(target instanceof HTMLElement)) {
        return;
      }

      if (this.handlePointerMoveOverScrollbars(event, pointerDownState)) {
        return;
      }

      const pointerCoords = viewportCoordsToSceneCoords(event, this.state);

      if (isEraserActive(this.state)) {
        this.handleEraser(event, pointerDownState, pointerCoords);
        return;
      }

      if (this.state.activeTool.type === "laser") {
        this.laserPathManager.addPointToPath(pointerCoords.x, pointerCoords.y);
      }

      const [gridX, gridY] = getGridPoint(
        pointerCoords.x,
        pointerCoords.y,
        event[KEYS.CTRL_OR_CMD] ? null : this.state.gridSize,
      );

      // for arrows/lines, don't start dragging until a given threshold
      // to ensure we don't create a 2-point arrow by mistake when
      // user clicks mouse in a way that it moves a tiny bit (thus
      // triggering pointermove)
      if (
        !pointerDownState.drag.hasOccurred &&
        (this.state.activeTool.type === "arrow" ||
          this.state.activeTool.type === "line")
      ) {
        if (
          distance2d(
            pointerCoords.x,
            pointerCoords.y,
            pointerDownState.origin.x,
            pointerDownState.origin.y,
          ) < DRAGGING_THRESHOLD
        ) {
          return;
        }
      }
      if (pointerDownState.resize.isResizing) {
        pointerDownState.lastCoords.x = pointerCoords.x;
        pointerDownState.lastCoords.y = pointerCoords.y;
        if (this.maybeHandleResize(pointerDownState, event)) {
          return true;
        }
      }

      if (this.state.selectedLinearElement) {
        const linearElementEditor =
          this.state.editingLinearElement || this.state.selectedLinearElement;

        if (
          LinearElementEditor.shouldAddMidpoint(
            this.state.selectedLinearElement,
            pointerCoords,
            this.state,
          )
        ) {
          const ret = LinearElementEditor.addMidpoint(
            this.state.selectedLinearElement,
            pointerCoords,
            this.state,
            !event[KEYS.CTRL_OR_CMD],
          );
          if (!ret) {
            return;
          }

          // Since we are reading from previous state which is not possible with
          // automatic batching in React 18 hence using flush sync to synchronously
          // update the state. Check https://github.com/excalidraw/excalidraw/pull/5508 for more details.

          flushSync(() => {
            if (this.state.selectedLinearElement) {
              this.setState({
                selectedLinearElement: {
                  ...this.state.selectedLinearElement,
                  pointerDownState: ret.pointerDownState,
                  selectedPointsIndices: ret.selectedPointsIndices,
                },
              });
            }
            if (this.state.editingLinearElement) {
              this.setState({
                editingLinearElement: {
                  ...this.state.editingLinearElement,
                  pointerDownState: ret.pointerDownState,
                  selectedPointsIndices: ret.selectedPointsIndices,
                },
              });
            }
          });

          return;
        } else if (
          linearElementEditor.pointerDownState.segmentMidpoint.value !== null &&
          !linearElementEditor.pointerDownState.segmentMidpoint.added
        ) {
          return;
        }

        const didDrag = LinearElementEditor.handlePointDragging(
          event,
          this.state,
          pointerCoords.x,
          pointerCoords.y,
          (element, pointsSceneCoords) => {
            this.maybeSuggestBindingsForLinearElementAtCoords(
              element,
              pointsSceneCoords,
            );
          },
          linearElementEditor,
        );
        if (didDrag) {
          pointerDownState.lastCoords.x = pointerCoords.x;
          pointerDownState.lastCoords.y = pointerCoords.y;
          pointerDownState.drag.hasOccurred = true;
          if (
            this.state.editingLinearElement &&
            !this.state.editingLinearElement.isDragging
          ) {
            this.setState({
              editingLinearElement: {
                ...this.state.editingLinearElement,
                isDragging: true,
              },
            });
          }
          if (!this.state.selectedLinearElement.isDragging) {
            this.setState({
              selectedLinearElement: {
                ...this.state.selectedLinearElement,
                isDragging: true,
              },
            });
          }
          return;
        }
      }

      const hasHitASelectedElement = pointerDownState.hit.allHitElements.some(
        (element) => this.isASelectedElement(element),
      );

      const isSelectingPointsInLineEditor =
        this.state.editingLinearElement &&
        event.shiftKey &&
        this.state.editingLinearElement.elementId ===
          pointerDownState.hit.element?.id;
      if (
        (hasHitASelectedElement ||
          pointerDownState.hit.hasHitCommonBoundingBoxOfSelectedElements) &&
        !isSelectingPointsInLineEditor
      ) {
        const selectedElements = this.scene.getSelectedElements(this.state);

        if (selectedElements.every((element) => element.locked)) {
          return;
        }

        const selectedElementsHasAFrame = selectedElements.find((e) =>
          isFrameLikeElement(e),
        );
        const topLayerFrame = this.getTopLayerFrameAtSceneCoords(pointerCoords);
        this.setState({
          frameToHighlight:
            topLayerFrame && !selectedElementsHasAFrame ? topLayerFrame : null,
        });

        // Marking that click was used for dragging to check
        // if elements should be deselected on pointerup
        pointerDownState.drag.hasOccurred = true;
        this.setState({
          selectedElementsAreBeingDragged: true,
        });
        // prevent dragging even if we're no longer holding cmd/ctrl otherwise
        // it would have weird results (stuff jumping all over the screen)
        // Checking for editingElement to avoid jump while editing on mobile #6503
        if (
          selectedElements.length > 0 &&
          !pointerDownState.withCmdOrCtrl &&
          !this.state.editingElement &&
          this.state.activeEmbeddable?.state !== "active"
        ) {
          const dragOffset = {
            x: pointerCoords.x - pointerDownState.origin.x,
            y: pointerCoords.y - pointerDownState.origin.y,
          };

          const originalElements = [
            ...pointerDownState.originalElements.values(),
          ];

          // We only drag in one direction if shift is pressed
          const lockDirection = event.shiftKey;

          if (lockDirection) {
            const distanceX = Math.abs(dragOffset.x);
            const distanceY = Math.abs(dragOffset.y);

            const lockX = lockDirection && distanceX < distanceY;
            const lockY = lockDirection && distanceX > distanceY;

            if (lockX) {
              dragOffset.x = 0;
            }

            if (lockY) {
              dragOffset.y = 0;
            }
          }

          // Snap cache *must* be synchronously popuplated before initial drag,
          // otherwise the first drag even will not snap, causing a jump before
          // it snaps to its position if previously snapped already.
          this.maybeCacheVisibleGaps(event, selectedElements);
          this.maybeCacheReferenceSnapPoints(event, selectedElements);

          const { snapOffset, snapLines } = snapDraggedElements(
            getSelectedElements(originalElements, this.state),
            dragOffset,
            this.state,
            event,
          );

          this.setState({ snapLines });

          // when we're editing the name of a frame, we want the user to be
          // able to select and interact with the text input
          !this.state.editingFrame &&
            dragSelectedElements(
              pointerDownState,
              selectedElements,
              dragOffset,
              this.state,
              this.scene,
              snapOffset,
              event[KEYS.CTRL_OR_CMD] ? null : this.state.gridSize,
            );

          this.maybeSuggestBindingForAll(selectedElements);

          // We duplicate the selected element if alt is pressed on pointer move
          if (event.altKey && !pointerDownState.hit.hasBeenDuplicated) {
            // Move the currently selected elements to the top of the z index stack, and
            // put the duplicates where the selected elements used to be.
            // (the origin point where the dragging started)

            pointerDownState.hit.hasBeenDuplicated = true;

            const nextElements = [];
            const elementsToAppend = [];
            const groupIdMap = new Map();
            const oldIdToDuplicatedId = new Map();
            const hitElement = pointerDownState.hit.element;
            const selectedElementIds = new Set(
              this.scene
                .getSelectedElements({
                  selectedElementIds: this.state.selectedElementIds,
                  includeBoundTextElement: true,
                  includeElementsInFrames: true,
                })
                .map((element) => element.id),
            );
            const duplicatedElementsMap = new Map<string, ExcalidrawElement>();

            const elements = this.scene.getElementsIncludingDeleted();

            for (const element of elements) {
              if (
                selectedElementIds.has(element.id) ||
                // case: the state.selectedElementIds might not have been
                // updated yet by the time this mousemove event is fired
                (element.id === hitElement?.id &&
                  pointerDownState.hit.wasAddedToSelection)
              ) {
                const duplicatedElement = duplicateElement(
                  this.state.editingGroupId,
                  groupIdMap,
                  element,
                );
                duplicatedElementsMap.set(
                  duplicatedElement.id,
                  duplicatedElement,
                );
                const origElement = pointerDownState.originalElements.get(
                  element.id,
                )!;
                mutateElement(duplicatedElement, {
                  x: origElement.x,
                  y: origElement.y,
                });

                // put duplicated element to pointerDownState.originalElements
                // so that we can snap to the duplicated element without releasing
                pointerDownState.originalElements.set(
                  duplicatedElement.id,
                  duplicatedElement,
                );

                nextElements.push(duplicatedElement);
                elementsToAppend.push(element);
                oldIdToDuplicatedId.set(element.id, duplicatedElement.id);
              } else {
                nextElements.push(element);
              }
            }
            const nextSceneElements = [...nextElements, ...elementsToAppend];
            bindTextToShapeAfterDuplication(
              nextElements,
              elementsToAppend,
              oldIdToDuplicatedId,
            );
            fixBindingsAfterDuplication(
              nextSceneElements,
              elementsToAppend,
              oldIdToDuplicatedId,
              "duplicatesServeAsOld",
            );
            bindElementsToFramesAfterDuplication(
              nextSceneElements,
              elementsToAppend,
              oldIdToDuplicatedId,
            );
            this.scene.replaceAllElements(
              nextSceneElements,
              duplicatedElementsMap,
            );
            this.maybeCacheVisibleGaps(event, selectedElements, true);
            this.maybeCacheReferenceSnapPoints(event, selectedElements, true);
          }
          return;
        }
      }

      // It is very important to read this.state within each move event,
      // otherwise we would read a stale one!
      const draggingElement = this.state.draggingElement;
      if (!draggingElement) {
        return;
      }

      if (draggingElement.type === "freedraw") {
        const points = draggingElement.points;
        const dx = pointerCoords.x - draggingElement.x;
        const dy = pointerCoords.y - draggingElement.y;

        const lastPoint = points.length > 0 && points[points.length - 1];
        const discardPoint =
          lastPoint && lastPoint[0] === dx && lastPoint[1] === dy;

        if (!discardPoint) {
          const pressures = draggingElement.simulatePressure
            ? draggingElement.pressures
            : [...draggingElement.pressures, event.pressure];

          mutateElement(draggingElement, {
            points: [...points, [dx, dy]],
            pressures,
          });
        }
      } else if (isLinearElement(draggingElement)) {
        pointerDownState.drag.hasOccurred = true;
        this.setState({
          selectedElementsAreBeingDragged: true,
        });
        const points = draggingElement.points;
        let dx = gridX - draggingElement.x;
        let dy = gridY - draggingElement.y;

        if (shouldRotateWithDiscreteAngle(event) && points.length === 2) {
          ({ width: dx, height: dy } = getLockedLinearCursorAlignSize(
            draggingElement.x,
            draggingElement.y,
            pointerCoords.x,
            pointerCoords.y,
          ));
        }

        if (points.length === 1) {
          mutateElement(draggingElement, {
            points: [...points, [dx, dy]],
          });
        } else if (points.length === 2) {
          mutateElement(draggingElement, {
            points: [...points.slice(0, -1), [dx, dy]],
          });
        }

        if (isBindingElement(draggingElement, false)) {
          // When creating a linear element by dragging
          this.maybeSuggestBindingsForLinearElementAtCoords(
            draggingElement,
            [pointerCoords],
            this.state.startBoundElement,
          );
        }
      } else {
        pointerDownState.lastCoords.x = pointerCoords.x;
        pointerDownState.lastCoords.y = pointerCoords.y;
        this.maybeDragNewGenericElement(pointerDownState, event);
      }

      if (this.state.activeTool.type === "selection") {
        pointerDownState.boxSelection.hasOccurred = true;

        const elements = this.scene.getNonDeletedElements();

        // box-select line editor points
        if (this.state.editingLinearElement) {
          LinearElementEditor.handleBoxSelection(
            event,
            this.state,
            this.setState.bind(this),
          );
          // regular box-select
        } else {
          let shouldReuseSelection = true;

          if (!event.shiftKey && isSomeElementSelected(elements, this.state)) {
            if (
              pointerDownState.withCmdOrCtrl &&
              pointerDownState.hit.element
            ) {
              this.setState((prevState) =>
                selectGroupsForSelectedElements(
                  {
                    ...prevState,
                    selectedElementIds: {
                      [pointerDownState.hit.element!.id]: true,
                    },
                  },
                  this.scene.getNonDeletedElements(),
                  prevState,
                  this,
                ),
              );
            } else {
              shouldReuseSelection = false;
            }
          }
          const elementsWithinSelection = getElementsWithinSelection(
            elements,
            draggingElement,
          );

          this.setState((prevState) => {
            const nextSelectedElementIds = {
              ...(shouldReuseSelection && prevState.selectedElementIds),
              ...elementsWithinSelection.reduce(
                (acc: Record<ExcalidrawElement["id"], true>, element) => {
                  acc[element.id] = true;
                  return acc;
                },
                {},
              ),
            };

            if (pointerDownState.hit.element) {
              // if using ctrl/cmd, select the hitElement only if we
              // haven't box-selected anything else
              if (!elementsWithinSelection.length) {
                nextSelectedElementIds[pointerDownState.hit.element.id] = true;
              } else {
                delete nextSelectedElementIds[pointerDownState.hit.element.id];
              }
            }

            prevState = !shouldReuseSelection
              ? { ...prevState, selectedGroupIds: {}, editingGroupId: null }
              : prevState;

            return {
              ...selectGroupsForSelectedElements(
                {
                  editingGroupId: prevState.editingGroupId,
                  selectedElementIds: nextSelectedElementIds,
                },
                this.scene.getNonDeletedElements(),
                prevState,
                this,
              ),
              // select linear element only when we haven't box-selected anything else
              selectedLinearElement:
                elementsWithinSelection.length === 1 &&
                isLinearElement(elementsWithinSelection[0])
                  ? new LinearElementEditor(
                      elementsWithinSelection[0],
                      this.scene,
                    )
                  : null,
              showHyperlinkPopup:
                elementsWithinSelection.length === 1 &&
                (elementsWithinSelection[0].link ||
                  isEmbeddableElement(elementsWithinSelection[0]))
                  ? "info"
                  : false,
            };
          });
        }
      }
    });
  }

  // Returns whether the pointer move happened over either scrollbar
  private handlePointerMoveOverScrollbars(
    event: PointerEvent,
    pointerDownState: PointerDownState,
  ): boolean {
    if (pointerDownState.scrollbars.isOverHorizontal) {
      const x = event.clientX;
      const dx = x - pointerDownState.lastCoords.x;
      this.translateCanvas({
        scrollX: this.state.scrollX - dx / this.state.zoom.value,
      });
      pointerDownState.lastCoords.x = x;
      return true;
    }

    if (pointerDownState.scrollbars.isOverVertical) {
      const y = event.clientY;
      const dy = y - pointerDownState.lastCoords.y;
      this.translateCanvas({
        scrollY: this.state.scrollY - dy / this.state.zoom.value,
      });
      pointerDownState.lastCoords.y = y;
      return true;
    }
    return false;
  }

  private onPointerUpFromPointerDownHandler(
    pointerDownState: PointerDownState,
  ): (event: PointerEvent) => void {
    return withBatchedUpdates((childEvent: PointerEvent) => {
      if (pointerDownState.eventListeners.onMove) {
        pointerDownState.eventListeners.onMove.flush();
      }
      const {
        draggingElement,
        resizingElement,
        multiElement,
        activeTool,
        isResizing,
        isRotating,
      } = this.state;

      this.setState((prevState) => ({
        isResizing: false,
        isRotating: false,
        resizingElement: null,
        selectionElement: null,
        frameToHighlight: null,
        elementsToHighlight: null,
        cursorButton: "up",
        // text elements are reset on finalize, and resetting on pointerup
        // may cause issues with double taps
        editingElement:
          multiElement || isTextElement(this.state.editingElement)
            ? this.state.editingElement
            : null,
        snapLines: updateStable(prevState.snapLines, []),

        originSnapOffset: null,
      }));

      SnapCache.setReferenceSnapPoints(null);
      SnapCache.setVisibleGaps(null);

      this.savePointer(childEvent.clientX, childEvent.clientY, "up");

      this.setState({
        selectedElementsAreBeingDragged: false,
      });

      // Handle end of dragging a point of a linear element, might close a loop
      // and sets binding element
      if (this.state.editingLinearElement) {
        if (
          !pointerDownState.boxSelection.hasOccurred &&
          pointerDownState.hit?.element?.id !==
            this.state.editingLinearElement.elementId
        ) {
          this.actionManager.executeAction(actionFinalize);
        } else {
          const editingLinearElement = LinearElementEditor.handlePointerUp(
            childEvent,
            this.state.editingLinearElement,
            this.state,
          );
          if (editingLinearElement !== this.state.editingLinearElement) {
            this.setState({
              editingLinearElement,
              suggestedBindings: [],
            });
          }
        }
      } else if (this.state.selectedLinearElement) {
        if (
          pointerDownState.hit?.element?.id !==
          this.state.selectedLinearElement.elementId
        ) {
          const selectedELements = this.scene.getSelectedElements(this.state);
          // set selectedLinearElement to null if there is more than one element selected since we don't want to show linear element handles
          if (selectedELements.length > 1) {
            this.setState({ selectedLinearElement: null });
          }
        } else {
          const linearElementEditor = LinearElementEditor.handlePointerUp(
            childEvent,
            this.state.selectedLinearElement,
            this.state,
          );

          const { startBindingElement, endBindingElement } =
            linearElementEditor;
          const element = this.scene.getElement(linearElementEditor.elementId);
          if (isBindingElement(element)) {
            bindOrUnbindLinearElement(
              element,
              startBindingElement,
              endBindingElement,
            );
          }

          if (linearElementEditor !== this.state.selectedLinearElement) {
            this.setState({
              selectedLinearElement: {
                ...linearElementEditor,
                selectedPointsIndices: null,
              },
              suggestedBindings: [],
            });
          }
        }
      }

      lastPointerUp = null;

      window.removeEventListener(
        EVENT.POINTER_MOVE,
        pointerDownState.eventListeners.onMove!,
      );
      window.removeEventListener(
        EVENT.POINTER_UP,
        pointerDownState.eventListeners.onUp!,
      );
      window.removeEventListener(
        EVENT.KEYDOWN,
        pointerDownState.eventListeners.onKeyDown!,
      );
      window.removeEventListener(
        EVENT.KEYUP,
        pointerDownState.eventListeners.onKeyUp!,
      );

      if (this.state.pendingImageElementId) {
        this.setState({ pendingImageElementId: null });
      }

      this.onPointerUpEmitter.trigger(
        this.state.activeTool,
        pointerDownState,
        childEvent,
      );

      if (draggingElement?.type === "freedraw") {
        const pointerCoords = viewportCoordsToSceneCoords(
          childEvent,
          this.state,
        );

        const points = draggingElement.points;
        let dx = pointerCoords.x - draggingElement.x;
        let dy = pointerCoords.y - draggingElement.y;

        // Allows dots to avoid being flagged as infinitely small
        if (dx === points[0][0] && dy === points[0][1]) {
          dy += 0.0001;
          dx += 0.0001;
        }

        const pressures = draggingElement.simulatePressure
          ? []
          : [...draggingElement.pressures, childEvent.pressure];

        mutateElement(draggingElement, {
          points: [...points, [dx, dy]],
          pressures,
          lastCommittedPoint: [dx, dy],
        });

        this.actionManager.executeAction(actionFinalize);

        return;
      }
      if (isImageElement(draggingElement)) {
        const imageElement = draggingElement;
        try {
          this.initializeImageDimensions(imageElement);
          this.setState(
            {
              selectedElementIds: makeNextSelectedElementIds(
                { [imageElement.id]: true },
                this.state,
              ),
            },
            () => {
              this.actionManager.executeAction(actionFinalize);
            },
          );
        } catch (error: any) {
          console.error(error);
          this.scene.replaceAllElements(
            this.scene
              .getElementsIncludingDeleted()
              .filter((el) => el.id !== imageElement.id),
          );
          this.actionManager.executeAction(actionFinalize);
        }
        return;
      }

      if (isLinearElement(draggingElement)) {
        if (draggingElement!.points.length > 1) {
          this.history.resumeRecording();
        }
        const pointerCoords = viewportCoordsToSceneCoords(
          childEvent,
          this.state,
        );

        if (
          !pointerDownState.drag.hasOccurred &&
          draggingElement &&
          !multiElement
        ) {
          mutateElement(draggingElement, {
            points: [
              ...draggingElement.points,
              [
                pointerCoords.x - draggingElement.x,
                pointerCoords.y - draggingElement.y,
              ],
            ],
          });
          this.setState({
            multiElement: draggingElement,
            editingElement: this.state.draggingElement,
          });
        } else if (pointerDownState.drag.hasOccurred && !multiElement) {
          if (
            isBindingEnabled(this.state) &&
            isBindingElement(draggingElement, false)
          ) {
            maybeBindLinearElement(
              draggingElement,
              this.state,
              this.scene,
              pointerCoords,
            );
          }
          this.setState({ suggestedBindings: [], startBoundElement: null });
          if (!activeTool.locked) {
            resetCursor(this.interactiveCanvas);
            this.setState((prevState) => ({
              draggingElement: null,
              activeTool: updateActiveTool(this.state, {
                type: "selection",
              }),
              selectedElementIds: makeNextSelectedElementIds(
                {
                  ...prevState.selectedElementIds,
                  [draggingElement.id]: true,
                },
                prevState,
              ),
              selectedLinearElement: new LinearElementEditor(
                draggingElement,
                this.scene,
              ),
            }));
          } else {
            this.setState((prevState) => ({
              draggingElement: null,
            }));
          }
        }
        return;
      }

      if (
        activeTool.type !== "selection" &&
        draggingElement &&
        isInvisiblySmallElement(draggingElement)
      ) {
        // remove invisible element which was added in onPointerDown
        this.scene.replaceAllElements(
          this.scene
            .getElementsIncludingDeleted()
            .filter((el) => el.id !== draggingElement.id),
        );
        this.setState({
          draggingElement: null,
        });
        return;
      }

      if (draggingElement) {
        if (pointerDownState.drag.hasOccurred) {
          const sceneCoords = viewportCoordsToSceneCoords(
            childEvent,
            this.state,
          );

          // when editing the points of a linear element, we check if the
          // linear element still is in the frame afterwards
          // if not, the linear element will be removed from its frame (if any)
          if (
            this.state.selectedLinearElement &&
            this.state.selectedLinearElement.isDragging
          ) {
            const linearElement = this.scene.getElement(
              this.state.selectedLinearElement.elementId,
            );

            if (linearElement?.frameId) {
              const frame = getContainingFrame(linearElement);

              if (frame && linearElement) {
                if (!elementOverlapsWithFrame(linearElement, frame)) {
                  // remove the linear element from all groups
                  // before removing it from the frame as well
                  mutateElement(linearElement, {
                    groupIds: [],
                  });

                  this.scene.replaceAllElements(
                    removeElementsFromFrame(
                      this.scene.getElementsIncludingDeleted(),
                      [linearElement],
                      this.state,
                    ),
                  );
                }
              }
            }
          } else {
            // update the relationships between selected elements and frames
            const topLayerFrame =
              this.getTopLayerFrameAtSceneCoords(sceneCoords);

            const selectedElements = this.scene.getSelectedElements(this.state);
            let nextElements = this.scene.getElementsIncludingDeleted();

            const updateGroupIdsAfterEditingGroup = (
              elements: ExcalidrawElement[],
            ) => {
              if (elements.length > 0) {
                for (const element of elements) {
                  const index = element.groupIds.indexOf(
                    this.state.editingGroupId!,
                  );

                  mutateElement(
                    element,
                    {
                      groupIds: element.groupIds.slice(0, index),
                    },
                    false,
                  );
                }

                nextElements.forEach((element) => {
                  if (
                    element.groupIds.length &&
                    getElementsInGroup(
                      nextElements,
                      element.groupIds[element.groupIds.length - 1],
                    ).length < 2
                  ) {
                    mutateElement(
                      element,
                      {
                        groupIds: [],
                      },
                      false,
                    );
                  }
                });

                this.setState({
                  editingGroupId: null,
                });
              }
            };

            if (
              topLayerFrame &&
              !this.state.selectedElementIds[topLayerFrame.id]
            ) {
              const elementsToAdd = selectedElements.filter(
                (element) =>
                  element.frameId !== topLayerFrame.id &&
                  isElementInFrame(element, nextElements, this.state),
              );

              if (this.state.editingGroupId) {
                updateGroupIdsAfterEditingGroup(elementsToAdd);
              }

              nextElements = addElementsToFrame(
                nextElements,
                elementsToAdd,
                topLayerFrame,
              );
            } else if (!topLayerFrame) {
              if (this.state.editingGroupId) {
                const elementsToRemove = selectedElements.filter(
                  (element) =>
                    element.frameId &&
                    !isElementInFrame(element, nextElements, this.state),
                );

                updateGroupIdsAfterEditingGroup(elementsToRemove);
              }
            }

            nextElements = updateFrameMembershipOfSelectedElements(
              nextElements,
              this.state,
              this,
            );

            this.scene.replaceAllElements(nextElements);
          }
        }

        if (isFrameLikeElement(draggingElement)) {
          const elementsInsideFrame = getElementsInNewFrame(
            this.scene.getElementsIncludingDeleted(),
            draggingElement,
          );

          this.scene.replaceAllElements(
            addElementsToFrame(
              this.scene.getElementsIncludingDeleted(),
              elementsInsideFrame,
              draggingElement,
            ),
          );
        }

        mutateElement(
          draggingElement,
          getNormalizedDimensions(draggingElement),
        );
      }

      if (resizingElement) {
        this.history.resumeRecording();
      }

      if (resizingElement && isInvisiblySmallElement(resizingElement)) {
        this.scene.replaceAllElements(
          this.scene
            .getElementsIncludingDeleted()
            .filter((el) => el.id !== resizingElement.id),
        );
      }

      // handle frame membership for resizing frames and/or selected elements
      if (pointerDownState.resize.isResizing) {
        let nextElements = updateFrameMembershipOfSelectedElements(
          this.scene.getElementsIncludingDeleted(),
          this.state,
          this,
        );

        const selectedFrames = this.scene
          .getSelectedElements(this.state)
          .filter((element): element is ExcalidrawFrameLikeElement =>
            isFrameLikeElement(element),
          );

        for (const frame of selectedFrames) {
          nextElements = replaceAllElementsInFrame(
            nextElements,
            getElementsInResizingFrame(
              this.scene.getElementsIncludingDeleted(),
              frame,
              this.state,
            ),
            frame,
            this.state,
          );
        }

        this.scene.replaceAllElements(nextElements);
      }

      // Code below handles selection when element(s) weren't
      // drag or added to selection on pointer down phase.
      const hitElement = pointerDownState.hit.element;
      if (
        this.state.selectedLinearElement?.elementId !== hitElement?.id &&
        isLinearElement(hitElement)
      ) {
        const selectedELements = this.scene.getSelectedElements(this.state);
        // set selectedLinearElement when no other element selected except
        // the one we've hit
        if (selectedELements.length === 1) {
          this.setState({
            selectedLinearElement: new LinearElementEditor(
              hitElement,
              this.scene,
            ),
          });
        }
      }
      if (isEraserActive(this.state)) {
        const draggedDistance = distance2d(
          this.lastPointerDownEvent!.clientX,
          this.lastPointerDownEvent!.clientY,
          this.lastPointerUpEvent!.clientX,
          this.lastPointerUpEvent!.clientY,
        );

        if (draggedDistance === 0) {
          const scenePointer = viewportCoordsToSceneCoords(
            {
              clientX: this.lastPointerUpEvent!.clientX,
              clientY: this.lastPointerUpEvent!.clientY,
            },
            this.state,
          );
          const hitElements = this.getElementsAtPosition(
            scenePointer.x,
            scenePointer.y,
          );
          hitElements.forEach(
            (hitElement) =>
              (pointerDownState.elementIdsToErase[hitElement.id] = {
                erase: true,
                opacity: hitElement.opacity,
              }),
          );
        }
        this.eraseElements(pointerDownState);
        return;
      } else if (Object.keys(pointerDownState.elementIdsToErase).length) {
        this.restoreReadyToEraseElements(pointerDownState);
      }

      if (
        hitElement &&
        !pointerDownState.drag.hasOccurred &&
        !pointerDownState.hit.wasAddedToSelection &&
        // if we're editing a line, pointerup shouldn't switch selection if
        // box selected
        (!this.state.editingLinearElement ||
          !pointerDownState.boxSelection.hasOccurred)
      ) {
        // when inside line editor, shift selects points instead
        if (childEvent.shiftKey && !this.state.editingLinearElement) {
          if (this.state.selectedElementIds[hitElement.id]) {
            if (isSelectedViaGroup(this.state, hitElement)) {
              this.setState((_prevState) => {
                const nextSelectedElementIds = {
                  ..._prevState.selectedElementIds,
                };

                // We want to unselect all groups hitElement is part of
                // as well as all elements that are part of the groups
                // hitElement is part of
                for (const groupedElement of hitElement.groupIds.flatMap(
                  (groupId) =>
                    getElementsInGroup(
                      this.scene.getNonDeletedElements(),
                      groupId,
                    ),
                )) {
                  delete nextSelectedElementIds[groupedElement.id];
                }

                return {
                  selectedGroupIds: {
                    ..._prevState.selectedElementIds,
                    ...hitElement.groupIds
                      .map((gId) => ({ [gId]: false }))
                      .reduce((prev, acc) => ({ ...prev, ...acc }), {}),
                  },
                  selectedElementIds: makeNextSelectedElementIds(
                    nextSelectedElementIds,
                    _prevState,
                  ),
                };
              });
              // if not dragging a linear element point (outside editor)
            } else if (!this.state.selectedLinearElement?.isDragging) {
              // remove element from selection while
              // keeping prev elements selected

              this.setState((prevState) => {
                const newSelectedElementIds = {
                  ...prevState.selectedElementIds,
                };
                delete newSelectedElementIds[hitElement!.id];
                const newSelectedElements = getSelectedElements(
                  this.scene.getNonDeletedElements(),
                  { selectedElementIds: newSelectedElementIds },
                );

                return {
                  ...selectGroupsForSelectedElements(
                    {
                      editingGroupId: prevState.editingGroupId,
                      selectedElementIds: newSelectedElementIds,
                    },
                    this.scene.getNonDeletedElements(),
                    prevState,
                    this,
                  ),
                  // set selectedLinearElement only if thats the only element selected
                  selectedLinearElement:
                    newSelectedElements.length === 1 &&
                    isLinearElement(newSelectedElements[0])
                      ? new LinearElementEditor(
                          newSelectedElements[0],
                          this.scene,
                        )
                      : prevState.selectedLinearElement,
                };
              });
            }
          } else if (
            hitElement.frameId &&
            this.state.selectedElementIds[hitElement.frameId]
          ) {
            // when hitElement is part of a selected frame, deselect the frame
            // to avoid frame and containing elements selected simultaneously
            this.setState((prevState) => {
              const nextSelectedElementIds: {
                [id: string]: true;
              } = {
                ...prevState.selectedElementIds,
                [hitElement.id]: true,
              };
              // deselect the frame
              delete nextSelectedElementIds[hitElement.frameId!];

              // deselect groups containing the frame
              (this.scene.getElement(hitElement.frameId!)?.groupIds ?? [])
                .flatMap((gid) =>
                  getElementsInGroup(this.scene.getNonDeletedElements(), gid),
                )
                .forEach((element) => {
                  delete nextSelectedElementIds[element.id];
                });

              return {
                ...selectGroupsForSelectedElements(
                  {
                    editingGroupId: prevState.editingGroupId,
                    selectedElementIds: nextSelectedElementIds,
                  },
                  this.scene.getNonDeletedElements(),
                  prevState,
                  this,
                ),
                showHyperlinkPopup:
                  hitElement.link || isEmbeddableElement(hitElement)
                    ? "info"
                    : false,
              };
            });
          } else {
            // add element to selection while keeping prev elements selected
            this.setState((_prevState) => ({
              selectedElementIds: makeNextSelectedElementIds(
                {
                  ..._prevState.selectedElementIds,
                  [hitElement!.id]: true,
                },
                _prevState,
              ),
            }));
          }
        } else {
          this.setState((prevState) => ({
            ...selectGroupsForSelectedElements(
              {
                editingGroupId: prevState.editingGroupId,
                selectedElementIds: { [hitElement.id]: true },
              },
              this.scene.getNonDeletedElements(),
              prevState,
              this,
            ),
            selectedLinearElement:
              isLinearElement(hitElement) &&
              // Don't set `selectedLinearElement` if its same as the hitElement, this is mainly to prevent resetting the `hoverPointIndex` to -1.
              // Future we should update the API to take care of setting the correct `hoverPointIndex` when initialized
              prevState.selectedLinearElement?.elementId !== hitElement.id
                ? new LinearElementEditor(hitElement, this.scene)
                : prevState.selectedLinearElement,
          }));
        }
      }

      if (
        !pointerDownState.drag.hasOccurred &&
        !this.state.isResizing &&
        ((hitElement &&
          isHittingElementBoundingBoxWithoutHittingElement(
            hitElement,
            this.state,
            this.frameNameBoundsCache,
            pointerDownState.origin.x,
            pointerDownState.origin.y,
          )) ||
          (!hitElement &&
            pointerDownState.hit.hasHitCommonBoundingBoxOfSelectedElements))
      ) {
        if (this.state.editingLinearElement) {
          this.setState({ editingLinearElement: null });
        } else {
          // Deselect selected elements
          this.setState({
            selectedElementIds: makeNextSelectedElementIds({}, this.state),
            selectedGroupIds: {},
            editingGroupId: null,
            activeEmbeddable: null,
          });
        }
        return;
      }

      if (
        !activeTool.locked &&
        activeTool.type !== "freedraw" &&
        draggingElement &&
        draggingElement.type !== "selection"
      ) {
        this.setState((prevState) => ({
          selectedElementIds: makeNextSelectedElementIds(
            {
              ...prevState.selectedElementIds,
              [draggingElement.id]: true,
            },
            prevState,
          ),
          showHyperlinkPopup:
            isEmbeddableElement(draggingElement) && !draggingElement.link
              ? "editor"
              : prevState.showHyperlinkPopup,
        }));
      }

      if (
        activeTool.type !== "selection" ||
        isSomeElementSelected(this.scene.getNonDeletedElements(), this.state)
      ) {
        this.history.resumeRecording();
      }

      if (pointerDownState.drag.hasOccurred || isResizing || isRotating) {
        (isBindingEnabled(this.state)
          ? bindOrUnbindSelectedElements
          : unbindLinearElements)(this.scene.getSelectedElements(this.state));
      }

      if (activeTool.type === "laser") {
        this.laserPathManager.endPath();
        return;
      }

      if (!activeTool.locked && activeTool.type !== "freedraw") {
        resetCursor(this.interactiveCanvas);
        this.setState({
          draggingElement: null,
          suggestedBindings: [],
          activeTool: updateActiveTool(this.state, { type: "selection" }),
        });
      } else {
        this.setState({
          draggingElement: null,
          suggestedBindings: [],
        });
      }

      if (
        hitElement &&
        this.lastPointerUpEvent &&
        this.lastPointerDownEvent &&
        this.lastPointerUpEvent.timeStamp -
          this.lastPointerDownEvent.timeStamp <
          300 &&
        gesture.pointers.size <= 1 &&
        isIframeLikeElement(hitElement) &&
        this.isIframeLikeElementCenter(
          hitElement,
          this.lastPointerUpEvent,
          pointerDownState.origin.x,
          pointerDownState.origin.y,
        )
      ) {
        this.handleEmbeddableCenterClick(hitElement);
      }
    });
  }

  private restoreReadyToEraseElements = (
    pointerDownState: PointerDownState,
  ) => {
    const elements = this.scene.getElementsIncludingDeleted().map((ele) => {
      if (
        pointerDownState.elementIdsToErase[ele.id] &&
        pointerDownState.elementIdsToErase[ele.id].erase
      ) {
        return newElementWith(ele, {
          opacity: pointerDownState.elementIdsToErase[ele.id].opacity,
        });
      } else if (
        isBoundToContainer(ele) &&
        pointerDownState.elementIdsToErase[ele.containerId] &&
        pointerDownState.elementIdsToErase[ele.containerId].erase
      ) {
        return newElementWith(ele, {
          opacity: pointerDownState.elementIdsToErase[ele.containerId].opacity,
        });
      } else if (
        ele.frameId &&
        pointerDownState.elementIdsToErase[ele.frameId] &&
        pointerDownState.elementIdsToErase[ele.frameId].erase
      ) {
        return newElementWith(ele, {
          opacity: pointerDownState.elementIdsToErase[ele.frameId].opacity,
        });
      }
      return ele;
    });

    this.scene.replaceAllElements(elements);
  };

  private eraseElements = (pointerDownState: PointerDownState) => {
    const elements = this.scene.getElementsIncludingDeleted().map((ele) => {
      if (
        pointerDownState.elementIdsToErase[ele.id] &&
        pointerDownState.elementIdsToErase[ele.id].erase
      ) {
        return newElementWith(ele, { isDeleted: true });
      } else if (
        isBoundToContainer(ele) &&
        pointerDownState.elementIdsToErase[ele.containerId] &&
        pointerDownState.elementIdsToErase[ele.containerId].erase
      ) {
        return newElementWith(ele, { isDeleted: true });
      } else if (
        ele.frameId &&
        pointerDownState.elementIdsToErase[ele.frameId] &&
        pointerDownState.elementIdsToErase[ele.frameId].erase
      ) {
        return newElementWith(ele, { isDeleted: true });
      }
      return ele;
    });

    this.history.resumeRecording();
    this.scene.replaceAllElements(elements);
  };

  private initializeImage = async ({
    imageFile,
    imageElement: _imageElement,
    showCursorImagePreview = false,
  }: {
    imageFile: File;
    imageElement: ExcalidrawImageElement;
    showCursorImagePreview?: boolean;
  }) => {
    // at this point this should be guaranteed image file, but we do this check
    // to satisfy TS down the line
    if (!isSupportedImageFile(imageFile)) {
      throw new Error(t("errors.unsupportedFileType"));
    }
    const mimeType = imageFile.type;

    setCursor(this.interactiveCanvas, "wait");

    if (mimeType === MIME_TYPES.svg) {
      try {
        imageFile = SVGStringToFile(
          await normalizeSVG(await imageFile.text()),
          imageFile.name,
        );
      } catch (error: any) {
        console.warn(error);
        throw new Error(t("errors.svgImageInsertError"));
      }
    }

    // generate image id (by default the file digest) before any
    // resizing/compression takes place to keep it more portable
    const fileId = await ((this.props.generateIdForFile?.(
      imageFile,
    ) as Promise<FileId>) || generateIdFromFile(imageFile));

    if (!fileId) {
      console.warn(
        "Couldn't generate file id or the supplied `generateIdForFile` didn't resolve to one.",
      );
      throw new Error(t("errors.imageInsertError"));
    }

    const existingFileData = this.files[fileId];
    if (!existingFileData?.dataURL) {
      try {
        imageFile = await resizeImageFile(imageFile, {
          maxWidthOrHeight: DEFAULT_MAX_IMAGE_WIDTH_OR_HEIGHT,
        });
      } catch (error: any) {
        console.error(
          "Error trying to resizing image file on insertion",
          error,
        );
      }

      if (imageFile.size > MAX_ALLOWED_FILE_BYTES) {
        throw new Error(
          t("errors.fileTooBig", {
            maxSize: `${Math.trunc(MAX_ALLOWED_FILE_BYTES / 1024 / 1024)}MB`,
          }),
        );
      }
    }

    if (showCursorImagePreview) {
      const dataURL = this.files[fileId]?.dataURL;
      // optimization so that we don't unnecessarily resize the original
      // full-size file for cursor preview
      // (it's much faster to convert the resized dataURL to File)
      const resizedFile = dataURL && dataURLToFile(dataURL);

      this.setImagePreviewCursor(resizedFile || imageFile);
    }

    const dataURL =
      this.files[fileId]?.dataURL || (await getDataURL(imageFile));

    const imageElement = mutateElement(
      _imageElement,
      {
        fileId,
      },
      false,
    ) as NonDeleted<InitializedExcalidrawImageElement>;

    return new Promise<NonDeleted<InitializedExcalidrawImageElement>>(
      async (resolve, reject) => {
        try {
          this.files = {
            ...this.files,
            [fileId]: {
              mimeType,
              id: fileId,
              dataURL,
              created: Date.now(),
              lastRetrieved: Date.now(),
            },
          };
          const cachedImageData = this.imageCache.get(fileId);
          if (!cachedImageData) {
            this.addNewImagesToImageCache();
            await this.updateImageCache([imageElement]);
          }
          if (cachedImageData?.image instanceof Promise) {
            await cachedImageData.image;
          }
          if (
            this.state.pendingImageElementId !== imageElement.id &&
            this.state.draggingElement?.id !== imageElement.id
          ) {
            this.initializeImageDimensions(imageElement, true);
          }
          resolve(imageElement);
        } catch (error: any) {
          console.error(error);
          reject(new Error(t("errors.imageInsertError")));
        } finally {
          if (!showCursorImagePreview) {
            resetCursor(this.interactiveCanvas);
          }
        }
      },
    );
  };

  /**
   * inserts image into elements array and rerenders
   */
  private insertImageElement = async (
    imageElement: ExcalidrawImageElement,
    imageFile: File,
    showCursorImagePreview?: boolean,
  ) => {
    // we should be handling all cases upstream, but in case we forget to handle
    // a future case, let's throw here
    if (!this.isToolSupported("image")) {
      this.setState({ errorMessage: t("errors.imageToolNotSupported") });
      return;
    }

    this.scene.addNewElement(imageElement);

    try {
      return await this.initializeImage({
        imageFile,
        imageElement,
        showCursorImagePreview,
      });
    } catch (error: any) {
      mutateElement(imageElement, {
        isDeleted: true,
      });
      this.actionManager.executeAction(actionFinalize);
      this.setState({
        errorMessage: error.message || t("errors.imageInsertError"),
      });
      return null;
    }
  };

  private setImagePreviewCursor = async (imageFile: File) => {
    // mustn't be larger than 128 px
    // https://developer.mozilla.org/en-US/docs/Web/CSS/CSS_Basic_User_Interface/Using_URL_values_for_the_cursor_property
    const cursorImageSizePx = 96;

    const imagePreview = await resizeImageFile(imageFile, {
      maxWidthOrHeight: cursorImageSizePx,
    });

    let previewDataURL = await getDataURL(imagePreview);

    // SVG cannot be resized via `resizeImageFile` so we resize by rendering to
    // a small canvas
    if (imageFile.type === MIME_TYPES.svg) {
      const img = await loadHTMLImageElement(previewDataURL);

      let height = Math.min(img.height, cursorImageSizePx);
      let width = height * (img.width / img.height);

      if (width > cursorImageSizePx) {
        width = cursorImageSizePx;
        height = width * (img.height / img.width);
      }

      const canvas = document.createElement("canvas");
      canvas.height = height;
      canvas.width = width;
      const context = canvas.getContext("2d")!;

      context.drawImage(img, 0, 0, width, height);

      previewDataURL = canvas.toDataURL(MIME_TYPES.svg) as DataURL;
    }

    if (this.state.pendingImageElementId) {
      setCursor(this.interactiveCanvas, `url(${previewDataURL}) 4 4, auto`);
    }
  };

  private onImageAction = async ({
    insertOnCanvasDirectly,
  }: {
    insertOnCanvasDirectly: boolean;
  }) => {
    try {
      const clientX = this.state.width / 2 + this.state.offsetLeft;
      const clientY = this.state.height / 2 + this.state.offsetTop;

      const { x, y } = viewportCoordsToSceneCoords(
        { clientX, clientY },
        this.state,
      );

      const imageFile = await fileOpen({
        description: "Image",
        extensions: Object.keys(
          IMAGE_MIME_TYPES,
        ) as (keyof typeof IMAGE_MIME_TYPES)[],
      });

      const imageElement = this.createImageElement({
        sceneX: x,
        sceneY: y,
        addToFrameUnderCursor: false,
      });

      if (insertOnCanvasDirectly) {
        this.insertImageElement(imageElement, imageFile);
        this.initializeImageDimensions(imageElement);
        this.setState(
          {
            selectedElementIds: makeNextSelectedElementIds(
              { [imageElement.id]: true },
              this.state,
            ),
          },
          () => {
            this.actionManager.executeAction(actionFinalize);
          },
        );
      } else {
        this.setState(
          {
            pendingImageElementId: imageElement.id,
          },
          () => {
            this.insertImageElement(
              imageElement,
              imageFile,
              /* showCursorImagePreview */ true,
            );
          },
        );
      }
    } catch (error: any) {
      if (error.name !== "AbortError") {
        console.error(error);
      } else {
        console.warn(error);
      }
      this.setState(
        {
          pendingImageElementId: null,
          editingElement: null,
          activeTool: updateActiveTool(this.state, { type: "selection" }),
        },
        () => {
          this.actionManager.executeAction(actionFinalize);
        },
      );
    }
  };

  private initializeImageDimensions = (
    imageElement: ExcalidrawImageElement,
    forceNaturalSize = false,
  ) => {
    const image =
      isInitializedImageElement(imageElement) &&
      this.imageCache.get(imageElement.fileId)?.image;

    if (!image || image instanceof Promise) {
      if (
        imageElement.width < DRAGGING_THRESHOLD / this.state.zoom.value &&
        imageElement.height < DRAGGING_THRESHOLD / this.state.zoom.value
      ) {
        const placeholderSize = 100 / this.state.zoom.value;
        mutateElement(imageElement, {
          x: imageElement.x - placeholderSize / 2,
          y: imageElement.y - placeholderSize / 2,
          width: placeholderSize,
          height: placeholderSize,
        });
      }

      return;
    }

    if (
      forceNaturalSize ||
      // if user-created bounding box is below threshold, assume the
      // intention was to click instead of drag, and use the image's
      // intrinsic size
      (imageElement.width < DRAGGING_THRESHOLD / this.state.zoom.value &&
        imageElement.height < DRAGGING_THRESHOLD / this.state.zoom.value)
    ) {
      const minHeight = Math.max(this.state.height - 120, 160);
      // max 65% of canvas height, clamped to <300px, vh - 120px>
      const maxHeight = Math.min(
        minHeight,
        Math.floor(this.state.height * 0.5) / this.state.zoom.value,
      );

      const height = Math.min(image.naturalHeight, maxHeight);
      const width = height * (image.naturalWidth / image.naturalHeight);

      // add current imageElement width/height to account for previous centering
      // of the placeholder image
      const x = imageElement.x + imageElement.width / 2 - width / 2;
      const y = imageElement.y + imageElement.height / 2 - height / 2;

      mutateElement(imageElement, { x, y, width, height });
    }
  };

  /** updates image cache, refreshing updated elements and/or setting status
      to error for images that fail during <img> element creation */
  private updateImageCache = async (
    elements: readonly InitializedExcalidrawImageElement[],
    files = this.files,
  ) => {
    const { updatedFiles, erroredFiles } = await _updateImageCache({
      imageCache: this.imageCache,
      fileIds: elements.map((element) => element.fileId),
      files,
    });
    if (updatedFiles.size || erroredFiles.size) {
      for (const element of elements) {
        if (updatedFiles.has(element.fileId)) {
          ShapeCache.delete(element);
        }
      }
    }
    if (erroredFiles.size) {
      this.scene.replaceAllElements(
        this.scene.getElementsIncludingDeleted().map((element) => {
          if (
            isInitializedImageElement(element) &&
            erroredFiles.has(element.fileId)
          ) {
            return newElementWith(element, {
              status: "error",
            });
          }
          return element;
        }),
      );
    }

    return { updatedFiles, erroredFiles };
  };

  /** adds new images to imageCache and re-renders if needed */
  private addNewImagesToImageCache = async (
    imageElements: InitializedExcalidrawImageElement[] = getInitializedImageElements(
      this.scene.getNonDeletedElements(),
    ),
    files: BinaryFiles = this.files,
  ) => {
    const uncachedImageElements = imageElements.filter(
      (element) => !element.isDeleted && !this.imageCache.has(element.fileId),
    );

    if (uncachedImageElements.length) {
      const { updatedFiles } = await this.updateImageCache(
        uncachedImageElements,
        files,
      );
      if (updatedFiles.size) {
        this.scene.informMutation();
      }
    }
  };

  /** generally you should use `addNewImagesToImageCache()` directly if you need
   *  to render new images. This is just a failsafe  */
  private scheduleImageRefresh = throttle(() => {
    this.addNewImagesToImageCache();
  }, IMAGE_RENDER_TIMEOUT);

  private updateBindingEnabledOnPointerMove = (
    event: React.PointerEvent<HTMLElement>,
  ) => {
    const shouldEnableBinding = shouldEnableBindingForPointerEvent(event);
    if (this.state.isBindingEnabled !== shouldEnableBinding) {
      this.setState({ isBindingEnabled: shouldEnableBinding });
    }
  };

  private maybeSuggestBindingAtCursor = (pointerCoords: {
    x: number;
    y: number;
  }): void => {
    const hoveredBindableElement = getHoveredElementForBinding(
      pointerCoords,
      this.scene,
    );
    this.setState({
      suggestedBindings:
        hoveredBindableElement != null ? [hoveredBindableElement] : [],
    });
  };

  private maybeSuggestBindingsForLinearElementAtCoords = (
    linearElement: NonDeleted<ExcalidrawLinearElement>,
    /** scene coords */
    pointerCoords: {
      x: number;
      y: number;
    }[],
    // During line creation the start binding hasn't been written yet
    // into `linearElement`
    oppositeBindingBoundElement?: ExcalidrawBindableElement | null,
  ): void => {
    if (!pointerCoords.length) {
      return;
    }

    const suggestedBindings = pointerCoords.reduce(
      (acc: NonDeleted<ExcalidrawBindableElement>[], coords) => {
        const hoveredBindableElement = getHoveredElementForBinding(
          coords,
          this.scene,
        );
        if (
          hoveredBindableElement != null &&
          !isLinearElementSimpleAndAlreadyBound(
            linearElement,
            oppositeBindingBoundElement?.id,
            hoveredBindableElement,
          )
        ) {
          acc.push(hoveredBindableElement);
        }
        return acc;
      },
      [],
    );

    this.setState({ suggestedBindings });
  };

  private maybeSuggestBindingForAll(
    selectedElements: NonDeleted<ExcalidrawElement>[],
  ): void {
    if (selectedElements.length > 50) {
      return;
    }
    const suggestedBindings = getEligibleElementsForBinding(selectedElements);
    this.setState({ suggestedBindings });
  }

  private clearSelection(hitElement: ExcalidrawElement | null): void {
    this.setState((prevState) => ({
      selectedElementIds: makeNextSelectedElementIds({}, prevState),
      activeEmbeddable: null,
      selectedGroupIds: {},
      // Continue editing the same group if the user selected a different
      // element from it
      editingGroupId:
        prevState.editingGroupId &&
        hitElement != null &&
        isElementInGroup(hitElement, prevState.editingGroupId)
          ? prevState.editingGroupId
          : null,
    }));
    this.setState({
      selectedElementIds: makeNextSelectedElementIds({}, this.state),
      activeEmbeddable: null,
      previousSelectedElementIds: this.state.selectedElementIds,
    });
  }

  private handleInteractiveCanvasRef = (canvas: HTMLCanvasElement | null) => {
    // canvas is null when unmounting
    if (canvas !== null) {
      this.interactiveCanvas = canvas;

      // -----------------------------------------------------------------------
      // NOTE wheel, touchstart, touchend events must be registered outside
      // of react because react binds them them passively (so we can't prevent
      // default on them)
      this.interactiveCanvas.addEventListener(EVENT.WHEEL, this.handleWheel);
      this.interactiveCanvas.addEventListener(
        EVENT.TOUCH_START,
        this.onTouchStart,
      );
      this.interactiveCanvas.addEventListener(EVENT.TOUCH_END, this.onTouchEnd);
      // -----------------------------------------------------------------------
    } else {
      this.interactiveCanvas?.removeEventListener(
        EVENT.WHEEL,
        this.handleWheel,
      );
      this.interactiveCanvas?.removeEventListener(
        EVENT.TOUCH_START,
        this.onTouchStart,
      );
      this.interactiveCanvas?.removeEventListener(
        EVENT.TOUCH_END,
        this.onTouchEnd,
      );
    }
  };

  private handleAppOnDrop = async (event: React.DragEvent<HTMLDivElement>) => {
    // must be retrieved first, in the same frame
    const { file, fileHandle } = await getFileFromEvent(event);
    const { x: sceneX, y: sceneY } = viewportCoordsToSceneCoords(
      event,
      this.state,
    );

    try {
      // if image tool not supported, don't show an error here and let it fall
      // through so we still support importing scene data from images. If no
      // scene data encoded, we'll show an error then
      if (isSupportedImageFile(file) && this.isToolSupported("image")) {
        // first attempt to decode scene from the image if it's embedded
        // ---------------------------------------------------------------------

        if (file?.type === MIME_TYPES.png || file?.type === MIME_TYPES.svg) {
          try {
            const scene = await loadFromBlob(
              file,
              this.state,
              this.scene.getElementsIncludingDeleted(),
              fileHandle,
            );
            this.syncActionResult({
              ...scene,
              appState: {
                ...(scene.appState || this.state),
                isLoading: false,
              },
              replaceFiles: true,
              commitToHistory: true,
            });
            return;
          } catch (error: any) {
            if (error.name !== "EncodingError") {
              throw error;
            }
          }
        }

        // if no scene is embedded or we fail for whatever reason, fall back
        // to importing as regular image
        // ---------------------------------------------------------------------

        const imageElement = this.createImageElement({ sceneX, sceneY });
        this.insertImageElement(imageElement, file);
        this.initializeImageDimensions(imageElement);
        this.setState({
          selectedElementIds: makeNextSelectedElementIds(
            { [imageElement.id]: true },
            this.state,
          ),
        });

        return;
      }
    } catch (error: any) {
      return this.setState({
        isLoading: false,
        errorMessage: error.message,
      });
    }

    const libraryJSON = event.dataTransfer.getData(MIME_TYPES.excalidrawlib);
    if (libraryJSON && typeof libraryJSON === "string") {
      try {
        const libraryItems = parseLibraryJSON(libraryJSON);
        this.addElementsFromPasteOrLibrary({
          elements: distributeLibraryItemsOnSquareGrid(libraryItems),
          position: event,
          files: null,
        });
      } catch (error: any) {
        this.setState({ errorMessage: error.message });
      }
      return;
    }

    if (file) {
      // Attempt to parse an excalidraw/excalidrawlib file
      await this.loadFileToCanvas(file, fileHandle);
    }

    if (event.dataTransfer?.types?.includes("text/plain")) {
      const text = event.dataTransfer?.getData("text");
      if (
        text &&
        embeddableURLValidator(text, this.props.validateEmbeddable) &&
        (/^(http|https):\/\/[^\s/$.?#].[^\s]*$/.test(text) ||
          getEmbedLink(text)?.type === "video")
      ) {
        const embeddable = this.insertEmbeddableElement({
          sceneX,
          sceneY,
          link: normalizeLink(text),
        });
        if (embeddable) {
          this.setState({ selectedElementIds: { [embeddable.id]: true } });
        }
      }
    }
  };

  loadFileToCanvas = async (
    file: File,
    fileHandle: FileSystemHandle | null,
  ) => {
    file = await normalizeFile(file);
    try {
      const ret = await loadSceneOrLibraryFromBlob(
        file,
        this.state,
        this.scene.getElementsIncludingDeleted(),
        fileHandle,
      );
      if (ret.type === MIME_TYPES.excalidraw) {
        this.setState({ isLoading: true });
        this.syncActionResult({
          ...ret.data,
          appState: {
            ...(ret.data.appState || this.state),
            isLoading: false,
          },
          replaceFiles: true,
          commitToHistory: true,
        });
      } else if (ret.type === MIME_TYPES.excalidrawlib) {
        await this.library
          .updateLibrary({
            libraryItems: file,
            merge: true,
            openLibraryMenu: true,
          })
          .catch((error) => {
            console.error(error);
            this.setState({ errorMessage: t("errors.importLibraryError") });
          });
      }
    } catch (error: any) {
      if (
        error instanceof ImageSceneDataError &&
        error.code === "IMAGE_NOT_CONTAINS_SCENE_DATA" &&
        !this.isToolSupported("image")
      ) {
        this.setState({
          isLoading: false,
          errorMessage: t("errors.imageToolNotSupported"),
        });
        return;
      }
      this.setState({ isLoading: false, errorMessage: error.message });
    }
  };

  private handleCanvasContextMenu = (
    event: React.MouseEvent<HTMLElement | HTMLCanvasElement>,
  ) => {
    event.preventDefault();

    if (
      (("pointerType" in event.nativeEvent &&
        event.nativeEvent.pointerType === "touch") ||
        ("pointerType" in event.nativeEvent &&
          event.nativeEvent.pointerType === "pen" &&
          // always allow if user uses a pen secondary button
          event.button !== POINTER_BUTTON.SECONDARY)) &&
      this.state.activeTool.type !== "selection"
    ) {
      return;
    }

    const { x, y } = viewportCoordsToSceneCoords(event, this.state);
    const element = this.getElementAtPosition(x, y, {
      preferSelected: true,
      includeLockedElements: true,
    });

    const selectedElements = this.scene.getSelectedElements(this.state);
    const isHittingCommonBoundBox =
      this.isHittingCommonBoundingBoxOfSelectedElements(
        { x, y },
        selectedElements,
      );

    const type = element || isHittingCommonBoundBox ? "element" : "canvas";

    const container = this.excalidrawContainerRef.current!;
    const { top: offsetTop, left: offsetLeft } =
      container.getBoundingClientRect();
    const left = event.clientX - offsetLeft;
    const top = event.clientY - offsetTop;

    trackEvent("contextMenu", "openContextMenu", type);

    this.setState(
      {
        ...(element && !this.state.selectedElementIds[element.id]
          ? {
              ...this.state,
              ...selectGroupsForSelectedElements(
                {
                  editingGroupId: this.state.editingGroupId,
                  selectedElementIds: { [element.id]: true },
                },
                this.scene.getNonDeletedElements(),
                this.state,
                this,
              ),
              selectedLinearElement: isLinearElement(element)
                ? new LinearElementEditor(element, this.scene)
                : null,
            }
          : this.state),
        showHyperlinkPopup: false,
      },
      () => {
        this.setState({
          contextMenu: { top, left, items: this.getContextMenuItems(type) },
        });
      },
    );
  };

  private maybeDragNewGenericElement = (
    pointerDownState: PointerDownState,
    event: MouseEvent | KeyboardEvent,
  ): void => {
    const draggingElement = this.state.draggingElement;
    const pointerCoords = pointerDownState.lastCoords;
    if (!draggingElement) {
      return;
    }
    if (
      draggingElement.type === "selection" &&
      this.state.activeTool.type !== "eraser"
    ) {
      dragNewElement(
        draggingElement,
        this.state.activeTool.type,
        pointerDownState.origin.x,
        pointerDownState.origin.y,
        pointerCoords.x,
        pointerCoords.y,
        distance(pointerDownState.origin.x, pointerCoords.x),
        distance(pointerDownState.origin.y, pointerCoords.y),
        shouldMaintainAspectRatio(event),
        shouldResizeFromCenter(event),
      );
    } else {
      let [gridX, gridY] = getGridPoint(
        pointerCoords.x,
        pointerCoords.y,
        event[KEYS.CTRL_OR_CMD] ? null : this.state.gridSize,
      );

      const image =
        isInitializedImageElement(draggingElement) &&
        this.imageCache.get(draggingElement.fileId)?.image;
      const aspectRatio =
        image && !(image instanceof Promise)
          ? image.width / image.height
          : null;

      this.maybeCacheReferenceSnapPoints(event, [draggingElement]);

      const { snapOffset, snapLines } = snapNewElement(
        draggingElement,
        this.state,
        event,
        {
          x:
            pointerDownState.originInGrid.x +
            (this.state.originSnapOffset?.x ?? 0),
          y:
            pointerDownState.originInGrid.y +
            (this.state.originSnapOffset?.y ?? 0),
        },
        {
          x: gridX - pointerDownState.originInGrid.x,
          y: gridY - pointerDownState.originInGrid.y,
        },
      );

      gridX += snapOffset.x;
      gridY += snapOffset.y;

      this.setState({
        snapLines,
      });

      dragNewElement(
        draggingElement,
        this.state.activeTool.type,
        pointerDownState.originInGrid.x,
        pointerDownState.originInGrid.y,
        gridX,
        gridY,
        distance(pointerDownState.originInGrid.x, gridX),
        distance(pointerDownState.originInGrid.y, gridY),
        isImageElement(draggingElement)
          ? !shouldMaintainAspectRatio(event)
          : shouldMaintainAspectRatio(event),
        shouldResizeFromCenter(event),
        aspectRatio,
        this.state.originSnapOffset,
      );

      this.maybeSuggestBindingForAll([draggingElement]);

      // highlight elements that are to be added to frames on frames creation
      if (
        this.state.activeTool.type === TOOL_TYPE.frame ||
        this.state.activeTool.type === TOOL_TYPE.magicframe
      ) {
        this.setState({
          elementsToHighlight: getElementsInResizingFrame(
            this.scene.getNonDeletedElements(),
            draggingElement as ExcalidrawFrameLikeElement,
            this.state,
          ),
        });
      }
    }
  };

  private maybeHandleResize = (
    pointerDownState: PointerDownState,
    event: MouseEvent | KeyboardEvent,
  ): boolean => {
    const selectedElements = this.scene.getSelectedElements(this.state);
    const selectedFrames = selectedElements.filter(
      (element): element is ExcalidrawFrameLikeElement =>
        isFrameLikeElement(element),
    );

    const transformHandleType = pointerDownState.resize.handleType;

    if (selectedFrames.length > 0 && transformHandleType === "rotation") {
      return false;
    }

    this.setState({
      // TODO: rename this state field to "isScaling" to distinguish
      // it from the generic "isResizing" which includes scaling and
      // rotating
      isResizing: transformHandleType && transformHandleType !== "rotation",
      isRotating: transformHandleType === "rotation",
      activeEmbeddable: null,
    });
    const pointerCoords = pointerDownState.lastCoords;
    let [resizeX, resizeY] = getGridPoint(
      pointerCoords.x - pointerDownState.resize.offset.x,
      pointerCoords.y - pointerDownState.resize.offset.y,
      event[KEYS.CTRL_OR_CMD] ? null : this.state.gridSize,
    );

    const frameElementsOffsetsMap = new Map<
      string,
      {
        x: number;
        y: number;
      }
    >();

    selectedFrames.forEach((frame) => {
      const elementsInFrame = getFrameChildren(
        this.scene.getNonDeletedElements(),
        frame.id,
      );

      elementsInFrame.forEach((element) => {
        frameElementsOffsetsMap.set(frame.id + element.id, {
          x: element.x - frame.x,
          y: element.y - frame.y,
        });
      });
    });

    // check needed for avoiding flickering when a key gets pressed
    // during dragging
    if (!this.state.selectedElementsAreBeingDragged) {
      const [gridX, gridY] = getGridPoint(
        pointerCoords.x,
        pointerCoords.y,
        event[KEYS.CTRL_OR_CMD] ? null : this.state.gridSize,
      );

      const dragOffset = {
        x: gridX - pointerDownState.originInGrid.x,
        y: gridY - pointerDownState.originInGrid.y,
      };

      const originalElements = [...pointerDownState.originalElements.values()];

      this.maybeCacheReferenceSnapPoints(event, selectedElements);

      const { snapOffset, snapLines } = snapResizingElements(
        selectedElements,
        getSelectedElements(originalElements, this.state),
        this.state,
        event,
        dragOffset,
        transformHandleType,
      );

      resizeX += snapOffset.x;
      resizeY += snapOffset.y;

      this.setState({
        snapLines,
      });
    }

    if (
      transformElements(
        pointerDownState,
        transformHandleType,
        selectedElements,
        pointerDownState.resize.arrowDirection,
        shouldRotateWithDiscreteAngle(event),
        shouldResizeFromCenter(event),
        selectedElements.length === 1 && isImageElement(selectedElements[0])
          ? !shouldMaintainAspectRatio(event)
          : shouldMaintainAspectRatio(event),
        resizeX,
        resizeY,
        pointerDownState.resize.center.x,
        pointerDownState.resize.center.y,
        this.state,
      )
    ) {
      this.maybeSuggestBindingForAll(selectedElements);

      const elementsToHighlight = new Set<ExcalidrawElement>();
      selectedFrames.forEach((frame) => {
        getElementsInResizingFrame(
          this.scene.getNonDeletedElements(),
          frame,
          this.state,
        ).forEach((element) => elementsToHighlight.add(element));
      });

      this.setState({
        elementsToHighlight: [...elementsToHighlight],
      });

      return true;
    }
    return false;
  };

  private getContextMenuItems = (
    type: "canvas" | "element",
  ): ContextMenuItems => {
    const options: ContextMenuItems = [];

    options.push(actionCopyAsPng, actionCopyAsSvg);

    // canvas contextMenu
    // -------------------------------------------------------------------------

    if (type === "canvas") {
      if (this.state.viewModeEnabled) {
        return [
          ...options,
          actionToggleGridMode,
          actionToggleZenMode,
          actionToggleViewMode,
          actionToggleStats,
        ];
      }

      return [
        actionPaste,
        CONTEXT_MENU_SEPARATOR,
        actionCopyAsPng,
        actionCopyAsSvg,
        copyText,
        CONTEXT_MENU_SEPARATOR,
        actionSelectAll,
        actionUnlockAllElements,
        CONTEXT_MENU_SEPARATOR,
        actionToggleGridMode,
        actionToggleObjectsSnapMode,
        actionToggleZenMode,
        actionToggleViewMode,
        actionToggleStats,
      ];
    }

    // element contextMenu
    // -------------------------------------------------------------------------

    options.push(copyText);

    if (this.state.viewModeEnabled) {
      return [actionCopy, ...options];
    }

    return [
      actionCut,
      actionCopy,
      actionPaste,
      actionSelectAllElementsInFrame,
      actionRemoveAllElementsFromFrame,
      CONTEXT_MENU_SEPARATOR,
      ...options,
      CONTEXT_MENU_SEPARATOR,
      actionCopyStyles,
      actionPasteStyles,
      CONTEXT_MENU_SEPARATOR,
      actionGroup,
      actionUnbindText,
      actionBindText,
      actionWrapTextInContainer,
      actionUngroup,
      CONTEXT_MENU_SEPARATOR,
      actionAddToLibrary,
      CONTEXT_MENU_SEPARATOR,
      actionSendBackward,
      actionBringForward,
      actionSendToBack,
      actionBringToFront,
      CONTEXT_MENU_SEPARATOR,
      actionFlipHorizontal,
      actionFlipVertical,
      CONTEXT_MENU_SEPARATOR,
      actionToggleLinearEditor,
      actionLink,
      actionDuplicateSelection,
      actionToggleElementLock,
      CONTEXT_MENU_SEPARATOR,
      actionDeleteSelected,
    ];
  };

  private handleWheel = withBatchedUpdates(
    (
      event: WheelEvent | React.WheelEvent<HTMLDivElement | HTMLCanvasElement>,
    ) => {
      event.preventDefault();
      if (isPanning) {
        return;
      }

      const { deltaX, deltaY } = event;
      // note that event.ctrlKey is necessary to handle pinch zooming
      if (event.metaKey || event.ctrlKey) {
        const sign = Math.sign(deltaY);
        const MAX_STEP = ZOOM_STEP * 100;
        const absDelta = Math.abs(deltaY);
        let delta = deltaY;
        if (absDelta > MAX_STEP) {
          delta = MAX_STEP * sign;
        }

        let newZoom = this.state.zoom.value - delta / 100;
        // increase zoom steps the more zoomed-in we are (applies to >100% only)
        newZoom +=
          Math.log10(Math.max(1, this.state.zoom.value)) *
          -sign *
          // reduced amplification for small deltas (small movements on a trackpad)
          Math.min(1, absDelta / 20);

        this.translateCanvas((state) => ({
          ...getStateForZoom(
            {
              viewportX: this.lastViewportPosition.x,
              viewportY: this.lastViewportPosition.y,
              nextZoom: getNormalizedZoom(newZoom),
            },
            state,
          ),
          shouldCacheIgnoreZoom: true,
        }));
        this.resetShouldCacheIgnoreZoomDebounced();
        return;
      }

      // scroll horizontally when shift pressed
      if (event.shiftKey) {
        this.translateCanvas(({ zoom, scrollX }) => ({
          // on Mac, shift+wheel tends to result in deltaX
          scrollX: scrollX - (deltaY || deltaX) / zoom.value,
        }));
        return;
      }

      this.translateCanvas(({ zoom, scrollX, scrollY }) => ({
        scrollX: scrollX - deltaX / zoom.value,
        scrollY: scrollY - deltaY / zoom.value,
      }));
    },
  );

  private getTextWysiwygSnappedToCenterPosition(
    x: number,
    y: number,
    appState: AppState,
    container?: ExcalidrawTextContainer | null,
  ) {
    if (container) {
      let elementCenterX = container.x + container.width / 2;
      let elementCenterY = container.y + container.height / 2;

      const elementCenter = getContainerCenter(container, appState);
      if (elementCenter) {
        elementCenterX = elementCenter.x;
        elementCenterY = elementCenter.y;
      }
      const distanceToCenter = Math.hypot(
        x - elementCenterX,
        y - elementCenterY,
      );
      const isSnappedToCenter =
        distanceToCenter < TEXT_TO_CENTER_SNAP_THRESHOLD;
      if (isSnappedToCenter) {
        const { x: viewportX, y: viewportY } = sceneCoordsToViewportCoords(
          { sceneX: elementCenterX, sceneY: elementCenterY },
          appState,
        );
        return { viewportX, viewportY, elementCenterX, elementCenterY };
      }
    }
  }

  private savePointer = (x: number, y: number, button: "up" | "down") => {
    if (!x || !y) {
      return;
    }
    const { x: sceneX, y: sceneY } = viewportCoordsToSceneCoords(
      { clientX: x, clientY: y },
      this.state,
    );

    if (isNaN(sceneX) || isNaN(sceneY)) {
      // sometimes the pointer goes off screen
    }

    const pointer: CollaboratorPointer = {
      x: sceneX,
      y: sceneY,
      tool: this.state.activeTool.type === "laser" ? "laser" : "pointer",
    };

    this.props.onPointerUpdate?.({
      pointer,
      button,
      pointersMap: gesture.pointers,
    });
  };

  private resetShouldCacheIgnoreZoomDebounced = debounce(() => {
    if (!this.unmounted) {
      this.setState({ shouldCacheIgnoreZoom: false });
    }
  }, 300);

  private updateDOMRect = (cb?: () => void) => {
    if (this.excalidrawContainerRef?.current) {
      const excalidrawContainer = this.excalidrawContainerRef.current;
      const {
        width,
        height,
        left: offsetLeft,
        top: offsetTop,
      } = excalidrawContainer.getBoundingClientRect();
      const {
        width: currentWidth,
        height: currentHeight,
        offsetTop: currentOffsetTop,
        offsetLeft: currentOffsetLeft,
      } = this.state;

      if (
        width === currentWidth &&
        height === currentHeight &&
        offsetLeft === currentOffsetLeft &&
        offsetTop === currentOffsetTop
      ) {
        if (cb) {
          cb();
        }
        return;
      }

      this.setState(
        {
          width,
          height,
          offsetLeft,
          offsetTop,
        },
        () => {
          cb && cb();
        },
      );
    }
  };

  public refresh = () => {
    this.setState({ ...this.getCanvasOffsets() });
  };

  private getCanvasOffsets(): Pick<AppState, "offsetTop" | "offsetLeft"> {
    if (this.excalidrawContainerRef?.current) {
      const excalidrawContainer = this.excalidrawContainerRef.current;
      const { left, top } = excalidrawContainer.getBoundingClientRect();
      return {
        offsetLeft: left,
        offsetTop: top,
      };
    }
    return {
      offsetLeft: 0,
      offsetTop: 0,
    };
  }

  private async updateLanguage() {
    const currentLang =
      languages.find((lang) => lang.code === this.props.langCode) ||
      defaultLang;
    await setLanguage(currentLang);
    this.setAppState({});
  }
}

// -----------------------------------------------------------------------------
// TEST HOOKS
// -----------------------------------------------------------------------------

declare global {
  interface Window {
    h: {
      elements: readonly ExcalidrawElement[];
      state: AppState;
      setState: React.Component<any, AppState>["setState"];
      app: InstanceType<typeof App>;
      history: History;
    };
  }
}

if (import.meta.env.MODE === ENV.TEST || import.meta.env.DEV) {
  window.h = window.h || ({} as Window["h"]);

  Object.defineProperties(window.h, {
    elements: {
      configurable: true,
      get() {
        return this.app?.scene.getElementsIncludingDeleted();
      },
      set(elements: ExcalidrawElement[]) {
        return this.app?.scene.replaceAllElements(elements);
      },
    },
  });
}

export default App;<|MERGE_RESOLUTION|>--- conflicted
+++ resolved
@@ -268,11 +268,8 @@
   muteFSAbortError,
   isTestEnv,
   easeOut,
-<<<<<<< HEAD
   arrayToMap,
-=======
   updateStable,
->>>>>>> 5f40a4ca
 } from "../utils";
 import {
   createSrcDoc,
@@ -402,11 +399,8 @@
 import { ElementCanvasButton } from "./MagicButton";
 import { MagicIcon, copyIcon, fullscreenIcon } from "./icons";
 import { EditorLocalStorage } from "../data/EditorLocalStorage";
-<<<<<<< HEAD
 import { restoreFractionalIndices } from "../fractionalIndex";
-=======
 import FollowMode from "./FollowMode/FollowMode";
->>>>>>> 5f40a4ca
 
 const AppContext = React.createContext<AppClassProperties>(null!);
 const AppPropsContext = React.createContext<AppProps>(null!);
