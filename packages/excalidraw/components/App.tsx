--- conflicted
+++ resolved
@@ -182,12 +182,9 @@
   ExcalidrawIframeElement,
   ExcalidrawEmbeddableElement,
   Ordered,
-<<<<<<< HEAD
   MagicGenerationData,
-=======
   ExcalidrawNonSelectionElement,
   ExcalidrawArrowElement,
->>>>>>> fb4bb29a
 } from "../element/types";
 import { getCenter, getDistance } from "../gesture";
 import {
@@ -260,11 +257,8 @@
   UnsubscribeCallback,
   EmbedsValidationStatus,
   ElementsPendingErasure,
-<<<<<<< HEAD
   GenerateDiagramToCode,
-=======
   NullableGridSize,
->>>>>>> fb4bb29a
 } from "../types";
 import {
   debounce,
